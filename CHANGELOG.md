# Changelog

All notable changes to this project will be documented in this file.

The format is based on [Keep a Changelog](http://keepachangelog.com/en/1.0.0/).

## Unreleased Phase 3

### Breaking Changes

- **CUMULUS-2688**
  - Updated bulk operation logic to use collectionId in addition to granuleId to fetch granules.
  - Tasks using the `bulk-operation` Lambda should provide collectionId and granuleId e.g. { granuleId: xxx, collectionId: xxx }
- **CUMULUS-2856**
  - Update execution PUT endpoint to no longer respect message write constraints and update all values passed in

### Changed

- **CUMULUS-2312** - RDS Migration Epic Phase 3
  - **CUMULUS-2793**
    - Removed Provider Dynamo model and related test code
  - **CUMULUS-2645**
    - Removed dynamo structural migrations and related code from `@cumulus/api`
    - Removed unused index functionality for all tables other than
      `ReconciliationReportsTable` from `dbIndexer` lambda
    - Removed `executeMigrations` lambda
    - Removed `granuleFilesCacheUpdater` lambda
    - Removed dynamo files table from `data-persistence` module.  *This table and
      all of its data will be removed on deployment*.
  - **CUMULUS-2398**
    - Remove all dynamoDB updates for `@cumulus/api/ecs/async-operation/*`
    - Updates all api endpoints with updated signature for
      `asyncOperationsStart` calls
    - Remove all dynamoDB models calls from async-operations api endpoints
  - **CUMULUS-2795**
    - Removed API executions model
  - **CUMULUS-2796**
    - Remove API Pdrs model and all related test code
  - **CUMULUS-2801**
    - Move `getFilesExistingAtLocation`from api granules model to api/lib, update granules put
      endpoint to remove model references
  - **CUMULUS-2804**
    - Updates api/lib/granule-delete.deleteGranuleAndFiles:
      - Updates dynamoGranule -> apiGranule in the signature and throughout the dependent code
      - Updates logic to make apiGranule optional, but pgGranule required, and
        all lookups use postgres instead of ES/implied apiGranule values
      - Updates logic to make pgGranule optional - in this case the logic removes the entry from ES only
    - Removes all dynamo model logic from api/endpoints/granules
    - Removes dynamo write logic from api/lib/writeRecords.*
    - Removes dynamo write logic from api/lib/ingest.*
    - Removes all granule model calls from api/lambdas/bulk-operations and any dependencies
    - Removes dynamo model calls from api/lib/granule-remove-from-cmr.unpublishGranule
    - Removes Post Deployment execution check from sf-event-sqs-to-db-records
    - Moves describeGranuleExecution from api granule model to api/lib/executions.js
  - **CUMULUS-2806**
    - Remove DynamoDB logic from executions `POST` endpoint
    - Remove DynamoDB logic from sf-event-sqs-to-db-records lambda execution writes.
    - Remove DynamoDB logic from executions `PUT` endpoint
  - **CUMULUS-2808**
    - Remove DynamoDB logic from executions `DELETE` endpoint
  - **CUMULUS-2809**
    - Remove DynamoDB logic from providers `PUT` endpoint
    - Updates DB models asyncOperation, provider and rule to return all fields on upsert.
  - **CUMULUS-2810**
    - Removes addition of DynamoDB record from API endpoint POST /provider/<name>
  - **CUMULUS-2811**
    - Removes deletion of DynamoDB record from API endpoint DELETE /provider/<name>
  - **CUMULUS-2817**
    - Removes deletion of DynamoDB record from API endpoint DELETE /collection/<name>/<version>
  - **CUMULUS-2814**
    - Remove DynamoDB logic from rules `DELETE` endpoint
    - Move event resources deletion logic from `rulesModel` to `rulesHelper`
  - **CUMULUS-2815**
    - Remove update of DynamoDB record from API endpoint PUT /collections/<name>/<version>
    - Move File Config and Core Config validation logic for Postgres Collections from `api/models/collections.js` to `api/lib/utils.js`
  - **CUMULUS-2813**
    - Removes creation and deletion of DynamoDB record from API endpoint POST /rules/
  - **CUMULUS-2816**
    - Removes addition of DynamoDB record from API endpoint POST /collections
  - **CUMULUS-2794**
    - Remove API Collections model and all related test code
    - Remove lambdas/postgres-migration-count-tool, api/endpoints/migrationCounts and api-client/migrationCounts
    - Remove lambdas/data-migration1 tool
    - Remove lambdas/data-migration2 and lambdas/postgres-migration-async-operation
  - **CUMULUS-2792**
    - Remove API Granule model and all related test code
    - Remove granule-csv endpoint
  - **CUMULUS-2797**
    - Remove API Rules model and all related test code
    - Move rule helper functions to separate rulesHelpers file
  - **CUMULUS-2821**
    - Remove DynamoDB logic from `sfEventSqsToDbRecords` lambda
  - **CUMULUS-2856**
    - Update API/Message write logic to handle nulls as deletion in execution PUT/message write logic
  - **CUMULUS-3008**
    - Remove DynamoDB Collections table
<<<<<<< HEAD
=======
  - **CUMULUS-2798**
    - Removed AsyncOperations model
  - **CUMULUS-3009**
    - Removed Dynamo PDRs table
>>>>>>> 0dabdc36

### Added

- **CUMULUS-2312** - RDS Migration Epic Phase 3
  - **CUMULUS-2813**
    - Added function `create` in the `db` model for Rules
      to return an array of objects containing all columns of the created record.
  - **CUMULUS-2812**
    - Remove DynamoDB logic from rules `PUT` endpoint
    - Move event resources logic from `rulesModel` to `rulesHelper`
  - **CUMULUS-2820**
    - Remove deletion of DynamoDB record from API endpoint DELETE /pdr/<pdrName>
  - **CUMULUS-2688**
    - Add new endpoint to fetch granules by collectionId as well as granuleId: GET /collectionId/granuleId
    - Add new endpoints to update and delete granules by collectionId as well as granuleId

<<<<<<< HEAD
### Removed

- **CUMULUS-2994**
  - Delete code/lambdas that publish DynamoDB stream events to SNS

=======
>>>>>>> 0dabdc36
## Unreleased

### Added

- **CUMULUS-3201**
  - Added support for sha512 as checksumType for LZARDs backup task.

### Changed
- **CUMULUS-3115**
  - Fixed DiscoverGranules' workflow's duplicateHandling when set to `skip` or `error` to stop retrying
    after receiving a 404 Not Found Response Error from the `cumulus-api`.
- **CUMULUS-3165**
  - Update example/cumulus-tf/orca.tf to use orca v6.0.3

## [v15.0.0] 2023-03-10

### Breaking Changes

- **CUMULUS-3147**
  - The minimum supported version for all published Cumulus Core npm packages is now Node 16.19.0
  - Tasks using the `cumuluss/cumulus-ecs-task` Docker image must be updated to `cumuluss/cumulus-ecs-task:1.9.0.` which is built with node:16.19.0-alpine.  This can be done by updating the `image` property of any tasks defined using the `cumulus_ecs_service` Terraform module.
  - Updated Dockerfile of async operation docker image to build from node:16.19.0-buster
  - Published new tag [`44` of `cumuluss/async-operation` to Docker Hub](https://hub.docker.com/layers/cumuluss/async-operation/44/images/sha256-8d757276714153e4ab8c24a2b7b6b9ffee14cc78b482d9924e7093af88362b04?context=explore).
  - The `async_operation_image` property of `cumulus` module must be updated to pull the ECR image for `cumuluss/async-operation:44`.

### Changed

- **CUMULUS-2997**
  - Migrate Cumulus Docs to Docusaurus v2 and DocSearch v3.
- **CUMULUS-3044**
  - Deployment section:
    - Consolidate and migrate Cumulus deployment (public facing) content from wiki to Cumulus Docs in GitHub.
    - Update links to make sure that the user can maintain flow between the wiki and GitHub deployment documentation.
    - Organize and update sidebar to include categories for similar deployment topics.
- **CUMULUS-3147**
  - Set example/cumulus-tf default async_operation_image_version to 44.
  - Set example/cumulus-tf default ecs_task_image_version to 1.9.0.
- **CUMULUS-3166**
  - Updated example/cumulus-tf/thin_egress_app.tf to use tea 1.3.2

### Fixed

- **CUMULUS-3187**
  - Restructured Earthdata Login class to be individual methods as opposed to a Class Object
  - Removed typescript no-checks and reformatted EarthdataLogin code to be more type friendly

## [v14.1.0] 2023-02-27

### MIGRATION notes

From this release forward Core will be tested against PostgreSQL 11   Existing
release compatibility testing was done for release 11.1.8/14.0.0+.   Users
should migrate their datastores to Aurora PostgreSQL 11.13+ compatible data stores
as soon as possible.

Users utilizing the `cumulus-rds-tf` module will have upgraded/had their
database clusters forcibly upgraded at the next maintenance window after 31 Jan
2023.   Our guidance to mitigate this issue is to do a manual (outside of
terraform) upgrade.   This will result in the cluster being upgraded with a
manually set parameter group not managed by terraform.

If you manually upgraded and the cluster is now on version 11.13, to continue
using the `cumulus-rds-tf` module *once upgraded* update following module
configuration values if set, or allow their defaults to be utilized:

```terraform
parameter_group_family = "aurora-postgresql11"
engine_version = 11.13
```

When you apply this update, the original PostgreSQL v10 parameter group will be
removed, and recreated using PG11 defaults/configured terraform values and
update the database cluster to use the new configuration.

<<<<<<< HEAD
- **CUMULUS-3121**
  - Added a map of variables for the cloud_watch_log retention_in_days for the various cloudwatch_log_groups, as opposed to keeping them hardcoded at 30 days. Can be configured by adding the <module>_<cloudwatch_log_group_name>_log_retention value in days to the cloudwatch_log_retention_groups map variable

### Added

- **CUMULUS-3193**
  - Add a Python version file
- **CUMULUS-3121**
  - Added a map of variables for the cloud_watch_log retention_in_days for the various cloudwatch_log_groups, as opposed to keeping them hardcoded at 30 days. Can be configured by adding the <module>_<cloudwatch_log_group_name>_log_retention value in days to the cloudwatch_log_retention_groups map variable
- **CUMULUS-3071**
  - Added 'PATCH' granules endpoint as an exact duplicate of the existing `PUT`
    endpoint.    In future releases the `PUT` endpoint will be replaced with valid PUT logic
    behavior (complete overwrite) in a future release.   **The existing PUT
    implementation is deprecated** and users should move all existing usage of
    `PUT` to `PATCH` before upgrading to a release with `CUMULUS-3072`.

### Removed
=======
### Added
>>>>>>> 0dabdc36

- **CUMULUS-3193**
  - Add a Python version file
- **CUMULUS-3121**
  - Added a map of variables in terraform for custom configuration of cloudwatch_log_groups' retention periods.
    Please refer to the [Cloudwatch-Retention] (https://nasa.github.io/cumulus/docs/configuration/cloudwatch-retention)
    section of the Cumulus documentation in order for more detailed information and an example into how to do this.
- **CUMULUS-3071**
  - Added 'PATCH' granules endpoint as an exact duplicate of the existing `PUT`
    endpoint.    In future releases the `PUT` endpoint will be replaced with valid PUT logic
    behavior (complete overwrite) in a future release.   **The existing PUT
    implementation is deprecated** and users should move all existing usage of
    `PUT` to `PATCH` before upgrading to a release with `CUMULUS-3072`.

### Fixed

- **CUMULUS-3033**
  - Fixed `granuleEsQuery` to properly terminate if `body.hit.total.value` is 0.
- **CUMULUS-3072**
  - Fixed issue introduced in CUMULUS-3070 where new granules incorrectly write
    a value for `files` as `[]` to elasticsearch instead of undefined in cases
    where `[]` is specified in the new granule.
  - Fixed issue introduced in CUMULUS-3070 where DynamoDB granules with a value
   `files` as `[]` when the granule does *not* have the files value set as
   mutable (e.g. in a `running` state) from a framework message write *and*
   files was not previously defined will write `[]` instead of leaving the value
   undefined.

- The `getLambdaAliases` function has been removed from the `@cumulus/integration-tests` package
- The `getLambdaVersions` function has been removed from the `@cumulus/integration-tests` package
- **CUMULUS-3117**
  - Update `@cumulus/es-client/indexer.js` to properly handle framework write
    constraints for queued granules.    Queued writes will now be properly
    dropped from elasticsearch writes along with the primary datastore(s) when
    write constraints apply
- **CUMULUS-3134**
  - Get tests working on M1 Macs
- **CUMULUS-3148**:
  - Updates cumulus-rds-tf to use defaults for PostgreSQL 11.13
  - Update IngestGranuleSuccessSpec as test was dependant on file ordering and
    PostgreSQL 11 upgrade exposed dependency on database results in the API return
  - Update unit test container to utilize PostgreSQL 11.13 container
- **CUMULUS-3149**
  - Updates the api `/granules/bulkDelete` endpoint to take the
    following configuration keys for the bulkDelete:
    - concurrency - Number of concurrent bulk deletions to process at a time.
            Defaults to 10, increasing this value may improve throughput at the cost
            of additional database/CMR/etc load.
    - maxDbConnections - Defaults to `concurrency`, and generally should not be
        changed unless troubleshooting performance concerns.
  - Updates all bulk api endpoints to add knexDebug boolean query parameter to
    allow for debugging of database connection issues in the future.  Defaults
    to false.
  - Fixed logic defect in bulk deletion logic where an information query was
    nested in a transaction call, resulting in transactions holding knex
    connection pool connections in a blocking way that would not resolve,
    resulting in deletion failures.
- **CUMULUS-3142**
  - Fix issue from CUMULUS-3070 where undefined values for status results in
    unexpected insertion failure on PATCH.
- **CUMULUS-3181**
  - Fixed `sqsMessageRemover` lambda to correctly retrieve ENABLED sqs rules.

- **CUMULUS-3189**
  - Upgraded `cumulus-process` and `cumulus-message-adapter-python` versions to
    support pip 23.0
- **CUMULUS-3196**
  - Moved `createServer` initialization outside the `s3-credentials-endpoint` lambda
    handler to reduce file descriptor usage
- README shell snippets better support copying
- **CUMULUS-3111**
  - Fix issue where if granule update dropped due to write constraints for writeGranuleFromMessage, still possible for granule files to be written
  - Fix issue where if granule update is limited to status and timestamp values due to write constraints for writeGranuleFromMessage, Dynamo or ES granules could be out of sync with PG

### Changed

- **Snyk Security**
  - Upgraded jsonwebtoken from 8.5.1 to 9.0.0
  - CUMULUS-3160: Upgrade knex from 0.95.15 to 2.4.1
  - Upgraded got from 11.8.3 to ^11.8.5
- **Dependabot Security**
  - Upgraded the python package dependencies of the example lambdas
- **CUMULUS-3043**
  - Organize & link Getting Started public docs for better user guidance
<<<<<<< HEAD
  - Update Getting Started sections with current content 
=======
  - Update Getting Started sections with current content
>>>>>>> 0dabdc36
- **CUMULUS-3046**
  - Update 'Deployment' public docs
  - Apply grammar, link fixes, and continuity/taxonomy standards
- **CUMULUS-3071**
  - Updated `@cumulus/api-client` packages to use `PATCH` protocol for existing
    granule `PUT` calls, this change should not require user updates for
    `api-client` users.
    - `@cumulus/api-client/granules.updateGranule`
    - `@cumulus/api-client/granules.moveGranule`
    - `@cumulus/api-client/granules.updateGranule`
    - `@cumulus/api-client/granules.reingestGranule`
    - `@cumulus/api-client/granules.removeFromCMR`
    - `@cumulus/api-client/granules.applyWorkflow`
- **CUMULUS-3097**
  - Changed `@cumulus/cmr-client` package's token from Echo-Token to Earthdata Login (EDL) token in updateToken method
  - Updated CMR header and token tests to reflect the Earthdata Login changes
- **CUMULUS-3144**
  - Increased the memory of API lambda to 1280MB
- **CUMULUS-3140**
  - Update release note to include cumulus-api release
- **CUMULUS-3193**
  - Update eslint config to better support typing
- Improve linting of TS files
<<<<<<< HEAD

### Removed

- **CUMULUS-2798**
  - Removed AsyncOperations model

### Removed

- **CUMULUS-3009**
  - Removed Dynamo PDRs table
=======
>>>>>>> 0dabdc36

## [v14.0.0] 2022-12-08

### Breaking Changes

- **CUMULUS-2915**
  - API endpoint GET `/executions/status/${executionArn}` returns `presignedS3Url` and `data`
  - The user (dashboard) must read the `s3SignedURL` and `data` from the return
- **CUMULUS-3070/3074**
  - Updated granule PUT/POST endpoints to no longer respect message write
    constraints.  Functionally this means that:
    - Granules with older createdAt values will replace newer ones, instead of
        ignoring the write request
    - Granules that attempt to set a non-complete state (e.g. 'queued' and
        'running') will now ignore execution state/state change and always write
    - Granules being set to non-complete state will update all values passed in,
      instead of being restricted to `['createdAt', 'updatedAt', 'timestamp',
      'status', 'execution']`

### Added

- **CUMULUS-3070**
  - Remove granules dynamoDb model logic that sets default publish value on record
    validation
  - Update API granule write logic to not set default publish value on record
    updates to avoid overwrite (PATCH behavior)
  - Update API granule write logic to publish to false on record
    creation if not specified
  - Update message granule write logic to set default publish value on record
    creation update.
  - Update granule write logic to set published to default value of `false` if
    `null` is explicitly set with intention to delete the value.
  - Removed dataType/version from api granule schema
  - Added `@cumulus/api/endpoints/granules` unit to cover duration overwrite
    logic for PUT/PATCH endpoint.
- **CUMULUS-3098**
  - Added task configuration setting named `failTaskWhenFileBackupFail` to the
    `lzards-backup` task. This setting is `false` by default, but when set to
    `true`, task will fail if one of the file backup request fails.

### Changed

- Updated CI deploy process to utilize the distribution module in the published zip file which
    will be run against for the integration tests
- **CUMULUS-2915**
  - Updated API endpoint GET `/executions/status/${executionArn}` to return the
    presigned s3 URL in addition to execution status data
- **CUMULUS-3045**
  - Update GitHub FAQs:
    - Add new and refreshed content for previous sections
    - Add new dedicated Workflows section
- **CUMULUS-3070**
  - Updated API granule write logic to no longer require createdAt value in
    dynamo/API granule validation.   Write-time createdAt defaults will be set in the case
    of new API granule writes without the value set, and createdAt will be
    overwritten if it already exists.
  - Refactored granule write logic to allow PATCH behavior on API granule update
    such that existing createdAt values will be retained in case of overwrite
    across all API granule writes.
  - Updated granule write code to validate written createdAt is synced between
    datastores in cases where granule.createdAt is not provided for a new
    granule.
  - Updated @cumulus/db/translate/granules.translateApiGranuleToPostgresGranuleWithoutNilsRemoved to validate incoming values to ensure values that can't be set to null are not
  - Updated @cumulus/db/translate/granules.translateApiGranuleToPostgresGranuleWithoutNilsRemoved to handle null values in incoming ApiGranule
  - Updated @cumulus/db/types/granules.PostgresGranule typings to allow for null values
  - Added ApiGranuleRecord to @cumulus/api/granule type to represent a written/retrieved from datastore API granule record.
  - Update API/Message write logic to handle nulls as deletion in granule PUT/message write logic
- **CUMULUS-3075**
  - Changed the API endpoint return value for a granule with no files. When a granule has no files, the return value beforehand for
    the translatePostgresGranuletoApiGranule, the function which does the translation of a Postgres granule to an API granule, was
    undefined, now changed to an empty array.
  - Existing behavior which relied on the pre-disposed undefined value was changed to instead accept the empty array.
  - Standardized tests in order to expect an empty array for a granule with no files files' object instead of undefined.
- **CUMULUS-3077**
  - Updated `lambdas/data-migration2` granule and files migration to have a `removeExcessFiles` function like in write-granules that will remove file records no longer associated with a granule being migrated
- **CUMULUS-3080**
  - Changed the retention period in days from 14 to 30 for cloudwatch logs for NIST-5 compliance
- **CUMULUS-3100**
  - Updated `POST` granules endpoint to check if granuleId exists across all collections rather than a single collection.
  - Updated `PUT` granules endpoint to check if granuleId exists across a different collection and throw conflict error if so.
  - Updated logic for writing granules from a message to check if granuleId exists across a different collection and throw conflict error if so.

### Fixed

- **CUMULUS-3070**
  - Fixed inaccurate typings for PostgresGranule in @cumulus/db/types/granule
  - Fixed inaccurate typings for @cumulus/api/granules.ApiGranule and updated to
    allow null
- **CUMULUS-3104**
  - Fixed TS compilation error on aws-client package caused by @aws-sdk/client-s3 3.202.0 upgrade
- **CUMULUS-3116**
  - Reverted the default ElasticSearch sorting behavior to the pre-13.3.0 configuration
  - Results from ElasticSearch are sorted by default by the `timestamp` field. This means that the order
  is not guaranteed if two or more records have identical timestamps as there is no secondary sort/tie-breaker.

## [v13.4.0] 2022-10-31

### Notable changes

- **CUMULUS-3104**
  - Published new tag [`43` of `cumuluss/async-operation` to Docker Hub](https://hub.docker.com/layers/cumuluss/async-operation/43/images/sha256-5f989c7d45db3dde87c88c553182d1e4e250a1e09af691a84ff6aa683088b948?context=explore) which was built with node:14.19.3-buster.

### Added

- **CUMULUS-2998**
  - Added Memory Size and Timeout terraform variable configuration for the following Cumulus tasks:
    - fake_processing_task_timeout and fake_processing_task_memory_size
    - files_to_granules_task_timeout and files_to_granule_task_memory_size
    - hello_world_task_timeout and hello_world_task_memory_size
    - sf_sqs_report_task_timeout and sf_sqs_report_task_memory_size
- **CUMULUS-2986**
  - Adds Terraform memory_size configurations to lambda functions with customizable timeouts enabled (the minimum default size has also been raised from 256 MB to 512 MB)
    allowed properties include:
      - add_missing_file_checksums_task_memory_size
      - discover_granules_task_memory_size
      - discover_pdrs_task_memory_size
      - hyrax_metadata_updates_task_memory_size
      - lzards_backup_task_memory_size
      - move_granules_task_memory_size
      - parse_pdr_task_memory_size
      - pdr_status_check_task_memory_size
      - post_to_cmr_task_memory_size
      - queue_granules_task_memory_size
      - queue_pdrs_task_memory_size
      - queue_workflow_task_memory_size
      - sync_granule_task_memory_size
      - update_cmr_access_constraints_task_memory_size
      - update_granules_cmr_task_memory_size
  - Initializes the lambda_memory_size(s) variable in the Terraform variable list
  - Adds Terraform timeout variable for add_missing_file_checksums_task
- **CUMULUS-2631**
  - Added 'Bearer token' support to s3credentials endpoint
- **CUMULUS-2787**
  - Added `lzards-api-client` package to Cumulus with `submitQueryToLzards` method
- **CUMULUS-2944**
  - Added configuration to increase the limit for body-parser's JSON and URL encoded parsers to allow for larger input payloads

### Changed


- Updated `example/cumulus-tf/variables.tf` to have `cmr_oauth_provider` default to `launchpad`
- **CUMULUS-3024**
  - Update PUT /granules endpoint to operate consistently across datastores
    (PostgreSQL, ElasticSearch, DynamoDB). Previously it was possible, given a
    partial Granule payload to have different data in Dynamo/ElasticSearch and PostgreSQL
  - Given a partial Granule object, the /granules update endpoint now operates
    with behavior more consistent with a PATCH operation where fields not provided
    in the payload will not be updated in the datastores.
  - Granule translation (db/src/granules.ts) now supports removing null/undefined fields when converting from API to Postgres
    granule formats.
  - Update granule write logic: if a `null` files key is provided in an update payload (e.g. `files: null`),
    an error will be thrown. `null` files were not previously supported and would throw potentially unclear errors. This makes the error clearer and more explicit.
  - Update granule write logic: If an empty array is provided for the `files` key, all files will be removed in all datastores
- **CUMULUS-2787**
  - Updated `lzards-backup-task` to send Cumulus provider and granule createdAt values as metadata in LZARDS backup request to support querying LZARDS for reconciliation reports
- **CUMULUS-2913**
  - Changed `process-dead-letter-archive` lambda to put messages from S3 dead
    letter archive that fail to process to new S3 location.
- **CUMULUS-2974**
  - The `DELETE /granules/<granuleId>` endpoint now includes additional details about granule
    deletion, including collection, deleted granule ID, deleted files, and deletion time.
- **CUMULUS-3027**
  - Pinned typescript to ~4.7.x to address typing incompatibility issues
    discussed in https://github.com/knex/knex/pull/5279
  - Update generate-ts-build-cache script to always install root project dependencies
- **CUMULUS-3104**
  - Updated Dockerfile of async operation docker image to build from node:14.19.3-buster
  - Sets default async_operation_image version to 43.
  - Upgraded saml2-js 4.0.0, rewire to 6.0.0 to address security vulnerabilities
  - Fixed TS compilation error caused by @aws-sdk/client-s3 3.190->3.193 upgrade

## [v13.3.2] 2022-10-10 [BACKPORT]

**Please note** changes in 13.3.2 may not yet be released in future versions, as
this is a backport and patch release on the 13.3.x series of releases. Updates that
are included in the future will have a corresponding CHANGELOG entry in future
releases.

### Fixed

- **CUMULUS-2557**
  - Updated `@cumulus/aws-client/S3/moveObject` to handle zero byte files (0 byte files).
- **CUMULUS-2971**
  - Updated `@cumulus/aws-client/S3ObjectStore` class to take string query parameters and
    its methods `signGetObject` and `signHeadObject` to take parameter presignOptions
- **CUMULUS-3021**
  - Updated `@cumulus/api-client/collections` and `@cumulus/integration-tests/api` to encode
    collection version in the URI path
- **CUMULUS-3024**
  - Update PUT /granules endpoint to operate consistently across datastores
    (PostgreSQL, ElasticSearch, DynamoDB). Previously it was possible, given a
    partial Granule payload to have different data in Dynamo/ElasticSearch and PostgreSQL
  - Given a partial Granule object, the /granules update endpoint now operates
    with behavior more consistent with a PATCH operation where fields not provided
    in the payload will not be updated in the datastores.
  - Granule translation (db/src/granules.ts) now supports removing null/undefined fields when converting from API to Postgres
    granule formats.
  - Update granule write logic: if a `null` files key is provided in an update payload (e.g. `files: null`),
    an error will be thrown. `null` files were not previously supported and would throw potentially unclear errors. This makes the error clearer and more explicit.
  - Update granule write logic: If an empty array is provided for the `files` key, all files will be removed in all datastores

## [v13.3.0] 2022-8-19

### Notable Changes

- **CUMULUS-2930**
  - The `GET /granules` endpoint has a new optional query parameter:
    `searchContext`, which is used to resume listing within the same search
    context. It is provided in every response from the endpoint as
    `meta.searchContext`. The searchContext value must be submitted with every
    consequent API call, and must be fetched from each new response to maintain
    the context.
  - Use of the `searchContext` query string parameter allows listing past 10,000 results.
  - Note that using the `from` query param in a request will cause the `searchContext` to
    be ignored and also make the query subject to the 10,000 results cap again.
  - Updated `GET /granules` endpoint to leverage ElasticSearch search-after API.
    The endpoint will only use search-after when the `searchContext` parameter
    is provided in a request.

## [v13.2.1] 2022-8-10 [BACKPORT]

### Notable changes

- **CUMULUS-3019**
  - Fix file write logic to delete files by `granule_cumulus_id` instead of
    `cumulus_id`. Previous logic removed files by matching `file.cumulus_id`
    to `granule.cumulus_id`.

## [v13.2.0] 2022-8-04

### Changed

- **CUMULUS-2940**
  - Updated bulk operation lambda to utilize system wide rds_connection_timing
    configuration parameters from the main `cumulus` module
- **CUMULUS-2980**
  - Updated `ingestPdrWithNodeNameSpec.js` to use `deleteProvidersAndAllDependenciesByHost` function.
  - Removed `deleteProvidersByHost`function.
- **CUMULUS-2954**
  - Updated Backup LZARDS task to run as a single task in a step function workflow.
  - Updated task to allow user to provide `collectionId` in workflow input and
    updated task to use said `collectionId` to look up the corresponding collection record in RDS.

## [v13.1.0] 2022-7-22

### MIGRATION notes

- The changes introduced in CUMULUS-2962 will re-introduce a
  `files_granules_cumulus_id_index` on the `files` table in the RDS database.
  This index will be automatically created as part of the bootstrap lambda
  function *on deployment* of the `data-persistence` module.

  *In cases where the index is already applied, this update will have no effect*.

  **Please Note**: In some cases where ingest is occurring at high volume levels and/or the
  files table has > 150M file records, the migration may
  fail on deployment due to timing required to both acquire the table state needed for the
  migration and time to create the index given the resources available.

  For reference a rx.5 large Aurora/RDS database
  with *no activity* took roughly 6 minutes to create the index for a file table with 300M records and no active ingest, however timed out when the same migration was attempted
  in production with possible activity on the table.

  If you believe you are subject to the above consideration, you may opt to
  manually create the `files` table index *prior* to deploying this version of
  Core with the following procedure:

  -----

  - Verify you do not have the index:

  ```text
  select * from pg_indexes where tablename = 'files';

   schemaname | tablename |        indexname        | tablespace |                                       indexdef
  ------------+-----------+-------------------------+------------+---------------------------------------------------------------------------------------
   public     | files     | files_pkey              |            | CREATE UNIQUE INDEX files_pkey ON public.files USING btree (cumulus_id)
   public     | files     | files_bucket_key_unique |            | CREATE UNIQUE INDEX files_bucket_key_unique ON public.files USING btree (bucket, key)
  ```

  In this instance you should not see an `indexname` row with
  `files_granules_cumulus_id_index` as the value.     If you *do*, you should be
  clear to proceed with the installation.
  - Quiesce ingest

  Stop all ingest operations in Cumulus Core according to your operational
  procedures.    You should validate that it appears there are no active queries that
  appear to be inserting granules/files into the database as a secondary method
  of evaluating the database system state:

  ```text
  select pid, query, state, wait_event_type, wait_event from pg_stat_activity where state = 'active';
  ```

  If query rows are returned with a `query` value that involves the files table,
  make sure ingest is halted and no other granule-update activity is running on
  the system.

  Note: In rare instances if there are hung queries that are unable to resolve, it may be necessary to
  manually use psql [Server Signaling
  Functions](https://www.postgresql.org/docs/10/functions-admin.html#FUNCTIONS-ADMIN-SIGNAL)
  `pg_cancel_backend` and/or
  `pg_terminate_backend` if the migration will not complete in the next step.

  - Create the Index

  Run the following query to create the index.    Depending on the situation
  this may take many minutes to complete, and you will note your CPU load and
  disk I/O rates increase on your cluster:

  ```text
  CREATE INDEX files_granule_cumulus_id_index ON files (granule_cumulus_id);
  ```

  You should see a response like:

  ```text
  CREATE INDEX
  ```

  and can verify the index `files_granule_cumulus_id_index` was created:

  ```text
  => select * from pg_indexes where tablename = 'files';
  schemaname | tablename |           indexname            | tablespace |                                           indexdef
   ------------+-----------+--------------------------------+------------+----------------------------------------------------------------------------------------------
   public     | files     | files_pkey                     |            | CREATE UNIQUE INDEX files_pkey ON public.files USING btree (cumulus_id)
   public     | files     | files_bucket_key_unique        |            | CREATE UNIQUE INDEX files_bucket_key_unique ON public.files USING btree (bucket, key)
   public     | files     | files_granule_cumulus_id_index |            | CREATE INDEX files_granule_cumulus_id_index ON public.files USING btree (granule_cumulus_id)
  (3 rows)
  ```

  - Once this is complete, you may deploy this version of Cumulus as you
    normally would.
  **If you are unable to stop ingest for the above procedure** *and* cannot
  migrate with deployment, you may be able to manually create the index while
  writes are ongoing using postgres's `CONCURRENTLY` option for `CREATE INDEX`.
  This can have significant impacts on CPU/write IO, particularly if you are
  already using a significant amount of your cluster resources, and may result
  in failed writes or an unexpected index/database state.

  PostgreSQL's
  [documentation](https://www.postgresql.org/docs/10/sql-createindex.html#SQL-CREATEINDEX-CONCURRENTLY)
  provides more information on this option.   Please be aware it is
  **unsupported** by Cumulus at this time, so community members that opt to go
  this route should proceed with caution.

  -----

### Notable changes

- **CUMULUS-2962**
  - Re-added database structural migration to `files` table to add an index on `granule_cumulus_id`
- **CUMULUS-2929**
  - Updated `move-granule` task to check the optional collection configuration parameter
    `meta.granuleMetadataFileExtension` to determine the granule metadata file.
    If none is specified, the granule CMR metadata or ISO metadata file is used.

### Changed

- Updated Moment.js package to 2.29.4 to address security vulnerability
- **CUMULUS-2967**
  - Added fix example/spec/helpers/Provider that doesn't fail deletion 404 in
    case of deletion race conditions
### Fixed

- **CUMULUS-2995**
  - Updated Lerna package to 5.1.8 to address security vulnerability

- **CUMULUS-2863**
  - Fixed `@cumulus/api` `validateAndUpdateSqsRule` method to allow 0 retries and 0 visibilityTimeout
    in rule's meta.

- **CUMULUS-2959**
  - Fixed `@cumulus/api` `granules` module to convert numeric productVolume to string
    when an old granule record is retrieved from DynamoDB
- Fixed the following links on Cumulus docs' [Getting Started](https://nasa.github.io/cumulus/docs/getting-started) page:
    * Cumulus Deployment
    * Terraform Best Practices
    * Integrator Common Use Cases
- Also corrected the _How to Deploy Cumulus_ link in the [Glossary](https://nasa.github.io/cumulus/docs/glossary)


## [v13.0.1] 2022-7-12

- **CUMULUS-2995**
  - Updated Moment.js package to 2.29.4 to address security vulnerability

## [v13.0.0] 2022-06-13

### MIGRATION NOTES

- The changes introduced in CUMULUS-2955 should result in removal of
  `files_granule_cumulus_id_index` from the `files` table (added in the v11.1.1
  release).  The success of this operation is dependent on system ingest load.

  In rare cases where data-persistence deployment fails because the
  `postgres-db-migration` times out, it may be required to manually remove the
  index and then redeploy:

  ```text
  DROP INDEX IF EXISTS files_granule_cumulus_id_index;
  ```

### Breaking Changes

- **CUMULUS-2931**

  - Updates CustomBootstrap lambda to default to failing if attempting to remove
    a pre-existing `cumulus-alias` index that would collide with the required
    `cumulus-alias` *alias*.   A configuration parameter
    `elasticsearch_remove_index_alias_conflict`  on the `cumulus` and
    `archive` modules has been added to enable the original behavior that would
    remove the invalid index (and all it's data).
  - Updates `@cumulus/es-client.bootstrapElasticSearch` signature to be
    parameterized and accommodate a new parameter `removeAliasConflict` which
    allows/disallows the deletion of a conflicting `cumulus-alias` index

### Notable changes

- **CUMULUS-2929**
  - Updated `move-granule` task to check the optional collection configuration parameter
    `meta.granuleMetadataFileExtension` to determine the granule metadata file.
    If none is specified, the granule CMR metadata or ISO metadata file is used.

### Added

- **CUMULUS-2929**
  - Added optional collection configuration `meta.granuleMetadataFileExtension` to specify CMR metadata
    file extension for tasks that utilize metadata file lookups

- **CUMULUS-2939**
  - Added `@cumulus/api/lambdas/start-async-operation` to start an async operation

- **CUMULUS-2953**
  - Added `skipMetadataCheck` flag to config for Hyrax metadata updates task.
  - If this config flag is set to `true`, and a granule has no CMR file, the task will simply return the input values.

- **CUMULUS-2966**
  - Added extractPath operation and support of nested string replacement to `url_path` in the collection configuration

### Changed

- **CUMULUS-2965**
  - Update `cumulus-rds-tf` module to ignore `engine_version` lifecycle changes
- **CUMULUS-2967**
  - Added fix example/spec/helpers/Provider that doesn't fail deletion 404 in
    case of deletion race conditions
- **CUMULUS-2955**
  - Updates `20220126172008_files_granule_id_index` to *not* create an index on
    `granule_cumulus_id` on the files table.
  - Adds `20220609024044_remove_files_granule_id_index` migration to revert
    changes from `20220126172008_files_granule_id_index` on any deployed stacks
    that might have the index to ensure consistency in deployed stacks

- **CUMULUS-2923**
  - Changed public key setup for SFTP local testing.
- **CUMULUS-2939**
  - Updated `@cumulus/api` `granules/bulk*`, `elasticsearch/index-from-database` and
    `POST reconciliationReports` endpoints to invoke StartAsyncOperation lambda

### Fixed

- **CUMULUS-2863**
  - Fixed `@cumulus/api` `validateAndUpdateSqsRule` method to allow 0 retries
    and 0 visibilityTimeout in rule's meta.
- **CUMULUS-2961**
  - Fixed `data-migration2` granule migration logic to allow for DynamoDb granules that have a null/empty string value for `execution`.   The migration will now migrate them without a linked execution.
  - Fixed `@cumulus/api` `validateAndUpdateSqsRule` method to allow 0 retries and 0 visibilityTimeout
    in rule's meta.

- **CUMULUS-2959**
  - Fixed `@cumulus/api` `granules` module to convert numeric productVolume to string
    when an old granule record is retrieved from DynamoDB.

## [v12.0.3] 2022-10-03 [BACKPORT]

**Please note** changes in 12.0.3 may not yet be released in future versions, as
this is a backport and patch release on the 12.0.x series of releases. Updates that
are included in the future will have a corresponding CHANGELOG entry in future
releases.

### Fixed

- **CUMULUS-3024**
  - Update PUT /granules endpoint to operate consistently across datastores
    (PostgreSQL, ElasticSearch, DynamoDB). Previously it was possible, given a
    partial Granule payload to have different data in Dynamo/ElasticSearch and PostgreSQL
  - Given a partial Granule object, the /granules update endpoint now operates
    with behavior more consistent with a PATCH operation where fields not provided
    in the payload will not be updated in the datastores.
  - Granule translation (db/src/granules.ts) now supports removing null/undefined fields when converting from API to Postgres
    granule formats.
  - Update granule write logic: if a `null` files key is provided in an update payload (e.g. `files: null`),
    an error will be thrown. `null` files were not previously supported and would throw potentially unclear errors. This makes the error clearer and more explicit.
  - Update granule write logic: If an empty array is provided for the `files` key, all files will be removed in all datastores
- **CUMULUS-2971**
  - Updated `@cumulus/aws-client/S3ObjectStore` class to take string query parameters and
    its methods `signGetObject` and `signHeadObject` to take parameter presignOptions
- **CUMULUS-2557**
  - Updated `@cumulus/aws-client/S3/moveObject` to handle zero byte files (0 byte files).
- **CUMULUS-3021**
  - Updated `@cumulus/api-client/collections` and `@cumulus/integration-tests/api` to encode
    collection version in the URI path

## [v12.0.2] 2022-08-10 [BACKPORT]

**Please note** changes in 12.0.2 may not yet be released in future versions, as
this is a backport and patch release on the 12.0.x series of releases. Updates that
are included in the future will have a corresponding CHANGELOG entry in future
releases.

### Notable Changes

- **CUMULUS-3019**
  - Fix file write logic to delete files by `granule_cumulus_id` instead of
      `cumulus_id`. Previous logic removed files by matching `file.cumulus_id`
      to `granule.cumulus_id`.

## [v12.0.1] 2022-07-18

- **CUMULUS-2995**
  - Updated Moment.js package to 2.29.4 to address security vulnerability

## [v12.0.0] 2022-05-20

### Breaking Changes

- **CUMULUS-2903**

  - The minimum supported version for all published Cumulus Core npm packages is now Node 14.19.1
  - Tasks using the `cumuluss/cumulus-ecs-task` Docker image must be updated to
    `cumuluss/cumulus-ecs-task:1.8.0`. This can be done by updating the `image`
    property of any tasks defined using the `cumulus_ecs_service` Terraform
    module.

### Changed

- **CUMULUS-2932**

  - Updates `SyncGranule` task to include `disableOrDefaultAcl` function that uses
    the configuration ACL parameter to set ACL to private by default or disable ACL.
  - Updates `@cumulus/sync-granule` `download()` function to take in ACL parameter
  - Updates `@cumulus/ingest` `proceed()` function to take in ACL parameter
  - Updates `@cumulus/ingest` `addLock()` function to take in an optional ACL parameter
  - Updates `SyncGranule` example worfklow config
    `example/cumulus-tf/sync_granule_workflow.asl.json` to include `ACL`
    parameter.

## [v11.1.8] 2022-11-07 [BACKPORT]

**Please note** changes in 11.1.7 may not yet be released in future versions, as
this is a backport and patch release on the 11.1.x series of releases. Updates that
are included in the future will have a corresponding CHANGELOG entry in future
releases.

### Breaking Changes

- **CUMULUS-2903**
  - The minimum supported version for all published Cumulus Core npm packages is now Node 14.19.1
  - Tasks using the `cumuluss/cumulus-ecs-task` Docker image must be updated to
    `cumuluss/cumulus-ecs-task:1.8.0`. This can be done by updating the `image`
    property of any tasks defined using the `cumulus_ecs_service` Terraform
    module.

### Notable changes

- Published new tag [`43` of `cumuluss/async-operation` to Docker Hub](https://hub.docker.com/layers/cumuluss/async-operation/43/images/sha256-5f989c7d45db3dde87c88c553182d1e4e250a1e09af691a84ff6aa683088b948?context=explore) which was built with node:14.19.3-buster.

### Changed

- **CUMULUS-3104**
  - Updated Dockerfile of async operation docker image to build from node:14.19.3-buster
  - Sets default async_operation_image version to 43.
  - Upgraded saml2-js 4.0.0, rewire to 6.0.0 to address security vulnerabilities
  - Fixed TS compilation error on aws-client package caused by @aws-sdk/client-s3 3.202.0 upgrade

- **CUMULUS-3080**
  - Changed the retention period in days from 14 to 30 for cloudwatch logs for NIST-5 compliance

## [v11.1.7] 2022-10-05 [BACKPORT]

**Please note** changes in 11.1.7 may not yet be released in future versions, as
this is a backport and patch release on the 11.1.x series of releases. Updates that
are included in the future will have a corresponding CHANGELOG entry in future
releases.

### Fixed

- **CUMULUS-3024**
  - Update PUT /granules endpoint to operate consistently across datastores
    (PostgreSQL, ElasticSearch, DynamoDB). Previously it was possible, given a
    partial Granule payload to have different data in Dynamo/ElasticSearch and PostgreSQL
  - Given a partial Granule object, the /granules update endpoint now operates
    with behavior more consistent with a PATCH operation where fields not provided
    in the payload will not be updated in the datastores.
  - Granule translation (db/src/granules.ts) now supports removing null/undefined fields when converting from API to Postgres
    granule formats.
  - Update granule write logic: if a `null` files key is provided in an update payload (e.g. `files: null`),
    an error will be thrown. `null` files were not previously supported and would throw potentially unclear errors. This makes the error clearer and more explicit.
  - Update granule write logic: If an empty array is provided for the `files` key, all files will be removed in all datastores
- **CUMULUS-2971**
  - Updated `@cumulus/aws-client/S3ObjectStore` class to take string query parameters and
    its methods `signGetObject` and `signHeadObject` to take parameter presignOptions
- **CUMULUS-2557**
  - Updated `@cumulus/aws-client/S3/moveObject` to handle zero byte files (0 byte files).
- **CUMULUS-3021**
  - Updated `@cumulus/api-client/collections` and `@cumulus/integration-tests/api` to encode
    collection version in the URI path
- **CUMULUS-3027**
  - Pinned typescript to ~4.7.x to address typing incompatibility issues
    discussed in https://github.com/knex/knex/pull/5279
  - Update generate-ts-build-cache script to always install root project dependencies

## [v11.1.5] 2022-08-10 [BACKPORT]

**Please note** changes in 11.1.5 may not yet be released in future versions, as
this is a backport and patch release on the 11.1.x series of releases. Updates that
are included in the future will have a corresponding CHANGELOG entry in future
releases.

### Notable changes

- **CUMULUS-3019**
  - Fix file write logic to delete files by `granule_cumulus_id` instead of
      `cumulus_id`. Previous logic removed files by matching `file.cumulus_id`
      to `granule.cumulus_id`.

## [v11.1.4] 2022-07-18

**Please note** changes in 11.1.4 may not yet be released in future versions, as
this is a backport and patch release on the 11.1.x series of releases. Updates that
are included in the future will have a corresponding CHANGELOG entry in future
releases.

### MIGRATION notes


- The changes introduced in CUMULUS-2962 will re-introduce a
  `files_granules_cumulus_id_index` on the `files` table in the RDS database.
  This index will be automatically created as part of the bootstrap lambda
  function *on deployment* of the `data-persistence` module.

  *In cases where the index is already applied, this update will have no effect*.

  **Please Note**: In some cases where ingest is occurring at high volume levels and/or the
  files table has > 150M file records, the migration may
  fail on deployment due to timing required to both acquire the table state needed for the
  migration and time to create the index given the resources available.

  For reference a rx.5 large Aurora/RDS database
  with *no activity* took roughly 6 minutes to create the index for a file table with 300M records and no active ingest, however timed out when the same migration was attempted
  in production with possible activity on the table.

  If you believe you are subject to the above consideration, you may opt to
  manually create the `files` table index *prior* to deploying this version of
  Core with the following procedure:

  -----

  - Verify you do not have the index:

  ```text
  select * from pg_indexes where tablename = 'files';

   schemaname | tablename |        indexname        | tablespace |                                       indexdef
  ------------+-----------+-------------------------+------------+---------------------------------------------------------------------------------------
   public     | files     | files_pkey              |            | CREATE UNIQUE INDEX files_pkey ON public.files USING btree (cumulus_id)
   public     | files     | files_bucket_key_unique |            | CREATE UNIQUE INDEX files_bucket_key_unique ON public.files USING btree (bucket, key)
  ```

  In this instance you should not see an `indexname` row with
  `files_granules_cumulus_id_index` as the value.     If you *do*, you should be
  clear to proceed with the installation.
  - Quiesce ingest

  Stop all ingest operations in Cumulus Core according to your operational
  procedures.    You should validate that it appears there are no active queries that
  appear to be inserting granules/files into the database as a secondary method
  of evaluating the database system state:

  ```text
  select pid, query, state, wait_event_type, wait_event from pg_stat_activity where state = 'active';
  ```

  If query rows are returned with a `query` value that involves the files table,
  make sure ingest is halted and no other granule-update activity is running on
  the system.

  Note: In rare instances if there are hung queries that are unable to resolve, it may be necessary to
  manually use psql [Server Signaling
  Functions](https://www.postgresql.org/docs/10/functions-admin.html#FUNCTIONS-ADMIN-SIGNAL)
  `pg_cancel_backend` and/or
  `pg_terminate_backend` if the migration will not complete in the next step.

  - Create the Index

  Run the following query to create the index.    Depending on the situation
  this may take many minutes to complete, and you will note your CPU load and
  disk I/O rates increase on your cluster:

  ```text
  CREATE INDEX files_granule_cumulus_id_index ON files (granule_cumulus_id);
  ```

  You should see a response like:

  ```text
  CREATE INDEX
  ```

  and can verify the index `files_granule_cumulus_id_index` was created:

  ```text
  => select * from pg_indexes where tablename = 'files';
  schemaname | tablename |           indexname            | tablespace |                                           indexdef
   ------------+-----------+--------------------------------+------------+----------------------------------------------------------------------------------------------
   public     | files     | files_pkey                     |            | CREATE UNIQUE INDEX files_pkey ON public.files USING btree (cumulus_id)
   public     | files     | files_bucket_key_unique        |            | CREATE UNIQUE INDEX files_bucket_key_unique ON public.files USING btree (bucket, key)
   public     | files     | files_granule_cumulus_id_index |            | CREATE INDEX files_granule_cumulus_id_index ON public.files USING btree (granule_cumulus_id)
  (3 rows)
  ```

  - Once this is complete, you may deploy this version of Cumulus as you
    normally would.
  **If you are unable to stop ingest for the above procedure** *and* cannot
  migrate with deployment, you may be able to manually create the index while
  writes are ongoing using postgres's `CONCURRENTLY` option for `CREATE INDEX`.
  This can have significant impacts on CPU/write IO, particularly if you are
  already using a significant amount of your cluster resources, and may result
  in failed writes or an unexpected index/database state.

  PostgreSQL's
  [documentation](https://www.postgresql.org/docs/10/sql-createindex.html#SQL-CREATEINDEX-CONCURRENTLY)
  provides more information on this option.   Please be aware it is
  **unsupported** by Cumulus at this time, so community members that opt to go
  this route should proceed with caution.

  -----

### Changed

- Updated Moment.js package to 2.29.4 to address security vulnerability

## [v11.1.3] 2022-06-24

**Please note** changes in 11.1.3 may not yet be released in future versions, as
this is a backport and patch release on the 11.1.x series of releases. Updates that
are included in the future will have a corresponding CHANGELOG entry in future
releases.

### Notable changes

- **CUMULUS-2929**
  - Updated `move-granule` task to check the optional collection configuration parameter
    `meta.granuleMetadataFileExtension` to determine the granule metadata file.
    If none is specified, the granule CMR metadata or ISO metadata file is used.

### Added

- **CUMULUS-2929**
  - Added optional collection configuration `meta.granuleMetadataFileExtension` to specify CMR metadata
    file extension for tasks that utilize metadata file lookups
- **CUMULUS-2966**
  - Added extractPath operation and support of nested string replacement to `url_path` in the collection configuration
### Fixed

- **CUMULUS-2863**
  - Fixed `@cumulus/api` `validateAndUpdateSqsRule` method to allow 0 retries
    and 0 visibilityTimeout in rule's meta.
- **CUMULUS-2959**
  - Fixed `@cumulus/api` `granules` module to convert numeric productVolume to string
    when an old granule record is retrieved from DynamoDB.
- **CUMULUS-2961**
  - Fixed `data-migration2` granule migration logic to allow for DynamoDb granules that have a null/empty string value for `execution`.   The migration will now migrate them without a linked execution.

## [v11.1.2] 2022-06-13

**Please note** changes in 11.1.2 may not yet be released in future versions, as
this is a backport and patch release on the 11.1.x series of releases. Updates that
are included in the future will have a corresponding CHANGELOG entry in future
releases.

### MIGRATION NOTES

- The changes introduced in CUMULUS-2955 should result in removal of
  `files_granule_cumulus_id_index` from the `files` table (added in the v11.1.1
  release).  The success of this operation is dependent on system ingest load

  In rare cases where data-persistence deployment fails because the
  `postgres-db-migration` times out, it may be required to manually remove the
  index and then redeploy:

  ```text
  > DROP INDEX IF EXISTS postgres-db-migration;
  DROP INDEX
  ```

### Changed

- **CUMULUS-2955**
  - Updates `20220126172008_files_granule_id_index` to *not* create an index on
    `granule_cumulus_id` on the files table.
  - Adds `20220609024044_remove_files_granule_id_index` migration to revert
    changes from `20220126172008_files_granule_id_index` on any deployed stacks
    that might have the index to ensure consistency in deployed stacks

## [v11.1.1] 2022-04-26

### Added

### Changed

- **CUMULUS-2885**
  - Updated `@cumulus/aws-client` to use new AWS SDK v3 packages for S3 requests:
    - `@aws-sdk/client-s3`
    - `@aws-sdk/lib-storage`
    - `@aws-sdk/s3-request-presigner`
  - Updated code for compatibility with updated `@cumulus/aws-client` and AWS SDK v3 S3 packages:
    - `@cumulus/api`
    - `@cumulus/async-operations`
    - `@cumulus/cmrjs`
    - `@cumulus/common`
    - `@cumulus/collection-config-store`
    - `@cumulus/ingest`
    - `@cumulus/launchpad-auth`
    - `@cumulus/sftp-client`
    - `@cumulus/tf-inventory`
    - `lambdas/data-migration2`
    - `tasks/add-missing-file-checksums`
    - `tasks/hyrax-metadata-updates`
    - `tasks/lzards-backup`
    - `tasks/sync-granule`
- **CUMULUS-2886**
  - Updated `@cumulus/aws-client` to use new AWS SDK v3 packages for API Gateway requests:
    - `@aws-sdk/client-api-gateway`
- **CUMULUS-2920**
  - Update npm version for Core build to 8.6
- **CUMULUS-2922**
  - Added `@cumulus/example-lib` package to example project to allow unit tests `example/script/lib` dependency.
  - Updates Mutex unit test to address changes made in [#2902](https://github.com/nasa/cumulus/pull/2902/files)
- **CUMULUS-2924**
  - Update acquireTimeoutMillis to 400 seconds for the db-provision-lambda module to address potential timeout issues on RDS database start
- **CUMULUS-2925**
  - Updates CI to utilize `audit-ci` v6.2.0
  - Updates CI to utilize a on-container filesystem when building Core in 'uncached' mode
  - Updates CI to selectively bootstrap Core modules in the cleanup job phase
- **CUMULUS-2934**
  - Update CI Docker container build to install pipenv to prevent contention on parallel lambda builds


## [v11.1.0] 2022-04-07

### MIGRATION NOTES

- 11.1.0 is an amendment release and supersedes 11.0.0. However, follow the migration steps for 11.0.0.

- **CUMULUS-2905**
  - Updates migration script with new `migrateAndOverwrite` and
    `migrateOnlyFiles` options.

### Added

- **CUMULUS-2860**
  - Added an optional configuration parameter `skipMetadataValidation` to `hyrax-metadata-updates` task
- **CUMULUS-2870**
  - Added `last_modified_date` as output to all tasks in Terraform `ingest` module.
- **CUMULUS-NONE**
  - Added documentation on choosing and configuring RDS at `deployment/choosing_configuring_rds`.

### Changed

- **CUMULUS-2703**
  - Updated `ORCA Backup` reconciliation report to report `cumulusFilesCount` and `orcaFilesCount`
- **CUMULUS-2849**
  - Updated `@cumulus/aws-client` to use new AWS SDK v3 packages for DynamoDB requests:
    - `@aws-sdk/client-dynamodb`
    - `@aws-sdk/lib-dynamodb`
    - `@aws-sdk/util-dynamodb`
  - Updated code for compatibility with AWS SDK v3 Dynamo packages
    - `@cumulus/api`
    - `@cumulus/errors`
    - `@cumulus/tf-inventory`
    - `lambdas/data-migration2`
    - `packages/api/ecs/async-operation`
- **CUMULUS-2864**
  - Updated `@cumulus/cmr-client/ingestUMMGranule` and `@cumulus/cmr-client/ingestConcept`
    functions to not perform separate validation request
- **CUMULUS-2870**
  - Updated `hello_world_service` module to pass in `lastModified` parameter in command list to trigger a Terraform state change when the `hello_world_task` is modified.

### Fixed

- **CUMULUS-2849**
  - Fixed AWS service client memoization logic in `@cumulus/aws-client`

## [v11.0.0] 2022-03-24 [STABLE]

### v9.9->v11.0 MIGRATION NOTES

Release v11.0 is a maintenance release series, replacing v9.9.   If you are
upgrading to or past v11 from v9.9.x to this release, please pay attention to the following
migration notes from prior releases:

#### Migration steps

##### **After deploying the `data-persistence` module, but before deploying the main `cumulus` module**

- Due to a bug in the PUT `/rules/<name>` endpoint, the rule records in PostgreSQL may be
out of sync with records in DynamoDB. In order to bring the records into sync, re-deploy and re-run the
[`data-migration1` Lambda](https://nasa.github.io/cumulus/docs/upgrade-notes/upgrade-rds#3-deploy-and-run-data-migration1) with a payload of
`{"forceRulesMigration": true}`:

```shell
aws lambda invoke --function-name $PREFIX-data-migration1 \
  --payload $(echo '{"forceRulesMigration": true}' | base64) $OUTFILE
```

##### As part of the `cumulus` deployment

- Please read the [documentation on the updates to the granule files schema for our Cumulus workflow tasks and how to upgrade your deployment for compatibility](https://nasa.github.io/cumulus/docs/upgrade-notes/update-task-file-schemas).
- (Optional) Update the `task-config` for all workflows that use the `sync-granule` task to include `workflowStartTime` set to
`{$.cumulus_meta.workflow_start_time}`. See [here](https://github.com/nasa/cumulus/blob/master/example/cumulus-tf/sync_granule_workflow.asl.json#L9) for an example.

##### After the `cumulus` deployment

As part of the work on the RDS Phase 2 feature, it was decided to re-add the
granule file `type` property on the file table (detailed reasoning
https://wiki.earthdata.nasa.gov/pages/viewpage.action?pageId=219186829).  This
change was implemented as part of CUMULUS-2672/CUMULUS-2673, however granule
records ingested prior to v11 will *not* have the file.type property stored in the
PostGreSQL database, and on installation of v11 API calls to get granule.files
will not return this value. We anticipate most users are impacted by this issue.

Users that are impacted by these changes should re-run the granule migration
lambda to *only* migrate granule file records:

```shell
PAYLOAD=$(echo '{"migrationsList": ["granules"], "granuleMigrationParams": {"migrateOnlyFiles": "true"}}' | base64)
aws lambda invoke --function-name $PREFIX-postgres-migration-async-operation \
--payload $PAYLOAD $OUTFILE
```

You should note that this will *only* move files for granule records in
PostgreSQL.  **If you have not completed the phase 1 data migration or
have granule records in dynamo that are not in PostgreSQL, the migration will
report failure for both the DynamoDB granule and all the associated files and the file
records will not be updated**.

If you prefer to do a full granule and file migration, you may instead
opt to run the migration with the `migrateAndOverwrite` option instead, this will re-run a
full granule/files migration and overwrite all values in the PostgreSQL database from
what is in DynamoDB for both granules and associated files:

```shell
PAYLOAD=$(echo '{"migrationsList": ["granules"], "granuleMigrationParams": {"migrateAndOverwrite": "true"}}' | base64)
aws lambda invoke --function-name $PREFIX-postgres-migration-async-operation \
--payload $PAYLOAD $OUTFILE
```

*Please note*: Since this data migration is copying all of your granule data
from DynamoDB to PostgreSQL, it can take multiple hours (or even days) to run,
depending on how much data you have and how much parallelism you configure the
migration to use. In general, the more parallelism you configure the migration
to use, the faster it will go, but the higher load it will put on your
PostgreSQL database. Excessive database load can cause database outages and
result in data loss/recovery scenarios. Thus, the parallelism settings for the
migration are intentionally set by default to conservative values but are
configurable.      If this impacts only some of your data products you may want
to consider using other `granuleMigrationParams`.

Please see [the second data migration
docs](https://nasa.github.io/cumulus/docs/upgrade-notes/upgrade-rds#5-run-the-second-data-migration)
for more on this tool if you are unfamiliar with the various options.

### Notable changes

- **CUMULUS-2703**
  - `ORCA Backup` is now a supported `reportType` for the `POST /reconciliationReports` endpoint

### Added

- **CUMULUS-2311** - RDS Migration Epic Phase 2
  - **CUMULUS-2208**
    - Added `@cumulus/message/utils.parseException` to parse exception objects
    - Added helpers to `@cumulus/message/Granules`:
      - `getGranuleProductVolume`
      - `getGranuleTimeToPreprocess`
      - `getGranuleTimeToArchive`
      - `generateGranuleApiRecord`
    - Added `@cumulus/message/PDRs/generatePdrApiRecordFromMessage` to generate PDR from Cumulus workflow message
    - Added helpers to `@cumulus/es-client/indexer`:
      - `deleteAsyncOperation` to delete async operation records from Elasticsearch
      - `updateAsyncOperation` to update an async operation record in Elasticsearch
    - Added granules `PUT` endpoint to Cumulus API for updating a granule.
    Requests to this endpoint should be submitted **without an `action`**
    attribute in the request body.
    - Added `@cumulus/api-client/granules.updateGranule` to update granule via the API
  - **CUMULUS-2303**
    - Add translatePostgresProviderToApiProvider method to `@cumulus/db/translate/providers`
  - **CUMULUS-2306**
    - Updated API execution GET endpoint to read individual execution records
      from PostgreSQL database instead of DynamoDB
    - Updated API execution-status endpoint to read execution records from
      PostgreSQL database instead of DynamoDB
  - **CUMULUS-2302**
    - Added translatePostgresCollectionToApiCollection method to
      `@cumulus/db/translate/collections`
    - Added `searchWithUpdatedAtRange` method to
      `@cumulus/db/models/collections`
  - **CUMULUS-2301**
    - Created API asyncOperations POST endpoint to create async operations.
  - **CUMULUS-2307**
    - Updated API PDR GET endpoint to read individual PDR records from
      PostgreSQL database instead of DynamoDB
    - Added `deletePdr` to `@cumulus/api-client/pdrs`
  - **CUMULUS-2782**
    - Update API granules endpoint `move` action to update granules in the index
      and utilize postgres as the authoritative datastore
  - **CUMULUS-2769**
    - Update collection PUT endpoint to require existance of postgresql record
      and to ignore lack of dynamoDbRecord on update
  - **CUMULUS-2767**
    - Update provider PUT endpoint to require existence of PostgreSQL record
      and to ignore lack of DynamoDB record on update
  - **CUMULUS-2759**
    - Updates collection/provider/rules/granules creation (post) endpoints to
      primarily check for existence/collision in PostgreSQL database instead of DynamoDB
  - **CUMULUS-2714**
    - Added `@cumulus/db/base.deleteExcluding` method to allow for deletion of a
      record set with an exclusion list of cumulus_ids
  - **CUMULUS-2317**
    - Added `@cumulus/db/getFilesAndGranuleInfoQuery()` to build a query for searching file
    records in PostgreSQL and return specified granule information for each file
    - Added `@cumulus/db/QuerySearchClient` library to handle sequentially fetching and paging
    through results for an arbitrary PostgreSQL query
    - Added `insert` method to all `@cumulus/db` models to handle inserting multiple records into
    the database at once
    - Added `@cumulus/db/translatePostgresGranuleResultToApiGranule` helper to
    translate custom PostgreSQL granule result to API granule
  - **CUMULUS-2672**
    - Added migration to add `type` text column to Postgres database `files` table
  - **CUMULUS-2634**
    - Added new functions for upserting data to Elasticsearch:
      - `@cumulus/es-client/indexer.upsertExecution` to upsert an execution
      - `@cumulus/es-client/indexer.upsertPdr` to upsert a PDR
      - `@cumulus/es-client/indexer.upsertGranule` to upsert a granule
  - **CUMULUS-2510**
    - Added `execution_sns_topic_arn` environment variable to
      `sf_event_sqs_to_db_records` lambda TF definition.
    - Added to `sf_event_sqs_to_db_records_lambda` IAM policy to include
      permissions for SNS publish for `report_executions_topic`
    - Added `collection_sns_topic_arn` environment variable to
      `PrivateApiLambda` and `ApiEndpoints` lambdas.
    - Added `updateCollection` to `@cumulus/api-client`.
    - Added to `ecs_cluster` IAM policy to include permissions for SNS publish
      for `report_executions_sns_topic_arn`, `report_pdrs_sns_topic_arn`,
      `report_granules_sns_topic_arn`
    - Added variables for report topic ARNs to `process_dead_letter_archive.tf`
    - Added variable for granule report topic ARN to `bulk_operation.tf`
    - Added `pdr_sns_topic_arn` environment variable to
      `sf_event_sqs_to_db_records` lambda TF definition.
    - Added the new function `publishSnsMessageByDataType` in `@cumulus/api` to
      publish SNS messages to the report topics to PDRs, Collections, and
      Executions.
    - Added the following functions in `publishSnsMessageUtils` to handle
      publishing SNS messages for specific data and event types:
      - `publishCollectionUpdateSnsMessage`
      - `publishCollectionCreateSnsMessage`
      - `publishCollectionDeleteSnsMessage`
      - `publishGranuleUpdateSnsMessage`
      - `publishGranuleDeleteSnsMessage`
      - `publishGranuleCreateSnsMessage`
      - `publishExecutionSnsMessage`
      - `publishPdrSnsMessage`
      - `publishGranuleSnsMessageByEventType`
    - Added to `ecs_cluster` IAM policy to include permissions for SNS publish
      for `report_executions_topic` and `report_pdrs_topic`.
  - **CUMULUS-2315**
    - Added `paginateByCumulusId` to `@cumulus/db` `BasePgModel` to allow for paginated
      full-table select queries in support of elasticsearch indexing.
    - Added `getMaxCumulusId` to `@cumulus/db` `BasePgModel` to allow all
      derived table classes to support querying the current max `cumulus_id`.
  - **CUMULUS-2673**
    - Added `ES_HOST` environment variable to `postgres-migration-async-operation`
    Lambda using value of `elasticsearch_hostname` Terraform variable.
    - Added `elasticsearch_security_group_id` to security groups for
      `postgres-migration-async-operation` lambda.
    - Added permission for `DynamoDb:DeleteItem` to
      `postgres-migration-async-operation` lambda.
  - **CUMULUS-2778**
    - Updated default value of `async_operation_image` in
      `tf-modules/cumulus/variables.tf` to `cumuluss/async-operation:41`
    - Added `ES_HOST` environment variable to async operation ECS task
      definition to ensure that async operation tasks write to the correct
      Elasticsearch domain
- **CUMULUS-2642**
  - Reduces the reconcilation report's default maxResponseSize that returns
     the full report rather than an s3 signed url. Reports very close to the
     previous limits were failing to download, so the limit has been lowered to
     ensure all files are handled properly.
- **CUMULUS-2703**
  - Added `@cumulus/api/lambdas/reports/orca-backup-reconciliation-report` to create
    `ORCA Backup` reconciliation report

### Removed

- **CUMULUS-2311** - RDS Migration Epic Phase 2
  - **CUMULUS-2208**
    - Removed trigger for `dbIndexer` Lambda for DynamoDB tables:
      - `<prefix>-AsyncOperationsTable`
      - `<prefix>-CollectionsTable`
      - `<prefix>-ExecutionsTable`
      - `<prefix>-GranulesTable`
      - `<prefix>-PdrsTable`
      - `<prefix>-ProvidersTable`
      - `<prefix>-RulesTable`
  - **CUMULUS-2782**
    - Remove deprecated `@ingest/granule.moveGranuleFiles`
  - **CUMULUS-2770**
    - Removed `waitForModelStatus` from `example/spec/helpers/apiUtils` integration test helpers
  - **CUMULUS-2510**
    - Removed `stream_enabled` and `stream_view_type` from `executions_table` TF
      definition.
    - Removed `aws_lambda_event_source_mapping` TF definition on executions
      DynamoDB table.
    - Removed `stream_enabled` and `stream_view_type` from `collections_table`
      TF definition.
    - Removed `aws_lambda_event_source_mapping` TF definition on collections
      DynamoDB table.
    - Removed lambda `publish_collections` TF resource.
    - Removed `aws_lambda_event_source_mapping` TF definition on granules
    - Removed `stream_enabled` and `stream_view_type` from `pdrs_table` TF
      definition.
    - Removed `aws_lambda_event_source_mapping` TF definition on PDRs
      DynamoDB table.
  - **CUMULUS-2694**
    - Removed `@cumulus/api/models/granules.storeGranulesFromCumulusMessage()` method
  - **CUMULUS-2662**
    - Removed call to `addToLocalES` in POST `/granules` endpoint since it is
      redundant.
    - Removed call to `addToLocalES` in POST and PUT `/executions` endpoints
      since it is redundant.
    - Removed function `addToLocalES` from `es-client` package since it is no
      longer used.
  - **CUMULUS-2771**
    - Removed `_updateGranuleStatus` to update granule to "running" from `@cumulus/api/lib/ingest.reingestGranule`
    and `@cumulus/api/lib/ingest.applyWorkflow`

### Changed

- CVE-2022-2477
  - Update node-forge to 1.3.0 in `@cumulus/common` to address CVE-2022-2477
- **CUMULUS-2311** - RDS Migration Epic Phase 2
  - **CUMULUS_2641**
    - Update API granule schema to set productVolume as a string value
    - Update `@cumulus/message` package to set productVolume as string
      (calculated with `file.size` as a `BigInt`) to match API schema
    - Update `@cumulus/db` granule translation to translate `granule` objects to
      match the updated API schema
  - **CUMULUS-2714**
    - Updated
      - @cumulus/api/lib.writeRecords.writeGranulesFromMessage
      - @cumulus/api/lib.writeRecords.writeGranuleFromApi
      - @cumulus/api/lib.writeRecords.createGranuleFromApi
      - @cumulus/api/lib.writeRecords.updateGranuleFromApi
    - These methods now remove postgres file records that aren't contained in
        the write/update action if such file records exist.  This update
        maintains consistency with the writes to elasticsearch/dynamodb.
  - **CUMULUS-2672**
    - Updated `data-migration2` lambda to migrate Dynamo `granule.files[].type`
      instead of dropping it.
    - Updated `@cumlus/db` `translateApiFiletoPostgresFile` to retain `type`
    - Updated `@cumulus/db` `translatePostgresFileToApiFile` to retain `type`
    - Updated `@cumulus/types.api.file` to add `type` to the typing.
  - **CUMULUS-2315**
    - Update `index-from-database` lambda/ECS task and elasticsearch endpoint to read
      from PostgreSQL database
    - Update `index-from-database` endpoint to add the following configuration
      tuning parameters:
      - postgresResultPageSize -- The number of records to read from each
        postgres table per request.   Default is 1000.
      - postgresConnectionPoolSize -- The max number of connections to allow the
        index function to make to the database.  Default is 10.
      - esRequestConcurrency -- The maximium number of concurrent record
        translation/ES record update requests.   Default is 10.
  - **CUMULUS-2308**
    - Update `/granules/<granule_id>` GET endpoint to return PostgreSQL Granules instead of DynamoDB Granules
    - Update `/granules/<granule_id>` PUT endpoint to use PostgreSQL Granule as source rather than DynamoDB Granule
    - Update `unpublishGranule` (used in /granules PUT) to use PostgreSQL Granule as source rather than DynamoDB Granule
    - Update integration tests to use `waitForApiStatus` instead of `waitForModelStatus`
    - Update Granule ingest to update the Postgres Granule status as well as the DynamoDB Granule status
  - **CUMULUS-2302**
    - Update API collection GET endpoint to read individual provider records from
      PostgreSQL database instead of DynamoDB
    - Update sf-scheduler lambda to utilize API endpoint to get provider record
      from database via Private API lambda
    - Update API granule `reingest` endpoint to read collection from PostgreSQL
      database instead of DynamoDB
    - Update internal-reconciliation report to base report Collection comparison
      on PostgreSQL instead of DynamoDB
    - Moved createGranuleAndFiles `@cumulus/api` unit helper from `./lib` to
      `.test/helpers`
  - **CUMULUS-2208**
    - Moved all `@cumulus/api/es/*` code to new `@cumulus/es-client` package
    - Updated logic for collections API POST/PUT/DELETE to create/update/delete
      records directly in Elasticsearch in parallel with updates to
      DynamoDb/PostgreSQL
    - Updated logic for rules API POST/PUT/DELETE to create/update/delete
      records directly in Elasticsearch in parallel with updates to
      DynamoDb/PostgreSQL
    - Updated logic for providers API POST/PUT/DELETE to create/update/delete
      records directly in  Elasticsearch in parallel with updates to
      DynamoDb/PostgreSQL
    - Updated logic for PDRs API DELETE to delete records directly in
      Elasticsearch in parallel with deletes to DynamoDB/PostgreSQL
    - Updated logic for executions API DELETE to delete records directly in
      Elasticsearch in parallel with deletes to DynamoDB/PostgreSQL
    - Updated logic for granules API DELETE to delete records directly in
      Elasticsearch in parallel with deletes to DynamoDB/PostgreSQL
    - `sfEventSqsToDbRecords` Lambda now writes following data directly to
      Elasticsearch in parallel with writes to DynamoDB/PostgreSQL:
      - executions
      - PDRs
      - granules
    - All async operations are now written directly to Elasticsearch in parallel
      with DynamoDB/PostgreSQL
    - Updated logic for async operation API DELETE to delete records directly in
      Elasticsearch in parallel with deletes to DynamoDB/PostgreSQL
    - Moved:
      - `packages/api/lib/granules.getGranuleProductVolume` ->
      `@cumulus/message/Granules.getGranuleProductVolume`
      - `packages/api/lib/granules.getGranuleTimeToPreprocess`
      -> `@cumulus/message/Granules.getGranuleTimeToPreprocess`
      - `packages/api/lib/granules.getGranuleTimeToArchive` ->
      `@cumulus/message/Granules.getGranuleTimeToArchive`
      - `packages/api/models/Granule.generateGranuleRecord`
      -> `@cumulus/message/Granules.generateGranuleApiRecord`
  - **CUMULUS-2306**
    - Updated API local serve (`api/bin/serve.js`) setup code to add cleanup/executions
    related records
    - Updated @cumulus/db/models/granules-executions to add a delete method in
      support of local cleanup
    - Add spec/helpers/apiUtils/waitForApiStatus integration helper to retry API
      record retrievals on status in lieu of using `waitForModelStatus`
  - **CUMULUS-2303**
    - Update API provider GET endpoint to read individual provider records from
      PostgreSQL database instead of DynamoDB
    - Update sf-scheduler lambda to utilize API endpoint to get provider record
      from database via Private API lambda
  - **CUMULUS-2301**
    - Updated `getAsyncOperation` to read from PostgreSQL database instead of
      DynamoDB.
    - Added `translatePostgresAsyncOperationToApiAsyncOperation` function in
      `@cumulus/db/translate/async-operation`.
    - Updated `translateApiAsyncOperationToPostgresAsyncOperation` function to
      ensure that `output` is properly translated to an object for the
      PostgreSQL record for the following cases of `output` on the incoming API
      record:
      - `record.output` is a JSON stringified object
      - `record.output` is a JSON stringified array
      - `record.output` is a JSON stringified string
      - `record.output` is a string
  - **CUMULUS-2317**
    - Changed reconciliation reports to read file records from PostgreSQL instead of DynamoDB
  - **CUMULUS-2304**
    - Updated API rule GET endpoint to read individual rule records from
      PostgreSQL database instead of DynamoDB
    - Updated internal consumer lambdas for SNS, SQS and Kinesis to read
      rules from PostgreSQL.
  - **CUMULUS-2634**
    - Changed `sfEventSqsToDbRecords` Lambda to use new upsert helpers for executions, granules, and PDRs
    to ensure out-of-order writes are handled correctly when writing to Elasticsearch
  - **CUMULUS-2510**
    - Updated `@cumulus/api/lib/writeRecords/write-execution` to publish SNS
      messages after a successful write to Postgres, DynamoDB, and ES.
    - Updated functions `create` and `upsert` in the `db` model for Executions
      to return an array of objects containing all columns of the created or
      updated records.
    - Updated `@cumulus/api/endpoints/collections` to publish an SNS message
      after a successful collection delete, update (PUT), create (POST).
    - Updated functions `create` and `upsert` in the `db` model for Collections
      to return an array of objects containing all columns for the created or
      updated records.
    - Updated functions `create` and `upsert` in the `db` model for Granules
      to return an array of objects containing all columns for the created or
      updated records.
    - Updated `@cumulus/api/lib/writeRecords/write-granules` to publish SNS
      messages after a successful write to Postgres, DynamoDB, and ES.
    - Updated `@cumulus/api/lib/writeRecords/write-pdr` to publish SNS
      messages after a successful write to Postgres, DynamoDB, and ES.
  - **CUMULUS-2733**
    - Updated `_writeGranuleFiles` function creates an aggregate error which
      contains the workflow error, if any, as well as any error that may occur
      from writing granule files.
  - **CUMULUS-2674**
    - Updated `DELETE` endpoints for the following data types to check that record exists in
      PostgreSQL or Elasticsearch before proceeding with deletion:
      - `provider`
      - `async operations`
      - `collections`
      - `granules`
      - `executions`
      - `PDRs`
      - `rules`
  - **CUMULUS-2294**
    - Updated architecture and deployment documentation to reference RDS
  - **CUMULUS-2642**
    - Inventory and Granule Not Found Reconciliation Reports now compare
      Databse against S3 in on direction only, from Database to S3
      Objects. This means that only files in the database are compared against
      objects found on S3 and the filesInCumulus.onlyInS3 report key will
      always be empty. This significantly decreases the report output size and
      aligns with a users expectations.
    - Updates getFilesAndGranuleInfoQuery to take additional optional
      parameters `collectionIds`, `granuleIds`, and `providers` to allow
      targeting/filtering of the results.

  - **CUMULUS-2694**
    - Updated database write logic in `sfEventSqsToDbRccords` to log message if Cumulus
    workflow message is from pre-RDS deployment but still attempt parallel writing to DynamoDB
    and PostgreSQL
    - Updated database write logic in `sfEventSqsToDbRccords` to throw error if requirements to write execution to PostgreSQL cannot be met
  - **CUMULUS-2660**
    - Updated POST `/executions` endpoint to publish SNS message of created record to executions SNS topic
  - **CUMULUS-2661**
    - Updated PUT `/executions/<arn>` endpoint to publish SNS message of updated record to executions SNS topic
  - **CUMULUS-2765**
    - Updated `updateGranuleStatusToQueued` in `write-granules` to write to
      Elasticsearch and publish SNS message to granules topic.
  - **CUMULUS-2774**
    - Updated `constructGranuleSnsMessage` and `constructCollectionSnsMessage`
      to throw error if `eventType` is invalid or undefined.
  - **CUMULUS-2776**
    - Updated `getTableIndexDetails` in `db-indexer` to use correct
      `deleteFnName` for reconciliation reports.
  - **CUMULUS-2780**
    - Updated bulk granule reingest operation to read granules from PostgreSQL instead of DynamoDB.
  - **CUMULUS-2778**
    - Updated default value of `async_operation_image` in `tf-modules/cumulus/variables.tf` to `cumuluss/async-operation:38`
  - **CUMULUS-2854**
    - Updated rules model to decouple `createRuleTrigger` from `create`.
    - Updated rules POST endpoint to call `rulesModel.createRuleTrigger` directly to create rule trigger.
    - Updated rules PUT endpoints to call `rulesModel.createRuleTrigger` if update fails and reversion needs to occur.

### Fixed

- **CUMULUS-2311** - RDS Migration Epic Phase 2
  - **CUMULUS-2810**
    - Updated @cumulus/db/translate/translatePostgresProviderToApiProvider to
      correctly return provider password and updated tests to prevent
      reintroduction.
  - **CUMULUS-2778**
    - Fixed async operation docker image to correctly update record status in
    Elasticsearch
  - Updated localAPI to set additional env variable, and fixed `GET /executions/status` response
  - **CUMULUS-2877**
    - Ensure database records receive a timestamp when writing granules.

## [v10.1.3] 2022-06-28 [BACKPORT]

### Added

- **CUMULUS-2966**
  - Added extractPath operation and support of nested string replacement to `url_path` in the collection configuration

## [v10.1.2] 2022-03-11

### Added

- **CUMULUS-2859**
  - Update `postgres-db-migration` lambda timeout to default 900 seconds
  - Add `db_migration_lambda_timeout` variable to `data-persistence` module to
    allow this timeout to be user configurable
- **CUMULUS-2868**
  - Added `iam:PassRole` permission to `step_policy` in `tf-modules/ingest/iam.tf`

## [v10.1.1] 2022-03-04

### Migration steps

- Due to a bug in the PUT `/rules/<name>` endpoint, the rule records in PostgreSQL may be
out of sync with records in DynamoDB. In order to bring the records into sync, re-run the
[previously deployed `data-migration1` Lambda](https://nasa.github.io/cumulus/docs/upgrade-notes/upgrade-rds#3-deploy-and-run-data-migration1) with a payload of
`{"forceRulesMigration": true}`:

```shell
aws lambda invoke --function-name $PREFIX-data-migration1 \
  --payload $(echo '{"forceRulesMigration": true}' | base64) $OUTFILE
```

### Added

- **CUMULUS-2841**
  - Add integration test to validate PDR node provider that requires password
    credentials succeeds on ingest

- **CUMULUS-2846**
  - Added `@cumulus/db/translate/rule.translateApiRuleToPostgresRuleRaw` to translate API rule to PostgreSQL rules and
  **keep undefined fields**

### Changed

- **CUMULUS-NONE**
  - Adds logging to ecs/async-operation Docker container that launches async
    tasks on ECS. Sets default async_operation_image_version to 39.

- **CUMULUS-2845**
  - Updated rules model to decouple `createRuleTrigger` from `create`.
  - Updated rules POST endpoint to call `rulesModel.createRuleTrigger` directly to create rule trigger.
  - Updated rules PUT endpoints to call `rulesModel.createRuleTrigger` if update fails and reversion needs to occur.
- **CUMULUS-2846**
  - Updated version of `localstack/localstack` used in local unit testing to `0.11.5`

### Fixed

- Upgraded lodash to version 4.17.21 to fix vulnerability
- **CUMULUS-2845**
  - Fixed bug in POST `/rules` endpoint causing rule records to be created
  inconsistently in DynamoDB and PostgreSQL
- **CUMULUS-2846**
  - Fixed logic for `PUT /rules/<name>` endpoint causing rules to be saved
  inconsistently between DynamoDB and PostgreSQL
- **CUMULUS-2854**
  - Fixed queue granules behavior where the task was not accounting for granules that
  *already* had createdAt set. Workflows downstream in this scenario should no longer
  fail to write their granules due to order-of-db-writes constraints in the database
  update logic.

## [v10.1.0] 2022-02-23

### Added

- **CUMULUS-2775**
  - Added a configurable parameter group for the RDS serverless database cluster deployed by `tf-modules/rds-cluster-tf`. The allowed parameters for the parameter group can be found in the AWS documentation of [allowed parameters for an Aurora PostgreSQL cluster](https://docs.aws.amazon.com/AmazonRDS/latest/AuroraUserGuide/AuroraPostgreSQL.Reference.ParameterGroups.html). By default, the following parameters are specified:
    - `shared_preload_libraries`: `pg_stat_statements,auto_explain`
    - `log_min_duration_statement`: `250`
    - `auto_explain.log_min_duration`: `250`
- **CUMULUS-2781**
  - Add api_config secret to hold API/Private API lambda configuration values
- **CUMULUS-2840**
  - Added an index on `granule_cumulus_id` to the RDS files table.

### Changed

- **CUMULUS-2492**
  - Modify collectionId logic to accomodate trailing underscores in collection short names. e.g. `shortName____`
- **CUMULUS-2847**
  - Move DyanmoDb table name into API keystore and initialize only on lambda cold start
- **CUMULUS-2833**
  - Updates provider model schema titles to display on the dashboard.
- **CUMULUS-2837**
  - Update process-s3-dead-letter-archive to unpack SQS events in addition to
    Cumulus Messages
  - Update process-s3-dead-letter-archive to look up execution status using
    getCumulusMessageFromExecutionEvent (common method with sfEventSqsToDbRecords)
  - Move methods in api/lib/cwSfExecutionEventUtils to
    @cumulus/message/StepFunctions
- **CUMULUS-2775**
  - Changed the `timeout_action` to `ForceApplyCapacityChange` by default for the RDS serverless database cluster `tf-modules/rds-cluster-tf`
- **CUMULUS-2781**
  - Update API lambda to utilize api_config secret for initial environment variables

### Fixed

- **CUMULUS-2853**
  - Move OAUTH_PROVIDER to lambda env variables to address regression in CUMULUS-2781
  - Add logging output to api app router
- Added Cloudwatch permissions to `<prefix>-steprole` in `tf-modules/ingest/iam.tf` to address the
`Error: error creating Step Function State Machine (xxx): AccessDeniedException: 'arn:aws:iam::XXX:role/xxx-steprole' is not authorized to create managed-rule`
error in non-NGAP accounts:
  - `events:PutTargets`
  - `events:PutRule`
  - `events:DescribeRule`

## [v10.0.1] 2022-02-03

### Fixed

- Fixed IAM permissions issue with `<prefix>-postgres-migration-async-operation` Lambda
which prevented it from running a Fargate task for data migration.

## [v10.0.0] 2022-02-01

### Migration steps

- Please read the [documentation on the updates to the granule files schema for our Cumulus workflow tasks and how to upgrade your deployment for compatibility](https://nasa.github.io/cumulus/docs/upgrade-notes/update-task-file-schemas).
- (Optional) Update the `task-config` for all workflows that use the `sync-granule` task to include `workflowStartTime` set to
`{$.cumulus_meta.workflow_start_time}`. See [here](https://github.com/nasa/cumulus/blob/master/example/cumulus-tf/sync_granule_workflow.asl.json#L9) for an example.

### BREAKING CHANGES

- **NDCUM-624**
  - Functions in @cumulus/cmrjs renamed for consistency with `isCMRFilename` and `isCMRFile`
    - `isECHO10File` -> `isECHO10Filename`
    - `isUMMGFile` -> `isUMMGFilename`
    - `isISOFile` -> `isCMRISOFilename`
- **CUMULUS-2388**
  - In order to standardize task messaging formats, please note the updated input, output and config schemas for the following Cumulus workflow tasks:
    - add-missing-file-checksums
    - files-to-granules
    - hyrax-metadata-updates
    - lzards-backup
    - move-granules
    - post-to-cmr
    - sync-granule
    - update-cmr-access-constraints
    - update-granules-cmr-metadata-file-links
  The primary focus of the schema updates was to standardize the format of granules, and
  particularly their files data. The granule `files` object now matches the file schema in the
  Cumulus database and thus also matches the `files` object produced by the API with use cases like
  `applyWorkflow`. This includes removal of `name` and `filename` in favor of `bucket` and `key`,
  removal of certain properties such as `etag` and `duplicate_found` and outputting them as
  separate objects stored in `meta`.
  - Checksum values calculated by `@cumulus/checksum` are now converted to string to standardize
  checksum formatting across the Cumulus library.

### Notable changes

- **CUMULUS-2718**
  - The `sync-granule` task has been updated to support an optional configuration parameter `workflowStartTime`. The output payload of `sync-granule` now includes a `createdAt` time for each granule which is set to the
  provided `workflowStartTime` or falls back to `Date.now()` if not provided. Workflows using
  `sync-granule` may be updated to include this parameter with the value of `{$.cumulus_meta.workflow_start_time}` in the `task_config`.
- Updated version of `@cumulus/cumulus-message-adapter-js` from `2.0.3` to `2.0.4` for
all Cumulus workflow tasks
- **CUMULUS-2783**
  - A bug in the ECS cluster autoscaling configuration has been
resolved. ECS clusters should now correctly autoscale by adding new cluster
instances according to the [policy configuration](https://github.com/nasa/cumulus/blob/master/tf-modules/cumulus/ecs_cluster.tf).
  - Async operations that are started by these endpoints will be run as ECS tasks
  with a launch type of Fargate, not EC2:
    - `POST /deadLetterArchive/recoverCumulusMessages`
    - `POST /elasticsearch/index-from-database`
    - `POST /granules/bulk`
    - `POST /granules/bulkDelete`
    - `POST /granules/bulkReingest`
    - `POST /migrationCounts`
    - `POST /reconciliationReports`
    - `POST /replays`
    - `POST /replays/sqs`

### Added

- Upgraded version of dependencies on `knex` package from `0.95.11` to `0.95.15`
- Added Terraform data sources to `example/cumulus-tf` module to retrieve default VPC and subnets in NGAP accounts
  - Added `vpc_tag_name` variable which defines the tags used to look up a VPC. Defaults to VPC tag name used in NGAP accounts
  - Added `subnets_tag_name` variable which defines the tags used to look up VPC subnets. Defaults to a subnet tag name used in NGAP accounts
- Added Terraform data sources to `example/data-persistence-tf` module to retrieve default VPC and subnets in NGAP accounts
  - Added `vpc_tag_name` variable which defines the tags used to look up a VPC. Defaults to VPC tag name used in NGAP accounts
  - Added `subnets_tag_name` variable which defines the tags used to look up VPC subnets. Defaults to a subnet tag name used in NGAP accounts
- Added Terraform data sources to `example/rds-cluster-tf` module to retrieve default VPC and subnets in NGAP accounts
  - Added `vpc_tag_name` variable which defines the tags used to look up a VPC. Defaults to VPC tag name used in NGAP accounts
  - Added `subnets_tag_name` variable which defines the tags used to look up VPC subnets. Defaults to tag names used in subnets in for NGAP accounts
- **CUMULUS-2299**
  - Added support for SHA checksum types with hyphens (e.g. `SHA-256` vs `SHA256`) to tasks that calculate checksums.
- **CUMULUS-2439**
  - Added CMR search client setting to the CreateReconciliationReport lambda function.
  - Added `cmr_search_client_config` tfvars to the archive and cumulus terraform modules.
  - Updated CreateReconciliationReport lambda to search CMR collections with CMRSearchConceptQueue.
- **CUMULUS-2441**
  - Added support for 'PROD' CMR environment.
- **CUMULUS-2456**
  - Updated api lambdas to query ORCA Private API
  - Updated example/cumulus-tf/orca.tf to the ORCA release v4.0.0-Beta3
- **CUMULUS-2638**
  - Adds documentation to clarify bucket config object use.
- **CUMULUS-2684**
  - Added optional collection level parameter `s3MultipartChunksizeMb` to collection's `meta` field
  - Updated `move-granules` task to take in an optional config parameter s3MultipartChunksizeMb
- **CUMULUS-2747**
  - Updated data management type doc to include additional fields for provider configurations
- **CUMULUS-2773**
  - Added a document to the workflow-tasks docs describing deployment, configuration and usage of the LZARDS backup task.

### Changed

- Made `vpc_id` variable optional for `example/cumulus-tf` module
- Made `vpc_id` and `subnet_ids` variables optional for `example/data-persistence-tf` module
- Made `vpc_id` and `subnets` variables optional for `example/rds-cluster-tf` module
- Changes audit script to handle integration test failure when `USE\_CACHED\_BOOTSTRAP` is disabled.
- Increases wait time for CMR to return online resources in integration tests
- **CUMULUS-1823**
  - Updates to Cumulus rule/provider schemas to improve field titles and descriptions.
- **CUMULUS-2638**
  - Transparent to users, remove typescript type `BucketType`.
- **CUMULUS-2718**
  - Updated config for SyncGranules to support optional `workflowStartTime`
  - Updated SyncGranules to provide `createdAt` on output based on `workflowStartTime` if provided,
  falling back to `Date.now()` if not provided.
  - Updated `task_config` of SyncGranule in example workflows
- **CUMULUS-2735**
  - Updated reconciliation reports to write formatted JSON to S3 to improve readability for
    large reports
  - Updated TEA version from 102 to 121 to address TEA deployment issue with the max size of
    a policy role being exceeded
- **CUMULUS-2743**
  - Updated bamboo Dockerfile to upgrade pip as part of the image creation process
- **CUMULUS-2744**
  - GET executions/status returns associated granules for executions retrieved from the Step Function API
- **CUMULUS-2751**
  - Upgraded all Cumulus (node.js) workflow tasks to use
    `@cumulus/cumulus-message-adapter-js` version `2.0.3`, which includes an
    update cma-js to better expose CMA stderr stream output on lambda timeouts
    as well as minor logging enhancements.
- **CUMULUS-2752**
  - Add new mappings for execution records to prevent dynamic field expansion from exceeding
  Elasticsearch field limits
    - Nested objects under `finalPayload.*` will not dynamically add new fields to mapping
    - Nested objects under `originalPayload.*` will not dynamically add new fields to mapping
    - Nested keys under `tasks` will not dynamically add new fields to mapping
- **CUMULUS-2753**
  - Updated example/cumulus-tf/orca.tf to the latest ORCA release v4.0.0-Beta2 which is compatible with granule.files file schema
  - Updated /orca/recovery to call new lambdas request_status_for_granule and request_status_for_job.
  - Updated orca integration test
- [**PR #2569**](https://github.com/nasa/cumulus/pull/2569)
  - Fixed `TypeError` thrown by `@cumulus/cmrjs/cmr-utils.getGranuleTemporalInfo` when
    a granule's associated UMM-G JSON metadata file does not contain a `ProviderDates`
    element that has a `Type` of either `"Update"` or `"Insert"`.  If neither are
    present, the granule's last update date falls back to the `"Create"` type
    provider date, or `undefined`, if none is present.
- **CUMULUS-2775**
  - Changed `@cumulus/api-client/invokeApi()` to accept a single accepted status code or an array
  of accepted status codes via `expectedStatusCodes`
- [**PR #2611**](https://github.com/nasa/cumulus/pull/2611)
  - Changed `@cumulus/launchpad-auth/LaunchpadToken.requestToken` and `validateToken`
    to use the HTTPS request option `https.pfx` instead of the deprecated `pfx` option
    for providing the certificate.
- **CUMULUS-2836**
  - Updates `cmr-utils/getGranuleTemporalInfo` to search for a SingleDateTime
    element, when beginningDateTime value is not
    found in the metadata file.  The granule's temporal information is
    returned so that both beginningDateTime and endingDateTime are set to the
    discovered singleDateTimeValue.
- **CUMULUS-2756**
  - Updated `_writeGranule()` in `write-granules.js` to catch failed granule writes due to schema validation, log the failure and then attempt to set the status of the granule to `failed` if it already exists to prevent a failure from allowing the granule to get "stuck" in a non-failed status.

### Fixed

- **CUMULUS-2775**
  - Updated `@cumulus/api-client` to not log an error for 201 response from `updateGranule`
- **CUMULUS-2783**
  - Added missing lower bound on scale out policy for ECS cluster to ensure that
  the cluster will autoscale correctly.
- **CUMULUS-2835**
  - Updated `hyrax-metadata-updates` task to support reading the DatasetId from ECHO10 XML, and the EntryTitle from UMM-G JSON; these are both valid alternatives to the shortname and version ID.

## [v9.9.3] 2021-02-17 [BACKPORT]

**Please note** changes in 9.9.3 may not yet be released in future versions, as
this is a backport and patch release on the 9.9.x series of releases. Updates that
are included in the future will have a corresponding CHANGELOG entry in future
releases.

- **CUMULUS-2853**
  - Move OAUTH_PROVIDER to lambda env variables to address regression in 9.9.2/CUMULUS-2275
  - Add logging output to api app router

## [v9.9.2] 2021-02-10 [BACKPORT]

**Please note** changes in 9.9.2 may not yet be released in future versions, as
this is a backport and patch release on the 9.9.x series of releases. Updates that
are included in the future will have a corresponding CHANGELOG entry in future
releases.### Added

- **CUMULUS-2775**
  - Added a configurable parameter group for the RDS serverless database cluster deployed by `tf-modules/rds-cluster-tf`. The allowed parameters for the parameter group can be found in the AWS documentation of [allowed parameters for an Aurora PostgreSQL cluster](https://docs.aws.amazon.com/AmazonRDS/latest/AuroraUserGuide/AuroraPostgreSQL.Reference.ParameterGroups.html). By default, the following parameters are specified:
    - `shared_preload_libraries`: `pg_stat_statements,auto_explain`
    - `log_min_duration_statement`: `250`
    - `auto_explain.log_min_duration`: `250`
- **CUMULUS-2840**
  - Added an index on `granule_cumulus_id` to the RDS files table.

### Changed

- **CUMULUS-2847**
  - Move DyanmoDb table name into API keystore and initialize only on lambda cold start
- **CUMULUS-2781**
  - Add api_config secret to hold API/Private API lambda configuration values
- **CUMULUS-2775**
  - Changed the `timeout_action` to `ForceApplyCapacityChange` by default for the RDS serverless database cluster `tf-modules/rds-cluster-tf`

## [v9.9.1] 2021-02-10 [BACKPORT]

**Please note** changes in 9.9.1 may not yet be released in future versions, as
this is a backport and patch release on the 9.9.x series of releases. Updates that
are included in the future will have a corresponding CHANGELOG entry in future
releases.

### Fixed

- **CUMULUS-2775**
  - Updated `@cumulus/api-client` to not log an error for 201 response from `updateGranule`

### Changed

- Updated version of `@cumulus/cumulus-message-adapter-js` from `2.0.3` to `2.0.4` for
all Cumulus workflow tasks
- **CUMULUS-2775**
  - Changed `@cumulus/api-client/invokeApi()` to accept a single accepted status code or an array
  of accepted status codes via `expectedStatusCodes`
- **CUMULUS-2837**
  - Update process-s3-dead-letter-archive to unpack SQS events in addition to
    Cumulus Messages
  - Update process-s3-dead-letter-archive to look up execution status using
    getCumulusMessageFromExecutionEvent (common method with sfEventSqsToDbRecords)
  - Move methods in api/lib/cwSfExecutionEventUtils to
    @cumulus/message/StepFunctions

## [v9.9.0] 2021-11-03

### Added

- **NDCUM-624**: Add support for ISO metadata files for the `MoveGranules` step
  - Add function `isISOFile` to check if a given file object is an ISO file
  - `granuleToCmrFileObject` and `granulesToCmrFileObjects` now take a
    `filterFunc` argument
    - `filterFunc`'s default value is `isCMRFile`, so the previous behavior is
      maintained if no value is given for this argument
    - `MoveGranules` passes a custom filter function to
      `granulesToCmrFileObjects` to check for `isISOFile` in addition to
      `isCMRFile`, so that metadata from `.iso.xml` files can be used in the
      `urlPathTemplate`
- [**PR #2535**](https://github.com/nasa/cumulus/pull/2535)
  - NSIDC and other cumulus users had desire for returning formatted dates for
    the 'url_path' date extraction utilities. Added 'dateFormat' function as
    an option for extracting and formating the entire date. See
    docs/workflow/workflow-configuration-how-to.md for more information.
- [**PR #2548**](https://github.com/nasa/cumulus/pull/2548)
  - Updated webpack configuration for html-loader v2
- **CUMULUS-2640**
  - Added Elasticsearch client scroll setting to the CreateReconciliationReport lambda function.
  - Added `elasticsearch_client_config` tfvars to the archive and cumulus terraform modules.
- **CUMULUS-2683**
  - Added `default_s3_multipart_chunksize_mb` setting to the `move-granules` lambda function.
  - Added `default_s3_multipart_chunksize_mb` tfvars to the cumulus and ingest terraform modules.
  - Added optional parameter `chunkSize` to `@cumulus/aws-client/S3.moveObject` and
    `@cumulus/aws-client/S3.multipartCopyObject` to set the chunk size of the S3 multipart uploads.
  - Renamed optional parameter `maxChunkSize` to `chunkSize` in
    `@cumulus/aws-client/lib/S3MultipartUploads.createMultipartChunks`.

### Changed

- Upgraded all Cumulus workflow tasks to use `@cumulus/cumulus-message-adapter-js` version `2.0.1`
- **CUMULUS-2725**
  - Updated providers endpoint to return encrypted password
  - Updated providers model to try decrypting credentials before encryption to allow for better handling of updating providers
- **CUMULUS-2734**
  - Updated `@cumulus/api/launchpadSaml.launchpadPublicCertificate` to correctly retrieve
    certificate from launchpad IdP metadata with and without namespace prefix.

## [v9.8.0] 2021-10-19

### Notable changes

- Published new tag [`36` of `cumuluss/async-operation` to Docker Hub](https://hub.docker.com/layers/cumuluss/async-operation/35/images/sha256-cf777a6ef5081cd90a0f9302d45243b6c0a568e6d977c0ee2ccc5a90b12d45d0?context=explore) for compatibility with
upgrades to `knex` package and to address security vulnerabilities.

### Added

- Added `@cumulus/db/createRejectableTransaction()` to handle creating a Knex transaction that **will throw an error** if the transaction rolls back. [As of Knex 0.95+, promise rejection on transaction rollback is no longer the default behavior](https://github.com/knex/knex/blob/master/UPGRADING.md#upgrading-to-version-0950).

- **CUMULUS-2639**
  - Increases logging on reconciliation reports.

- **CUMULUS-2670**
  - Updated `lambda_timeouts` string map variable for `cumulus` module to accept a
  `update_granules_cmr_metadata_file_links_task_timeout` property
- **CUMULUS-2598**
  - Add unit and integration tests to describe queued granules as ignored when
    duplicate handling is 'skip'

### Changed

- Updated `knex` version from 0.23.11 to 0.95.11 to address security vulnerabilities
- Updated default version of async operations Docker image to `cumuluss/async-operation:36`
- **CUMULUS-2590**
  - Granule applyWorkflow, Reingest actions and Bulk operation now update granule status to `queued` when scheduling the granule.
- **CUMULUS-2643**
  - relocates system file `buckets.json` out of the
    `s3://internal-bucket/workflows` directory into
    `s3://internal-bucket/buckets`.


## [v9.7.1] 2021-12-08 [Backport]

Please note changes in 9.7.0 may not yet be released in future versions, as this is a backport and patch release on the 9.7.x series of releases. Updates that are included in the future will have a corresponding CHANGELOG entry in future releases.
Fixed

- **CUMULUS-2751**
  - Update all tasks to update to use cumulus-message-adapter-js version 2.0.4

## [v9.7.0] 2021-10-01

### Notable Changes

- **CUMULUS-2583**
  - The `queue-granules` task now updates granule status to `queued` when a granule is queued. In order to prevent issues with the private API endpoint and Lambda API request and concurrency limits, this functionality runs with limited concurrency, which may increase the task's overall runtime when large numbers of granules are being queued. If you are facing Lambda timeout errors with this task, we recommend converting your `queue-granules` task to an ECS activity. This concurrency is configurable via the task config's `concurrency` value.
- **CUMULUS-2676**
  - The `discover-granules` task has been updated to limit concurrency on checks to identify and skip already ingested granules in order to prevent issues with the private API endpoint and Lambda API request and concurrency limits. This may increase the task's overall runtime when large numbers of granules are discovered. If you are facing Lambda timeout errors with this task, we recommend converting your `discover-granules` task to an ECS activity. This concurrency is configurable via the task config's `concurrency` value.
- Updated memory of `<prefix>-sfEventSqsToDbRecords` Lambda to 1024MB

### Added

- **CUMULUS-2000**
  - Updated `@cumulus/queue-granules` to respect a new config parameter: `preferredQueueBatchSize`. Queue-granules will respect this batchsize as best as it can to batch granules into workflow payloads. As workflows generally rely on information such as collection and provider expected to be shared across all granules in a workflow, queue-granules will break batches up by collection, as well as provider if there is a `provider` field on the granule. This may result in batches that are smaller than the preferred size, but never larger ones. The default value is 1, which preserves current behavior of queueing 1 granule per workflow.
- **CUMULUS-2630**
  - Adds a new workflow `DiscoverGranulesToThrottledQueue` that discovers and writes
    granules to a throttled background queue.  This allows discovery and ingest
    of larger numbers of granules without running into limits with lambda
    concurrency.

### Changed

- **CUMULUS-2720**
  - Updated Core CI scripts to validate CHANGELOG diffs as part of the lint process
- **CUMULUS-2695**
  - Updates the example/cumulus-tf deployment to change
    `archive_api_reserved_concurrency` from 8 to 5 to use fewer reserved lambda
    functions. If you see throttling errors on the `<stack>-apiEndpoints` you
    should increase this value.
  - Updates cumulus-tf/cumulus/variables.tf to change
    `archive_api_reserved_concurrency` from 8 to 15 to prevent throttling on
    the dashboard for default deployments.
- **CUMULUS-2584**
  - Updates `api/endpoints/execution-status.js` `get` method to include associated granules, as
    an array, for the provided execution.
  - Added `getExecutionArnsByGranuleCumulusId` returning a list of executionArns sorted by most recent first,
    for an input Granule Cumulus ID in support of the move of `translatePostgresGranuleToApiGranule` from RDS-Phase2
    feature branch
  - Added `getApiExecutionCumulusIds` returning cumulus IDs for a given list of executions
- **CUMULUS-NONE**
  - Downgrades elasticsearch version in testing container to 5.3 to match AWS version.
  - Update serve.js -> `eraseDynamoTables()`. Changed the call `Promise.all()` to `Promise.allSettled()` to ensure all dynamo records (provider records in particular) are deleted prior to reseeding.

### Fixed

- **CUMULUS-2583**
  - Fixed a race condition where granules set as “queued” were not able to be set as “running” or “completed”

## [v9.6.0] 2021-09-20

### Added

- **CUMULUS-2576**
  - Adds `PUT /granules` API endpoint to update a granule
  - Adds helper `updateGranule` to `@cumulus/api-client/granules`
- **CUMULUS-2606**
  - Adds `POST /granules/{granuleId}/executions` API endpoint to associate an execution with a granule
  - Adds helper `associateExecutionWithGranule` to `@cumulus/api-client/granules`
- **CUMULUS-2583**
  - Adds `queued` as option for granule's `status` field

### Changed

- Moved `ssh2` package from `@cumulus/common` to `@cumulus/sftp-client` and
  upgraded package from `^0.8.7` to `^1.0.0` to address security vulnerability
  issue in previous version.
- **CUMULUS-2583**
  - `QueueGranules` task now updates granule status to `queued` once it is added to the queue.

- **CUMULUS-2617**
  - Use the `Authorization` header for CMR Launchpad authentication instead of the deprecated `Echo-Token` header.

### Fixed

- Added missing permission for `<prefix>_ecs_cluster_instance_role` IAM role (used when running ECS services/tasks)
to allow `kms:Decrypt` on the KMS key used to encrypt provider credentials. Adding this permission fixes the `sync-granule` task when run as an ECS activity in a Step Function, which previously failed trying to decrypt credentials for providers.

- **CUMULUS-2576**
  - Adds default value to granule's timestamp when updating a granule via API.

## [v9.5.0] 2021-09-07

### BREAKING CHANGES

- Removed `logs` record type from mappings from Elasticsearch. This change **should not have**
any adverse impact on existing deployments, even those which still contain `logs` records,
but technically it is a breaking change to the Elasticsearch mappings.
- Changed `@cumulus/api-client/asyncOperations.getAsyncOperation` to return parsed JSON body
of response and not the raw API endpoint response

### Added

- **CUMULUS-2670**
  - Updated core `cumulus` module to take lambda_timeouts string map variable that allows timeouts of ingest tasks to be configurable. Allowed properties for the mapping include:
  - discover_granules_task_timeout
  - discover_pdrs_task_timeout
  - hyrax_metadata_update_tasks_timeout
  - lzards_backup_task_timeout
  - move_granules_task_timeout
  - parse_pdr_task_timeout
  - pdr_status_check_task_timeout
  - post_to_cmr_task_timeout
  - queue_granules_task_timeout
  - queue_pdrs_task_timeout
  - queue_workflow_task_timeout
  - sync_granule_task_timeout
- **CUMULUS-2575**
  - Adds `POST /granules` API endpoint to create a granule
  - Adds helper `createGranule` to `@cumulus/api-client`
- **CUMULUS-2577**
  - Adds `POST /executions` endpoint to create an execution
- **CUMULUS-2578**
  - Adds `PUT /executions` endpoint to update an execution
- **CUMULUS-2592**
  - Adds logging when messages fail to be added to queue
- **CUMULUS-2644**
  - Pulled `delete` method for `granules-executions.ts` implemented as part of CUMULUS-2306
  from the RDS-Phase-2 feature branch in support of CUMULUS-2644.
  - Pulled `erasePostgresTables` method in `serve.js` implemented as part of CUMULUS-2644,
  and CUMULUS-2306 from the RDS-Phase-2 feature branch in support of CUMULUS-2644
  - Added `resetPostgresDb` method to support resetting between integration test suite runs

### Changed

- Updated `processDeadLetterArchive` Lambda to return an object where
`processingSucceededKeys` is an array of the S3 keys for successfully
processed objects and `processingFailedKeys` is an array of S3 keys
for objects that could not be processed
- Updated async operations to handle writing records to the databases
when output of the operation is `undefined`

- **CUMULUS-2644**
  - Moved `migration` directory from the `db-migration-lambda` to the `db` package and
  updated unit test references to migrationDir to be pulled from `@cumulus/db`
  - Updated `@cumulus/api/bin/serveUtils` to write records to PostgreSQL tables

- **CUMULUS-2575**
  - Updates model/granule to allow a granule created from API to not require an
    execution to be associated with it. This is a backwards compatible change
    that will not affect granules created in the normal way.
  - Updates `@cumulus/db/src/model/granules` functions `get` and `exists` to
    enforce parameter checking so that requests include either (granule\_id
    and collection\_cumulus\_id) or (cumulus\_id) to prevent incorrect results.
  - `@cumulus/message/src/Collections.deconstructCollectionId` has been
    modified to throw a descriptive error if the input `collectionId` is
    undefined rather than `TypeError: Cannot read property 'split' of
    undefined`. This function has also been updated to throw descriptive errors
    if an incorrectly formatted collectionId is input.

## [v9.4.1] 2022-02-14 [BACKPORT]

**Please note** changes in 9.4.1 may not yet be released in future versions, as
this is a backport and patch release on the 9.4.x series of releases. Updates that
are included in the future will have a corresponding CHANGELOG entry in future
releases.

- **CUMULUS-2847**
  - Update dynamo configuration to read from S3 instead of System Manager
    Parameter Store
  - Move api configuration initialization outside the lambda handler to
    eliminate unneded S3 calls/require config on cold-start only
  - Moved `ssh2` package from `@cumulus/common` to `@cumulus/sftp-client` and
    upgraded package from `^0.8.7` to `^1.0.0` to address security vulnerability
    issue in previous version.
  - Fixed hyrax task package.json dev dependency
  - Update CNM lambda dependencies for Core tasks
    - cumulus-cnm-response-task: 1.4.4
    - cumulus-cnm-to-granule: 1.5.4
  - Whitelist ssh2 re: https://github.com/advisories/GHSA-652h-xwhf-q4h6

## [v9.4.0] 2021-08-16

### Notable changes

- `@cumulus/sync-granule` task should now properly handle
syncing files from HTTP/HTTPS providers where basic auth is
required and involves a redirect to a different host (e.g.
downloading files protected by Earthdata Login)

### Added

- **CUMULUS-2591**
  - Adds `failedExecutionStepName` to failed execution's jsonb error records.
    This is the name of the Step Function step for the last failed event in the
    execution's event history.
- **CUMULUS-2548**
  - Added `allowed_redirects` field to PostgreSQL `providers` table
  - Added `allowedRedirects` field to DynamoDB `<prefix>-providers` table
  - Added `@cumulus/aws-client/S3.streamS3Upload` to handle uploading the contents
  of a readable stream to S3 and returning a promise
- **CUMULUS-2373**
  - Added `replaySqsMessages` lambda to replay archived incoming SQS
    messages from S3.
  - Added `/replays/sqs` endpoint to trigger an async operation for
    the `replaySqsMessages` lambda.
  - Added unit tests and integration tests for new endpoint and lambda.
  - Added `getS3PrefixForArchivedMessage` to `ingest/sqs` package to get prefix
    for an archived message.
  - Added new `async_operation` type `SQS Replay`.
- **CUMULUS-2460**
  - Adds `POST` /executions/workflows-by-granules for retrieving workflow names common to a set of granules
  - Adds `workflowsByGranules` to `@cumulus/api-client/executions`
- **CUMULUS-2635**
  - Added helper functions:
    - `@cumulus/db/translate/file/translateApiPdrToPostgresPdr`

### Fixed

- **CUMULUS-2548**
  - Fixed `@cumulus/ingest/HttpProviderClient.sync` to
properly handle basic auth when redirecting to a different
host and/or host with a different port
- **CUMULUS-2626**
  - Update [PDR migration](https://github.com/nasa/cumulus/blob/master/lambdas/data-migration2/src/pdrs.ts) to correctly find Executions by a Dynamo PDR's `execution` field
- **CUMULUS-2635**
  - Update `data-migration2` to migrate PDRs before migrating granules.
  - Update `data-migration2` unit tests testing granules migration to reference
    PDR records to better model the DB schema.
  - Update `migratePdrRecord` to use `translateApiPdrToPostgresPdr` function.

### Changed

- **CUMULUS-2373**
  - Updated `getS3KeyForArchivedMessage` in `ingest/sqs` to store SQS messages
    by `queueName`.
- **CUMULUS-2630**
  - Updates the example/cumulus-tf deployment to change
    `archive_api_reserved_concurrency` from 2 to 8 to prevent throttling with
    the dashboard.

## [v9.3.0] 2021-07-26

### BREAKING CHANGES

- All API requests made by `@cumulus/api-client` will now throw an error if the status code
does not match the expected response (200 for most requests and 202 for a few requests that
trigger async operations). Previously the helpers in this package would return the response
regardless of the status code, so you may need to update any code using helpers from this
package to catch or to otherwise handle errors that you may encounter.
- The Cumulus API Lambda function has now been configured with reserved concurrency to ensure
availability in a high-concurrency environment. However, this also caps max concurrency which
may result in throttling errors if trying to reach the Cumulus API multiple times in a short
period. Reserved concurrency can be configured with the `archive_api_reserved_concurrency`
terraform variable on the Cumulus module and increased if you are seeing throttling errors.
The default reserved concurrency value is 8.

### Notable changes

- `cmr_custom_host` variable for `cumulus` module can now be used to configure Cumulus to
  integrate with a custom CMR host name and protocol (e.g.
  `http://custom-cmr-host.com`). Note that you **must** include a protocol
  (`http://` or `https://)  if specifying a value for this variable.
- The cumulus module configuration value`rds_connetion_heartbeat` and it's
  behavior has been replaced by a more robust database connection 'retry'
  solution.   Users can remove this value from their configuration, regardless
  of value.  See the `Changed` section notes on CUMULUS-2528 for more details.

### Added

- Added user doc describing new features related to the Cumulus dead letter archive.
- **CUMULUS-2327**
  - Added reserved concurrency setting to the Cumulus API lambda function.
  - Added relevant tfvars to the archive and cumulus terraform modules.
- **CUMULUS-2460**
  - Adds `POST` /executions/search-by-granules for retrieving executions from a list of granules or granule query
  - Adds `searchExecutionsByGranules` to `@cumulus/api-client/executions`
- **CUMULUS-2475**
  - Adds `GET` endpoint to distribution API
- **CUMULUS-2463**
  - `PUT /granules` reingest action allows a user to override the default execution
    to use by providing an optional `workflowName` or `executionArn` parameter on
    the request body.
  - `PUT /granules/bulkReingest` action allows a user to override the default
    execution/workflow combination to reingest with by providing an optional
    `workflowName` on the request body.
- Adds `workflowName` and `executionArn` params to @cumulus/api-client/reingestGranules
- **CUMULUS-2476**
  - Adds handler for authenticated `HEAD` Distribution requests replicating current behavior of TEA
- **CUMULUS-2478**
  - Implemented [bucket map](https://github.com/asfadmin/thin-egress-app#bucket-mapping).
  - Implemented /locate endpoint
  - Cumulus distribution API checks the file request against bucket map:
    - retrieves the bucket and key from file path
    - determines if the file request is public based on the bucket map rather than the bucket type
    - (EDL only) restricts download from PRIVATE_BUCKETS to users who belong to certain EDL User Groups
    - bucket prefix and object prefix are supported
  - Add 'Bearer token' support as an authorization method
- **CUMULUS-2486**
  - Implemented support for custom headers
  - Added 'Bearer token' support as an authorization method
- **CUMULUS-2487**
  - Added integration test for cumulus distribution API
- **CUMULUS-2569**
  - Created bucket map cache for cumulus distribution API
- **CUMULUS-2568**
  - Add `deletePdr`/PDR deletion functionality to `@cumulus/api-client/pdrs`
  - Add `removeCollectionAndAllDependencies` to integration test helpers
  - Added `example/spec/apiUtils.waitForApiStatus` to wait for a
  record to be returned by the API with a specific value for
  `status`
  - Added `example/spec/discoverUtils.uploadS3GranuleDataForDiscovery` to upload granule data fixtures
  to S3 with a randomized granule ID for `discover-granules` based
  integration tests
  - Added `example/spec/Collections.removeCollectionAndAllDependencies` to remove a collection and
  all dependent objects (e.g. PDRs, granules, executions) from the
  database via the API
  - Added helpers to `@cumulus/api-client`:
    - `pdrs.deletePdr` - Delete a PDR via the API
    - `replays.postKinesisReplays` - Submit a POST request to the `/replays` endpoint for replaying Kinesis messages

- `@cumulus/api-client/granules.getGranuleResponse` to return the raw endpoint response from the GET `/granules/<granuleId>` endpoint

### Changed

- Moved functions from `@cumulus/integration-tests` to `example/spec/helpers/workflowUtils`:
  - `startWorkflowExecution`
  - `startWorkflow`
  - `executeWorkflow`
  - `buildWorkflow`
  - `testWorkflow`
  - `buildAndExecuteWorkflow`
  - `buildAndStartWorkflow`
- `example/spec/helpers/workflowUtils.executeWorkflow` now uses
`waitForApiStatus` to ensure that the execution is `completed` or
`failed` before resolving
- `example/spec/helpers/testUtils.updateAndUploadTestFileToBucket`
now accepts an object of parameters rather than positional
arguments
- Removed PDR from the `payload` in the input payload test fixture for reconciliation report integration tests
- The following integration tests for PDR-based workflows were
updated to use randomized granule IDs:
  - `example/spec/parallel/ingest/ingestFromPdrSpec.js`
  - `example/spec/parallel/ingest/ingestFromPdrWithChildWorkflowMetaSpec.js`
  - `example/spec/parallel/ingest/ingestFromPdrWithExecutionNamePrefixSpec.js`
  - `example/spec/parallel/ingest/ingestPdrWithNodeNameSpec.js`
- Updated the `@cumulus/api-client/CumulusApiClientError` error class to include new properties that can be accessed directly on
the error object:
  - `statusCode` - The HTTP status code of the API response
  - `apiMessage` - The message from the API response
- Added `params.pRetryOptions` parameter to
`@cumulus/api-client/granules.deleteGranule` to control the retry
behavior
- Updated `cmr_custom_host` variable to accept a full protocol and host name
(e.g. `http://cmr-custom-host.com`), whereas it previously only accepted a host name
- **CUMULUS-2482**
  - Switches the default distribution app in the `example/cumulus-tf` deployment to the new Cumulus Distribution
  - TEA is still available by following instructions in `example/README.md`
- **CUMULUS-2463**
  - Increases the duration of allowed backoff times for a successful test from
    0.5 sec to 1 sec.
- **CUMULUS-2528**
  - Removed `rds_connection_heartbeat` as a configuration option from all
    Cumulus terraform modules
  - Removed `dbHeartBeat` as an environmental switch from
    `@cumulus/db.getKnexClient` in favor of more comprehensive general db
    connect retry solution
  - Added new `rds_connection_timing_configuration` string map to allow for
    configuration and tuning of Core's internal database retry/connection
    timeout behaviors.  These values map to connection pool configuration
    values for tarn (https://github.com/vincit/tarn.js/) which Core's database
    module / knex(https://www.npmjs.com/package/knex) use for this purpose:
    - acquireTimeoutMillis
    - createRetryIntervalMillis
    - createTimeoutMillis
    - idleTimeoutMillis
    - reapIntervalMillis
      Connection errors will result in a log line prepended with 'knex failed on
      attempted connection error' and sent from '@cumulus/db/connection'
  - Updated `@cumulus/db` and all terraform mdules to set default retry
    configuration values for the database module to cover existing database
    heartbeat connection failures as well as all other knex/tarn connection
    creation failures.

### Fixed

- Fixed bug where `cmr_custom_host` variable was not properly forwarded into `archive`, `ingest`, and `sqs-message-remover` modules from `cumulus` module
- Fixed bug where `parse-pdr` set a granule's provider to the entire provider record when a `NODE_NAME`
  is present. Expected behavior consistent with other tasks is to set the provider name in that field.
- **CUMULUS-2568**
  - Update reconciliation report integration test to have better cleanup/failure behavior
  - Fixed `@cumulus/api-client/pdrs.getPdr` to request correct endpoint for returning a PDR from the API
- **CUMULUS-2620**
  - Fixed a bug where a granule could be removed from CMR but still be set as
  `published: true` and with a CMR link in the Dynamo/PostgreSQL databases. Now,
  the CMR deletion and the Dynamo/PostgreSQL record updates will all succeed or fail
  together, preventing the database records from being out of sync with CMR.
  - Fixed `@cumulus/api-client/pdrs.getPdr` to request correct
  endpoint for returning a PDR from the API

## [v9.2.2] 2021-08-06 - [BACKPORT]

**Please note** changes in 9.2.2 may not yet be released in future versions, as
this is a backport and patch release on the 9.2.x series of releases. Updates that
are included in the future will have a corresponding CHANGELOG entry in future
releases.

### Added

- **CUMULUS-2635**
  - Added helper functions:
    - `@cumulus/db/translate/file/translateApiPdrToPostgresPdr`

### Fixed

- **CUMULUS-2635**
  - Update `data-migration2` to migrate PDRs before migrating granules.
  - Update `data-migration2` unit tests testing granules migration to reference
    PDR records to better model the DB schema.
  - Update `migratePdrRecord` to use `translateApiPdrToPostgresPdr` function.

## [v9.2.1] 2021-07-29 - [BACKPORT]

### Fixed

- **CUMULUS-2626**
  - Update [PDR migration](https://github.com/nasa/cumulus/blob/master/lambdas/data-migration2/src/pdrs.ts) to correctly find Executions by a Dynamo PDR's `execution` field

## [v9.2.0] 2021-06-22

### Added

- **CUMULUS-2475**
  - Adds `GET` endpoint to distribution API
- **CUMULUS-2476**
  - Adds handler for authenticated `HEAD` Distribution requests replicating current behavior of TEA

### Changed

- **CUMULUS-2482**
  - Switches the default distribution app in the `example/cumulus-tf` deployment to the new Cumulus Distribution
  - TEA is still available by following instructions in `example/README.md`

### Fixed

- **CUMULUS-2520**
  - Fixed error that prevented `/elasticsearch/index-from-database` from starting.
- **CUMULUS-2558**
  - Fixed issue where executions original_payload would not be retained on successful execution

## [v9.1.0] 2021-06-03

### BREAKING CHANGES

- @cumulus/api-client/granules.getGranule now returns the granule record from the GET /granules/<granuleId> endpoint, not the raw endpoint response
- **CUMULUS-2434**
  - To use the updated `update-granules-cmr-metadata-file-links` task, the
    granule  UMM-G metadata should have version 1.6.2 or later, since CMR s3
    link type 'GET DATA VIA DIRECT ACCESS' is not valid until UMM-G version
    [1.6.2](https://cdn.earthdata.nasa.gov/umm/granule/v1.6.2/umm-g-json-schema.json)
- **CUMULUS-2488**
  - Removed all EMS reporting including lambdas, endpoints, params, etc as all
    reporting is now handled through Cloud Metrics
- **CUMULUS-2472**
  - Moved existing `EarthdataLoginClient` to
    `@cumulus/oauth-client/EarthdataLoginClient` and updated all references in
    Cumulus Core.
  - Rename `EarthdataLoginClient` property from `earthdataLoginUrl` to
    `loginUrl for consistency with new OAuth clients. See example in
    [oauth-client
    README](https://github.com/nasa/cumulus/blob/master/packages/oauth-client/README.md)

### Added

- **HYRAX-439** - Corrected README.md according to a new Hyrax URL format.
- **CUMULUS-2354**
  - Adds configuration options to allow `/s3credentials` endpoint to distribute
    same-region read-only tokens based on a user's CMR ACLs.
  - Configures the example deployment to enable this feature.
- **CUMULUS-2442**
  - Adds option to generate cloudfront URL to lzards-backup task. This will require a few new task config options that have been documented in the [task README](https://github.com/nasa/cumulus/blob/master/tasks/lzards-backup/README.md).
- **CUMULUS-2470**
  - Added `/s3credentials` endpoint for distribution API
- **CUMULUS-2471**
  - Add `/s3credentialsREADME` endpoint to distribution API
- **CUMULUS-2473**
  - Updated `tf-modules/cumulus_distribution` module to take earthdata or cognito credentials
  - Configured `example/cumulus-tf/cumulus_distribution.tf` to use CSDAP credentials
- **CUMULUS-2474**
  - Add `S3ObjectStore` to `aws-client`. This class allows for interaction with the S3 object store.
  - Add `object-store` package which contains abstracted object store functions for working with various cloud providers
- **CUMULUS-2477**
  - Added `/`, `/login` and `/logout` endpoints to cumulus distribution api
- **CUMULUS-2479**
  - Adds /version endpoint to distribution API
- **CUMULUS-2497**
  - Created `isISOFile()` to check if a CMR file is a CMR ISO file.
- **CUMULUS-2371**
  - Added helpers to `@cumulus/ingest/sqs`:
    - `archiveSqsMessageToS3` - archives an incoming SQS message to S3
    - `deleteArchivedMessageFromS3` - deletes a processed SQS message from S3
  - Added call to `archiveSqsMessageToS3` to `sqs-message-consumer` which
    archives all incoming SQS messages to S3.
  - Added call to `deleteArchivedMessageFrom` to `sqs-message-remover` which
    deletes archived SQS message from S3 once it has been processed.

### Changed

- **[PR2224](https://github.com/nasa/cumulus/pull/2244)**
- **CUMULUS-2208**
  - Moved all `@cumulus/api/es/*` code to new `@cumulus/es-client` package
- Changed timeout on `sfEventSqsToDbRecords` Lambda to 60 seconds to match
  timeout for Knex library to acquire database connections
- **CUMULUS-2517**
  - Updated postgres-migration-count-tool default concurrency to '1'
- **CUMULUS-2489**
  - Updated docs for Terraform references in FAQs, glossary, and in Deployment sections
- **CUMULUS-2434**
  - Updated `@cumulus/cmrjs` `updateCMRMetadata` and related functions to add
    both HTTPS URLS and S3 URIs to CMR metadata.
  - Updated `update-granules-cmr-metadata-file-links` task to add both HTTPS
    URLs and S3 URIs to the OnlineAccessURLs field of CMR metadata. The task
    configuration parameter `cmrGranuleUrlType` now has default value `both`.
  - To use the updated `update-granules-cmr-metadata-file-links` task, the
    granule UMM-G metadata should have version 1.6.2 or later, since CMR s3 link
    type 'GET DATA VIA DIRECT ACCESS' is not valid until UMM-G version
    [1.6.2](https://cdn.earthdata.nasa.gov/umm/granule/v1.6.2/umm-g-json-schema.json)
- **CUMULUS-2472**
  - Renamed `@cumulus/earthdata-login-client` to more generic
    `@cumulus/oauth-client` as a parent  class for new OAuth clients.
  - Added `@cumulus/oauth-client/CognitoClient` to interface with AWS cognito login service.
- **CUMULUS-2497**
  - Changed the `@cumulus/cmrjs` package:
    - Updated `@cumulus/cmrjs/cmr-utils.getGranuleTemporalInfo()` so it now
      returns temporal info for CMR ISO 19115 SMAP XML files.
    - Updated `@cumulus/cmrjs/cmr-utils.isCmrFilename()` to include
      `isISOFile()`.
- **CUMULUS-2532**
  - Changed integration tests to use `api-client/granules` functions as opposed to granulesApi from `@cumulus/integration-tests`.

### Fixed

- **CUMULUS-2519**
  - Update @cumulus/integration-tests.buildWorkflow to fail if provider/collection API response is not successful
- **CUMULUS-2518**
  - Update sf-event-sqs-to-db-records to not throw if a collection is not
    defined on a payload that has no granules/an empty granule payload object
- **CUMULUS-2512**
  - Updated ingest package S3 provider client to take additional parameter
    `remoteAltBucket` on `download` method to allow for per-file override of
    provider bucket for checksum
  - Updated @cumulus/ingest.fetchTextFile's signature to be parameterized and
    added `remoteAltBucket`to allow for an override of the passed in provider
    bucket for the source file
  - Update "eslint-plugin-import" to be pinned to 2.22.1
- **CUMULUS-2520**
  - Fixed error that prevented `/elasticsearch/index-from-database` from starting.
- **CUMULUS-2532**
  - Fixed integration tests to have granule deletion occur before provider and
    collection deletion in test cleanup.
- **[2231](https://github.com/nasa/cumulus/issues/2231)**
  - Fixes broken relative path links in `docs/README.md`

### Removed

- **CUMULUS-2502**
  - Removed outdated documentation regarding Kibana index patterns for metrics.

## [v9.0.1] 2021-05-07

### Migration Steps

Please review the migration steps for 9.0.0 as this release is only a patch to
correct a failure in our build script and push out corrected release artifacts. The previous migration steps still apply.

### Changed

- Corrected `@cumulus/db` configuration to correctly build package.

## [v9.0.0] 2021-05-03

### Migration steps

- This release of Cumulus enables integration with a PostgreSQL database for archiving Cumulus data. There are several upgrade steps involved, **some of which need to be done before redeploying Cumulus**. See the [documentation on upgrading to the RDS release](https://nasa.github.io/cumulus/docs/upgrade-notes/upgrade-rds).

### BREAKING CHANGES

- **CUMULUS-2185** - RDS Migration Epic
  - **CUMULUS-2191**
    - Removed the following from the `@cumulus/api/models.asyncOperation` class in
      favor of the added `@cumulus/async-operations` module:
      - `start`
      - `startAsyncOperations`
  - **CUMULUS-2187**
    - The `async-operations` endpoint will now omit `output` instead of
      returning `none` when the operation did not return output.
  - **CUMULUS-2309**
    - Removed `@cumulus/api/models/granule.unpublishAndDeleteGranule` in favor
      of `@cumulus/api/lib/granule-remove-from-cmr.unpublishGranule` and
      `@cumulus/api/lib/granule-delete.deleteGranuleAndFiles`.
  - **CUMULUS-2385**
    - Updated `sf-event-sqs-to-db-records` to write a granule's files to
      PostgreSQL only after the workflow has exited the `Running` status.
      Please note that any workflow that uses `sf_sqs_report_task` for
      mid-workflow updates will be impacted.
    - Changed PostgreSQL `file` schema and TypeScript type definition to require
      `bucket` and `key` fields.
    - Updated granule/file write logic to mark a granule's status as "failed"
  - **CUMULUS-2455**
    - API `move granule` endpoint now moves granule files on a per-file basis
    - API `move granule` endpoint on granule file move failure will retain the
      file at it's original location, but continue to move any other granule
      files.
    - Removed the `move` method from the `@cumulus/api/models.granule` class.
      logic is now handled in `@cumulus/api/endpoints/granules` and is
      accessible via the Core API.

### Added

- **CUMULUS-2185** - RDS Migration Epic
  - **CUMULUS-2130**
    - Added postgres-migration-count-tool lambda/ECS task to allow for
      evaluation of database state
    - Added /migrationCounts api endpoint that allows running of the
      postgres-migration-count-tool as an asyncOperation
  - **CUMULUS-2394**
    - Updated PDR and Granule writes to check the step function
      workflow_start_time against the createdAt field for each record to ensure
      old records do not overwrite newer ones for legacy Dynamo and PostgreSQL
      writes
  - **CUMULUS-2188**
    - Added `data-migration2` Lambda to be run after `data-migration1`
    - Added logic to `data-migration2` Lambda for migrating execution records
      from DynamoDB to PostgreSQL
  - **CUMULUS-2191**
    - Added `@cumulus/async-operations` to core packages, exposing
      `startAsyncOperation` which will handle starting an async operation and
      adding an entry to both PostgreSQL and DynamoDb
  - **CUMULUS-2127**
    - Add schema migration for `collections` table
  - **CUMULUS-2129**
    - Added logic to `data-migration1` Lambda for migrating collection records
      from Dynamo to PostgreSQL
  - **CUMULUS-2157**
    - Add schema migration for `providers` table
    - Added logic to `data-migration1` Lambda for migrating provider records
      from Dynamo to PostgreSQL
  - **CUMULUS-2187**
    - Added logic to `data-migration1` Lambda for migrating async operation
      records from Dynamo to PostgreSQL
  - **CUMULUS-2198**
    - Added logic to `data-migration1` Lambda for migrating rule records from
      DynamoDB to PostgreSQL
  - **CUMULUS-2182**
    - Add schema migration for PDRs table
  - **CUMULUS-2230**
    - Add schema migration for `rules` table
  - **CUMULUS-2183**
    - Add schema migration for `asyncOperations` table
  - **CUMULUS-2184**
    - Add schema migration for `executions` table
  - **CUMULUS-2257**
    - Updated PostgreSQL table and column names to snake_case
    - Added `translateApiAsyncOperationToPostgresAsyncOperation` function to `@cumulus/db`
  - **CUMULUS-2186**
    - Added logic to `data-migration2` Lambda for migrating PDR records from
      DynamoDB to PostgreSQL
  - **CUMULUS-2235**
    - Added initial ingest load spec test/utility
  - **CUMULUS-2167**
    - Added logic to `data-migration2` Lambda for migrating Granule records from
      DynamoDB to PostgreSQL and parse Granule records to store File records in
      RDS.
  - **CUMULUS-2367**
    - Added `granules_executions` table to PostgreSQL schema to allow for a
      many-to-many relationship between granules and executions
      - The table refers to granule and execution records using foreign keys
        defined with ON CASCADE DELETE, which means that any time a granule or
        execution record is deleted, all of the records in the
        `granules_executions` table referring to that record will also be
        deleted.
    - Added `upsertGranuleWithExecutionJoinRecord` helper to `@cumulus/db` to
      allow for upserting a granule record and its corresponding
      `granules_execution` record
  - **CUMULUS-2128**
    - Added helper functions:
      - `@cumulus/db/translate/file/translateApiFiletoPostgresFile`
      - `@cumulus/db/translate/file/translateApiGranuletoPostgresGranule`
      - `@cumulus/message/Providers/getMessageProvider`
  - **CUMULUS-2190**
    - Added helper functions:
      - `@cumulus/message/Executions/getMessageExecutionOriginalPayload`
      - `@cumulus/message/Executions/getMessageExecutionFinalPayload`
      - `@cumulus/message/workflows/getMessageWorkflowTasks`
      - `@cumulus/message/workflows/getMessageWorkflowStartTime`
      - `@cumulus/message/workflows/getMessageWorkflowStopTime`
      - `@cumulus/message/workflows/getMessageWorkflowName`
  - **CUMULUS-2192**
    - Added helper functions:
      - `@cumulus/message/PDRs/getMessagePdrRunningExecutions`
      - `@cumulus/message/PDRs/getMessagePdrCompletedExecutions`
      - `@cumulus/message/PDRs/getMessagePdrFailedExecutions`
      - `@cumulus/message/PDRs/getMessagePdrStats`
      - `@cumulus/message/PDRs/getPdrPercentCompletion`
      - `@cumulus/message/workflows/getWorkflowDuration`
  - **CUMULUS-2199**
    - Added `translateApiRuleToPostgresRule` to `@cumulus/db` to translate API
      Rule to conform to Postgres Rule definition.
  - **CUMUlUS-2128**
    - Added "upsert" logic to the `sfEventSqsToDbRecords` Lambda for granule and
      file writes to the core PostgreSQL database
  - **CUMULUS-2199**
    - Updated Rules endpoint to write rules to core PostgreSQL database in
      addition to DynamoDB and to delete rules from the PostgreSQL database in
      addition to DynamoDB.
    - Updated `create` in Rules Model to take in optional `createdAt` parameter
      which sets the value of createdAt if not specified during function call.
  - **CUMULUS-2189**
    - Updated Provider endpoint logic to write providers in parallel to Core
      PostgreSQL database
    - Update integration tests to utilize API calls instead of direct
      api/model/Provider calls
  - **CUMULUS-2191**
    - Updated cumuluss/async-operation task to write async-operations to the
      PostgreSQL database.
  - **CUMULUS-2228**
    - Added logic to the `sfEventSqsToDbRecords` Lambda to write execution, PDR,
      and granule records to the core PostgreSQL database in parallel with
      writes to DynamoDB
  - **CUMUlUS-2190**
    - Added "upsert" logic to the `sfEventSqsToDbRecords` Lambda for PDR writes
      to the core PostgreSQL database
  - **CUMUlUS-2192**
    - Added "upsert" logic to the `sfEventSqsToDbRecords` Lambda for execution
      writes to the core PostgreSQL database
  - **CUMULUS-2187**
    - The `async-operations` endpoint will now omit `output` instead of
      returning `none` when the operation did not return output.
  - **CUMULUS-2167**
    - Change PostgreSQL schema definition for `files` to remove `filename` and
      `name` and only support `file_name`.
    - Change PostgreSQL schema definition for `files` to remove `size` to only
      support `file_size`.
    - Change `PostgresFile` to remove duplicate fields `filename` and `name` and
      rename `size` to `file_size`.
  - **CUMULUS-2266**
    - Change `sf-event-sqs-to-db-records` behavior to discard and not throw an
      error on an out-of-order/delayed message so as not to have it be sent to
      the DLQ.
  - **CUMULUS-2305**
    - Changed `DELETE /pdrs/{pdrname}` API behavior to also delete record from
      PostgreSQL database.
  - **CUMULUS-2309**
    - Changed `DELETE /granules/{granuleName}` API behavior to also delete
      record from PostgreSQL database.
    - Changed `Bulk operation BULK_GRANULE_DELETE` API behavior to also delete
      records from PostgreSQL database.
  - **CUMULUS-2367**
    - Updated `granule_cumulus_id` foreign key to granule in PostgreSQL `files`
      table to use a CASCADE delete, so records in the files table are
      automatically deleted by the database when the corresponding granule is
      deleted.
  - **CUMULUS-2407**
    - Updated data-migration1 and data-migration2 Lambdas to use UPSERT instead
      of UPDATE when migrating dynamoDB records to PostgreSQL.
    - Changed data-migration1 and data-migration2 logic to only update already
      migrated records if the incoming record update has a newer timestamp
  - **CUMULUS-2329**
    - Add `write-db-dlq-records-to-s3` lambda.
    - Add terraform config to automatically write db records DLQ messages to an
      s3 archive on the system bucket.
    - Add unit tests and a component spec test for the above.
  - **CUMULUS-2380**
    - Add `process-dead-letter-archive` lambda to pick up and process dead letters in the S3 system bucket dead letter archive.
    - Add `/deadLetterArchive/recoverCumulusMessages` endpoint to trigger an async operation to leverage this capability on demand.
    - Add unit tests and integration test for all of the above.
  - **CUMULUS-2406**
    - Updated parallel write logic to ensure that updatedAt/updated_at
      timestamps are the same in Dynamo/PG on record write for the following
      data types:
      - async operations
      - granules
      - executions
      - PDRs
  - **CUMULUS-2446**
    - Remove schema validation check against DynamoDB table for collections when
      migrating records from DynamoDB to core PostgreSQL database.
  - **CUMULUS-2447**
    - Changed `translateApiAsyncOperationToPostgresAsyncOperation` to call
      `JSON.stringify` and then `JSON.parse` on output.
  - **CUMULUS-2313**
    - Added `postgres-migration-async-operation` lambda to start an ECS task to
      run a the `data-migration2` lambda.
    - Updated `async_operations` table to include `Data Migration 2` as a new
      `operation_type`.
    - Updated `cumulus-tf/variables.tf` to include `optional_dynamo_tables` that
      will be merged with `dynamo_tables`.
  - **CUMULUS-2451**
    - Added summary type file `packages/db/src/types/summary.ts` with
      `MigrationSummary` and `DataMigration1` and `DataMigration2` types.
    - Updated `data-migration1` and `data-migration2` lambdas to return
      `MigrationSummary` objects.
    - Added logging for every batch of 100 records processed for executions,
      granules and files, and PDRs.
    - Removed `RecordAlreadyMigrated` logs in `data-migration1` and
      `data-migration2`
  - **CUMULUS-2452**
    - Added support for only migrating certain granules by specifying the
      `granuleSearchParams.granuleId` or `granuleSearchParams.collectionId`
      properties in the payload for the
      `<prefix>-postgres-migration-async-operation` Lambda
    - Added support for only running certain migrations for data-migration2 by
      specifying the `migrationsList` property in the payload for the
      `<prefix>-postgres-migration-async-operation` Lambda
  - **CUMULUS-2453**
    - Created `storeErrors` function which stores errors in system bucket.
    - Updated `executions` and `granulesAndFiles` data migrations to call `storeErrors` to store migration errors.
    - Added `system_bucket` variable to `data-migration2`.
  - **CUMULUS-2455**
    - Move granules API endpoint records move updates for migrated granule files
      if writing any of the granule files fails.
  - **CUMULUS-2468**
    - Added support for doing [DynamoDB parallel scanning](https://docs.aws.amazon.com/amazondynamodb/latest/developerguide/Scan.html#Scan.ParallelScan) for `executions` and `granules` migrations to improve performance. The behavior of the parallel scanning and writes can be controlled via the following properties on the event input to the `<prefix>-postgres-migration-async-operation` Lambda:
      - `granuleMigrationParams.parallelScanSegments`: How many segments to divide your granules DynamoDB table into for parallel scanning
      - `granuleMigrationParams.parallelScanLimit`: The maximum number of granule records to evaluate for each parallel scanning segment of the DynamoDB table
      - `granuleMigrationParams.writeConcurrency`: The maximum number of concurrent granule/file writes to perform to the PostgreSQL database across all DynamoDB segments
      - `executionMigrationParams.parallelScanSegments`: How many segments to divide your executions DynamoDB table into for parallel scanning
      - `executionMigrationParams.parallelScanLimit`: The maximum number of execution records to evaluate for each parallel scanning segment of the DynamoDB table
      - `executionMigrationParams.writeConcurrency`: The maximum number of concurrent execution writes to perform to the PostgreSQL database across all DynamoDB segments
  - **CUMULUS-2468** - Added `@cumulus/aws-client/DynamoDb.parallelScan` helper to perform [parallel scanning on DynamoDb tables](https://docs.aws.amazon.com/amazondynamodb/latest/developerguide/Scan.html#Scan.ParallelScan)
  - **CUMULUS-2507**
    - Updated granule record write logic to set granule status to `failed` in both Postgres and DynamoDB if any/all of its files fail to write to the database.

### Deprecated

- **CUMULUS-2185** - RDS Migration Epic
  - **CUMULUS-2455**
    - `@cumulus/ingest/moveGranuleFiles`

## [v8.1.2] 2021-07-29

**Please note** changes in 8.1.2 may not yet be released in future versions, as this
is a backport/patch release on the 8.x series of releases.  Updates that are
included in the future will have a corresponding CHANGELOG entry in future releases.

### Notable changes

- `cmr_custom_host` variable for `cumulus` module can now be used to configure Cumulus to
integrate with a custom CMR host name and protocol (e.g. `http://custom-cmr-host.com`). Note
that you **must** include a protocol (`http://` or `https://`) if specifying a value for this
variable.
- `@cumulus/sync-granule` task should now properly handle
syncing files from HTTP/HTTPS providers where basic auth is
required and involves a redirect to a different host (e.g.
downloading files protected by Earthdata Login)

### Added

- **CUMULUS-2548**
  - Added `allowed_redirects` field to PostgreSQL `providers` table
  - Added `allowedRedirects` field to DynamoDB `<prefix>-providers` table
  - Added `@cumulus/aws-client/S3.streamS3Upload` to handle uploading the contents
  of a readable stream to S3 and returning a promise

### Changed

- Updated `cmr_custom_host` variable to accept a full protocol and host name
(e.g. `http://cmr-custom-host.com`), whereas it previously only accepted a host name

### Fixed

- Fixed bug where `cmr_custom_host` variable was not properly forwarded into `archive`, `ingest`, and `sqs-message-remover` modules from `cumulus` module
- **CUMULUS-2548**
  - Fixed `@cumulus/ingest/HttpProviderClient.sync` to
properly handle basic auth when redirecting to a different
host and/or host with a different port

## [v8.1.1] 2021-04-30 -- Patch Release

**Please note** changes in 8.1.1 may not yet be released in future versions, as this
is a backport/patch release on the 8.x series of releases.  Updates that are
included in the future will have a corresponding CHANGELOG entry in future releases.

### Added

- **CUMULUS-2497**
  - Created `isISOFile()` to check if a CMR file is a CMR ISO file.

### Fixed

- **CUMULUS-2512**
  - Updated ingest package S3 provider client to take additional parameter
    `remoteAltBucket` on `download` method to allow for per-file override of
    provider bucket for checksum
  - Updated @cumulus/ingest.fetchTextFile's signature to be parameterized and
    added `remoteAltBucket`to allow for an override of the passed in provider
    bucket for the source file
  - Update "eslint-plugin-import" to be pinned to 2.22.1

### Changed

- **CUMULUS-2497**
  - Changed the `@cumulus/cmrjs` package:
    - Updated `@cumulus/cmrjs/cmr-utils.getGranuleTemporalInfo()` so it now
      returns temporal info for CMR ISO 19115 SMAP XML files.
    - Updated `@cumulus/cmrjs/cmr-utils.isCmrFilename()` to include
      `isISOFile()`.

- **[2216](https://github.com/nasa/cumulus/issues/2216)**
  - Removed "node-forge", "xml-crypto" from audit whitelist, added "underscore"

## [v8.1.0] 2021-04-29

### Added

- **CUMULUS-2348**
  - The `@cumulus/api` `/granules` and `/granules/{granuleId}` endpoints now take `getRecoveryStatus` parameter
  to include recoveryStatus in result granule(s)
  - The `@cumulus/api-client.granules.getGranule` function takes a `query` parameter which can be used to
  request additional granule information.
  - Published `@cumulus/api@7.2.1-alpha.0` for dashboard testing
- **CUMULUS-2469**
  - Added `tf-modules/cumulus_distribution` module to standup a skeleton
    distribution api

## [v8.0.0] 2021-04-08

### BREAKING CHANGES

- **CUMULUS-2428**
  - Changed `/granules/bulk` to use `queueUrl` property instead of a `queueName` property for setting the queue to use for scheduling bulk granule workflows

### Notable changes

- Bulk granule operations endpoint now supports setting a custom queue for scheduling workflows via the `queueUrl` property in the request body. If provided, this value should be the full URL for an SQS queue.

### Added

- **CUMULUS-2374**
  - Add cookbok entry for queueing PostToCmr step
  - Add example workflow to go with cookbook
- **CUMULUS-2421**
  - Added **experimental** `ecs_include_docker_cleanup_cronjob` boolean variable to the Cumulus module to enable cron job to clean up docker root storage blocks in ECS cluster template for non-`device-mapper` storage drivers. Default value is `false`. This fulfills a specific user support request. This feature is otherwise untested and will remain so until we can iterate with a better, more general-purpose solution. Use of this feature is **NOT** recommended unless you are certain you need it.

- **CUMULUS-1808**
  - Add additional error messaging in `deleteSnsTrigger` to give users more context about where to look to resolve ResourceNotFound error when disabling or deleting a rule.

### Fixed

- **CUMULUS-2281**
  - Changed discover-granules task to write discovered granules directly to
    logger, instead of via environment variable. This fixes a problem where a
    large number of found granules prevents this lambda from running as an
    activity with an E2BIG error.

## [v7.2.0] 2021-03-23

### Added

- **CUMULUS-2346**
  - Added orca API endpoint to `@cumulus/api` to get recovery status
  - Add `CopyToGlacier` step to [example IngestAndPublishGranuleWithOrca workflow](https://github.com/nasa/cumulus/blob/master/example/cumulus-tf/ingest_and_publish_granule_with_orca_workflow.tf)

### Changed

- **HYRAX-357**
  - Format of NGAP OPeNDAP URL changed and by default now is referring to concept id and optionally can include short name and version of collection.
  - `addShortnameAndVersionIdToConceptId` field has been added to the config inputs of the `hyrax-metadata-updates` task

## [v7.1.0] 2021-03-12

### Notable changes

- `sync-granule` task will now properly handle syncing 0 byte files to S3
- SQS/Kinesis rules now support scheduling workflows to a custom queue via the `rule.queueUrl` property. If provided, this value should be the full URL for an SQS queue.

### Added

- `tf-modules/cumulus` module now supports a `cmr_custom_host` variable that can
  be used to set to an arbitrary  host for making CMR requests (e.g.
  `https://custom-cmr-host.com`).
- Added `buckets` variable to `tf-modules/archive`
- **CUMULUS-2345**
  - Deploy ORCA with Cumulus, see `example/cumulus-tf/orca.tf` and `example/cumulus-tf/terraform.tfvars.example`
  - Add `CopyToGlacier` step to [example IngestAndPublishGranule workflow](https://github.com/nasa/cumulus/blob/master/example/cumulus-tf/ingest_and_publish_granule_workflow.asl.json)
- **CUMULUS-2424**
  - Added `childWorkflowMeta` to `queue-pdrs` config. An object passed to this config value will be merged into a child workflow message's `meta` object. For an example of how this can be used, see `example/cumulus-tf/discover_and_queue_pdrs_with_child_workflow_meta_workflow.asl.json`.
- **CUMULUS-2427**
  - Added support for using a custom queue with SQS and Kinesis rules. Whatever queue URL is set on the `rule.queueUrl` property will be used to schedule workflows for that rule. This change allows SQS/Kinesis rules to use [any throttled queues defined for a deployment](https://nasa.github.io/cumulus/docs/data-cookbooks/throttling-queued-executions).

### Fixed

- **CUMULUS-2394**
  - Updated PDR and Granule writes to check the step function `workflow_start_time` against
      the `createdAt` field  for each record to ensure old records do not
      overwrite newer ones

### Changed

- `<prefix>-lambda-api-gateway` IAM role used by API Gateway Lambda now
  supports accessing all buckets defined in your `buckets` variable except
  "internal" buckets
- Updated the default scroll duration used in ESScrollSearch and part of the
  reconciliation report functions as a result of testing and seeing timeouts
  at its current value of 2min.
- **CUMULUS-2355**
  - Added logic to disable `/s3Credentials` endpoint based upon value for
    environment variable `DISABLE_S3_CREDENTIALS`. If set to "true", the
    endpoint will not dispense S3 credentials and instead return a message
    indicating that the endpoint has been disabled.
- **CUMULUS-2397**
  - Updated `/elasticsearch` endpoint's `reindex` function to prevent
    reindexing when source and destination indices are the same.
- **CUMULUS-2420**
  - Updated test function `waitForAsyncOperationStatus` to take a retryObject
    and use exponential backoff.  Increased the total test duration for both
    AsycOperation specs and the ReconciliationReports tests.
  - Updated the default scroll duration used in ESScrollSearch and part of the
    reconciliation report functions as a result of testing and seeing timeouts
    at its current value of 2min.
- **CUMULUS-2427**
  - Removed `queueUrl` from the parameters object for `@cumulus/message/Build.buildQueueMessageFromTemplate`
  - Removed `queueUrl` from the parameters object for `@cumulus/message/Build.buildCumulusMeta`

### Fixed

- Fixed issue in `@cumulus/ingest/S3ProviderClient.sync()` preventing 0 byte files from being synced to S3.

### Removed

- Removed variables from `tf-modules/archive`:
  - `private_buckets`
  - `protected_buckets`
  - `public_buckets`

## [v7.0.0] 2021-02-22

### BREAKING CHANGES

- **CUMULUS-2362** - Endpoints for the logs (/logs) will now throw an error unless Metrics is set up

### Added

- **CUMULUS-2345**
  - Deploy ORCA with Cumulus, see `example/cumulus-tf/orca.tf` and `example/cumulus-tf/terraform.tfvars.example`
  - Add `CopyToGlacier` step to [example IngestAndPublishGranule workflow](https://github.com/nasa/cumulus/blob/master/example/cumulus-tf/ingest_and_publish_granule_workflow.asl.json)
- **CUMULUS-2376**
  - Added `cmrRevisionId` as an optional parameter to `post-to-cmr` that will be used when publishing metadata to CMR.
- **CUMULUS-2412**
  - Adds function `getCollectionsByShortNameAndVersion` to @cumulus/cmrjs that performs a compound query to CMR to retrieve collection information on a list of collections. This replaces a series of calls to the CMR for each collection with a single call on the `/collections` endpoint and should improve performance when CMR return times are increased.

### Changed

- **CUMULUS-2362**
  - Logs endpoints only work with Metrics set up
- **CUMULUS-2376**
  - Updated `publishUMMGJSON2CMR` to take in an optional `revisionId` parameter.
  - Updated `publishUMMGJSON2CMR` to throw an error if optional `revisionId` does not match resulting revision ID.
  - Updated `publishECHO10XML2CMR` to take in an optional `revisionId` parameter.
  - Updated `publishECHO10XML2CMR` to throw an error if optional `revisionId` does not match resulting revision ID.
  - Updated `publish2CMR` to take in optional `cmrRevisionId`.
  - Updated `getWriteHeaders` to take in an optional CMR Revision ID.
  - Updated `ingestGranule` to take in an optional CMR Revision ID to pass to `getWriteHeaders`.
  - Updated `ingestUMMGranule` to take in an optional CMR Revision ID to pass to `getWriteHeaders`.
- **CUMULUS-2350**
  - Updates the examples on the `/s3credentialsREADME`, to include Python and
    JavaScript code demonstrating how to refrsh  the s3credential for
    programatic access.
- **CUMULUS-2383**
  - PostToCMR task will return CMRInternalError when a `500` status is returned from CMR

## [v6.0.0] 2021-02-16

### MIGRATION NOTES

- **CUMULUS-2255** - Cumulus has upgraded its supported version of Terraform
  from **0.12.12** to **0.13.6**. Please see the [instructions to upgrade your
  deployments](https://github.com/nasa/cumulus/blob/master/docs/upgrade-notes/upgrading-tf-version-0.13.6.md).

- **CUMULUS-2350**
  - If the  `/s3credentialsREADME`, does not appear to be working after
    deployment, [manual redeployment](https://docs.aws.amazon.com/apigateway/latest/developerguide/how-to-deploy-api-with-console.html)
    of the API-gateway stage may be necessary to finish the deployment.

### BREAKING CHANGES

- **CUMULUS-2255** - Cumulus has upgraded its supported version of Terraform from **0.12.12** to **0.13.6**.

### Added

- **CUMULUS-2291**
  - Add provider filter to Granule Inventory Report
- **CUMULUS-2300**
  - Added `childWorkflowMeta` to `queue-granules` config. Object passed to this
    value will be merged into a child workflow message's  `meta` object. For an
    example of how this can be used, see
    `example/cumulus-tf/discover_granules_workflow.asl.json`.
- **CUMULUS-2350**
  - Adds an unprotected endpoint, `/s3credentialsREADME`, to the
    s3-credentials-endpoint that displays  information on how to use the
    `/s3credentials` endpoint
- **CUMULUS-2368**
  - Add QueueWorkflow task
- **CUMULUS-2391**
  - Add reportToEms to collections.files file schema
- **CUMULUS-2395**
  - Add Core module parameter `ecs_custom_sg_ids` to Cumulus module to allow for
    custom security group mappings
- **CUMULUS-2402**
  - Officially expose `sftp()` for use in `@cumulus/sftp-client`

### Changed

- **CUMULUS-2323**
  - The sync granules task when used with the s3 provider now uses the
    `source_bucket` key in `granule.files` objects.  If incoming payloads using
    this task have a `source_bucket` value for a file using the s3 provider, the
    task will attempt to sync from the bucket defined in the file's
    `source_bucket` key instead of the `provider`.
    - Updated `S3ProviderClient.sync` to allow for an optional bucket parameter
      in support of the changed behavior.
  - Removed `addBucketToFile` and related code from sync-granules task

- **CUMULUS-2255**
  - Updated Terraform deployment code syntax for compatibility with version 0.13.6
- **CUMULUS-2321**
  - Updated API endpoint GET `/reconciliationReports/{name}` to return the
    presigned s3 URL in addition to report data

### Fixed

- Updated `hyrax-metadata-updates` task so the opendap url has Type 'USE SERVICE API'

- **CUMULUS-2310**
  - Use valid filename for reconciliation report
- **CUMULUS-2351**
  - Inventory report no longer includes the File/Granule relation object in the
    okCountByGranules key of a report.  The information is only included when a
    'Granule Not Found' report is run.

### Removed

- **CUMULUS-2364**
  - Remove the internal Cumulus logging lambda (log2elasticsearch)

## [v5.0.1] 2021-01-27

### Changed

- **CUMULUS-2344**
  - Elasticsearch API now allows you to reindex to an index that already exists
  - If using the Change Index operation and the new index doesn't exist, it will be created
  - Regarding instructions for CUMULUS-2020, you can now do a change index
    operation before a reindex operation. This will
    ensure that new data will end up in the new index while Elasticsearch is reindexing.

- **CUMULUS-2351**
  - Inventory report no longer includes the File/Granule relation object in the okCountByGranules key of a report. The information is only included when a 'Granule Not Found' report is run.

### Removed

- **CUMULUS-2367**
  - Removed `execution_cumulus_id` column from granules RDS schema and data type

## [v5.0.0] 2021-01-12

### BREAKING CHANGES

- **CUMULUS-2020**
  - Elasticsearch data mappings have been updated to improve search and the API
    has been update to reflect those changes. See Migration notes on how to
    update the Elasticsearch mappings.

### Migration notes

- **CUMULUS-2020**
  - Elasticsearch data mappings have been updated to improve search. For
    example, case insensitive searching will now work (e.g. 'MOD' and 'mod' will
    return the same granule results). To use the improved Elasticsearch queries,
    [reindex](https://nasa.github.io/cumulus-api/#reindex) to create a new index
    with the correct types. Then perform a [change
    index](https://nasa.github.io/cumulus-api/#change-index) operation to use
    the new index.
- **CUMULUS-2258**
  - Because the `egress_lambda_log_group` and
    `egress_lambda_log_subscription_filter` resource were removed from the
    `cumulus` module, new definitions for these resources must be added to
    `cumulus-tf/main.tf`. For reference on how to define these resources, see
    [`example/cumulus-tf/thin_egress_app.tf`](https://github.com/nasa/cumulus/blob/master/example/cumulus-tf/thin_egress_app.tf).
  - The `tea_stack_name` variable being passed into the `cumulus` module should be removed
- **CUMULUS-2344**
  - Regarding instructions for CUMULUS-2020, you can now do a change index operation before a reindex operation. This will
    ensure that new data will end up in the new index while Elasticsearch is reindexing.

### BREAKING CHANGES

- **CUMULUS-2020**
  - Elasticsearch data mappings have been updated to improve search and the API has been updated to reflect those changes. See Migration notes on how to update the Elasticsearch mappings.

### Added

- **CUMULUS-2318**
  - Added`async_operation_image` as `cumulus` module variable to allow for override of the async_operation container image.  Users can optionally specify a non-default docker image for use with Core async operations.
- **CUMULUS-2219**
  - Added `lzards-backup` Core task to facilitate making LZARDS backup requests in Cumulus ingest workflows
- **CUMULUS-2092**
  - Add documentation for Granule Not Found Reports
- **HYRAX-320**
  - `@cumulus/hyrax-metadata-updates`Add component URI encoding for entry title id and granule ur to allow for values with special characters in them. For example, EntryTitleId 'Sentinel-6A MF/Jason-CS L2 Advanced Microwave Radiometer (AMR-C) NRT Geophysical Parameters' Now, URLs generated from such values will be encoded correctly and parsable by HyraxInTheCloud
- **CUMULUS-1370**
  - Add documentation for Getting Started section including FAQs
- **CUMULUS-2092**
  - Add documentation for Granule Not Found Reports
- **CUMULUS-2219**
  - Added `lzards-backup` Core task to facilitate making LZARDS backup requests in Cumulus ingest workflows
- **CUMULUS-2280**
  - In local api, retry to create tables if they fail to ensure localstack has had time to start fully.
- **CUMULUS-2290**
  - Add `queryFields` to granule schema, and this allows workflow tasks to add queryable data to granule record. For reference on how to add data to `queryFields` field, see [`example/cumulus-tf/kinesis_trigger_test_workflow.tf`](https://github.com/nasa/cumulus/blob/master/example/cumulus-tf/kinesis_trigger_test_workflow.tf).
- **CUMULUS-2318**
  - Added`async_operation_image` as `cumulus` module variable to allow for override of the async_operation container image.  Users can optionally specify a non-default docker image for use with Core async operations.

### Changed

- **CUMULUS-2020**
  - Updated Elasticsearch mappings to support case-insensitive search
- **CUMULUS-2124**
  - cumulus-rds-tf terraform module now takes engine_version as an input variable.
- **CUMULUS-2279**
  - Changed the formatting of granule CMR links: instead of a link to the `/search/granules.json` endpoint, now it is a direct link to `/search/concepts/conceptid.format`
- **CUMULUS-2296**
  - Improved PDR spec compliance of `parse-pdr` by updating `@cumulus/pvl` to parse fields in a manner more consistent with the PDR ICD, with respect to numbers and dates. Anything not matching the ICD expectations, or incompatible with Javascript parsing, will be parsed as a string instead.
- **CUMULUS-2344**
  - Elasticsearch API now allows you to reindex to an index that already exists
  - If using the Change Index operation and the new index doesn't exist, it will be created

### Removed

- **CUMULUS-2258**
  - Removed `tea_stack_name` variable from `tf-modules/distribution/variables.tf` and `tf-modules/cumulus/variables.tf`
  - Removed `egress_lambda_log_group` and `egress_lambda_log_subscription_filter` resources from `tf-modules/distribution/main.tf`

## [v4.0.0] 2020-11-20

### Migration notes

- Update the name of your `cumulus_message_adapter_lambda_layer_arn` variable for the `cumulus` module to `cumulus_message_adapter_lambda_layer_version_arn`. The value of the variable should remain the same (a layer version ARN of a Lambda layer for the [`cumulus-message-adapter`](https://github.com/nasa/cumulus-message-adapter/).
- **CUMULUS-2138** - Update all workflows using the `MoveGranules` step to add `UpdateGranulesCmrMetadataFileLinksStep`that runs after it. See the example [`IngestAndPublishWorkflow`](https://github.com/nasa/cumulus/blob/master/example/cumulus-tf/ingest_and_publish_granule_workflow.asl.json) for reference.
- **CUMULUS-2251**
  - Because it has been removed from the `cumulus` module, a new resource definition for `egress_api_gateway_log_subscription_filter` must be added to `cumulus-tf/main.tf`. For reference on how to define this resource, see [`example/cumulus-tf/main.tf`](https://github.com/nasa/cumulus/blob/master/example/cumulus-tf/main.tf).

### Added

- **CUMULUS-2248**
  - Updates Integration Tests README to point to new fake provider template.
- **CUMULUS-2239**
  - Add resource declaration to create a VPC endpoint in tea-map-cache module if `deploy_to_ngap` is false.
- **CUMULUS-2063**
  - Adds a new, optional query parameter to the `/collections[&getMMT=true]` and `/collections/active[&getMMT=true]` endpoints. When a user provides a value of `true` for `getMMT` in the query parameters, the endpoint will search CMR and update each collection's results with new key `MMTLink` containing a link to the MMT (Metadata Management Tool) if a CMR collection id is found.
- **CUMULUS-2170**
  - Adds ability to filter granule inventory reports
- **CUMULUS-2211**
  - Adds `granules/bulkReingest` endpoint to `@cumulus/api`
- **CUMULUS-2251**
  - Adds `log_api_gateway_to_cloudwatch` variable to `example/cumulus-tf/variables.tf`.
  - Adds `log_api_gateway_to_cloudwatch` variable to `thin_egress_app` module definition.

### Changed

- **CUMULUS-2216**
  - `/collection` and `/collection/active` endpoints now return collections without granule aggregate statistics by default. The original behavior is preserved and can be found by including a query param of `includeStats=true` on the request to the endpoint.
  - The `es/collections` Collection class takes a new parameter includeStats. It no longer appends granule aggregate statistics to the returned results by default. One must set the new parameter to any non-false value.
- **CUMULUS-2201**
  - Update `dbIndexer` lambda to process requests in serial
  - Fixes ingestPdrWithNodeNameSpec parsePdr provider error
- **CUMULUS-2251**
  - Moves Egress Api Gateway Log Group Filter from `tf-modules/distribution/main.tf` to `example/cumulus-tf/main.tf`

### Fixed

- **CUMULUS-2251**
  - This fixes a deployment error caused by depending on the `thin_egress_app` module output for a resource count.

### Removed

- **CUMULUS-2251**
  - Removes `tea_api_egress_log_group` variable from `tf-modules/distribution/variables.tf` and `tf-modules/cumulus/variables.tf`.

### BREAKING CHANGES

- **CUMULUS-2138** - CMR metadata update behavior has been removed from the `move-granules` task into a
new `update-granules-cmr-metadata-file-links` task.
- **CUMULUS-2216**
  - `/collection` and `/collection/active` endpoints now return collections without granule aggregate statistics by default. The original behavior is preserved and can be found by including a query param of `includeStats=true` on the request to the endpoint.  This is likely to affect the dashboard only but included here for the change of behavior.
- **[1956](https://github.com/nasa/cumulus/issues/1956)**
  - Update the name of the `cumulus_message_adapter_lambda_layer_arn` output from the `cumulus-message-adapter` module to `cumulus_message_adapter_lambda_layer_version_arn`. The output value has changed from being the ARN of the Lambda layer **without a version** to the ARN of the Lambda layer **with a version**.
  - Update the variable name in the `cumulus` and `ingest` modules from `cumulus_message_adapter_lambda_layer_arn` to `cumulus_message_adapter_lambda_layer_version_arn`

## [v3.0.1] 2020-10-21

- **CUMULUS-2203**
  - Update Core tasks to use
    [cumulus-message-adapter-js](https://github.com/nasa/cumulus-message-adapter-js)
    v2.0.0 to resolve memory leak/lambda ENOMEM constant failure issue.   This
    issue caused lambdas to slowly use all memory in the run environment and
    prevented AWS from halting/restarting warmed instances when task code was
    throwing consistent errors under load.

- **CUMULUS-2232**
  - Updated versions for `ajv`, `lodash`, `googleapis`, `archiver`, and
    `@cumulus/aws-client` to remediate vulnerabilities found in SNYK scan.

### Fixed

- **CUMULUS-2233**
  - Fixes /s3credentials bug where the expiration time on the cookie was set to a time that is always expired, so authentication was never being recognized as complete by the API. Consequently, the user would end up in a redirect loop and requests to /s3credentials would never complete successfully. The bug was caused by the fact that the code setting the expiration time for the cookie was expecting a time value in milliseconds, but was receiving the expirationTime from the EarthdataLoginClient in seconds. This bug has been fixed by converting seconds into milliseconds. Unit tests were added to test that the expiration time has been converted to milliseconds and checking that the cookie's expiration time is greater than the current time.

## [v3.0.0] 2020-10-7

### MIGRATION STEPS

- **CUMULUS-2099**
  - All references to `meta.queues` in workflow configuration must be replaced with references to queue URLs from Terraform resources. See the updated [data cookbooks](https://nasa.github.io/cumulus/docs/data-cookbooks/about-cookbooks) or example [Discover Granules workflow configuration](https://github.com/nasa/cumulus/blob/master/example/cumulus-tf/discover_granules_workflow.asl.json).
  - The steps for configuring queued execution throttling have changed. See the [updated documentation](https://nasa.github.io/cumulus/docs/data-cookbooks/throttling-queued-executions).
  - In addition to the configuration for execution throttling, the internal mechanism for tracking executions by queue has changed. As a result, you should **disable any rules or workflows scheduling executions via a throttled queue** before upgrading. Otherwise, you may be at risk of having **twice as many executions** as are configured for the queue while the updated tracking is deployed. You can re-enable these rules/workflows once the upgrade is complete.

- **CUMULUS-2111**
  - **Before you re-deploy your `cumulus-tf` module**, note that the [`thin-egress-app`][thin-egress-app] is no longer deployed by default as part of the `cumulus` module, so you must add the TEA module to your deployment and manually modify your Terraform state **to avoid losing your API gateway and impacting any Cloudfront endpoints pointing to those gateways**. If you don't care about losing your API gateway and impacting Cloudfront endpoints, you can ignore the instructions for manually modifying state.

    1. Add the [`thin-egress-app`][thin-egress-app] module to your `cumulus-tf` deployment as shown in the [Cumulus example deployment](https://github.com/nasa/cumulus/tree/master/example/cumulus-tf/main.tf).

         - Note that the values for `tea_stack_name` variable to the `cumulus` module and the `stack_name` variable to the `thin_egress_app` module **must match**
         - Also, if you are specifying the `stage_name` variable to the `thin_egress_app` module, **the value of the `tea_api_gateway_stage` variable to the `cumulus` module must match it**

    2. **If you want to preserve your existing `thin-egress-app` API gateway and avoid having to update your Cloudfront endpoint for distribution, then you must follow these instructions**: <https://nasa.github.io/cumulus/docs/upgrade-notes/migrate_tea_standalone>. Otherwise, you can re-deploy as usual.

  - If you provide your own custom bucket map to TEA as a standalone module, **you must ensure that your custom bucket map includes mappings for the `protected` and `public` buckets specified in your `cumulus-tf/terraform.tfvars`, otherwise Cumulus may not be able to determine the correct distribution URL for ingested files and you may encounter errors**

- **CUMULUS-2197**
  - EMS resources are now optional, and `ems_deploy` is set to `false` by default, which will delete your EMS resources.
  - If you would like to keep any deployed EMS resources, add the `ems_deploy` variable set to `true` in your `cumulus-tf/terraform.tfvars`

### BREAKING CHANGES

- **CUMULUS-2200**
  - Changes return from 303 redirect to 200 success for `Granule Inventory`'s
    `/reconciliationReport` returns.  The user (dashboard) must read the value
    of `url` from the return to get the s3SignedURL and then download the report.
- **CUMULUS-2099**
  - `meta.queues` has been removed from Cumulus core workflow messages.
  - `@cumulus/sf-sqs-report` workflow task no longer reads the reporting queue URL from `input.meta.queues.reporting` on the incoming event. Instead, it requires that the queue URL be set as the `reporting_queue_url` environment variable on the deployed Lambda.
- **CUMULUS-2111**
  - The deployment of the `thin-egress-app` module has be removed from `tf-modules/distribution`, which is a part of the `tf-modules/cumulus` module. Thus, the `thin-egress-app` module is no longer deployed for you by default. See the migration steps for details about how to add deployment for the `thin-egress-app`.
- **CUMULUS-2141**
  - The `parse-pdr` task has been updated to respect the `NODE_NAME` property in
    a PDR's `FILE_GROUP`. If a `NODE_NAME` is present, the task will query the
    Cumulus API for a provider with that host. If a provider is found, the
    output granule from the task will contain a `provider` property containing
    that provider. If `NODE_NAME` is set but a provider with that host cannot be
    found in the API, or if multiple providers are found with that same host,
    the task will fail.
  - The `queue-granules` task has been updated to expect an optional
    `granule.provider` property on each granule. If present, the granule will be
    enqueued using that provider. If not present, the task's `config.provider`
    will be used instead.
- **CUMULUS-2197**
  - EMS resources are now optional and will not be deployed by default. See migration steps for information
    about how to deploy EMS resources.

#### CODE CHANGES

- The `@cumulus/api-client.providers.getProviders` function now takes a
  `queryStringParameters` parameter which can be used to filter the providers
  which are returned
- The `@cumulus/aws-client/S3.getS3ObjectReadStreamAsync` function has been
  removed. It read the entire S3 object into memory before returning a read
  stream, which could cause Lambdas to run out of memory. Use
  `@cumulus/aws-client/S3.getObjectReadStream` instead.
- The `@cumulus/ingest/util.lookupMimeType` function now returns `undefined`
  rather than `null` if the mime type could not be found.
- The `@cumulus/ingest/lock.removeLock` function now returns `undefined`
- The `@cumulus/ingest/granule.generateMoveFileParams` function now returns
  `source: undefined` and `target :undefined` on the response object if either could not be
  determined. Previously, `null` had been returned.
- The `@cumulus/ingest/recursion.recursion` function must now be imported using
  `const { recursion } = require('@cumulus/ingest/recursion');`
- The `@cumulus/ingest/granule.getRenamedS3File` function has been renamed to
  `listVersionedObjects`
- `@cumulus/common.http` has been removed
- `@cumulus/common/http.download` has been removed

### Added

- **CUMULUS-1855**
  - Fixed SyncGranule task to return an empty granules list when given an empty
    (or absent) granules list on input, rather than throwing an exception
- **CUMULUS-1955**
  - Added `@cumulus/aws-client/S3.getObject` to get an AWS S3 object
  - Added `@cumulus/aws-client/S3.waitForObject` to get an AWS S3 object,
    retrying, if necessary
- **CUMULUS-1961**
  - Adds `startTimestamp` and `endTimestamp` parameters to endpoint
    `reconcilationReports`.  Setting these values will filter the returned
    report to cumulus data that falls within the timestamps. It also causes the
    report to be one directional, meaning cumulus is only reconciled with CMR,
    but not the other direction. The Granules will be filtered by their
    `updatedAt` values. Collections are filtered by the updatedAt time of their
    granules, i.e. Collections with granules that are updatedAt a time between
    the time parameters will be returned in the reconciliation reports.
  - Adds `startTimestamp` and `endTimestamp` parameters to create-reconciliation-reports
    lambda function. If either of these params is passed in with a value that can be
    converted to a date object, the inter-platform comparison between Cumulus and CMR will
    be one way.  That is, collections, granules, and files will be filtered by time for
    those found in Cumulus and only those compared to the CMR holdings. For the moment
    there is not enough information to change the internal consistency check, and S3 vs
    Cumulus comparisons are unchanged by the timestamps.
- **CUMULUS-1962**
  - Adds `location` as parameter to `/reconciliationReports` endpoint. Options are `S3`
    resulting in a S3 vs. Cumulus database search or `CMR` resulting in CMR vs. Cumulus database search.
- **CUMULUS-1963**
  - Adds `granuleId` as input parameter to `/reconcilationReports`
    endpoint. Limits inputs parameters to either `collectionId` or `granuleId`
    and will fail to create the report if both are provided.  Adding granuleId
    will find collections in Cumulus by granuleId and compare those one way
    with those in CMR.
  - `/reconciliationReports` now validates any input json before starting the
    async operation and the lambda handler no longer validates input
    parameters.
- **CUMULUS-1964**
  - Reports can now be filtered on provider
- **CUMULUS-1965**
  - Adds `collectionId` parameter to the `/reconcilationReports`
    endpoint. Setting this value will limit the scope of the reconcilation
    report to only the input collectionId when comparing Cumulus and
    CMR. `collectionId` is provided an array of strings e.g. `[shortname___version, shortname2___version2]`
- **CUMULUS-2107**
  - Added a new task, `update-cmr-access-constraints`, that will set access constraints in CMR Metadata.
    Currently supports UMMG-JSON and Echo10XML, where it will configure `AccessConstraints` and
    `RestrictionFlag/RestrictionComment`, respectively.
  - Added an operator doc on how to configure and run the access constraint update workflow, which will update the metadata using the new task, and then publish the updated metadata to CMR.
  - Added an operator doc on bulk operations.
- **CUMULUS-2111**
  - Added variables to `cumulus` module:
    - `tea_api_egress_log_group`
    - `tea_external_api_endpoint`
    - `tea_internal_api_endpoint`
    - `tea_rest_api_id`
    - `tea_rest_api_root_resource_id`
    - `tea_stack_name`
  - Added variables to `distribution` module:
    - `tea_api_egress_log_group`
    - `tea_external_api_endpoint`
    - `tea_internal_api_endpoint`
    - `tea_rest_api_id`
    - `tea_rest_api_root_resource_id`
    - `tea_stack_name`
- **CUMULUS-2112**
  - Added `@cumulus/api/lambdas/internal-reconciliation-report`, so create-reconciliation-report
    lambda can create `Internal` reconciliation report
- **CUMULUS-2116**
  - Added `@cumulus/api/models/granule.unpublishAndDeleteGranule` which
  unpublishes a granule from CMR and deletes it from Cumulus, but does not
  update the record to `published: false` before deletion
- **CUMULUS-2113**
  - Added Granule not found report to reports endpoint
  - Update reports to return breakdown by Granule of files both in DynamoDB and S3
- **CUMULUS-2123**
  - Added `cumulus-rds-tf` DB cluster module to `tf-modules` that adds a
    serverless RDS Aurora/PostgreSQL database cluster to meet the PostgreSQL
    requirements for future releases.
  - Updated the default Cumulus module to take the following new required variables:
    - rds_user_access_secret_arn:
      AWS Secrets Manager secret ARN containing a JSON string of DB credentials
      (containing at least host, password, port as keys)
    - rds_security_group:
      RDS Security Group that provides connection access to the RDS cluster
  - Updated API lambdas and default ECS cluster to add them to the
    `rds_security_group` for database access
- **CUMULUS-2126**
  - The collections endpoint now writes to the RDS database
- **CUMULUS-2127**
  - Added migration to create collections relation for RDS database
- **CUMULUS-2129**
  - Added `data-migration1` Terraform module and Lambda to migrate data from Dynamo to RDS
    - Added support to Lambda for migrating collections data from Dynamo to RDS
- **CUMULUS-2155**
  - Added `rds_connection_heartbeat` to `cumulus` and `data-migration` tf
    modules.  If set to true, this diagnostic variable instructs Core's database
    code to fire off a connection 'heartbeat' query and log the timing/results
    for diagnostic purposes, and retry certain connection timeouts once.
    This option is disabled by default
- **CUMULUS-2156**
  - Support array inputs parameters for `Internal` reconciliation report
- **CUMULUS-2157**
  - Added support to `data-migration1` Lambda for migrating providers data from Dynamo to RDS
    - The migration process for providers will convert any credentials that are stored unencrypted or encrypted with an S3 keypair provider to be encrypted with a KMS key instead
- **CUMULUS-2161**
  - Rules now support an `executionNamePrefix` property. If set, any executions
    triggered as a result of that rule will use that prefix in the name of the
    execution.
  - The `QueueGranules` task now supports an `executionNamePrefix` property. Any
    executions queued by that task will use that prefix in the name of the
    execution. See the
    [example workflow](./example/cumulus-tf/discover_granules_with_execution_name_prefix_workflow.asl.json)
    for usage.
  - The `QueuePdrs` task now supports an `executionNamePrefix` config property.
    Any executions queued by that task will use that prefix in the name of the
    execution. See the
    [example workflow](./example/cumulus-tf/discover_and_queue_pdrs_with_execution_name_prefix_workflow.asl.json)
    for usage.
- **CUMULUS-2162**
  - Adds new report type to `/reconciliationReport` endpoint.  The new report
    is `Granule Inventory`. This report is a CSV file of all the granules in
    the Cumulus DB. This report will eventually replace the existing
    `granules-csv` endpoint which has been deprecated.
- **CUMULUS-2197**
  - Added `ems_deploy` variable to the `cumulus` module. This is set to false by default, except
    for our example deployment, where it is needed for integration tests.

### Changed

- Upgraded version of [TEA](https://github.com/asfadmin/thin-egress-app/) deployed with Cumulus to build 88.
- **CUMULUS-2107**
  - Updated the `applyWorkflow` functionality on the granules endpoint to take a `meta` property to pass into the workflow message.
  - Updated the `BULK_GRANULE` functionality on the granules endpoint to support the above `applyWorkflow` change.
- **CUMULUS-2111**
  - Changed `distribution_api_gateway_stage` variable for `cumulus` module to `tea_api_gateway_stage`
  - Changed `api_gateway_stage` variable for `distribution` module to `tea_api_gateway_stage`
- **CUMULUS-2224**
  - Updated `/reconciliationReport`'s file reconciliation to include `"EXTENDED METADATA"` as a valid CMR relatedUrls Type.

### Fixed

- **CUMULUS-2168**
  - Fixed issue where large number of documents (generally logs) in the
    `cumulus` elasticsearch index results in the collection granule stats
    queries failing for the collections list api endpoint
- **CUMULUS-1955**
  - Due to AWS's eventual consistency model, it was possible for PostToCMR to
    publish an earlier version of a CMR metadata file, rather than the latest
    version created in a workflow.  This fix guarantees that the latest version
    is published, as expected.
- **CUMULUS-1961**
  - Fixed `activeCollections` query only returning 10 results
- **CUMULUS-2201**
  - Fix Reconciliation Report integration test failures by waiting for collections appear
    in es list and ingesting a fake granule xml file to CMR
- **CUMULUS-2015**
  - Reduced concurrency of `QueueGranules` task. That task now has a
    `config.concurrency` option that defaults to `3`.
- **CUMULUS-2116**
  - Fixed a race condition with bulk granule delete causing deleted granules to still appear in Elasticsearch. Granules removed via bulk delete should now be removed from Elasticsearch.
- **CUMULUS-2163**
  - Remove the `public-read` ACL from the `move-granules` task
- **CUMULUS-2164**
  - Fix issue where `cumulus` index is recreated and attached to an alias if it has been previously deleted
- **CUMULUS-2195**
  - Fixed issue with redirect from `/token` not working when using a Cloudfront endpoint to access the Cumulus API with Launchpad authentication enabled. The redirect should now work properly whether you are using a plain API gateway URL or a Cloudfront endpoint pointing at an API gateway URL.
- **CUMULUS-2200**
  - Fixed issue where __in and __not queries were stripping spaces from values

### Deprecated

- **CUMULUS-1955**
  - `@cumulus/aws-client/S3.getS3Object()`
  - `@cumulus/message/Queue.getQueueNameByUrl()`
  - `@cumulus/message/Queue.getQueueName()`
- **CUMULUS-2162**
  - `@cumulus/api/endpoints/granules-csv/list()`

### Removed

- **CUMULUS-2111**
  - Removed `distribution_url` and `distribution_redirect_uri` outputs from the `cumulus` module
  - Removed variables from the `cumulus` module:
    - `distribution_url`
    - `log_api_gateway_to_cloudwatch`
    - `thin_egress_cookie_domain`
    - `thin_egress_domain_cert_arn`
    - `thin_egress_download_role_in_region_arn`
    - `thin_egress_jwt_algo`
    - `thin_egress_jwt_secret_name`
    - `thin_egress_lambda_code_dependency_archive_key`
    - `thin_egress_stack_name`
  - Removed outputs from the `distribution` module:
    - `distribution_url`
    - `internal_tea_api`
    - `rest_api_id`
    - `thin_egress_app_redirect_uri`
  - Removed variables from the `distribution` module:
    - `bucket_map_key`
    - `distribution_url`
    - `log_api_gateway_to_cloudwatch`
    - `thin_egress_cookie_domain`
    - `thin_egress_domain_cert_arn`
    - `thin_egress_download_role_in_region_arn`
    - `thin_egress_jwt_algo`
    - `thin_egress_jwt_secret_name`
    - `thin_egress_lambda_code_dependency_archive_key`
- **CUMULUS-2157**
  - Removed `providerSecretsMigration` and `verifyProviderSecretsMigration` lambdas
- Removed deprecated `@cumulus/sf-sns-report` task
- Removed code:
  - `@cumulus/aws-client/S3.calculateS3ObjectChecksum`
  - `@cumulus/aws-client/S3.getS3ObjectReadStream`
  - `@cumulus/cmrjs.getFullMetadata`
  - `@cumulus/cmrjs.getMetadata`
  - `@cumulus/common/util.isNil`
  - `@cumulus/common/util.isNull`
  - `@cumulus/common/util.isUndefined`
  - `@cumulus/common/util.lookupMimeType`
  - `@cumulus/common/util.mkdtempSync`
  - `@cumulus/common/util.negate`
  - `@cumulus/common/util.noop`
  - `@cumulus/common/util.omit`
  - `@cumulus/common/util.renameProperty`
  - `@cumulus/common/util.sleep`
  - `@cumulus/common/util.thread`
  - `@cumulus/ingest/granule.copyGranuleFile`
  - `@cumulus/ingest/granule.moveGranuleFile`
  - `@cumulus/integration-tests/api/rules.deleteRule`
  - `@cumulus/integration-tests/api/rules.getRule`
  - `@cumulus/integration-tests/api/rules.listRules`
  - `@cumulus/integration-tests/api/rules.postRule`
  - `@cumulus/integration-tests/api/rules.rerunRule`
  - `@cumulus/integration-tests/api/rules.updateRule`
  - `@cumulus/integration-tests/sfnStep.parseStepMessage`
  - `@cumulus/message/Queue.getQueueName`
  - `@cumulus/message/Queue.getQueueNameByUrl`

## v2.0.2+ Backport releases

Release v2.0.1 was the last release on the 2.0.x release series.

Changes after this version on the 2.0.x release series are limited
security/requested feature patches and will not be ported forward to future
releases unless there is a corresponding CHANGELOG entry.

For up-to-date CHANGELOG for the maintenance release branch see
[CHANGELOG.md](https://github.com/nasa/cumulus/blob/release-2.0.x/CHANGELOG.md)
from the 2.0.x branch.

For the most recent release information for the maintenance branch please see
the [release page](https://github.com/nasa/cumulus/releases)

## [v2.0.7] 2020-10-1 - [BACKPORT]

### Fixed

- CVE-2020-7720
  - Updated common `node-forge` dependency to 0.10.0 to address CVE finding

### [v2.0.6] 2020-09-25 - [BACKPORT]

### Fixed

- **CUMULUS-2168**
  - Fixed issue where large number of documents (generally logs) in the
    `cumulus` elasticsearch index results in the collection granule stats
    queries failing for the collections list api endpoint

### [v2.0.5] 2020-09-15 - [BACKPORT]

#### Added

- Added `thin_egress_stack_name` variable to `cumulus` and `distribution` Terraform modules to allow overriding the default Cloudformation stack name used for the `thin-egress-app`. **Please note that if you change/set this value for an existing deployment, it will destroy and re-create your API gateway for the `thin-egress-app`.**

#### Fixed

- Fix collection list queries. Removed fixes to collection stats, which break queries for a large number of granules.

### [v2.0.4] 2020-09-08 - [BACKPORT]

#### Changed

- Upgraded version of [TEA](https://github.com/asfadmin/thin-egress-app/) deployed with Cumulus to build 88.

### [v2.0.3] 2020-09-02 - [BACKPORT]

#### Fixed

- **CUMULUS-1961**
  - Fixed `activeCollections` query only returning 10 results

- **CUMULUS-2039**
  - Fix issue causing SyncGranules task to run out of memory on large granules

#### CODE CHANGES

- The `@cumulus/aws-client/S3.getS3ObjectReadStreamAsync` function has been
  removed. It read the entire S3 object into memory before returning a read
  stream, which could cause Lambdas to run out of memory. Use
  `@cumulus/aws-client/S3.getObjectReadStream` instead.

### [v2.0.2] 2020-08-17 - [BACKPORT]

#### CODE CHANGES

- The `@cumulus/ingest/util.lookupMimeType` function now returns `undefined`
  rather than `null` if the mime type could not be found.
- The `@cumulus/ingest/lock.removeLock` function now returns `undefined`

#### Added

- **CUMULUS-2116**
  - Added `@cumulus/api/models/granule.unpublishAndDeleteGranule` which
  unpublishes a granule from CMR and deletes it from Cumulus, but does not
  update the record to `published: false` before deletion

### Fixed

- **CUMULUS-2116**
  - Fixed a race condition with bulk granule delete causing deleted granules to still appear in Elasticsearch. Granules removed via bulk delete should now be removed from Elasticsearch.

## [v2.0.1] 2020-07-28

### Added

- **CUMULUS-1886**
  - Added `multiple sort keys` support to `@cumulus/api`
- **CUMULUS-2099**
  - `@cumulus/message/Queue.getQueueUrl` to get the queue URL specified in a Cumulus workflow message, if any.

### Fixed

- **[PR 1790](https://github.com/nasa/cumulus/pull/1790)**
  - Fixed bug with request headers in `@cumulus/launchpad-auth` causing Launchpad token requests to fail

## [v2.0.0] 2020-07-23

### BREAKING CHANGES

- Changes to the `@cumulus/api-client` package
  - The `CumulusApiClientError` class must now be imported using
    `const { CumulusApiClientError } = require('@cumulus/api-client/CumulusApiClientError')`
- The `@cumulus/sftp-client/SftpClient` class must now be imported using
  `const { SftpClient } = require('@cumulus/sftp-client');`
- Instances of `@cumulus/ingest/SftpProviderClient` no longer implicitly connect
  when `download`, `list`, or `sync` are called. You must call `connect` on the
  provider client before issuing one of those calls. Failure to do so will
  result in a "Client not connected" exception being thrown.
- Instances of `@cumulus/ingest/SftpProviderClient` no longer implicitly
  disconnect from the SFTP server when `list` is called.
- Instances of `@cumulus/sftp-client/SftpClient` must now be explicitly closed
  by calling `.end()`
- Instances of `@cumulus/sftp-client/SftpClient` no longer implicitly connect to
  the server when `download`, `unlink`, `syncToS3`, `syncFromS3`, and `list` are
  called. You must explicitly call `connect` before calling one of those
  methods.
- Changes to the `@cumulus/common` package
  - `cloudwatch-event.getSfEventMessageObject()` now returns `undefined` if the
    message could not be found or could not be parsed. It previously returned
    `null`.
  - `S3KeyPairProvider.decrypt()` now throws an exception if the bucket
    containing the key cannot be determined.
  - `S3KeyPairProvider.decrypt()` now throws an exception if the stack cannot be
    determined.
  - `S3KeyPairProvider.encrypt()` now throws an exception if the bucket
    containing the key cannot be determined.
  - `S3KeyPairProvider.encrypt()` now throws an exception if the stack cannot be
    determined.
  - `sns-event.getSnsEventMessageObject()` now returns `undefined` if it could
    not be parsed. It previously returned `null`.
  - The `aws` module has been removed.
  - The `BucketsConfig.buckets` property is now read-only and private
  - The `test-utils.validateConfig()` function now resolves to `undefined`
    rather than `true`.
  - The `test-utils.validateInput()` function now resolves to `undefined` rather
    than `true`.
  - The `test-utils.validateOutput()` function now resolves to `undefined`
    rather than `true`.
  - The static `S3KeyPairProvider.retrieveKey()` function has been removed.
- Changes to the `@cumulus/cmrjs` package
  - `@cumulus/cmrjs.constructOnlineAccessUrl()` and
    `@cumulus/cmrjs/cmr-utils.constructOnlineAccessUrl()` previously took a
    `buckets` parameter, which was an instance of
    `@cumulus/common/BucketsConfig`. They now take a `bucketTypes` parameter,
    which is a simple object mapping bucket names to bucket types. Example:
    `{ 'private-1': 'private', 'public-1': 'public' }`
  - `@cumulus/cmrjs.reconcileCMRMetadata()` and
    `@cumulus/cmrjs/cmr-utils.reconcileCMRMetadata()` now take a **required**
    `bucketTypes` parameter, which is a simple object mapping bucket names to
    bucket types. Example: `{ 'private-1': 'private', 'public-1': 'public' }`
  - `@cumulus/cmrjs.updateCMRMetadata()` and
    `@cumulus/cmrjs/cmr-utils.updateCMRMetadata()` previously took an optional
    `inBuckets` parameter, which was an instance of
    `@cumulus/common/BucketsConfig`. They now take a **required** `bucketTypes`
    parameter, which is a simple object mapping bucket names to bucket types.
    Example: `{ 'private-1': 'private', 'public-1': 'public' }`
- The minimum supported version of all published Cumulus packages is now Node
  12.18.0
  - Tasks using the `cumuluss/cumulus-ecs-task` Docker image must be updated to
    `cumuluss/cumulus-ecs-task:1.7.0`. This can be done by updating the `image`
    property of any tasks defined using the `cumulus_ecs_service` Terraform
    module.
- Changes to `@cumulus/aws-client/S3`
  - The signature of the `getObjectSize` function has changed. It now takes a
    params object with three properties:
    - **s3**: an instance of an AWS.S3 object
    - **bucket**
    - **key**
  - The `getObjectSize` function will no longer retry if the object does not
    exist
- **CUMULUS-1861**
  - `@cumulus/message/Collections.getCollectionIdFromMessage` now throws a
    `CumulusMessageError` if `collectionName` and `collectionVersion` are missing
    from `meta.collection`.   Previously this method would return
    `'undefined___undefined'` instead
  - `@cumulus/integration-tests/addCollections` now returns an array of collections that
    were added rather than the count of added collections
- **CUMULUS-1930**
  - The `@cumulus/common/util.uuid()` function has been removed
- **CUMULUS-1955**
  - `@cumulus/aws-client/S3.multipartCopyObject` now returns an object with the
    AWS `etag` of the destination object
  - `@cumulus/ingest/S3ProviderClient.list` now sets a file object's `path`
    property to `undefined` instead of `null` when the file is at the top level
    of its bucket
  - The `sync` methods of the following classes in the `@cumulus/ingest` package
    now return an object with the AWS `s3uri` and `etag` of the destination file
    (they previously returned only a string representing the S3 URI)
    - `FtpProviderClient`
    - `HttpProviderClient`
    - `S3ProviderClient`
    - `SftpProviderClient`
- **CUMULUS-1958**
  - The following methods exported from `@cumulus/cmr-js/cmr-utils` were made
    async, and added distributionBucketMap as a parameter:
    - constructOnlineAccessUrl
    - generateFileUrl
    - reconcileCMRMetadata
    - updateCMRMetadata
- **CUMULUS-1969**
  - The `DiscoverPdrs` task now expects `provider_path` to be provided at
    `event.config.provider_path`, not `event.config.collection.provider_path`
  - `event.config.provider_path` is now a required parameter of the
    `DiscoverPdrs` task
  - `event.config.collection` is no longer a parameter to the `DiscoverPdrs`
    task
  - Collections no longer support the `provider_path` property. The tasks that
    relied on that property are now referencing `config.meta.provider_path`.
    Workflows should be updated accordingly.
- **CUMULUS-1977**
  - Moved bulk granule deletion endpoint from `/bulkDelete` to
    `/granules/bulkDelete`
- **CUMULUS-1991**
  - Updated CMR metadata generation to use "Download file.hdf" (where `file.hdf` is the filename of the given resource) as the resource description instead of "File to download"
  - CMR metadata updates now respect changes to resource descriptions (previously only changes to resource URLs were respected)

### MIGRATION STEPS

- Due to an issue with the AWS API Gateway and how the Thin Egress App Cloudformation template applies updates, you may need to redeploy your
  `thin-egress-app-EgressGateway` manually as a one time migration step.    If your deployment fails with an
  error similar to:

  ```bash
  Error: Lambda function (<stack>-tf-TeaCache) returned error: ({"errorType":"HTTPError","errorMessage":"Response code 404 (Not Found)"})
  ```

  Then follow the [AWS
  instructions](https://docs.aws.amazon.com/apigateway/latest/developerguide/how-to-deploy-api-with-console.html)
  to `Redeploy a REST API to a stage` for your egress API and re-run `terraform
  apply`.

### Added

- **CUMULUS-2081**
  - Add Integrator Guide section for onboarding
  - Add helpful tips documentation

- **CUMULUS-1902**
  - Add Common Use Cases section under Operator Docs

- **CUMULUS-2058**
  - Added `lambda_processing_role_name` as an output from the `cumulus` module
    to provide the processing role name
- **CUMULUS-1417**
  - Added a `checksumFor` property to collection `files` config. Set this
    property on a checksum file's definition matching the `regex` of the target
    file. More details in the ['Data Cookbooks
    Setup'](https://nasa.github.io/cumulus/docs/next/data-cookbooks/setup)
    documentation.
  - Added `checksumFor` validation to collections model.
- **CUMULUS-1956**
  - Added `@cumulus/earthata-login-client` package
  - The `/s3credentials` endpoint that is deployed as part of distribution now
    supports authentication using tokens created by a different application. If
    a request contains the `EDL-ClientId` and `EDL-Token` headers,
    authentication will be handled using that token rather than attempting to
    use OAuth.
  - `@cumulus/earthata-login-client.getTokenUsername()` now accepts an
    `xRequestId` argument, which will be included as the `X-Request-Id` header
    when calling Earthdata Login.
  - If the `s3Credentials` endpoint is invoked with an EDL token and an
    `X-Request-Id` header, that `X-Request-Id` header will be forwarded to
    Earthata Login.
- **CUMULUS-1957**
  - If EDL token authentication is being used, and the `EDL-Client-Name` header
    is set, `@the-client-name` will be appended to the end of the Earthdata
    Login username that is used as the `RoleSessionName` of the temporary IAM
    credentials. This value will show up in the AWS S3 server access logs.
- **CUMULUS-1958**
  - Add the ability for users to specify a `bucket_map_key` to the `cumulus`
    terraform module as an override for the default .yaml values that are passed
    to TEA by Core.    Using this option *requires* that each configured
    Cumulus 'distribution' bucket (e.g. public/protected buckets) have a single
    TEA mapping.  Multiple maps per bucket are not supported.
  - Updated Generating a distribution URL, the MoveGranules task and all CMR
    reconciliation functionality to utilize the TEA bucket map override.
  - Updated deploy process to utilize a bootstrap 'tea-map-cache' lambda that
    will, after deployment of Cumulus Core's TEA instance, query TEA for all
    protected/public buckets and generate a mapping configuration used
    internally by Core.  This object is also exposed as an output of the Cumulus
    module as `distribution_bucket_map`.
- **CUMULUS-1961**
  - Replaces DynamoDB for Elasticsearch for reconciliationReportForCumulusCMR
    comparisons between Cumulus and CMR.
- **CUMULUS-1970**
  - Created the `add-missing-file-checksums` workflow task
  - Added `@cumulus/aws-client/S3.calculateObjectHash()` function
  - Added `@cumulus/aws-client/S3.getObjectReadStream()` function
- **CUMULUS-1887**
  - Add additional fields to the granule CSV download file
- **CUMULUS-2019**
  - Add `infix` search to es query builder `@cumulus/api/es/es/queries` to
    support partial matching of the keywords

### Changed

- **CUMULUS-2032**
  - Updated @cumulus/ingest/HttpProviderClient to utilize a configuration key
    `httpListTimeout` to set the default timeout for discovery HTTP/HTTPS
    requests, and updates the default for the provider to 5 minutes (300 seconds).
  - Updated the DiscoverGranules and DiscoverPDRs tasks to utilize the updated
    configuration value if set via workflow config, and updates the default for
    these tasks to 5 minutes (300 seconds).

- **CUMULUS-176**
  - The API will now respond with a 400 status code when a request body contains
    invalid JSON. It had previously returned a 500 status code.
- **CUMULUS-1861**
  - Updates Rule objects to no longer require a collection.
  - Changes the DLQ behavior for `sfEventSqsToDbRecords` and
    `sfEventSqsToDbRecordsInputQueue`. Previously failure to write a database
    record would result in lambda success, and an error log in the CloudWatch
    logs.   The lambda has been updated to manually add a record to
    the `sfEventSqsToDbRecordsDeadLetterQueue` if the granule, execution, *or*
    pdr record fails to write, in addition to the previous error logging.
- **CUMULUS-1956**
  - The `/s3credentials` endpoint that is deployed as part of distribution now
    supports authentication using tokens created by a different application. If
    a request contains the `EDL-ClientId` and `EDL-Token` headers,
    authentication will be handled using that token rather than attempting to
    use OAuth.
- **CUMULUS-1977**
  - API endpoint POST `/granules/bulk` now returns a 202 status on a successful
    response instead of a 200 response
  - API endpoint DELETE `/granules/<granule-id>` now returns a 404 status if the
    granule record was already deleted
  - `@cumulus/api/models/Granule.update()` now returns the updated granule
    record
  - Implemented POST `/granules/bulkDelete` API endpoint to support deleting
    granules specified by ID or returned by the provided query in the request
    body. If the request is successful, the endpoint returns the async operation
    ID that has been started to remove the granules.
    - To use a query in the request body, your deployment must be
      [configured to access the Elasticsearch host for ESDIS metrics](https://nasa.github.io/cumulus/docs/additional-deployment-options/cloudwatch-logs-delivery#esdis-metrics)
      in your environment
  - Added `@cumulus/api/models/Granule.getRecord()` method to return raw record
    from DynamoDB
  - Added `@cumulus/api/models/Granule.delete()` method which handles deleting
    the granule record from DynamoDB and the granule files from S3
- **CUMULUS-1982**
  - The `globalConnectionLimit` property of providers is now optional and
    defaults to "unlimited"
- **CUMULUS-1997**
  - Added optional `launchpad` configuration to `@cumulus/hyrax-metadata-updates` task config schema.
- **CUMULUS-1991**
  - `@cumulus/cmrjs/src/cmr-utils/constructOnlineAccessUrls()` now throws an error if `cmrGranuleUrlType = "distribution"` and no distribution endpoint argument is provided
- **CUMULUS-2011**
  - Reconciliation reports are now generated within an AsyncOperation
- **CUMULUS-2016**
  - Upgrade TEA to version 79

### Fixed

- **CUMULUS-1991**
  - Added missing `DISTRIBUTION_ENDPOINT` environment variable for API lambdas. This environment variable is required for API requests to move granules.

- **CUMULUS-1961**
  - Fixed granules and executions query params not getting sent to API in granule list operation in `@cumulus/api-client`

### Deprecated

- `@cumulus/aws-client/S3.calculateS3ObjectChecksum()`
- `@cumulus/aws-client/S3.getS3ObjectReadStream()`
- `@cumulus/common/log.convertLogLevel()`
- `@cumulus/collection-config-store`
- `@cumulus/common/util.sleep()`

- **CUMULUS-1930**
  - `@cumulus/common/log.convertLogLevel()`
  - `@cumulus/common/util.isNull()`
  - `@cumulus/common/util.isUndefined()`
  - `@cumulus/common/util.negate()`
  - `@cumulus/common/util.noop()`
  - `@cumulus/common/util.isNil()`
  - `@cumulus/common/util.renameProperty()`
  - `@cumulus/common/util.lookupMimeType()`
  - `@cumulus/common/util.thread()`
  - `@cumulus/common/util.mkdtempSync()`

### Removed

- The deprecated `@cumulus/common.bucketsConfigJsonObject` function has been
  removed
- The deprecated `@cumulus/common.CollectionConfigStore` class has been removed
- The deprecated `@cumulus/common.concurrency` module has been removed
- The deprecated `@cumulus/common.constructCollectionId` function has been
  removed
- The deprecated `@cumulus/common.launchpad` module has been removed
- The deprecated `@cumulus/common.LaunchpadToken` class has been removed
- The deprecated `@cumulus/common.Semaphore` class has been removed
- The deprecated `@cumulus/common.stringUtils` module has been removed
- The deprecated `@cumulus/common/aws.cloudwatchlogs` function has been removed
- The deprecated `@cumulus/common/aws.deleteS3Files` function has been removed
- The deprecated `@cumulus/common/aws.deleteS3Object` function has been removed
- The deprecated `@cumulus/common/aws.dynamodb` function has been removed
- The deprecated `@cumulus/common/aws.dynamodbDocClient` function has been
  removed
- The deprecated `@cumulus/common/aws.getExecutionArn` function has been removed
- The deprecated `@cumulus/common/aws.headObject` function has been removed
- The deprecated `@cumulus/common/aws.listS3ObjectsV2` function has been removed
- The deprecated `@cumulus/common/aws.parseS3Uri` function has been removed
- The deprecated `@cumulus/common/aws.promiseS3Upload` function has been removed
- The deprecated `@cumulus/common/aws.recursivelyDeleteS3Bucket` function has
  been removed
- The deprecated `@cumulus/common/aws.s3CopyObject` function has been removed
- The deprecated `@cumulus/common/aws.s3ObjectExists` function has been removed
- The deprecated `@cumulus/common/aws.s3PutObject` function has been removed
- The deprecated `@cumulus/common/bucketsConfigJsonObject` function has been
  removed
- The deprecated `@cumulus/common/CloudWatchLogger` class has been removed
- The deprecated `@cumulus/common/collection-config-store.CollectionConfigStore`
  class has been removed
- The deprecated `@cumulus/common/collection-config-store.constructCollectionId`
  function has been removed
- The deprecated `@cumulus/common/concurrency.limit` function has been removed
- The deprecated `@cumulus/common/concurrency.mapTolerant` function has been
  removed
- The deprecated `@cumulus/common/concurrency.promiseUrl` function has been
  removed
- The deprecated `@cumulus/common/concurrency.toPromise` function has been
  removed
- The deprecated `@cumulus/common/concurrency.unless` function has been removed
- The deprecated `@cumulus/common/config.parseConfig` function has been removed
- The deprecated `@cumulus/common/config.resolveResource` function has been
  removed
- The deprecated `@cumulus/common/DynamoDb.get` function has been removed
- The deprecated `@cumulus/common/DynamoDb.scan` function has been removed
- The deprecated `@cumulus/common/FieldPattern` class has been removed
- The deprecated `@cumulus/common/launchpad.getLaunchpadToken` function has been
  removed
- The deprecated `@cumulus/common/launchpad.validateLaunchpadToken` function has
  been removed
- The deprecated `@cumulus/common/LaunchpadToken` class has been removed
- The deprecated `@cumulus/common/message.buildCumulusMeta` function has been
  removed
- The deprecated `@cumulus/common/message.buildQueueMessageFromTemplate`
  function has been removed
- The deprecated `@cumulus/common/message.getCollectionIdFromMessage` function
  has been removed
- The deprecated `@cumulus/common/message.getMaximumExecutions` function has
  been removed
- The deprecated `@cumulus/common/message.getMessageExecutionArn` function has
  been removed
- The deprecated `@cumulus/common/message.getMessageExecutionName` function has
  been removed
- The deprecated `@cumulus/common/message.getMessageFromTemplate` function has
  been removed
- The deprecated `@cumulus/common/message.getMessageGranules` function has been
  removed
- The deprecated `@cumulus/common/message.getMessageStateMachineArn` function
  has been removed
- The deprecated `@cumulus/common/message.getQueueName` function has been
  removed
- The deprecated `@cumulus/common/message.getQueueNameByUrl` function has been
  removed
- The deprecated `@cumulus/common/message.hasQueueAndExecutionLimit` function
  has been removed
- The deprecated `@cumulus/common/Semaphore` class has been removed
- The deprecated `@cumulus/common/string.globalReplace` function has been removed
- The deprecated `@cumulus/common/string.isNonEmptyString` function has been
  removed
- The deprecated `@cumulus/common/string.isValidHostname` function has been
  removed
- The deprecated `@cumulus/common/string.match` function has been removed
- The deprecated `@cumulus/common/string.matches` function has been removed
- The deprecated `@cumulus/common/string.replace` function has been removed
- The deprecated `@cumulus/common/string.toLower` function has been removed
- The deprecated `@cumulus/common/string.toUpper` function has been removed
- The deprecated `@cumulus/common/testUtils.getLocalstackEndpoint` function has been removed
- The deprecated `@cumulus/common/util.setErrorStack` function has been removed
- The `@cumulus/common/util.uuid` function has been removed
- The deprecated `@cumulus/common/workflows.getWorkflowArn` function has been
  removed
- The deprecated `@cumulus/common/workflows.getWorkflowFile` function has been
  removed
- The deprecated `@cumulus/common/workflows.getWorkflowList` function has been
  removed
- The deprecated `@cumulus/common/workflows.getWorkflowTemplate` function has
  been removed
- `@cumulus/aws-client/StepFunctions.toSfnExecutionName()`
- `@cumulus/aws-client/StepFunctions.fromSfnExecutionName()`
- `@cumulus/aws-client/StepFunctions.getExecutionArn()`
- `@cumulus/aws-client/StepFunctions.getExecutionUrl()`
- `@cumulus/aws-client/StepFunctions.getStateMachineArn()`
- `@cumulus/aws-client/StepFunctions.pullStepFunctionEvent()`
- `@cumulus/common/test-utils/throttleOnce()`
- `@cumulus/integration-tests/api/distribution.invokeApiDistributionLambda()`
- `@cumulus/integration-tests/api/distribution.getDistributionApiRedirect()`
- `@cumulus/integration-tests/api/distribution.getDistributionApiFileStream()`

## [v1.24.0] 2020-06-03

### BREAKING CHANGES

- **CUMULUS-1969**
  - The `DiscoverPdrs` task now expects `provider_path` to be provided at
    `event.config.provider_path`, not `event.config.collection.provider_path`
  - `event.config.provider_path` is now a required parameter of the
    `DiscoverPdrs` task
  - `event.config.collection` is no longer a parameter to the `DiscoverPdrs`
    task
  - Collections no longer support the `provider_path` property. The tasks that
    relied on that property are now referencing `config.meta.provider_path`.
    Workflows should be updated accordingly.

- **CUMULUS-1997**
  - `@cumulus/cmr-client/CMRSearchConceptQueue` parameters have been changed to take a `cmrSettings` object containing clientId, provider, and auth information. This can be generated using `@cumulus/cmrjs/cmr-utils/getCmrSettings`. The `cmrEnvironment` variable has been removed.

### Added

- **CUMULUS-1800**
  - Added task configuration setting named `syncChecksumFiles` to the
    SyncGranule task. This setting is `false` by default, but when set to
    `true`, all checksum files associated with data files that are downloaded
    will be downloaded as well.
- **CUMULUS-1952**
  - Updated HTTP(S) provider client to accept username/password for Basic authorization. This change adds support for Basic Authorization such as Earthdata login redirects to ingest (i.e. as implemented in SyncGranule), but not to discovery (i.e. as implemented in DiscoverGranules). Discovery still expects the provider's file system to be publicly accessible, but not the individual files and their contents.
  - **NOTE**: Using this in combination with the HTTP protocol may expose usernames and passwords to intermediary network entities. HTTPS is highly recommended.
- **CUMULUS-1997**
  - Added optional `launchpad` configuration to `@cumulus/hyrax-metadata-updates` task config schema.

### Fixed

- **CUMULUS-1997**
  - Updated all CMR operations to use configured authentication scheme
- **CUMULUS-2010**
  - Updated `@cumulus/api/launchpadSaml` to support multiple userGroup attributes from the SAML response

## [v1.23.2] 2020-05-22

### BREAKING CHANGES

- Updates to the Cumulus archive API:
  - All endpoints now return a `401` response instead of a `403` for any request where the JWT passed as a Bearer token is invalid.
  - POST `/refresh` and DELETE `/token/<token>` endpoints now return a `401` response for requests with expired tokens

- **CUMULUS-1894**
  - `@cumulus/ingest/granule.handleDuplicateFile()`
    - The `copyOptions` parameter has been removed
    - An `ACL` parameter has been added
  - `@cumulus/ingest/granule.renameS3FileWithTimestamp()`
    - Now returns `undefined`

- **CUMULUS-1896**
  Updated all Cumulus core lambdas to utilize the new message adapter streaming interface via [cumulus-message-adapter-js v1.2.0](https://github.com/nasa/cumulus-message-adapter-js/releases/tag/v1.2.0).   Users of this version of Cumulus (or later) must utilize version 1.3.0 or greater of the [cumulus-message-adapter](https://github.com/nasa/cumulus-message-adapter) to support core lambdas.

- **CUMULUS-1912**
  - `@cumulus/api` reconciliationReports list endpoint returns a list of reconciliationReport records instead of S3Uri.

- **CUMULUS-1969**
  - The `DiscoverGranules` task now expects `provider_path` to be provided at
    `event.config.provider_path`, not `event.config.collection.provider_path`
  - `config.provider_path` is now a required parameter of the `DiscoverGranules`
    task

### MIGRATION STEPS

- To take advantage of the new TTL-based access token expiration implemented in CUMULUS-1777 (see notes below) and clear out existing records in your access tokens table, do the following:
  1. Log out of any active dashboard sessions
  2. Use the AWS console or CLI to delete your `<prefix>-AccessTokensTable` DynamoDB table
  3. [Re-deploy your `data-persistence` module](https://nasa.github.io/cumulus/docs/deployment/upgrade-readme#update-data-persistence-resources), which should re-create the `<prefix>-AccessTokensTable` DynamoDB table
  4. Return to using the Cumulus API/dashboard as normal
- This release requires the Cumulus Message Adapter layer deployed with Cumulus Core to be at least 1.3.0, as the core lambdas have updated to [cumulus-message-adapter-js v1.2.0](https://github.com/nasa/cumulus-message-adapter-js/releases/tag/v1.2.0) and the new CMA interface.  As a result, users should:
  1. Follow the [Cumulus Message Adapter (CMA) deployment instructions](https://nasa.github.io/cumulus/docs/deployment/deployment-readme#deploy-the-cumulus-message-adapter-layer) and install a CMA layer version >=1.3.0
  2. If you are using any custom Node.js Lambdas in your workflows **and** the Cumulus CMA layer/`cumulus-message-adapter-js`, you must update your lambda to use [cumulus-message-adapter-js v1.2.0](https://github.com/nasa/cumulus-message-adapter-js/releases/tag/v1.2.0) and follow the migration instructions in the release notes. Prior versions of `cumulus-message-adapter-js` are not compatible with CMA >= 1.3.0.
- Migrate existing s3 reconciliation report records to database (CUMULUS-1911):
  - After update your `data persistence` module and Cumulus resources, run the command:

  ```bash
  ./node_modules/.bin/cumulus-api migrate --stack `<your-terraform-deployment-prefix>` --migrationVersion migration5
  ```

### Added

- Added a limit for concurrent Elasticsearch requests when doing an index from database operation
- Added the `es_request_concurrency` parameter to the archive and cumulus Terraform modules

- **CUMULUS-1995**
  - Added the `es_index_shards` parameter to the archive and cumulus Terraform modules to configure the number of shards for the ES index
    - If you have an existing ES index, you will need to [reindex](https://nasa.github.io/cumulus-api/#reindex) and then [change index](https://nasa.github.io/cumulus-api/#change-index) to take advantage of shard updates

- **CUMULUS-1894**
  - Added `@cumulus/aws-client/S3.moveObject()`

- **CUMULUS-1911**
  - Added ReconciliationReports table
  - Updated CreateReconciliationReport lambda to save Reconciliation Report records to database
  - Updated dbIndexer and IndexFromDatabase lambdas to index Reconciliation Report records to Elasticsearch
  - Added migration_5 to migrate existing s3 reconciliation report records to database and Elasticsearch
  - Updated `@cumulus/api` package, `tf-modules/archive` and `tf-modules/data-persistence` Terraform modules

- **CUMULUS-1916**
  - Added util function for seeding reconciliation reports when running API locally in dashboard

### Changed

- **CUMULUS-1777**
  - The `expirationTime` property is now a **required field** of the access tokens model.
  - Updated the `AccessTokens` table to set a [TTL](https://docs.aws.amazon.com/amazondynamodb/latest/developerguide/howitworks-ttl.html) on the `expirationTime` field in `tf-modules/data-persistence/dynamo.tf`. As a result, access token records in this table whose `expirationTime` has passed should be **automatically deleted by DynamoDB**.
  - Updated all code creating access token records in the Dynamo `AccessTokens` table to set the `expirationTime` field value in seconds from the epoch.
- **CUMULUS-1912**
  - Updated reconciliationReports endpoints to query against Elasticsearch, delete report from both database and s3
  - Added `@cumulus/api-client/reconciliationReports`
- **CUMULUS-1999**
  - Updated `@cumulus/common/util.deprecate()` so that only a single deprecation notice is printed for each name/version combination

### Fixed

- **CUMULUS-1894**
  - The `SyncGranule` task can now handle files larger than 5 GB
- **CUMULUS-1987**
  - `Remove granule from CMR` operation in `@cumulus/api` now passes token to CMR when fetching granule metadata, allowing removal of private granules
- **CUMULUS-1993**
  - For a given queue, the `sqs-message-consumer` Lambda will now only schedule workflows for rules matching the queue **and the collection information in each queue message (if any)**
    - The consumer also now only reads each queue message **once per Lambda invocation**, whereas previously each message was read **once per queue rule per Lambda invocation**
  - Fixed bug preventing the deletion of multiple SNS rules that share the same SNS topic

### Deprecated

- **CUMULUS-1894**
  - `@cumulus/ingest/granule.copyGranuleFile()`
  - `@cumulus/ingest/granule.moveGranuleFile()`

- **CUMULUS-1987** - Deprecated the following functions:
  - `@cumulus/cmrjs/getMetadata(cmrLink)` -> `@cumulus/cmr-client/CMR.getGranuleMetadata(cmrLink)`
  - `@cumulus/cmrjs/getFullMetadata(cmrLink)`

## [v1.22.1] 2020-05-04

**Note**: v1.22.0 was not released as a package due to npm/release concerns.  Users upgrading to 1.22.x should start with 1.22.1

### Added

- **CUMULUS-1894**
  - Added `@cumulus/aws-client/S3.multipartCopyObject()`
- **CUMULUS-408**
  - Added `certificateUri` field to provider schema. This optional field allows operators to specify an S3 uri to a CA bundle to use for HTTPS requests.
- **CUMULUS-1787**
  - Added `collections/active` endpoint for returning collections with active granules in `@cumulus/api`
- **CUMULUS-1799**
  - Added `@cumulus/common/stack.getBucketsConfigKey()` to return the S3 key for the buckets config object
  - Added `@cumulus/common/workflows.getWorkflowFileKey()` to return the S3 key for a workflow definition object
  - Added `@cumulus/common/workflows.getWorkflowsListKeyPrefix()` to return the S3 key prefix for objects containing workflow definitions
  - Added `@cumulus/message` package containing utilities for building and parsing Cumulus messages
- **CUMULUS-1850**
  - Added `@cumulus/aws-client/Kinesis.describeStream()` to get a Kinesis stream description
- **CUMULUS-1853**
  - Added `@cumulus/integration-tests/collections.createCollection()`
  - Added `@cumulus/integration-tests/executions.findExecutionArn()`
  - Added `@cumulus/integration-tests/executions.getExecutionWithStatus()`
  - Added `@cumulus/integration-tests/granules.getGranuleWithStatus()`
  - Added `@cumulus/integration-tests/providers.createProvider()`
  - Added `@cumulus/integration-tests/rules.createOneTimeRule()`

### Changed

- **CUMULUS-1682**
  - Moved all `@cumulus/ingest/parse-pdr` code into the `parse-pdr` task as it had become tightly coupled with that task's handler and was not used anywhere else. Unit tests also restored.
- **CUMULUS-1820**
  - Updated the Thin Egress App module used in `tf-modules/distribution/main.tf` to build 74. [See the release notes](https://github.com/asfadmin/thin-egress-app/releases/tag/tea-build.74).
- **CUMULUS-1852**
  - Updated POST endpoints for `/collections`, `/providers`, and `/rules` to log errors when returning a 500 response
  - Updated POST endpoint for `/collections`:
    - Return a 400 response when the `name` or `version` fields are missing
    - Return a 409 response if the collection already exists
    - Improved error messages to be more explicit
  - Updated POST endpoint for `/providers`:
    - Return a 400 response if the `host` field value is invalid
    - Return a 409 response if the provider already exists
  - Updated POST endpoint for `/rules`:
    - Return a 400 response if rule `name` is invalid
    - Return a 400 response if rule `type` is invalid
- **CUMULUS-1891**
  - Updated the following endpoints using async operations to return a 503 error if the ECS task  cannot be started and a 500 response for a non-specific error:
    - POST `/replays`
    - POST `/bulkDelete`
    - POST `/elasticsearch/index-from-database`
    - POST `/granules/bulk`

### Fixed

- **CUMULUS-408**
  - Fixed HTTPS discovery and ingest.

- **CUMULUS-1850**
  - Fixed a bug in Kinesis event processing where the message consumer would not properly filter available rules based on the collection information in the event and the Kinesis stream ARN

- **CUMULUS-1853**
  - Fixed a bug where attempting to create a rule containing a payload property
    would fail schema validation.

- **CUMULUS-1854**
  - Rule schema is validated before starting workflows or creating event source mappings

- **CUMULUS-1974**
  - Fixed @cumulus/api webpack config for missing underscore object due to underscore update

- **CUMULUS-2210**
  - Fixed `cmr_oauth_provider` variable not being propagated to reconciliation reports

### Deprecated

- **CUMULUS-1799** - Deprecated the following code. For cases where the code was moved into another package, the new code location is noted:
  - `@cumulus/aws-client/StepFunctions.fromSfnExecutionName()`
  - `@cumulus/aws-client/StepFunctions.toSfnExecutionName()`
  - `@cumulus/aws-client/StepFunctions.getExecutionArn()` -> `@cumulus/message/Executions.buildExecutionArn()`
  - `@cumulus/aws-client/StepFunctions.getExecutionUrl()` -> `@cumulus/message/Executions.getExecutionUrlFromArn()`
  - `@cumulus/aws-client/StepFunctions.getStateMachineArn()` -> `@cumulus/message/Executions.getStateMachineArnFromExecutionArn()`
  - `@cumulus/aws-client/StepFunctions.pullStepFunctionEvent()` -> `@cumulus/message/StepFunctions.pullStepFunctionEvent()`
  - `@cumulus/common/bucketsConfigJsonObject()`
  - `@cumulus/common/CloudWatchLogger`
  - `@cumulus/common/collection-config-store/CollectionConfigStore` -> `@cumulus/collection-config-store`
  - `@cumulus/common/collection-config-store.constructCollectionId()` -> `@cumulus/message/Collections.constructCollectionId`
  - `@cumulus/common/concurrency.limit()`
  - `@cumulus/common/concurrency.mapTolerant()`
  - `@cumulus/common/concurrency.promiseUrl()`
  - `@cumulus/common/concurrency.toPromise()`
  - `@cumulus/common/concurrency.unless()`
  - `@cumulus/common/config.buildSchema()`
  - `@cumulus/common/config.parseConfig()`
  - `@cumulus/common/config.resolveResource()`
  - `@cumulus/common/config.resourceToArn()`
  - `@cumulus/common/FieldPattern`
  - `@cumulus/common/launchpad.getLaunchpadToken()` -> `@cumulus/launchpad-auth/index.getLaunchpadToken()`
  - `@cumulus/common/LaunchpadToken` -> `@cumulus/launchpad-auth/LaunchpadToken`
  - `@cumulus/common/launchpad.validateLaunchpadToken()` -> `@cumulus/launchpad-auth/index.validateLaunchpadToken()`
  - `@cumulus/common/message.buildCumulusMeta()` -> `@cumulus/message/Build.buildCumulusMeta()`
  - `@cumulus/common/message.buildQueueMessageFromTemplate()` -> `@cumulus/message/Build.buildQueueMessageFromTemplate()`
  - `@cumulus/common/message.getCollectionIdFromMessage()` -> `@cumulus/message/Collections.getCollectionIdFromMessage()`
  - `@cumulus/common/message.getMessageExecutionArn()` -> `@cumulus/message/Executions.getMessageExecutionArn()`
  - `@cumulus/common/message.getMessageExecutionName()` -> `@cumulus/message/Executions.getMessageExecutionName()`
  - `@cumulus/common/message.getMaximumExecutions()` -> `@cumulus/message/Queue.getMaximumExecutions()`
  - `@cumulus/common/message.getMessageFromTemplate()`
  - `@cumulus/common/message.getMessageStateMachineArn()` -> `@cumulus/message/Executions.getMessageStateMachineArn()`)
  - `@cumulus/common/message.getMessageGranules()` -> `@cumulus/message/Granules.getMessageGranules()`
  - `@cumulus/common/message.getQueueNameByUrl()` -> `@cumulus/message/Queue.getQueueNameByUrl()`
  - `@cumulus/common/message.getQueueName()` -> `@cumulus/message/Queue.getQueueName()`)
  - `@cumulus/common/message.hasQueueAndExecutionLimit()` -> `@cumulus/message/Queue.hasQueueAndExecutionLimit()`
  - `@cumulus/common/Semaphore`
  - `@cumulus/common/test-utils.throttleOnce()`
  - `@cumulus/common/workflows.getWorkflowArn()`
  - `@cumulus/common/workflows.getWorkflowFile()`
  - `@cumulus/common/workflows.getWorkflowList()`
  - `@cumulus/common/workflows.getWorkflowTemplate()`
  - `@cumulus/integration-tests/sfnStep/SfnStep.parseStepMessage()` -> `@cumulus/message/StepFunctions.parseStepMessage()`
- **CUMULUS-1858** - Deprecated the following functions.
  - `@cumulus/common/string.globalReplace()`
  - `@cumulus/common/string.isNonEmptyString()`
  - `@cumulus/common/string.isValidHostname()`
  - `@cumulus/common/string.match()`
  - `@cumulus/common/string.matches()`
  - `@cumulus/common/string.replace()`
  - `@cumulus/common/string.toLower()`
  - `@cumulus/common/string.toUpper()`

### Removed

- **CUMULUS-1799**: Deprecated code removals:
  - Removed from `@cumulus/common/aws`:
    - `pullStepFunctionEvent()`
  - Removed `@cumulus/common/sfnStep`
  - Removed `@cumulus/common/StepFunctions`

## [v1.21.0] 2020-03-30

### PLEASE NOTE

- **CUMULUS-1762**: the `messageConsumer` for `sns` and `kinesis`-type rules now fetches
  the collection information from the message. You should ensure that your rule's collection
  name and version match what is in the message for these ingest messages to be processed.
  If no matching rule is found, an error will be thrown and logged in the
  `messageConsumer` Lambda function's log group.

### Added

- **CUMULUS-1629**`
  - Updates discover-granules task to respect/utilize duplicateHandling configuration such that
    - skip:               Duplicates will be filtered from the granule list
    - error:              Duplicates encountered will result in step failure
    - replace, version:   Duplicates will be ignored and handled as normal.
  - Adds a new copy of the API lambda `PrivateApiLambda()` which is configured to not require authentication. This Lambda is not connected to an API gateway
  - Adds `@cumulus/api-client` with functions for use by workflow lambdas to call the API when needed

- **CUMULUS-1732**
  - Added Python task/activity workflow and integration test (`PythonReferenceSpec`) to test `cumulus-message-adapter-python`and `cumulus-process-py` integration.
- **CUMULUS-1795**
  - Added an IAM policy on the Cumulus EC2 creation to enable SSM when the `deploy_to_ngap` flag is true

### Changed

- **CUMULUS-1762**
  - the `messageConsumer` for `sns` and `kinesis`-type rules now fetches the collection
    information from the message.

### Deprecated

- **CUMULUS-1629**
  - Deprecate `granulesApi`, `rulesApi`, `emsApi`, `executionsAPI` from `@cumulus/integration-test/api` in favor of code moved to `@cumulus/api-client`

### Removed

- **CUMULUS-1799**: Deprecated code removals
  - Removed deprecated method `@cumulus/api/models/Granule.createGranulesFromSns()`
  - Removed deprecated method `@cumulus/api/models/Granule.removeGranuleFromCmr()`
  - Removed from `@cumulus/common/aws`:
    - `apigateway()`
    - `buildS3Uri()`
    - `calculateS3ObjectChecksum()`
    - `cf()`
    - `cloudwatch()`
    - `cloudwatchevents()`
    - `cloudwatchlogs()`
    - `createAndWaitForDynamoDbTable()`
    - `createQueue()`
    - `deleteSQSMessage()`
    - `describeCfStackResources()`
    - `downloadS3File()`
    - `downloadS3Files()`
    - `DynamoDbSearchQueue` class
    - `dynamodbstreams()`
    - `ec2()`
    - `ecs()`
    - `fileExists()`
    - `findResourceArn()`
    - `fromSfnExecutionName()`
    - `getFileBucketAndKey()`
    - `getJsonS3Object()`
    - `getQueueUrl()`
    - `getObjectSize()`
    - `getS3ObjectReadStream()`
    - `getSecretString()`
    - `getStateMachineArn()`
    - `headObject()`
    - `isThrottlingException()`
    - `kinesis()`
    - `lambda()`
    - `listS3Objects()`
    - `promiseS3Upload()`
    - `publishSnsMessage()`
    - `putJsonS3Object()`
    - `receiveSQSMessages()`
    - `s3CopyObject()`
    - `s3GetObjectTagging()`
    - `s3Join()`
    - `S3ListObjectsV2Queue` class
    - `s3TagSetToQueryString()`
    - `s3PutObjectTagging()`
    - `secretsManager()`
    - `sendSQSMessage()`
    - `sfn()`
    - `sns()`
    - `sqs()`
    - `sqsQueueExists()`
    - `toSfnExecutionName()`
    - `uploadS3FileStream()`
    - `uploadS3Files()`
    - `validateS3ObjectChecksum()`
  - Removed `@cumulus/common/CloudFormationGateway` class
  - Removed `@cumulus/common/concurrency/Mutex` class
  - Removed `@cumulus/common/errors`
  - Removed `@cumulus/common/sftp`
  - Removed `@cumulus/common/string.unicodeEscape`
  - Removed `@cumulus/cmrjs/cmr-utils.getGranuleId()`
  - Removed `@cumulus/cmrjs/cmr-utils.getCmrFiles()`
  - Removed `@cumulus/cmrjs/cmr/CMR` class
  - Removed `@cumulus/cmrjs/cmr/CMRSearchConceptQueue` class
  - Removed `@cumulus/cmrjs/utils.getHost()`
  - Removed `@cumulus/cmrjs/utils.getIp()`
  - Removed `@cumulus/cmrjs/utils.hostId()`
  - Removed `@cumulus/cmrjs/utils/ummVersion()`
  - Removed `@cumulus/cmrjs/utils.updateToken()`
  - Removed `@cumulus/cmrjs/utils.validateUMMG()`
  - Removed `@cumulus/ingest/aws.getEndpoint()`
  - Removed `@cumulus/ingest/aws.getExecutionUrl()`
  - Removed `@cumulus/ingest/aws/invoke()`
  - Removed `@cumulus/ingest/aws/CloudWatch` class
  - Removed `@cumulus/ingest/aws/ECS` class
  - Removed `@cumulus/ingest/aws/Events` class
  - Removed `@cumulus/ingest/aws/SQS` class
  - Removed `@cumulus/ingest/aws/StepFunction` class
  - Removed `@cumulus/ingest/util.normalizeProviderPath()`
  - Removed `@cumulus/integration-tests/index.listCollections()`
  - Removed `@cumulus/integration-tests/index.listProviders()`
  - Removed `@cumulus/integration-tests/index.rulesList()`
  - Removed `@cumulus/integration-tests/api/api.addCollectionApi()`

## [v1.20.0] 2020-03-12

### BREAKING CHANGES

- **CUMULUS-1714**
  - Changed the format of the message sent to the granule SNS Topic. Message includes the granule record under `record` and the type of event under `event`. Messages with `deleted` events will have the record that was deleted with a `deletedAt` timestamp. Options for `event` are `Create | Update | Delete`
- **CUMULUS-1769** - `deploy_to_ngap` is now a **required** variable for the `tf-modules/cumulus` module. **For those deploying to NGAP environments, this variable should always be set to `true`.**

### Notable changes

- **CUMULUS-1739** - You can now exclude Elasticsearch from your `tf-modules/data-persistence` deployment (via `include_elasticsearch = false`) and your `tf-modules/cumulus` module will still deploy successfully.

- **CUMULUS-1769** - If you set `deploy_to_ngap = true` for the `tf-modules/archive` Terraform module, **you can only deploy your archive API gateway as `PRIVATE`**, not `EDGE`.

### Added

- Added `@cumulus/aws-client/S3.getS3ObjectReadStreamAsync()` to deal with S3 eventual consistency issues by checking for the existence an S3 object with retries before getting a readable stream for that object.
- **CUMULUS-1769**
  - Added `deploy_to_ngap` boolean variable for the `tf-modules/cumulus` and `tf-modules/archive` Terraform modules. This variable is required. **For those deploying to NGAP environments, this variable should always be set to `true`.**
- **HYRAX-70**
  - Add the hyrax-metadata-update task

### Changed

- [`AccessToken.get()`](https://github.com/nasa/cumulus/blob/master/packages/api/models/access-tokens.js) now enforces [strongly consistent reads from DynamoDB](https://docs.aws.amazon.com/amazondynamodb/latest/developerguide/HowItWorks.ReadConsistency.html)
- **CUMULUS-1739**
  - Updated `tf-modules/data-persistence` to make Elasticsearch alarm resources and outputs conditional on the `include_elasticsearch` variable
  - Updated `@cumulus/aws-client/S3.getObjectSize` to include automatic retries for any failures from `S3.headObject`
- **CUMULUS-1784**
  - Updated `@cumulus/api/lib/DistributionEvent.remoteIP()` to parse the IP address in an S3 access log from the `A-sourceip` query parameter if present, otherwise fallback to the original parsing behavior.
- **CUMULUS-1768**
  - The `stats/summary` endpoint reports the distinct collections for the number of granules reported

### Fixed

- **CUMULUS-1739** - Fixed the `tf-modules/cumulus` and `tf-modules/archive` modules to make these Elasticsearch variables truly optional:
  - `elasticsearch_domain_arn`
  - `elasticsearch_hostname`
  - `elasticsearch_security_group_id`

- **CUMULUS-1768**
  - Fixed the `stats/` endpoint so that data is correctly filtered by timestamp and `processingTime` is calculated correctly.

- **CUMULUS-1769**
  - In the `tf-modules/archive` Terraform module, the `lifecycle` block ignoring changes to the `policy` of the archive API gateway is now only enforced if `deploy_to_ngap = true`. This fixes a bug where users deploying outside of NGAP could not update their API gateway's resource policy when going from `PRIVATE` to `EDGE`, preventing their API from being accessed publicly.

- **CUMULUS-1775**
  - Fix/update api endpoint to use updated google auth endpoints such that it will work with new accounts

### Removed

- **CUMULUS-1768**
  - Removed API endpoints `stats/histogram` and `stats/average`. All advanced stats needs should be acquired from Cloud Metrics or similarly configured ELK stack.

## [v1.19.0] 2020-02-28

### BREAKING CHANGES

- **CUMULUS-1736**
  - The `@cumulus/discover-granules` task now sets the `dataType` of discovered
    granules based on the `name` of the configured collection, not the
    `dataType`.
  - The config schema of the `@cumulus/discover-granules` task now requires that
    collections contain a `version`.
  - The `@cumulus/sync-granule` task will set the `dataType` and `version` of a
    granule based on the configured collection if those fields are not already
    set on the granule. Previously it was using the `dataType` field of the
    configured collection, then falling back to the `name` field of the
    collection. This update will just use the `name` field of the collection to
    set the `dataType` field of the granule.

- **CUMULUS-1446**
  - Update the `@cumulus/integration-tests/api/executions.getExecution()`
    function to parse the response and return the execution, rather than return
    the full API response.

- **CUMULUS-1672**
  - The `cumulus` Terraform module in previous releases set a
    `Deployment = var.prefix` tag on all resources that it managed. In this
    release, a `tags` input variable has been added to the `cumulus` Terraform
    module to allow resource tagging to be customized. No default tags will be
    applied to Cumulus-managed resources. To replicate the previous behavior,
    set `tags = { Deployment: var.prefix }` as an input variable for the
    `cumulus` Terraform module.

- **CUMULUS-1684 Migration Instructions**
  - In previous releases, a provider's username and password were encrypted
    using a custom encryption library. That has now been updated to use KMS.
    This release includes a Lambda function named
    `<prefix>-ProviderSecretsMigration`, which will re-encrypt existing
    provider credentials to use KMS. After this release has been deployed, you
    will need to manually invoke that Lambda function using either the AWS CLI
    or AWS Console. It should only need to be successfully run once.
  - Future releases of Cumulus will invoke a
    `<prefix>-VerifyProviderSecretsMigration` Lambda function as part of the
    deployment, which will cause the deployment to fail if the migration
    Lambda has not been run.

- **CUMULUS-1718**
  - The `@cumulus/sf-sns-report` task for reporting mid-workflow updates has been retired.
  This task was used as the `PdrStatusReport` task in our ParsePdr example workflow.
  If you have a ParsePdr or other workflow using this task, use `@cumulus/sf-sqs-report` instead.
  Trying to deploy the old task will result in an error as the cumulus module no longer exports `sf_sns_report_task`.
  - Migration instruction: In your workflow definition, for each step using the old task change:
  `"Resource": "${module.cumulus.sf_sns_report_task.task_arn}"`
  to
  `"Resource": "${module.cumulus.sf_sqs_report_task.task_arn}"`

- **CUMULUS-1755**
  - The `thin_egress_jwt_secret_name` variable for the `tf-modules/cumulus` Terraform module is now **required**. This variable is passed on to the Thin Egress App in `tf-modules/distribution/main.tf`, which uses the keys stored in the secret to sign JWTs. See the [Thin Egress App documentation on how to create a value for this secret](https://github.com/asfadmin/thin-egress-app#setting-up-the-jwt-cookie-secrets).

### Added

- **CUMULUS-1446**
  - Add `@cumulus/common/FileUtils.readJsonFile()` function
  - Add `@cumulus/common/FileUtils.readTextFile()` function
  - Add `@cumulus/integration-tests/api/collections.createCollection()` function
  - Add `@cumulus/integration-tests/api/collections.deleteCollection()` function
  - Add `@cumulus/integration-tests/api/collections.getCollection()` function
  - Add `@cumulus/integration-tests/api/providers.getProvider()` function
  - Add `@cumulus/integration-tests/index.getExecutionOutput()` function
  - Add `@cumulus/integration-tests/index.loadCollection()` function
  - Add `@cumulus/integration-tests/index.loadProvider()` function
  - Add `@cumulus/integration-tests/index.readJsonFilesFromDir()` function

- **CUMULUS-1672**
  - Add a `tags` input variable to the `archive` Terraform module
  - Add a `tags` input variable to the `cumulus` Terraform module
  - Add a `tags` input variable to the `cumulus_ecs_service` Terraform module
  - Add a `tags` input variable to the `data-persistence` Terraform module
  - Add a `tags` input variable to the `distribution` Terraform module
  - Add a `tags` input variable to the `ingest` Terraform module
  - Add a `tags` input variable to the `s3-replicator` Terraform module

- **CUMULUS-1707**
  - Enable logrotate on ECS cluster

- **CUMULUS-1684**
  - Add a `@cumulus/aws-client/KMS` library of KMS-related functions
  - Add `@cumulus/aws-client/S3.getTextObject()`
  - Add `@cumulus/sftp-client` package
  - Create `ProviderSecretsMigration` Lambda function
  - Create `VerifyProviderSecretsMigration` Lambda function

- **CUMULUS-1548**
  - Add ability to put default Cumulus logs in Metrics' ELK stack
  - Add ability to add custom logs to Metrics' ELK Stack

- **CUMULUS-1702**
  - When logs are sent to Metrics' ELK stack, the logs endpoints will return results from there

- **CUMULUS-1459**
  - Async Operations are indexed in Elasticsearch
  - To index any existing async operations you'll need to perform an index from
    database function.

- **CUMULUS-1717**
  - Add `@cumulus/aws-client/deleteAndWaitForDynamoDbTableNotExists`, which
    deletes a DynamoDB table and waits to ensure the table no longer exists
  - Added `publishGranules` Lambda to handle publishing granule messages to SNS when granule records are written to DynamoDB
  - Added `@cumulus/api/models/Granule.storeGranulesFromCumulusMessage` to store granules from a Cumulus message to DynamoDB

- **CUMULUS-1718**
  - Added `@cumulus/sf-sqs-report` task to allow mid-workflow reporting updates.
  - Added `stepfunction_event_reporter_queue_url` and `sf_sqs_report_task` outputs to the `cumulus` module.
  - Added `publishPdrs` Lambda to handle publishing PDR messages to SNS when PDR records are written to DynamoDB.
  - Added `@cumulus/api/models/Pdr.storePdrFromCumulusMessage` to store PDRs from a Cumulus message to DynamoDB.
  - Added `@cumulus/aws-client/parseSQSMessageBody` to parse an SQS message body string into an object.

- **Ability to set custom backend API url in the archive module**
  - Add `api_url` definition in `tf-modules/cumulus/archive.tf`
  - Add `archive_api_url` variable in `tf-modules/cumulus/variables.tf`

- **CUMULUS-1741**
  - Added an optional `elasticsearch_security_group_ids` variable to the
    `data-persistence` Terraform module to allow additional security groups to
    be assigned to the Elasticsearch Domain.

- **CUMULUS-1752**
  - Added `@cumulus/integration-tests/api/distribution.invokeTEADistributionLambda` to simulate a request to the [Thin Egress App](https://github.com/asfadmin/thin-egress-app) by invoking the Lambda and getting a response payload.
  - Added `@cumulus/integration-tests/api/distribution.getTEARequestHeaders` to generate necessary request headers for a request to the Thin Egress App
  - Added `@cumulus/integration-tests/api/distribution.getTEADistributionApiFileStream` to get a response stream for a file served by Thin Egress App
  - Added `@cumulus/integration-tests/api/distribution.getTEADistributionApiRedirect` to get a redirect response from the Thin Egress App

- **CUMULUS-1755**
  - Added `@cumulus/aws-client/CloudFormation.describeCfStack()` to describe a Cloudformation stack
  - Added `@cumulus/aws-client/CloudFormation.getCfStackParameterValues()` to get multiple parameter values for a Cloudformation stack

### Changed

- **CUMULUS-1725**
  - Moved the logic that updates the granule files cache Dynamo table into its
    own Lambda function called `granuleFilesCacheUpdater`.

- **CUMULUS-1736**
  - The `collections` model in the API package now determines the name of a
    collection based on the `name` property, rather than using `dataType` and
    then falling back to `name`.
  - The `@cumulus/integration-tests.loadCollection()` function no longer appends
    the postfix to the end of the collection's `dataType`.
  - The `@cumulus/integration-tests.addCollections()` function no longer appends
    the postfix to the end of the collection's `dataType`.

- **CUMULUS-1672**
  - Add a `retryOptions` parameter to the `@cumulus/aws-client/S3.headObject`
     function, which will retry if the object being queried does not exist.

- **CUMULUS-1446**
  - Mark the `@cumulus/integration-tests/api.addCollectionApi()` function as
    deprecated
  - Mark the `@cumulus/integration-tests/index.listCollections()` function as
    deprecated
  - Mark the `@cumulus/integration-tests/index.listProviders()` function as
    deprecated
  - Mark the `@cumulus/integration-tests/index.rulesList()` function as
    deprecated

- **CUMULUS-1672**
  - Previously, the `cumulus` module defaulted to setting a
    `Deployment = var.prefix` tag on all resources that it managed. In this
    release, the `cumulus` module will now accept a `tags` input variable that
    defines the tags to be assigned to all resources that it manages.
  - Previously, the `data-persistence` module defaulted to setting a
    `Deployment = var.prefix` tag on all resources that it managed. In this
    release, the `data-persistence` module will now accept a `tags` input
    variable that defines the tags to be assigned to all resources that it
    manages.
  - Previously, the `distribution` module defaulted to setting a
    `Deployment = var.prefix` tag on all resources that it managed. In this
    release, the `distribution` module will now accept a `tags` input variable
    that defines the tags to be assigned to all resources that it manages.
  - Previously, the `ingest` module defaulted to setting a
    `Deployment = var.prefix` tag on all resources that it managed. In this
    release, the `ingest` module will now accept a `tags` input variable that
    defines the tags to be assigned to all resources that it manages.
  - Previously, the `s3-replicator` module defaulted to setting a
    `Deployment = var.prefix` tag on all resources that it managed. In this
    release, the `s3-replicator` module will now accept a `tags` input variable
    that defines the tags to be assigned to all resources that it manages.

- **CUMULUS-1684**
  - Update the API package to encrypt provider credentials using KMS instead of
    using RSA keys stored in S3

- **CUMULUS-1717**
  - Changed name of `cwSfExecutionEventToDb` Lambda to `cwSfEventToDbRecords`
  - Updated `cwSfEventToDbRecords` to write granule records to DynamoDB from the incoming Cumulus message

- **CUMULUS-1718**
  - Renamed `cwSfEventToDbRecords` to `sfEventSqsToDbRecords` due to architecture change to being a consumer of an SQS queue of Step Function Cloudwatch events.
  - Updated `sfEventSqsToDbRecords` to write PDR records to DynamoDB from the incoming Cumulus message
  - Moved `data-cookbooks/sns.md` to `data-cookbooks/ingest-notifications.md` and updated it to reflect recent changes.

- **CUMULUS-1748**
  - (S)FTP discovery tasks now use the provider-path as-is instead of forcing it to a relative path.
  - Improved error handling to catch permission denied FTP errors better and log them properly. Workflows will still fail encountering this error and we intend to consider that approach in a future ticket.

- **CUMULUS-1752**
  - Moved class for parsing distribution events to its own file: `@cumulus/api/lib/DistributionEvent.js`
    - Updated `DistributionEvent` to properly parse S3 access logs generated by requests from the [Thin Egress App](https://github.com/asfadmin/thin-egress-app)

- **CUMULUS-1753** - Changes to `@cumulus/ingest/HttpProviderClient.js`:
  - Removed regex filter in `HttpProviderClient.list()` that was used to return only files with an extension between 1 and 4 characters long. `HttpProviderClient.list()` will now return all files linked from the HTTP provider host.

- **CUMULUS-1755**
  - Updated the Thin Egress App module used in `tf-modules/distribution/main.tf` to build 61. [See the release notes](https://github.com/asfadmin/thin-egress-app/releases/tag/tea-build.61).

- **CUMULUS-1757**
  - Update @cumulus/cmr-client CMRSearchConceptQueue to take optional cmrEnvironment parameter

### Deprecated

- **CUMULUS-1684**
  - Deprecate `@cumulus/common/key-pair-provider/S3KeyPairProvider`
  - Deprecate `@cumulus/common/key-pair-provider/S3KeyPairProvider.encrypt()`
  - Deprecate `@cumulus/common/key-pair-provider/S3KeyPairProvider.decrypt()`
  - Deprecate `@cumulus/common/kms/KMS`
  - Deprecate `@cumulus/common/kms/KMS.encrypt()`
  - Deprecate `@cumulus/common/kms/KMS.decrypt()`
  - Deprecate `@cumulus/common/sftp.Sftp`

- **CUMULUS-1717**
  - Deprecate `@cumulus/api/models/Granule.createGranulesFromSns`

- **CUMULUS-1718**
  - Deprecate `@cumulus/sf-sns-report`.
    - This task has been updated to always throw an error directing the user to use `@cumulus/sf-sqs-report` instead. This was done because there is no longer an SNS topic to which to publish, and no consumers to listen to it.

- **CUMULUS-1748**
  - Deprecate `@cumulus/ingest/util.normalizeProviderPath`

- **CUMULUS-1752**
  - Deprecate `@cumulus/integration-tests/api/distribution.getDistributionApiFileStream`
  - Deprecate `@cumulus/integration-tests/api/distribution.getDistributionApiRedirect`
  - Deprecate `@cumulus/integration-tests/api/distribution.invokeApiDistributionLambda`

### Removed

- **CUMULUS-1684**
  - Remove the deployment script that creates encryption keys and stores them to
    S3

- **CUMULUS-1768**
  - Removed API endpoints `stats/histogram` and `stats/average`. All advanced stats needs should be acquired from Cloud Metrics or similarly configured ELK stack.

### Fixed

- **Fix default values for urs_url in variables.tf files**
  - Remove trailing `/` from default `urs_url` values.

- **CUMULUS-1610** - Add the Elasticsearch security group to the EC2 security groups

- **CUMULUS-1740** - `cumulus_meta.workflow_start_time` is now set in Cumulus
  messages

- **CUMULUS-1753** - Fixed `@cumulus/ingest/HttpProviderClient.js` to properly handle HTTP providers with:
  - Multiple link tags (e.g. `<a>`) per line of source code
  - Link tags in uppercase or lowercase (e.g. `<A>`)
  - Links with filepaths in the link target (e.g. `<a href="/path/to/file.txt">`). These files will be returned from HTTP file discovery **as the file name only** (e.g. `file.txt`).

- **CUMULUS-1768**
  - Fix an issue in the stats endpoints in `@cumulus/api` to send back stats for the correct type

## [v1.18.0] 2020-02-03

### BREAKING CHANGES

- **CUMULUS-1686**

  - `ecs_cluster_instance_image_id` is now a _required_ variable of the `cumulus` module, instead of optional.

- **CUMULUS-1698**

  - Change variable `saml_launchpad_metadata_path` to `saml_launchpad_metadata_url` in the `tf-modules/cumulus` Terraform module.

- **CUMULUS-1703**
  - Remove the unused `forceDownload` option from the `sync-granule` tasks's config
  - Remove the `@cumulus/ingest/granule.Discover` class
  - Remove the `@cumulus/ingest/granule.Granule` class
  - Remove the `@cumulus/ingest/pdr.Discover` class
  - Remove the `@cumulus/ingest/pdr.Granule` class
  - Remove the `@cumulus/ingest/parse-pdr.parsePdr` function

### Added

- **CUMULUS-1040**

  - Added `@cumulus/aws-client` package to provide utilities for working with AWS services and the Node.js AWS SDK
  - Added `@cumulus/errors` package which exports error classes for use in Cumulus workflow code
  - Added `@cumulus/integration-tests/sfnStep` to provide utilities for parsing step function execution histories

- **CUMULUS-1102**

  - Adds functionality to the @cumulus/api package for better local testing.
    - Adds data seeding for @cumulus/api's localAPI.
      - seed functions allow adding collections, executions, granules, pdrs, providers, and rules to a Localstack Elasticsearch and DynamoDB via `addCollections`, `addExecutions`, `addGranules`, `addPdrs`, `addProviders`, and `addRules`.
    - Adds `eraseDataStack` function to local API server code allowing resetting of local datastack for testing (ES and DynamoDB).
    - Adds optional parameters to the @cumulus/api bin serve to allow for launching the api without destroying the current data.

- **CUMULUS-1697**

  - Added the `@cumulus/tf-inventory` package that provides command line utilities for managing Terraform resources in your AWS account

- **CUMULUS-1703**

  - Add `@cumulus/aws-client/S3.createBucket` function
  - Add `@cumulus/aws-client/S3.putFile` function
  - Add `@cumulus/common/string.isNonEmptyString` function
  - Add `@cumulus/ingest/FtpProviderClient` class
  - Add `@cumulus/ingest/HttpProviderClient` class
  - Add `@cumulus/ingest/S3ProviderClient` class
  - Add `@cumulus/ingest/SftpProviderClient` class
  - Add `@cumulus/ingest/providerClientUtils.buildProviderClient` function
  - Add `@cumulus/ingest/providerClientUtils.fetchTextFile` function

- **CUMULUS-1731**

  - Add new optional input variables to the Cumulus Terraform module to support TEA upgrade:
    - `thin_egress_cookie_domain` - Valid domain for Thin Egress App cookie
    - `thin_egress_domain_cert_arn` - Certificate Manager SSL Cert ARN for Thin
      Egress App if deployed outside NGAP/CloudFront
    - `thin_egress_download_role_in_region_arn` - ARN for reading of Thin Egress
      App data buckets for in-region requests
    - `thin_egress_jwt_algo` - Algorithm with which to encode the Thin Egress
      App JWT cookie
    - `thin_egress_jwt_secret_name` - Name of AWS secret where keys for the Thin
      Egress App JWT encode/decode are stored
    - `thin_egress_lambda_code_dependency_archive_key` - Thin Egress App - S3
      Key of packaged python modules for lambda dependency layer

- **CUMULUS-1733**
  - Add `discovery-filtering` operator doc to document previously undocumented functionality.

- **CUMULUS-1737**
  - Added the `cumulus-test-cleanup` module to run a nightly cleanup on resources left over from the integration tests run from the `example/spec` directory.

### Changed

- **CUMULUS-1102**

  - Updates `@cumulus/api/auth/testAuth` to use JWT instead of random tokens.
  - Updates the default AMI for the ecs_cluster_instance_image_id.

- **CUMULUS-1622**

  - Mutex class has been deprecated in `@cumulus/common/concurrency` and will be removed in a future release.

- **CUMULUS-1686**

  - Changed `ecs_cluster_instance_image_id` to be a required variable of the `cumulus` module and removed the default value.
    The default was not available across accounts and regions, nor outside of NGAP and therefore not particularly useful.

- **CUMULUS-1688**

  - Updated `@cumulus/aws.receiveSQSMessages` not to replace `message.Body` with a parsed object. This behavior was undocumented and confusing as received messages appeared to contradict AWS docs that state `message.Body` is always a string.
  - Replaced `sf_watcher` CloudWatch rule from `cloudwatch-events.tf` with an EventSourceMapping on `sqs2sf` mapped to the `start_sf` SQS queue (in `event-sources.tf`).
  - Updated `sqs2sf` with an EventSourceMapping handler and unit test.

- **CUMULUS-1698**

  - Change variable `saml_launchpad_metadata_path` to `saml_launchpad_metadata_url` in the `tf-modules/cumulus` Terraform module.
  - Updated `@cumulus/api/launchpadSaml` to download launchpad IDP metadata from configured location when the metadata in s3 is not valid, and to work with updated IDP metadata and SAML response.

- **CUMULUS-1731**
  - Upgrade the version of the Thin Egress App deployed by Cumulus to v48
    - Note: New variables available, see the 'Added' section of this changelog.

### Fixed

- **CUMULUS-1664**

  - Updated `dbIndexer` Lambda to remove hardcoded references to DynamoDB table names.

- **CUMULUS-1733**
  - Fixed granule discovery recursion algorithm used in S/FTP protocols.

### Removed

- **CUMULUS-1481**
  - removed `process` config and output from PostToCmr as it was not required by the task nor downstream steps, and should still be in the output message's `meta` regardless.

### Deprecated

- **CUMULUS-1040**
  - Deprecated the following code. For cases where the code was moved into another package, the new code location is noted:
    - `@cumulus/common/CloudFormationGateway` -> `@cumulus/aws-client/CloudFormationGateway`
    - `@cumulus/common/DynamoDb` -> `@cumulus/aws-client/DynamoDb`
    - `@cumulus/common/errors` -> `@cumulus/errors`
    - `@cumulus/common/StepFunctions` -> `@cumulus/aws-client/StepFunctions`
    - All of the exported functions in `@cumulus/commmon/aws` (moved into `@cumulus/aws-client`), except:
      - `@cumulus/common/aws/isThrottlingException` -> `@cumulus/errors/isThrottlingException`
      - `@cumulus/common/aws/improveStackTrace` (not deprecated)
      - `@cumulus/common/aws/retryOnThrottlingException` (not deprecated)
    - `@cumulus/common/sfnStep/SfnStep.parseStepMessage` -> `@cumulus/integration-tests/sfnStep/SfnStep.parseStepMessage`
    - `@cumulus/common/sfnStep/ActivityStep` -> `@cumulus/integration-tests/sfnStep/ActivityStep`
    - `@cumulus/common/sfnStep/LambdaStep` -> `@cumulus/integration-tests/sfnStep/LambdaStep`
    - `@cumulus/common/string/unicodeEscape` -> `@cumulus/aws-client/StepFunctions.unicodeEscape`
    - `@cumulus/common/util/setErrorStack` -> `@cumulus/aws-client/util/setErrorStack`
    - `@cumulus/ingest/aws/invoke` -> `@cumulus/aws-client/Lambda/invoke`
    - `@cumulus/ingest/aws/CloudWatch.bucketSize`
    - `@cumulus/ingest/aws/CloudWatch.cw`
    - `@cumulus/ingest/aws/ECS.ecs`
    - `@cumulus/ingest/aws/ECS`
    - `@cumulus/ingest/aws/Events.putEvent` -> `@cumulus/aws-client/CloudwatchEvents.putEvent`
    - `@cumulus/ingest/aws/Events.deleteEvent` -> `@cumulus/aws-client/CloudwatchEvents.deleteEvent`
    - `@cumulus/ingest/aws/Events.deleteTarget` -> `@cumulus/aws-client/CloudwatchEvents.deleteTarget`
    - `@cumulus/ingest/aws/Events.putTarget` -> `@cumulus/aws-client/CloudwatchEvents.putTarget`
    - `@cumulus/ingest/aws/SQS.attributes` -> `@cumulus/aws-client/SQS.getQueueAttributes`
    - `@cumulus/ingest/aws/SQS.deleteMessage` -> `@cumulus/aws-client/SQS.deleteSQSMessage`
    - `@cumulus/ingest/aws/SQS.deleteQueue` -> `@cumulus/aws-client/SQS.deleteQueue`
    - `@cumulus/ingest/aws/SQS.getUrl` -> `@cumulus/aws-client/SQS.getQueueUrlByName`
    - `@cumulus/ingest/aws/SQS.receiveMessage` -> `@cumulus/aws-client/SQS.receiveSQSMessages`
    - `@cumulus/ingest/aws/SQS.sendMessage` -> `@cumulus/aws-client/SQS.sendSQSMessage`
    - `@cumulus/ingest/aws/StepFunction.getExecutionStatus` -> `@cumulus/aws-client/StepFunction.getExecutionStatus`
    - `@cumulus/ingest/aws/StepFunction.getExecutionUrl` -> `@cumulus/aws-client/StepFunction.getExecutionUrl`

## [v1.17.0] - 2019-12-31

### BREAKING CHANGES

- **CUMULUS-1498**
  - The `@cumulus/cmrjs.publish2CMR` function expects that the value of its
    `creds.password` parameter is a plaintext password.
  - Rather than using an encrypted password from the `cmr_password` environment
    variable, the `@cumulus/cmrjs.updateCMRMetadata` function now looks for an
    environment variable called `cmr_password_secret_name` and fetches the CMR
    password from that secret in AWS Secrets Manager.
  - The `@cumulus/post-to-cmr` task now expects a
    `config.cmr.passwordSecretName` value, rather than `config.cmr.password`.
    The CMR password will be fetched from that secret in AWS Secrets Manager.

### Added

- **CUMULUS-630**

  - Added support for replaying Kinesis records on a stream into the Cumulus Kinesis workflow triggering mechanism: either all the records, or some time slice delimited by start and end timestamps.
  - Added `/replays` endpoint to the operator API for triggering replays.
  - Added `Replay Kinesis Messages` documentation to Operator Docs.
  - Added `manualConsumer` lambda function to consume a Kinesis stream. Used by the replay AsyncOperation.

- **CUMULUS-1687**
  - Added new API endpoint for listing async operations at `/asyncOperations`
  - All asyncOperations now include the fields `description` and `operationType`. `operationType` can be one of the following. [`Bulk Delete`, `Bulk Granules`, `ES Index`, `Kinesis Replay`]

### Changed

- **CUMULUS-1626**

  - Updates Cumulus to use node10/CMA 1.1.2 for all of its internal lambdas in prep for AWS node 8 EOL

- **CUMULUS-1498**
  - Remove the DynamoDB Users table. The list of OAuth users who are allowed to
    use the API is now stored in S3.
  - The CMR password and Launchpad passphrase are now stored in Secrets Manager

## [v1.16.1] - 2019-12-6

**Please note**:

- The `region` argument to the `cumulus` Terraform module has been removed. You may see a warning or error if you have that variable populated.
- Your workflow tasks should use the following versions of the CMA libraries to utilize new granule, parentArn, asyncOperationId, and stackName fields on the logs:
  - `cumulus-message-adapter-js` version 1.0.10+
  - `cumulus-message-adapter-python` version 1.1.1+
  - `cumulus-message-adapter-java` version 1.2.11+
- The `data-persistence` module no longer manages the creation of an Elasticsearch service-linked role for deploying Elasticsearch to a VPC. Follow the [deployment instructions on preparing your VPC](https://nasa.github.io/cumulus/docs/deployment/deployment-readme#vpc-subnets-and-security-group) for guidance on how to create the Elasticsearch service-linked role manually.
- There is now a `distribution_api_gateway_stage` variable for the `tf-modules/cumulus` Terraform module that will be used as the API gateway stage name used for the distribution API (Thin Egress App)
- Default value for the `urs_url` variable is now `https://uat.urs.earthdata.nasa.gov/` in the `tf-modules/cumulus` and `tf-modules/archive` Terraform modules. So deploying the `cumulus` module without a `urs_url` variable set will integrate your Cumulus deployment with the UAT URS environment.

### Added

- **CUMULUS-1563**

  - Added `custom_domain_name` variable to `tf-modules/data-persistence` module

- **CUMULUS-1654**
  - Added new helpers to `@cumulus/common/execution-history`:
    - `getStepExitedEvent()` returns the `TaskStateExited` event in a workflow execution history after the given step completion/failure event
    - `getTaskExitedEventOutput()` returns the output message for a `TaskStateExited` event in a workflow execution history

### Changed

- **CUMULUS-1578**

  - Updates SAML launchpad configuration to authorize via configured userGroup.
    [See the NASA specific documentation (protected)](https://wiki.earthdata.nasa.gov/display/CUMULUS/Cumulus+SAML+Launchpad+Integration)

- **CUMULUS-1579**

  - Elasticsearch list queries use `match` instead of `term`. `term` had been analyzing the terms and not supporting `-` in the field values.

- **CUMULUS-1619**

  - Adds 4 new keys to `@cumulus/logger` to display granules, parentArn, asyncOperationId, and stackName.
  - Depends on `cumulus-message-adapter-js` version 1.0.10+. Cumulus tasks updated to use this version.

- **CUMULUS-1654**

  - Changed `@cumulus/common/SfnStep.parseStepMessage()` to a static class method

- **CUMULUS-1641**
  - Added `meta.retries` and `meta.visibilityTimeout` properties to sqs-type rule. To create sqs-type rule, you're required to configure a dead-letter queue on your queue.
  - Added `sqsMessageRemover` lambda which removes the message from SQS queue upon successful workflow execution.
  - Updated `sqsMessageConsumer` lambda to not delete message from SQS queue, and to retry the SQS message for configured number of times.

### Removed

- Removed `create_service_linked_role` variable from `tf-modules/data-persistence` module.

- **CUMULUS-1321**
  - The `region` argument to the `cumulus` Terraform module has been removed

### Fixed

- **CUMULUS-1668** - Fixed a race condition where executions may not have been
  added to the database correctly
- **CUMULUS-1654** - Fixed issue with `publishReports` Lambda not including workflow execution error information for failed workflows with a single step
- Fixed `tf-modules/cumulus` module so that the `urs_url` variable is passed on to its invocation of the `tf-modules/archive` module

## [v1.16.0] - 2019-11-15

### Added

- **CUMULUS-1321**

  - A `deploy_distribution_s3_credentials_endpoint` variable has been added to
    the `cumulus` Terraform module. If true, the NGAP-backed S3 credentials
    endpoint will be added to the Thin Egress App's API. Default: true

- **CUMULUS-1544**

  - Updated the `/granules/bulk` endpoint to correctly query Elasticsearch when
    granule ids are not provided.

- **CUMULUS-1580**
  - Added `/granules/bulk` endpoint to `@cumulus/api` to perform bulk actions on granules given either a list of granule ids or an Elasticsearch query and the workflow to perform.

### Changed

- **CUMULUS-1561**

  - Fix the way that we are handling Terraform provider version requirements
  - Pass provider configs into child modules using the method that the
    [Terraform documentation](https://www.terraform.io/docs/configuration/modules.html#providers-within-modules)
    suggests
  - Remove the `region` input variable from the `s3_access_test` Terraform module
  - Remove the `aws_profile` and `aws_region` input variables from the
    `s3-replicator` Terraform module

- **CUMULUS-1639**
  - Because of
    [S3's Data Consistency Model](https://docs.aws.amazon.com/AmazonS3/latest/dev/Introduction.html#BasicsObjects),
    there may be situations where a GET operation for an object can temporarily
    return a `NoSuchKey` response even if that object _has_ been created. The
    `@cumulus/common/aws.getS3Object()` function has been updated to support
    retries if a `NoSuchKey` response is returned by S3. This behavior can be
    enabled by passing a `retryOptions` object to that function. Supported
    values for that object can be found here:
    <https://github.com/tim-kos/node-retry#retryoperationoptions>

### Removed

- **CUMULUS-1559**
  - `logToSharedDestination` has been migrated to the Terraform deployment as `log_api_gateway_to_cloudwatch` and will ONLY apply to egress lambdas.
    Due to the differences in the Terraform deployment model, we cannot support a global log subscription toggle for a configurable subset of lambdas.
    However, setting up your own log forwarding for a Lambda with Terraform is fairly simple, as you will only need to add SubscriptionFilters to your Terraform configuration, one per log group.
    See [the Terraform documentation](https://www.terraform.io/docs/providers/aws/r/cloudwatch_log_subscription_filter.html) for details on how to do this.
    An empty FilterPattern ("") will capture all logs in a group.

## [v1.15.0] - 2019-11-04

### BREAKING CHANGES

- **CUMULUS-1644** - When a workflow execution begins or ends, the workflow
  payload is parsed and any new or updated PDRs or granules referenced in that
  workflow are stored to the Cumulus archive. The defined interface says that a
  PDR in `payload.pdr` will be added to the archive, and any granules in
  `payload.granules` will also be added to the archive. In previous releases,
  PDRs found in `meta.pdr` and granules found in `meta.input_granules` were also
  added to the archive. This caused unexpected behavior and has been removed.
  Only PDRs from `payload.pdr` and granules from `payload.granules` will now be
  added to the Cumulus archive.

- **CUMULUS-1449** - Cumulus now uses a universal workflow template when
  starting a workflow that contains general information specific to the
  deployment, but not specific to the workflow. Workflow task configs must be
  defined using AWS step function parameters. As part of this change,
  `CumulusConfig` has been retired and task configs must now be defined under
  the `cma.task_config` key in the Parameters section of a step function
  definition.

  **Migration instructions**:

  NOTE: These instructions require the use of Cumulus Message Adapter v1.1.x+.
  Please ensure you are using a compatible version before attempting to migrate
  workflow configurations. When defining workflow steps, remove any
  `CumulusConfig` section, as shown below:

  ```yaml
  ParsePdr:
    CumulusConfig:
      provider: "{$.meta.provider}"
      bucket: "{$.meta.buckets.internal.name}"
      stack: "{$.meta.stack}"
  ```

  Instead, use AWS Parameters to pass `task_config` for the task directly into
  the Cumulus Message Adapter:

  ```yaml
  ParsePdr:
    Parameters:
      cma:
        event.$: "$"
        task_config:
          provider: "{$.meta.provider}"
          bucket: "{$.meta.buckets.internal.name}"
          stack: "{$.meta.stack}"
  ```

  In this example, the `cma` key is used to pass parameters to the message
  adapter. Using `task_config` in combination with `event.$: '$'` allows the
  message adapter to process `task_config` as the `config` passed to the Cumulus
  task. See `example/workflows/sips.yml` in the core repository for further
  examples of how to set the Parameters.

  Additionally, workflow configurations for the `QueueGranules` and `QueuePdrs`
  tasks need to be updated:

  - `queue-pdrs` config changes:
    - `parsePdrMessageTemplateUri` replaced with `parsePdrWorkflow`, which is
      the workflow name (i.e. top-level name in `config.yml`, e.g. 'ParsePdr').
    - `internalBucket` and `stackName` configs now required to look up
      configuration from the deployment. Brings the task config in line with
      that of `queue-granules`.
  - `queue-granules` config change: `ingestGranuleMessageTemplateUri` replaced
    with `ingestGranuleWorkflow`, which is the workflow name (e.g.
    'IngestGranule').

- **CUMULUS-1396** - **Workflow steps at the beginning and end of a workflow
  using the `SfSnsReport` Lambda have now been deprecated (e.g. `StartStatus`,
  `StopStatus`) and should be removed from your workflow definitions**. These
  steps were used for publishing ingest notifications and have been replaced by
  an implementation using Cloudwatch events for Step Functions to trigger a
  Lambda that publishes ingest notifications. For further detail on how ingest
  notifications are published, see the notes below on **CUMULUS-1394**. For
  examples of how to update your workflow definitions, see our
  [example workflow definitions](https://github.com/nasa/cumulus/blob/master/example/workflows/).

- **CUMULUS-1470**
  - Remove Cumulus-defined ECS service autoscaling, allowing integrators to
    better customize autoscaling to meet their needs. In order to use
    autoscaling with ECS services, appropriate
    `AWS::ApplicationAutoScaling::ScalableTarget`,
    `AWS::ApplicationAutoScaling::ScalingPolicy`, and `AWS::CloudWatch::Alarm`
    resources should be defined in a kes overrides file. See
    [this example](https://github.com/nasa/cumulus/blob/release-1.15.x/example/overrides/app/cloudformation.template.yml)
    for an example.
  - The following config parameters are no longer used:
    - ecs.services.\<NAME\>.minTasks
    - ecs.services.\<NAME\>.maxTasks
    - ecs.services.\<NAME\>.scaleInActivityScheduleTime
    - ecs.services.\<NAME\>.scaleInAdjustmentPercent
    - ecs.services.\<NAME\>.scaleOutActivityScheduleTime
    - ecs.services.\<NAME\>.scaleOutAdjustmentPercent
    - ecs.services.\<NAME\>.activityName

### Added

- **CUMULUS-1100**

  - Added 30-day retention properties to all log groups that were missing those policies.

- **CUMULUS-1396**

  - Added `@cumulus/common/sfnStep`:
    - `LambdaStep` - A class for retrieving and parsing input and output to Lambda steps in AWS Step Functions
    - `ActivityStep` - A class for retrieving and parsing input and output to ECS activity steps in AWS Step Functions

- **CUMULUS-1574**

  - Added `GET /token` endpoint for SAML authorization when cumulus is protected by Launchpad.
    This lets a user retrieve a token by hand that can be presented to the API.

- **CUMULUS-1625**

  - Added `sf_start_rate` variable to the `ingest` Terraform module, equivalent to `sqs_consumer_rate` in the old model, but will not be automatically applied to custom queues as that was.

- **CUMULUS-1513**
  - Added `sqs`-type rule support in the Cumulus API `@cumulus/api`
  - Added `sqsMessageConsumer` lambda which processes messages from the SQS queues configured in the `sqs` rules.

### Changed

- **CUMULUS-1639**

  - Because of
    [S3's Data Consistency Model](https://docs.aws.amazon.com/AmazonS3/latest/dev/Introduction.html#BasicsObjects),
    there may be situations where a GET operation for an object can temporarily
    return a `NoSuchKey` response even if that object _has_ been created. The
    `@cumulus/common/aws.getS3Object()` function will now retry up to 10 times
    if a `NoSuchKey` response is returned by S3. This can behavior can be
    overridden by passing `{ retries: 0 }` as the `retryOptions` argument.

- **CUMULUS-1449**

  - `queue-pdrs` & `queue-granules` config changes. Details in breaking changes section.
  - Cumulus now uses a universal workflow template when starting workflow that contains general information specific to the deployment, but not specific to the workflow.
  - Changed the way workflow configs are defined, from `CumulusConfig` to a `task_config` AWS Parameter.

- **CUMULUS-1452**

  - Changed the default ECS docker storage drive to `devicemapper`

- **CUMULUS-1453**
  - Removed config schema for `@cumulus/sf-sns-report` task
  - Updated `@cumulus/sf-sns-report` to always assume that it is running as an intermediate step in a workflow, not as the first or last step

### Removed

- **CUMULUS-1449**
  - Retired `CumulusConfig` as part of step function definitions, as this is an artifact of the way Kes parses workflow definitions that was not possible to migrate to Terraform. Use AWS Parameters and the `task_config` key instead. See change note above.
  - Removed individual workflow templates.

### Fixed

- **CUMULUS-1620** - Fixed bug where `message_adapter_version` does not correctly inject the CMA

- **CUMULUS-1396** - Updated `@cumulus/common/StepFunctions.getExecutionHistory()` to recursively fetch execution history when `nextToken` is returned in response

- **CUMULUS-1571** - Updated `@cumulus/common/DynamoDb.get()` to throw any errors encountered when trying to get a record and the record does exist

- **CUMULUS-1452**
  - Updated the EC2 initialization scripts to use full volume size for docker storage
  - Changed the default ECS docker storage drive to `devicemapper`

## [v1.14.5] - 2019-12-30 - [BACKPORT]

### Updated

- **CUMULUS-1626**
  - Updates Cumulus to use node10/CMA 1.1.2 for all of its internal lambdas in prep for AWS node 8 EOL

## [v1.14.4] - 2019-10-28

### Fixed

- **CUMULUS-1632** - Pinned `aws-elasticsearch-connector` package in `@cumulus/api` to version `8.1.3`, since `8.2.0` includes breaking changes

## [v1.14.3] - 2019-10-18

### Fixed

- **CUMULUS-1620** - Fixed bug where `message_adapter_version` does not correctly inject the CMA

- **CUMULUS-1572** - A granule is now included in discovery results even when
  none of its files has a matching file type in the associated collection
  configuration. Previously, if all files for a granule were unmatched by a file
  type configuration, the granule was excluded from the discovery results.
  Further, added support for a `boolean` property
  `ignoreFilesConfigForDiscovery`, which controls how a granule's files are
  filtered at discovery time.

## [v1.14.2] - 2019-10-08

### BREAKING CHANGES

Your Cumulus Message Adapter version should be pinned to `v1.0.13` or lower in your `app/config.yml` using `message_adapter_version: v1.0.13` OR you should use the workflow migration steps below to work with CMA v1.1.1+.

- **CUMULUS-1394** - The implementation of the `SfSnsReport` Lambda requires additional environment variables for integration with the new ingest notification SNS topics. Therefore, **you must update the definition of `SfSnsReport` in your `lambdas.yml` like so**:

```yaml
SfSnsReport:
  handler: index.handler
  timeout: 300
  source: node_modules/@cumulus/sf-sns-report/dist
  tables:
    - ExecutionsTable
  envs:
    execution_sns_topic_arn:
      function: Ref
      value: reportExecutionsSns
    granule_sns_topic_arn:
      function: Ref
      value: reportGranulesSns
    pdr_sns_topic_arn:
      function: Ref
      value: reportPdrsSns
```

- **CUMULUS-1447** -
  The newest release of the Cumulus Message Adapter (v1.1.1) requires that parameterized configuration be used for remote message functionality. Once released, Kes will automatically bring in CMA v1.1.1 without additional configuration.

  **Migration instructions**
  Oversized messages are no longer written to S3 automatically. In order to utilize remote messaging functionality, configure a `ReplaceConfig` AWS Step Function parameter on your CMA task:

  ```yaml
  ParsePdr:
    Parameters:
      cma:
        event.$: "$"
        ReplaceConfig:
          FullMessage: true
  ```

  Accepted fields in `ReplaceConfig` include `MaxSize`, `FullMessage`, `Path` and `TargetPath`.
  See https://github.com/nasa/cumulus-message-adapter/blob/master/CONTRACT.md#remote-message-configuration for full details.

  As this change is backward compatible in Cumulus Core, users wishing to utilize the previous version of the CMA may opt to transition to using a CMA lambda layer, or set `message_adapter_version` in their configuration to a version prior to v1.1.0.

### PLEASE NOTE

- **CUMULUS-1394** - Ingest notifications are now provided via 3 separate SNS topics for executions, granules, and PDRs, instead of a single `sftracker` SNS topic. Whereas the `sftracker` SNS topic received a full Cumulus execution message, the new topics all receive generated records for the given object. The new topics are only published to if the given object exists for the current execution. For a given execution/granule/PDR, **two messages will be received by each topic**: one message indicating that ingest is running and another message indicating that ingest has completed or failed. The new SNS topics are:

  - `reportExecutions` - Receives 1 message per execution
  - `reportGranules` - Receives 1 message per granule in an execution
  - `reportPdrs` - Receives 1 message per PDR

### Added

- **CUMULUS-639**

  - Adds SAML JWT and launchpad token authentication to Cumulus API (configurable)
    - **NOTE** to authenticate with Launchpad ensure your launchpad user_id is in the `<prefix>-UsersTable`
    - when Cumulus configured to protect API via Launchpad:
      - New endpoints
        - `GET /saml/login` - starting point for SAML SSO creates the login request url and redirects to the SAML Identity Provider Service (IDP)
        - `POST /saml/auth` - SAML Assertion Consumer Service. POST receiver from SAML IDP. Validates response, logs the user in, and returns a SAML-based JWT.
    - Disabled endpoints
      - `POST /refresh`
      - Changes authorization worklow:
      - `ensureAuthorized` now presumes the bearer token is a JWT and tries to validate. If the token is malformed, it attempts to validate the token against Launchpad. This allows users to bring their own token as described here https://wiki.earthdata.nasa.gov/display/CUMULUS/Cumulus+API+with+Launchpad+Authentication. But it also allows dashboard users to manually authenticate via Launchpad SAML to receive a Launchpad-based JWT.

- **CUMULUS-1394**
  - Added `Granule.generateGranuleRecord()` method to granules model to generate a granule database record from a Cumulus execution message
  - Added `Pdr.generatePdrRecord()` method to PDRs model to generate a granule database record from a Cumulus execution message
  - Added helpers to `@cumulus/common/message`:
    - `getMessageExecutionName()` - Get the execution name from a Cumulus execution message
    - `getMessageStateMachineArn()` - Get the state machine ARN from a Cumulus execution message
    - `getMessageExecutionArn()` - Get the execution ARN for a Cumulus execution message
    - `getMessageGranules()` - Get the granules from a Cumulus execution message, if any.
  - Added `@cumulus/common/cloudwatch-event/isFailedSfStatus()` to determine if a Step Function status from a Cloudwatch event is a failed status

### Changed

- **CUMULUS-1308**

  - HTTP PUT of a Collection, Provider, or Rule via the Cumulus API now
    performs full replacement of the existing object with the object supplied
    in the request payload. Previous behavior was to perform a modification
    (partial update) by merging the existing object with the (possibly partial)
    object in the payload, but this did not conform to the HTTP standard, which
    specifies PATCH as the means for modifications rather than replacements.

- **CUMULUS-1375**

  - Migrate Cumulus from deprecated Elasticsearch JS client to new, supported one in `@cumulus/api`

- **CUMULUS-1485** Update `@cumulus/cmr-client` to return error message from CMR for validation failures.

- **CUMULUS-1394**

  - Renamed `Execution.generateDocFromPayload()` to `Execution.generateRecord()` on executions model. The method generates an execution database record from a Cumulus execution message.

- **CUMULUS-1432**

  - `logs` endpoint takes the level parameter as a string and not a number
  - Elasticsearch term query generation no longer converts numbers to boolean

- **CUMULUS-1447**

  - Consolidated all remote message handling code into @common/aws
  - Update remote message code to handle updated CMA remote message flags
  - Update example SIPS workflows to utilize Parameterized CMA configuration

- **CUMULUS-1448** Refactor workflows that are mutating cumulus_meta to utilize meta field

- **CUMULUS-1451**

  - Elasticsearch cluster setting `auto_create_index` will be set to false. This had been causing issues in the bootstrap lambda on deploy.

- **CUMULUS-1456**
  - `@cumulus/api` endpoints default error handler uses `boom` package to format errors, which is consistent with other API endpoint errors.

### Fixed

- **CUMULUS-1432** `logs` endpoint filter correctly filters logs by level
- **CUMULUS-1484** `useMessageAdapter` now does not set CUMULUS_MESSAGE_ADAPTER_DIR when `true`

### Removed

- **CUMULUS-1394**
  - Removed `sfTracker` SNS topic. Replaced by three new SNS topics for granule, execution, and PDR ingest notifications.
  - Removed unused functions from `@cumulus/common/aws`:
    - `getGranuleS3Params()`
    - `setGranuleStatus()`

## [v1.14.1] - 2019-08-29

### Fixed

- **CUMULUS-1455**

  - CMR token links updated to point to CMR legacy services rather than echo

- **CUMULUS-1211**
  - Errors thrown during granule discovery are no longer swallowed and ignored.
    Rather, errors are propagated to allow for proper error-handling and
    meaningful messaging.

## [v1.14.0] - 2019-08-22

### PLEASE NOTE

- We have encountered transient lambda service errors in our integration testing. Please handle transient service errors following [these guidelines](https://docs.aws.amazon.com/step-functions/latest/dg/bp-lambda-serviceexception.html). The workflows in the `example/workflows` folder have been updated with retries configured for these errors.

- **CUMULUS-799** added additional IAM permissions to support reading CloudWatch and API Gateway, so **you will have to redeploy your IAM stack.**

- **CUMULUS-800** Several items:

  - **Delete existing API Gateway stages**: To allow enabling of API Gateway logging, Cumulus now creates and manages a Stage resource during deployment. Before upgrading Cumulus, it is necessary to delete the API Gateway stages on both the Backend API and the Distribution API. Instructions are included in the documentation under [Delete API Gateway Stages](https://nasa.github.io/cumulus/docs/additional-deployment-options/delete-api-gateway-stages).

  - **Set up account permissions for API Gateway to write to CloudWatch**: In a one time operation for your AWS account, to enable CloudWatch Logs for API Gateway, you must first grant the API Gateway permission to read and write logs to CloudWatch for your account. The `AmazonAPIGatewayPushToCloudWatchLogs` managed policy (with an ARN of `arn:aws:iam::aws:policy/service-role/AmazonAPIGatewayPushToCloudWatchLogs`) has all the required permissions. You can find a simple how to in the documentation under [Enable API Gateway Logging.](https://nasa.github.io/cumulus/docs/additional-deployment-options/enable-gateway-logging-permissions)

  - **Configure API Gateway to write logs to CloudWatch** To enable execution logging for the distribution API set `config.yaml` `apiConfigs.distribution.logApigatewayToCloudwatch` value to `true`. More information [Enable API Gateway Logs](https://nasa.github.io/cumulus/docs/additional-deployment-options/enable-api-logs)

  - **Configure CloudWatch log delivery**: It is possible to deliver CloudWatch API execution and access logs to a cross-account shared AWS::Logs::Destination. An operator does this by adding the key `logToSharedDestination` to the `config.yml` at the default level with a value of a writable log destination. More information in the documentation under [Configure CloudWatch Logs Delivery.](https://nasa.github.io/cumulus/docs/additional-deployment-options/configure-cloudwatch-logs-delivery)

  - **Additional Lambda Logging**: It is now possible to configure any lambda to deliver logs to a shared subscriptions by setting `logToSharedDestination` to the ARN of a writable location (either an AWS::Logs::Destination or a Kinesis Stream) on any lambda config. Documentation for [Lambda Log Subscriptions](https://nasa.github.io/cumulus/docs/additional-deployment-options/additional-lambda-logging)

  - **Configure S3 Server Access Logs**: If you are running Cumulus in an NGAP environment you may [configure S3 Server Access Logs](https://nasa.github.io/cumulus/docs/next/deployment/server_access_logging) to be delivered to a shared bucket where the Metrics Team will ingest the logs into their ELK stack. Contact the Metrics team for permission and location.

- **CUMULUS-1368** The Cumulus distribution API has been deprecated and is being replaced by ASF's Thin Egress App. By default, the distribution API will not deploy. Please follow [the instructions for deploying and configuring Thin Egress](https://nasa.github.io/cumulus/docs/deployment/thin_egress_app).

To instead continue to deploy and use the legacy Cumulus distribution app, add the following to your `config.yml`:

```yaml
deployDistributionApi: true
```

If you deploy with no distribution app your deployment will succeed but you may encounter errors in your workflows, particularly in the `MoveGranule` task.

- **CUMULUS-1418** Users who are packaging the CMA in their Lambdas outside of Cumulus may need to update their Lambda configuration. Please see `BREAKING CHANGES` below for details.

### Added

- **CUMULUS-642**
  - Adds Launchpad as an authentication option for the Cumulus API.
  - Updated deployment documentation and added [instructions to setup Cumulus API Launchpad authentication](https://wiki.earthdata.nasa.gov/display/CUMULUS/Cumulus+API+with+Launchpad+Authentication)
- **CUMULUS-1418**
  - Adds usage docs/testing of lambda layers (introduced in PR1125), updates Core example tasks to use the updated `cumulus-ecs-task` and a CMA layer instead of kes CMA injection.
  - Added Terraform module to publish CMA as layer to user account.
- **PR1125** - Adds `layers` config option to support deploying Lambdas with layers
- **PR1128** - Added `useXRay` config option to enable AWS X-Ray for Lambdas.
- **CUMULUS-1345**
  - Adds new variables to the app deployment under `cmr`.
  - `cmrEnvironment` values are `SIT`, `UAT`, or `OPS` with `UAT` as the default.
  - `cmrLimit` and `cmrPageSize` have been added as configurable options.
- **CUMULUS-1273**
  - Added lambda function EmsProductMetadataReport to generate EMS Product Metadata report
- **CUMULUS-1226**
  - Added API endpoint `elasticsearch/index-from-database` to index to an Elasticsearch index from the database for recovery purposes and `elasticsearch/indices-status` to check the status of Elasticsearch indices via the API.
- **CUMULUS-824**
  - Added new Collection parameter `reportToEms` to configure whether the collection is reported to EMS
- **CUMULUS-1357**
  - Added new BackendApi endpoint `ems` that generates EMS reports.
- **CUMULUS-1241**
  - Added information about queues with maximum execution limits defined to default workflow templates (`meta.queueExecutionLimits`)
- **CUMULUS-1311**
  - Added `@cumulus/common/message` with various message parsing/preparation helpers
- **CUMULUS-812**

  - Added support for limiting the number of concurrent executions started from a queue. [See the data cookbook](https://nasa.github.io/cumulus/docs/data-cookbooks/throttling-queued-executions) for more information.

- **CUMULUS-1337**

  - Adds `cumulus.stackName` value to the `instanceMetadata` endpoint.

- **CUMULUS-1368**

  - Added `cmrGranuleUrlType` to the `@cumulus/move-granules` task. This determines what kind of links go in the CMR files. The options are `distribution`, `s3`, or `none`, with the default being distribution. If there is no distribution API being used with Cumulus, you must set the value to `s3` or `none`.

- Added `packages/s3-replicator` Terraform module to allow same-region s3 replication to metrics bucket.

- **CUMULUS-1392**

  - Added `tf-modules/report-granules` Terraform module which processes granule ingest notifications received via SNS and stores granule data to a database. The module includes:
    - SNS topic for publishing granule ingest notifications
    - Lambda to process granule notifications and store data
    - IAM permissions for the Lambda
    - Subscription for the Lambda to the SNS topic

- **CUMULUS-1393**

  - Added `tf-modules/report-pdrs` Terraform module which processes PDR ingest notifications received via SNS and stores PDR data to a database. The module includes:
    - SNS topic for publishing PDR ingest notifications
    - Lambda to process PDR notifications and store data
    - IAM permissions for the Lambda
    - Subscription for the Lambda to the SNS topic
  - Added unit tests for `@cumulus/api/models/pdrs.createPdrFromSns()`

- **CUMULUS-1400**

  - Added `tf-modules/report-executions` Terraform module which processes workflow execution information received via SNS and stores it to a database. The module includes:
    - SNS topic for publishing execution data
    - Lambda to process and store execution data
    - IAM permissions for the Lambda
    - Subscription for the Lambda to the SNS topic
  - Added `@cumulus/common/sns-event` which contains helpers for SNS events:
    - `isSnsEvent()` returns true if event is from SNS
    - `getSnsEventMessage()` extracts and parses the message from an SNS event
    - `getSnsEventMessageObject()` extracts and parses message object from an SNS event
  - Added `@cumulus/common/cloudwatch-event` which contains helpers for Cloudwatch events:
    - `isSfExecutionEvent()` returns true if event is from Step Functions
    - `isTerminalSfStatus()` determines if a Step Function status from a Cloudwatch event is a terminal status
    - `getSfEventStatus()` gets the Step Function status from a Cloudwatch event
    - `getSfEventDetailValue()` extracts a Step Function event detail field from a Cloudwatch event
    - `getSfEventMessageObject()` extracts and parses Step Function detail object from a Cloudwatch event

- **CUMULUS-1429**

  - Added `tf-modules/data-persistence` Terraform module which includes resources for data persistence in Cumulus:
    - DynamoDB tables
    - Elasticsearch with optional support for VPC
    - Cloudwatch alarm for number of Elasticsearch nodes

- **CUMULUS-1379** CMR Launchpad Authentication
  - Added `launchpad` configuration to `@cumulus/deployment/app/config.yml`, and cloudformation templates, workflow message, lambda configuration, api endpoint configuration
  - Added `@cumulus/common/LaunchpadToken` and `@cumulus/common/launchpad` to provide methods to get token and validate token
  - Updated lambdas to use Launchpad token for CMR actions (ingest and delete granules)
  - Updated deployment documentation and added [instructions to setup CMR client for Launchpad authentication](https://wiki.earthdata.nasa.gov/display/CUMULUS/CMR+Launchpad+Authentication)

## Changed

- **CUMULUS-1232**

  - Added retries to update `@cumulus/cmr-client` `updateToken()`

- **CUMULUS-1245 CUMULUS-795**

  - Added additional `ems` configuration parameters for sending the ingest reports to EMS
  - Added functionality to send daily ingest reports to EMS

- **CUMULUS-1241**

  - Removed the concept of "priority levels" and added ability to define a number of maximum concurrent executions per SQS queue
  - Changed mapping of Cumulus message properties for the `sqs2sfThrottle` lambda:
    - Queue name is read from `cumulus_meta.queueName`
    - Maximum executions for the queue is read from `meta.queueExecutionLimits[queueName]`, where `queueName` is `cumulus_meta.queueName`
  - Changed `sfSemaphoreDown` lambda to only attempt decrementing semaphores when:
    - the message is for a completed/failed/aborted/timed out workflow AND
    - `cumulus_meta.queueName` exists on the Cumulus message AND
    - An entry for the queue name (`cumulus_meta.queueName`) exists in the the object `meta.queueExecutionLimits` on the Cumulus message

- **CUMULUS-1338**

  - Updated `sfSemaphoreDown` lambda to be triggered via AWS Step Function Cloudwatch events instead of subscription to `sfTracker` SNS topic

- **CUMULUS-1311**

  - Updated `@cumulus/queue-granules` to set `cumulus_meta.queueName` for queued execution messages
  - Updated `@cumulus/queue-pdrs` to set `cumulus_meta.queueName` for queued execution messages
  - Updated `sqs2sfThrottle` lambda to immediately decrement queue semaphore value if dispatching Step Function execution throws an error

- **CUMULUS-1362**

  - Granule `processingStartTime` and `processingEndTime` will be set to the execution start time and end time respectively when there is no sync granule or post to cmr task present in the workflow

- **CUMULUS-1400**
  - Deprecated `@cumulus/ingest/aws/getExecutionArn`. Use `@cumulus/common/aws/getExecutionArn` instead.

### Fixed

- **CUMULUS-1439**

  - Fix bug with rule.logEventArn deletion on Kinesis rule update and fix unit test to verify

- **CUMULUS-796**

  - Added production information (collection ShortName and Version, granuleId) to EMS distribution report
  - Added functionality to send daily distribution reports to EMS

- **CUMULUS-1319**

  - Fixed a bug where granule ingest times were not being stored to the database

- **CUMULUS-1356**

  - The `Collection` model's `delete` method now _removes_ the specified item
    from the collection config store that was inserted by the `create` method.
    Previously, this behavior was missing.

- **CUMULUS-1374**
  - Addressed audit concerns (https://www.npmjs.com/advisories/782) in api package

### BREAKING CHANGES

### Changed

- **CUMULUS-1418**
  - Adding a default `cmaDir` key to configuration will cause `CUMULUS_MESSAGE_ADAPTER_DIR` to be set by default to `/opt` for any Lambda not setting `useCma` to true, or explicitly setting the CMA environment variable. In lambdas that package the CMA independently of the Cumulus packaging. Lambdas manually packaging the CMA should have their Lambda configuration updated to set the CMA path, or alternately if not using the CMA as a Lambda layer in this deployment set `cmaDir` to `./cumulus-message-adapter`.

### Removed

- **CUMULUS-1337**

  - Removes the S3 Access Metrics package added in CUMULUS-799

- **PR1130**
  - Removed code deprecated since v1.11.1:
    - Removed `@cumulus/common/step-functions`. Use `@cumulus/common/StepFunctions` instead.
    - Removed `@cumulus/api/lib/testUtils.fakeFilesFactory`. Use `@cumulus/api/lib/testUtils.fakeFileFactory` instead.
    - Removed `@cumulus/cmrjs/cmr` functions: `searchConcept`, `ingestConcept`, `deleteConcept`. Use the functions in `@cumulus/cmr-client` instead.
    - Removed `@cumulus/ingest/aws.getExecutionHistory`. Use `@cumulus/common/StepFunctions.getExecutionHistory` instead.

## [v1.13.5] - 2019-08-29 - [BACKPORT]

### Fixed

- **CUMULUS-1455** - CMR token links updated to point to CMR legacy services rather than echo

## [v1.13.4] - 2019-07-29

- **CUMULUS-1411** - Fix deployment issue when using a template override

## [v1.13.3] - 2019-07-26

- **CUMULUS-1345** Full backport of CUMULUS-1345 features - Adds new variables to the app deployment under `cmr`.
  - `cmrEnvironment` values are `SIT`, `UAT`, or `OPS` with `UAT` as the default.
  - `cmrLimit` and `cmrPageSize` have been added as configurable options.

## [v1.13.2] - 2019-07-25

- Re-release of v1.13.1 to fix broken npm packages.

## [v1.13.1] - 2019-07-22

- **CUMULUS-1374** - Resolve audit compliance with lodash version for api package subdependency
- **CUMULUS-1412** - Resolve audit compliance with googleapi package
- **CUMULUS-1345** - Backported CMR environment setting in getUrl to address immediate user need. CMR_ENVIRONMENT can now be used to set the CMR environment to OPS/SIT

## [v1.13.0] - 2019-5-20

### PLEASE NOTE

**CUMULUS-802** added some additional IAM permissions to support ECS autoscaling, so **you will have to redeploy your IAM stack.**
As a result of the changes for **CUMULUS-1193**, **CUMULUS-1264**, and **CUMULUS-1310**, **you must delete your existing stacks (except IAM) before deploying this version of Cumulus.**
If running Cumulus within a VPC and extended downtime is acceptable, we recommend doing this at the end of the day to allow AWS backend resources and network interfaces to be cleaned up overnight.

### BREAKING CHANGES

- **CUMULUS-1228**

  - The default AMI used by ECS instances is now an NGAP-compliant AMI. This
    will be a breaking change for non-NGAP deployments. If you do not deploy to
    NGAP, you will need to find the AMI ID of the
    [most recent Amazon ECS-optimized AMI](https://docs.aws.amazon.com/AmazonECS/latest/developerguide/ecs-optimized_AMI.html),
    and set the `ecs.amiid` property in your config. Instructions for finding
    the most recent NGAP AMI can be found using
    [these instructions](https://wiki.earthdata.nasa.gov/display/ESKB/Select+an+NGAP+Created+AMI).

- **CUMULUS-1310**

  - Database resources (DynamoDB, ElasticSearch) have been moved to an independent `db` stack.
    Migrations for this version will need to be user-managed. (e.g. [elasticsearch](https://docs.aws.amazon.com/elasticsearch-service/latest/developerguide/es-version-migration.html#snapshot-based-migration) and [dynamoDB](https://docs.aws.amazon.com/datapipeline/latest/DeveloperGuide/dp-template-exports3toddb.html)).
    Order of stack deployment is `iam` -> `db` -> `app`.
  - All stacks can now be deployed using a single `config.yml` file, i.e.: `kes cf deploy --kes-folder app --template node_modules/@cumulus/deployment/[iam|db|app] [...]`
    Backwards-compatible. For development, please re-run `npm run bootstrap` to build new `kes` overrides.
    Deployment docs have been updated to show how to deploy a single-config Cumulus instance.
  - `params` have been moved: Nest `params` fields under `app`, `db` or `iam` to override all Parameters for a particular stack's cloudformation template. Backwards-compatible with multi-config setups.
  - `stackName` and `stackNameNoDash` have been retired. Use `prefix` and `prefixNoDash` instead.
  - The `iams` section in `app/config.yml` IAM roles has been deprecated as a user-facing parameter,
    _unless_ your IAM role ARNs do not match the convention shown in `@cumulus/deployment/app/config.yml`
  - The `vpc.securityGroup` will need to be set with a pre-existing security group ID to use Cumulus in a VPC. Must allow inbound HTTP(S) (Port 443).

- **CUMULUS-1212**

  - `@cumulus/post-to-cmr` will now fail if any granules being processed are missing a metadata file. You can set the new config option `skipMetaCheck` to `true` to pass post-to-cmr without a metadata file.

- **CUMULUS-1232**

  - `@cumulus/sync-granule` will no longer silently pass if no checksum data is provided. It will use input
    from the granule object to:
    - Verify checksum if `checksumType` and `checksumValue` are in the file record OR a checksum file is provided
      (throws `InvalidChecksum` on fail), else log warning that no checksum is available.
    - Then, verify synced S3 file size if `file.size` is in the file record (throws `UnexpectedFileSize` on fail),
      else log warning that no file size is available.
    - Pass the step.

- **CUMULUS-1264**

  - The Cloudformation templating and deployment configuration has been substantially refactored.
    - `CumulusApiDefault` nested stack resource has been renamed to `CumulusApiDistribution`
    - `CumulusApiV1` nested stack resource has been renamed to `CumulusApiBackend`
  - The `urs: true` config option for when defining your lambdas (e.g. in `lambdas.yml`) has been deprecated. There are two new options to replace it:
    - `urs_redirect: 'token'`: This will expose a `TOKEN_REDIRECT_ENDPOINT` environment variable to your lambda that references the `/token` endpoint on the Cumulus backend API
    - `urs_redirect: 'distribution'`: This will expose a `DISTRIBUTION_REDIRECT_ENDPOINT` environment variable to your lambda that references the `/redirect` endpoint on the Cumulus distribution API

- **CUMULUS-1193**

  - The elasticsearch instance is moved behind the VPC.
  - Your account will need an Elasticsearch Service Linked role. This is a one-time setup for the account. You can follow the instructions to use the AWS console or AWS CLI [here](https://docs.aws.amazon.com/IAM/latest/UserGuide/using-service-linked-roles.html) or use the following AWS CLI command: `aws iam create-service-linked-role --aws-service-name es.amazonaws.com`

- **CUMULUS-802**

  - ECS `maxInstances` must be greater than `minInstances`. If you use defaults, no change is required.

- **CUMULUS-1269**
  - Brought Cumulus data models in line with CNM JSON schema:
    - Renamed file object `fileType` field to `type`
    - Renamed file object `fileSize` field to `size`
    - Renamed file object `checksumValue` field to `checksum` where not already done.
    - Added `ancillary` and `linkage` type support to file objects.

### Added

- **CUMULUS-799**

  - Added an S3 Access Metrics package which will take S3 Server Access Logs and
    write access metrics to CloudWatch

- **CUMULUS-1242** - Added `sqs2sfThrottle` lambda. The lambda reads SQS messages for queued executions and uses semaphores to only start new executions if the maximum number of executions defined for the priority key (`cumulus_meta.priorityKey`) has not been reached. Any SQS messages that are read but not used to start executions remain in the queue.

- **CUMULUS-1240**

  - Added `sfSemaphoreDown` lambda. This lambda receives SNS messages and for each message it decrements the semaphore used to track the number of running executions if:
    - the message is for a completed/failed workflow AND
    - the message contains a level of priority (`cumulus_meta.priorityKey`)
  - Added `sfSemaphoreDown` lambda as a subscriber to the `sfTracker` SNS topic

- **CUMULUS-1265**

  - Added `apiConfigs` configuration option to configure API Gateway to be private
  - All internal lambdas configured to run inside the VPC by default
  - Removed references to `NoVpc` lambdas from documentation and `example` folder.

- **CUMULUS-802**
  - Adds autoscaling of ECS clusters
  - Adds autoscaling of ECS services that are handling StepFunction activities

## Changed

- Updated `@cumulus/ingest/http/httpMixin.list()` to trim trailing spaces on discovered filenames

- **CUMULUS-1310**

  - Database resources (DynamoDB, ElasticSearch) have been moved to an independent `db` stack.
    This will enable future updates to avoid affecting database resources or requiring migrations.
    Migrations for this version will need to be user-managed.
    (e.g. [elasticsearch](https://docs.aws.amazon.com/elasticsearch-service/latest/developerguide/es-version-migration.html#snapshot-based-migration) and [dynamoDB](https://docs.aws.amazon.com/datapipeline/latest/DeveloperGuide/dp-template-exports3toddb.html)).
    Order of stack deployment is `iam` -> `db` -> `app`.
  - All stacks can now be deployed using a single `config.yml` file, i.e.: `kes cf deploy --kes-folder app --template node_modules/@cumulus/deployment/[iam|db|app] [...]`
    Backwards-compatible. Please re-run `npm run bootstrap` to build new `kes` overrides.
    Deployment docs have been updated to show how to deploy a single-config Cumulus instance.
  - `params` fields should now be nested under the stack key (i.e. `app`, `db` or `iam`) to provide Parameters for a particular stack's cloudformation template,
    for use with single-config instances. Keys _must_ match the name of the deployment package folder (`app`, `db`, or `iam`).
    Backwards-compatible with multi-config setups.
  - `stackName` and `stackNameNoDash` have been retired as user-facing config parameters. Use `prefix` and `prefixNoDash` instead.
    This will be used to create stack names for all stacks in a single-config use case.
    `stackName` may still be used as an override in multi-config usage, although this is discouraged.
    Warning: overriding the `db` stack's `stackName` will require you to set `dbStackName` in your `app/config.yml`.
    This parameter is required to fetch outputs from the `db` stack to reference in the `app` stack.
  - The `iams` section in `app/config.yml` IAM roles has been retired as a user-facing parameter,
    _unless_ your IAM role ARNs do not match the convention shown in `@cumulus/deployment/app/config.yml`
    In that case, overriding `iams` in your own config is recommended.
  - `iam` and `db` `cloudformation.yml` file names will have respective prefixes (e.g `iam.cloudformation.yml`).
  - Cumulus will now only attempt to create reconciliation reports for buckets of the `private`, `public` and `protected` types.
  - Cumulus will no longer set up its own security group.
    To pass a pre-existing security group for in-VPC deployments as a parameter to the Cumulus template, populate `vpc.securityGroup` in `config.yml`.
    This security group must allow inbound HTTP(S) traffic (Port 443). SSH traffic (Port 22) must be permitted for SSH access to ECS instances.
  - Deployment docs have been updated with examples for the new deployment model.

- **CUMULUS-1236**

  - Moves access to public files behind the distribution endpoint. Authentication is not required, but direct http access has been disallowed.

- **CUMULUS-1223**

  - Adds unauthenticated access for public bucket files to the Distribution API. Public files should be requested the same way as protected files, but for public files a redirect to a self-signed S3 URL will happen without requiring authentication with Earthdata login.

- **CUMULUS-1232**

  - Unifies duplicate handling in `ingest/granule.handleDuplicateFile` for maintainability.
  - Changed `ingest/granule.ingestFile` and `move-granules/index.moveFileRequest` to use new function.
  - Moved file versioning code to `ingest/granule.moveGranuleFileWithVersioning`
  - `ingest/granule.verifyFile` now also tests `file.size` for verification if it is in the file record and throws
    `UnexpectedFileSize` error for file size not matching input.
  - `ingest/granule.verifyFile` logs warnings if checksum and/or file size are not available.

- **CUMULUS-1193**

  - Moved reindex CLI functionality to an API endpoint. See [API docs](https://nasa.github.io/cumulus-api/#elasticsearch-1)

- **CUMULUS-1207**
  - No longer disable lambda event source mappings when disabling a rule

### Fixed

- Updated Lerna publish script so that published Cumulus packages will pin their dependencies on other Cumulus packages to exact versions (e.g. `1.12.1` instead of `^1.12.1`)

- **CUMULUS-1203**

  - Fixes IAM template's use of intrinsic functions such that IAM template overrides now work with kes

- **CUMULUS-1268**
  - Deployment will not fail if there are no ES alarms or ECS services

## [v1.12.1] - 2019-4-8

## [v1.12.0] - 2019-4-4

Note: There was an issue publishing 1.12.0. Upgrade to 1.12.1.

### BREAKING CHANGES

- **CUMULUS-1139**

  - `granule.applyWorkflow` uses the new-style granule record as input to workflows.

- **CUMULUS-1171**

  - Fixed provider handling in the API to make it consistent between protocols.
    NOTE: This is a breaking change. When applying this upgrade, users will need to:
    1. Disable all workflow rules
    2. Update any `http` or `https` providers so that the host field only
       contains a valid hostname or IP address, and the port field contains the
       provider port.
    3. Perform the deployment
    4. Re-enable workflow rules

- **CUMULUS-1176**:

  - `@cumulus/move-granules` input expectations have changed. `@cumulus/files-to-granules` is a new intermediate task to perform input translation in the old style.
    See the Added and Changed sections of this release changelog for more information.

- **CUMULUS-670**

  - The behavior of ParsePDR and related code has changed in this release. PDRs with FILE_TYPEs that do not conform to the PDR ICD (+ TGZ) (https://cdn.earthdata.nasa.gov/conduit/upload/6376/ESDS-RFC-030v1.0.pdf) will fail to parse.

- **CUMULUS-1208**
  - The granule object input to `@cumulus/queue-granules` will now be added to ingest workflow messages **as is**. In practice, this means that if you are using `@cumulus/queue-granules` to trigger ingest workflows and your granule objects input have invalid properties, then your ingest workflows will fail due to schema validation errors.

### Added

- **CUMULUS-777**
  - Added new cookbook entry on configuring Cumulus to track ancillary files.
- **CUMULUS-1183**
  - Kes overrides will now abort with a warning if a workflow step is configured without a corresponding
    lambda configuration
- **CUMULUS-1223**

  - Adds convenience function `@cumulus/common/bucketsConfigJsonObject` for fetching stack's bucket configuration as an object.

- **CUMULUS-853**
  - Updated FakeProcessing example lambda to include option to generate fake browse
  - Added feature documentation for ancillary metadata export, a new cookbook entry describing a workflow with ancillary metadata generation(browse), and related task definition documentation
- **CUMULUS-805**
  - Added a CloudWatch alarm to check running ElasticSearch instances, and a CloudWatch dashboard to view the health of ElasticSearch
  - Specify `AWS_REGION` in `.env` to be used by deployment script
- **CUMULUS-803**
  - Added CloudWatch alarms to check running tasks of each ECS service, and add the alarms to CloudWatch dashboard
- **CUMULUS-670**
  - Added Ancillary Metadata Export feature (see https://nasa.github.io/cumulus/docs/features/ancillary_metadata for more information)
  - Added new Collection file parameter "fileType" that allows configuration of workflow granule file fileType
- **CUMULUS-1184** - Added kes logging output to ensure we always see the state machine reference before failures due to configuration
- **CUMULUS-1105** - Added a dashboard endpoint to serve the dashboard from an S3 bucket
- **CUMULUS-1199** - Moves `s3credentials` endpoint from the backend to the distribution API.
- **CUMULUS-666**
  - Added `@api/endpoints/s3credentials` to allow EarthData Login authorized users to retrieve temporary security credentials for same-region direct S3 access.
- **CUMULUS-671**
  - Added `@packages/integration-tests/api/distribution/getDistributionApiS3SignedUrl()` to return the S3 signed URL for a file protected by the distribution API
- **CUMULUS-672**
  - Added `cmrMetadataFormat` and `cmrConceptId` to output for individual granules from `@cumulus/post-to-cmr`. `cmrMetadataFormat` will be read from the `cmrMetadataFormat` generated for each granule in `@cumulus/cmrjs/publish2CMR()`
  - Added helpers to `@packages/integration-tests/api/distribution`:
    - `getDistributionApiFileStream()` returns a stream to download files protected by the distribution API
    - `getDistributionFileUrl()` constructs URLs for requesting files from the distribution API
- **CUMULUS-1185** `@cumulus/api/models/Granule.removeGranuleFromCmrByGranule` to replace `@cumulus/api/models/Granule.removeGranuleFromCmr` and use the Granule UR from the CMR metadata to remove the granule from CMR

- **CUMULUS-1101**

  - Added new `@cumulus/checksum` package. This package provides functions to calculate and validate checksums.
  - Added new checksumming functions to `@cumulus/common/aws`: `calculateS3ObjectChecksum` and `validateS3ObjectChecksum`, which depend on the `checksum` package.

- CUMULUS-1171

  - Added `@cumulus/common` API documentation to `packages/common/docs/API.md`
  - Added an `npm run build-docs` task to `@cumulus/common`
  - Added `@cumulus/common/string#isValidHostname()`
  - Added `@cumulus/common/string#match()`
  - Added `@cumulus/common/string#matches()`
  - Added `@cumulus/common/string#toLower()`
  - Added `@cumulus/common/string#toUpper()`
  - Added `@cumulus/common/URLUtils#buildURL()`
  - Added `@cumulus/common/util#isNil()`
  - Added `@cumulus/common/util#isNull()`
  - Added `@cumulus/common/util#isUndefined()`
  - Added `@cumulus/common/util#negate()`

- **CUMULUS-1176**

  - Added new `@cumulus/files-to-granules` task to handle converting file array output from `cumulus-process` tasks into granule objects.
    Allows simplification of `@cumulus/move-granules` and `@cumulus/post-to-cmr`, see Changed section for more details.

- CUMULUS-1151 Compare the granule holdings in CMR with Cumulus' internal data store
- CUMULUS-1152 Compare the granule file holdings in CMR with Cumulus' internal data store

### Changed

- **CUMULUS-1216** - Updated `@cumulus/ingest/granule/ingestFile` to download files to expected staging location.
- **CUMULUS-1208** - Updated `@cumulus/ingest/queue/enqueueGranuleIngestMessage()` to not transform granule object passed to it when building an ingest message
- **CUMULUS-1198** - `@cumulus/ingest` no longer enforces any expectations about whether `provider_path` contains a leading slash or not.
- **CUMULUS-1170**
  - Update scripts and docs to use `npm` instead of `yarn`
  - Use `package-lock.json` files to ensure matching versions of npm packages
  - Update CI builds to use `npm ci` instead of `npm install`
- **CUMULUS-670**
  - Updated ParsePDR task to read standard PDR types+ (+ tgz as an external customer requirement) and add a fileType to granule-files on Granule discovery
  - Updated ParsePDR to fail if unrecognized type is used
  - Updated all relevant task schemas to include granule->files->filetype as a string value
  - Updated tests/test fixtures to include the fileType in the step function/task inputs and output validations as needed
  - Updated MoveGranules task to handle incoming configuration with new "fileType" values and to add them as appropriate to the lambda output.
  - Updated DiscoverGranules step/related workflows to read new Collection file parameter fileType that will map a discovered file to a workflow fileType
  - Updated CNM parser to add the fileType to the defined granule file fileType on ingest and updated integration tests to verify/validate that behavior
  - Updated generateEcho10XMLString in cmr-utils.js to use a map/related library to ensure order as CMR requires ordering for their online resources.
  - Updated post-to-cmr task to appropriately export CNM filetypes to CMR in echo10/UMM exports
- **CUMULUS-1139** - Granules stored in the API contain a `files` property. That schema has been greatly
  simplified and now better matches the CNM format.
  - The `name` property has been renamed to `fileName`.
  - The `filepath` property has been renamed to `key`.
  - The `checksumValue` property has been renamed to `checksum`.
  - The `path` property has been removed.
  - The `url_path` property has been removed.
  - The `filename` property (which contained an `s3://` URL) has been removed, and the `bucket`
    and `key` properties should be used instead. Any requests sent to the API containing a `granule.files[].filename`
    property will be rejected, and any responses coming back from the API will not contain that
    `filename` property.
  - A `source` property has been added, which is a URL indicating the original source of the file.
  - `@cumulus/ingest/granule.moveGranuleFiles()` no longer includes a `filename` field in its
    output. The `bucket` and `key` fields should be used instead.
- **CUMULUS-672**

  - Changed `@cumulus/integration-tests/api/EarthdataLogin.getEarthdataLoginRedirectResponse` to `@cumulus/integration-tests/api/EarthdataLogin.getEarthdataAccessToken`. The new function returns an access response from Earthdata login, if successful.
  - `@cumulus/integration-tests/cmr/getOnlineResources` now accepts an object of options, including `cmrMetadataFormat`. Based on the `cmrMetadataFormat`, the function will correctly retrieve the online resources for each metadata format (ECHO10, UMM-G)

- **CUMULUS-1101**

  - Moved `@cumulus/common/file/getFileChecksumFromStream` into `@cumulus/checksum`, and renamed it to `generateChecksumFromStream`.
    This is a breaking change for users relying on `@cumulus/common/file/getFileChecksumFromStream`.
  - Refactored `@cumulus/ingest/Granule` to depend on new `common/aws` checksum functions and remove significantly present checksumming code.
    - Deprecated `@cumulus/ingest/granule.validateChecksum`. Replaced with `@cumulus/ingest/granule.verifyFile`.
    - Renamed `granule.getChecksumFromFile` to `granule.retrieveSuppliedFileChecksumInformation` to be more accurate.
  - Deprecated `@cumulus/common/aws.checksumS3Objects`. Use `@cumulus/common/aws.calculateS3ObjectChecksum` instead.

- CUMULUS-1171

  - Fixed provider handling in the API to make it consistent between protocols.
    Before this change, FTP providers were configured using the `host` and
    `port` properties. HTTP providers ignored `port` and `protocol`, and stored
    an entire URL in the `host` property. Updated the API to only accept valid
    hostnames or IP addresses in the `provider.host` field. Updated ingest code
    to properly build HTTP and HTTPS URLs from `provider.protocol`,
    `provider.host`, and `provider.port`.
  - The default provider port was being set to 21, no matter what protocol was
    being used. Removed that default.

- **CUMULUS-1176**

  - `@cumulus/move-granules` breaking change:
    Input to `move-granules` is now expected to be in the form of a granules object (i.e. `{ granules: [ { ... }, { ... } ] }`);
    For backwards compatibility with array-of-files outputs from processing steps, use the new `@cumulus/files-to-granules` task as an intermediate step.
    This task will perform the input translation. This change allows `move-granules` to be simpler and behave more predictably.
    `config.granuleIdExtraction` and `config.input_granules` are no longer needed/used by `move-granules`.
  - `@cumulus/post-to-cmr`: `config.granuleIdExtraction` is no longer needed/used by `post-to-cmr`.

- CUMULUS-1174
  - Better error message and stacktrace for S3KeyPairProvider error reporting.

### Fixed

- **CUMULUS-1218** Reconciliation report will now scan only completed granules.
- `@cumulus/api` files and granules were not getting indexed correctly because files indexing was failing in `db-indexer`
- `@cumulus/deployment` A bug in the Cloudformation template was preventing the API from being able to be launched in a VPC, updated the IAM template to give the permissions to be able to run the API in a VPC

### Deprecated

- `@cumulus/api/models/Granule.removeGranuleFromCmr`, instead use `@cumulus/api/models/Granule.removeGranuleFromCmrByGranule`
- `@cumulus/ingest/granule.validateChecksum`, instead use `@cumulus/ingest/granule.verifyFile`
- `@cumulus/common/aws.checksumS3Objects`, instead use `@cumulus/common/aws.calculateS3ObjectChecksum`
- `@cumulus/cmrjs`: `getGranuleId` and `getCmrFiles` are deprecated due to changes in input handling.

## [v1.11.3] - 2019-3-5

### Added

- **CUMULUS-1187** - Added `@cumulus/ingest/granule/duplicateHandlingType()` to determine how duplicate files should be handled in an ingest workflow

### Fixed

- **CUMULUS-1187** - workflows not respecting the duplicate handling value specified in the collection
- Removed refreshToken schema requirement for OAuth

## [v1.11.2] - 2019-2-15

### Added

- CUMULUS-1169
  - Added a `@cumulus/common/StepFunctions` module. It contains functions for querying the AWS
    StepFunctions API. These functions have the ability to retry when a ThrottlingException occurs.
  - Added `@cumulus/common/aws.retryOnThrottlingException()`, which will wrap a function in code to
    retry on ThrottlingExceptions.
  - Added `@cumulus/common/test-utils.throttleOnce()`, which will cause a function to return a
    ThrottlingException the first time it is called, then return its normal result after that.
- CUMULUS-1103 Compare the collection holdings in CMR with Cumulus' internal data store
- CUMULUS-1099 Add support for UMMG JSON metadata versions > 1.4.
  - If a version is found in the metadata object, that version is used for processing and publishing to CMR otherwise, version 1.4 is assumed.
- CUMULUS-678
  - Added support for UMMG json v1.4 metadata files.
    `reconcileCMRMetadata` added to `@cumulus/cmrjs` to update metadata record with new file locations.
    `@cumulus/common/errors` adds two new error types `CMRMetaFileNotFound` and `InvalidArgument`.
    `@cumulus/common/test-utils` adds new function `randomId` to create a random string with id to help in debugging.
    `@cumulus/common/BucketsConfig` adds a new helper class `BucketsConfig` for working with bucket stack configuration and bucket names.
    `@cumulus/common/aws` adds new function `s3PutObjectTagging` as a convenience for the aws [s3().putObjectTagging](https://docs.aws.amazon.com/AWSJavaScriptSDK/latest/AWS/S3.html#putObjectTagging-property) function.
    `@cumulus/cmrjs` Adds: - `isCMRFile` - Identify an echo10(xml) or UMMG(json) metadata file. - `metadataObjectFromCMRFile` Read and parse CMR XML file from s3. - `updateCMRMetadata` Modify a cmr metadata (xml/json) file with updated information. - `publish2CMR` Posts XML or UMMG CMR data to CMR service. - `reconcileCMRMetadata` Reconciles cmr metadata file after a file moves.
- Adds some ECS and other permissions to StepRole to enable running ECS tasks from a workflow
- Added Apache logs to cumulus api and distribution lambdas
- **CUMULUS-1119** - Added `@cumulus/integration-tests/api/EarthdataLogin.getEarthdataLoginRedirectResponse` helper for integration tests to handle login with Earthdata and to return response from redirect to Cumulus API
- **CUMULUS-673** Added `@cumulus/common/file/getFileChecksumFromStream` to get file checksum from a readable stream

### Fixed

- CUMULUS-1123
  - Cloudformation template overrides now work as expected

### Changed

- CUMULUS-1169
  - Deprecated the `@cumulus/common/step-functions` module.
  - Updated code that queries the StepFunctions API to use the retry-enabled functions from
    `@cumulus/common/StepFunctions`
- CUMULUS-1121
  - Schema validation is now strongly enforced when writing to the database.
    Additional properties are not allowed and will result in a validation error.
- CUMULUS-678
  `tasks/move-granules` simplified and refactored to use functionality from cmrjs.
  `ingest/granules.moveGranuleFiles` now just moves granule files and returns a list of the updated files. Updating metadata now handled by `@cumulus/cmrjs/reconcileCMRMetadata`.
  `move-granules.updateGranuleMetadata` refactored and bugs fixed in the case of a file matching multiple collection.files.regexps.
  `getCmrXmlFiles` simplified and now only returns an object with the cmrfilename and the granuleId.
  `@cumulus/test-processing` - test processing task updated to generate UMM-G metadata

- CUMULUS-1043

  - `@cumulus/api` now uses [express](http://expressjs.com/) as the API engine.
  - All `@cumulus/api` endpoints on ApiGateway are consolidated to a single endpoint the uses `{proxy+}` definition.
  - All files under `packages/api/endpoints` along with associated tests are updated to support express's request and response objects.
  - Replaced environment variables `internal`, `bucket` and `systemBucket` with `system_bucket`.
  - Update `@cumulus/integration-tests` to work with updated cumulus-api express endpoints

- `@cumulus/integration-tests` - `buildAndExecuteWorkflow` and `buildWorkflow` updated to take a `meta` param to allow for additional fields to be added to the workflow `meta`

- **CUMULUS-1049** Updated `Retrieve Execution Status API` in `@cumulus/api`: If the execution doesn't exist in Step Function API, Cumulus API returns the execution status information from the database.

- **CUMULUS-1119**
  - Renamed `DISTRIBUTION_URL` environment variable to `DISTRIBUTION_ENDPOINT`
  - Renamed `DEPLOYMENT_ENDPOINT` environment variable to `DISTRIBUTION_REDIRECT_ENDPOINT`
  - Renamed `API_ENDPOINT` environment variable to `TOKEN_REDIRECT_ENDPOINT`

### Removed

- Functions deprecated before 1.11.0:
  - @cumulus/api/models/base: static Manager.createTable() and static Manager.deleteTable()
  - @cumulus/ingest/aws/S3
  - @cumulus/ingest/aws/StepFunction.getExecution()
  - @cumulus/ingest/aws/StepFunction.pullEvent()
  - @cumulus/ingest/consumer.Consume
  - @cumulus/ingest/granule/Ingest.getBucket()

### Deprecated

`@cmrjs/ingestConcept`, instead use the CMR object methods. `@cmrjs/CMR.ingestGranule` or `@cmrjs/CMR.ingestCollection`
`@cmrjs/searchConcept`, instead use the CMR object methods. `@cmrjs/CMR.searchGranules` or `@cmrjs/CMR.searchCollections`
`@cmrjs/deleteConcept`, instead use the CMR object methods. `@cmrjs/CMR.deleteGranule` or `@cmrjs/CMR.deleteCollection`

## [v1.11.1] - 2018-12-18

**Please Note**

- Ensure your `app/config.yml` has a `clientId` specified in the `cmr` section. This will allow CMR to identify your requests for better support and metrics.
  - For an example, please see [the example config](https://github.com/nasa/cumulus/blob/1c7e2bf41b75da9f87004c4e40fbcf0f39f56794/example/app/config.yml#L128).

### Added

- Added a `/tokenDelete` endpoint in `@cumulus/api` to delete access token records

### Changed

- CUMULUS-678
  `@cumulus/ingest/crypto` moved and renamed to `@cumulus/common/key-pair-provider`
  `@cumulus/ingest/aws` function: `KMSDecryptionFailed` and class: `KMS` extracted and moved to `@cumulus/common` and `KMS` is exported as `KMSProvider` from `@cumulus/common/key-pair-provider`
  `@cumulus/ingest/granule` functions: `publish`, `getGranuleId`, `getXMLMetadataAsString`, `getMetadataBodyAndTags`, `parseXmlString`, `getCmrXMLFiles`, `postS3Object`, `contructOnlineAccessUrls`, `updateMetadata`, extracted and moved to `@cumulus/cmrjs`
  `getGranuleId`, `getCmrXMLFiles`, `publish`, `updateMetadata` removed from `@cumulus/ingest/granule` and added to `@cumulus/cmrjs`;
  `updateMetadata` renamed `updateCMRMetadata`.
  `@cumulus/ingest` test files renamed.
- **CUMULUS-1070**
  - Add `'Client-Id'` header to all `@cumulus/cmrjs` requests (made via `searchConcept`, `ingestConcept`, and `deleteConcept`).
  - Updated `cumulus/example/app/config.yml` entry for `cmr.clientId` to use stackName for easier CMR-side identification.

## [v1.11.0] - 2018-11-30

**Please Note**

- Redeploy IAM roles:
  - CUMULUS-817 includes a migration that requires reconfiguration/redeployment of IAM roles. Please see the [upgrade instructions](https://nasa.github.io/cumulus/docs/upgrade/1.11.0) for more information.
  - CUMULUS-977 includes a few new SNS-related permissions added to the IAM roles that will require redeployment of IAM roles.
- `cumulus-message-adapter` v1.0.13+ is required for `@cumulus/api` granule reingest API to work properly. The latest version should be downloaded automatically by kes.
- A `TOKEN_SECRET` value (preferably 256-bit for security) must be added to `.env` to securely sign JWTs used for authorization in `@cumulus/api`

### Changed

- **CUUMULUS-1000** - Distribution endpoint now persists logins, instead of
  redirecting to Earthdata Login on every request
- **CUMULUS-783 CUMULUS-790** - Updated `@cumulus/sync-granule` and `@cumulus/move-granules` tasks to always overwrite existing files for manually-triggered reingest.
- **CUMULUS-906** - Updated `@cumulus/api` granule reingest API to
  - add `reingestGranule: true` and `forceDuplicateOverwrite: true` to Cumulus message `cumulus_meta.cumulus_context` field to indicate that the workflow is a manually triggered re-ingest.
  - return warning message to operator when duplicateHandling is not `replace`
  - `cumulus-message-adapter` v1.0.13+ is required.
- **CUMULUS-793** - Updated the granule move PUT request in `@cumulus/api` to reject the move with a 409 status code if one or more of the files already exist at the destination location
- Updated `@cumulus/helloworld` to use S3 to store state for pass on retry tests
- Updated `@cumulus/ingest`:
  - [Required for MAAP] `http.js#list` will now find links with a trailing whitespace
  - Removed code from `granule.js` which looked for files in S3 using `{ Bucket: discoveredFile.bucket, Key: discoveredFile.name }`. This is obsolete since `@cumulus/ingest` uses a `file-staging` and `constructCollectionId()` directory prefixes by default.
- **CUMULUS-989**
  - Updated `@cumulus/api` to use [JWT (JSON Web Token)](https://jwt.io/introduction/) as the transport format for API authorization tokens and to use JWT verification in the request authorization
  - Updated `/token` endpoint in `@cumulus/api` to return tokens as JWTs
  - Added a `/refresh` endpoint in `@cumulus/api` to request new access tokens from the OAuth provider using the refresh token
  - Added `refreshAccessToken` to `@cumulus/api/lib/EarthdataLogin` to manage refresh token requests with the Earthdata OAuth provider

### Added

- **CUMULUS-1050**
  - Separated configuration flags for originalPayload/finalPayload cleanup such that they can be set to different retention times
- **CUMULUS-798**
  - Added daily Executions cleanup CloudWatch event that triggers cleanExecutions lambda
  - Added cleanExecutions lambda that removes finalPayload/originalPayload field entries for records older than configured timeout value (execution_payload_retention_period), with a default of 30 days
- **CUMULUS-815/816**
  - Added 'originalPayload' and 'finalPayload' fields to Executions table
  - Updated Execution model to populate originalPayload with the execution payload on record creation
  - Updated Execution model code to populate finalPayload field with the execution payload on execution completion
  - Execution API now exposes the above fields
- **CUMULUS-977**
  - Rename `kinesisConsumer` to `messageConsumer` as it handles both Kinesis streams and SNS topics as of this version.
  - Add `sns`-type rule support. These rules create a subscription between an SNS topic and the `messageConsumer`.
    When a message is received, `messageConsumer` is triggered and passes the SNS message (JSON format expected) in
    its entirety to the workflow in the `payload` field of the Cumulus message. For more information on sns-type rules,
    see the [documentation](https://nasa.github.io/cumulus/docs/data-cookbooks/setup#rules).
- **CUMULUS-975**
  - Add `KinesisInboundEventLogger` and `KinesisOutboundEventLogger` API lambdas. These lambdas
    are utilized to dump incoming and outgoing ingest workflow kinesis streams
    to cloudwatch for analytics in case of AWS/stream failure.
  - Update rules model to allow tracking of log_event ARNs related to
    Rule event logging. Kinesis rule types will now automatically log
    incoming events via a Kinesis event triggered lambda.
    CUMULUS-975-migration-4
  - Update migration code to require explicit migration names per run
  - Added migration_4 to migrate/update existing Kinesis rules to have a log event mapping
  - Added new IAM policy for migration lambda
- **CUMULUS-775**
  - Adds a instance metadata endpoint to the `@cumulus/api` package.
  - Adds a new convenience function `hostId` to the `@cumulus/cmrjs` to help build environment specific cmr urls.
  - Fixed `@cumulus/cmrjs.searchConcept` to search and return CMR results.
  - Modified `@cumulus/cmrjs.CMR.searchGranule` and `@cumulus/cmrjs.CMR.searchCollection` to include CMR's provider as a default parameter to searches.
- **CUMULUS-965**
  - Add `@cumulus/test-data.loadJSONTestData()`,
    `@cumulus/test-data.loadTestData()`, and
    `@cumulus/test-data.streamTestData()` to safely load test data. These
    functions should be used instead of using `require()` to load test data,
    which could lead to tests interfering with each other.
  - Add a `@cumulus/common/util/deprecate()` function to mark a piece of code as
    deprecated
- **CUMULUS-986**
  - Added `waitForTestExecutionStart` to `@cumulus/integration-tests`
- **CUMULUS-919**
  - In `@cumulus/deployment`, added support for NGAP permissions boundaries for IAM roles with `useNgapPermissionBoundary` flag in `iam/config.yml`. Defaults to false.

### Fixed

- Fixed a bug where FTP sockets were not closed after an error, keeping the Lambda function active until it timed out [CUMULUS-972]
- **CUMULUS-656**
  - The API will no longer allow the deletion of a provider if that provider is
    referenced by a rule
  - The API will no longer allow the deletion of a collection if that collection
    is referenced by a rule
- Fixed a bug where `@cumulus/sf-sns-report` was not pulling large messages from S3 correctly.

### Deprecated

- `@cumulus/ingest/aws/StepFunction.pullEvent()`. Use `@cumulus/common/aws.pullStepFunctionEvent()`.
- `@cumulus/ingest/consumer.Consume` due to unpredictable implementation. Use `@cumulus/ingest/consumer.Consumer`.
  Call `Consumer.consume()` instead of `Consume.read()`.

## [v1.10.4] - 2018-11-28

### Added

- **CUMULUS-1008**
  - New `config.yml` parameter for SQS consumers: `sqs_consumer_rate: (default 500)`, which is the maximum number of
    messages the consumer will attempt to process per execution. Currently this is only used by the sf-starter consumer,
    which runs every minute by default, making this a messages-per-minute upper bound. SQS does not guarantee the number
    of messages returned per call, so this is not a fixed rate of consumption, only attempted number of messages received.

### Deprecated

- `@cumulus/ingest/consumer.Consume` due to unpredictable implementation. Use `@cumulus/ingest/consumer.Consumer`.

### Changed

- Backported update of `packages/api` dependency `@mapbox/dyno` to `1.4.2` to mitigate `event-stream` vulnerability.

## [v1.10.3] - 2018-10-31

### Added

- **CUMULUS-817**
  - Added AWS Dead Letter Queues for lambdas that are scheduled asynchronously/such that failures show up only in cloudwatch logs.
- **CUMULUS-956**
  - Migrated developer documentation and data-cookbooks to Docusaurus
    - supports versioning of documentation
  - Added `docs/docs-how-to.md` to outline how to do things like add new docs or locally install for testing.
  - Deployment/CI scripts have been updated to work with the new format
- **CUMULUS-811**
  - Added new S3 functions to `@cumulus/common/aws`:
    - `aws.s3TagSetToQueryString`: converts S3 TagSet array to querystring (for use with upload()).
    - `aws.s3PutObject`: Returns promise of S3 `putObject`, which puts an object on S3
    - `aws.s3CopyObject`: Returns promise of S3 `copyObject`, which copies an object in S3 to a new S3 location
    - `aws.s3GetObjectTagging`: Returns promise of S3 `getObjectTagging`, which returns an object containing an S3 TagSet.
  - `@/cumulus/common/aws.s3PutObject` defaults to an explicit `ACL` of 'private' if not overridden.
  - `@/cumulus/common/aws.s3CopyObject` defaults to an explicit `TaggingDirective` of 'COPY' if not overridden.

### Deprecated

- **CUMULUS-811**
  - Deprecated `@cumulus/ingest/aws.S3`. Member functions of this class will now
    log warnings pointing to similar functionality in `@cumulus/common/aws`.

## [v1.10.2] - 2018-10-24

### Added

- **CUMULUS-965**
  - Added a `@cumulus/logger` package
- **CUMULUS-885**
  - Added 'human readable' version identifiers to Lambda Versioning lambda aliases
- **CUMULUS-705**
  - Note: Make sure to update the IAM stack when deploying this update.
  - Adds an AsyncOperations model and associated DynamoDB table to the
    `@cumulus/api` package
  - Adds an /asyncOperations endpoint to the `@cumulus/api` package, which can
    be used to fetch the status of an AsyncOperation.
  - Adds a /bulkDelete endpoint to the `@cumulus/api` package, which performs an
    asynchronous bulk-delete operation. This is a stub right now which is only
    intended to demonstration how AsyncOperations work.
  - Adds an AsyncOperation ECS task to the `@cumulus/api` package, which will
    fetch an Lambda function, run it in ECS, and then store the result to the
    AsyncOperations table in DynamoDB.
- **CUMULUS-851** - Added workflow lambda versioning feature to allow in-flight workflows to use lambda versions that were in place when a workflow was initiated

  - Updated Kes custom code to remove logic that used the CMA file key to determine template compilation logic. Instead, utilize a `customCompilation` template configuration flag to indicate a template should use Cumulus's kes customized methods instead of 'core'.
  - Added `useWorkflowLambdaVersions` configuration option to enable the lambdaVersioning feature set. **This option is set to true by default** and should be set to false to disable the feature.
  - Added uniqueIdentifier configuration key to S3 sourced lambdas to optionally support S3 lambda resource versioning within this scheme. This key must be unique for each modified version of the lambda package and must be updated in configuration each time the source changes.
  - Added a new nested stack template that will create a `LambdaVersions` stack that will take lambda parameters from the base template, generate lambda versions/aliases and return outputs with references to the most 'current' lambda alias reference, and updated 'core' template to utilize these outputs (if `useWorkflowLambdaVersions` is enabled).

- Created a `@cumulus/api/lib/OAuth2` interface, which is implemented by the
  `@cumulus/api/lib/EarthdataLogin` and `@cumulus/api/lib/GoogleOAuth2` classes.
  Endpoints that need to handle authentication will determine which class to use
  based on environment variables. This also greatly simplifies testing.
- Added `@cumulus/api/lib/assertions`, containing more complex AVA test assertions
- Added PublishGranule workflow to publish a granule to CMR without full reingest. (ingest-in-place capability)

- `@cumulus/integration-tests` new functionality:
  - `listCollections` to list collections from a provided data directory
  - `deleteCollection` to delete list of collections from a deployed stack
  - `cleanUpCollections` combines the above in one function.
  - `listProviders` to list providers from a provided data directory
  - `deleteProviders` to delete list of providers from a deployed stack
  - `cleanUpProviders` combines the above in one function.
  - `@cumulus/integrations-tests/api.js`: `deleteGranule` and `deletePdr` functions to make `DELETE` requests to Cumulus API
  - `rules` API functionality for posting and deleting a rule and listing all rules
  - `wait-for-deploy` lambda for use in the redeployment tests
- `@cumulus/ingest/granule.js`: `ingestFile` inserts new `duplicate_found: true` field in the file's record if a duplicate file already exists on S3.
- `@cumulus/api`: `/execution-status` endpoint requests and returns complete execution output if execution output is stored in S3 due to size.
- Added option to use environment variable to set CMR host in `@cumulus/cmrjs`.
- **CUMULUS-781** - Added integration tests for `@cumulus/sync-granule` when `duplicateHandling` is set to `replace` or `skip`
- **CUMULUS-791** - `@cumulus/move-granules`: `moveFileRequest` inserts new `duplicate_found: true` field in the file's record if a duplicate file already exists on S3. Updated output schema to document new `duplicate_found` field.

### Removed

- Removed `@cumulus/common/fake-earthdata-login-server`. Tests can now create a
  service stub based on `@cumulus/api/lib/OAuth2` if testing requires handling
  authentication.

### Changed

- **CUMULUS-940** - modified `@cumulus/common/aws` `receiveSQSMessages` to take a parameter object instead of positional parameters. All defaults remain the same, but now access to long polling is available through `options.waitTimeSeconds`.
- **CUMULUS-948** - Update lambda functions `CNMToCMA` and `CnmResponse` in the `cumulus-data-shared` bucket and point the default stack to them.
- **CUMULUS-782** - Updated `@cumulus/sync-granule` task and `Granule.ingestFile` in `@cumulus/ingest` to keep both old and new data when a destination file with different checksum already exists and `duplicateHandling` is `version`
- Updated the config schema in `@cumulus/move-granules` to include the `moveStagedFiles` param.
- **CUMULUS-778** - Updated config schema and documentation in `@cumulus/sync-granule` to include `duplicateHandling` parameter for specifying how duplicate filenames should be handled
- **CUMULUS-779** - Updated `@cumulus/sync-granule` to throw `DuplicateFile` error when destination files already exist and `duplicateHandling` is `error`
- **CUMULUS-780** - Updated `@cumulus/sync-granule` to use `error` as the default for `duplicateHandling` when it is not specified
- **CUMULUS-780** - Updated `@cumulus/api` to use `error` as the default value for `duplicateHandling` in the `Collection` model
- **CUMULUS-785** - Updated the config schema and documentation in `@cumulus/move-granules` to include `duplicateHandling` parameter for specifying how duplicate filenames should be handled
- **CUMULUS-786, CUMULUS-787** - Updated `@cumulus/move-granules` to throw `DuplicateFile` error when destination files already exist and `duplicateHandling` is `error` or not specified
- **CUMULUS-789** - Updated `@cumulus/move-granules` to keep both old and new data when a destination file with different checksum already exists and `duplicateHandling` is `version`

### Fixed

- `getGranuleId` in `@cumulus/ingest` bug: `getGranuleId` was constructing an error using `filename` which was undefined. The fix replaces `filename` with the `uri` argument.
- Fixes to `del` in `@cumulus/api/endpoints/granules.js` to not error/fail when not all files exist in S3 (e.g. delete granule which has only 2 of 3 files ingested).
- `@cumulus/deployment/lib/crypto.js` now checks for private key existence properly.

## [v1.10.1] - 2018-09-4

### Fixed

- Fixed cloudformation template errors in `@cumulus/deployment/`
  - Replaced references to Fn::Ref: with Ref:
  - Moved long form template references to a newline

## [v1.10.0] - 2018-08-31

### Removed

- Removed unused and broken code from `@cumulus/common`
  - Removed `@cumulus/common/test-helpers`
  - Removed `@cumulus/common/task`
  - Removed `@cumulus/common/message-source`
  - Removed the `getPossiblyRemote` function from `@cumulus/common/aws`
  - Removed the `startPromisedSfnExecution` function from `@cumulus/common/aws`
  - Removed the `getCurrentSfnTask` function from `@cumulus/common/aws`

### Changed

- **CUMULUS-839** - In `@cumulus/sync-granule`, 'collection' is now an optional config parameter

### Fixed

- **CUMULUS-859** Moved duplicate code in `@cumulus/move-granules` and `@cumulus/post-to-cmr` to `@cumulus/ingest`. Fixed imports making assumptions about directory structure.
- `@cumulus/ingest/consumer` correctly limits the number of messages being received and processed from SQS. Details:
  - **Background:** `@cumulus/api` includes a lambda `<stack-name>-sqs2sf` which processes messages from the `<stack-name>-startSF` SQS queue every minute. The `sqs2sf` lambda uses `@cumulus/ingest/consumer` to receive and process messages from SQS.
  - **Bug:** More than `messageLimit` number of messages were being consumed and processed from the `<stack-name>-startSF` SQS queue. Many step functions were being triggered simultaneously by the lambda `<stack-name>-sqs2sf` (which consumes every minute from the `startSF` queue) and resulting in step function failure with the error: `An error occurred (ThrottlingException) when calling the GetExecutionHistory`.
  - **Fix:** `@cumulus/ingest/consumer#processMessages` now processes messages until `timeLimit` has passed _OR_ once it receives up to `messageLimit` messages. `sqs2sf` is deployed with a [default `messageLimit` of 10](https://github.com/nasa/cumulus/blob/670000c8a821ff37ae162385f921c40956e293f7/packages/deployment/app/config.yml#L147).
  - **IMPORTANT NOTE:** `consumer` will actually process up to `messageLimit * 2 - 1` messages. This is because sometimes `receiveSQSMessages` will return less than `messageLimit` messages and thus the consumer will continue to make calls to `receiveSQSMessages`. For example, given a `messageLimit` of 10 and subsequent calls to `receiveSQSMessages` returns up to 9 messages, the loop will continue and a final call could return up to 10 messages.

## [v1.9.1] - 2018-08-22

**Please Note** To take advantage of the added granule tracking API functionality, updates are required for the message adapter and its libraries. You should be on the following versions:

- `cumulus-message-adapter` 1.0.9+
- `cumulus-message-adapter-js` 1.0.4+
- `cumulus-message-adapter-java` 1.2.7+
- `cumulus-message-adapter-python` 1.0.5+

### Added

- **CUMULUS-687** Added logs endpoint to search for logs from a specific workflow execution in `@cumulus/api`. Added integration test.
- **CUMULUS-836** - `@cumulus/deployment` supports a configurable docker storage driver for ECS. ECS can be configured with either `devicemapper` (the default storage driver for AWS ECS-optimized AMIs) or `overlay2` (the storage driver used by the NGAP 2.0 AMI). The storage driver can be configured in `app/config.yml` with `ecs.docker.storageDriver: overlay2 | devicemapper`. The default is `overlay2`.
  - To support this configuration, a [Handlebars](https://handlebarsjs.com/) helper `ifEquals` was added to `packages/deployment/lib/kes.js`.
- **CUMULUS-836** - `@cumulus/api` added IAM roles required by the NGAP 2.0 AMI. The NGAP 2.0 AMI runs a script `register_instances_with_ssm.py` which requires the ECS IAM role to include `ec2:DescribeInstances` and `ssm:GetParameter` permissions.

### Fixed

- **CUMULUS-836** - `@cumulus/deployment` uses `overlay2` driver by default and does not attempt to write `--storage-opt dm.basesize` to fix [this error](https://github.com/moby/moby/issues/37039).
- **CUMULUS-413** Kinesis processing now captures all errors.
  - Added kinesis fallback mechanism when errors occur during record processing.
  - Adds FallbackTopicArn to `@cumulus/api/lambdas.yml`
  - Adds fallbackConsumer lambda to `@cumulus/api`
  - Adds fallbackqueue option to lambda definitions capture lambda failures after three retries.
  - Adds kinesisFallback SNS topic to signal incoming errors from kinesis stream.
  - Adds kinesisFailureSQS to capture fully failed events from all retries.
- **CUMULUS-855** Adds integration test for kinesis' error path.
- **CUMULUS-686** Added workflow task name and version tracking via `@cumulus/api` executions endpoint under new `tasks` property, and under `workflow_tasks` in step input/output.
  - Depends on `cumulus-message-adapter` 1.0.9+, `cumulus-message-adapter-js` 1.0.4+, `cumulus-message-adapter-java` 1.2.7+ and `cumulus-message-adapter-python` 1.0.5+
- **CUMULUS-771**
  - Updated sync-granule to stream the remote file to s3
  - Added integration test for ingesting granules from ftp provider
  - Updated http/https integration tests for ingesting granules from http/https providers
- **CUMULUS-862** Updated `@cumulus/integration-tests` to handle remote lambda output
- **CUMULUS-856** Set the rule `state` to have default value `ENABLED`

### Changed

- In `@cumulus/deployment`, changed the example app config.yml to have additional IAM roles

## [v1.9.0] - 2018-08-06

**Please note** additional information and upgrade instructions [here](https://nasa.github.io/cumulus/docs/upgrade/1.9.0)

### Added

- **CUMULUS-712** - Added integration tests verifying expected behavior in workflows
- **GITC-776-2** - Add support for versioned collections

### Fixed

- **CUMULUS-832**
  - Fixed indentation in example config.yml in `@cumulus/deployment`
  - Fixed issue with new deployment using the default distribution endpoint in `@cumulus/deployment` and `@cumulus/api`

## [v1.8.1] - 2018-08-01

**Note** IAM roles should be re-deployed with this release.

- **Cumulus-726**
  - Added function to `@cumulus/integration-tests`: `sfnStep` includes `getStepInput` which returns the input to the schedule event of a given step function step.
  - Added IAM policy `@cumulus/deployment`: Lambda processing IAM role includes `kinesis::PutRecord` so step function lambdas can write to kinesis streams.
- **Cumulus Community Edition**
  - Added Google OAuth authentication token logic to `@cumulus/api`. Refactored token endpoint to use environment variable flag `OAUTH_PROVIDER` when determining with authentication method to use.
  - Added API Lambda memory configuration variable `api_lambda_memory` to `@cumulus/api` and `@cumulus/deployment`.

### Changed

- **Cumulus-726**
  - Changed function in `@cumulus/api`: `models/rules.js#addKinesisEventSource` was modified to call to `deleteKinesisEventSource` with all required parameters (rule's name, arn and type).
  - Changed function in `@cumulus/integration-tests`: `getStepOutput` can now be used to return output of failed steps. If users of this function want the output of a failed event, they can pass a third parameter `eventType` as `'failure'`. This function will work as always for steps which completed successfully.

### Removed

- **Cumulus-726**

  - Configuration change to `@cumulus/deployment`: Removed default auto scaling configuration for Granules and Files DynamoDB tables.

- **CUMULUS-688**
  - Add integration test for ExecutionStatus
  - Function addition to `@cumulus/integration-tests`: `api` includes `getExecutionStatus` which returns the execution status from the Cumulus API

## [v1.8.0] - 2018-07-23

### Added

- **CUMULUS-718** Adds integration test for Kinesis triggering a workflow.

- **GITC-776-3** Added more flexibility for rules. You can now edit all fields on the rule's record
  We may need to update the api documentation to reflect this.

- **CUMULUS-681** - Add ingest-in-place action to granules endpoint

  - new applyWorkflow action at PUT /granules/{granuleid} Applying a workflow starts an execution of the provided workflow and passes the granule record as payload.
    Parameter(s):
    - workflow - the workflow name

- **CUMULUS-685** - Add parent exeuction arn to the execution which is triggered from a parent step function

### Changed

- **CUMULUS-768** - Integration tests get S3 provider data from shared data folder

### Fixed

- **CUMULUS-746** - Move granule API correctly updates record in dynamo DB and cmr xml file
- **CUMULUS-766** - Populate database fileSize field from S3 if value not present in Ingest payload

## [v1.7.1] - 2018-07-27 - [BACKPORT]

### Fixed

- **CUMULUS-766** - Backport from 1.8.0 - Populate database fileSize field from S3 if value not present in Ingest payload

## [v1.7.0] - 2018-07-02

### Please note: [Upgrade Instructions](https://nasa.github.io/cumulus/docs/upgrade/1.7.0)

### Added

- **GITC-776-2** - Add support for versioned collections
- **CUMULUS-491** - Add granule reconciliation API endpoints.
- **CUMULUS-480** Add support for backup and recovery:
  - Add DynamoDB tables for granules, executions and pdrs
  - Add ability to write all records to S3
  - Add ability to download all DynamoDB records in form json files
  - Add ability to upload records to DynamoDB
  - Add migration scripts for copying granule, pdr and execution records from ElasticSearch to DynamoDB
  - Add IAM support for batchWrite on dynamoDB
-
- **CUMULUS-508** - `@cumulus/deployment` cloudformation template allows for lambdas and ECS clusters to have multiple AZ availability.
  - `@cumulus/deployment` also ensures docker uses `devicemapper` storage driver.
- **CUMULUS-755** - `@cumulus/deployment` Add DynamoDB autoscaling support.
  - Application developers can add autoscaling and override default values in their deployment's `app/config.yml` file using a `{TableName}Table:` key.

### Fixed

- **CUMULUS-747** - Delete granule API doesn't delete granule files in s3 and granule in elasticsearch
  - update the StreamSpecification DynamoDB tables to have StreamViewType: "NEW_AND_OLD_IMAGES"
  - delete granule files in s3
- **CUMULUS-398** - Fix not able to filter executions by workflow
- **CUMULUS-748** - Fix invalid lambda .zip files being validated/uploaded to AWS
- **CUMULUS-544** - Post to CMR task has UAT URL hard-coded
  - Made configurable: PostToCmr now requires CMR_ENVIRONMENT env to be set to 'SIT' or 'OPS' for those CMR environments. Default is UAT.

### Changed

- **GITC-776-4** - Changed Discover-pdrs to not rely on collection but use provider_path in config. It also has an optional filterPdrs regex configuration parameter

- **CUMULUS-710** - In the integration test suite, `getStepOutput` returns the output of the first successful step execution or last failed, if none exists

## [v1.6.0] - 2018-06-06

### Please note: [Upgrade Instructions](https://nasa.github.io/cumulus/docs/upgrade/1.6.0)

### Fixed

- **CUMULUS-602** - Format all logs sent to Elastic Search.
  - Extract cumulus log message and index it to Elastic Search.

### Added

- **CUMULUS-556** - add a mechanism for creating and running migration scripts on deployment.
- **CUMULUS-461** Support use of metadata date and other components in `url_path` property

### Changed

- **CUMULUS-477** Update bucket configuration to support multiple buckets of the same type:
  - Change the structure of the buckets to allow for more than one bucket of each type. The bucket structure is now:
    bucket-key:
    name: <bucket-name>
    type: <type> i.e. internal, public, etc.
  - Change IAM and app deployment configuration to support new bucket structure
  - Update tasks and workflows to support new bucket structure
  - Replace instances where buckets.internal is relied upon to either use the system bucket or a configured bucket
  - Move IAM template to the deployment package. NOTE: You now have to specify '--template node_modules/@cumulus/deployment/iam' in your IAM deployment
  - Add IAM cloudformation template support to filter buckets by type

## [v1.5.5] - 2018-05-30

### Added

- **CUMULUS-530** - PDR tracking through Queue-granules
  - Add optional `pdr` property to the sync-granule task's input config and output payload.
- **CUMULUS-548** - Create a Lambda task that generates EMS distribution reports
  - In order to supply EMS Distribution Reports, you must enable S3 Server
    Access Logging on any S3 buckets used for distribution. See [How Do I Enable Server Access Logging for an S3 Bucket?](https://docs.aws.amazon.com/AmazonS3/latest/user-guide/server-access-logging.html)
    The "Target bucket" setting should point at the Cumulus internal bucket.
    The "Target prefix" should be
    "<STACK_NAME>/ems-distribution/s3-server-access-logs/", where "STACK_NAME"
    is replaced with the name of your Cumulus stack.

### Fixed

- **CUMULUS-546 - Kinesis Consumer should catch and log invalid JSON**
  - Kinesis Consumer lambda catches and logs errors so that consumer doesn't get stuck in a loop re-processing bad json records.
- EMS report filenames are now based on their start time instead of the time
  instead of the time that the report was generated
- **CUMULUS-552 - Cumulus API returns different results for the same collection depending on query**
  - The collection, provider and rule records in elasticsearch are now replaced with records from dynamo db when the dynamo db records are updated.

### Added

- `@cumulus/deployment`'s default cloudformation template now configures storage for Docker to match the configured ECS Volume. The template defines Docker's devicemapper basesize (`dm.basesize`) using `ecs.volumeSize`. This addresses ECS default of limiting Docker containers to 10GB of storage ([Read more](https://aws.amazon.com/premiumsupport/knowledge-center/increase-default-ecs-docker-limit/)).

## [v1.5.4] - 2018-05-21

### Added

- **CUMULUS-535** - EMS Ingest, Archive, Archive Delete reports
  - Add lambda EmsReport to create daily EMS Ingest, Archive, Archive Delete reports
  - ems.provider property added to `@cumulus/deployment/app/config.yml`.
    To change the provider name, please add `ems: provider` property to `app/config.yml`.
- **CUMULUS-480** Use DynamoDB to store granules, pdrs and execution records
  - Activate PointInTime feature on DynamoDB tables
  - Increase test coverage on api package
  - Add ability to restore metadata records from json files to DynamoDB
- **CUMULUS-459** provide API endpoint for moving granules from one location on s3 to another

## [v1.5.3] - 2018-05-18

### Fixed

- **CUMULUS-557 - "Add dataType to DiscoverGranules output"**
  - Granules discovered by the DiscoverGranules task now include dataType
  - dataType is now a required property for granules used as input to the
    QueueGranules task
- **CUMULUS-550** Update deployment app/config.yml to force elasticsearch updates for deleted granules

## [v1.5.2] - 2018-05-15

### Fixed

- **CUMULUS-514 - "Unable to Delete the Granules"**
  - updated cmrjs.deleteConcept to return success if the record is not found
    in CMR.

### Added

- **CUMULUS-547** - The distribution API now includes an
  "earthdataLoginUsername" query parameter when it returns a signed S3 URL
- **CUMULUS-527 - "parse-pdr queues up all granules and ignores regex"**
  - Add an optional config property to the ParsePdr task called
    "granuleIdFilter". This property is a regular expression that is applied
    against the filename of the first file of each granule contained in the
    PDR. If the regular expression matches, then the granule is included in
    the output. Defaults to '.', which will match all granules in the PDR.
- File checksums in PDRs now support MD5
- Deployment support to subscribe to an SNS topic that already exists
- **CUMULUS-470, CUMULUS-471** In-region S3 Policy lambda added to API to update bucket policy for in-region access.
- **CUMULUS-533** Added fields to granule indexer to support EMS ingest and archive record creation
- **CUMULUS-534** Track deleted granules
  - added `deletedgranule` type to `cumulus` index.
  - **Important Note:** Force custom bootstrap to re-run by adding this to
    app/config.yml `es: elasticSearchMapping: 7`
- You can now deploy cumulus without ElasticSearch. Just add `es: null` to your `app/config.yml` file. This is only useful for debugging purposes. Cumulus still requires ElasticSearch to properly operate.
- `@cumulus/integration-tests` includes and exports the `addRules` function, which seeds rules into the DynamoDB table.
- Added capability to support EFS in cloud formation template. Also added
  optional capability to ssh to your instance and privileged lambda functions.
- Added support to force discovery of PDRs that have already been processed
  and filtering of selected data types
- `@cumulus/cmrjs` uses an environment variable `USER_IP_ADDRESS` or fallback
  IP address of `10.0.0.0` when a public IP address is not available. This
  supports lambda functions deployed into a VPC's private subnet, where no
  public IP address is available.

### Changed

- **CUMULUS-550** Custom bootstrap automatically adds new types to index on
  deployment

## [v1.5.1] - 2018-04-23

### Fixed

- add the missing dist folder to the hello-world task
- disable uglifyjs on the built version of the pdr-status-check (read: https://github.com/webpack-contrib/uglifyjs-webpack-plugin/issues/264)

## [v1.5.0] - 2018-04-23

### Changed

- Removed babel from all tasks and packages and increased minimum node requirements to version 8.10
- Lambda functions created by @cumulus/deployment will use node8.10 by default
- Moved [cumulus-integration-tests](https://github.com/nasa/cumulus-integration-tests) to the `example` folder CUMULUS-512
- Streamlined all packages dependencies (e.g. remove redundant dependencies and make sure versions are the same across packages)
- **CUMULUS-352:** Update Cumulus Elasticsearch indices to use [index aliases](https://www.elastic.co/guide/en/elasticsearch/reference/current/indices-aliases.html).
- **CUMULUS-519:** ECS tasks are no longer restarted after each CF deployment unless `ecs.restartTasksOnDeploy` is set to true
- **CUMULUS-298:** Updated log filterPattern to include all CloudWatch logs in ElasticSearch
- **CUMULUS-518:** Updates to the SyncGranule config schema
  - `granuleIdExtraction` is no longer a property
  - `process` is now an optional property
  - `provider_path` is no longer a property

### Fixed

- **CUMULUS-455 "Kes deployments using only an updated message adapter do not get automatically deployed"**
  - prepended the hash value of cumulus-message-adapter.zip file to the zip file name of lambda which uses message adapter.
  - the lambda function will be redeployed when message adapter or lambda function are updated
- Fixed a bug in the bootstrap lambda function where it stuck during update process
- Fixed a bug where the sf-sns-report task did not return the payload of the incoming message as the output of the task [CUMULUS-441]

### Added

- **CUMULUS-352:** Add reindex CLI to the API package.
- **CUMULUS-465:** Added mock http/ftp/sftp servers to the integration tests
- Added a `delete` method to the `@common/CollectionConfigStore` class
- **CUMULUS-467 "@cumulus/integration-tests or cumulus-integration-tests should seed provider and collection in deployed DynamoDB"**
  - `example` integration-tests populates providers and collections to database
  - `example` workflow messages are populated from workflow templates in s3, provider and collection information in database, and input payloads. Input templates are removed.
  - added `https` protocol to provider schema

## [v1.4.1] - 2018-04-11

### Fixed

- Sync-granule install

## [v1.4.0] - 2018-04-09

### Fixed

- **CUMULUS-392 "queue-granules not returning the sfn-execution-arns queued"**
  - updated queue-granules to return the sfn-execution-arns queued and pdr if exists.
  - added pdr to ingest message meta.pdr instead of payload, so the pdr information doesn't get lost in the ingest workflow, and ingested granule in elasticsearch has pdr name.
  - fixed sf-sns-report schema, remove the invalid part
  - fixed pdr-status-check schema, the failed execution contains arn and reason
- **CUMULUS-206** make sure homepage and repository urls exist in package.json files of tasks and packages

### Added

- Example folder with a cumulus deployment example

### Changed

- [CUMULUS-450](https://bugs.earthdata.nasa.gov/browse/CUMULUS-450) - Updated
  the config schema of the **queue-granules** task
  - The config no longer takes a "collection" property
  - The config now takes an "internalBucket" property
  - The config now takes a "stackName" property
- [CUMULUS-450](https://bugs.earthdata.nasa.gov/browse/CUMULUS-450) - Updated
  the config schema of the **parse-pdr** task
  - The config no longer takes a "collection" property
  - The "stack", "provider", and "bucket" config properties are now
    required
- **CUMULUS-469** Added a lambda to the API package to prototype creating an S3 bucket policy for direct, in-region S3 access for the prototype bucket

### Removed

- Removed the `findTmpTestDataDirectory()` function from
  `@cumulus/common/test-utils`

### Fixed

- [CUMULUS-450](https://bugs.earthdata.nasa.gov/browse/CUMULUS-450)
  - The **queue-granules** task now enqueues a **sync-granule** task with the
    correct collection config for that granule based on the granule's
    data-type. It had previously been using the collection config from the
    config of the **queue-granules** task, which was a problem if the granules
    being queued belonged to different data-types.
  - The **parse-pdr** task now handles the case where a PDR contains granules
    with different data types, and uses the correct granuleIdExtraction for
    each granule.

### Added

- **CUMULUS-448** Add code coverage checking using [nyc](https://github.com/istanbuljs/nyc).

## [v1.3.0] - 2018-03-29

### Deprecated

- discover-s3-granules is deprecated. The functionality is provided by the discover-granules task

### Fixed

- **CUMULUS-331:** Fix aws.downloadS3File to handle non-existent key
- Using test ftp provider for discover-granules testing [CUMULUS-427]
- **CUMULUS-304: "Add AWS API throttling to pdr-status-check task"** Added concurrency limit on SFN API calls. The default concurrency is 10 and is configurable through Lambda environment variable CONCURRENCY.
- **CUMULUS-414: "Schema validation not being performed on many tasks"** revised npm build scripts of tasks that use cumulus-message-adapter to place schema directories into dist directories.
- **CUMULUS-301:** Update all tests to use test-data package for testing data.
- **CUMULUS-271: "Empty response body from rules PUT endpoint"** Added the updated rule to response body.
- Increased memory allotment for `CustomBootstrap` lambda function. Resolves failed deployments where `CustomBootstrap` lambda function was failing with error `Process exited before completing request`. This was causing deployments to stall, fail to update and fail to rollback. This error is thrown when the lambda function tries to use more memory than it is allotted.
- Cumulus repository folders structure updated:
  - removed the `cumulus` folder altogether
  - moved `cumulus/tasks` to `tasks` folder at the root level
  - moved the tasks that are not converted to use CMA to `tasks/.not_CMA_compliant`
  - updated paths where necessary

### Added

- `@cumulus/integration-tests` - Added support for testing the output of an ECS activity as well as a Lambda function.

## [v1.2.0] - 2018-03-20

### Fixed

- Update vulnerable npm packages [CUMULUS-425]
- `@cumulus/api`: `kinesis-consumer.js` uses `sf-scheduler.js#schedule` instead of placing a message directly on the `startSF` SQS queue. This is a fix for [CUMULUS-359](https://bugs.earthdata.nasa.gov/browse/CUMULUS-359) because `sf-scheduler.js#schedule` looks up the provider and collection data in DynamoDB and adds it to the `meta` object of the enqueued message payload.
- `@cumulus/api`: `kinesis-consumer.js` catches and logs errors instead of doing an error callback. Before this change, `kinesis-consumer` was failing to process new records when an existing record caused an error because it would call back with an error and stop processing additional records. It keeps trying to process the record causing the error because it's "position" in the stream is unchanged. Catching and logging the errors is part 1 of the fix. Proposed part 2 is to enqueue the error and the message on a "dead-letter" queue so it can be processed later ([CUMULUS-413](https://bugs.earthdata.nasa.gov/browse/CUMULUS-413)).
- **CUMULUS-260: "PDR page on dashboard only shows zeros."** The PDR stats in LPDAAC are all 0s, even if the dashboard has been fixed to retrieve the correct fields. The current version of pdr-status-check has a few issues.
  - pdr is not included in the input/output schema. It's available from the input event. So the pdr status and stats are not updated when the ParsePdr workflow is complete. Adding the pdr to the input/output of the task will fix this.
  - pdr-status-check doesn't update pdr stats which prevent the real time pdr progress from showing up in the dashboard. To solve this, added lambda function sf-sns-report which is copied from @cumulus/api/lambdas/sf-sns-broadcast with modification, sf-sns-report can be used to report step function status anywhere inside a step function. So add step sf-sns-report after each pdr-status-check, we will get the PDR status progress at real time.
  - It's possible an execution is still in the queue and doesn't exist in sfn yet. Added code to handle 'ExecutionDoesNotExist' error when checking the execution status.
- Fixed `aws.cloudwatchevents()` typo in `packages/ingest/aws.js`. This typo was the root cause of the error: `Error: Could not process scheduled_ingest, Error: : aws.cloudwatchevents is not a constructor` seen when trying to update a rule.

### Removed

- `@cumulus/ingest/aws`: Remove queueWorkflowMessage which is no longer being used by `@cumulus/api`'s `kinesis-consumer.js`.

## [v1.1.4] - 2018-03-15

### Added

- added flag `useList` to parse-pdr [CUMULUS-404]

### Fixed

- Pass encrypted password to the ApiGranule Lambda function [CUMULUS-424]

## [v1.1.3] - 2018-03-14

### Fixed

- Changed @cumulus/deployment package install behavior. The build process will happen after installation

## [v1.1.2] - 2018-03-14

### Added

- added tools to @cumulus/integration-tests for local integration testing
- added end to end testing for discovering and parsing of PDRs
- `yarn e2e` command is available for end to end testing

### Fixed

- **CUMULUS-326: "Occasionally encounter "Too Many Requests" on deployment"** The api gateway calls will handle throttling errors
- **CUMULUS-175: "Dashboard providers not in sync with AWS providers."** The root cause of this bug - DynamoDB operations not showing up in Elasticsearch - was shared by collections and rules. The fix was to update providers', collections' and rules; POST, PUT and DELETE endpoints to operate on DynamoDB and using DynamoDB streams to update Elasticsearch. The following packages were made:
  - `@cumulus/deployment` deploys DynamoDB streams for the Collections, Providers and Rules tables as well as a new lambda function called `dbIndexer`. The `dbIndexer` lambda has an event source mapping which listens to each of the DynamoDB streams. The dbIndexer lambda receives events referencing operations on the DynamoDB table and updates the elasticsearch cluster accordingly.
  - The `@cumulus/api` endpoints for collections, providers and rules _only_ query DynamoDB, with the exception of LIST endpoints and the collections' GET endpoint.

### Updated

- Broke up `kes.override.js` of @cumulus/deployment to multiple modules and moved to a new location
- Expanded @cumulus/deployment test coverage
- all tasks were updated to use cumulus-message-adapter-js 1.0.1
- added build process to integration-tests package to babelify it before publication
- Update @cumulus/integration-tests lambda.js `getLambdaOutput` to return the entire lambda output. Previously `getLambdaOutput` returned only the payload.

## [v1.1.1] - 2018-03-08

### Removed

- Unused queue lambda in api/lambdas [CUMULUS-359]

### Fixed

- Kinesis message content is passed to the triggered workflow [CUMULUS-359]
- Kinesis message queues a workflow message and does not write to rules table [CUMULUS-359]

## [v1.1.0] - 2018-03-05

### Added

- Added a `jlog` function to `common/test-utils` to aid in test debugging
- Integration test package with command line tool [CUMULUS-200] by @laurenfrederick
- Test for FTP `useList` flag [CUMULUS-334] by @kkelly51

### Updated

- The `queue-pdrs` task now uses the [cumulus-message-adapter-js](https://github.com/nasa/cumulus-message-adapter-js)
  library
- Updated the `queue-pdrs` JSON schemas
- The test-utils schema validation functions now throw an error if validation
  fails
- The `queue-granules` task now uses the [cumulus-message-adapter-js](https://github.com/nasa/cumulus-message-adapter-js)
  library
- Updated the `queue-granules` JSON schemas

### Removed

- Removed the `getSfnExecutionByName` function from `common/aws`
- Removed the `getGranuleStatus` function from `common/aws`

## [v1.0.1] - 2018-02-27

### Added

- More tests for discover-pdrs, dicover-granules by @yjpa7145
- Schema validation utility for tests by @yjpa7145

### Changed

- Fix an FTP listing bug for servers that do not support STAT [CUMULUS-334] by @kkelly51

## [v1.0.0] - 2018-02-23

[unreleased]: https://github.com/nasa/cumulus/compare/v15.0.0...HEAD
[v15.0.0]: https://github.com/nasa/cumulus/compare/v14.1.0...v15.0.0
[v14.1.0]: https://github.com/nasa/cumulus/compare/v14.0.0...v14.1.0
[v14.0.0]: https://github.com/nasa/cumulus/compare/v13.4.0...v14.0.0
[v13.4.0]: https://github.com/nasa/cumulus/compare/v13.3.2...v13.4.0
[v13.3.2]: https://github.com/nasa/cumulus/compare/v13.3.0...v13.3.2
[v13.3.0]: https://github.com/nasa/cumulus/compare/v13.2.1...v13.3.0
[v13.2.1]: https://github.com/nasa/cumulus/compare/v13.2.0...v13.2.1
[v13.2.0]: https://github.com/nasa/cumulus/compare/v13.1.0...v13.2.0
[v13.1.0]: https://github.com/nasa/cumulus/compare/v13.0.1...v13.1.0
[v13.0.1]: https://github.com/nasa/cumulus/compare/v13.0.0...v13.0.1
[v13.0.0]: https://github.com/nasa/cumulus/compare/v12.0.3...v13.0.0
[v12.0.3]: https://github.com/nasa/cumulus/compare/v12.0.2...v12.0.3
[v12.0.2]: https://github.com/nasa/cumulus/compare/v12.0.1...v12.0.2
[v12.0.1]: https://github.com/nasa/cumulus/compare/v12.0.0...v12.0.1
[v12.0.0]: https://github.com/nasa/cumulus/compare/v11.1.8...v12.0.0
[v11.1.8]: https://github.com/nasa/cumulus/compare/v11.1.7...v11.1.8
[v11.1.7]: https://github.com/nasa/cumulus/compare/v11.1.5...v11.1.7
[v11.1.5]: https://github.com/nasa/cumulus/compare/v11.1.4...v11.1.5
[v11.1.4]: https://github.com/nasa/cumulus/compare/v11.1.3...v11.1.4
[v11.1.3]: https://github.com/nasa/cumulus/compare/v11.1.2...v11.1.3
[v11.1.2]: https://github.com/nasa/cumulus/compare/v11.1.1...v11.1.2
[v11.1.1]: https://github.com/nasa/cumulus/compare/v11.1.0...v11.1.1
[v11.1.0]: https://github.com/nasa/cumulus/compare/v11.0.0...v11.1.0
[v11.0.0]: https://github.com/nasa/cumulus/compare/v10.1.3...v11.0.0
[v10.1.3]: https://github.com/nasa/cumulus/compare/v10.1.2...v10.1.3
[v10.1.2]: https://github.com/nasa/cumulus/compare/v10.1.1...v10.1.2
[v10.1.1]: https://github.com/nasa/cumulus/compare/v10.1.0...v10.1.1
[v10.1.0]: https://github.com/nasa/cumulus/compare/v10.0.1...v10.1.0
[v10.0.1]: https://github.com/nasa/cumulus/compare/v10.0.0...v10.0.1
[v10.0.0]: https://github.com/nasa/cumulus/compare/v9.9.0...v10.0.0
[v9.9.3]: https://github.com/nasa/cumulus/compare/v9.9.2...v9.9.3
[v9.9.2]: https://github.com/nasa/cumulus/compare/v9.9.1...v9.9.2
[v9.9.1]: https://github.com/nasa/cumulus/compare/v9.9.0...v9.9.1
[v9.9.0]: https://github.com/nasa/cumulus/compare/v9.8.0...v9.9.0
[v9.8.0]: https://github.com/nasa/cumulus/compare/v9.7.0...v9.8.0
[v9.7.1]: https://github.com/nasa/cumulus/compare/v9.7.0...v9.7.1
[v9.7.0]: https://github.com/nasa/cumulus/compare/v9.6.0...v9.7.0
[v9.6.0]: https://github.com/nasa/cumulus/compare/v9.5.0...v9.6.0
[v9.5.0]: https://github.com/nasa/cumulus/compare/v9.4.0...v9.5.0
[v9.4.1]: https://github.com/nasa/cumulus/compare/v9.3.0...v9.4.1
[v9.4.0]: https://github.com/nasa/cumulus/compare/v9.3.0...v9.4.0
[v9.3.0]: https://github.com/nasa/cumulus/compare/v9.2.2...v9.3.0
[v9.2.2]: https://github.com/nasa/cumulus/compare/v9.2.1...v9.2.2
[v9.2.1]: https://github.com/nasa/cumulus/compare/v9.2.0...v9.2.1
[v9.2.0]: https://github.com/nasa/cumulus/compare/v9.1.0...v9.2.0
[v9.1.0]: https://github.com/nasa/cumulus/compare/v9.0.1...v9.1.0
[v9.0.1]: https://github.com/nasa/cumulus/compare/v9.0.0...v9.0.1
[v9.0.0]: https://github.com/nasa/cumulus/compare/v8.1.0...v9.0.0
[v8.1.0]: https://github.com/nasa/cumulus/compare/v8.0.0...v8.1.0
[v8.0.0]: https://github.com/nasa/cumulus/compare/v7.2.0...v8.0.0
[v7.2.0]: https://github.com/nasa/cumulus/compare/v7.1.0...v7.2.0
[v7.1.0]: https://github.com/nasa/cumulus/compare/v7.0.0...v7.1.0
[v7.0.0]: https://github.com/nasa/cumulus/compare/v6.0.0...v7.0.0
[v6.0.0]: https://github.com/nasa/cumulus/compare/v5.0.1...v6.0.0
[v5.0.1]: https://github.com/nasa/cumulus/compare/v5.0.0...v5.0.1
[v5.0.0]: https://github.com/nasa/cumulus/compare/v4.0.0...v5.0.0
[v4.0.0]: https://github.com/nasa/cumulus/compare/v3.0.1...v4.0.0
[v3.0.1]: https://github.com/nasa/cumulus/compare/v3.0.0...v3.0.1
[v3.0.0]: https://github.com/nasa/cumulus/compare/v2.0.1...v3.0.0
[v2.0.7]: https://github.com/nasa/cumulus/compare/v2.0.6...v2.0.7
[v2.0.6]: https://github.com/nasa/cumulus/compare/v2.0.5...v2.0.6
[v2.0.5]: https://github.com/nasa/cumulus/compare/v2.0.4...v2.0.5
[v2.0.4]: https://github.com/nasa/cumulus/compare/v2.0.3...v2.0.4
[v2.0.3]: https://github.com/nasa/cumulus/compare/v2.0.2...v2.0.3
[v2.0.2]: https://github.com/nasa/cumulus/compare/v2.0.1...v2.0.2
[v2.0.1]: https://github.com/nasa/cumulus/compare/v1.24.0...v2.0.1
[v2.0.0]: https://github.com/nasa/cumulus/compare/v1.24.0...v2.0.0
[v1.24.0]: https://github.com/nasa/cumulus/compare/v1.23.2...v1.24.0
[v1.23.2]: https://github.com/nasa/cumulus/compare/v1.22.1...v1.23.2
[v1.22.1]: https://github.com/nasa/cumulus/compare/v1.21.0...v1.22.1
[v1.21.0]: https://github.com/nasa/cumulus/compare/v1.20.0...v1.21.0
[v1.20.0]: https://github.com/nasa/cumulus/compare/v1.19.0...v1.20.0
[v1.19.0]: https://github.com/nasa/cumulus/compare/v1.18.0...v1.19.0
[v1.18.0]: https://github.com/nasa/cumulus/compare/v1.17.0...v1.18.0
[v1.17.0]: https://github.com/nasa/cumulus/compare/v1.16.1...v1.17.0
[v1.16.1]: https://github.com/nasa/cumulus/compare/v1.16.0...v1.16.1
[v1.16.0]: https://github.com/nasa/cumulus/compare/v1.15.0...v1.16.0
[v1.15.0]: https://github.com/nasa/cumulus/compare/v1.14.5...v1.15.0
[v1.14.5]: https://github.com/nasa/cumulus/compare/v1.14.4...v1.14.5
[v1.14.4]: https://github.com/nasa/cumulus/compare/v1.14.3...v1.14.4
[v1.14.3]: https://github.com/nasa/cumulus/compare/v1.14.2...v1.14.3
[v1.14.2]: https://github.com/nasa/cumulus/compare/v1.14.1...v1.14.2
[v1.14.1]: https://github.com/nasa/cumulus/compare/v1.14.0...v1.14.1
[v1.14.0]: https://github.com/nasa/cumulus/compare/v1.13.5...v1.14.0
[v1.13.5]: https://github.com/nasa/cumulus/compare/v1.13.4...v1.13.5
[v1.13.4]: https://github.com/nasa/cumulus/compare/v1.13.3...v1.13.4
[v1.13.3]: https://github.com/nasa/cumulus/compare/v1.13.2...v1.13.3
[v1.13.2]: https://github.com/nasa/cumulus/compare/v1.13.1...v1.13.2
[v1.13.1]: https://github.com/nasa/cumulus/compare/v1.13.0...v1.13.1
[v1.13.0]: https://github.com/nasa/cumulus/compare/v1.12.1...v1.13.0
[v1.12.1]: https://github.com/nasa/cumulus/compare/v1.12.0...v1.12.1
[v1.12.0]: https://github.com/nasa/cumulus/compare/v1.11.3...v1.12.0
[v1.11.3]: https://github.com/nasa/cumulus/compare/v1.11.2...v1.11.3
[v1.11.2]: https://github.com/nasa/cumulus/compare/v1.11.1...v1.11.2
[v1.11.1]: https://github.com/nasa/cumulus/compare/v1.11.0...v1.11.1
[v1.11.0]: https://github.com/nasa/cumulus/compare/v1.10.4...v1.11.0
[v1.10.4]: https://github.com/nasa/cumulus/compare/v1.10.3...v1.10.4
[v1.10.3]: https://github.com/nasa/cumulus/compare/v1.10.2...v1.10.3
[v1.10.2]: https://github.com/nasa/cumulus/compare/v1.10.1...v1.10.2
[v1.10.1]: https://github.com/nasa/cumulus/compare/v1.10.0...v1.10.1
[v1.10.0]: https://github.com/nasa/cumulus/compare/v1.9.1...v1.10.0
[v1.9.1]: https://github.com/nasa/cumulus/compare/v1.9.0...v1.9.1
[v1.9.0]: https://github.com/nasa/cumulus/compare/v1.8.1...v1.9.0
[v1.8.1]: https://github.com/nasa/cumulus/compare/v1.8.0...v1.8.1
[v1.8.0]: https://github.com/nasa/cumulus/compare/v1.7.0...v1.8.0
[v1.7.0]: https://github.com/nasa/cumulus/compare/v1.6.0...v1.7.0
[v1.6.0]: https://github.com/nasa/cumulus/compare/v1.5.5...v1.6.0
[v1.5.5]: https://github.com/nasa/cumulus/compare/v1.5.4...v1.5.5
[v1.5.4]: https://github.com/nasa/cumulus/compare/v1.5.3...v1.5.4
[v1.5.3]: https://github.com/nasa/cumulus/compare/v1.5.2...v1.5.3
[v1.5.2]: https://github.com/nasa/cumulus/compare/v1.5.1...v1.5.2
[v1.5.1]: https://github.com/nasa/cumulus/compare/v1.5.0...v1.5.1
[v1.5.0]: https://github.com/nasa/cumulus/compare/v1.4.1...v1.5.0
[v1.4.1]: https://github.com/nasa/cumulus/compare/v1.4.0...v1.4.1
[v1.4.0]: https://github.com/nasa/cumulus/compare/v1.3.0...v1.4.0
[v1.3.0]: https://github.com/nasa/cumulus/compare/v1.2.0...v1.3.0
[v1.2.0]: https://github.com/nasa/cumulus/compare/v1.1.4...v1.2.0
[v1.1.4]: https://github.com/nasa/cumulus/compare/v1.1.3...v1.1.4
[v1.1.3]: https://github.com/nasa/cumulus/compare/v1.1.2...v1.1.3
[v1.1.2]: https://github.com/nasa/cumulus/compare/v1.1.1...v1.1.2
[v1.1.1]: https://github.com/nasa/cumulus/compare/v1.0.1...v1.1.1
[v1.1.0]: https://github.com/nasa/cumulus/compare/v1.0.1...v1.1.0
[v1.0.1]: https://github.com/nasa/cumulus/compare/v1.0.0...v1.0.1
[v1.0.0]: https://github.com/nasa/cumulus/compare/pre-v1-release...v1.0.0

[thin-egress-app]: <https://github.com/asfadmin/thin-egress-app> "Thin Egress App"<|MERGE_RESOLUTION|>--- conflicted
+++ resolved
@@ -94,13 +94,10 @@
     - Update API/Message write logic to handle nulls as deletion in execution PUT/message write logic
   - **CUMULUS-3008**
     - Remove DynamoDB Collections table
-<<<<<<< HEAD
-=======
   - **CUMULUS-2798**
     - Removed AsyncOperations model
   - **CUMULUS-3009**
     - Removed Dynamo PDRs table
->>>>>>> 0dabdc36
 
 ### Added
 
@@ -117,14 +114,13 @@
     - Add new endpoint to fetch granules by collectionId as well as granuleId: GET /collectionId/granuleId
     - Add new endpoints to update and delete granules by collectionId as well as granuleId
 
-<<<<<<< HEAD
+
 ### Removed
 
 - **CUMULUS-2994**
   - Delete code/lambdas that publish DynamoDB stream events to SNS
 
-=======
->>>>>>> 0dabdc36
+
 ## Unreleased
 
 ### Added
@@ -199,27 +195,7 @@
 removed, and recreated using PG11 defaults/configured terraform values and
 update the database cluster to use the new configuration.
 
-<<<<<<< HEAD
-- **CUMULUS-3121**
-  - Added a map of variables for the cloud_watch_log retention_in_days for the various cloudwatch_log_groups, as opposed to keeping them hardcoded at 30 days. Can be configured by adding the <module>_<cloudwatch_log_group_name>_log_retention value in days to the cloudwatch_log_retention_groups map variable
-
-### Added
-
-- **CUMULUS-3193**
-  - Add a Python version file
-- **CUMULUS-3121**
-  - Added a map of variables for the cloud_watch_log retention_in_days for the various cloudwatch_log_groups, as opposed to keeping them hardcoded at 30 days. Can be configured by adding the <module>_<cloudwatch_log_group_name>_log_retention value in days to the cloudwatch_log_retention_groups map variable
-- **CUMULUS-3071**
-  - Added 'PATCH' granules endpoint as an exact duplicate of the existing `PUT`
-    endpoint.    In future releases the `PUT` endpoint will be replaced with valid PUT logic
-    behavior (complete overwrite) in a future release.   **The existing PUT
-    implementation is deprecated** and users should move all existing usage of
-    `PUT` to `PATCH` before upgrading to a release with `CUMULUS-3072`.
-
-### Removed
-=======
-### Added
->>>>>>> 0dabdc36
+### Added
 
 - **CUMULUS-3193**
   - Add a Python version file
@@ -304,11 +280,7 @@
   - Upgraded the python package dependencies of the example lambdas
 - **CUMULUS-3043**
   - Organize & link Getting Started public docs for better user guidance
-<<<<<<< HEAD
-  - Update Getting Started sections with current content 
-=======
   - Update Getting Started sections with current content
->>>>>>> 0dabdc36
 - **CUMULUS-3046**
   - Update 'Deployment' public docs
   - Apply grammar, link fixes, and continuity/taxonomy standards
@@ -332,7 +304,6 @@
 - **CUMULUS-3193**
   - Update eslint config to better support typing
 - Improve linting of TS files
-<<<<<<< HEAD
 
 ### Removed
 
@@ -343,8 +314,6 @@
 
 - **CUMULUS-3009**
   - Removed Dynamo PDRs table
-=======
->>>>>>> 0dabdc36
 
 ## [v14.0.0] 2022-12-08
 
