--- conflicted
+++ resolved
@@ -35,14 +35,6 @@
   `const { recursion } = require('@cumulus/ingest/recursion');`
 - The `@cumulus/ingest/granule.getRenamedS3File` function has been renamed to
   `listVersionedObjects`
-<<<<<<< HEAD
-- **CUMULUS-2099**
-  - `meta.queues` has been removed from Cumulus core workflow messages.
-- **CUMULUS-2107**
-  - Updated the `applyWorkflow` functionality on the granules endpoint to take a `meta` property to pass into the workflow message.
-  - Updated the `BULK_GRANULE` functionality on the granules endpoint to support the above `applyWorkflow` change.
-=======
->>>>>>> 0f58507f
 
 ### Added
 
@@ -96,14 +88,11 @@
   - Added a new task, `update-cmr-access-constraints`, that will set access constraints in CMR Metadata.
     Currently supports UMMG-JSON and Echo10XML, where it will configure `AccessConstraints` and
     `RestrictionFlag/RestrictionComment`, respectively.
-<<<<<<< HEAD
   - Added an operator doc on how to configure and run the access constraint update workflow, which will update the metadata using the new task, and then publish the updated metadata to CMR.
   - Added an operator doc on bulk operations.
-=======
 - **CUMULUS-2112**
   - Added `@cumulus/api/lambdas/internal-reconciliation-report`, so create-reconciliation-report
     lambda can create `Internal` reconciliation report
->>>>>>> 0f58507f
 - **CUMULUS-2116**
   - Added `@cumulus/api/models/granule.unpublishAndDeleteGranule` which unpublishes a granule from CMR and deletes it from Cumulus, but does not update the record to `published: false` before deletion
 - **CUMULUS-2113**
@@ -115,6 +104,9 @@
 ### Changed
 
 - Upgraded version of [TEA](https://github.com/asfadmin/thin-egress-app/) deployed with Cumulus to build 88.
+- **CUMULUS-2107**
+  - Updated the `applyWorkflow` functionality on the granules endpoint to take a `meta` property to pass into the workflow message.
+  - Updated the `BULK_GRANULE` functionality on the granules endpoint to support the above `applyWorkflow` change.
 
 ### Fixed
 
