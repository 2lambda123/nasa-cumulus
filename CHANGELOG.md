# Changelog

All notable changes to this project will be documented in this file.

The format is based on [Keep a Changelog](http://keepachangelog.com/en/1.0.0/).

## [Unreleased]

### BREAKING CHANGES

- The minimum supported version of all published Cumulus packages is now Node
  12.18.0
- Changes to `@cumulus/aws-client/S3`
  - The signature of the `getObjectSize` function has changed. It now takes a
    params object with three properties:
    - **s3**: an instance of an AWS.S3 object
    - **bucket**
    - **key**
  - The `getObjectSize` function will no longer retry if the object does not
    exist
- **CUMULUS-1930**
  - The `@cumulus/common/util.uuid()` function has been removed
- **CUMULUS-1958**
  - The following methods exported from `@cumulus/cmr-js/cmr-utils` were made
    async, and added distributionBucketMap as a parameter:
    - constructOnlineAccessUrl
    - generateFileUrl
    - reconcileCMRMetadata
    - updateCMRMetadata
- **CUMULUS-1969**
  - The `DiscoverPdrs` task now expects `provider_path` to be provided at
    `event.config.provider_path`, not `event.config.collection.provider_path`
  - `event.config.provider_path` is now a required parameter of the
    `DiscoverPdrs` task
  - `event.config.collection` is no longer a parameter to the `DiscoverPdrs`
    task
  - Collections no longer support the `provider_path` property. The tasks that
    relied on that property are now referencing `config.meta.provider_path`.
    Workflows should be updated accordingly.
- **CUMULUS-1977**
  - Moved bulk granule deletion endpoint from `/bulkDelete` to
    `/granules/bulkDelete`

### Added

<<<<<<< HEAD
- **CUMULUS-1417**
  - Added a `checksumFor` property to collection `files` config. Set this property on a checksum file's definition matching the `regex` of the target file. More details in the ['Data Cookbooks Setup'](https://nasa.github.io/cumulus/docs/next/data-cookbooks/setup) documentation.
  - Added `checksumFor` validation to collections model.
=======
- **CUMULUS-1956**
  - Added `@cumulus/earthata-login-client` package
  - The `/s3credentials` endpoint that is deployed as part of distribution now
    supports authentication using tokens created by a different application. If
    a request contains the `EDL-ClientId` and `EDL-Token` headers,
    authentication will be handled using that token rather than attempting to
    use OAuth.
>>>>>>> b9ef6977
- **CUMULUS-1958**
  - Add the ability for users to specify a `bucket_map_key` to the `cumulus`
    terraform module as an override for the default .yaml values that are passed
    to TEA by Core.    Using this option *requires* that each configured
    Cumulus 'distribution' bucket (e.g. public/protected buckets) have a single
    TEA mapping.  Multiple maps per bucket are not supported.
  - Updated Generating a distribution URL, the MoveGranules task and all CMR
    reconciliation functionality to utilize the TEA bucket map override.
  - Updated deploy process to utilize a bootstrap 'tea-map-cache' lambda that
    will, after deployment of Cumulus Core's TEA instance, query TEA for all
    protected/public buckets and generate a mapping configuration used
    internally by Core.  This object is also exposed as an output of the Cumulus
    module as `distribution_bucket_map`.
- **CUMULUS-1970**
  - Created the `add-missing-file-checksums` workflow task
  - Added `@cumulus/aws-client/S3.calculateObjectHash()` function
  - Added `@cumulus/aws-client/S3.getObjectReadStream()` function
- **CUMULUS-2019**
  - Add `infix` search to es query builder `@cumulus/api/es/es/queries` to
    support partial matching of the keywords

### Changed

- **CUMULUS-1956**
  - The `/s3credentials` endpoint that is deployed as part of distribution now
    supports authentication using tokens created by a different application. If
    a request contains the `EDL-ClientId` and `EDL-Token` headers,
    authentication will be handled using that token rather than attempting to
    use OAuth.
- **CUMULUS-1977**
  - API endpoint POST `/granules/bulk` now returns a 202 status on a successful
    response instead of a 200 response
  - API endpoint DELETE `/granules/<granule-id>` now returns a 404 status if the
    granule record was already deleted
  - `@cumulus/api/models/Granule.update()` now returns the updated granule
    record
  - Implemented POST `/granules/bulkDelete` API endpoint to support deleting
    granules specified by ID or returned by the provided query in the request
    body. If the request is successful, the endpoint returns the async operation
    ID that has been started to remove the granules.
    - To use a query in the request body, your deployment must be
      [configured to access the Elasticsearch host for ESDIS metrics](https://nasa.github.io/cumulus/docs/additional-deployment-options/cloudwatch-logs-delivery#esdis-metrics)
      in your environment
  - Added `@cumulus/api/models/Granule.getRecord()` method to return raw record
    from DynamoDB
  - Added `@cumulus/api/models/Granule.delete()` method which handles deleting
    the granule record from DynamoDB and the granule files from S3
- **CUMULUS-1982**
  - The `globalConnectionLimit` property of providers is now optional and
    defaults to "unlimited"
- **CUMULUS-1997**
  - Added optional `launchpad` configuration to `@cumulus/hyrax-metadata-updates` task config schema.
- **CUMULUS-2011**
  - Reconciliation reports are now generated within an AsyncOperation
- **CUMULUS-2016**
  - Upgrade TEA to version 79

### Deprecated

- `@cumulus/aws-client/S3.calculateS3ObjectChecksum()`
- `@cumulus/aws-client/S3.getS3ObjectReadStream()`
- `@cumulus/common/log.convertLogLevel()`
- `@cumulus/collection-config-store`
- `@cumulus/common/util.sleep()`

### Deprecated

- **CUMULUS-1930**
  - `@cumulus/common/log.convertLogLevel()`
  - `@cumulus/common/util.isNull()`
  - `@cumulus/common/util.isUndefined()`
  - `@cumulus/common/util.negate()`
  - `@cumulus/common/util.noop()`
  - `@cumulus/common/util.isNil()`
  - `@cumulus/common/util.renameProperty()`
  - `@cumulus/common/util.lookupMimeType()`
  - `@cumulus/common/util.thread()`
  - `@cumulus/common/util.mkdtempSync()`

### Removed

- The deprecated `@cumulus/common.bucketsConfigJsonObject` function has been
  removed
- The deprecated `@cumulus/common.CollectionConfigStore` class has been removed
- The deprecated `@cumulus/common.concurrency` module has been removed
- The deprecated `@cumulus/common.constructCollectionId` function has been
  removed
- The deprecated `@cumulus/common.launchpad` module has been removed
- The deprecated `@cumulus/common.LaunchpadToken` class has been removed
- The deprecated `@cumulus/common.Semaphore` class has been removed
- The deprecated `@cumulus/common.stringUtils` module has been removed
- The deprecated `@cumulus/common/aws.cloudwatchlogs` function has been removed
- The deprecated `@cumulus/common/aws.deleteS3Files` function has been removed
- The deprecated `@cumulus/common/aws.deleteS3Object` function has been removed
- The deprecated `@cumulus/common/aws.dynamodb` function has been removed
- The deprecated `@cumulus/common/aws.dynamodbDocClient` function has been
  removed
- The deprecated `@cumulus/common/aws.getExecutionArn` function has been removed
- The deprecated `@cumulus/common/aws.headObject` function has been removed
- The deprecated `@cumulus/common/aws.listS3ObjectsV2` function has been removed
- The deprecated `@cumulus/common/aws.parseS3Uri` function has been removed
- The deprecated `@cumulus/common/aws.promiseS3Upload` function has been removed
- The deprecated `@cumulus/common/aws.recursivelyDeleteS3Bucket` function has
  been removed
- The deprecated `@cumulus/common/aws.s3CopyObject` function has been removed
- The deprecated `@cumulus/common/aws.s3ObjectExists` function has been removed
- The deprecated `@cumulus/common/aws.s3PutObject` function has been removed
- The deprecated `@cumulus/common/bucketsConfigJsonObject` function has been
  removed
- The deprecated `@cumulus/common/CloudWatchLogger` class has been removed
- The deprecated `@cumulus/common/collection-config-store.CollectionConfigStore`
  class has been removed
- The deprecated `@cumulus/common/collection-config-store.constructCollectionId`
  function has been removed
- The deprecated `@cumulus/common/concurrency.limit` function has been removed
- The deprecated `@cumulus/common/concurrency.mapTolerant` function has been
  removed
- The deprecated `@cumulus/common/concurrency.promiseUrl` function has been
  removed
- The deprecated `@cumulus/common/concurrency.toPromise` function has been
  removed
- The deprecated `@cumulus/common/concurrency.unless` function has been removed
- The deprecated `@cumulus/common/config.parseConfig` function has been removed
- The deprecated `@cumulus/common/config.resolveResource` function has been
  removed
- The deprecated `@cumulus/common/DynamoDb.get` function has been removed
- The deprecated `@cumulus/common/DynamoDb.scan` function has been removed
- The deprecated `@cumulus/common/FieldPattern` class has been removed
- The deprecated `@cumulus/common/launchpad.getLaunchpadToken` function has been
  removed
- The deprecated `@cumulus/common/launchpad.validateLaunchpadToken` function has
  been removed
- The deprecated `@cumulus/common/LaunchpadToken` class has been removed
- The deprecated `@cumulus/common/message.buildCumulusMeta` function has been
  removed
- The deprecated `@cumulus/common/message.buildQueueMessageFromTemplate`
  function has been removed
- The deprecated `@cumulus/common/message.getCollectionIdFromMessage` function
  has been removed
- The deprecated `@cumulus/common/message.getMaximumExecutions` function has
  been removed
- The deprecated `@cumulus/common/message.getMessageExecutionArn` function has
  been removed
- The deprecated `@cumulus/common/message.getMessageExecutionName` function has
  been removed
- The deprecated `@cumulus/common/message.getMessageFromTemplate` function has
  been removed
- The deprecated `@cumulus/common/message.getMessageGranules` function has been
  removed
- The deprecated `@cumulus/common/message.getMessageStateMachineArn` function
  has been removed
- The deprecated `@cumulus/common/message.getQueueName` function has been
  removed
- The deprecated `@cumulus/common/message.getQueueNameByUrl` function has been
  removed
- The deprecated `@cumulus/common/message.hasQueueAndExecutionLimit` function
  has been removed
- The deprecated `@cumulus/common/Semaphore` class has been removed
- The deprecated `@cumulus/common/string.globalReplace` functon has been removed
- The deprecated `@cumulus/common/string.isNonEmptyString` functon has been
  removed
- The deprecated `@cumulus/common/string.isValidHostname` functon has been
  removed
- The deprecated `@cumulus/common/string.match` functon has been removed
- The deprecated `@cumulus/common/string.matches` functon has been removed
- The deprecated `@cumulus/common/string.replace` functon has been removed
- The deprecated `@cumulus/common/string.toLower` functon has been removed
- The deprecated `@cumulus/common/string.toUpper` functon has been removed
- The deprecated `@cumulus/common/util.setErrorStack` function has been removed
- The `@cumulus/common/util.uuid` function has been removed
- The deprecated `@cumulus/common/workflows.getWorkflowArn` function has been
  removed
- The deprecated `@cumulus/common/workflows.getWorkflowFile` function has been
  removed
- The deprecated `@cumulus/common/workflows.getWorkflowList` function has been
  removed
- The deprecated `@cumulus/common/workflows.getWorkflowTemplate` function has
  been removed

## [v1.24.0] 2020-06-03

### BREAKING CHANGES

- **CUMULUS-1969**
  - The `DiscoverPdrs` task now expects `provider_path` to be provided at
    `event.config.provider_path`, not `event.config.collection.provider_path`
  - `event.config.provider_path` is now a required parameter of the
    `DiscoverPdrs` task
  - `event.config.collection` is no longer a parameter to the `DiscoverPdrs`
    task
  - Collections no longer support the `provider_path` property. The tasks that
    relied on that property are now referencing `config.meta.provider_path`.
    Workflows should be updated accordingly.

- **CUMULUS-1997**
  - `@cumulus/cmr-client/CMRSearchConceptQueue` parameters have been changed to take a `cmrSettings` object containing clientId, provider, and auth information. This can be generated using `@cumulus/cmrjs/cmr-utils/getCmrSettings`. The `cmrEnvironment` variable has been removed.

### Added

- **CUMULUS-1800**
  - Added task configuration setting named `syncChecksumFiles` to the
    SyncGranule task. This setting is `false` by default, but when set to
    `true`, all checksum files associated with data files that are downloaded
    will be downloaded as well.
- **CUMULUS-1952**
  - Updated HTTP(S) provider client to accept username/password for Basic authorization. This change adds support for Basic Authorization such as Earthdata login redirects to ingest (i.e. as implemented in SyncGranule), but not to discovery (i.e. as implemented in DiscoverGranules). Discovery still expects the provider's file system to be publicly accessible, but not the individual files and their contents.
  - **NOTE**: Using this in combination with the HTTP protocol may expose usernames and passwords to intermediary network entities. HTTPS is highly recommended.
- **CUMULUS-1997**
  - Added optional `launchpad` configuration to `@cumulus/hyrax-metadata-updates` task config schema.

### Fixed

- **CUMULUS-1997**
  - Updated all CMR operations to use configured authentication scheme
- **CUMULUS-2010**
  - Updated `@cumulus/api/launchpadSaml` to support multiple userGroup attributes from the SAML response

## [v1.23.2] 2020-05-22

### BREAKING CHANGES

- Updates to the Cumulus archive API:
  - All endpoints now return a `401` response instead of a `403` for any request where the JWT passed as a Bearer token is invalid.
  - POST `/refresh` and DELETE `/token/<token>` endpoints now return a `401` response for requests with expired tokens

- **CUMULUS-1894**
  - `@cumulus/ingest/granule.handleDuplicateFile()`
    - The `copyOptions` parameter has been removed
    - An `ACL` parameter has been added
  - `@cumulus/ingest/granule.renameS3FileWithTimestamp()`
    - Now returns `undefined`

- **CUMULUS-1896**
  Updated all Cumulus core lambdas to utilize the new message adapter streaming interface via [cumulus-message-adapter-js v1.2.0](https://github.com/nasa/cumulus-message-adapter-js/releases/tag/v1.2.0).   Users of this version of Cumulus (or later) must utilize version 1.3.0 or greater of the [cumulus-message-adapter](https://github.com/nasa/cumulus-message-adapter) to support core lambdas.

- **CUMULUS-1912**
  - `@cumulus/api` reconciliationReports list endpoint returns a list of reconciliationReport records instead of S3Uri.

- **CUMULUS-1969**
  - The `DiscoverGranules` task now expects `provider_path` to be provided at
    `event.config.provider_path`, not `event.config.collection.provider_path`
  - `config.provider_path` is now a required parameter of the `DiscoverGranules`
    task

### MIGRATION STEPS

- To take advantage of the new TTL-based access token expiration implemented in CUMULUS-1777 (see notes below) and clear out existing records in your access tokens table, do the following:
  1. Log out of any active dashboard sessions
  2. Use the AWS console or CLI to delete your `<prefix>-AccessTokensTable` DynamoDB table
  3. [Re-deploy your `data-persistence` module](https://nasa.github.io/cumulus/docs/deployment/upgrade-readme#update-data-persistence-resources), which should re-create the `<prefix>-AccessTokensTable` DynamoDB table
  4. Return to using the Cumulus API/dashboard as normal
- This release requires the Cumulus Message Adapter layer deployed with Cumulus Core to be at least 1.3.0, as the core lambdas have updated to [cumulus-message-adapter-js v1.2.0](https://github.com/nasa/cumulus-message-adapter-js/releases/tag/v1.2.0) and the new CMA interface.  As a result, users should:
  1. Follow the [Cumulus Message Adapter (CMA) deployment instructions](https://nasa.github.io/cumulus/docs/deployment/deployment-readme#deploy-the-cumulus-message-adapter-layer) and install a CMA layer version >=1.3.0
  2. If you are using any custom Node.js Lambdas in your workflows **and** the Cumulus CMA layer/`cumulus-message-adapter-js`, you must update your lambda to use [cumulus-message-adapter-js v1.2.0](https://github.com/nasa/cumulus-message-adapter-js/releases/tag/v1.2.0) and follow the migration instructions in the release notes. Prior versions of `cumulus-message-adapter-js` are not compatible with CMA >= 1.3.0.
- Migrate existing s3 reconciliation report records to database (CUMULUS-1911):
  - After update your `data persistence` module and Cumulus resources, run the command:

  ```bash
  ./node_modules/.bin/cumulus-api migrate --stack `<your-terraform-deployment-prefix>` --migrationVersion migration5
  ```

### Added

- Added a limit for concurrent Elasticsearch requests when doing an index from database operation
- Added the `es_request_concurrency` parameter to the archive and cumulus Terraform modules

- **CUMULUS-1995**
  - Added the `es_index_shards` parameter to the archive and cumulus Terraform modules to configure the number of shards for the ES index
    - If you have an existing ES index, you will need to [reindex](https://nasa.github.io/cumulus-api/#reindex) and then [change index](https://nasa.github.io/cumulus-api/#change-index) to take advantage of shard updates

- **CUMULUS-1894**
  - Added `@cumulus/aws-client/S3.moveObject()`

- **CUMULUS-1911**
  - Added ReconciliationReports table
  - Updated CreateReconciliationReport lambda to save Reconciliation Report records to database
  - Updated dbIndexer and IndexFromDatabase lambdas to index Reconciliation Report records to Elasticsearch
  - Added migration_5 to migrate existing s3 reconciliation report records to database and Elasticsearch
  - Updated `@cumulus/api` package, `tf-modules/archive` and `tf-modules/data-persistence` Terraform modules

- **CUMULUS-1916**
  - Added util function for seeding reconciliation reports when running API locally in dashboard

### Changed

- **CUMULUS-1777**
  - The `expirationTime` property is now a **required field** of the access tokens model.
  - Updated the `AccessTokens` table to set a [TTL](https://docs.aws.amazon.com/amazondynamodb/latest/developerguide/howitworks-ttl.html) on the `expirationTime` field in `tf-modules/data-persistence/dynamo.tf`. As a result, access token records in this table whose `expirationTime` has passed should be **automatically deleted by DynamoDB**.
  - Updated all code creating access token records in the Dynamo `AccessTokens` table to set the `expirationTime` field value in seconds from the epoch.
- **CUMULUS-1912**
  - Updated reconciliationReports endpoints to query against Elasticsearch, delete report from both database and s3
  - Added `@cumulus/api-client/reconciliationReports`
- **CUMULUS-1999**
  - Updated `@cumulus/common/util.deprecate()` so that only a single deprecation notice is printed for each name/version combination

### Fixed

- **CUMULUS-1894**
  - The `SyncGranule` task can now handle files larger than 5 GB
- **CUMULUS-1987**
  - `Remove granule from CMR` operation in `@cumulus/api` now passes token to CMR when fetching granule metadata, allowing removal of private granules
- **CUMULUS-1993**
  - For a given queue, the `sqs-message-consumer` Lambda will now only schedule workflows for rules matching the queue **and the collection information in each queue message (if any)**
    - The consumer also now only reads each queue message **once per Lambda invocation**, whereas previously each message was read **once per queue rule per Lambda invocation**
  - Fixed bug preventing the deletion of multiple SNS rules that share the same SNS topic

### Deprecated

- **CUMULUS-1894**
  - `@cumulus/ingest/granule.copyGranuleFile()`
  - `@cumulus/ingest/granule.moveGranuleFile()`

- **CUMULUS-1987** - Deprecated the following functions:
  - `@cumulus/cmrjs/getMetadata(cmrLink)` -> `@cumulus/cmr-client/CMR.getGranuleMetadata(cmrLink)`
  - `@cumulus/cmrjs/getFullMetadata(cmrLink)`

## [v1.22.1] 2020-05-04

**Note**: v1.22.0 was not released as a package due to npm/release concerns.  Users upgrading to 1.22.x should start with 1.22.1

### Added

- **CUMULUS-1894**
  - Added `@cumulus/aws-client/S3.multipartCopyObject()`
- **CUMULUS-408**
  - Added `certificateUri` field to provider schema. This optional field allows operators to specify an S3 uri to a CA bundle to use for HTTPS requests.
- **CUMULUS-1787**
  - Added `collections/active` endpoint for returning collections with active granules in `@cumulus/api`
- **CUMULUS-1799**
  - Added `@cumulus/common/stack.getBucketsConfigKey()` to return the S3 key for the buckets config object
  - Added `@cumulus/common/workflows.getWorkflowFileKey()` to return the S3 key for a workflow definition object
  - Added `@cumulus/common/workflows.getWorkflowsListKeyPrefix()` to return the S3 key prefix for objects containing workflow definitions
  - Added `@cumulus/message` package containing utilities for building and parsing Cumulus messages
- **CUMULUS-1850**
  - Added `@cumulus/aws-client/Kinesis.describeStream()` to get a Kinesis stream description
- **CUMULUS-1853**
  - Added `@cumulus/integration-tests/collections.createCollection()`
  - Added `@cumulus/integration-tests/executions.findExecutionArn()`
  - Added `@cumulus/integration-tests/executions.getExecutionWithStatus()`
  - Added `@cumulus/integration-tests/granules.getGranuleWithStatus()`
  - Added `@cumulus/integration-tests/providers.createProvider()`
  - Added `@cumulus/integration-tests/rules.createOneTimeRule()`

### Changed

- **CUMULUS-1682**
  - Moved all `@cumulus/ingest/parse-pdr` code into the `parse-pdr` task as it had become tightly coupled with that task's handler and was not used anywhere else. Unit tests also restored.
- **CUMULUS-1820**
  - Updated the Thin Egress App module used in `tf-modules/distribution/main.tf` to build 74. [See the release notes](https://github.com/asfadmin/thin-egress-app/releases/tag/tea-build.74).
- **CUMULUS-1852**
  - Updated POST endpoints for `/collections`, `/providers`, and `/rules` to log errors when returning a 500 response
  - Updated POST endpoint for `/collections`:
    - Return a 400 response when the `name` or `version` fields are missing
    - Return a 409 response if the collection already exists
    - Improved error messages to be more explicit
  - Updated POST endpoint for `/providers`:
    - Return a 400 response if the `host` field value is invalid
    - Return a 409 response if the provider already exists
  - Updated POST endpoint for `/rules`:
    - Return a 400 response if rule `name` is invalid
    - Return a 400 response if rule `type` is invalid
- **CUMULUS-1891**
  - Updated the following endpoints using async operations to return a 503 error if the ECS task  cannot be started and a 500 response for a non-specific error:
    - POST `/replays`
    - POST `/bulkDelete`
    - POST `/elasticsearch/index-from-database`
    - POST `/granules/bulk`

### Fixed

- **CUMULUS-408**
  - Fixed HTTPS discovery and ingest.

- **CUMULUS-1850**
  - Fixed a bug in Kinesis event processing where the message consumer would not properly filter available rules based on the collection information in the event and the Kinesis stream ARN

- **CUMULUS-1853**
  - Fixed a bug where attempting to create a rule containing a payload property
    would fail schema validation.

- **CUMULUS-1854**
  - Rule schema is validated before starting workflows or creating event source mappings

- **CUMULUS-1974**
  - Fixed @cumulus/api webpack config for missing underscore object due to underscore update

### Deprecated

- **CUMULUS-1799** - Deprecated the following code. For cases where the code was moved into another package, the new code location is noted:
  - `@cumulus/aws-client/StepFunctions.fromSfnExecutionName()`
  - `@cumulus/aws-client/StepFunctions.toSfnExecutionName()`
  - `@cumulus/aws-client/StepFunctions.getExecutionArn()` -> `@cumulus/message/Executions.buildExecutionArn()`
  - `@cumulus/aws-client/StepFunctions.getExecutionUrl()` -> `@cumulus/message/Executions.getExecutionUrlFromArn()`
  - `@cumulus/aws-client/StepFunctions.getStateMachineArn()` -> `@cumulus/message/Executions.getStateMachineArnFromExecutionArn()`
  - `@cumulus/aws-client/StepFunctions.pullStepFunctionEvent()` -> `@cumulus/message/StepFunctions.pullStepFunctionEvent()`
  - `@cumulus/common/bucketsConfigJsonObject()`
  - `@cumulus/common/CloudWatchLogger`
  - `@cumulus/common/collection-config-store/CollectionConfigStore` -> `@cumulus/collection-config-store`
  - `@cumulus/common/collection-config-store.constructCollectionId()` -> `@cumulus/message/Collections.constructCollectionId`
  - `@cumulus/common/concurrency.limit()`
  - `@cumulus/common/concurrency.mapTolerant()`
  - `@cumulus/common/concurrency.promiseUrl()`
  - `@cumulus/common/concurrency.toPromise()`
  - `@cumulus/common/concurrency.unless()`
  - `@cumulus/common/config.buildSchema()`
  - `@cumulus/common/config.parseConfig()`
  - `@cumulus/common/config.resolveResource()`
  - `@cumulus/common/config.resourceToArn()`
  - `@cumulus/common/FieldPattern`
  - `@cumulus/common/launchpad.getLaunchpadToken()` -> `@cumulus/launchpad-auth/index.getLaunchpadToken()`
  - `@cumulus/common/LaunchpadToken` -> `@cumulus/launchpad-auth/LaunchpadToken`
  - `@cumulus/common/launchpad.validateLaunchpadToken()` -> `@cumulus/launchpad-auth/index.validateLaunchpadToken()`
  - `@cumulus/common/message.buildCumulusMeta()` -> `@cumulus/message/Build.buildCumulusMeta()`
  - `@cumulus/common/message.buildQueueMessageFromTemplate()` -> `@cumulus/message/Build.buildQueueMessageFromTemplate()`
  - `@cumulus/common/message.getCollectionIdFromMessage()` -> `@cumulus/message/Collections.getCollectionIdFromMessage()`
  - `@cumulus/common/message.getMessageExecutionArn()` -> `@cumulus/message/Executions.getMessageExecutionArn()`
  - `@cumulus/common/message.getMessageExecutionName()` -> `@cumulus/message/Executions.getMessageExecutionName()`
  - `@cumulus/common/message.getMaximumExecutions()` -> `@cumulus/message/Queue.getMaximumExecutions()`
  - `@cumulus/common/message.getMessageFromTemplate()`
  - `@cumulus/common/message.getMessageStateMachineArn()` -> `@cumulus/message/Executions.getMessageStateMachineArn()`)
  - `@cumulus/common/message.getMessageGranules()` -> `@cumulus/message/Granules.getMessageGranules()`
  - `@cumulus/common/message.getQueueNameByUrl()` -> `@cumulus/message/Queue.getQueueNameByUrl()`
  - `@cumulus/common/message.getQueueName()` -> `@cumulus/message/Queue.getQueueName()`)
  - `@cumulus/common/message.hasQueueAndExecutionLimit()` -> `@cumulus/message/Queue.hasQueueAndExecutionLimit()`
  - `@cumulus/common/Semaphore`
  - `@cumulus/common/test-utils.throttleOnce()`
  - `@cumulus/common/workflows.getWorkflowArn()`
  - `@cumulus/common/workflows.getWorkflowFile()`
  - `@cumulus/common/workflows.getWorkflowList()`
  - `@cumulus/common/workflows.getWorkflowTemplate()`
  - `@cumulus/integration-tests/sfnStep/SfnStep.parseStepMessage()` -> `@cumulus/message/StepFunctions.parseStepMessage()`
- **CUMULUS-1858** - Deprecated the following functions.
  - `@cumulus/common/string.globalReplace()`
  - `@cumulus/common/string.isNonEmptyString()`
  - `@cumulus/common/string.isValidHostname()`
  - `@cumulus/common/string.match()`
  - `@cumulus/common/string.matches()`
  - `@cumulus/common/string.replace()`
  - `@cumulus/common/string.toLower()`
  - `@cumulus/common/string.toUpper()`

### Removed

- **CUMULUS-1799**: Deprecated code removals:
  - Removed from `@cumulus/common/aws`:
    - `pullStepFunctionEvent()`
  - Removed `@cumulus/common/sfnStep`
  - Removed `@cumulus/common/StepFunctions`

## [v1.21.0] 2020-03-30

### PLEASE NOTE

- **CUMULUS-1762**: the `messageConsumer` for `sns` and `kinesis`-type rules now fetches
  the collection information from the message. You should ensure that your rule's collection
  name and version match what is in the message for these ingest messages to be processed.
  If no matching rule is found, an error will be thrown and logged in the
  `messageConsumer` Lambda function's log group.

### Added

- **CUMULUS-1629**`
  - Updates discover-granules task to respect/utilize duplicateHandling configuration such that
    - skip:               Duplicates will be filtered from the granule list
    - error:              Duplicates encountered will result in step failure
    - replace, version:   Duplicates will be ignored and handled as normal.
  - Adds a new copy of the API lambda `PrivateApiLambda()` which is configured to not require authentication. This Lambda is not connected to an API gateway
  - Adds `@cumulus/api-client` with functions for use by workflow lambdas to call the API when needed

- **CUMULUS-1732**
  - Added Python task/activity workflow and integration test (`PythonReferenceSpec`) to test `cumulus-message-adapter-python`and `cumulus-process-py` integration.
- **CUMULUS-1795**
  - Added an IAM policy on the Cumulus EC2 creation to enable SSM when the `deploy_to_ngap` flag is true

### Changed

- **CUMULUS-1762**
  - the `messageConsumer` for `sns` and `kinesis`-type rules now fetches the collection
    information from the message.

### Deprecated

- **CUMULUS-1629**
  - Deprecate `granulesApi`, `rulesApi`, `emsApi`, `executionsAPI` from `@cumulus/integration-test/api` in favor of code moved to `@cumulus/api-client`

### Removed

- **CUMULUS-1799**: Deprecated code removals
  - Removed deprecated method `@cumulus/api/models/Granule.createGranulesFromSns()`
  - Removed deprecated method `@cumulus/api/models/Granule.removeGranuleFromCmr()`
  - Removed from `@cumulus/common/aws`:
    - `apigateway()`
    - `buildS3Uri()`
    - `calculateS3ObjectChecksum()`
    - `cf()`
    - `cloudwatch()`
    - `cloudwatchevents()`
    - `cloudwatchlogs()`
    - `createAndWaitForDynamoDbTable()`
    - `createQueue()`
    - `deleteSQSMessage()`
    - `describeCfStackResources()`
    - `downloadS3File()`
    - `downloadS3Files()`
    - `DynamoDbSearchQueue` class
    - `dynamodbstreams()`
    - `ec2()`
    - `ecs()`
    - `fileExists()`
    - `findResourceArn()`
    - `fromSfnExecutionName()`
    - `getFileBucketAndKey()`
    - `getJsonS3Object()`
    - `getQueueUrl()`
    - `getObjectSize()`
    - `getS3ObjectReadStream()`
    - `getSecretString()`
    - `getStateMachineArn()`
    - `headObject()`
    - `isThrottlingException()`
    - `kinesis()`
    - `lambda()`
    - `listS3Objects()`
    - `promiseS3Upload()`
    - `publishSnsMessage()`
    - `putJsonS3Object()`
    - `receiveSQSMessages()`
    - `s3CopyObject()`
    - `s3GetObjectTagging()`
    - `s3Join()`
    - `S3ListObjectsV2Queue` class
    - `s3TagSetToQueryString()`
    - `s3PutObjectTagging()`
    - `secretsManager()`
    - `sendSQSMessage()`
    - `sfn()`
    - `sns()`
    - `sqs()`
    - `sqsQueueExists()`
    - `toSfnExecutionName()`
    - `uploadS3FileStream()`
    - `uploadS3Files()`
    - `validateS3ObjectChecksum()`
  - Removed `@cumulus/common/CloudFormationGateway` class
  - Removed `@cumulus/common/concurrency/Mutex` class
  - Removed `@cumulus/common/errors`
  - Removed `@cumulus/common/sftp`
  - Removed `@cumulus/common/string.unicodeEscape`
  - Removed `@cumulus/cmrjs/cmr-utils.getGranuleId()`
  - Removed `@cumulus/cmrjs/cmr-utils.getCmrFiles()`
  - Removed `@cumulus/cmrjs/cmr/CMR` class
  - Removed `@cumulus/cmrjs/cmr/CMRSearchConceptQueue` class
  - Removed `@cumulus/cmrjs/utils.getHost()`
  - Removed `@cumulus/cmrjs/utils.getIp()`
  - Removed `@cumulus/cmrjs/utils.hostId()`
  - Removed `@cumulus/cmrjs/utils/ummVersion()`
  - Removed `@cumulus/cmrjs/utils.updateToken()`
  - Removed `@cumulus/cmrjs/utils.validateUMMG()`
  - Removed `@cumulus/ingest/aws.getEndpoint()`
  - Removed `@cumulus/ingest/aws.getExecutionUrl()`
  - Removed `@cumulus/ingest/aws/invoke()`
  - Removed `@cumulus/ingest/aws/CloudWatch` class
  - Removed `@cumulus/ingest/aws/ECS` class
  - Removed `@cumulus/ingest/aws/Events` class
  - Removed `@cumulus/ingest/aws/SQS` class
  - Removed `@cumulus/ingest/aws/StepFunction` class
  - Removed `@cumulus/ingest/util.normalizeProviderPath()`
  - Removed `@cumulus/integration-tests/index.listCollections()`
  - Removed `@cumulus/integration-tests/index.listProviders()`
  - Removed `@cumulus/integration-tests/index.rulesList()`
  - Removed `@cumulus/integration-tests/api/api.addCollectionApi()`

## [v1.20.0] 2020-03-12

### BREAKING CHANGES

- **CUMULUS-1714**
  - Changed the format of the message sent to the granule SNS Topic. Message includes the granule record under `record` and the type of event under `event`. Messages with `deleted` events will have the record that was deleted with a `deletedAt` timestamp. Options for `event` are `Create | Update | Delete`
- **CUMULUS-1769** - `deploy_to_ngap` is now a **required** variable for the `tf-modules/cumulus` module. **For those deploying to NGAP environments, this variable should always be set to `true`.**

### Notable changes

- **CUMULUS-1739** - You can now exclude Elasticsearch from your `tf-modules/data-persistence` deployment (via `include_elasticsearch = false`) and your `tf-modules/cumulus` module will still deploy successfully.

- **CUMULUS-1769** - If you set `deploy_to_ngap = true` for the `tf-modules/archive` Terraform module, **you can only deploy your archive API gateway as `PRIVATE`**, not `EDGE`.

### Added

- Added `@cumulus/aws-client/S3.getS3ObjectReadStreamAsync()` to deal with S3 eventual consistency issues by checking for the existence an S3 object with retries before getting a readable stream for that object.
- **CUMULUS-1769**
  - Added `deploy_to_ngap` boolean variable for the `tf-modules/cumulus` and `tf-modules/archive` Terraform modules. This variable is required. **For those deploying to NGAP environments, this variable should always be set to `true`.**
- **HYRAX-70**
  - Add the hyrax-metadata-update task

### Changed

- [`AccessToken.get()`](https://github.com/nasa/cumulus/blob/master/packages/api/models/access-tokens.js) now enforces [strongly consistent reads from DynamoDB](https://docs.aws.amazon.com/amazondynamodb/latest/developerguide/HowItWorks.ReadConsistency.html)
- **CUMULUS-1739**
  - Updated `tf-modules/data-persistence` to make Elasticsearch alarm resources and outputs conditional on the `include_elasticsearch` variable
  - Updated `@cumulus/aws-client/S3.getObjectSize` to include automatic retries for any failures from `S3.headObject`
- **CUMULUS-1784**
  - Updated `@cumulus/api/lib/DistributionEvent.remoteIP()` to parse the IP address in an S3 access log from the `A-sourceip` query parameter if present, otherwise fallback to the original parsing behavior.
- **CUMULUS-1768**
  - The `stats/summary` endpoint reports the distinct collections for the number of granules reported

### Fixed

- **CUMULUS-1739** - Fixed the `tf-modules/cumulus` and `tf-modules/archive` modules to make these Elasticsearch variables truly optional:
  - `elasticsearch_domain_arn`
  - `elasticsearch_hostname`
  - `elasticsearch_security_group_id`

- **CUMULUS-1768**
  - Fixed the `stats/` endpoint so that data is correctly filtered by timestamp and `processingTime` is calculated correctly.

- **CUMULUS-1769**
  - In the `tf-modules/archive` Terraform module, the `lifecycle` block ignoring changes to the `policy` of the archive API gateway is now only enforced if `deploy_to_ngap = true`. This fixes a bug where users deploying outside of NGAP could not update their API gateway's resource policy when going from `PRIVATE` to `EDGE`, preventing their API from being accessed publicly.

- **CUMULUS-1775**
  - Fix/update api endpoint to use updated google auth endpoints such that it will work with new accounts

### Removed

- **CUMULUS-1768**
  - Removed API endpoints `stats/histogram` and `stats/average`. All advanced stats needs should be acquired from Cloud Metrics or similarly configured ELK stack.

## [v1.19.0] 2020-02-28

### BREAKING CHANGES

- **CUMULUS-1736**
  - The `@cumulus/discover-granules` task now sets the `dataType` of discovered
    granules based on the `name` of the configured collection, not the
    `dataType`.
  - The config schema of the `@cumulus/discover-granules` task now requires that
    collections contain a `version`.
  - The `@cumulus/sync-granule` task will set the `dataType` and `version` of a
    granule based on the configured collection if those fields are not already
    set on the granule. Previously it was using the `dataType` field of the
    configured collection, then falling back to the `name` field of the
    collection. This update will just use the `name` field of the collection to
    set the `dataType` field of the granule.

- **CUMULUS-1446**
  - Update the `@cumulus/integration-tests/api/executions.getExecution()`
    function to parse the response and return the execution, rather than return
    the full API response.

- **CUMULUS-1672**
  - The `cumulus` Terraform module in previous releases set a
    `Deployment = var.prefix` tag on all resources that it managed. In this
    release, a `tags` input variable has been added to the `cumulus` Terraform
    module to allow resource tagging to be customized. No default tags will be
    applied to Cumulus-managed resources. To replicate the previous behavior,
    set `tags = { Deployment: var.prefix }` as an input variable for the
    `cumulus` Terraform module.

- **CUMULUS-1684 Migration Instructions**
  - In previous releases, a provider's username and password were encrypted
    using a custom encryption library. That has now been updated to use KMS.
    This release includes a Lambda function named
    `<prefix>-ProviderSecretsMigration`, which will re-encrypt existing
    provider credentials to use KMS. After this release has been deployed, you
    will need to manually invoke that Lambda function using either the AWS CLI
    or AWS Console. It should only need to be successfully run once.
  - Future releases of Cumulus will invoke a
    `<prefix>-VerifyProviderSecretsMigration` Lambda function as part of the
    deployment, which will cause the deployment to fail if the migration
    Lambda has not been run.

- **CUMULUS-1718**
  - The `@cumulus/sf-sns-report` task for reporting mid-workflow updates has been retired.
  This task was used as the `PdrStatusReport` task in our ParsePdr example workflow.
  If you have a ParsePdr or other workflow using this task, use `@cumulus/sf-sqs-report` instead.
  Trying to deploy the old task will result in an error as the cumulus module no longer exports `sf_sns_report_task`.
  - Migration instruction: In your workflow definition, for each step using the old task change:
  `"Resource": "${module.cumulus.sf_sns_report_task.task_arn}"`
  to
  `"Resource": "${module.cumulus.sf_sqs_report_task.task_arn}"`

- **CUMULUS-1755**
  - The `thin_egress_jwt_secret_name` variable for the `tf-modules/cumulus` Terraform module is now **required**. This variable is passed on to the Thin Egress App in `tf-modules/distribution/main.tf`, which uses the keys stored in the secret to sign JWTs. See the [Thin Egress App documentation on how to create a value for this secret](https://github.com/asfadmin/thin-egress-app#setting-up-the-jwt-cookie-secrets).

### Added

- **CUMULUS-1446**
  - Add `@cumulus/common/FileUtils.readJsonFile()` function
  - Add `@cumulus/common/FileUtils.readTextFile()` function
  - Add `@cumulus/integration-tests/api/collections.createCollection()` function
  - Add `@cumulus/integration-tests/api/collections.deleteCollection()` function
  - Add `@cumulus/integration-tests/api/collections.getCollection()` function
  - Add `@cumulus/integration-tests/api/providers.getProvider()` function
  - Add `@cumulus/integration-tests/index.getExecutionOutput()` function
  - Add `@cumulus/integration-tests/index.loadCollection()` function
  - Add `@cumulus/integration-tests/index.loadProvider()` function
  - Add `@cumulus/integration-tests/index.readJsonFilesFromDir()` function

- **CUMULUS-1672**
  - Add a `tags` input variable to the `archive` Terraform module
  - Add a `tags` input variable to the `cumulus` Terraform module
  - Add a `tags` input variable to the `cumulus_ecs_service` Terraform module
  - Add a `tags` input variable to the `data-persistence` Terraform module
  - Add a `tags` input variable to the `distribution` Terraform module
  - Add a `tags` input variable to the `ingest` Terraform module
  - Add a `tags` input variable to the `s3-replicator` Terraform module

- **CUMULUS-1707**
  - Enable logrotate on ECS cluster

- **CUMULUS-1684**
  - Add a `@cumulus/aws-client/KMS` library of KMS-related functions
  - Add `@cumulus/aws-client/S3.getTextObject()`
  - Add `@cumulus/sftp-client` package
  - Create `ProviderSecretsMigration` Lambda function
  - Create `VerifyProviderSecretsMigration` Lambda function

- **CUMULUS-1548**
  - Add ability to put default Cumulus logs in Metrics' ELK stack
  - Add ability to add custom logs to Metrics' ELK Stack

- **CUMULUS-1702**
  - When logs are sent to Metrics' ELK stack, the logs endpoints will return results from there

- **CUMULUS-1459**
  - Async Operations are indexed in Elasticsearch
  - To index any existing async operations you'll need to perform an index from
    database function.

- **CUMULUS-1717**
  - Add `@cumulus/aws-client/deleteAndWaitForDynamoDbTableNotExists`, which
    deletes a DynamoDB table and waits to ensure the table no longer exists
  - Added `publishGranules` Lambda to handle publishing granule messages to SNS when granule records are written to DynamoDB
  - Added `@cumulus/api/models/Granule.storeGranulesFromCumulusMessage` to store granules from a Cumulus message to DynamoDB

- **CUMULUS-1718**
  - Added `@cumulus/sf-sqs-report` task to allow mid-workflow reporting updates.
  - Added `stepfunction_event_reporter_queue_url` and `sf_sqs_report_task` outputs to the `cumulus` module.
  - Added `publishPdrs` Lambda to handle publishing PDR messages to SNS when PDR records are written to DynamoDB.
  - Added `@cumulus/api/models/Pdr.storePdrFromCumulusMessage` to store PDRs from a Cumulus message to DynamoDB.
  - Added `@cumulus/aws-client/parseSQSMessageBody` to parse an SQS message body string into an object.

- **Ability to set custom backend API url in the archive module**
  - Add `api_url` definition in `tf-modules/cumulus/archive.tf`
  - Add `archive_api_url` variable in `tf-modules/cumulus/variables.tf`

- **CUMULUS-1741**
  - Added an optional `elasticsearch_security_group_ids` variable to the
    `data-persistence` Terraform module to allow additional security groups to
    be assigned to the Elasticsearch Domain.

- **CUMULUS-1752**
  - Added `@cumulus/integration-tests/api/distribution.invokeTEADistributionLambda` to simulate a request to the [Thin Egress App](https://github.com/asfadmin/thin-egress-app) by invoking the Lambda and getting a response payload.
  - Added `@cumulus/integration-tests/api/distribution.getTEARequestHeaders` to generate necessary request headers for a request to the Thin Egress App
  - Added `@cumulus/integration-tests/api/distribution.getTEADistributionApiFileStream` to get a response stream for a file served by Thin Egress App
  - Added `@cumulus/integration-tests/api/distribution.getTEADistributionApiRedirect` to get a redirect response from the Thin Egress App

- **CUMULUS-1755**
  - Added `@cumulus/aws-client/CloudFormation.describeCfStack()` to describe a Cloudformation stack
  - Added `@cumulus/aws-client/CloudFormation.getCfStackParameterValues()` to get multiple parameter values for a Cloudformation stack

### Changed

- **CUMULUS-1725**
  - Moved the logic that updates the granule files cache Dynamo table into its
    own Lambda function called `granuleFilesCacheUpdater`.

- **CUMULUS-1736**
  - The `collections` model in the API package now determines the name of a
    collection based on the `name` property, rather than using `dataType` and
    then falling back to `name`.
  - The `@cumulus/integration-tests.loadCollection()` function no longer appends
    the postfix to the end of the collection's `dataType`.
  - The `@cumulus/integration-tests.addCollections()` function no longer appends
    the postfix to the end of the collection's `dataType`.

- **CUMULUS-1672**
  - Add a `retryOptions` parameter to the `@cumulus/aws-client/S3.headObject`
     function, which will retry if the object being queried does not exist.

- **CUMULUS-1446**
  - Mark the `@cumulus/integration-tests/api.addCollectionApi()` function as
    deprecated
  - Mark the `@cumulus/integration-tests/index.listCollections()` function as
    deprecated
  - Mark the `@cumulus/integration-tests/index.listProviders()` function as
    deprecated
  - Mark the `@cumulus/integration-tests/index.rulesList()` function as
    deprecated

- **CUMULUS-1672**
  - Previously, the `cumulus` module defaulted to setting a
    `Deployment = var.prefix` tag on all resources that it managed. In this
    release, the `cumulus` module will now accept a `tags` input variable that
    defines the tags to be assigned to all resources that it manages.
  - Previously, the `data-persistence` module defaulted to setting a
    `Deployment = var.prefix` tag on all resources that it managed. In this
    release, the `data-persistence` module will now accept a `tags` input
    variable that defines the tags to be assigned to all resources that it
    manages.
  - Previously, the `distribution` module defaulted to setting a
    `Deployment = var.prefix` tag on all resources that it managed. In this
    release, the `distribution` module will now accept a `tags` input variable
    that defines the tags to be assigned to all resources that it manages.
  - Previously, the `ingest` module defaulted to setting a
    `Deployment = var.prefix` tag on all resources that it managed. In this
    release, the `ingest` module will now accept a `tags` input variable that
    defines the tags to be assigned to all resources that it manages.
  - Previously, the `s3-replicator` module defaulted to setting a
    `Deployment = var.prefix` tag on all resources that it managed. In this
    release, the `s3-replicator` module will now accept a `tags` input variable
    that defines the tags to be assigned to all resources that it manages.

- **CUMULUS-1684**
  - Update the API package to encrypt provider credentials using KMS instead of
    using RSA keys stored in S3

- **CUMULUS-1717**
  - Changed name of `cwSfExecutionEventToDb` Lambda to `cwSfEventToDbRecords`
  - Updated `cwSfEventToDbRecords` to write granule records to DynamoDB from the incoming Cumulus message

- **CUMULUS-1718**
  - Renamed `cwSfEventToDbRecords` to `sfEventSqsToDbRecords` due to architecture change to being a consumer of an SQS queue of Step Function Cloudwatch events.
  - Updated `sfEventSqsToDbRecords` to write PDR records to DynamoDB from the incoming Cumulus message
  - Moved `data-cookbooks/sns.md` to `data-cookbooks/ingest-notifications.md` and updated it to reflect recent changes.

- **CUMULUS-1748**
  - (S)FTP discovery tasks now use the provider-path as-is instead of forcing it to a relative path.
  - Improved error handling to catch permission denied FTP errors better and log them properly. Workflows will still fail encountering this error and we intend to consider that approach in a future ticket.

- **CUMULUS-1752**
  - Moved class for parsing distribution events to its own file: `@cumulus/api/lib/DistributionEvent.js`
    - Updated `DistributionEvent` to properly parse S3 access logs generated by requests from the [Thin Egress App](https://github.com/asfadmin/thin-egress-app)

- **CUMULUS-1753** - Changes to `@cumulus/ingest/HttpProviderClient.js`:
  - Removed regex filter in `HttpProviderClient.list()` that was used to return only files with an extension between 1 and 4 characters long. `HttpProviderClient.list()` will now return all files linked from the HTTP provider host.

- **CUMULUS-1755**
  - Updated the Thin Egress App module used in `tf-modules/distribution/main.tf` to build 61. [See the release notes](https://github.com/asfadmin/thin-egress-app/releases/tag/tea-build.61).

- **CUMULUS-1757**
  - Update @cumulus/cmr-client CMRSearchConceptQueue to take optional cmrEnvironment parameter

### Deprecated

- **CUMULUS-1684**
  - Deprecate `@cumulus/common/key-pair-provider/S3KeyPairProvider`
  - Deprecate `@cumulus/common/key-pair-provider/S3KeyPairProvider.encrypt()`
  - Deprecate `@cumulus/common/key-pair-provider/S3KeyPairProvider.decrypt()`
  - Deprecate `@cumulus/common/kms/KMS`
  - Deprecate `@cumulus/common/kms/KMS.encrypt()`
  - Deprecate `@cumulus/common/kms/KMS.decrypt()`
  - Deprecate `@cumulus/common/sftp.Sftp`

- **CUMULUS-1717**
  - Deprecate `@cumulus/api/models/Granule.createGranulesFromSns`

- **CUMULUS-1718**
  - Deprecate `@cumulus/sf-sns-report`.
    - This task has been updated to always throw an error directing the user to use `@cumulus/sf-sqs-report` instead. This was done because there is no longer an SNS topic to which to publish, and no consumers to listen to it.

- **CUMULUS-1748**
  - Deprecate `@cumulus/ingest/util.normalizeProviderPath`

- **CUMULUS-1752**
  - Deprecate `@cumulus/integration-tests/api/distribution.getDistributionApiFileStream`
  - Deprecate `@cumulus/integration-tests/api/distribution.getDistributionApiRedirect`
  - Deprecate `@cumulus/integration-tests/api/distribution.invokeApiDistributionLambda`

### Removed

- **CUMULUS-1684**
  - Remove the deployment script that creates encryption keys and stores them to
    S3

- **CUMULUS-1768**
  - Removed API endpoints `stats/histogram` and `stats/average`. All advanced stats needs should be acquired from Cloud Metrics or similarly configured ELK stack.

### Fixed

- **Fix default values for urs_url in variables.tf files**
  - Remove trailing `/` from default `urs_url` values.

- **CUMULUS-1610** - Add the Elasticsearch security group to the EC2 security groups

- **CUMULUS-1740** - `cumulus_meta.workflow_start_time` is now set in Cumulus
  messages

- **CUMULUS-1753** - Fixed `@cumulus/ingest/HttpProviderClient.js` to properly handle HTTP providers with:
  - Multiple link tags (e.g. `<a>`) per line of source code
  - Link tags in uppercase or lowercase (e.g. `<A>`)
  - Links with filepaths in the link target (e.g. `<a href="/path/to/file.txt">`). These files will be returned from HTTP file discovery **as the file name only** (e.g. `file.txt`).

- **CUMULUS-1768**
  - Fix an issue in the stats endpoints in `@cumulus/api` to send back stats for the correct type

## [v1.18.0] 2020-02-03

### BREAKING CHANGES

- **CUMULUS-1686**

  - `ecs_cluster_instance_image_id` is now a _required_ variable of the `cumulus` module, instead of optional.

- **CUMULUS-1698**

  - Change variable `saml_launchpad_metadata_path` to `saml_launchpad_metadata_url` in the `tf-modules/cumulus` Terraform module.

- **CUMULUS-1703**
  - Remove the unused `forceDownload` option from the `sync-granule` tasks's config
  - Remove the `@cumulus/ingest/granule.Discover` class
  - Remove the `@cumulus/ingest/granule.Granule` class
  - Remove the `@cumulus/ingest/pdr.Discover` class
  - Remove the `@cumulus/ingest/pdr.Granule` class
  - Remove the `@cumulus/ingest/parse-pdr.parsePdr` function

### Added

- **CUMULUS-1040**

  - Added `@cumulus/aws-client` package to provide utilities for working with AWS services and the Node.js AWS SDK
  - Added `@cumulus/errors` package which exports error classes for use in Cumulus workflow code
  - Added `@cumulus/integration-tests/sfnStep` to provide utilities for parsing step function execution histories

- **CUMULUS-1102**

  - Adds functionality to the @cumulus/api package for better local testing.
    - Adds data seeding for @cumulus/api's localAPI.
      - seed functions allow adding collections, executions, granules, pdrs, providers, and rules to a Localstack Elasticsearch and DynamoDB via `addCollections`, `addExecutions`, `addGranules`, `addPdrs`, `addProviders`, and `addRules`.
    - Adds `eraseDataStack` function to local API server code allowing resetting of local datastack for testing (ES and DynamoDB).
    - Adds optional parameters to the @cumulus/api bin serve to allow for launching the api without destroying the current data.

- **CUMULUS-1697**

  - Added the `@cumulus/tf-inventory` package that provides command line utilities for managing Terraform resources in your AWS account

- **CUMULUS-1703**

  - Add `@cumulus/aws-client/S3.createBucket` function
  - Add `@cumulus/aws-client/S3.putFile` function
  - Add `@cumulus/common/string.isNonEmptyString` function
  - Add `@cumulus/ingest/FtpProviderClient` class
  - Add `@cumulus/ingest/HttpProviderClient` class
  - Add `@cumulus/ingest/S3ProviderClient` class
  - Add `@cumulus/ingest/SftpProviderClient` class
  - Add `@cumulus/ingest/providerClientUtils.buildProviderClient` function
  - Add `@cumulus/ingest/providerClientUtils.fetchTextFile` function

- **CUMULUS-1731**

  - Add new optional input variables to the Cumulus Terraform module to support TEA upgrade:
    - `thin_egress_cookie_domain` - Valid domain for Thin Egress App cookie
    - `thin_egress_domain_cert_arn` - Certificate Manager SSL Cert ARN for Thin
      Egress App if deployed outside NGAP/CloudFront
    - `thin_egress_download_role_in_region_arn` - ARN for reading of Thin Egress
      App data buckets for in-region requests
    - `thin_egress_jwt_algo` - Algorithm with which to encode the Thin Egress
      App JWT cookie
    - `thin_egress_jwt_secret_name` - Name of AWS secret where keys for the Thin
      Egress App JWT encode/decode are stored
    - `thin_egress_lambda_code_dependency_archive_key` - Thin Egress App - S3
      Key of packaged python modules for lambda dependency layer

- **CUMULUS-1733**
  - Add `discovery-filtering` operator doc to document previously undocumented functionality.

- **CUMULUS-1737**
  - Added the `cumulus-test-cleanup` module to run a nightly cleanup on resources left over from the integration tests run from the `example/spec` directory.

### Changed

- **CUMULUS-1102**

  - Updates `@cumulus/api/auth/testAuth` to use JWT instead of random tokens.
  - Updates the default AMI for the ecs_cluster_instance_image_id.

- **CUMULUS-1622**

  - Mutex class has been deprecated in `@cumulus/common/concurrency` and will be removed in a future release.

- **CUMULUS-1686**

  - Changed `ecs_cluster_instance_image_id` to be a required variable of the `cumulus` module and removed the default value.
    The default was not available across accounts and regions, nor outside of NGAP and therefore not particularly useful.

- **CUMULUS-1688**

  - Updated `@cumulus/aws.receiveSQSMessages` not to replace `message.Body` with a parsed object. This behavior was undocumented and confusing as received messages appeared to contradict AWS docs that state `message.Body` is always a string.
  - Replaced `sf_watcher` CloudWatch rule from `cloudwatch-events.tf` with an EventSourceMapping on `sqs2sf` mapped to the `start_sf` SQS queue (in `event-sources.tf`).
  - Updated `sqs2sf` with an EventSourceMapping handler and unit test.

- **CUMULUS-1698**

  - Change variable `saml_launchpad_metadata_path` to `saml_launchpad_metadata_url` in the `tf-modules/cumulus` Terraform module.
  - Updated `@cumulus/api/launchpadSaml` to download launchpad IDP metadata from configured location when the metadata in s3 is not valid, and to work with updated IDP metadata and SAML response.

- **CUMULUS-1731**
  - Upgrade the version of the Thin Egress App deployed by Cumulus to v48
    - Note: New variables available, see the 'Added' section of this changelog.

### Fixed

- **CUMULUS-1664**

  - Updated `dbIndexer` Lambda to remove hardcoded references to DynamoDB table names.

- **CUMULUS-1733**
  - Fixed granule discovery recursion algorithm used in S/FTP protocols.

### Removed

- **CUMULUS-1481**
  - removed `process` config and output from PostToCmr as it was not required by the task nor downstream steps, and should still be in the output message's `meta` regardless.

### Deprecated

- **CUMULUS-1040**
  - Deprecated the following code. For cases where the code was moved into another package, the new code location is noted:
    - `@cumulus/common/CloudFormationGateway` -> `@cumulus/aws-client/CloudFormationGateway`
    - `@cumulus/common/DynamoDb` -> `@cumulus/aws-client/DynamoDb`
    - `@cumulus/common/errors` -> `@cumulus/errors`
    - `@cumulus/common/StepFunctions` -> `@cumulus/aws-client/StepFunctions`
    - All of the exported functions in `@cumulus/commmon/aws` (moved into `@cumulus/aws-client`), except:
      - `@cumulus/common/aws/isThrottlingException` -> `@cumulus/errors/isThrottlingException`
      - `@cumulus/common/aws/improveStackTrace` (not deprecated)
      - `@cumulus/common/aws/retryOnThrottlingException` (not deprecated)
    - `@cumulus/common/sfnStep/SfnStep.parseStepMessage` -> `@cumulus/integration-tests/sfnStep/SfnStep.parseStepMessage`
    - `@cumulus/common/sfnStep/ActivityStep` -> `@cumulus/integration-tests/sfnStep/ActivityStep`
    - `@cumulus/common/sfnStep/LambdaStep` -> `@cumulus/integration-tests/sfnStep/LambdaStep`
    - `@cumulus/common/string/unicodeEscape` -> `@cumulus/aws-client/StepFunctions.unicodeEscape`
    - `@cumulus/common/util/setErrorStack` -> `@cumulus/aws-client/util/setErrorStack`
    - `@cumulus/ingest/aws/invoke` -> `@cumulus/aws-client/Lambda/invoke`
    - `@cumulus/ingest/aws/CloudWatch.bucketSize`
    - `@cumulus/ingest/aws/CloudWatch.cw`
    - `@cumulus/ingest/aws/ECS.ecs`
    - `@cumulus/ingest/aws/ECS`
    - `@cumulus/ingest/aws/Events.putEvent` -> `@cumulus/aws-client/CloudwatchEvents.putEvent`
    - `@cumulus/ingest/aws/Events.deleteEvent` -> `@cumulus/aws-client/CloudwatchEvents.deleteEvent`
    - `@cumulus/ingest/aws/Events.deleteTarget` -> `@cumulus/aws-client/CloudwatchEvents.deleteTarget`
    - `@cumulus/ingest/aws/Events.putTarget` -> `@cumulus/aws-client/CloudwatchEvents.putTarget`
    - `@cumulus/ingest/aws/SQS.attributes` -> `@cumulus/aws-client/SQS.getQueueAttributes`
    - `@cumulus/ingest/aws/SQS.deleteMessage` -> `@cumulus/aws-client/SQS.deleteSQSMessage`
    - `@cumulus/ingest/aws/SQS.deleteQueue` -> `@cumulus/aws-client/SQS.deleteQueue`
    - `@cumulus/ingest/aws/SQS.getUrl` -> `@cumulus/aws-client/SQS.getQueueUrlByName`
    - `@cumulus/ingest/aws/SQS.receiveMessage` -> `@cumulus/aws-client/SQS.receiveSQSMessages`
    - `@cumulus/ingest/aws/SQS.sendMessage` -> `@cumulus/aws-client/SQS.sendSQSMessage`
    - `@cumulus/ingest/aws/StepFunction.getExecutionStatus` -> `@cumulus/aws-client/StepFunction.getExecutionStatus`
    - `@cumulus/ingest/aws/StepFunction.getExecutionUrl` -> `@cumulus/aws-client/StepFunction.getExecutionUrl`

## [v1.17.0] - 2019-12-31

### BREAKING CHANGES

- **CUMULUS-1498**
  - The `@cumulus/cmrjs.publish2CMR` function expects that the value of its
    `creds.password` parameter is a plaintext password.
  - Rather than using an encrypted password from the `cmr_password` environment
    variable, the `@cumulus/cmrjs.updateCMRMetadata` function now looks for an
    environment variable called `cmr_password_secret_name` and fetches the CMR
    password from that secret in AWS Secrets Manager.
  - The `@cumulus/post-to-cmr` task now expects a
    `config.cmr.passwordSecretName` value, rather than `config.cmr.password`.
    The CMR password will be fetched from that secret in AWS Secrets Manager.

### Added

- **CUMULUS-630**

  - Added support for replaying Kinesis records on a stream into the Cumulus Kinesis workflow triggering mechanism: either all the records, or some time slice delimited by start and end timestamps.
  - Added `/replays` endpoint to the operator API for triggering replays.
  - Added `Replay Kinesis Messages` documentation to Operator Docs.
  - Added `manualConsumer` lambda function to consume a Kinesis stream. Used by the replay AsyncOperation.

- **CUMULUS-1687**
  - Added new API endpoint for listing async operations at `/asyncOperations`
  - All asyncOperations now include the fields `description` and `operationType`. `operationType` can be one of the following. [`Bulk Delete`, `Bulk Granules`, `ES Index`, `Kinesis Replay`]

### Changed

- **CUMULUS-1626**

  - Updates Cumulus to use node10/CMA 1.1.2 for all of its internal lambdas in prep for AWS node 8 EOL

- **CUMULUS-1498**
  - Remove the DynamoDB Users table. The list of OAuth users who are allowed to
    use the API is now stored in S3.
  - The CMR password and Launchpad passphrase are now stored in Secrets Manager

## [v1.16.1] - 2019-12-6

**Please note**:

- The `region` argument to the `cumulus` Terraform module has been removed. You may see a warning or error if you have that variable populated.
- Your workflow tasks should use the following versions of the CMA libraries to utilize new granule, parentArn, asyncOperationId, and stackName fields on the logs:
  - `cumulus-message-adapter-js` version 1.0.10+
  - `cumulus-message-adapter-python` version 1.1.1+
  - `cumulus-message-adapter-java` version 1.2.11+
- The `data-persistence` module no longer manages the creation of an Elasticsearch service-linked role for deploying Elasticsearch to a VPC. Follow the [deployment instructions on preparing your VPC](https://nasa.github.io/cumulus/docs/deployment/deployment-readme#vpc-subnets-and-security-group) for guidance on how to create the Elasticsearch service-linked role manually.
- There is now a `distribution_api_gateway_stage` variable for the `tf-modules/cumulus` Terraform module that will be used as the API gateway stage name used for the distribution API (Thin Egress App)
- Default value for the `urs_url` variable is now `https://uat.urs.earthdata.nasa.gov/` in the `tf-modules/cumulus` and `tf-modules/archive` Terraform modules. So deploying the `cumulus` module without a `urs_url` variable set will integrate your Cumulus deployment with the UAT URS environment.

### Added

- **CUMULUS-1563**

  - Added `custom_domain_name` variable to `tf-modules/data-persistence` module

- **CUMULUS-1654**
  - Added new helpers to `@cumulus/common/execution-history`:
    - `getStepExitedEvent()` returns the `TaskStateExited` event in a workflow execution history after the given step completion/failure event
    - `getTaskExitedEventOutput()` returns the output message for a `TaskStateExited` event in a workflow execution history

### Changed

- **CUMULUS-1578**

  - Updates SAML launchpad configuration to authorize via configured userGroup.
    [See the NASA specific documentation (protected)](https://wiki.earthdata.nasa.gov/display/CUMULUS/Cumulus+SAML+Launchpad+Integration)

- **CUMULUS-1579**

  - Elasticsearch list queries use `match` instead of `term`. `term` had been analyzing the terms and not supporting `-` in the field values.

- **CUMULUS-1619**

  - Adds 4 new keys to `@cumulus/logger` to display granules, parentArn, asyncOperationId, and stackName.
  - Depends on `cumulus-message-adapter-js` version 1.0.10+. Cumulus tasks updated to use this version.

- **CUMULUS-1654**

  - Changed `@cumulus/common/SfnStep.parseStepMessage()` to a static class method

- **CUMULUS-1641**
  - Added `meta.retries` and `meta.visibilityTimeout` properties to sqs-type rule. To create sqs-type rule, you're required to configure a dead-letter queue on your queue.
  - Added `sqsMessageRemover` lambda which removes the message from SQS queue upon successful workflow execution.
  - Updated `sqsMessageConsumer` lambda to not delete message from SQS queue, and to retry the SQS message for configured number of times.

### Removed

- Removed `create_service_linked_role` variable from `tf-modules/data-persistence` module.

- **CUMULUS-1321**
  - The `region` argument to the `cumulus` Terraform module has been removed

### Fixed

- **CUMULUS-1668** - Fixed a race condition where executions may not have been
  added to the database correctly
- **CUMULUS-1654** - Fixed issue with `publishReports` Lambda not including workflow execution error information for failed workflows with a single step
- Fixed `tf-modules/cumulus` module so that the `urs_url` variable is passed on to its invocation of the `tf-modules/archive` module

## [v1.16.0] - 2019-11-15

### Added

- **CUMULUS-1321**

  - A `deploy_distribution_s3_credentials_endpoint` variable has been added to
    the `cumulus` Terraform module. If true, the NGAP-backed S3 credentials
    endpoint will be added to the Thin Egress App's API. Default: true

- **CUMULUS-1544**

  - Updated the `/granules/bulk` endpoint to correctly query Elasticsearch when
    granule ids are not provided.

- **CUMULUS-1580**
  - Added `/granules/bulk` endpoint to `@cumulus/api` to perform bulk actions on granules given either a list of granule ids or an Elasticsearch query and the workflow to perform.

### Changed

- **CUMULUS-1561**

  - Fix the way that we are handling Terraform provider version requirements
  - Pass provider configs into child modules using the method that the
    [Terraform documentation](https://www.terraform.io/docs/configuration/modules.html#providers-within-modules)
    suggests
  - Remove the `region` input variable from the `s3_access_test` Terraform module
  - Remove the `aws_profile` and `aws_region` input variables from the
    `s3-replicator` Terraform module

- **CUMULUS-1639**
  - Because of
    [S3's Data Consistency Model](https://docs.aws.amazon.com/AmazonS3/latest/dev/Introduction.html#BasicsObjects),
    there may be situations where a GET operation for an object can temporarily
    return a `NoSuchKey` response even if that object _has_ been created. The
    `@cumulus/common/aws.getS3Object()` function has been updated to support
    retries if a `NoSuchKey` response is returned by S3. This behavior can be
    enabled by passing a `retryOptions` object to that function. Supported
    values for that object can be found here:
    <https://github.com/tim-kos/node-retry#retryoperationoptions>

### Removed

- **CUMULUS-1559**
  - `logToSharedDestination` has been migrated to the Terraform deployment as `log_api_gateway_to_cloudwatch` and will ONLY apply to egress lambdas.
    Due to the differences in the Terraform deployment model, we cannot support a global log subscription toggle for a configurable subset of lambdas.
    However, setting up your own log forwarding for a Lambda with Terraform is fairly simple, as you will only need to add SubscriptionFilters to your Terraform configuration, one per log group.
    See [the Terraform documentation](https://www.terraform.io/docs/providers/aws/r/cloudwatch_log_subscription_filter.html) for details on how to do this.
    An empty FilterPattern ("") will capture all logs in a group.

## [v1.15.0] - 2019-11-04

### BREAKING CHANGES

- **CUMULUS-1644** - When a workflow execution begins or ends, the workflow
  payload is parsed and any new or updated PDRs or granules referenced in that
  workflow are stored to the Cumulus archive. The defined interface says that a
  PDR in `payload.pdr` will be added to the archive, and any granules in
  `payload.granules` will also be added to the archive. In previous releases,
  PDRs found in `meta.pdr` and granules found in `meta.input_granules` were also
  added to the archive. This caused unexpected behavior and has been removed.
  Only PDRs from `payload.pdr` and granules from `payload.granules` will now be
  added to the Cumulus archive.

- **CUMULUS-1449** - Cumulus now uses a universal workflow template when
  starting a workflow that contains general information specific to the
  deployment, but not specific to the workflow. Workflow task configs must be
  defined using AWS step function parameters. As part of this change,
  `CumulusConfig` has been retired and task configs must now be defined under
  the `cma.task_config` key in the Parameters section of a step function
  definition.

  **Migration instructions**:

  NOTE: These instructions require the use of Cumulus Message Adapter v1.1.x+.
  Please ensure you are using a compatible version before attempting to migrate
  workflow configurations. When defining workflow steps, remove any
  `CumulusConfig` section, as shown below:

  ```yaml
  ParsePdr:
    CumulusConfig:
      provider: "{$.meta.provider}"
      bucket: "{$.meta.buckets.internal.name}"
      stack: "{$.meta.stack}"
  ```

  Instead, use AWS Parameters to pass `task_config` for the task directly into
  the Cumulus Message Adapter:

  ```yaml
  ParsePdr:
    Parameters:
      cma:
        event.$: "$"
        task_config:
          provider: "{$.meta.provider}"
          bucket: "{$.meta.buckets.internal.name}"
          stack: "{$.meta.stack}"
  ```

  In this example, the `cma` key is used to pass parameters to the message
  adapter. Using `task_config` in combination with `event.$: '$'` allows the
  message adapter to process `task_config` as the `config` passed to the Cumulus
  task. See `example/workflows/sips.yml` in the core repository for further
  examples of how to set the Parameters.

  Additionally, workflow configurations for the `QueueGranules` and `QueuePdrs`
  tasks need to be updated:

  - `queue-pdrs` config changes:
    - `parsePdrMessageTemplateUri` replaced with `parsePdrWorkflow`, which is
      the workflow name (i.e. top-level name in `config.yml`, e.g. 'ParsePdr').
    - `internalBucket` and `stackName` configs now required to look up
      configuration from the deployment. Brings the task config in line with
      that of `queue-granules`.
  - `queue-granules` config change: `ingestGranuleMessageTemplateUri` replaced
    with `ingestGranuleWorkflow`, which is the workflow name (e.g.
    'IngestGranule').

- **CUMULUS-1396** - **Workflow steps at the beginning and end of a workflow
  using the `SfSnsReport` Lambda have now been deprecated (e.g. `StartStatus`,
  `StopStatus`) and should be removed from your workflow definitions**. These
  steps were used for publishing ingest notifications and have been replaced by
  an implementation using Cloudwatch events for Step Functions to trigger a
  Lambda that publishes ingest notifications. For further detail on how ingest
  notifications are published, see the notes below on **CUMULUS-1394**. For
  examples of how to update your workflow definitions, see our
  [example workflow definitions](https://github.com/nasa/cumulus/blob/master/example/workflows/).

- **CUMULUS-1470**
  - Remove Cumulus-defined ECS service autoscaling, allowing integrators to
    better customize autoscaling to meet their needs. In order to use
    autoscaling with ECS services, appropriate
    `AWS::ApplicationAutoScaling::ScalableTarget`,
    `AWS::ApplicationAutoScaling::ScalingPolicy`, and `AWS::CloudWatch::Alarm`
    resources should be defined in a kes overrides file. See
    [this example](https://github.com/nasa/cumulus/blob/release-1.15.x/example/overrides/app/cloudformation.template.yml)
    for an example.
  - The following config parameters are no longer used:
    - ecs.services.\<NAME\>.minTasks
    - ecs.services.\<NAME\>.maxTasks
    - ecs.services.\<NAME\>.scaleInActivityScheduleTime
    - ecs.services.\<NAME\>.scaleInAdjustmentPercent
    - ecs.services.\<NAME\>.scaleOutActivityScheduleTime
    - ecs.services.\<NAME\>.scaleOutAdjustmentPercent
    - ecs.services.\<NAME\>.activityName

### Added

- **CUMULUS-1100**

  - Added 30-day retention properties to all log groups that were missing those policies.

- **CUMULUS-1396**

  - Added `@cumulus/common/sfnStep`:
    - `LambdaStep` - A class for retrieving and parsing input and output to Lambda steps in AWS Step Functions
    - `ActivityStep` - A class for retrieving and parsing input and output to ECS activity steps in AWS Step Functions

- **CUMULUS-1574**

  - Added `GET /token` endpoint for SAML authorization when cumulus is protected by Launchpad.
    This lets a user retieve a token by hand that can be presented to the API.

- **CUMULUS-1625**

  - Added `sf_start_rate` variable to the `ingest` Terraform module, equivalent to `sqs_consumer_rate` in the old model, but will not be automatically applied to custom queues as that was.

- **CUMULUS-1513**
  - Added `sqs`-type rule support in the Cumulus API `@cumulus/api`
  - Added `sqsMessageConsumer` lambda which processes messages from the SQS queues configured in the `sqs` rules.

### Changed

- **CUMULUS-1639**

  - Because of
    [S3's Data Consistency Model](https://docs.aws.amazon.com/AmazonS3/latest/dev/Introduction.html#BasicsObjects),
    there may be situations where a GET operation for an object can temporarily
    return a `NoSuchKey` response even if that object _has_ been created. The
    `@cumulus/common/aws.getS3Object()` function will now retry up to 10 times
    if a `NoSuchKey` response is returned by S3. This can behavior can be
    overridden by passing `{ retries: 0 }` as the `retryOptions` argument.

- **CUMULUS-1449**

  - `queue-pdrs` & `queue-granules` config changes. Details in breaking changes section.
  - Cumulus now uses a universal workflow template when starting workflow that contains general information specific to the deployment, but not specific to the workflow.
  - Changed the way workflow configs are defined, from `CumulusConfig` to a `task_config` AWS Parameter.

- **CUMULUS-1452**

  - Changed the default ECS docker storage drive to `devicemapper`

- **CUMULUS-1453**
  - Removed config schema for `@cumulus/sf-sns-report` task
  - Updated `@cumulus/sf-sns-report` to always assume that it is running as an intermediate step in a workflow, not as the first or last step

### Removed

- **CUMULUS-1449**
  - Retired `CumulusConfig` as part of step function definitions, as this is an artifact of the way Kes parses workflow definitions that was not possible to migrate to Terraform. Use AWS Parameters and the `task_config` key instead. See change note above.
  - Removed individual workflow templates.

### Fixed

- **CUMULUS-1620** - Fixed bug where `message_adapter_version` does not correctly inject the CMA

- **CUMULUS-1396** - Updated `@cumulus/common/StepFunctions.getExecutionHistory()` to recursively fetch execution history when `nextToken` is returned in response

- **CUMULUS-1571** - Updated `@cumulus/common/DynamoDb.get()` to throw any errors encountered when trying to get a record and the record does exist

- **CUMULUS-1452**
  - Updated the EC2 initialization scripts to use full volume size for docker storage
  - Changed the default ECS docker storage drive to `devicemapper`

## [v1.14.5] - 2019-12-30 - [BACKPORT]

### Updated

- **CUMULUS-1626**
  - Updates Cumulus to use node10/CMA 1.1.2 for all of its internal lambdas in prep for AWS node 8 EOL

## [v1.14.4] - 2019-10-28

### Fixed

- **CUMULUS-1632** - Pinned `aws-elasticsearch-connector` package in `@cumulus/api` to version `8.1.3`, since `8.2.0` includes breaking changes

## [v1.14.3] - 2019-10-18

### Fixed

- **CUMULUS-1620** - Fixed bug where `message_adapter_version` does not correctly inject the CMA

- **CUMULUS-1572** - A granule is now included in discovery results even when
  none of its files has a matching file type in the associated collection
  configuration. Previously, if all files for a granule were unmatched by a file
  type configuration, the granule was excluded from the discovery results.
  Further, added support for a `boolean` property
  `ignoreFilesConfigForDiscovery`, which controls how a granule's files are
  filtered at discovery time.

## [v1.14.2] - 2019-10-08

### BREAKING CHANGES

Your Cumulus Message Adapter version should be pinned to `v1.0.13` or lower in your `app/config.yml` using `message_adapter_version: v1.0.13` OR you should use the workflow migration steps below to work with CMA v1.1.1+.

- **CUMULUS-1394** - The implementation of the `SfSnsReport` Lambda requires additional environment variables for integration with the new ingest notification SNS topics. Therefore, **you must update the definition of `SfSnsReport` in your `lambdas.yml` like so**:

```yaml
SfSnsReport:
  handler: index.handler
  timeout: 300
  source: node_modules/@cumulus/sf-sns-report/dist
  tables:
    - ExecutionsTable
  envs:
    execution_sns_topic_arn:
      function: Ref
      value: reportExecutionsSns
    granule_sns_topic_arn:
      function: Ref
      value: reportGranulesSns
    pdr_sns_topic_arn:
      function: Ref
      value: reportPdrsSns
```

- **CUMULUS-1447** -
  The newest release of the Cumulus Message Adapter (v1.1.1) requires that parameterized configuration be used for remote message functionality. Once released, Kes will automatically bring in CMA v1.1.1 without additional configuration.

  **Migration instructions**
  Oversized messages are no longer written to S3 automatically. In order to utilize remote messaging functionality, configure a `ReplaceConfig` AWS Step Function parameter on your CMA task:

  ```yaml
  ParsePdr:
    Parameters:
      cma:
        event.$: "$"
        ReplaceConfig:
          FullMessage: true
  ```

  Accepted fields in `ReplaceConfig` include `MaxSize`, `FullMessage`, `Path` and `TargetPath`.
  See https://github.com/nasa/cumulus-message-adapter/blob/master/CONTRACT.md#remote-message-configuration for full details.

  As this change is backward compatible in Cumulus Core, users wishing to utilize the previous version of the CMA may opt to transition to using a CMA lambda layer, or set `message_adapter_version` in their configuration to a version prior to v1.1.0.

### PLEASE NOTE

- **CUMULUS-1394** - Ingest notifications are now provided via 3 separate SNS topics for executions, granules, and PDRs, instead of a single `sftracker` SNS topic. Whereas the `sftracker` SNS topic received a full Cumulus execution message, the new topics all receive generated records for the given object. The new topics are only published to if the given object exists for the current execution. For a given execution/granule/PDR, **two messages will be received by each topic**: one message indicating that ingest is running and another message indicating that ingest has completed or failed. The new SNS topics are:

  - `reportExecutions` - Receives 1 message per execution
  - `reportGranules` - Receives 1 message per granule in an execution
  - `reportPdrs` - Receives 1 message per PDR

### Added

- **CUMULUS-639**

  - Adds SAML JWT and launchpad token authentication to Cumulus API (configurable)
    - **NOTE** to authenticate with Launchpad ensure your launchpad user_id is in the `<prefix>-UsersTable`
    - when Cumulus configured to protect API via Launchpad:
      - New endpoints
        - `GET /saml/login` - starting point for SAML SSO creates the login request url and redirects to the SAML Identity Provider Service (IDP)
        - `POST /saml/auth` - SAML Assertion Consumer Service. POST receiver from SAML IDP. Validates response, logs the user in, and returnes a SAML-based JWT.
    - Disabled endpoints
      - `POST /refresh`
      - Changes authorization worklow:
      - `ensureAuthorized` now presumes the bearer token is a JWT and tries to validate. If the token is malformed, it attempts to validate the token against Launchpad. This allows users to bring their own token as described here https://wiki.earthdata.nasa.gov/display/CUMULUS/Cumulus+API+with+Launchpad+Authentication. But it also allows dashboard users to manually authenticate via Launchpad SAML to receive a Launchpad-based JWT.

- **CUMULUS-1394**
  - Added `Granule.generateGranuleRecord()` method to granules model to generate a granule database record from a Cumulus execution message
  - Added `Pdr.generatePdrRecord()` method to PDRs model to generate a granule database record from a Cumulus execution message
  - Added helpers to `@cumulus/common/message`:
    - `getMessageExecutionName()` - Get the execution name from a Cumulus execution message
    - `getMessageStateMachineArn()` - Get the state machine ARN from a Cumulus execution message
    - `getMessageExecutionArn()` - Get the execution ARN for a Cumulus execution message
    - `getMessageGranules()` - Get the granules from a Cumulus execution message, if any.
  - Added `@cumulus/common/cloudwatch-event/isFailedSfStatus()` to determine if a Step Function status from a Cloudwatch event is a failed status

### Changed

- **CUMULUS-1308**

  - HTTP PUT of a Collection, Provider, or Rule via the Cumulus API now
    performs full replacement of the existing object with the object supplied
    in the request payload. Previous behavior was to perform a modification
    (partial update) by merging the existing object with the (possibly partial)
    object in the payload, but this did not conform to the HTTP standard, which
    specifies PATCH as the means for modifications rather than replacements.

- **CUMULUS-1375**

  - Migrate Cumulus from deprecated Elasticsearch JS client to new, supported one in `@cumulus/api`

- **CUMULUS-1485** Update `@cumulus/cmr-client` to return error message from CMR for validation failures.

- **CUMULUS-1394**

  - Renamed `Execution.generateDocFromPayload()` to `Execution.generateRecord()` on executions model. The method generates an execution database record from a Cumulus execution message.

- **CUMULUS-1432**

  - `logs` endpoint takes the level parameter as a string and not a number
  - Elasticsearch term query generation no longer converts numbers to boolean

- **CUMULUS-1447**

  - Consolidated all remote message handling code into @common/aws
  - Update remote message code to handle updated CMA remote message flags
  - Update example SIPS workflows to utilize Parameterized CMA configuration

- **CUMULUS-1448** Refactor workflows that are mutating cumulus_meta to utilize meta field

- **CUMULUS-1451**

  - Elasticsearch cluster setting `auto_create_index` will be set to false. This had been causing issues in the bootstrap lambda on deploy.

- **CUMULUS-1456**
  - `@cumulus/api` endpoints default error handler uses `boom` package to format errors, which is consistent with other API endpoint errors.

### Fixed

- **CUMULUS-1432** `logs` endpoint filter correctly filters logs by level
- **CUMULUS-1484** `useMessageAdapter` now does not set CUMULUS_MESSAGE_ADAPTER_DIR when `true`

### Removed

- **CUMULUS-1394**
  - Removed `sfTracker` SNS topic. Replaced by three new SNS topics for granule, execution, and PDR ingest notifications.
  - Removed unused functions from `@cumulus/common/aws`:
    - `getGranuleS3Params()`
    - `setGranuleStatus()`

## [v1.14.1] - 2019-08-29

### Fixed

- **CUMULUS-1455**

  - CMR token links updated to point to CMR legacy services rather than echo

- **CUMULUS-1211**
  - Errors thrown during granule discovery are no longer swallowed and ignored.
    Rather, errors are propagated to allow for proper error-handling and
    meaningful messaging.

## [v1.14.0] - 2019-08-22

### PLEASE NOTE

- We have encountered transient lambda service errors in our integration testing. Please handle transient service errors following [these guidelines](https://docs.aws.amazon.com/step-functions/latest/dg/bp-lambda-serviceexception.html). The workflows in the `example/workflows` folder have been updated with retries configured for these errors.

- **CUMULUS-799** added additional IAM permissions to support reading CloudWatch and API Gateway, so **you will have to redeploy your IAM stack.**

- **CUMULUS-800** Several items:

  - **Delete existing API Gateway stages**: To allow enabling of API Gateway logging, Cumulus now creates and manages a Stage resource during deployment. Before upgrading Cumulus, it is necessary to delete the API Gateway stages on both the Backend API and the Distribution API. Instructions are included in the documenation under [Delete API Gateway Stages](https://nasa.github.io/cumulus/docs/additional-deployment-options/delete-api-gateway-stages).

  - **Set up account permissions for API Gateway to write to CloudWatch**: In a one time operation for your AWS account, to enable CloudWatch Logs for API Gateway, you must first grant the API Gateway permission to read and write logs to CloudWatch for your account. The `AmazonAPIGatewayPushToCloudWatchLogs` managed policy (with an ARN of `arn:aws:iam::aws:policy/service-role/AmazonAPIGatewayPushToCloudWatchLogs`) has all the required permissions. You can find a simple how to in the documentation under [Enable API Gateway Logging.](https://nasa.github.io/cumulus/docs/additional-deployment-options/enable-gateway-logging-permissions)

  - **Configure API Gateway to write logs to CloudWatch** To enable execution logging for the distribution API set `config.yaml` `apiConfigs.distribution.logApigatewayToCloudwatch` value to `true`. More information [Enable API Gateway Logs](https://nasa.github.io/cumulus/docs/additional-deployment-options/enable-api-logs)

  - **Configure CloudWatch log delivery**: It is possible to deliver CloudWatch API execution and access logs to a cross-account shared AWS::Logs::Destination. An operator does this by adding the key `logToSharedDestination` to the `config.yml` at the default level with a value of a writable log destination. More information in the documenation under [Configure CloudWatch Logs Delivery.](https://nasa.github.io/cumulus/docs/additional-deployment-options/configure-cloudwatch-logs-delivery)

  - **Additional Lambda Logging**: It is now possible to configure any lambda to deliver logs to a shared subscriptions by setting `logToSharedDestination` to the ARN of a writable location (either an AWS::Logs::Destination or a Kinesis Stream) on any lambda config. Documentation for [Lambda Log Subscriptions](https://nasa.github.io/cumulus/docs/additional-deployment-options/additional-lambda-logging)

  - **Configure S3 Server Access Logs**: If you are running Cumulus in an NGAP environment you may [configure S3 Server Access Logs](https://nasa.github.io/cumulus/docs/next/deployment/server_access_logging) to be delivered to a shared bucket where the Metrics Team will ingest the logs into their ELK stack. Contact the Metrics team for permission and location.

- **CUMULUS-1368** The Cumulus distribution API has been deprecated and is being replaced by ASF's Thin Egress App. By default, the distribution API will not deploy. Please follow [the instructions for deploying and configuring Thin Egress](https://nasa.github.io/cumulus/docs/deployment/thin_egress_app).

To instead continue to deploy and use the legacy Cumulus distribution app, add the following to your `config.yml`:

```yaml
deployDistributionApi: true
```

If you deploy with no distribution app your deployment will succeed but you may encounter errors in your workflows, particularly in the `MoveGranule` task.

- **CUMULUS-1418** Users who are packaging the CMA in their Lambdas outside of Cumulus may need to update their Lambda configuration. Please see `BREAKING CHANGES` below for details.

### Added

- **CUMULUS-642**
  - Adds Launchpad as an authentication option for the Cumulus API.
  - Updated deployment documentation and added [instructions to setup Cumulus API Launchpad authentication](https://wiki.earthdata.nasa.gov/display/CUMULUS/Cumulus+API+with+Launchpad+Authentication)
- **CUMULUS-1418**
  - Adds usage docs/testing of lambda layers (introduced in PR1125), updates Core example tasks to use the updated `cumulus-ecs-task` and a CMA layer instead of kes CMA injection.
  - Added Terraform module to publish CMA as layer to user account.
- **PR1125** - Adds `layers` config option to support deploying Lambdas with layers
- **PR1128** - Added `useXRay` config option to enable AWS X-Ray for Lambdas.
- **CUMULUS-1345**
  - Adds new variables to the app deployment under `cmr`.
  - `cmrEnvironment` values are `SIT`, `UAT`, or `OPS` with `UAT` as the default.
  - `cmrLimit` and `cmrPageSize` have been added as configurable options.
- **CUMULUS-1273**
  - Added lambda function EmsProductMetadataReport to generate EMS Product Metadata report
- **CUMULUS-1226**
  - Added API endpoint `elasticsearch/index-from-database` to index to an Elasticsearch index from the database for recovery purposes and `elasticsearch/indices-status` to check the status of Elasticsearch indices via the API.
- **CUMULUS-824**
  - Added new Collection parameter `reportToEms` to configure whether the collection is reported to EMS
- **CUMULUS-1357**
  - Added new BackendApi endpoint `ems` that generates EMS reports.
- **CUMULUS-1241**
  - Added information about queues with maximum execution limits defined to default workflow templates (`meta.queueExecutionLimits`)
- **CUMULUS-1311**
  - Added `@cumulus/common/message` with various message parsing/preparation helpers
- **CUMULUS-812**

  - Added support for limiting the number of concurrent executions started from a queue. [See the data cookbook](https://nasa.github.io/cumulus/docs/data-cookbooks/throttling-queued-executions) for more information.

- **CUMULUS-1337**

  - Adds `cumulus.stackName` value to the `instanceMetadata` endpoint.

- **CUMULUS-1368**

  - Added `cmrGranuleUrlType` to the `@cumulus/move-granules` task. This determines what kind of links go in the CMR files. The options are `distribution`, `s3`, or `none`, with the default being distribution. If there is no distribution API being used with Cumulus, you must set the value to `s3` or `none`.

- Added `packages/s3-replicator` Terraform module to allow same-region s3 replication to metrics bucket.

- **CUMULUS-1392**

  - Added `tf-modules/report-granules` Terraform module which processes granule ingest notifications received via SNS and stores granule data to a database. The module includes:
    - SNS topic for publishing granule ingest notifications
    - Lambda to process granule notifications and store data
    - IAM permissions for the Lambda
    - Subscription for the Lambda to the SNS topic

- **CUMULUS-1393**

  - Added `tf-modules/report-pdrs` Terraform module which processes PDR ingest notifications received via SNS and stores PDR data to a database. The module includes:
    - SNS topic for publishing PDR ingest notifications
    - Lambda to process PDR notifications and store data
    - IAM permissions for the Lambda
    - Subscription for the Lambda to the SNS topic
  - Added unit tests for `@cumulus/api/models/pdrs.createPdrFromSns()`

- **CUMULUS-1400**

  - Added `tf-modules/report-executions` Terraform module which processes workflow execution information received via SNS and stores it to a database. The module includes:
    - SNS topic for publishing execution data
    - Lambda to process and store execution data
    - IAM permissions for the Lambda
    - Subscription for the Lambda to the SNS topic
  - Added `@cumulus/common/sns-event` which contains helpers for SNS events:
    - `isSnsEvent()` returns true if event is from SNS
    - `getSnsEventMessage()` extracts and parses the message from an SNS event
    - `getSnsEventMessageObject()` extracts and parses message object from an SNS event
  - Added `@cumulus/common/cloudwatch-event` which contains helpers for Cloudwatch events:
    - `isSfExecutionEvent()` returns true if event is from Step Functions
    - `isTerminalSfStatus()` determines if a Step Function status from a Cloudwatch event is a terminal status
    - `getSfEventStatus()` gets the Step Function status from a Cloudwatch event
    - `getSfEventDetailValue()` extracts a Step Function event detail field from a Cloudwatch event
    - `getSfEventMessageObject()` extracts and parses Step Function detail object from a Cloudwatch event

- **CUMULUS-1429**

  - Added `tf-modules/data-persistence` Terraform module which includes resources for data persistence in Cumulus:
    - DynamoDB tables
    - Elasticsearch with optional support for VPC
    - Cloudwatch alarm for number of Elasticsearch nodes

- **CUMULUS-1379** CMR Launchpad Authentication
  - Added `launchpad` configuration to `@cumulus/deployment/app/config.yml`, and cloudformation templates, workflow message, lambda configuration, api endpoint configuration
  - Added `@cumulus/common/LaunchpadToken` and `@cumulus/common/launchpad` to provide methods to get token and validate token
  - Updated lambdas to use Launchpad token for CMR actions (ingest and delete granules)
  - Updated deployment documentation and added [instructions to setup CMR client for Launchpad authentication](https://wiki.earthdata.nasa.gov/display/CUMULUS/CMR+Launchpad+Authentication)

## Changed

- **CUMULUS-1232**

  - Added retries to update `@cumulus/cmr-client` `updateToken()`

- **CUMULUS-1245 CUMULUS-795**

  - Added additional `ems` configuration parameters for sending the ingest reports to EMS
  - Added functionality to send daily ingest reports to EMS

- **CUMULUS-1241**

  - Removed the concept of "priority levels" and added ability to define a number of maximum concurrent executions per SQS queue
  - Changed mapping of Cumulus message properties for the `sqs2sfThrottle` lambda:
    - Queue name is read from `cumulus_meta.queueName`
    - Maximum executions for the queue is read from `meta.queueExecutionLimits[queueName]`, where `queueName` is `cumulus_meta.queueName`
  - Changed `sfSemaphoreDown` lambda to only attempt decrementing semaphores when:
    - the message is for a completed/failed/aborted/timed out workflow AND
    - `cumulus_meta.queueName` exists on the Cumulus message AND
    - An entry for the queue name (`cumulus_meta.queueName`) exists in the the object `meta.queueExecutionLimits` on the Cumulus message

- **CUMULUS-1338**

  - Updated `sfSemaphoreDown` lambda to be triggered via AWS Step Function Cloudwatch events instead of subscription to `sfTracker` SNS topic

- **CUMULUS-1311**

  - Updated `@cumulus/queue-granules` to set `cumulus_meta.queueName` for queued execution messages
  - Updated `@cumulus/queue-pdrs` to set `cumulus_meta.queueName` for queued execution messages
  - Updated `sqs2sfThrottle` lambda to immediately decrement queue semaphore value if dispatching Step Function execution throws an error

- **CUMULUS-1362**

  - Granule `processingStartTime` and `processingEndTime` will be set to the execution start time and end time respectively when there is no sync granule or post to cmr task present in the workflow

- **CUMULUS-1400**
  - Deprecated `@cumulus/ingest/aws/getExecutionArn`. Use `@cumulus/common/aws/getExecutionArn` instead.

### Fixed

- **CUMULUS-1439**

  - Fix bug with rule.logEventArn deletion on Kinesis rule update and fix unit test to verify

- **CUMULUS-796**

  - Added production information (collection ShortName and Version, granuleId) to EMS distribution report
  - Added functionality to send daily distribution reports to EMS

- **CUMULUS-1319**

  - Fixed a bug where granule ingest times were not being stored to the database

- **CUMULUS-1356**

  - The `Collection` model's `delete` method now _removes_ the specified item
    from the collection config store that was inserted by the `create` method.
    Previously, this behavior was missing.

- **CUMULUS-1374**
  - Addressed audit concerns (https://www.npmjs.com/advisories/782) in api package

### BREAKING CHANGES

### Changed

- **CUMULUS-1418**
  - Adding a default `cmaDir` key to configuration will cause `CUMULUS_MESSAGE_ADAPTER_DIR` to be set by default to `/opt` for any Lambda not setting `useCma` to true, or explicitly setting the CMA environment variable. In lambdas that package the CMA independently of the Cumulus packaging. Lambdas manually packaging the CMA should have their Lambda configuration updated to set the CMA path, or alternately if not using the CMA as a Lambda layer in this deployment set `cmaDir` to `./cumulus-message-adapter`.

### Removed

- **CUMULUS-1337**

  - Removes the S3 Access Metrics package added in CUMULUS-799

- **PR1130**
  - Removed code deprecated since v1.11.1:
    - Removed `@cumulus/common/step-functions`. Use `@cumulus/common/StepFunctions` instead.
    - Removed `@cumulus/api/lib/testUtils.fakeFilesFactory`. Use `@cumulus/api/lib/testUtils.fakeFileFactory` instead.
    - Removed `@cumulus/cmrjs/cmr` functions: `searchConcept`, `ingestConcept`, `deleteConcept`. Use the functions in `@cumulus/cmr-client` instead.
    - Removed `@cumulus/ingest/aws.getExecutionHistory`. Use `@cumulus/common/StepFunctions.getExecutionHistory` instead.

## [v1.13.5] - 2019-08-29 - [BACKPORT]

### Fixed

- **CUMULUS-1455** - CMR token links updated to point to CMR legacy services rather than echo

## [v1.13.4] - 2019-07-29

- **CUMULUS-1411** - Fix deployment issue when using a template override

## [v1.13.3] - 2019-07-26

- **CUMULUS-1345** Full backport of CUMULUS-1345 features - Adds new variables to the app deployment under `cmr`.
  - `cmrEnvironment` values are `SIT`, `UAT`, or `OPS` with `UAT` as the default.
  - `cmrLimit` and `cmrPageSize` have been added as configurable options.

## [v1.13.2] - 2019-07-25

- Re-release of v1.13.1 to fix broken npm packages.

## [v1.13.1] - 2019-07-22

- **CUMULUS-1374** - Resolve audit compliance with lodash version for api package subdependency
- **CUMULUS-1412** - Resolve audit compliance with googleapi package
- **CUMULUS-1345** - Backported CMR environment setting in getUrl to address immediate user need. CMR_ENVIRONMENT can now be used to set the CMR environment to OPS/SIT

## [v1.13.0] - 2019-5-20

### PLEASE NOTE

**CUMULUS-802** added some additional IAM permissions to support ECS autoscaling, so **you will have to redeploy your IAM stack.**
As a result of the changes for **CUMULUS-1193**, **CUMULUS-1264**, and **CUMULUS-1310**, **you must delete your existing stacks (except IAM) before deploying this version of Cumulus.**
If running Cumulus within a VPC and extended downtime is acceptable, we recommend doing this at the end of the day to allow AWS backend resources and network interfaces to be cleaned up overnight.

### BREAKING CHANGES

- **CUMULUS-1228**

  - The default AMI used by ECS instances is now an NGAP-compliant AMI. This
    will be a breaking change for non-NGAP deployments. If you do not deploy to
    NGAP, you will need to find the AMI ID of the
    [most recent Amazon ECS-optimized AMI](https://docs.aws.amazon.com/AmazonECS/latest/developerguide/ecs-optimized_AMI.html),
    and set the `ecs.amiid` property in your config. Instructions for finding
    the most recent NGAP AMI can be found using
    [these instructions](https://wiki.earthdata.nasa.gov/display/ESKB/Select+an+NGAP+Created+AMI).

- **CUMULUS-1310**

  - Database resources (DynamoDB, ElasticSearch) have been moved to an independent `db` stack.
    Migrations for this version will need to be user-managed. (e.g. [elasticsearch](https://docs.aws.amazon.com/elasticsearch-service/latest/developerguide/es-version-migration.html#snapshot-based-migration) and [dynamoDB](https://docs.aws.amazon.com/datapipeline/latest/DeveloperGuide/dp-template-exports3toddb.html)).
    Order of stack deployment is `iam` -> `db` -> `app`.
  - All stacks can now be deployed using a single `config.yml` file, i.e.: `kes cf deploy --kes-folder app --template node_modules/@cumulus/deployment/[iam|db|app] [...]`
    Backwards-compatible. For development, please re-run `npm run bootstrap` to build new `kes` overrides.
    Deployment docs have been updated to show how to deploy a single-config Cumulus instance.
  - `params` have been moved: Nest `params` fields under `app`, `db` or `iam` to override all Parameters for a particular stack's cloudformation template. Backwards-compatible with multi-config setups.
  - `stackName` and `stackNameNoDash` have been retired. Use `prefix` and `prefixNoDash` instead.
  - The `iams` section in `app/config.yml` IAM roles has been deprecated as a user-facing parameter,
    _unless_ your IAM role ARNs do not match the convention shown in `@cumulus/deployment/app/config.yml`
  - The `vpc.securityGroup` will need to be set with a pre-existing security group ID to use Cumulus in a VPC. Must allow inbound HTTP(S) (Port 443).

- **CUMULUS-1212**

  - `@cumulus/post-to-cmr` will now fail if any granules being processed are missing a metadata file. You can set the new config option `skipMetaCheck` to `true` to pass post-to-cmr without a metadata file.

- **CUMULUS-1232**

  - `@cumulus/sync-granule` will no longer silently pass if no checksum data is provided. It will use input
    from the granule object to:
    - Verify checksum if `checksumType` and `checksumValue` are in the file record OR a checksum file is provided
      (throws `InvalidChecksum` on fail), else log warning that no checksum is available.
    - Then, verify synced S3 file size if `file.size` is in the file record (throws `UnexpectedFileSize` on fail),
      else log warning that no file size is available.
    - Pass the step.

- **CUMULUS-1264**

  - The Cloudformation templating and deployment configuration has been substantially refactored.
    - `CumulusApiDefault` nested stack resource has been renamed to `CumulusApiDistribution`
    - `CumulusApiV1` nested stack resource has been renamed to `CumulusApiBackend`
  - The `urs: true` config option for when defining your lambdas (e.g. in `lambdas.yml`) has been deprecated. There are two new options to replace it:
    - `urs_redirect: 'token'`: This will expose a `TOKEN_REDIRECT_ENDPOINT` environment variable to your lambda that references the `/token` endpoint on the Cumulus backend API
    - `urs_redirect: 'distribution'`: This will expose a `DISTRIBUTION_REDIRECT_ENDPOINT` environment variable to your lambda that references the `/redirect` endpoint on the Cumulus distribution API

- **CUMULUS-1193**

  - The elasticsearch instance is moved behind the VPC.
  - Your account will need an Elasticsearch Service Linked role. This is a one-time setup for the account. You can follow the instructions to use the AWS console or AWS CLI [here](https://docs.aws.amazon.com/IAM/latest/UserGuide/using-service-linked-roles.html) or use the following AWS CLI command: `aws iam create-service-linked-role --aws-service-name es.amazonaws.com`

- **CUMULUS-802**

  - ECS `maxInstances` must be greater than `minInstances`. If you use defaults, no change is required.

- **CUMULUS-1269**
  - Brought Cumulus data models in line with CNM JSON schema:
    - Renamed file object `fileType` field to `type`
    - Renamed file object `fileSize` field to `size`
    - Renamed file object `checksumValue` field to `checksum` where not already done.
    - Added `ancillary` and `linkage` type support to file objects.

### Added

- **CUMULUS-799**

  - Added an S3 Access Metrics package which will take S3 Server Access Logs and
    write access metrics to CloudWatch

- **CUMULUS-1242** - Added `sqs2sfThrottle` lambda. The lambda reads SQS messages for queued executions and uses semaphores to only start new executions if the maximum number of executions defined for the priority key (`cumulus_meta.priorityKey`) has not been reached. Any SQS messages that are read but not used to start executions remain in the queue.

- **CUMULUS-1240**

  - Added `sfSemaphoreDown` lambda. This lambda receives SNS messages and for each message it decrements the semaphore used to track the number of running executions if:
    - the message is for a completed/failed workflow AND
    - the message contains a level of priority (`cumulus_meta.priorityKey`)
  - Added `sfSemaphoreDown` lambda as a subscriber to the `sfTracker` SNS topic

- **CUMULUS-1265**

  - Added `apiConfigs` configuration option to configure API Gateway to be private
  - All internal lambdas configured to run inside the VPC by default
  - Removed references to `NoVpc` lambdas from documentation and `example` folder.

- **CUMULUS-802**
  - Adds autoscaling of ECS clusters
  - Adds autoscaling of ECS services that are handling StepFunction activities

## Changed

- Updated `@cumulus/ingest/http/httpMixin.list()` to trim trailing spaces on discovered filenames

- **CUMULUS-1310**

  - Database resources (DynamoDB, ElasticSearch) have been moved to an independent `db` stack.
    This will enable future updates to avoid affecting database resources or requiring migrations.
    Migrations for this version will need to be user-managed.
    (e.g. [elasticsearch](https://docs.aws.amazon.com/elasticsearch-service/latest/developerguide/es-version-migration.html#snapshot-based-migration) and [dynamoDB](https://docs.aws.amazon.com/datapipeline/latest/DeveloperGuide/dp-template-exports3toddb.html)).
    Order of stack deployment is `iam` -> `db` -> `app`.
  - All stacks can now be deployed using a single `config.yml` file, i.e.: `kes cf deploy --kes-folder app --template node_modules/@cumulus/deployment/[iam|db|app] [...]`
    Backwards-compatible. Please re-run `npm run bootstrap` to build new `kes` overrides.
    Deployment docs have been updated to show how to deploy a single-config Cumulus instance.
  - `params` fields should now be nested under the stack key (i.e. `app`, `db` or `iam`) to provide Parameters for a particular stack's cloudformation template,
    for use with single-config instances. Keys _must_ match the name of the deployment package folder (`app`, `db`, or `iam`).
    Backwards-compatible with multi-config setups.
  - `stackName` and `stackNameNoDash` have been retired as user-facing config parameters. Use `prefix` and `prefixNoDash` instead.
    This will be used to create stack names for all stacks in a single-config use case.
    `stackName` may still be used as an override in multi-config usage, although this is discouraged.
    Warning: overriding the `db` stack's `stackName` will require you to set `dbStackName` in your `app/config.yml`.
    This parameter is required to fetch outputs from the `db` stack to reference in the `app` stack.
  - The `iams` section in `app/config.yml` IAM roles has been retired as a user-facing parameter,
    _unless_ your IAM role ARNs do not match the convention shown in `@cumulus/deployment/app/config.yml`
    In that case, overriding `iams` in your own config is recommended.
  - `iam` and `db` `cloudformation.yml` file names will have respective prefixes (e.g `iam.cloudformation.yml`).
  - Cumulus will now only attempt to create reconciliation reports for buckets of the `private`, `public` and `protected` types.
  - Cumulus will no longer set up its own security group.
    To pass a pre-existing security group for in-VPC deployments as a parameter to the Cumulus template, populate `vpc.securityGroup` in `config.yml`.
    This security group must allow inbound HTTP(S) traffic (Port 443). SSH traffic (Port 22) must be permitted for SSH access to ECS instances.
  - Deployment docs have been updated with examples for the new deployment model.

- **CUMULUS-1236**

  - Moves access to public files behind the distribution endpoint. Authentication is not required, but direct http access has been disallowed.

- **CUMULUS-1223**

  - Adds unauthenticated access for public bucket files to the Distribution API. Public files should be requested the same way as protected files, but for public files a redirect to a self-signed S3 URL will happen without requiring authentication with Earthdata login.

- **CUMULUS-1232**

  - Unifies duplicate handling in `ingest/granule.handleDuplicateFile` for maintainability.
  - Changed `ingest/granule.ingestFile` and `move-granules/index.moveFileRequest` to use new function.
  - Moved file versioning code to `ingest/granule.moveGranuleFileWithVersioning`
  - `ingest/granule.verifyFile` now also tests `file.size` for verification if it is in the file record and throws
    `UnexpectedFileSize` error for file size not matching input.
  - `ingest/granule.verifyFile` logs warnings if checksum and/or file size are not available.

- **CUMULUS-1193**

  - Moved reindex CLI functionality to an API endpoint. See [API docs](https://nasa.github.io/cumulus-api/#elasticsearch-1)

- **CUMULUS-1207**
  - No longer disable lambda event source mappings when disabling a rule

### Fixed

- Updated Lerna publish script so that published Cumulus packages will pin their dependencies on other Cumulus packages to exact versions (e.g. `1.12.1` instead of `^1.12.1`)

- **CUMULUS-1203**

  - Fixes IAM template's use of intrinsic functions such that IAM template overrides now work with kes

- **CUMULUS-1268**
  - Deployment will not fail if there are no ES alarms or ECS services

## [v1.12.1] - 2019-4-8

## [v1.12.0] - 2019-4-4

Note: There was an issue publishing 1.12.0. Upgrade to 1.12.1.

### BREAKING CHANGES

- **CUMULUS-1139**

  - `granule.applyWorkflow` uses the new-style granule record as input to workflows.

- **CUMULUS-1171**

  - Fixed provider handling in the API to make it consistent between protocols.
    NOTE: This is a breaking change. When applying this upgrade, users will need to:
    1. Disable all workflow rules
    2. Update any `http` or `https` providers so that the host field only
       contains a valid hostname or IP address, and the port field contains the
       provider port.
    3. Perform the deployment
    4. Re-enable workflow rules

- **CUMULUS-1176**:

  - `@cumulus/move-granules` input expectations have changed. `@cumulus/files-to-granules` is a new intermediate task to perform input translation in the old style.
    See the Added and Changed sections of this release changelog for more information.

- **CUMULUS-670**

  - The behavior of ParsePDR and related code has changed in this release. PDRs with FILE_TYPEs that do not conform to the PDR ICD (+ TGZ) (https://cdn.earthdata.nasa.gov/conduit/upload/6376/ESDS-RFC-030v1.0.pdf) will fail to parse.

- **CUMULUS-1208**
  - The granule object input to `@cumulus/queue-granules` will now be added to ingest workflow messages **as is**. In practice, this means that if you are using `@cumulus/queue-granules` to trigger ingest workflows and your granule objects input have invalid properties, then your ingest workflows will fail due to schema validation errors.

### Added

- **CUMULUS-777**
  - Added new cookbook entry on configuring Cumulus to track ancillary files.
- **CUMULUS-1183**
  - Kes overrides will now abort with a warning if a workflow step is configured without a corresponding
    lambda configuration
- **CUMULUS-1223**

  - Adds convenience function `@cumulus/common/bucketsConfigJsonObject` for fetching stack's bucket configuration as an object.

- **CUMULUS-853**
  - Updated FakeProcessing example lambda to include option to generate fake browse
  - Added feature documentation for ancillary metadata export, a new cookbook entry describing a workflow with ancillary metadata generation(browse), and related task definition documentation
- **CUMULUS-805**
  - Added a CloudWatch alarm to check running ElasticSearch instances, and a CloudWatch dashboard to view the health of ElasticSearch
  - Specify `AWS_REGION` in `.env` to be used by deployment script
- **CUMULUS-803**
  - Added CloudWatch alarms to check running tasks of each ECS service, and add the alarms to CloudWatch dashboard
- **CUMULUS-670**
  - Added Ancillary Metadata Export feature (see https://nasa.github.io/cumulus/docs/features/ancillary_metadata for more information)
  - Added new Collection file parameter "fileType" that allows configuration of workflow granule file fileType
- **CUMULUS-1184** - Added kes logging output to ensure we always see the state machine reference before failures due to configuration
- **CUMULUS-1105** - Added a dashboard endpoint to serve the dashboard from an S3 bucket
- **CUMULUS-1199** - Moves `s3credentials` endpoint from the backend to the distribution API.
- **CUMULUS-666**
  - Added `@api/endpoints/s3credentials` to allow EarthData Login authorized users to retrieve temporary security credentials for same-region direct S3 access.
- **CUMULUS-671**
  - Added `@packages/integration-tests/api/distribution/getDistributionApiS3SignedUrl()` to return the S3 signed URL for a file protected by the distribution API
- **CUMULUS-672**
  - Added `cmrMetadataFormat` and `cmrConceptId` to output for individual granules from `@cumulus/post-to-cmr`. `cmrMetadataFormat` will be read from the `cmrMetadataFormat` generated for each granule in `@cumulus/cmrjs/publish2CMR()`
  - Added helpers to `@packages/integration-tests/api/distribution`:
    - `getDistributionApiFileStream()` returns a stream to download files protected by the distribution API
    - `getDistributionFileUrl()` constructs URLs for requesting files from the distribution API
- **CUMULUS-1185** `@cumulus/api/models/Granule.removeGranuleFromCmrByGranule` to replace `@cumulus/api/models/Granule.removeGranuleFromCmr` and use the Granule UR from the CMR metadata to remove the granule from CMR

- **CUMULUS-1101**

  - Added new `@cumulus/checksum` package. This package provides functions to calculate and validate checksums.
  - Added new checksumming functions to `@cumulus/common/aws`: `calculateS3ObjectChecksum` and `validateS3ObjectChecksum`, which depend on the `checksum` package.

- CUMULUS-1171

  - Added `@cumulus/common` API documentation to `packages/common/docs/API.md`
  - Added an `npm run build-docs` task to `@cumulus/common`
  - Added `@cumulus/common/string#isValidHostname()`
  - Added `@cumulus/common/string#match()`
  - Added `@cumulus/common/string#matches()`
  - Added `@cumulus/common/string#toLower()`
  - Added `@cumulus/common/string#toUpper()`
  - Added `@cumulus/common/URLUtils#buildURL()`
  - Added `@cumulus/common/util#isNil()`
  - Added `@cumulus/common/util#isNull()`
  - Added `@cumulus/common/util#isUndefined()`
  - Added `@cumulus/common/util#negate()`

- **CUMULUS-1176**

  - Added new `@cumulus/files-to-granules` task to handle converting file array output from `cumulus-process` tasks into granule objects.
    Allows simplification of `@cumulus/move-granules` and `@cumulus/post-to-cmr`, see Changed section for more details.

- CUMULUS-1151 Compare the granule holdings in CMR with Cumulus' internal data store
- CUMULUS-1152 Compare the granule file holdings in CMR with Cumulus' internal data store

### Changed

- **CUMULUS-1216** - Updated `@cumulus/ingest/granule/ingestFile` to download files to expected staging location.
- **CUMULUS-1208** - Updated `@cumulus/ingest/queue/enqueueGranuleIngestMessage()` to not transform granule object passed to it when building an ingest message
- **CUMULUS-1198** - `@cumulus/ingest` no longer enforces any expectations about whether `provider_path` contains a leading slash or not.
- **CUMULUS-1170**
  - Update scripts and docs to use `npm` instead of `yarn`
  - Use `package-lock.json` files to ensure matching versions of npm packages
  - Update CI builds to use `npm ci` instead of `npm install`
- **CUMULUS-670**
  - Updated ParsePDR task to read standard PDR types+ (+ tgz as an external customer requirement) and add a fileType to granule-files on Granule discovery
  - Updated ParsePDR to fail if unrecognized type is used
  - Updated all relevant task schemas to include granule->files->filetype as a string value
  - Updated tests/test fixtures to include the fileType in the step function/task inputs and output validations as needed
  - Updated MoveGranules task to handle incoming configuration with new "fileType" values and to add them as appropriate to the lambda output.
  - Updated DiscoverGranules step/related workflows to read new Collection file parameter fileType that will map a discovered file to a workflow fileType
  - Updated CNM parser to add the fileType to the defined granule file fileType on ingest and updated integration tests to verify/validate that behavior
  - Updated generateEcho10XMLString in cmr-utils.js to use a map/related library to ensure order as CMR requires ordering for their online resources.
  - Updated post-to-cmr task to appropriately export CNM filetypes to CMR in echo10/UMM exports
- **CUMULUS-1139** - Granules stored in the API contain a `files` property. That schema has been greatly
  simplified and now better matches the CNM format.
  - The `name` property has been renamed to `fileName`.
  - The `filepath` property has been renamed to `key`.
  - The `checksumValue` property has been renamed to `checksum`.
  - The `path` property has been removed.
  - The `url_path` property has been removed.
  - The `filename` property (which contained an `s3://` URL) has been removed, and the `bucket`
    and `key` properties should be used instead. Any requests sent to the API containing a `granule.files[].filename`
    property will be rejected, and any responses coming back from the API will not contain that
    `filename` property.
  - A `source` property has been added, which is a URL indicating the original source of the file.
  - `@cumulus/ingest/granule.moveGranuleFiles()` no longer includes a `filename` field in its
    output. The `bucket` and `key` fields should be used instead.
- **CUMULUS-672**

  - Changed `@cumulus/integration-tests/api/EarthdataLogin.getEarthdataLoginRedirectResponse` to `@cumulus/integration-tests/api/EarthdataLogin.getEarthdataAccessToken`. The new function returns an access response from Earthdata login, if successful.
  - `@cumulus/integration-tests/cmr/getOnlineResources` now accepts an object of options, including `cmrMetadataFormat`. Based on the `cmrMetadataFormat`, the function will correctly retrieve the online resources for each metadata format (ECHO10, UMM-G)

- **CUMULUS-1101**

  - Moved `@cumulus/common/file/getFileChecksumFromStream` into `@cumulus/checksum`, and renamed it to `generateChecksumFromStream`.
    This is a breaking change for users relying on `@cumulus/common/file/getFileChecksumFromStream`.
  - Refactored `@cumulus/ingest/Granule` to depend on new `common/aws` checksum functions and remove significantly present checksumming code.
    - Deprecated `@cumulus/ingest/granule.validateChecksum`. Replaced with `@cumulus/ingest/granule.verifyFile`.
    - Renamed `granule.getChecksumFromFile` to `granule.retrieveSuppliedFileChecksumInformation` to be more accurate.
  - Deprecated `@cumulus/common/aws.checksumS3Objects`. Use `@cumulus/common/aws.calculateS3ObjectChecksum` instead.

- CUMULUS-1171

  - Fixed provider handling in the API to make it consistent between protocols.
    Before this change, FTP providers were configured using the `host` and
    `port` properties. HTTP providers ignored `port` and `protocol`, and stored
    an entire URL in the `host` property. Updated the API to only accept valid
    hostnames or IP addresses in the `provider.host` field. Updated ingest code
    to properly build HTTP and HTTPS URLs from `provider.protocol`,
    `provider.host`, and `provider.port`.
  - The default provider port was being set to 21, no matter what protocol was
    being used. Removed that default.

- **CUMULUS-1176**

  - `@cumulus/move-granules` breaking change:
    Input to `move-granules` is now expected to be in the form of a granules object (i.e. `{ granules: [ { ... }, { ... } ] }`);
    For backwards compatibility with array-of-files outputs from processing steps, use the new `@cumulus/files-to-granules` task as an intermediate step.
    This task will perform the input translation. This change allows `move-granules` to be simpler and behave more predictably.
    `config.granuleIdExtraction` and `config.input_granules` are no longer needed/used by `move-granules`.
  - `@cumulus/post-to-cmr`: `config.granuleIdExtraction` is no longer needed/used by `post-to-cmr`.

- CUMULUS-1174
  - Better error message and stacktrace for S3KeyPairProvider error reporting.

### Fixed

- **CUMULUS-1218** Reconciliation report will now scan only completed granules.
- `@cumulus/api` files and granules were not getting indexed correctly because files indexing was failing in `db-indexer`
- `@cumulus/deployment` A bug in the Cloudformation template was preventing the API from being able to be launched in a VPC, updated the IAM template to give the permissions to be able to run the API in a VPC

### Deprecated

- `@cumulus/api/models/Granule.removeGranuleFromCmr`, instead use `@cumulus/api/models/Granule.removeGranuleFromCmrByGranule`
- `@cumulus/ingest/granule.validateChecksum`, instead use `@cumulus/ingest/granule.verifyFile`
- `@cumulus/common/aws.checksumS3Objects`, instead use `@cumulus/common/aws.calculateS3ObjectChecksum`
- `@cumulus/cmrjs`: `getGranuleId` and `getCmrFiles` are deprecated due to changes in input handling.

## [v1.11.3] - 2019-3-5

### Added

- **CUMULUS-1187** - Added `@cumulus/ingest/granule/duplicateHandlingType()` to determine how duplicate files should be handled in an ingest workflow

### Fixed

- **CUMULUS-1187** - workflows not respecting the duplicate handling value specified in the collection
- Removed refreshToken schema requirement for OAuth

## [v1.11.2] - 2019-2-15

### Added

- CUMULUS-1169
  - Added a `@cumulus/common/StepFunctions` module. It contains functions for querying the AWS
    StepFunctions API. These functions have the ability to retry when a ThrottlingException occurs.
  - Added `@cumulus/common/aws.retryOnThrottlingException()`, which will wrap a function in code to
    retry on ThrottlingExceptions.
  - Added `@cumulus/common/test-utils.throttleOnce()`, which will cause a function to return a
    ThrottlingException the first time it is called, then return its normal result after that.
- CUMULUS-1103 Compare the collection holdings in CMR with Cumulus' internal data store
- CUMULUS-1099 Add support for UMMG JSON metadata versions > 1.4.
  - If a version is found in the metadata object, that version is used for processing and publishing to CMR otherwise, version 1.4 is assumed.
- CUMULUS-678
  - Added support for UMMG json v1.4 metadata files.
    `reconcileCMRMetadata` added to `@cumulus/cmrjs` to update metadata record with new file locations.
    `@cumulus/common/errors` adds two new error types `CMRMetaFileNotFound` and `InvalidArgument`.
    `@cumulus/common/test-utils` adds new function `randomId` to create a random string with id to help in debugging.
    `@cumulus/common/BucketsConfig` adds a new helper class `BucketsConfig` for working with bucket stack configuration and bucket names.
    `@cumulus/common/aws` adds new function `s3PutObjectTagging` as a convenience for the aws [s3().putObjectTagging](https://docs.aws.amazon.com/AWSJavaScriptSDK/latest/AWS/S3.html#putObjectTagging-property) function.
    `@cumulus/cmrjs` Adds: - `isCMRFile` - Identify an echo10(xml) or UMMG(json) metadata file. - `metadataObjectFromCMRFile` Read and parse CMR XML file from s3. - `updateCMRMetadata` Modify a cmr metadata (xml/json) file with updated information. - `publish2CMR` Posts XML or UMMG CMR data to CMR service. - `reconcileCMRMetadata` Reconciles cmr metadata file after a file moves.
- Adds some ECS and other permissions to StepRole to enable running ECS tasks from a workflow
- Added Apache logs to cumulus api and distribution lambdas
- **CUMULUS-1119** - Added `@cumulus/integration-tests/api/EarthdataLogin.getEarthdataLoginRedirectResponse` helper for integration tests to handle login with Earthdata and to return response from redirect to Cumulus API
- **CUMULUS-673** Added `@cumulus/common/file/getFileChecksumFromStream` to get file checksum from a readable stream

### Fixed

- CUMULUS-1123
  - Cloudformation template overrides now work as expected

### Changed

- CUMULUS-1169
  - Deprecated the `@cumulus/common/step-functions` module.
  - Updated code that queries the StepFunctions API to use the retry-enabled functions from
    `@cumulus/common/StepFunctions`
- CUMULUS-1121
  - Schema validation is now strongly enforced when writing to the database.
    Additional properties are not allowed and will result in a validation error.
- CUMULUS-678
  `tasks/move-granules` simplified and refactored to use functionality from cmrjs.
  `ingest/granules.moveGranuleFiles` now just moves granule files and returns a list of the updated files. Updating metadata now handled by `@cumulus/cmrjs/reconcileCMRMetadata`.
  `move-granules.updateGranuleMetadata` refactored and bugs fixed in the case of a file matching multiple collection.files.regexps.
  `getCmrXmlFiles` simplified and now only returns an object with the cmrfilename and the granuleId.
  `@cumulus/test-processing` - test processing task updated to generate UMM-G metadata

- CUMULUS-1043

  - `@cumulus/api` now uses [express](http://expressjs.com/) as the API engine.
  - All `@cumulus/api` endpoints on ApiGateway are consolidated to a single endpoint the uses `{proxy+}` definition.
  - All files under `packages/api/endpoints` along with associated tests are updated to support express's request and response objects.
  - Replaced environment variables `internal`, `bucket` and `systemBucket` with `system_bucket`.
  - Update `@cumulus/integration-tests` to work with updated cumulus-api express endpoints

- `@cumulus/integration-tests` - `buildAndExecuteWorkflow` and `buildWorkflow` updated to take a `meta` param to allow for additional fields to be added to the workflow `meta`

- **CUMULUS-1049** Updated `Retrieve Execution Status API` in `@cumulus/api`: If the execution doesn't exist in Step Function API, Cumulus API returns the execution status information from the database.

- **CUMULUS-1119**
  - Renamed `DISTRIBUTION_URL` environment variable to `DISTRIBUTION_ENDPOINT`
  - Renamed `DEPLOYMENT_ENDPOINT` environment variable to `DISTRIBUTION_REDIRECT_ENDPOINT`
  - Renamed `API_ENDPOINT` environment variable to `TOKEN_REDIRECT_ENDPOINT`

### Removed

- Functions deprecated before 1.11.0:
  - @cumulus/api/models/base: static Manager.createTable() and static Manager.deleteTable()
  - @cumulus/ingest/aws/S3
  - @cumulus/ingest/aws/StepFunction.getExecution()
  - @cumulus/ingest/aws/StepFunction.pullEvent()
  - @cumulus/ingest/consumer.Consume
  - @cumulus/ingest/granule/Ingest.getBucket()

### Deprecated

`@cmrjs/ingestConcept`, instead use the CMR object methods. `@cmrjs/CMR.ingestGranule` or `@cmrjs/CMR.ingestCollection`
`@cmrjs/searchConcept`, instead use the CMR object methods. `@cmrjs/CMR.searchGranules` or `@cmrjs/CMR.searchCollections`
`@cmrjs/deleteConcept`, instead use the CMR object methods. `@cmrjs/CMR.deleteGranule` or `@cmrjs/CMR.deleteCollection`

## [v1.11.1] - 2018-12-18

**Please Note**

- Ensure your `app/config.yml` has a `clientId` specified in the `cmr` section. This will allow CMR to identify your requests for better support and metrics.
  - For an example, please see [the example config](https://github.com/nasa/cumulus/blob/1c7e2bf41b75da9f87004c4e40fbcf0f39f56794/example/app/config.yml#L128).

### Added

- Added a `/tokenDelete` endpoint in `@cumulus/api` to delete access token records

### Changed

- CUMULUS-678
  `@cumulus/ingest/crypto` moved and renamed to `@cumulus/common/key-pair-provider`
  `@cumulus/ingest/aws` function: `KMSDecryptionFailed` and class: `KMS` extracted and moved to `@cumulus/common` and `KMS` is exported as `KMSProvider` from `@cumulus/common/key-pair-provider`
  `@cumulus/ingest/granule` functions: `publish`, `getGranuleId`, `getXMLMetadataAsString`, `getMetadataBodyAndTags`, `parseXmlString`, `getCmrXMLFiles`, `postS3Object`, `contructOnlineAccessUrls`, `updateMetadata`, extracted and moved to `@cumulus/cmrjs`
  `getGranuleId`, `getCmrXMLFiles`, `publish`, `updateMetadata` removed from `@cumulus/ingest/granule` and added to `@cumulus/cmrjs`;
  `updateMetadata` renamed `updateCMRMetadata`.
  `@cumulus/ingest` test files renamed.
- **CUMULUS-1070**
  - Add `'Client-Id'` header to all `@cumulus/cmrjs` requests (made via `searchConcept`, `ingestConcept`, and `deleteConcept`).
  - Updated `cumulus/example/app/config.yml` entry for `cmr.clientId` to use stackName for easier CMR-side identification.

## [v1.11.0] - 2018-11-30

**Please Note**

- Redeploy IAM roles:
  - CUMULUS-817 includes a migration that requires reconfiguration/redeployment of IAM roles. Please see the [upgrade instructions](https://nasa.github.io/cumulus/docs/upgrade/1.11.0) for more information.
  - CUMULUS-977 includes a few new SNS-related permissions added to the IAM roles that will require redeployment of IAM roles.
- `cumulus-message-adapter` v1.0.13+ is required for `@cumulus/api` granule reingest API to work properly. The latest version should be downloaded automatically by kes.
- A `TOKEN_SECRET` value (preferably 256-bit for security) must be added to `.env` to securely sign JWTs used for authorization in `@cumulus/api`

### Changed

- **CUUMULUS-1000** - Distribution endpoint now persists logins, instead of
  redirecting to Earthdata Login on every request
- **CUMULUS-783 CUMULUS-790** - Updated `@cumulus/sync-granule` and `@cumulus/move-granules` tasks to always overwrite existing files for manually-triggered reingest.
- **CUMULUS-906** - Updated `@cumulus/api` granule reingest API to
  - add `reingestGranule: true` and `forceDuplicateOverwrite: true` to Cumulus message `cumulus_meta.cumulus_context` field to indicate that the workflow is a manually triggered re-ingest.
  - return warning message to operator when duplicateHandling is not `replace`
  - `cumulus-message-adapter` v1.0.13+ is required.
- **CUMULUS-793** - Updated the granule move PUT request in `@cumulus/api` to reject the move with a 409 status code if one or more of the files already exist at the destination location
- Updated `@cumulus/helloworld` to use S3 to store state for pass on retry tests
- Updated `@cumulus/ingest`:
  - [Required for MAAP] `http.js#list` will now find links with a trailing whitespace
  - Removed code from `granule.js` which looked for files in S3 using `{ Bucket: discoveredFile.bucket, Key: discoveredFile.name }`. This is obsolete since `@cumulus/ingest` uses a `file-staging` and `constructCollectionId()` directory prefixes by default.
- **CUMULUS-989**
  - Updated `@cumulus/api` to use [JWT (JSON Web Token)](https://jwt.io/introduction/) as the transport format for API authorization tokens and to use JWT verification in the request authorization
  - Updated `/token` endpoint in `@cumulus/api` to return tokens as JWTs
  - Added a `/refresh` endpoint in `@cumulus/api` to request new access tokens from the OAuth provider using the refresh token
  - Added `refreshAccessToken` to `@cumulus/api/lib/EarthdataLogin` to manage refresh token requests with the Earthdata OAuth provider

### Added

- **CUMULUS-1050**
  - Separated configuration flags for originalPayload/finalPayload cleanup such that they can be set to different retention times
- **CUMULUS-798**
  - Added daily Executions cleanup CloudWatch event that triggers cleanExecutions lambda
  - Added cleanExecutions lambda that removes finalPayload/originalPayload field entries for records older than configured timeout value (execution_payload_retention_period), with a default of 30 days
- **CUMULUS-815/816**
  - Added 'originalPayload' and 'finalPayload' fields to Executions table
  - Updated Execution model to populate originalPayload with the execution payload on record creation
  - Updated Execution model code to populate finalPayload field with the execution payload on execution completion
  - Execution API now exposes the above fields
- **CUMULUS-977**
  - Rename `kinesisConsumer` to `messageConsumer` as it handles both Kinesis streams and SNS topics as of this version.
  - Add `sns`-type rule support. These rules create a subscription between an SNS topic and the `messageConsumer`.
    When a message is received, `messageConsumer` is triggered and passes the SNS message (JSON format expected) in
    its entirety to the workflow in the `payload` field of the Cumulus message. For more information on sns-type rules,
    see the [documentation](https://nasa.github.io/cumulus/docs/data-cookbooks/setup#rules).
- **CUMULUS-975**
  - Add `KinesisInboundEventLogger` and `KinesisOutboundEventLogger` API lambdas. These lambdas
    are utilized to dump incoming and outgoing ingest workflow kinesis streams
    to cloudwatch for analytics in case of AWS/stream failure.
  - Update rules model to allow tracking of log_event ARNs related to
    Rule event logging. Kinesis rule types will now automatically log
    incoming events via a Kinesis event triggered lambda.
    CUMULUS-975-migration-4
  - Update migration code to require explicit migration names per run
  - Added migration_4 to migrate/update exisitng Kinesis rules to have a log event mapping
  - Added new IAM policy for migration lambda
- **CUMULUS-775**
  - Adds a instance metadata endpoint to the `@cumulus/api` package.
  - Adds a new convenience function `hostId` to the `@cumulus/cmrjs` to help build environment specific cmr urls.
  - Fixed `@cumulus/cmrjs.searchConcept` to search and return CMR results.
  - Modified `@cumulus/cmrjs.CMR.searchGranule` and `@cumulus/cmrjs.CMR.searchCollection` to include CMR's provider as a default parameter to searches.
- **CUMULUS-965**
  - Add `@cumulus/test-data.loadJSONTestData()`,
    `@cumulus/test-data.loadTestData()`, and
    `@cumulus/test-data.streamTestData()` to safely load test data. These
    functions should be used instead of using `require()` to load test data,
    which could lead to tests interferring with each other.
  - Add a `@cumulus/common/util/deprecate()` function to mark a piece of code as
    deprecated
- **CUMULUS-986**
  - Added `waitForTestExecutionStart` to `@cumulus/integration-tests`
- **CUMULUS-919**
  - In `@cumulus/deployment`, added support for NGAP permissions boundaries for IAM roles with `useNgapPermissionBoundary` flag in `iam/config.yml`. Defaults to false.

### Fixed

- Fixed a bug where FTP sockets were not closed after an error, keeping the Lambda function active until it timed out [CUMULUS-972]
- **CUMULUS-656**
  - The API will no longer allow the deletion of a provider if that provider is
    referenced by a rule
  - The API will no longer allow the deletion of a collection if that collection
    is referenced by a rule
- Fixed a bug where `@cumulus/sf-sns-report` was not pulling large messages from S3 correctly.

### Deprecated

- `@cumulus/ingest/aws/StepFunction.pullEvent()`. Use `@cumulus/common/aws.pullStepFunctionEvent()`.
- `@cumulus/ingest/consumer.Consume` due to unpredictable implementation. Use `@cumulus/ingest/consumer.Consumer`.
  Call `Consumer.consume()` instead of `Consume.read()`.

## [v1.10.4] - 2018-11-28

### Added

- **CUMULUS-1008**
  - New `config.yml` parameter for SQS consumers: `sqs_consumer_rate: (default 500)`, which is the maximum number of
    messages the consumer will attempt to process per execution. Currently this is only used by the sf-starter consumer,
    which runs every minute by default, making this a messages-per-minute upper bound. SQS does not guarantee the number
    of messages returned per call, so this is not a fixed rate of consumption, only attempted number of messages received.

### Deprecated

- `@cumulus/ingest/consumer.Consume` due to unpredictable implementation. Use `@cumulus/ingest/consumer.Consumer`.

### Changed

- Backported update of `packages/api` dependency `@mapbox/dyno` to `1.4.2` to mitigate `event-stream` vulnerability.

## [v1.10.3] - 2018-10-31

### Added

- **CUMULUS-817**
  - Added AWS Dead Letter Queues for lambdas that are scheduled asynchronously/such that failures show up only in cloudwatch logs.
- **CUMULUS-956**
  - Migrated developer documentation and data-cookbooks to Docusaurus
    - supports versioning of documentation
  - Added `docs/docs-how-to.md` to outline how to do things like add new docs or locally install for testing.
  - Deployment/CI scripts have been updated to work with the new format
- **CUMULUS-811**
  - Added new S3 functions to `@cumulus/common/aws`:
    - `aws.s3TagSetToQueryString`: converts S3 TagSet array to querystring (for use with upload()).
    - `aws.s3PutObject`: Returns promise of S3 `putObject`, which puts an object on S3
    - `aws.s3CopyObject`: Returns promise of S3 `copyObject`, which copies an object in S3 to a new S3 location
    - `aws.s3GetObjectTagging`: Returns promise of S3 `getObjectTagging`, which returns an object containing an S3 TagSet.
  - `@/cumulus/common/aws.s3PutObject` defaults to an explicit `ACL` of 'private' if not overridden.
  - `@/cumulus/common/aws.s3CopyObject` defaults to an explicit `TaggingDirective` of 'COPY' if not overridden.

### Deprecated

- **CUMULUS-811**
  - Deprecated `@cumulus/ingest/aws.S3`. Member functions of this class will now
    log warnings pointing to similar functionality in `@cumulus/common/aws`.

## [v1.10.2] - 2018-10-24

### Added

- **CUMULUS-965**
  - Added a `@cumulus/logger` package
- **CUMULUS-885**
  - Added 'human readable' version identifiers to Lambda Versioning lambda aliases
- **CUMULUS-705**
  - Note: Make sure to update the IAM stack when deploying this update.
  - Adds an AsyncOperations model and associated DynamoDB table to the
    `@cumulus/api` package
  - Adds an /asyncOperations endpoint to the `@cumulus/api` package, which can
    be used to fetch the status of an AsyncOperation.
  - Adds a /bulkDelete endpoint to the `@cumulus/api` package, which performs an
    asynchronous bulk-delete operation. This is a stub right now which is only
    intended to demonstration how AsyncOperations work.
  - Adds an AsyncOperation ECS task to the `@cumulus/api` package, which will
    fetch an Lambda function, run it in ECS, and then store the result to the
    AsyncOperations table in DynamoDB.
- **CUMULUS-851** - Added workflow lambda versioning feature to allow in-flight workflows to use lambda versions that were in place when a workflow was initiated

  - Updated Kes custom code to remove logic that used the CMA file key to determine template compilation logic. Instead, utilize a `customCompilation` template configuration flag to indicate a template should use Cumulus's kes customized methods instead of 'core'.
  - Added `useWorkflowLambdaVersions` configuration option to enable the lambdaVersioning feature set. **This option is set to true by default** and should be set to false to disable the feature.
  - Added uniqueIdentifier configuration key to S3 sourced lambdas to optionally support S3 lambda resource versioning within this scheme. This key must be unique for each modified version of the lambda package and must be updated in configuration each time the source changes.
  - Added a new nested stack template that will create a `LambdaVersions` stack that will take lambda parameters from the base template, generate lambda versions/aliases and return outputs with references to the most 'current' lambda alias reference, and updated 'core' template to utilize these outputs (if `useWorkflowLambdaVersions` is enabled).

- Created a `@cumulus/api/lib/OAuth2` interface, which is implemented by the
  `@cumulus/api/lib/EarthdataLogin` and `@cumulus/api/lib/GoogleOAuth2` classes.
  Endpoints that need to handle authentication will determine which class to use
  based on environment variables. This also greatly simplifies testing.
- Added `@cumulus/api/lib/assertions`, containing more complex AVA test assertions
- Added PublishGranule workflow to publish a granule to CMR without full reingest. (ingest-in-place capability)

- `@cumulus/integration-tests` new functionality:
  - `listCollections` to list collections from a provided data directory
  - `deleteCollection` to delete list of collections from a deployed stack
  - `cleanUpCollections` combines the above in one function.
  - `listProviders` to list providers from a provided data directory
  - `deleteProviders` to delete list of providers from a deployed stack
  - `cleanUpProviders` combines the above in one function.
  - `@cumulus/integrations-tests/api.js`: `deleteGranule` and `deletePdr` functions to make `DELETE` requests to Cumulus API
  - `rules` API functionality for posting and deleting a rule and listing all rules
  - `wait-for-deploy` lambda for use in the redeployment tests
- `@cumulus/ingest/granule.js`: `ingestFile` inserts new `duplicate_found: true` field in the file's record if a duplicate file already exists on S3.
- `@cumulus/api`: `/execution-status` endpoint requests and returns complete execution output if execution output is stored in S3 due to size.
- Added option to use environment variable to set CMR host in `@cumulus/cmrjs`.
- **CUMULUS-781** - Added integration tests for `@cumulus/sync-granule` when `duplicateHandling` is set to `replace` or `skip`
- **CUMULUS-791** - `@cumulus/move-granules`: `moveFileRequest` inserts new `duplicate_found: true` field in the file's record if a duplicate file already exists on S3. Updated output schema to document new `duplicate_found` field.

### Removed

- Removed `@cumulus/common/fake-earthdata-login-server`. Tests can now create a
  service stub based on `@cumulus/api/lib/OAuth2` if testing requires handling
  authentication.

### Changed

- **CUMULUS-940** - modified `@cumulus/common/aws` `receiveSQSMessages` to take a parameter object instead of positional parameters. All defaults remain the same, but now access to long polling is available through `options.waitTimeSeconds`.
- **CUMULUS-948** - Update lambda functions `CNMToCMA` and `CnmResponse` in the `cumulus-data-shared` bucket and point the default stack to them.
- **CUMULUS-782** - Updated `@cumulus/sync-granule` task and `Granule.ingestFile` in `@cumulus/ingest` to keep both old and new data when a destination file with different checksum already exists and `duplicateHandling` is `version`
- Updated the config schema in `@cumulus/move-granules` to include the `moveStagedFiles` param.
- **CUMULUS-778** - Updated config schema and documentation in `@cumulus/sync-granule` to include `duplicateHandling` parameter for specifying how duplicate filenames should be handled
- **CUMULUS-779** - Updated `@cumulus/sync-granule` to throw `DuplicateFile` error when destination files already exist and `duplicateHandling` is `error`
- **CUMULUS-780** - Updated `@cumulus/sync-granule` to use `error` as the default for `duplicateHandling` when it is not specified
- **CUMULUS-780** - Updated `@cumulus/api` to use `error` as the default value for `duplicateHandling` in the `Collection` model
- **CUMULUS-785** - Updated the config schema and documentation in `@cumulus/move-granules` to include `duplicateHandling` parameter for specifying how duplicate filenames should be handled
- **CUMULUS-786, CUMULUS-787** - Updated `@cumulus/move-granules` to throw `DuplicateFile` error when destination files already exist and `duplicateHandling` is `error` or not specified
- **CUMULUS-789** - Updated `@cumulus/move-granules` to keep both old and new data when a destination file with different checksum already exists and `duplicateHandling` is `version`

### Fixed

- `getGranuleId` in `@cumulus/ingest` bug: `getGranuleId` was constructing an error using `filename` which was undefined. The fix replaces `filename` with the `uri` argument.
- Fixes to `del` in `@cumulus/api/endpoints/granules.js` to not error/fail when not all files exist in S3 (e.g. delete granule which has only 2 of 3 files ingested).
- `@cumulus/deployment/lib/crypto.js` now checks for private key existence properly.

## [v1.10.1] - 2018-09-4

### Fixed

- Fixed cloudformation template errors in `@cumulus/deployment/`
  - Replaced references to Fn::Ref: with Ref:
  - Moved long form template references to a newline

## [v1.10.0] - 2018-08-31

### Removed

- Removed unused and broken code from `@cumulus/common`
  - Removed `@cumulus/common/test-helpers`
  - Removed `@cumulus/common/task`
  - Removed `@cumulus/common/message-source`
  - Removed the `getPossiblyRemote` function from `@cumulus/common/aws`
  - Removed the `startPromisedSfnExecution` function from `@cumulus/common/aws`
  - Removed the `getCurrentSfnTask` function from `@cumulus/common/aws`

### Changed

- **CUMULUS-839** - In `@cumulus/sync-granule`, 'collection' is now an optional config parameter

### Fixed

- **CUMULUS-859** Moved duplicate code in `@cumulus/move-granules` and `@cumulus/post-to-cmr` to `@cumulus/ingest`. Fixed imports making assumptions about directory structure.
- `@cumulus/ingest/consumer` correctly limits the number of messages being received and processed from SQS. Details:
  - **Background:** `@cumulus/api` includes a lambda `<stack-name>-sqs2sf` which processes messages from the `<stack-name>-startSF` SQS queue every minute. The `sqs2sf` lambda uses `@cumulus/ingest/consumer` to receive and process messages from SQS.
  - **Bug:** More than `messageLimit` number of messages were being consumed and processed from the `<stack-name>-startSF` SQS queue. Many step functions were being triggered simultaneously by the lambda `<stack-name>-sqs2sf` (which consumes every minute from the `startSF` queue) and resulting in step function failure with the error: `An error occurred (ThrottlingException) when calling the GetExecutionHistory`.
  - **Fix:** `@cumulus/ingest/consumer#processMessages` now processes messages until `timeLimit` has passed _OR_ once it receives up to `messageLimit` messages. `sqs2sf` is deployed with a [default `messageLimit` of 10](https://github.com/nasa/cumulus/blob/670000c8a821ff37ae162385f921c40956e293f7/packages/deployment/app/config.yml#L147).
  - **IMPORTANT NOTE:** `consumer` will actually process up to `messageLimit * 2 - 1` messages. This is because sometimes `receiveSQSMessages` will return less than `messageLimit` messages and thus the consumer will continue to make calls to `receiveSQSMessages`. For example, given a `messageLimit` of 10 and subsequent calls to `receiveSQSMessages` returns up to 9 messages, the loop will continue and a final call could return up to 10 messages.

## [v1.9.1] - 2018-08-22

**Please Note** To take advantage of the added granule tracking API functionality, updates are required for the message adapter and its libraries. You should be on the following versions:

- `cumulus-message-adapter` 1.0.9+
- `cumulus-message-adapter-js` 1.0.4+
- `cumulus-message-adapter-java` 1.2.7+
- `cumulus-message-adapter-python` 1.0.5+

### Added

- **CUMULUS-687** Added logs endpoint to search for logs from a specific workflow execution in `@cumulus/api`. Added integration test.
- **CUMULUS-836** - `@cumulus/deployment` supports a configurable docker storage driver for ECS. ECS can be configured with either `devicemapper` (the default storage driver for AWS ECS-optimized AMIs) or `overlay2` (the storage driver used by the NGAP 2.0 AMI). The storage driver can be configured in `app/config.yml` with `ecs.docker.storageDriver: overlay2 | devicemapper`. The default is `overlay2`.
  - To support this configuration, a [Handlebars](https://handlebarsjs.com/) helper `ifEquals` was added to `packages/deployment/lib/kes.js`.
- **CUMULUS-836** - `@cumulus/api` added IAM roles required by the NGAP 2.0 AMI. The NGAP 2.0 AMI runs a script `register_instances_with_ssm.py` which requires the ECS IAM role to include `ec2:DescribeInstances` and `ssm:GetParameter` permissions.

### Fixed

- **CUMULUS-836** - `@cumulus/deployment` uses `overlay2` driver by default and does not attempt to write `--storage-opt dm.basesize` to fix [this error](https://github.com/moby/moby/issues/37039).
- **CUMULUS-413** Kinesis processing now captures all errrors.
  - Added kinesis fallback mechanism when errors occur during record processing.
  - Adds FallbackTopicArn to `@cumulus/api/lambdas.yml`
  - Adds fallbackConsumer lambda to `@cumulus/api`
  - Adds fallbackqueue option to lambda definitions capture lambda failures after three retries.
  - Adds kinesisFallback SNS topic to signal incoming errors from kinesis stream.
  - Adds kinesisFailureSQS to capture fully failed events from all retries.
- **CUMULUS-855** Adds integration test for kinesis' error path.
- **CUMULUS-686** Added workflow task name and version tracking via `@cumulus/api` executions endpoint under new `tasks` property, and under `workflow_tasks` in step input/output.
  - Depends on `cumulus-message-adapter` 1.0.9+, `cumulus-message-adapter-js` 1.0.4+, `cumulus-message-adapter-java` 1.2.7+ and `cumulus-message-adapter-python` 1.0.5+
- **CUMULUS-771**
  - Updated sync-granule to stream the remote file to s3
  - Added integration test for ingesting granules from ftp provider
  - Updated http/https integration tests for ingesting granules from http/https providers
- **CUMULUS-862** Updated `@cumulus/integration-tests` to handle remote lambda output
- **CUMULUS-856** Set the rule `state` to have default value `ENABLED`

### Changed

- In `@cumulus/deployment`, changed the example app config.yml to have additional IAM roles

## [v1.9.0] - 2018-08-06

**Please note** additional information and upgrade instructions [here](https://nasa.github.io/cumulus/docs/upgrade/1.9.0)

### Added

- **CUMULUS-712** - Added integration tests verifying expected behavior in workflows
- **GITC-776-2** - Add support for versioned collections

### Fixed

- **CUMULUS-832**
  - Fixed indentation in example config.yml in `@cumulus/deployment`
  - Fixed issue with new deployment using the default distribution endpoint in `@cumulus/deployment` and `@cumulus/api`

## [v1.8.1] - 2018-08-01

**Note** IAM roles should be re-deployed with this release.

- **Cumulus-726**
  - Added function to `@cumulus/integration-tests`: `sfnStep` includes `getStepInput` which returns the input to the schedule event of a given step function step.
  - Added IAM policy `@cumulus/deployment`: Lambda processing IAM role includes `kinesis::PutRecord` so step function lambdas can write to kinesis streams.
- **Cumulus Community Edition**
  - Added Google OAuth authentication token logic to `@cumulus/api`. Refactored token endpoint to use environment variable flag `OAUTH_PROVIDER` when determining with authentication method to use.
  - Added API Lambda memory configuration variable `api_lambda_memory` to `@cumulus/api` and `@cumulus/deployment`.

### Changed

- **Cumulus-726**
  - Changed function in `@cumulus/api`: `models/rules.js#addKinesisEventSource` was modified to call to `deleteKinesisEventSource` with all required parameters (rule's name, arn and type).
  - Changed function in `@cumulus/integration-tests`: `getStepOutput` can now be used to return output of failed steps. If users of this function want the output of a failed event, they can pass a third parameter `eventType` as `'failure'`. This function will work as always for steps which completed successfully.

### Removed

- **Cumulus-726**

  - Configuration change to `@cumulus/deployment`: Removed default auto scaling configuration for Granules and Files DynamoDB tables.

- **CUMULUS-688**
  - Add integration test for ExecutionStatus
  - Function addition to `@cumulus/integration-tests`: `api` includes `getExecutionStatus` which returns the execution status from the Cumulus API

## [v1.8.0] - 2018-07-23

### Added

- **CUMULUS-718** Adds integration test for Kinesis triggering a workflow.

- **GITC-776-3** Added more flexibility for rules. You can now edit all fields on the rule's record
  We may need to update the api documentation to reflect this.

- **CUMULUS-681** - Add ingest-in-place action to granules endpoint

  - new applyWorkflow action at PUT /granules/{granuleid} Applying a workflow starts an execution of the provided workflow and passes the granule record as payload.
    Parameter(s):
    - workflow - the workflow name

- **CUMULUS-685** - Add parent exeuction arn to the execution which is triggered from a parent step function

### Changed

- **CUMULUS-768** - Integration tests get S3 provider data from shared data folder

### Fixed

- **CUMULUS-746** - Move granule API correctly updates record in dynamo DB and cmr xml file
- **CUMULUS-766** - Populate database fileSize field from S3 if value not present in Ingest payload

## [v1.7.1] - 2018-07-27 - [BACKPORT]

### Fixed

- **CUMULUS-766** - Backport from 1.8.0 - Populate database fileSize field from S3 if value not present in Ingest payload

## [v1.7.0] - 2018-07-02

### Please note: [Upgrade Instructions](https://nasa.github.io/cumulus/docs/upgrade/1.7.0)

### Added

- **GITC-776-2** - Add support for versioned collectons
- **CUMULUS-491** - Add granule reconciliation API endpoints.
- **CUMULUS-480** Add suport for backup and recovery:
  - Add DynamoDB tables for granules, executions and pdrs
  - Add ability to write all records to S3
  - Add ability to download all DynamoDB records in form json files
  - Add ability to upload records to DynamoDB
  - Add migration scripts for copying granule, pdr and execution records from ElasticSearch to DynamoDB
  - Add IAM support for batchWrite on dynamoDB
-
- **CUMULUS-508** - `@cumulus/deployment` cloudformation template allows for lambdas and ECS clusters to have multiple AZ availability.
  - `@cumulus/deployment` also ensures docker uses `devicemapper` storage driver.
- **CUMULUS-755** - `@cumulus/deployment` Add DynamoDB autoscaling support.
  - Application developers can add autoscaling and override default values in their deployment's `app/config.yml` file using a `{TableName}Table:` key.

### Fixed

- **CUMULUS-747** - Delete granule API doesn't delete granule files in s3 and granule in elasticsearch
  - update the StreamSpecification DynamoDB tables to have StreamViewType: "NEW_AND_OLD_IMAGES"
  - delete granule files in s3
- **CUMULUS-398** - Fix not able to filter executions by workflow
- **CUMULUS-748** - Fix invalid lambda .zip files being validated/uploaded to AWS
- **CUMULUS-544** - Post to CMR task has UAT URL hard-coded
  - Made configurable: PostToCmr now requires CMR_ENVIRONMENT env to be set to 'SIT' or 'OPS' for those CMR environments. Default is UAT.

### Changed

- **GITC-776-4** - Changed Discover-pdrs to not rely on collection but use provider_path in config. It also has an optional filterPdrs regex configuration parameter

- **CUMULUS-710** - In the integration test suite, `getStepOutput` returns the output of the first successful step execution or last failed, if none exists

## [v1.6.0] - 2018-06-06

### Please note: [Upgrade Instructions](https://nasa.github.io/cumulus/docs/upgrade/1.6.0)

### Fixed

- **CUMULUS-602** - Format all logs sent to Elastic Search.
  - Extract cumulus log message and index it to Elastic Search.

### Added

- **CUMULUS-556** - add a mechanism for creating and running migration scripts on deployment.
- **CUMULUS-461** Support use of metadata date and other components in `url_path` property

### Changed

- **CUMULUS-477** Update bucket configuration to support multiple buckets of the same type:
  - Change the structure of the buckets to allow for more than one bucket of each type. The bucket structure is now:
    bucket-key:
    name: <bucket-name>
    type: <type> i.e. internal, public, etc.
  - Change IAM and app deployment configuration to support new bucket structure
  - Update tasks and workflows to support new bucket structure
  - Replace instances where buckets.internal is relied upon to either use the system bucket or a configured bucket
  - Move IAM template to the deployment package. NOTE: You now have to specify '--template node_modules/@cumulus/deployment/iam' in your IAM deployment
  - Add IAM cloudformation template support to filter buckets by type

## [v1.5.5] - 2018-05-30

### Added

- **CUMULUS-530** - PDR tracking through Queue-granules
  - Add optional `pdr` property to the sync-granule task's input config and output payload.
- **CUMULUS-548** - Create a Lambda task that generates EMS distribution reports
  - In order to supply EMS Distribution Reports, you must enable S3 Server
    Access Logging on any S3 buckets used for distribution. See [How Do I Enable Server Access Logging for an S3 Bucket?](https://docs.aws.amazon.com/AmazonS3/latest/user-guide/server-access-logging.html)
    The "Target bucket" setting should point at the Cumulus internal bucket.
    The "Target prefix" should be
    "<STACK_NAME>/ems-distribution/s3-server-access-logs/", where "STACK_NAME"
    is replaced with the name of your Cumulus stack.

### Fixed

- **CUMULUS-546 - Kinesis Consumer should catch and log invalid JSON**
  - Kinesis Consumer lambda catches and logs errors so that consumer doesn't get stuck in a loop re-processing bad json records.
- EMS report filenames are now based on their start time instead of the time
  instead of the time that the report was generated
- **CUMULUS-552 - Cumulus API returns different results for the same collection depending on query**
  - The collection, provider and rule records in elasticsearch are now replaced with records from dynamo db when the dynamo db records are updated.

### Added

- `@cumulus/deployment`'s default cloudformation template now configures storage for Docker to match the configured ECS Volume. The template defines Docker's devicemapper basesize (`dm.basesize`) using `ecs.volumeSize`. This addresses ECS default of limiting Docker containers to 10GB of storage ([Read more](https://aws.amazon.com/premiumsupport/knowledge-center/increase-default-ecs-docker-limit/)).

## [v1.5.4] - 2018-05-21

### Added

- **CUMULUS-535** - EMS Ingest, Archive, Archive Delete reports
  - Add lambda EmsReport to create daily EMS Ingest, Archive, Archive Delete reports
  - ems.provider property added to `@cumulus/deployment/app/config.yml`.
    To change the provider name, please add `ems: provider` property to `app/config.yml`.
- **CUMULUS-480** Use DynamoDB to store granules, pdrs and execution records
  - Activate PointInTime feature on DynamoDB tables
  - Increase test coverage on api package
  - Add ability to restore metadata records from json files to DynamoDB
- **CUMULUS-459** provide API endpoint for moving granules from one location on s3 to another

## [v1.5.3] - 2018-05-18

### Fixed

- **CUMULUS-557 - "Add dataType to DiscoverGranules output"**
  - Granules discovered by the DiscoverGranules task now include dataType
  - dataType is now a required property for granules used as input to the
    QueueGranules task
- **CUMULUS-550** Update deployment app/config.yml to force elasticsearch updates for deleted granules

## [v1.5.2] - 2018-05-15

### Fixed

- **CUMULUS-514 - "Unable to Delete the Granules"**
  - updated cmrjs.deleteConcept to return success if the record is not found
    in CMR.

### Added

- **CUMULUS-547** - The distribution API now includes an
  "earthdataLoginUsername" query parameter when it returns a signed S3 URL
- **CUMULUS-527 - "parse-pdr queues up all granules and ignores regex"**
  - Add an optional config property to the ParsePdr task called
    "granuleIdFilter". This property is a regular expression that is applied
    against the filename of the first file of each granule contained in the
    PDR. If the regular expression matches, then the granule is included in
    the output. Defaults to '.', which will match all granules in the PDR.
- File checksums in PDRs now support MD5
- Deployment support to subscribe to an SNS topic that already exists
- **CUMULUS-470, CUMULUS-471** In-region S3 Policy lambda added to API to update bucket policy for in-region access.
- **CUMULUS-533** Added fields to granule indexer to support EMS ingest and archive record creation
- **CUMULUS-534** Track deleted granules
  - added `deletedgranule` type to `cumulus` index.
  - **Important Note:** Force custom bootstrap to re-run by adding this to
    app/config.yml `es: elasticSearchMapping: 7`
- You can now deploy cumulus without ElasticSearch. Just add `es: null` to your `app/config.yml` file. This is only useful for debugging purposes. Cumulus still requires ElasticSearch to properly operate.
- `@cumulus/integration-tests` includes and exports the `addRules` function, which seeds rules into the DynamoDB table.
- Added capability to support EFS in cloud formation template. Also added
  optional capability to ssh to your instance and privileged lambda functions.
- Added support to force discovery of PDRs that have already been processed
  and filtering of selected data types
- `@cumulus/cmrjs` uses an environment variable `USER_IP_ADDRESS` or fallback
  IP address of `10.0.0.0` when a public IP address is not available. This
  supports lambda functions deployed into a VPC's private subnet, where no
  public IP address is available.

### Changed

- **CUMULUS-550** Custom bootstrap automatically adds new types to index on
  deployment

## [v1.5.1] - 2018-04-23

### Fixed

- add the missing dist folder to the hello-world task
- disable uglifyjs on the built version of the pdr-status-check (read: https://github.com/webpack-contrib/uglifyjs-webpack-plugin/issues/264)

## [v1.5.0] - 2018-04-23

### Changed

- Removed babel from all tasks and packages and increased minimum node requirements to version 8.10
- Lambda functions created by @cumulus/deployment will use node8.10 by default
- Moved [cumulus-integration-tests](https://github.com/nasa/cumulus-integration-tests) to the `example` folder CUMULUS-512
- Streamlined all packages dependencies (e.g. remove redundant dependencies and make sure versions are the same across packages)
- **CUMULUS-352:** Update Cumulus Elasticsearch indices to use [index aliases](https://www.elastic.co/guide/en/elasticsearch/reference/current/indices-aliases.html).
- **CUMULUS-519:** ECS tasks are no longer restarted after each CF deployment unless `ecs.restartTasksOnDeploy` is set to true
- **CUMULUS-298:** Updated log filterPattern to include all CloudWatch logs in ElasticSearch
- **CUMULUS-518:** Updates to the SyncGranule config schema
  - `granuleIdExtraction` is no longer a property
  - `process` is now an optional property
  - `provider_path` is no longer a property

### Fixed

- **CUMULUS-455 "Kes deployments using only an updated message adapter do not get automatically deployed"**
  - prepended the hash value of cumulus-message-adapter.zip file to the zip file name of lambda which uses message adapter.
  - the lambda function will be redeployed when message adapter or lambda function are updated
- Fixed a bug in the bootstrap lambda function where it stuck during update process
- Fixed a bug where the sf-sns-report task did not return the payload of the incoming message as the output of the task [CUMULUS-441]

### Added

- **CUMULUS-352:** Add reindex CLI to the API package.
- **CUMULUS-465:** Added mock http/ftp/sftp servers to the integration tests
- Added a `delete` method to the `@common/CollectionConfigStore` class
- **CUMULUS-467 "@cumulus/integration-tests or cumulus-integration-tests should seed provider and collection in deployed DynamoDB"**
  - `example` integration-tests populates providers and collections to database
  - `example` workflow messages are populated from workflow templates in s3, provider and collection information in database, and input payloads. Input templates are removed.
  - added `https` protocol to provider schema

## [v1.4.1] - 2018-04-11

### Fixed

- Sync-granule install

## [v1.4.0] - 2018-04-09

### Fixed

- **CUMULUS-392 "queue-granules not returning the sfn-execution-arns queued"**
  - updated queue-granules to return the sfn-execution-arns queued and pdr if exists.
  - added pdr to ingest message meta.pdr instead of payload, so the pdr information doesn't get lost in the ingest workflow, and ingested granule in elasticsearch has pdr name.
  - fixed sf-sns-report schema, remove the invalid part
  - fixed pdr-status-check schema, the failed execution contains arn and reason
- **CUMULUS-206** make sure homepage and repository urls exist in package.json files of tasks and packages

### Added

- Example folder with a cumulus deployment example

### Changed

- [CUMULUS-450](https://bugs.earthdata.nasa.gov/browse/CUMULUS-450) - Updated
  the config schema of the **queue-granules** task
  - The config no longer takes a "collection" property
  - The config now takes an "internalBucket" property
  - The config now takes a "stackName" property
- [CUMULUS-450](https://bugs.earthdata.nasa.gov/browse/CUMULUS-450) - Updated
  the config schema of the **parse-pdr** task
  - The config no longer takes a "collection" property
  - The "stack", "provider", and "bucket" config properties are now
    required
- **CUMULUS-469** Added a lambda to the API package to prototype creating an S3 bucket policy for direct, in-region S3 access for the prototype bucket

### Removed

- Removed the `findTmpTestDataDirectory()` function from
  `@cumulus/common/test-utils`

### Fixed

- [CUMULUS-450](https://bugs.earthdata.nasa.gov/browse/CUMULUS-450)
  - The **queue-granules** task now enqueues a **sync-granule** task with the
    correct collection config for that granule based on the granule's
    data-type. It had previously been using the collection config from the
    config of the **queue-granules** task, which was a problem if the granules
    being queued belonged to different data-types.
  - The **parse-pdr** task now handles the case where a PDR contains granules
    with different data types, and uses the correct granuleIdExtraction for
    each granule.

### Added

- **CUMULUS-448** Add code coverage checking using [nyc](https://github.com/istanbuljs/nyc).

## [v1.3.0] - 2018-03-29

### Deprecated

- discover-s3-granules is deprecated. The functionality is provided by the discover-granules task

### Fixed

- **CUMULUS-331:** Fix aws.downloadS3File to handle non-existent key
- Using test ftp provider for discover-granules testing [CUMULUS-427]
- **CUMULUS-304: "Add AWS API throttling to pdr-status-check task"** Added concurrency limit on SFN API calls. The default concurrency is 10 and is configurable through Lambda environment variable CONCURRENCY.
- **CUMULUS-414: "Schema validation not being performed on many tasks"** revised npm build scripts of tasks that use cumulus-message-adapter to place schema directories into dist directories.
- **CUMULUS-301:** Update all tests to use test-data package for testing data.
- **CUMULUS-271: "Empty response body from rules PUT endpoint"** Added the updated rule to response body.
- Increased memory allotment for `CustomBootstrap` lambda function. Resolves failed deployments where `CustomBootstrap` lambda function was failing with error `Process exited before completing request`. This was causing deployments to stall, fail to update and fail to rollback. This error is thrown when the lambda function tries to use more memory than it is allotted.
- Cumulus repository folders structure updated:
  - removed the `cumulus` folder altogether
  - moved `cumulus/tasks` to `tasks` folder at the root level
  - moved the tasks that are not converted to use CMA to `tasks/.not_CMA_compliant`
  - updated paths where necessary

### Added

- `@cumulus/integration-tests` - Added support for testing the output of an ECS activity as well as a Lambda function.

## [v1.2.0] - 2018-03-20

### Fixed

- Update vulnerable npm packages [CUMULUS-425]
- `@cumulus/api`: `kinesis-consumer.js` uses `sf-scheduler.js#schedule` instead of placing a message directly on the `startSF` SQS queue. This is a fix for [CUMULUS-359](https://bugs.earthdata.nasa.gov/browse/CUMULUS-359) because `sf-scheduler.js#schedule` looks up the provider and collection data in DynamoDB and adds it to the `meta` object of the enqueued message payload.
- `@cumulus/api`: `kinesis-consumer.js` catches and logs errors instead of doing an error callback. Before this change, `kinesis-consumer` was failing to process new records when an existing record caused an error because it would call back with an error and stop processing additional records. It keeps trying to process the record causing the error because it's "position" in the stream is unchanged. Catching and logging the errors is part 1 of the fix. Proposed part 2 is to enqueue the error and the message on a "dead-letter" queue so it can be processed later ([CUMULUS-413](https://bugs.earthdata.nasa.gov/browse/CUMULUS-413)).
- **CUMULUS-260: "PDR page on dashboard only shows zeros."** The PDR stats in LPDAAC are all 0s, even if the dashboard has been fixed to retrieve the correct fields. The current version of pdr-status-check has a few issues.
  - pdr is not included in the input/output schema. It's available from the input event. So the pdr status and stats are not updated when the ParsePdr workflow is complete. Adding the pdr to the input/output of the task will fix this.
  - pdr-status-check doesn't update pdr stats which prevent the real time pdr progress from showing up in the dashboard. To solve this, added lambda function sf-sns-report which is copied from @cumulus/api/lambdas/sf-sns-broadcast with modification, sf-sns-report can be used to report step function status anywhere inside a step function. So add step sf-sns-report after each pdr-status-check, we will get the PDR status progress at real time.
  - It's possible an execution is still in the queue and doesn't exist in sfn yet. Added code to handle 'ExecutionDoesNotExist' error when checking the execution status.
- Fixed `aws.cloudwatchevents()` typo in `packages/ingest/aws.js`. This typo was the root cause of the error: `Error: Could not process scheduled_ingest, Error: : aws.cloudwatchevents is not a constructor` seen when trying to update a rule.

### Removed

- `@cumulus/ingest/aws`: Remove queueWorkflowMessage which is no longer being used by `@cumulus/api`'s `kinesis-consumer.js`.

## [v1.1.4] - 2018-03-15

### Added

- added flag `useList` to parse-pdr [CUMULUS-404]

### Fixed

- Pass encrypted password to the ApiGranule Lambda function [CUMULUS-424]

## [v1.1.3] - 2018-03-14

### Fixed

- Changed @cumulus/deployment package install behavior. The build process will happen after installation

## [v1.1.2] - 2018-03-14

### Added

- added tools to @cumulus/integration-tests for local integration testing
- added end to end testing for discovering and parsing of PDRs
- `yarn e2e` command is available for end to end testing

### Fixed

- **CUMULUS-326: "Occasionally encounter "Too Many Requests" on deployment"** The api gateway calls will handle throttling errors
- **CUMULUS-175: "Dashboard providers not in sync with AWS providers."** The root cause of this bug - DynamoDB operations not showing up in Elasticsearch - was shared by collections and rules. The fix was to update providers', collections' and rules; POST, PUT and DELETE endpoints to operate on DynamoDB and using DynamoDB streams to update Elasticsearch. The following packages were made:
  - `@cumulus/deployment` deploys DynamoDB streams for the Collections, Providers and Rules tables as well as a new lambda function called `dbIndexer`. The `dbIndexer` lambda has an event source mapping which listens to each of the DynamoDB streams. The dbIndexer lambda receives events referencing operations on the DynamoDB table and updates the elasticsearch cluster accordingly.
  - The `@cumulus/api` endpoints for collections, providers and rules _only_ query DynamoDB, with the exception of LIST endpoints and the collections' GET endpoint.

### Updated

- Broke up `kes.override.js` of @cumulus/deployment to multiple modules and moved to a new location
- Expanded @cumulus/deployment test coverage
- all tasks were updated to use cumulus-message-adapter-js 1.0.1
- added build process to integration-tests package to babelify it before publication
- Update @cumulus/integration-tests lambda.js `getLambdaOutput` to return the entire lambda output. Previously `getLambdaOutput` returned only the payload.

## [v1.1.1] - 2018-03-08

### Removed

- Unused queue lambda in api/lambdas [CUMULUS-359]

### Fixed

- Kinesis message content is passed to the triggered workflow [CUMULUS-359]
- Kinesis message queues a workflow message and does not write to rules table [CUMULUS-359]

## [v1.1.0] - 2018-03-05

### Added

- Added a `jlog` function to `common/test-utils` to aid in test debugging
- Integration test package with command line tool [CUMULUS-200] by @laurenfrederick
- Test for FTP `useList` flag [CUMULUS-334] by @kkelly51

### Updated

- The `queue-pdrs` task now uses the [cumulus-message-adapter-js](https://github.com/nasa/cumulus-message-adapter-js)
  library
- Updated the `queue-pdrs` JSON schemas
- The test-utils schema validation functions now throw an error if validation
  fails
- The `queue-granules` task now uses the [cumulus-message-adapter-js](https://github.com/nasa/cumulus-message-adapter-js)
  library
- Updated the `queue-granules` JSON schemas

### Removed

- Removed the `getSfnExecutionByName` function from `common/aws`
- Removed the `getGranuleStatus` function from `common/aws`

## [v1.0.1] - 2018-02-27

### Added

- More tests for discover-pdrs, dicover-granules by @yjpa7145
- Schema validation utility for tests by @yjpa7145

### Changed

- Fix an FTP listing bug for servers that do not support STAT [CUMULUS-334] by @kkelly51

## [v1.0.0] - 2018-02-23

[unreleased]: https://github.com/nasa/cumulus/compare/v1.23.2...HEAD
[v1.23.2]: https://github.com/nasa/cumulus/compare/v1.22.1...v1.23.2
[v1.22.1]: https://github.com/nasa/cumulus/compare/v1.21.0...v1.22.1
[v1.21.0]: https://github.com/nasa/cumulus/compare/v1.20.0...v1.21.0
[v1.20.0]: https://github.com/nasa/cumulus/compare/v1.19.0...v1.20.0
[v1.19.0]: https://github.com/nasa/cumulus/compare/v1.18.0...v1.19.0
[v1.18.0]: https://github.com/nasa/cumulus/compare/v1.17.0...v1.18.0
[v1.17.0]: https://github.com/nasa/cumulus/compare/v1.16.1...v1.17.0
[v1.16.1]: https://github.com/nasa/cumulus/compare/v1.16.0...v1.16.1
[v1.16.0]: https://github.com/nasa/cumulus/compare/v1.15.0...v1.16.0
[v1.15.0]: https://github.com/nasa/cumulus/compare/v1.14.5...v1.15.0
[v1.14.5]: https://github.com/nasa/cumulus/compare/v1.14.4...v1.14.5
[v1.14.4]: https://github.com/nasa/cumulus/compare/v1.14.3...v1.14.4
[v1.14.3]: https://github.com/nasa/cumulus/compare/v1.14.2...v1.14.3
[v1.14.2]: https://github.com/nasa/cumulus/compare/v1.14.1...v1.14.2
[v1.14.1]: https://github.com/nasa/cumulus/compare/v1.14.0...v1.14.1
[v1.14.0]: https://github.com/nasa/cumulus/compare/v1.13.5...v1.14.0
[v1.13.5]: https://github.com/nasa/cumulus/compare/v1.13.4...v1.13.5
[v1.13.4]: https://github.com/nasa/cumulus/compare/v1.13.3...v1.13.4
[v1.13.3]: https://github.com/nasa/cumulus/compare/v1.13.2...v1.13.3
[v1.13.2]: https://github.com/nasa/cumulus/compare/v1.13.1...v1.13.2
[v1.13.1]: https://github.com/nasa/cumulus/compare/v1.13.0...v1.13.1
[v1.13.0]: https://github.com/nasa/cumulus/compare/v1.12.1...v1.13.0
[v1.12.1]: https://github.com/nasa/cumulus/compare/v1.12.0...v1.12.1
[v1.12.0]: https://github.com/nasa/cumulus/compare/v1.11.3...v1.12.0
[v1.11.3]: https://github.com/nasa/cumulus/compare/v1.11.2...v1.11.3
[v1.11.2]: https://github.com/nasa/cumulus/compare/v1.11.1...v1.11.2
[v1.11.1]: https://github.com/nasa/cumulus/compare/v1.11.0...v1.11.1
[v1.11.0]: https://github.com/nasa/cumulus/compare/v1.10.4...v1.11.0
[v1.10.4]: https://github.com/nasa/cumulus/compare/v1.10.3...v1.10.4
[v1.10.3]: https://github.com/nasa/cumulus/compare/v1.10.2...v1.10.3
[v1.10.2]: https://github.com/nasa/cumulus/compare/v1.10.1...v1.10.2
[v1.10.1]: https://github.com/nasa/cumulus/compare/v1.10.0...v1.10.1
[v1.10.0]: https://github.com/nasa/cumulus/compare/v1.9.1...v1.10.0
[v1.9.1]: https://github.com/nasa/cumulus/compare/v1.9.0...v1.9.1
[v1.9.0]: https://github.com/nasa/cumulus/compare/v1.8.1...v1.9.0
[v1.8.1]: https://github.com/nasa/cumulus/compare/v1.8.0...v1.8.1
[v1.8.0]: https://github.com/nasa/cumulus/compare/v1.7.0...v1.8.0
[v1.7.0]: https://github.com/nasa/cumulus/compare/v1.6.0...v1.7.0
[v1.6.0]: https://github.com/nasa/cumulus/compare/v1.5.5...v1.6.0
[v1.5.5]: https://github.com/nasa/cumulus/compare/v1.5.4...v1.5.5
[v1.5.4]: https://github.com/nasa/cumulus/compare/v1.5.3...v1.5.4
[v1.5.3]: https://github.com/nasa/cumulus/compare/v1.5.2...v1.5.3
[v1.5.2]: https://github.com/nasa/cumulus/compare/v1.5.1...v1.5.2
[v1.5.1]: https://github.com/nasa/cumulus/compare/v1.5.0...v1.5.1
[v1.5.0]: https://github.com/nasa/cumulus/compare/v1.4.1...v1.5.0
[v1.4.1]: https://github.com/nasa/cumulus/compare/v1.4.0...v1.4.1
[v1.4.0]: https://github.com/nasa/cumulus/compare/v1.3.0...v1.4.0
[v1.3.0]: https://github.com/nasa/cumulus/compare/v1.2.0...v1.3.0
[v1.2.0]: https://github.com/nasa/cumulus/compare/v1.1.4...v1.2.0
[v1.1.4]: https://github.com/nasa/cumulus/compare/v1.1.3...v1.1.4
[v1.1.3]: https://github.com/nasa/cumulus/compare/v1.1.2...v1.1.3
[v1.1.2]: https://github.com/nasa/cumulus/compare/v1.1.1...v1.1.2
[v1.1.1]: https://github.com/nasa/cumulus/compare/v1.0.1...v1.1.1
[v1.1.0]: https://github.com/nasa/cumulus/compare/v1.0.1...v1.1.0
[v1.0.1]: https://github.com/nasa/cumulus/compare/v1.0.0...v1.0.1
[v1.0.0]: https://github.com/nasa/cumulus/compare/pre-v1-release...v1.0.0<|MERGE_RESOLUTION|>--- conflicted
+++ resolved
@@ -43,11 +43,9 @@
 
 ### Added
 
-<<<<<<< HEAD
 - **CUMULUS-1417**
   - Added a `checksumFor` property to collection `files` config. Set this property on a checksum file's definition matching the `regex` of the target file. More details in the ['Data Cookbooks Setup'](https://nasa.github.io/cumulus/docs/next/data-cookbooks/setup) documentation.
   - Added `checksumFor` validation to collections model.
-=======
 - **CUMULUS-1956**
   - Added `@cumulus/earthata-login-client` package
   - The `/s3credentials` endpoint that is deployed as part of distribution now
@@ -55,7 +53,6 @@
     a request contains the `EDL-ClientId` and `EDL-Token` headers,
     authentication will be handled using that token rather than attempting to
     use OAuth.
->>>>>>> b9ef6977
 - **CUMULUS-1958**
   - Add the ability for users to specify a `bucket_map_key` to the `cumulus`
     terraform module as an override for the default .yaml values that are passed
