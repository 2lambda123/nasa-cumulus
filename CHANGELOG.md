# Changelog

All notable changes to this project will be documented in this file.

The format is based on [Keep a Changelog](http://keepachangelog.com/en/1.0.0/).

## Unreleased

### MIGRATION NOTES

- The changes introduced in CUMULUS-2955 should result in removal of
  `files_granule_cumulus_id_index` from the `files` table (added in the v11.1.1
  release).  The success of this operation is dependent on system ingest load

  In rare cases where data-persistence deployment fails because the
  `postgres-db-migration` times out, it may be required to manually remove the
  index and then redeploy:

  ```text
  DROP INDEX IF EXISTS postgres-db-migration;
  DROP INDEX
  ```

### Breaking Changes

- **CUMULUS-2931**

  - Updates CustomBootstrap lambda to default to failing if attempting to remove
    a pre-existing `cumulus-alias` index that would collide with the required
    `cumulus-alias` *alias*.   A configuration parameter
    `elasticsearch_remove_index_alias_conflict`  on the `cumulus` and
    `archive` modules has been added to enable the original behavior that would
    remove the invalid index (and all it's data).
  - Updates `@cumulus/es-client.bootstrapElasticSearch` signature to be
    parameterized and accommodate a new parameter `removeAliasConflict` which
    allows/disallows the deletion of a conflicting `cumulus-alias` index

- **CUMULUS-2903**

  - The minimum supported version for all published Cumulus Core npm packages is
    now  Node 14.19.1
  - Tasks using the `cumuluss/cumulus-ecs-task` Docker image must be updated to
    `cumuluss/cumulus-ecs-task:1.8.0`. This can be done by updating the `image`
    property of any tasks defined using the `cumulus_ecs_service` Terraform
    module.

### Notable changes

- **CUMULUS-2929**
  - Updated `move-granule` task to check the optional collection configuration parameter
    `meta.granuleMetadataFileExtension` to determine the granule metadata file.
    If none is specified, the granule CMR metadata or ISO metadata file is used.

### Added

- **CUMULUS-2929**
  - Added optional collection configuration `meta.granuleMetadataFileExtension` to specify CMR metadata
    file extension for tasks that utilize metadata file lookups

- **CUMULUS-2939**
  - Added `@cumulus/api/lambdas/start-async-operation` to start an async operation

### Changed

<<<<<<< HEAD
- **CUMULUS-2965**
  - Update `cumulus-rds-tf` module to ignore `engine_version` lifecycle changes
=======
- **CUMULUS-2967**
  - Added fix example/spec/helpers/Provider that doesn't fail deletion 404 in
    case of deletion race conditions
>>>>>>> 9e2f67ed
- **CUMULUS-2955**
  - Updates `20220126172008_files_granule_id_index` to *not* create an index on
    `granule_cumulus_id` on the files table.
  - Adds `20220609024044_remove_files_granule_id_index` migration to revert
    changes from `20220126172008_files_granule_id_index` on any deployed stacks
    that might have the index to ensure consistency in deployed stacks

- **CUMULUS-2923**
  - Changed public key setup for SFTP local testing.

- **CUMULUS-2939**
  - Updated `@cumulus/api` `granules/bulk*`, `elasticsearch/index-from-database` and
    `POST reconciliationReports` endpoints to invoke StartAsyncOperation lambda

### Fixed

- **CUMULUS-2863**
  - Fixed `@cumulus/api` `validateAndUpdateSqsRule` method to allow 0 retries and 0 visibilityTimeout
    in rule's meta.

- **CUMULUS-2959**
  - Fixed `@cumulus/api` `granules` module to convert numeric productVolume to string
    when an old granule record is retrieved from DynamoDB.

## [v12.0.0] 2022-05-20

### Breaking Changes

- **CUMULUS-2903**

  - The minimum supported version for all published Cumulus Core npm packages is now Node 14.19.1
  - Tasks using the `cumuluss/cumulus-ecs-task` Docker image must be updated to
    `cumuluss/cumulus-ecs-task:1.8.0`. This can be done by updating the `image`
    property of any tasks defined using the `cumulus_ecs_service` Terraform
    module.

### Changed

- **CUMULUS-2932**

  - Updates `SyncGranule` task to include `disableOrDefaultAcl` function that uses
    the configuration ACL parameter to set ACL to private by default or disable ACL.
  - Updates `@cumulus/sync-granule` `download()` function to take in ACL parameter
  - Updates `@cumulus/ingest` `proceed()` function to take in ACL parameter
  - Updates `@cumulus/ingest` `addLock()` function to take in an optional ACL parameter
  - Updates `SyncGranule` example worfklow config
    `example/cumulus-tf/sync_granule_workflow.asl.json` to include `ACL`
    parameter.

## [v11.1.1] 2022-04-26

### Added

### Changed

- **CUMULUS-2885**
  - Updated `@cumulus/aws-client` to use new AWS SDK v3 packages for S3 requests:
    - `@aws-sdk/client-s3`
    - `@aws-sdk/lib-storage`
    - `@aws-sdk/s3-request-presigner`
  - Updated code for compatibility with updated `@cumulus/aws-client` and AWS SDK v3 S3 packages:
    - `@cumulus/api`
    - `@cumulus/async-operations`
    - `@cumulus/cmrjs`
    - `@cumulus/common`
    - `@cumulus/collection-config-store`
    - `@cumulus/ingest`
    - `@cumulus/launchpad-auth`
    - `@cumulus/sftp-client`
    - `@cumulus/tf-inventory`
    - `lambdas/data-migration2`
    - `tasks/add-missing-file-checksums`
    - `tasks/hyrax-metadata-updates`
    - `tasks/lzards-backup`
    - `tasks/sync-granule`
- **CUMULUS-2886**
  - Updated `@cumulus/aws-client` to use new AWS SDK v3 packages for API Gateway requests:
    - `@aws-sdk/client-api-gateway`
- **CUMULUS-2920**
  - Update npm version for Core build to 8.6
- **CUMULUS-2922**
  - Added `@cumulus/example-lib` package to example project to allow unit tests `example/script/lib` dependency.
  - Updates Mutex unit test to address changes made in [#2902](https://github.com/nasa/cumulus/pull/2902/files)
- **CUMULUS-2924**
  - Update acquireTimeoutMillis to 400 seconds for the db-provision-lambda module to address potential timeout issues on RDS database start
- **CUMULUS-2925**
  - Updates CI to utilize `audit-ci` v6.2.0
  - Updates CI to utilize a on-container filesystem when building Core in 'uncached' mode
  - Updates CI to selectively bootstrap Core modules in the cleanup job phase
- **CUMULUS-2934**
  - Update CI Docker container build to install pipenv to prevent contention on parallel lambda builds


## [v11.1.0] 2022-04-07

### MIGRATION NOTES

- 11.1.0 is an amendment release and supersedes 11.0.0. However, follow the migration steps for 11.0.0.

- **CUMULUS-2905**
  - Updates migration script with new `migrateAndOverwrite` and
    `migrateOnlyFiles` options.

### Added

- **CUMULUS-2860**
  - Added an optional configuration parameter `skipMetadataValidation` to `hyrax-metadata-updates` task
- **CUMULUS-2870**
  - Added `last_modified_date` as output to all tasks in Terraform `ingest` module.
- **CUMULUS-NONE**
  - Added documentation on choosing and configuring RDS at `deployment/choosing_configuring_rds`.

### Changed

- **CUMULUS-2703**
  - Updated `ORCA Backup` reconciliation report to report `cumulusFilesCount` and `orcaFilesCount`
- **CUMULUS-2849**
  - Updated `@cumulus/aws-client` to use new AWS SDK v3 packages for DynamoDB requests:
    - `@aws-sdk/client-dynamodb`
    - `@aws-sdk/lib-dynamodb`
    - `@aws-sdk/util-dynamodb`
  - Updated code for compatibility with AWS SDK v3 Dynamo packages
    - `@cumulus/api`
    - `@cumulus/errors`
    - `@cumulus/tf-inventory`
    - `lambdas/data-migration2`
    - `packages/api/ecs/async-operation`
- **CUMULUS-2864**
  - Updated `@cumulus/cmr-client/ingestUMMGranule` and `@cumulus/cmr-client/ingestConcept`
    functions to not perform separate validation request
- **CUMULUS-2870**
  - Updated `hello_world_service` module to pass in `lastModified` parameter in command list to trigger a Terraform state change when the `hello_world_task` is modified.

### Fixed

- **CUMULUS-2849**
  - Fixed AWS service client memoization logic in `@cumulus/aws-client`

## [v11.0.0] 2022-03-24 [STABLE]

### v9.9->v11.0 MIGRATION NOTES

Release v11.0 is a maintenance release series, replacing v9.9.   If you are
upgrading to or past v11 from v9.9.x to this release, please pay attention to the following
migration notes from prior releases:

#### Migration steps

##### **After deploying the `data-persistence` module, but before deploying the main `cumulus` module**

- Due to a bug in the PUT `/rules/<name>` endpoint, the rule records in PostgreSQL may be
out of sync with records in DynamoDB. In order to bring the records into sync, re-deploy and re-run the
[`data-migration1` Lambda](https://nasa.github.io/cumulus/docs/upgrade-notes/upgrade-rds#3-deploy-and-run-data-migration1) with a payload of
`{"forceRulesMigration": true}`:

```shell
aws lambda invoke --function-name $PREFIX-data-migration1 \
  --payload $(echo '{"forceRulesMigration": true}' | base64) $OUTFILE
```

##### As part of the `cumulus` deployment

- Please read the [documentation on the updates to the granule files schema for our Cumulus workflow tasks and how to upgrade your deployment for compatibility](https://nasa.github.io/cumulus/docs/upgrade-notes/update-task-file-schemas).
- (Optional) Update the `task-config` for all workflows that use the `sync-granule` task to include `workflowStartTime` set to
`{$.cumulus_meta.workflow_start_time}`. See [here](https://github.com/nasa/cumulus/blob/master/example/cumulus-tf/sync_granule_workflow.asl.json#L9) for an example.

##### After the `cumulus` deployment

As part of the work on the RDS Phase 2 feature, it was decided to re-add the
granule file `type` property on the file table (detailed reasoning
https://wiki.earthdata.nasa.gov/pages/viewpage.action?pageId=219186829).  This
change was implemented as part of CUMULUS-2672/CUMULUS-2673, however granule
records ingested prior to v11 will *not* have the file.type property stored in the
PostGreSQL database, and on installation of v11 API calls to get granule.files
will not return this value. We anticipate most users are impacted by this issue.

Users that are impacted by these changes should re-run the granule migration
lambda to *only* migrate granule file records:

```shell
PAYLOAD=$(echo '{"migrationsList": ["granules"], "granuleMigrationParams": {"migrateOnlyFiles": "true"}}' | base64)
aws lambda invoke --function-name $PREFIX-postgres-migration-async-operation \
--payload $PAYLOAD $OUTFILE
```

You should note that this will *only* move files for granule records in
PostgreSQL.  **If you have not completed the phase 1 data migration or
have granule records in dynamo that are not in PostgreSQL, the migration will
report failure for both the DynamoDB granule and all the associated files and the file
records will not be updated**.

If you prefer to do a full granule and file migration, you may instead
opt to run the migration with the `migrateAndOverwrite` option instead, this will re-run a
full granule/files migration and overwrite all values in the PostgreSQL database from
what is in DynamoDB for both granules and associated files:

```shell
PAYLOAD=$(echo '{"migrationsList": ["granules"], "granuleMigrationParams": {"migrateAndOverwrite": "true"}}' | base64)
aws lambda invoke --function-name $PREFIX-postgres-migration-async-operation \
--payload $PAYLOAD $OUTFILE
```

*Please note*: Since this data migration is copying all of your granule data
from DynamoDB to PostgreSQL, it can take multiple hours (or even days) to run,
depending on how much data you have and how much parallelism you configure the
migration to use. In general, the more parallelism you configure the migration
to use, the faster it will go, but the higher load it will put on your
PostgreSQL database. Excessive database load can cause database outages and
result in data loss/recovery scenarios. Thus, the parallelism settings for the
migration are intentionally set by default to conservative values but are
configurable.      If this impacts only some of your data products you may want
to consider using other `granuleMigrationParams`.

Please see [the second data migration
docs](https://nasa.github.io/cumulus/docs/upgrade-notes/upgrade-rds#5-run-the-second-data-migration)
for more on this tool if you are unfamiliar with the various options.

### Notable changes

- **CUMULUS-2703**
  - `ORCA Backup` is now a supported `reportType` for the `POST /reconciliationReports` endpoint

### Added

- **CUMULUS-2311** - RDS Migration Epic Phase 2
  - **CUMULUS-2208**
    - Added `@cumulus/message/utils.parseException` to parse exception objects
    - Added helpers to `@cumulus/message/Granules`:
      - `getGranuleProductVolume`
      - `getGranuleTimeToPreprocess`
      - `getGranuleTimeToArchive`
      - `generateGranuleApiRecord`
    - Added `@cumulus/message/PDRs/generatePdrApiRecordFromMessage` to generate PDR from Cumulus workflow message
    - Added helpers to `@cumulus/es-client/indexer`:
      - `deleteAsyncOperation` to delete async operation records from Elasticsearch
      - `updateAsyncOperation` to update an async operation record in Elasticsearch
    - Added granules `PUT` endpoint to Cumulus API for updating a granule.
    Requests to this endpoint should be submitted **without an `action`**
    attribute in the request body.
    - Added `@cumulus/api-client/granules.updateGranule` to update granule via the API
  - **CUMULUS-2303**
    - Add translatePostgresProviderToApiProvider method to `@cumulus/db/translate/providers`
  - **CUMULUS-2306**
    - Updated API execution GET endpoint to read individual execution records
      from PostgreSQL database instead of DynamoDB
    - Updated API execution-status endpoint to read execution records from
      PostgreSQL database instead of DynamoDB
  - **CUMULUS-2302**
    - Added translatePostgresCollectionToApiCollection method to
      `@cumulus/db/translate/collections`
    - Added `searchWithUpdatedAtRange` method to
      `@cumulus/db/models/collections`
  - **CUMULUS-2301**
    - Created API asyncOperations POST endpoint to create async operations.
  - **CUMULUS-2307**
    - Updated API PDR GET endpoint to read individual PDR records from
      PostgreSQL database instead of DynamoDB
    - Added `deletePdr` to `@cumulus/api-client/pdrs`
  - **CUMULUS-2782**
    - Update API granules endpoint `move` action to update granules in the index
      and utilize postgres as the authoritative datastore
  - **CUMULUS-2769**
    - Update collection PUT endpoint to require existance of postgresql record
      and to ignore lack of dynamoDbRecord on update
  - **CUMULUS-2767**
    - Update provider PUT endpoint to require existence of PostgreSQL record
      and to ignore lack of DynamoDB record on update
  - **CUMULUS-2759**
    - Updates collection/provider/rules/granules creation (post) endpoints to
      primarily check for existence/collision in PostgreSQL database instead of DynamoDB
  - **CUMULUS-2714**
    - Added `@cumulus/db/base.deleteExcluding` method to allow for deletion of a
      record set with an exclusion list of cumulus_ids
  - **CUMULUS-2317**
    - Added `@cumulus/db/getFilesAndGranuleInfoQuery()` to build a query for searching file
    records in PostgreSQL and return specified granule information for each file
    - Added `@cumulus/db/QuerySearchClient` library to handle sequentially fetching and paging
    through results for an arbitrary PostgreSQL query
    - Added `insert` method to all `@cumulus/db` models to handle inserting multiple records into
    the database at once
    - Added `@cumulus/db/translatePostgresGranuleResultToApiGranule` helper to
    translate custom PostgreSQL granule result to API granule
  - **CUMULUS-2672**
    - Added migration to add `type` text column to Postgres database `files` table
  - **CUMULUS-2634**
    - Added new functions for upserting data to Elasticsearch:
      - `@cumulus/es-client/indexer.upsertExecution` to upsert an execution
      - `@cumulus/es-client/indexer.upsertPdr` to upsert a PDR
      - `@cumulus/es-client/indexer.upsertGranule` to upsert a granule
  - **CUMULUS-2510**
    - Added `execution_sns_topic_arn` environment variable to
      `sf_event_sqs_to_db_records` lambda TF definition.
    - Added to `sf_event_sqs_to_db_records_lambda` IAM policy to include
      permissions for SNS publish for `report_executions_topic`
    - Added `collection_sns_topic_arn` environment variable to
      `PrivateApiLambda` and `ApiEndpoints` lambdas.
    - Added `updateCollection` to `@cumulus/api-client`.
    - Added to `ecs_cluster` IAM policy to include permissions for SNS publish
      for `report_executions_sns_topic_arn`, `report_pdrs_sns_topic_arn`,
      `report_granules_sns_topic_arn`
    - Added variables for report topic ARNs to `process_dead_letter_archive.tf`
    - Added variable for granule report topic ARN to `bulk_operation.tf`
    - Added `pdr_sns_topic_arn` environment variable to
      `sf_event_sqs_to_db_records` lambda TF definition.
    - Added the new function `publishSnsMessageByDataType` in `@cumulus/api` to
      publish SNS messages to the report topics to PDRs, Collections, and
      Executions.
    - Added the following functions in `publishSnsMessageUtils` to handle
      publishing SNS messages for specific data and event types:
      - `publishCollectionUpdateSnsMessage`
      - `publishCollectionCreateSnsMessage`
      - `publishCollectionDeleteSnsMessage`
      - `publishGranuleUpdateSnsMessage`
      - `publishGranuleDeleteSnsMessage`
      - `publishGranuleCreateSnsMessage`
      - `publishExecutionSnsMessage`
      - `publishPdrSnsMessage`
      - `publishGranuleSnsMessageByEventType`
    - Added to `ecs_cluster` IAM policy to include permissions for SNS publish
      for `report_executions_topic` and `report_pdrs_topic`.
  - **CUMULUS-2315**
    - Added `paginateByCumulusId` to `@cumulus/db` `BasePgModel` to allow for paginated
      full-table select queries in support of elasticsearch indexing.
    - Added `getMaxCumulusId` to `@cumulus/db` `BasePgModel` to allow all
      derived table classes to support querying the current max `cumulus_id`.
  - **CUMULUS-2673**
    - Added `ES_HOST` environment variable to `postgres-migration-async-operation`
    Lambda using value of `elasticsearch_hostname` Terraform variable.
    - Added `elasticsearch_security_group_id` to security groups for
      `postgres-migration-async-operation` lambda.
    - Added permission for `DynamoDb:DeleteItem` to
      `postgres-migration-async-operation` lambda.
  - **CUMULUS-2778**
    - Updated default value of `async_operation_image` in
      `tf-modules/cumulus/variables.tf` to `cumuluss/async-operation:41`
    - Added `ES_HOST` environment variable to async operation ECS task
      definition to ensure that async operation tasks write to the correct
      Elasticsearch domain
- **CUMULUS-2642**
  - Reduces the reconcilation report's default maxResponseSize that returns
     the full report rather than an s3 signed url. Reports very close to the
     previous limits were failing to download, so the limit has been lowered to
     ensure all files are handled properly.
- **CUMULUS-2703**
  - Added `@cumulus/api/lambdas/reports/orca-backup-reconciliation-report` to create
    `ORCA Backup` reconciliation report

### Removed

- **CUMULUS-2311** - RDS Migration Epic Phase 2
  - **CUMULUS-2208**
    - Removed trigger for `dbIndexer` Lambda for DynamoDB tables:
      - `<prefix>-AsyncOperationsTable`
      - `<prefix>-CollectionsTable`
      - `<prefix>-ExecutionsTable`
      - `<prefix>-GranulesTable`
      - `<prefix>-PdrsTable`
      - `<prefix>-ProvidersTable`
      - `<prefix>-RulesTable`
  - **CUMULUS-2782**
    - Remove deprecated `@ingest/granule.moveGranuleFiles`
  - **CUMULUS-2770**
    - Removed `waitForModelStatus` from `example/spec/helpers/apiUtils` integration test helpers
  - **CUMULUS-2510**
    - Removed `stream_enabled` and `stream_view_type` from `executions_table` TF
      definition.
    - Removed `aws_lambda_event_source_mapping` TF definition on executions
      DynamoDB table.
    - Removed `stream_enabled` and `stream_view_type` from `collections_table`
      TF definition.
    - Removed `aws_lambda_event_source_mapping` TF definition on collections
      DynamoDB table.
    - Removed lambda `publish_collections` TF resource.
    - Removed `aws_lambda_event_source_mapping` TF definition on granules
    - Removed `stream_enabled` and `stream_view_type` from `pdrs_table` TF
      definition.
    - Removed `aws_lambda_event_source_mapping` TF definition on PDRs
      DynamoDB table.
  - **CUMULUS-2694**
    - Removed `@cumulus/api/models/granules.storeGranulesFromCumulusMessage()` method
  - **CUMULUS-2662**
    - Removed call to `addToLocalES` in POST `/granules` endpoint since it is
      redundant.
    - Removed call to `addToLocalES` in POST and PUT `/executions` endpoints
      since it is redundant.
    - Removed function `addToLocalES` from `es-client` package since it is no
      longer used.
  - **CUMULUS-2771**
    - Removed `_updateGranuleStatus` to update granule to "running" from `@cumulus/api/lib/ingest.reingestGranule`
    and `@cumulus/api/lib/ingest.applyWorkflow`

### Changed

- CVE-2022-2477
  - Update node-forge to 1.3.0 in `@cumulus/common` to address CVE-2022-2477
- **CUMULUS-2311** - RDS Migration Epic Phase 2
  - **CUMULUS_2641**
    - Update API granule schema to set productVolume as a string value
    - Update `@cumulus/message` package to set productVolume as string
      (calculated with `file.size` as a `BigInt`) to match API schema
    - Update `@cumulus/db` granule translation to translate `granule` objects to
      match the updated API schema
  - **CUMULUS-2714**
    - Updated
      - @cumulus/api/lib.writeRecords.writeGranulesFromMessage
      - @cumulus/api/lib.writeRecords.writeGranuleFromApi
      - @cumulus/api/lib.writeRecords.createGranuleFromApi
      - @cumulus/api/lib.writeRecords.updateGranuleFromApi
    - These methods now remove postgres file records that aren't contained in
        the write/update action if such file records exist.  This update
        maintains consistency with the writes to elasticsearch/dynamodb.
  - **CUMULUS-2672**
    - Updated `data-migration2` lambda to migrate Dynamo `granule.files[].type`
      instead of dropping it.
    - Updated `@cumlus/db` `translateApiFiletoPostgresFile` to retain `type`
    - Updated `@cumulus/db` `translatePostgresFileToApiFile` to retain `type`
    - Updated `@cumulus/types.api.file` to add `type` to the typing.
  - **CUMULUS-2315**
    - Update `index-from-database` lambda/ECS task and elasticsearch endpoint to read
      from PostgreSQL database
    - Update `index-from-database` endpoint to add the following configuration
      tuning parameters:
      - postgresResultPageSize -- The number of records to read from each
        postgres table per request.   Default is 1000.
      - postgresConnectionPoolSize -- The max number of connections to allow the
        index function to make to the database.  Default is 10.
      - esRequestConcurrency -- The maximium number of concurrent record
        translation/ES record update requests.   Default is 10.
  - **CUMULUS-2308**
    - Update `/granules/<granule_id>` GET endpoint to return PostgreSQL Granules instead of DynamoDB Granules
    - Update `/granules/<granule_id>` PUT endpoint to use PostgreSQL Granule as source rather than DynamoDB Granule
    - Update `unpublishGranule` (used in /granules PUT) to use PostgreSQL Granule as source rather than DynamoDB Granule
    - Update integration tests to use `waitForApiStatus` instead of `waitForModelStatus`
    - Update Granule ingest to update the Postgres Granule status as well as the DynamoDB Granule status
  - **CUMULUS-2302**
    - Update API collection GET endpoint to read individual provider records from
      PostgreSQL database instead of DynamoDB
    - Update sf-scheduler lambda to utilize API endpoint to get provider record
      from database via Private API lambda
    - Update API granule `reingest` endpoint to read collection from PostgreSQL
      database instead of DynamoDB
    - Update internal-reconciliation report to base report Collection comparison
      on PostgreSQL instead of DynamoDB
    - Moved createGranuleAndFiles `@cumulus/api` unit helper from `./lib` to
      `.test/helpers`
  - **CUMULUS-2208**
    - Moved all `@cumulus/api/es/*` code to new `@cumulus/es-client` package
    - Updated logic for collections API POST/PUT/DELETE to create/update/delete
      records directly in Elasticsearch in parallel with updates to
      DynamoDb/PostgreSQL
    - Updated logic for rules API POST/PUT/DELETE to create/update/delete
      records directly in Elasticsearch in parallel with updates to
      DynamoDb/PostgreSQL
    - Updated logic for providers API POST/PUT/DELETE to create/update/delete
      records directly in  Elasticsearch in parallel with updates to
      DynamoDb/PostgreSQL
    - Updated logic for PDRs API DELETE to delete records directly in
      Elasticsearch in parallel with deletes to DynamoDB/PostgreSQL
    - Updated logic for executions API DELETE to delete records directly in
      Elasticsearch in parallel with deletes to DynamoDB/PostgreSQL
    - Updated logic for granules API DELETE to delete records directly in
      Elasticsearch in parallel with deletes to DynamoDB/PostgreSQL
    - `sfEventSqsToDbRecords` Lambda now writes following data directly to
      Elasticsearch in parallel with writes to DynamoDB/PostgreSQL:
      - executions
      - PDRs
      - granules
    - All async operations are now written directly to Elasticsearch in parallel
      with DynamoDB/PostgreSQL
    - Updated logic for async operation API DELETE to delete records directly in
      Elasticsearch in parallel with deletes to DynamoDB/PostgreSQL
    - Moved:
      - `packages/api/lib/granules.getGranuleProductVolume` ->
      `@cumulus/message/Granules.getGranuleProductVolume`
      - `packages/api/lib/granules.getGranuleTimeToPreprocess`
      -> `@cumulus/message/Granules.getGranuleTimeToPreprocess`
      - `packages/api/lib/granules.getGranuleTimeToArchive` ->
      `@cumulus/message/Granules.getGranuleTimeToArchive`
      - `packages/api/models/Granule.generateGranuleRecord`
      -> `@cumulus/message/Granules.generateGranuleApiRecord`
  - **CUMULUS-2306**
    - Updated API local serve (`api/bin/serve.js`) setup code to add cleanup/executions
    related records
    - Updated @cumulus/db/models/granules-executions to add a delete method in
      support of local cleanup
    - Add spec/helpers/apiUtils/waitForApiStatus integration helper to retry API
      record retrievals on status in lieu of using `waitForModelStatus`
  - **CUMULUS-2303**
    - Update API provider GET endpoint to read individual provider records from
      PostgreSQL database instead of DynamoDB
    - Update sf-scheduler lambda to utilize API endpoint to get provider record
      from database via Private API lambda
  - **CUMULUS-2301**
    - Updated `getAsyncOperation` to read from PostgreSQL database instead of
      DynamoDB.
    - Added `translatePostgresAsyncOperationToApiAsyncOperation` function in
      `@cumulus/db/translate/async-operation`.
    - Updated `translateApiAsyncOperationToPostgresAsyncOperation` function to
      ensure that `output` is properly translated to an object for the
      PostgreSQL record for the following cases of `output` on the incoming API
      record:
      - `record.output` is a JSON stringified object
      - `record.output` is a JSON stringified array
      - `record.output` is a JSON stringified string
      - `record.output` is a string
  - **CUMULUS-2317**
    - Changed reconciliation reports to read file records from PostgreSQL instead of DynamoDB
  - **CUMULUS-2304**
    - Updated API rule GET endpoint to read individual rule records from
      PostgreSQL database instead of DynamoDB
    - Updated internal consumer lambdas for SNS, SQS and Kinesis to read
      rules from PostgreSQL.
  - **CUMULUS-2634**
    - Changed `sfEventSqsToDbRecords` Lambda to use new upsert helpers for executions, granules, and PDRs
    to ensure out-of-order writes are handled correctly when writing to Elasticsearch
  - **CUMULUS-2510**
    - Updated `@cumulus/api/lib/writeRecords/write-execution` to publish SNS
      messages after a successful write to Postgres, DynamoDB, and ES.
    - Updated functions `create` and `upsert` in the `db` model for Executions
      to return an array of objects containing all columns of the created or
      updated records.
    - Updated `@cumulus/api/endpoints/collections` to publish an SNS message
      after a successful collection delete, update (PUT), create (POST).
    - Updated functions `create` and `upsert` in the `db` model for Collections
      to return an array of objects containing all columns for the created or
      updated records.
    - Updated functions `create` and `upsert` in the `db` model for Granules
      to return an array of objects containing all columns for the created or
      updated records.
    - Updated `@cumulus/api/lib/writeRecords/write-granules` to publish SNS
      messages after a successful write to Postgres, DynamoDB, and ES.
    - Updated `@cumulus/api/lib/writeRecords/write-pdr` to publish SNS
      messages after a successful write to Postgres, DynamoDB, and ES.
  - **CUMULUS-2733**
    - Updated `_writeGranuleFiles` function creates an aggregate error which
      contains the workflow error, if any, as well as any error that may occur
      from writing granule files.
  - **CUMULUS-2674**
    - Updated `DELETE` endpoints for the following data types to check that record exists in
      PostgreSQL or Elasticsearch before proceeding with deletion:
      - `provider`
      - `async operations`
      - `collections`
      - `granules`
      - `executions`
      - `PDRs`
      - `rules`
  - **CUMULUS-2294**
    - Updated architecture and deployment documentation to reference RDS
  - **CUMULUS-2642**
    - Inventory and Granule Not Found Reconciliation Reports now compare
      Databse against S3 in on direction only, from Database to S3
      Objects. This means that only files in the database are compared against
      objects found on S3 and the filesInCumulus.onlyInS3 report key will
      always be empty. This significantly decreases the report output size and
      aligns with a users expectations.
    - Updates getFilesAndGranuleInfoQuery to take additional optional
      parameters `collectionIds`, `granuleIds`, and `providers` to allow
      targeting/filtering of the results.

  - **CUMULUS-2694**
    - Updated database write logic in `sfEventSqsToDbRccords` to log message if Cumulus
    workflow message is from pre-RDS deployment but still attempt parallel writing to DynamoDB
    and PostgreSQL
    - Updated database write logic in `sfEventSqsToDbRccords` to throw error if requirements to write execution to PostgreSQL cannot be met
  - **CUMULUS-2660**
    - Updated POST `/executions` endpoint to publish SNS message of created record to executions SNS topic
  - **CUMULUS-2661**
    - Updated PUT `/executions/<arn>` endpoint to publish SNS message of updated record to executions SNS topic
  - **CUMULUS-2765**
    - Updated `updateGranuleStatusToQueued` in `write-granules` to write to
      Elasticsearch and publish SNS message to granules topic.
  - **CUMULUS-2774**
    - Updated `constructGranuleSnsMessage` and `constructCollectionSnsMessage`
      to throw error if `eventType` is invalid or undefined.
  - **CUMULUS-2776**
    - Updated `getTableIndexDetails` in `db-indexer` to use correct
      `deleteFnName` for reconciliation reports.
  - **CUMULUS-2780**
    - Updated bulk granule reingest operation to read granules from PostgreSQL instead of DynamoDB.
  - **CUMULUS-2778**
    - Updated default value of `async_operation_image` in `tf-modules/cumulus/variables.tf` to `cumuluss/async-operation:38`
  - **CUMULUS-2854**
    - Updated rules model to decouple `createRuleTrigger` from `create`.
    - Updated rules POST endpoint to call `rulesModel.createRuleTrigger` directly to create rule trigger.
    - Updated rules PUT endpoints to call `rulesModel.createRuleTrigger` if update fails and reversion needs to occur.

### Fixed

- **CUMULUS-2311** - RDS Migration Epic Phase 2
  - **CUMULUS-2810**
    - Updated @cumulus/db/translate/translatePostgresProviderToApiProvider to
      correctly return provider password and updated tests to prevent
      reintroduction.
  - **CUMULUS-2778**
    - Fixed async operation docker image to correctly update record status in
    Elasticsearch
  - Updated localAPI to set additional env variable, and fixed `GET /executions/status` response
  - **CUMULUS-2877**
    - Ensure database records receive a timestamp when writing granules.

## [v10.1.2] 2022-03-11

### Added

- **CUMULUS-2859**
  - Update `postgres-db-migration` lambda timeout to default 900 seconds
  - Add `db_migration_lambda_timeout` variable to `data-persistence` module to
    allow this timeout to be user configurable
- **CUMULUS-2868**
  - Added `iam:PassRole` permission to `step_policy` in `tf-modules/ingest/iam.tf`

## [v10.1.1] 2022-03-04

### Migration steps

- Due to a bug in the PUT `/rules/<name>` endpoint, the rule records in PostgreSQL may be
out of sync with records in DynamoDB. In order to bring the records into sync, re-run the
[previously deployed `data-migration1` Lambda](https://nasa.github.io/cumulus/docs/upgrade-notes/upgrade-rds#3-deploy-and-run-data-migration1) with a payload of
`{"forceRulesMigration": true}`:

```shell
aws lambda invoke --function-name $PREFIX-data-migration1 \
  --payload $(echo '{"forceRulesMigration": true}' | base64) $OUTFILE
```

### Added

- **CUMULUS-2841**
  - Add integration test to validate PDR node provider that requires password
    credentials succeeds on ingest

- **CUMULUS-2846**
  - Added `@cumulus/db/translate/rule.translateApiRuleToPostgresRuleRaw` to translate API rule to PostgreSQL rules and
  **keep undefined fields**

### Changed

- **CUMULUS-NONE**
  - Adds logging to ecs/async-operation Docker conatiner that launches async
    tasks on ECS. Sets default async_operation_image_version to 39.

- **CUMULUS-2845**
  - Updated rules model to decouple `createRuleTrigger` from `create`.
  - Updated rules POST endpoint to call `rulesModel.createRuleTrigger` directly to create rule trigger.
  - Updated rules PUT endpoints to call `rulesModel.createRuleTrigger` if update fails and reversion needs to occur.
- **CUMULUS-2846**
  - Updated version of `localstack/localstack` used in local unit testing to `0.11.5`

### Fixed

- Upgraded lodash to version 4.17.21 to fix vulnerability
- **CUMULUS-2845**
  - Fixed bug in POST `/rules` endpoint causing rule records to be created
  inconsistently in DynamoDB and PostgreSQL
- **CUMULUS-2846**
  - Fixed logic for `PUT /rules/<name>` endpoint causing rules to be saved
  inconsistently between DynamoDB and PostgreSQL
- **CUMULUS-2854**
  - Fixed queue granules behavior where the task was not accounting for granules that
  *already* had createdAt set. Workflows downstream in this scenario should no longer
  fail to write their granules due to order-of-db-writes constraints in the database
  update logic.

## [v10.1.0] 2022-02-23

### Added

- **CUMULUS-2775**
  - Added a configurable parameter group for the RDS serverless database cluster deployed by `tf-modules/rds-cluster-tf`. The allowed parameters for the parameter group can be found in the AWS documentation of [allowed parameters for an Aurora PostgreSQL cluster](https://docs.aws.amazon.com/AmazonRDS/latest/AuroraUserGuide/AuroraPostgreSQL.Reference.ParameterGroups.html). By default, the following parameters are specified:
    - `shared_preload_libraries`: `pg_stat_statements,auto_explain`
    - `log_min_duration_statement`: `250`
    - `auto_explain.log_min_duration`: `250`
- **CUMULUS-2781**
  - Add api_config secret to hold API/Private API lambda configuration values
- **CUMULUS-2840**
  - Added an index on `granule_cumulus_id` to the RDS files table.

### Changed

- **CUMULUS-2492**
  - Modify collectionId logic to accomodate trailing underscores in collection short names. e.g. `shortName____`
- **CUMULUS-2847**
  - Move DyanmoDb table name into API keystore and initialize only on lambda cold start
- **CUMULUS-2833**
  - Updates provider model schema titles to display on the dashboard.
- **CUMULUS-2837**
  - Update process-s3-dead-letter-archive to unpack SQS events in addition to
    Cumulus Messages
  - Update process-s3-dead-letter-archive to look up execution status using
    getCumulusMessageFromExecutionEvent (common method with sfEventSqsToDbRecords)
  - Move methods in api/lib/cwSfExecutionEventUtils to
    @cumulus/message/StepFunctions
- **CUMULUS-2775**
  - Changed the `timeout_action` to `ForceApplyCapacityChange` by default for the RDS serverless database cluster `tf-modules/rds-cluster-tf`
- **CUMULUS-2781**
  - Update API lambda to utilize api_config secret for initial environment variables

### Fixed

- **CUMULUS-2853**
  - Move OAUTH_PROVIDER to lambda env variables to address regression in CUMULUS-2781
  - Add logging output to api app router
- Added Cloudwatch permissions to `<prefix>-steprole` in `tf-modules/ingest/iam.tf` to address the
`Error: error creating Step Function State Machine (xxx): AccessDeniedException: 'arn:aws:iam::XXX:role/xxx-steprole' is not authorized to create managed-rule`
error in non-NGAP accounts:
  - `events:PutTargets`
  - `events:PutRule`
  - `events:DescribeRule`

## [v10.0.1] 2022-02-03

### Fixed

- Fixed IAM permissions issue with `<prefix>-postgres-migration-async-operation` Lambda
which prevented it from running a Fargate task for data migration.

## [v10.0.0] 2022-02-01

### Migration steps

- Please read the [documentation on the updates to the granule files schema for our Cumulus workflow tasks and how to upgrade your deployment for compatibility](https://nasa.github.io/cumulus/docs/upgrade-notes/update-task-file-schemas).
- (Optional) Update the `task-config` for all workflows that use the `sync-granule` task to include `workflowStartTime` set to
`{$.cumulus_meta.workflow_start_time}`. See [here](https://github.com/nasa/cumulus/blob/master/example/cumulus-tf/sync_granule_workflow.asl.json#L9) for an example.

### BREAKING CHANGES

- **NDCUM-624**
  - Functions in @cumulus/cmrjs renamed for consistency with `isCMRFilename` and `isCMRFile`
    - `isECHO10File` -> `isECHO10Filename`
    - `isUMMGFile` -> `isUMMGFilename`
    - `isISOFile` -> `isCMRISOFilename`
- **CUMULUS-2388**
  - In order to standardize task messaging formats, please note the updated input, output and config schemas for the following Cumulus workflow tasks:
    - add-missing-file-checksums
    - files-to-granules
    - hyrax-metadata-updates
    - lzards-backup
    - move-granules
    - post-to-cmr
    - sync-granule
    - update-cmr-access-constraints
    - update-granules-cmr-metadata-file-links
  The primary focus of the schema updates was to standardize the format of granules, and
  particularly their files data. The granule `files` object now matches the file schema in the
  Cumulus database and thus also matches the `files` object produced by the API with use cases like
  `applyWorkflow`. This includes removal of `name` and `filename` in favor of `bucket` and `key`,
  removal of certain properties such as `etag` and `duplicate_found` and outputting them as
  separate objects stored in `meta`.
  - Checksum values calculated by `@cumulus/checksum` are now converted to string to standardize
  checksum formatting across the Cumulus library.

### Notable changes

- **CUMULUS-2718**
  - The `sync-granule` task has been updated to support an optional configuration parameter `workflowStartTime`. The output payload of `sync-granule` now includes a `createdAt` time for each granule which is set to the
  provided `workflowStartTime` or falls back to `Date.now()` if not provided. Workflows using
  `sync-granule` may be updated to include this parameter with the value of `{$.cumulus_meta.workflow_start_time}` in the `task_config`.
- Updated version of `@cumulus/cumulus-message-adapter-js` from `2.0.3` to `2.0.4` for
all Cumulus workflow tasks
- **CUMULUS-2783**
  - A bug in the ECS cluster autoscaling configuration has been
resolved. ECS clusters should now correctly autoscale by adding new cluster
instances according to the [policy configuration](https://github.com/nasa/cumulus/blob/master/tf-modules/cumulus/ecs_cluster.tf).
  - Async operations that are started by these endpoints will be run as ECS tasks
  with a launch type of Fargate, not EC2:
    - `POST /deadLetterArchive/recoverCumulusMessages`
    - `POST /elasticsearch/index-from-database`
    - `POST /granules/bulk`
    - `POST /granules/bulkDelete`
    - `POST /granules/bulkReingest`
    - `POST /migrationCounts`
    - `POST /reconciliationReports`
    - `POST /replays`
    - `POST /replays/sqs`

### Added

- Upgraded version of dependencies on `knex` package from `0.95.11` to `0.95.15`
- Added Terraform data sources to `example/cumulus-tf` module to retrieve default VPC and subnets in NGAP accounts
  - Added `vpc_tag_name` variable which defines the tags used to look up a VPC. Defaults to VPC tag name used in NGAP accounts
  - Added `subnets_tag_name` variable which defines the tags used to look up VPC subnets. Defaults to a subnet tag name used in NGAP accounts
- Added Terraform data sources to `example/data-persistence-tf` module to retrieve default VPC and subnets in NGAP accounts
  - Added `vpc_tag_name` variable which defines the tags used to look up a VPC. Defaults to VPC tag name used in NGAP accounts
  - Added `subnets_tag_name` variable which defines the tags used to look up VPC subnets. Defaults to a subnet tag name used in NGAP accounts
- Added Terraform data sources to `example/rds-cluster-tf` module to retrieve default VPC and subnets in NGAP accounts
  - Added `vpc_tag_name` variable which defines the tags used to look up a VPC. Defaults to VPC tag name used in NGAP accounts
  - Added `subnets_tag_name` variable which defines the tags used to look up VPC subnets. Defaults to tag names used in subnets in for NGAP accounts
- **CUMULUS-2299**
  - Added support for SHA checksum types with hyphens (e.g. `SHA-256` vs `SHA256`) to tasks that calculate checksums.
- **CUMULUS-2439**
  - Added CMR search client setting to the CreateReconciliationReport lambda function.
  - Added `cmr_search_client_config` tfvars to the archive and cumulus terraform modules.
  - Updated CreateReconciliationReport lambda to search CMR collections with CMRSearchConceptQueue.
- **CUMULUS-2441**
  - Added support for 'PROD' CMR environment.
- **CUMULUS-2456**
  - Updated api lambdas to query ORCA Private API
  - Updated example/cumulus-tf/orca.tf to the ORCA release v4.0.0-Beta3
- **CUMULUS-2638**
  - Adds documentation to clarify bucket config object use.
- **CUMULUS-2684**
  - Added optional collection level parameter `s3MultipartChunksizeMb` to collection's `meta` field
  - Updated `move-granules` task to take in an optional config parameter s3MultipartChunksizeMb
- **CUMULUS-2747**
  - Updated data management type doc to include additional fields for provider configurations
- **CUMULUS-2773**
  - Added a document to the workflow-tasks docs describing deployment, configuration and usage of the LZARDS backup task.

### Changed

- Made `vpc_id` variable optional for `example/cumulus-tf` module
- Made `vpc_id` and `subnet_ids` variables optional for `example/data-persistence-tf` module
- Made `vpc_id` and `subnets` variables optional for `example/rds-cluster-tf` module
- Changes audit script to handle integration test failure when `USE\_CACHED\_BOOTSTRAP` is disabled.
- Increases wait time for CMR to return online resources in integration tests
- **CUMULUS-1823**
  - Updates to Cumulus rule/provider schemas to improve field titles and descriptions.
- **CUMULUS-2638**
  - Transparent to users, remove typescript type `BucketType`.
- **CUMULUS-2718**
  - Updated config for SyncGranules to support optional `workflowStartTime`
  - Updated SyncGranules to provide `createdAt` on output based on `workflowStartTime` if provided,
  falling back to `Date.now()` if not provided.
  - Updated `task_config` of SyncGranule in example workflows
- **CUMULUS-2735**
  - Updated reconciliation reports to write formatted JSON to S3 to improve readability for
    large reports
  - Updated TEA version from 102 to 121 to address TEA deployment issue with the max size of
    a policy role being exceeded
- **CUMULUS-2743**
  - Updated bamboo Dockerfile to upgrade pip as part of the image creation process
- **CUMULUS-2744**
  - GET executions/status returns associated granules for executions retrieved from the Step Function API
- **CUMULUS-2751**
  - Upgraded all Cumulus (node.js) workflow tasks to use
    `@cumulus/cumulus-message-adapter-js` version `2.0.3`, which includes an
    update cma-js to better expose CMA stderr stream output on lambda timeouts
    as well as minor logging enhancements.
- **CUMULUS-2752**
  - Add new mappings for execution records to prevent dynamic field expansion from exceeding
  Elasticsearch field limits
    - Nested objects under `finalPayload.*` will not dynamically add new fields to mapping
    - Nested objects under `originalPayload.*` will not dynamically add new fields to mapping
    - Nested keys under `tasks` will not dynamically add new fields to mapping
- **CUMULUS-2753**
  - Updated example/cumulus-tf/orca.tf to the latest ORCA release v4.0.0-Beta2 which is compatible with granule.files file schema
  - Updated /orca/recovery to call new lambdas request_status_for_granule and request_status_for_job.
  - Updated orca integration test
- [**PR #2569**](https://github.com/nasa/cumulus/pull/2569)
  - Fixed `TypeError` thrown by `@cumulus/cmrjs/cmr-utils.getGranuleTemporalInfo` when
    a granule's associated UMM-G JSON metadata file does not contain a `ProviderDates`
    element that has a `Type` of either `"Update"` or `"Insert"`.  If neither are
    present, the granule's last update date falls back to the `"Create"` type
    provider date, or `undefined`, if none is present.
- **CUMULUS-2775**
  - Changed `@cumulus/api-client/invokeApi()` to accept a single accepted status code or an array
  of accepted status codes via `expectedStatusCodes`
- [**PR #2611**](https://github.com/nasa/cumulus/pull/2611)
  - Changed `@cumulus/launchpad-auth/LaunchpadToken.requestToken` and `validateToken`
    to use the HTTPS request option `https.pfx` instead of the deprecated `pfx` option
    for providing the certificate.
- **CUMULUS-2836**
  - Updates `cmr-utils/getGranuleTemporalInfo` to search for a SingleDateTime
    element, when beginningDateTime value is not
    found in the metadata file.  The granule's temporal information is
    returned so that both beginningDateTime and endingDateTime are set to the
    discovered singleDateTimeValue.
- **CUMULUS-2756**
  - Updated `_writeGranule()` in `write-granules.js` to catch failed granule writes due to schema validation, log the failure and then attempt to set the status of the granule to `failed` if it already exists to prevent a failure from allowing the granule to get "stuck" in a non-failed status.

### Fixed

- **CUMULUS-2775**
  - Updated `@cumulus/api-client` to not log an error for 201 response from `updateGranule`
- **CUMULUS-2783**
  - Added missing lower bound on scale out policy for ECS cluster to ensure that
  the cluster will autoscale correctly.
- **CUMULUS-2835**
  - Updated `hyrax-metadata-updates` task to support reading the DatasetId from ECHO10 XML, and the EntryTitle from UMM-G JSON; these are both valid alternatives to the shortname and version ID.

## [v9.9.3] 2021-02-17 [BACKPORT]

**Please note** changes in 9.9.3 may not yet be released in future versions, as
this is a backport and patch release on the 9.9.x series of releases. Updates that
are included in the future will have a corresponding CHANGELOG entry in future
releases.

- **CUMULUS-2853**
  - Move OAUTH_PROVIDER to lambda env variables to address regression in 9.9.2/CUMULUS-2275
  - Add logging output to api app router

## [v9.9.2] 2021-02-10 [BACKPORT]

**Please note** changes in 9.9.2 may not yet be released in future versions, as
this is a backport and patch release on the 9.9.x series of releases. Updates that
are included in the future will have a corresponding CHANGELOG entry in future
releases.### Added

- **CUMULUS-2775**
  - Added a configurable parameter group for the RDS serverless database cluster deployed by `tf-modules/rds-cluster-tf`. The allowed parameters for the parameter group can be found in the AWS documentation of [allowed parameters for an Aurora PostgreSQL cluster](https://docs.aws.amazon.com/AmazonRDS/latest/AuroraUserGuide/AuroraPostgreSQL.Reference.ParameterGroups.html). By default, the following parameters are specified:
    - `shared_preload_libraries`: `pg_stat_statements,auto_explain`
    - `log_min_duration_statement`: `250`
    - `auto_explain.log_min_duration`: `250`
- **CUMULUS-2840**
  - Added an index on `granule_cumulus_id` to the RDS files table.

### Changed

- **CUMULUS-2847**
  - Move DyanmoDb table name into API keystore and initialize only on lambda cold start
- **CUMULUS-2781**
  - Add api_config secret to hold API/Private API lambda configuration values
- **CUMULUS-2775**
  - Changed the `timeout_action` to `ForceApplyCapacityChange` by default for the RDS serverless database cluster `tf-modules/rds-cluster-tf`

## [v9.9.1] 2021-02-10 [BACKPORT]

**Please note** changes in 9.9.1 may not yet be released in future versions, as
this is a backport and patch release on the 9.9.x series of releases. Updates that
are included in the future will have a corresponding CHANGELOG entry in future
releases.

### Fixed

- **CUMULUS-2775**
  - Updated `@cumulus/api-client` to not log an error for 201 response from `updateGranule`

### Changed

- Updated version of `@cumulus/cumulus-message-adapter-js` from `2.0.3` to `2.0.4` for
all Cumulus workflow tasks
- **CUMULUS-2775**
  - Changed `@cumulus/api-client/invokeApi()` to accept a single accepted status code or an array
  of accepted status codes via `expectedStatusCodes`
- **CUMULUS-2837**
  - Update process-s3-dead-letter-archive to unpack SQS events in addition to
    Cumulus Messages
  - Update process-s3-dead-letter-archive to look up execution status using
    getCumulusMessageFromExecutionEvent (common method with sfEventSqsToDbRecords)
  - Move methods in api/lib/cwSfExecutionEventUtils to
    @cumulus/message/StepFunctions

## [v9.9.0] 2021-11-03

### Added

- **NDCUM-624**: Add support for ISO metadata files for the `MoveGranules` step
  - Add function `isISOFile` to check if a given file object is an ISO file
  - `granuleToCmrFileObject` and `granulesToCmrFileObjects` now take a
    `filterFunc` argument
    - `filterFunc`'s default value is `isCMRFile`, so the previous behavior is
      maintained if no value is given for this argument
    - `MoveGranules` passes a custom filter function to
      `granulesToCmrFileObjects` to check for `isISOFile` in addition to
      `isCMRFile`, so that metadata from `.iso.xml` files can be used in the
      `urlPathTemplate`
- [**PR #2535**](https://github.com/nasa/cumulus/pull/2535)
  - NSIDC and other cumulus users had desire for returning formatted dates for
    the 'url_path' date extraction utilities. Added 'dateFormat' function as
    an option for extracting and formating the entire date. See
    docs/workflow/workflow-configuration-how-to.md for more information.
- [**PR #2548**](https://github.com/nasa/cumulus/pull/2548)
  - Updated webpack configuration for html-loader v2
- **CUMULUS-2640**
  - Added Elasticsearch client scroll setting to the CreateReconciliationReport lambda function.
  - Added `elasticsearch_client_config` tfvars to the archive and cumulus terraform modules.
- **CUMULUS-2683**
  - Added `default_s3_multipart_chunksize_mb` setting to the `move-granules` lambda function.
  - Added `default_s3_multipart_chunksize_mb` tfvars to the cumulus and ingest terraform modules.
  - Added optional parameter `chunkSize` to `@cumulus/aws-client/S3.moveObject` and
    `@cumulus/aws-client/S3.multipartCopyObject` to set the chunk size of the S3 multipart uploads.
  - Renamed optional parameter `maxChunkSize` to `chunkSize` in
    `@cumulus/aws-client/lib/S3MultipartUploads.createMultipartChunks`.

### Changed

- Upgraded all Cumulus workflow tasks to use `@cumulus/cumulus-message-adapter-js` version `2.0.1`
- **CUMULUS-2725**
  - Updated providers endpoint to return encrypted password
  - Updated providers model to try decrypting credentials before encryption to allow for better handling of updating providers
- **CUMULUS-2734**
  - Updated `@cumulus/api/launchpadSaml.launchpadPublicCertificate` to correctly retrieve
    certificate from launchpad IdP metadata with and without namespace prefix.

## [v9.8.0] 2021-10-19

### Notable changes

- Published new tag [`36` of `cumuluss/async-operation` to Docker Hub](https://hub.docker.com/layers/cumuluss/async-operation/35/images/sha256-cf777a6ef5081cd90a0f9302d45243b6c0a568e6d977c0ee2ccc5a90b12d45d0?context=explore) for compatibility with
upgrades to `knex` package and to address security vulnerabilities.

### Added

- Added `@cumulus/db/createRejectableTransaction()` to handle creating a Knex transaction that **will throw an error** if the transaction rolls back. [As of Knex 0.95+, promise rejection on transaction rollback is no longer the default behavior](https://github.com/knex/knex/blob/master/UPGRADING.md#upgrading-to-version-0950).

- **CUMULUS-2639**
  - Increases logging on reconciliation reports.

- **CUMULUS-2670**
  - Updated `lambda_timeouts` string map variable for `cumulus` module to accept a
  `update_granules_cmr_metadata_file_links_task_timeout` property
- **CUMULUS-2598**
  - Add unit and integration tests to describe queued granules as ignored when
    duplicate handling is 'skip'

### Changed

- Updated `knex` version from 0.23.11 to 0.95.11 to address security vulnerabilities
- Updated default version of async operations Docker image to `cumuluss/async-operation:36`
- **CUMULUS-2590**
  - Granule applyWorkflow, Reingest actions and Bulk operation now update granule status to `queued` when scheduling the granule.
- **CUMULUS-2643**
  - relocates system file `buckets.json` out of the
    `s3://internal-bucket/workflows` directory into
    `s3://internal-bucket/buckets`.


## [v9.7.1] 2021-12-08 [Backport]

Please note changes in 9.7.0 may not yet be released in future versions, as this is a backport and patch release on the 9.7.x series of releases. Updates that are included in the future will have a corresponding CHANGELOG entry in future releases.
Fixed

- **CUMULUS-2751**
  - Update all tasks to update to use cumulus-message-adapter-js version 2.0.4

## [v9.7.0] 2021-10-01

### Notable Changes

- **CUMULUS-2583**
  - The `queue-granules` task now updates granule status to `queued` when a granule is queued. In order to prevent issues with the private API endpoint and Lambda API request and concurrency limits, this functionality runs with limited concurrency, which may increase the task's overall runtime when large numbers of granules are being queued. If you are facing Lambda timeout errors with this task, we recommend converting your `queue-granules` task to an ECS activity. This concurrency is configurable via the task config's `concurrency` value.
- **CUMULUS-2676**
  - The `discover-granules` task has been updated to limit concurrency on checks to identify and skip already ingested granules in order to prevent issues with the private API endpoint and Lambda API request and concurrency limits. This may increase the task's overall runtime when large numbers of granules are discovered. If you are facing Lambda timeout errors with this task, we recommend converting your `discover-granules` task to an ECS activity. This concurrency is configurable via the task config's `concurrency` value.
- Updated memory of `<prefix>-sfEventSqsToDbRecords` Lambda to 1024MB

### Added

- **CUMULUS-2000**
  - Updated `@cumulus/queue-granules` to respect a new config parameter: `preferredQueueBatchSize`. Queue-granules will respect this batchsize as best as it can to batch granules into workflow payloads. As workflows generally rely on information such as collection and provider expected to be shared across all granules in a workflow, queue-granules will break batches up by collection, as well as provider if there is a `provider` field on the granule. This may result in batches that are smaller than the preferred size, but never larger ones. The default value is 1, which preserves current behavior of queueing 1 granule per workflow.
- **CUMULUS-2630**
  - Adds a new workflow `DiscoverGranulesToThrottledQueue` that discovers and writes
    granules to a throttled background queue.  This allows discovery and ingest
    of larger numbers of granules without running into limits with lambda
    concurrency.

### Changed

- **CUMULUS-2720**
  - Updated Core CI scripts to validate CHANGELOG diffs as part of the lint process
- **CUMULUS-2695**
  - Updates the example/cumulus-tf deployment to change
    `archive_api_reserved_concurrency` from 8 to 5 to use fewer reserved lambda
    functions. If you see throttling errors on the `<stack>-apiEndpoints` you
    should increase this value.
  - Updates cumulus-tf/cumulus/variables.tf to change
    `archive_api_reserved_concurrency` from 8 to 15 to prevent throttling on
    the dashboard for default deployments.
- **CUMULUS-2584**
  - Updates `api/endpoints/execution-status.js` `get` method to include associated granules, as
    an array, for the provided execution.
  - Added `getExecutionArnsByGranuleCumulusId` returning a list of executionArns sorted by most recent first,
    for an input Granule Cumulus ID in support of the move of `translatePostgresGranuleToApiGranule` from RDS-Phase2
    feature branch
  - Added `getApiExecutionCumulusIds` returning cumulus IDs for a given list of executions
- **CUMULUS-NONE**
  - Downgrades elasticsearch version in testing container to 5.3 to match AWS version.
  - Update serve.js -> `eraseDynamoTables()`. Changed the call `Promise.all()` to `Promise.allSettled()` to ensure all dynamo records (provider records in particular) are deleted prior to reseeding.

### Fixed

- **CUMULUS-2583**
  - Fixed a race condition where granules set as “queued” were not able to be set as “running” or “completed”

## [v9.6.0] 2021-09-20

### Added

- **CUMULUS-2576**
  - Adds `PUT /granules` API endpoint to update a granule
  - Adds helper `updateGranule` to `@cumulus/api-client/granules`
- **CUMULUS-2606**
  - Adds `POST /granules/{granuleId}/executions` API endpoint to associate an execution with a granule
  - Adds helper `associateExecutionWithGranule` to `@cumulus/api-client/granules`
- **CUMULUS-2583**
  - Adds `queued` as option for granule's `status` field

### Changed

- Moved `ssh2` package from `@cumulus/common` to `@cumulus/sftp-client` and
  upgraded package from `^0.8.7` to `^1.0.0` to address security vulnerability
  issue in previous version.
- **CUMULUS-2583**
  - `QueueGranules` task now updates granule status to `queued` once it is added to the queue.

- **CUMULUS-2617**
  - Use the `Authorization` header for CMR Launchpad authentication instead of the deprecated `Echo-Token` header.

### Fixed

- Added missing permission for `<prefix>_ecs_cluster_instance_role` IAM role (used when running ECS services/tasks)
to allow `kms:Decrypt` on the KMS key used to encrypt provider credentials. Adding this permission fixes the `sync-granule` task when run as an ECS activity in a Step Function, which previously failed trying to decrypt credentials for providers.

- **CUMULUS-2576**
  - Adds default value to granule's timestamp when updating a granule via API.

## [v9.5.0] 2021-09-07

### BREAKING CHANGES

- Removed `logs` record type from mappings from Elasticsearch. This change **should not have**
any adverse impact on existing deployments, even those which still contain `logs` records,
but technically it is a breaking change to the Elasticsearch mappings.
- Changed `@cumulus/api-client/asyncOperations.getAsyncOperation` to return parsed JSON body
of response and not the raw API endpoint response

### Added

- **CUMULUS-2670**
  - Updated core `cumulus` module to take lambda_timeouts string map variable that allows timeouts of ingest tasks to be configurable. Allowed properties for the mapping include:
  - discover_granules_task_timeout
  - discover_pdrs_task_timeout
  - hyrax_metadata_update_tasks_timeout
  - lzards_backup_task_timeout
  - move_granules_task_timeout
  - parse_pdr_task_timeout
  - pdr_status_check_task_timeout
  - post_to_cmr_task_timeout
  - queue_granules_task_timeout
  - queue_pdrs_task_timeout
  - queue_workflow_task_timeout
  - sync_granule_task_timeout
- **CUMULUS-2575**
  - Adds `POST /granules` API endpoint to create a granule
  - Adds helper `createGranule` to `@cumulus/api-client`
- **CUMULUS-2577**
  - Adds `POST /executions` endpoint to create an execution
- **CUMULUS-2578**
  - Adds `PUT /executions` endpoint to update an execution
- **CUMULUS-2592**
  - Adds logging when messages fail to be added to queue
- **CUMULUS-2644**
  - Pulled `delete` method for `granules-executions.ts` implemented as part of CUMULUS-2306
  from the RDS-Phase-2 feature branch in support of CUMULUS-2644.
  - Pulled `erasePostgresTables` method in `serve.js` implemented as part of CUMULUS-2644,
  and CUMULUS-2306 from the RDS-Phase-2 feature branch in support of CUMULUS-2644
  - Added `resetPostgresDb` method to support resetting between integration test suite runs

### Changed

- Updated `processDeadLetterArchive` Lambda to return an object where
`processingSucceededKeys` is an array of the S3 keys for successfully
processed objects and `processingFailedKeys` is an array of S3 keys
for objects that could not be processed
- Updated async operations to handle writing records to the databases
when output of the operation is `undefined`

- **CUMULUS-2644**
  - Moved `migration` directory from the `db-migration-lambda` to the `db` package and
  updated unit test references to migrationDir to be pulled from `@cumulus/db`
  - Updated `@cumulus/api/bin/serveUtils` to write records to PostgreSQL tables

- **CUMULUS-2575**
  - Updates model/granule to allow a granule created from API to not require an
    execution to be associated with it. This is a backwards compatible change
    that will not affect granules created in the normal way.
  - Updates `@cumulus/db/src/model/granules` functions `get` and `exists` to
    enforce parameter checking so that requests include either (granule\_id
    and collection\_cumulus\_id) or (cumulus\_id) to prevent incorrect results.
  - `@cumulus/message/src/Collections.deconstructCollectionId` has been
    modified to throw a descriptive error if the input `collectionId` is
    undefined rather than `TypeError: Cannot read property 'split' of
    undefined`. This function has also been updated to throw descriptive errors
    if an incorrectly formatted collectionId is input.

## [v9.4.1] 2022-02-14 [BACKPORT]

**Please note** changes in 9.4.1 may not yet be released in future versions, as
this is a backport and patch release on the 9.4.x series of releases. Updates that
are included in the future will have a corresponding CHANGELOG entry in future
releases.

- **CUMULUS-2847**
  - Update dynamo configuration to read from S3 instead of System Manager
    Parameter Store
  - Move api configuration initialization outside the lambda handler to
    eliminate unneded S3 calls/require config on cold-start only
  - Moved `ssh2` package from `@cumulus/common` to `@cumulus/sftp-client` and
    upgraded package from `^0.8.7` to `^1.0.0` to address security vulnerability
    issue in previous version.
  - Fixed hyrax task package.json dev dependency
  - Update CNM lambda dependencies for Core tasks
    - cumulus-cnm-response-task: 1.4.4
    - cumulus-cnm-to-granule: 1.5.4
  - Whitelist ssh2 re: https://github.com/advisories/GHSA-652h-xwhf-q4h6

## [v9.4.0] 2021-08-16

### Notable changes

- `@cumulus/sync-granule` task should now properly handle
syncing files from HTTP/HTTPS providers where basic auth is
required and involves a redirect to a different host (e.g.
downloading files protected by Earthdata Login)

### Added

- **CUMULUS-2591**
  - Adds `failedExecutionStepName` to failed execution's jsonb error records.
    This is the name of the Step Function step for the last failed event in the
    execution's event history.
- **CUMULUS-2548**
  - Added `allowed_redirects` field to PostgreSQL `providers` table
  - Added `allowedRedirects` field to DynamoDB `<prefix>-providers` table
  - Added `@cumulus/aws-client/S3.streamS3Upload` to handle uploading the contents
  of a readable stream to S3 and returning a promise
- **CUMULUS-2373**
  - Added `replaySqsMessages` lambda to replay archived incoming SQS
    messages from S3.
  - Added `/replays/sqs` endpoint to trigger an async operation for
    the `replaySqsMessages` lambda.
  - Added unit tests and integration tests for new endpoint and lambda.
  - Added `getS3PrefixForArchivedMessage` to `ingest/sqs` package to get prefix
    for an archived message.
  - Added new `async_operation` type `SQS Replay`.
- **CUMULUS-2460**
  - Adds `POST` /executions/workflows-by-granules for retrieving workflow names common to a set of granules
  - Adds `workflowsByGranules` to `@cumulus/api-client/executions`
- **CUMULUS-2635**
  - Added helper functions:
    - `@cumulus/db/translate/file/translateApiPdrToPostgresPdr`

### Fixed

- **CUMULUS-2548**
  - Fixed `@cumulus/ingest/HttpProviderClient.sync` to
properly handle basic auth when redirecting to a different
host and/or host with a different port
- **CUMULUS-2626**
  - Update [PDR migration](https://github.com/nasa/cumulus/blob/master/lambdas/data-migration2/src/pdrs.ts) to correctly find Executions by a Dynamo PDR's `execution` field
- **CUMULUS-2635**
  - Update `data-migration2` to migrate PDRs before migrating granules.
  - Update `data-migration2` unit tests testing granules migration to reference
    PDR records to better model the DB schema.
  - Update `migratePdrRecord` to use `translateApiPdrToPostgresPdr` function.

### Changed

- **CUMULUS-2373**
  - Updated `getS3KeyForArchivedMessage` in `ingest/sqs` to store SQS messages
    by `queueName`.
- **CUMULUS-2630**
  - Updates the example/cumulus-tf deployment to change
    `archive_api_reserved_concurrency` from 2 to 8 to prevent throttling with
    the dashboard.

## [v9.3.0] 2021-07-26

### BREAKING CHANGES

- All API requests made by `@cumulus/api-client` will now throw an error if the status code
does not match the expected response (200 for most requests and 202 for a few requests that
trigger async operations). Previously the helpers in this package would return the response
regardless of the status code, so you may need to update any code using helpers from this
package to catch or to otherwise handle errors that you may encounter.
- The Cumulus API Lambda function has now been configured with reserved concurrency to ensure
availability in a high-concurrency environment. However, this also caps max concurrency which
may result in throttling errors if trying to reach the Cumulus API multiple times in a short
period. Reserved concurrency can be configured with the `archive_api_reserved_concurrency`
terraform variable on the Cumulus module and increased if you are seeing throttling errors.
The default reserved concurrency value is 8.

### Notable changes

- `cmr_custom_host` variable for `cumulus` module can now be used to configure Cumulus to
  integrate with a custom CMR host name and protocol (e.g.
  `http://custom-cmr-host.com`). Note that you **must** include a protocol
  (`http://` or `https://)  if specifying a value for this variable.
- The cumulus module configuration value`rds_connetion_heartbeat` and it's
  behavior has been replaced by a more robust database connection 'retry'
  solution.   Users can remove this value from their configuration, regardless
  of value.  See the `Changed` section notes on CUMULUS-2528 for more details.

### Added

- Added user doc describing new features related to the Cumulus dead letter archive.
- **CUMULUS-2327**
  - Added reserved concurrency setting to the Cumulus API lambda function.
  - Added relevant tfvars to the archive and cumulus terraform modules.
- **CUMULUS-2460**
  - Adds `POST` /executions/search-by-granules for retrieving executions from a list of granules or granule query
  - Adds `searchExecutionsByGranules` to `@cumulus/api-client/executions`
- **CUMULUS-2475**
  - Adds `GET` endpoint to distribution API
- **CUMULUS-2463**
  - `PUT /granules` reingest action allows a user to override the default execution
    to use by providing an optional `workflowName` or `executionArn` parameter on
    the request body.
  - `PUT /granules/bulkReingest` action allows a user to override the default
    execution/workflow combination to reingest with by providing an optional
    `workflowName` on the request body.
- Adds `workflowName` and `executionArn` params to @cumulus/api-client/reingestGranules
- **CUMULUS-2476**
  - Adds handler for authenticated `HEAD` Distribution requests replicating current behavior of TEA
- **CUMULUS-2478**
  - Implemented [bucket map](https://github.com/asfadmin/thin-egress-app#bucket-mapping).
  - Implemented /locate endpoint
  - Cumulus distribution API checks the file request against bucket map:
    - retrieves the bucket and key from file path
    - determines if the file request is public based on the bucket map rather than the bucket type
    - (EDL only) restricts download from PRIVATE_BUCKETS to users who belong to certain EDL User Groups
    - bucket prefix and object prefix are supported
  - Add 'Bearer token' support as an authorization method
- **CUMULUS-2486**
  - Implemented support for custom headers
  - Added 'Bearer token' support as an authorization method
- **CUMULUS-2487**
  - Added integration test for cumulus distribution API
- **CUMULUS-2569**
  - Created bucket map cache for cumulus distribution API
- **CUMULUS-2568**
  - Add `deletePdr`/PDR deletion functionality to `@cumulus/api-client/pdrs`
  - Add `removeCollectionAndAllDependencies` to integration test helpers
  - Added `example/spec/apiUtils.waitForApiStatus` to wait for a
  record to be returned by the API with a specific value for
  `status`
  - Added `example/spec/discoverUtils.uploadS3GranuleDataForDiscovery` to upload granule data fixtures
  to S3 with a randomized granule ID for `discover-granules` based
  integration tests
  - Added `example/spec/Collections.removeCollectionAndAllDependencies` to remove a collection and
  all dependent objects (e.g. PDRs, granules, executions) from the
  database via the API
  - Added helpers to `@cumulus/api-client`:
    - `pdrs.deletePdr` - Delete a PDR via the API
    - `replays.postKinesisReplays` - Submit a POST request to the `/replays` endpoint for replaying Kinesis messages

- `@cumulus/api-client/granules.getGranuleResponse` to return the raw endpoint response from the GET `/granules/<granuleId>` endpoint

### Changed

- Moved functions from `@cumulus/integration-tests` to `example/spec/helpers/workflowUtils`:
  - `startWorkflowExecution`
  - `startWorkflow`
  - `executeWorkflow`
  - `buildWorkflow`
  - `testWorkflow`
  - `buildAndExecuteWorkflow`
  - `buildAndStartWorkflow`
- `example/spec/helpers/workflowUtils.executeWorkflow` now uses
`waitForApiStatus` to ensure that the execution is `completed` or
`failed` before resolving
- `example/spec/helpers/testUtils.updateAndUploadTestFileToBucket`
now accepts an object of parameters rather than positional
arguments
- Removed PDR from the `payload` in the input payload test fixture for reconciliation report integration tests
- The following integration tests for PDR-based workflows were
updated to use randomized granule IDs:
  - `example/spec/parallel/ingest/ingestFromPdrSpec.js`
  - `example/spec/parallel/ingest/ingestFromPdrWithChildWorkflowMetaSpec.js`
  - `example/spec/parallel/ingest/ingestFromPdrWithExecutionNamePrefixSpec.js`
  - `example/spec/parallel/ingest/ingestPdrWithNodeNameSpec.js`
- Updated the `@cumulus/api-client/CumulusApiClientError` error class to include new properties that can be accessed directly on
the error object:
  - `statusCode` - The HTTP status code of the API response
  - `apiMessage` - The message from the API response
- Added `params.pRetryOptions` parameter to
`@cumulus/api-client/granules.deleteGranule` to control the retry
behavior
- Updated `cmr_custom_host` variable to accept a full protocol and host name
(e.g. `http://cmr-custom-host.com`), whereas it previously only accepted a host name
- **CUMULUS-2482**
  - Switches the default distribution app in the `example/cumulus-tf` deployment to the new Cumulus Distribution
  - TEA is still available by following instructions in `example/README.md`
- **CUMULUS-2463**
  - Increases the duration of allowed backoff times for a successful test from
    0.5 sec to 1 sec.
- **CUMULUS-2528**
  - Removed `rds_connection_heartbeat` as a configuration option from all
    Cumulus terraform modules
  - Removed `dbHeartBeat` as an environmental switch from
    `@cumulus/db.getKnexClient` in favor of more comprehensive general db
    connect retry solution
  - Added new `rds_connection_timing_configuration` string map to allow for
    configuration and tuning of Core's internal database retry/connection
    timeout behaviors.  These values map to connection pool configuration
    values for tarn (https://github.com/vincit/tarn.js/) which Core's database
    module / knex(https://www.npmjs.com/package/knex) use for this purpose:
    - acquireTimeoutMillis
    - createRetryIntervalMillis
    - createTimeoutMillis
    - idleTimeoutMillis
    - reapIntervalMillis
      Connection errors will result in a log line prepended with 'knex failed on
      attempted connection error' and sent from '@cumulus/db/connection'
  - Updated `@cumulus/db` and all terraform mdules to set default retry
    configuration values for the database module to cover existing database
    heartbeat connection failures as well as all other knex/tarn connection
    creation failures.

### Fixed

- Fixed bug where `cmr_custom_host` variable was not properly forwarded into `archive`, `ingest`, and `sqs-message-remover` modules from `cumulus` module
- Fixed bug where `parse-pdr` set a granule's provider to the entire provider record when a `NODE_NAME`
  is present. Expected behavior consistent with other tasks is to set the provider name in that field.
- **CUMULUS-2568**
  - Update reconciliation report integration test to have better cleanup/failure behavior
  - Fixed `@cumulus/api-client/pdrs.getPdr` to request correct endpoint for returning a PDR from the API
- **CUMULUS-2620**
  - Fixed a bug where a granule could be removed from CMR but still be set as
  `published: true` and with a CMR link in the Dynamo/PostgreSQL databases. Now,
  the CMR deletion and the Dynamo/PostgreSQL record updates will all succeed or fail
  together, preventing the database records from being out of sync with CMR.
  - Fixed `@cumulus/api-client/pdrs.getPdr` to request correct
  endpoint for returning a PDR from the API

## [v9.2.2] 2021-08-06 - [BACKPORT]

**Please note** changes in 9.2.2 may not yet be released in future versions, as
this is a backport and patch release on the 9.2.x series of releases. Updates that
are included in the future will have a corresponding CHANGELOG entry in future
releases.

### Added

- **CUMULUS-2635**
  - Added helper functions:
    - `@cumulus/db/translate/file/translateApiPdrToPostgresPdr`

### Fixed

- **CUMULUS-2635**
  - Update `data-migration2` to migrate PDRs before migrating granules.
  - Update `data-migration2` unit tests testing granules migration to reference
    PDR records to better model the DB schema.
  - Update `migratePdrRecord` to use `translateApiPdrToPostgresPdr` function.

## [v9.2.1] 2021-07-29 - [BACKPORT]

### Fixed

- **CUMULUS-2626**
  - Update [PDR migration](https://github.com/nasa/cumulus/blob/master/lambdas/data-migration2/src/pdrs.ts) to correctly find Executions by a Dynamo PDR's `execution` field

## [v9.2.0] 2021-06-22

### Added

- **CUMULUS-2475**
  - Adds `GET` endpoint to distribution API
- **CUMULUS-2476**
  - Adds handler for authenticated `HEAD` Distribution requests replicating current behavior of TEA

### Changed

- **CUMULUS-2482**
  - Switches the default distribution app in the `example/cumulus-tf` deployment to the new Cumulus Distribution
  - TEA is still available by following instructions in `example/README.md`

### Fixed

- **CUMULUS-2520**
  - Fixed error that prevented `/elasticsearch/index-from-database` from starting.
- **CUMULUS-2558**
  - Fixed issue where executions original_payload would not be retained on successful execution

## [v9.1.0] 2021-06-03

### BREAKING CHANGES

- @cumulus/api-client/granules.getGranule now returns the granule record from the GET /granules/<granuleId> endpoint, not the raw endpoint response
- **CUMULUS-2434**
  - To use the updated `update-granules-cmr-metadata-file-links` task, the
    granule  UMM-G metadata should have version 1.6.2 or later, since CMR s3
    link type 'GET DATA VIA DIRECT ACCESS' is not valid until UMM-G version
    [1.6.2](https://cdn.earthdata.nasa.gov/umm/granule/v1.6.2/umm-g-json-schema.json)
- **CUMULUS-2488**
  - Removed all EMS reporting including lambdas, endpoints, params, etc as all
    reporting is now handled through Cloud Metrics
- **CUMULUS-2472**
  - Moved existing `EarthdataLoginClient` to
    `@cumulus/oauth-client/EarthdataLoginClient` and updated all references in
    Cumulus Core.
  - Rename `EarthdataLoginClient` property from `earthdataLoginUrl` to
    `loginUrl for consistency with new OAuth clients. See example in
    [oauth-client
    README](https://github.com/nasa/cumulus/blob/master/packages/oauth-client/README.md)

### Added

- **HYRAX-439** - Corrected README.md according to a new Hyrax URL format.
- **CUMULUS-2354**
  - Adds configuration options to allow `/s3credentials` endpoint to distribute
    same-region read-only tokens based on a user's CMR ACLs.
  - Configures the example deployment to enable this feature.
- **CUMULUS-2442**
  - Adds option to generate cloudfront URL to lzards-backup task. This will require a few new task config options that have been documented in the [task README](https://github.com/nasa/cumulus/blob/master/tasks/lzards-backup/README.md).
- **CUMULUS-2470**
  - Added `/s3credentials` endpoint for distribution API
- **CUMULUS-2471**
  - Add `/s3credentialsREADME` endpoint to distribution API
- **CUMULUS-2473**
  - Updated `tf-modules/cumulus_distribution` module to take earthdata or cognito credentials
  - Configured `example/cumulus-tf/cumulus_distribution.tf` to use CSDAP credentials
- **CUMULUS-2474**
  - Add `S3ObjectStore` to `aws-client`. This class allows for interaction with the S3 object store.
  - Add `object-store` package which contains abstracted object store functions for working with various cloud providers
- **CUMULUS-2477**
  - Added `/`, `/login` and `/logout` endpoints to cumulus distribution api
- **CUMULUS-2479**
  - Adds /version endpoint to distribution API
- **CUMULUS-2497**
  - Created `isISOFile()` to check if a CMR file is a CMR ISO file.
- **CUMULUS-2371**
  - Added helpers to `@cumulus/ingest/sqs`:
    - `archiveSqsMessageToS3` - archives an incoming SQS message to S3
    - `deleteArchivedMessageFromS3` - deletes a processed SQS message from S3
  - Added call to `archiveSqsMessageToS3` to `sqs-message-consumer` which
    archives all incoming SQS messages to S3.
  - Added call to `deleteArchivedMessageFrom` to `sqs-message-remover` which
    deletes archived SQS message from S3 once it has been processed.

### Changed

- **[PR2224](https://github.com/nasa/cumulus/pull/2244)**
- **CUMULUS-2208**
  - Moved all `@cumulus/api/es/*` code to new `@cumulus/es-client` package
- Changed timeout on `sfEventSqsToDbRecords` Lambda to 60 seconds to match
  timeout for Knex library to acquire database connections
- **CUMULUS-2517**
  - Updated postgres-migration-count-tool default concurrency to '1'
- **CUMULUS-2489**
  - Updated docs for Terraform references in FAQs, glossary, and in Deployment sections
- **CUMULUS-2434**
  - Updated `@cumulus/cmrjs` `updateCMRMetadata` and related functions to add
    both HTTPS URLS and S3 URIs to CMR metadata.
  - Updated `update-granules-cmr-metadata-file-links` task to add both HTTPS
    URLs and S3 URIs to the OnlineAccessURLs field of CMR metadata. The task
    configuration parameter `cmrGranuleUrlType` now has default value `both`.
  - To use the updated `update-granules-cmr-metadata-file-links` task, the
    granule UMM-G metadata should have version 1.6.2 or later, since CMR s3 link
    type 'GET DATA VIA DIRECT ACCESS' is not valid until UMM-G version
    [1.6.2](https://cdn.earthdata.nasa.gov/umm/granule/v1.6.2/umm-g-json-schema.json)
- **CUMULUS-2472**
  - Renamed `@cumulus/earthdata-login-client` to more generic
    `@cumulus/oauth-client` as a parent  class for new OAuth clients.
  - Added `@cumulus/oauth-client/CognitoClient` to interface with AWS cognito login service.
- **CUMULUS-2497**
  - Changed the `@cumulus/cmrjs` package:
    - Updated `@cumulus/cmrjs/cmr-utils.getGranuleTemporalInfo()` so it now
      returns temporal info for CMR ISO 19115 SMAP XML files.
    - Updated `@cumulus/cmrjs/cmr-utils.isCmrFilename()` to include
      `isISOFile()`.
- **CUMULUS-2532**
  - Changed integration tests to use `api-client/granules` functions as opposed to granulesApi from `@cumulus/integration-tests`.

### Fixed

- **CUMULUS-2519**
  - Update @cumulus/integration-tests.buildWorkflow to fail if provider/collection API response is not successful
- **CUMULUS-2518**
  - Update sf-event-sqs-to-db-records to not throw if a collection is not
    defined on a payload that has no granules/an empty granule payload object
- **CUMULUS-2512**
  - Updated ingest package S3 provider client to take additional parameter
    `remoteAltBucket` on `download` method to allow for per-file override of
    provider bucket for checksum
  - Updated @cumulus/ingest.fetchTextFile's signature to be parameterized and
    added `remoteAltBucket`to allow for an override of the passed in provider
    bucket for the source file
  - Update "eslint-plugin-import" to be pinned to 2.22.1
- **CUMULUS-2520**
  - Fixed error that prevented `/elasticsearch/index-from-database` from starting.
- **CUMULUS-2532**
  - Fixed integration tests to have granule deletion occur before provider and
    collection deletion in test cleanup.
- **[2231](https://github.com/nasa/cumulus/issues/2231)**
  - Fixes broken relative path links in `docs/README.md`

### Removed

- **CUMULUS-2502**
  - Removed outdated documentation regarding Kibana index patterns for metrics.

## [v9.0.1] 2021-05-07

### Migration Steps

Please review the migration steps for 9.0.0 as this release is only a patch to
correct a failure in our build script and push out corrected release artifacts. The previous migration steps still apply.

### Changed

- Corrected `@cumulus/db` configuration to correctly build package.

## [v9.0.0] 2021-05-03

### Migration steps

- This release of Cumulus enables integration with a PostgreSQL database for archiving Cumulus data. There are several upgrade steps involved, **some of which need to be done before redeploying Cumulus**. See the [documentation on upgrading to the RDS release](https://nasa.github.io/cumulus/docs/upgrade-notes/upgrade-rds).

### BREAKING CHANGES

- **CUMULUS-2185** - RDS Migration Epic
  - **CUMULUS-2191**
    - Removed the following from the `@cumulus/api/models.asyncOperation` class in
      favor of the added `@cumulus/async-operations` module:
      - `start`
      - `startAsyncOperations`
  - **CUMULUS-2187**
    - The `async-operations` endpoint will now omit `output` instead of
      returning `none` when the operation did not return output.
  - **CUMULUS-2309**
    - Removed `@cumulus/api/models/granule.unpublishAndDeleteGranule` in favor
      of `@cumulus/api/lib/granule-remove-from-cmr.unpublishGranule` and
      `@cumulus/api/lib/granule-delete.deleteGranuleAndFiles`.
  - **CUMULUS-2385**
    - Updated `sf-event-sqs-to-db-records` to write a granule's files to
      PostgreSQL only after the workflow has exited the `Running` status.
      Please note that any workflow that uses `sf_sqs_report_task` for
      mid-workflow updates will be impacted.
    - Changed PostgreSQL `file` schema and TypeScript type definition to require
      `bucket` and `key` fields.
    - Updated granule/file write logic to mark a granule's status as "failed"
  - **CUMULUS-2455**
    - API `move granule` endpoint now moves granule files on a per-file basis
    - API `move granule` endpoint on granule file move failure will retain the
      file at it's original location, but continue to move any other granule
      files.
    - Removed the `move` method from the `@cumulus/api/models.granule` class.
      logic is now handled in `@cumulus/api/endpoints/granules` and is
      accessible via the Core API.

### Added

- **CUMULUS-2185** - RDS Migration Epic
  - **CUMULUS-2130**
    - Added postgres-migration-count-tool lambda/ECS task to allow for
      evaluation of database state
    - Added /migrationCounts api endpoint that allows running of the
      postgres-migration-count-tool as an asyncOperation
  - **CUMULUS-2394**
    - Updated PDR and Granule writes to check the step function
      workflow_start_time against the createdAt field for each record to ensure
      old records do not overwrite newer ones for legacy Dynamo and PostgreSQL
      writes
  - **CUMULUS-2188**
    - Added `data-migration2` Lambda to be run after `data-migration1`
    - Added logic to `data-migration2` Lambda for migrating execution records
      from DynamoDB to PostgreSQL
  - **CUMULUS-2191**
    - Added `@cumulus/async-operations` to core packages, exposing
      `startAsyncOperation` which will handle starting an async operation and
      adding an entry to both PostgreSQL and DynamoDb
  - **CUMULUS-2127**
    - Add schema migration for `collections` table
  - **CUMULUS-2129**
    - Added logic to `data-migration1` Lambda for migrating collection records
      from Dynamo to PostgreSQL
  - **CUMULUS-2157**
    - Add schema migration for `providers` table
    - Added logic to `data-migration1` Lambda for migrating provider records
      from Dynamo to PostgreSQL
  - **CUMULUS-2187**
    - Added logic to `data-migration1` Lambda for migrating async operation
      records from Dynamo to PostgreSQL
  - **CUMULUS-2198**
    - Added logic to `data-migration1` Lambda for migrating rule records from
      DynamoDB to PostgreSQL
  - **CUMULUS-2182**
    - Add schema migration for PDRs table
  - **CUMULUS-2230**
    - Add schema migration for `rules` table
  - **CUMULUS-2183**
    - Add schema migration for `asyncOperations` table
  - **CUMULUS-2184**
    - Add schema migration for `executions` table
  - **CUMULUS-2257**
    - Updated PostgreSQL table and column names to snake_case
    - Added `translateApiAsyncOperationToPostgresAsyncOperation` function to `@cumulus/db`
  - **CUMULUS-2186**
    - Added logic to `data-migration2` Lambda for migrating PDR records from
      DynamoDB to PostgreSQL
  - **CUMULUS-2235**
    - Added initial ingest load spec test/utility
  - **CUMULUS-2167**
    - Added logic to `data-migration2` Lambda for migrating Granule records from
      DynamoDB to PostgreSQL and parse Granule records to store File records in
      RDS.
  - **CUMULUS-2367**
    - Added `granules_executions` table to PostgreSQL schema to allow for a
      many-to-many relationship between granules and executions
      - The table refers to granule and execution records using foreign keys
        defined with ON CASCADE DELETE, which means that any time a granule or
        execution record is deleted, all of the records in the
        `granules_executions` table referring to that record will also be
        deleted.
    - Added `upsertGranuleWithExecutionJoinRecord` helper to `@cumulus/db` to
      allow for upserting a granule record and its corresponding
      `granules_execution` record
  - **CUMULUS-2128**
    - Added helper functions:
      - `@cumulus/db/translate/file/translateApiFiletoPostgresFile`
      - `@cumulus/db/translate/file/translateApiGranuletoPostgresGranule`
      - `@cumulus/message/Providers/getMessageProvider`
  - **CUMULUS-2190**
    - Added helper functions:
      - `@cumulus/message/Executions/getMessageExecutionOriginalPayload`
      - `@cumulus/message/Executions/getMessageExecutionFinalPayload`
      - `@cumulus/message/workflows/getMessageWorkflowTasks`
      - `@cumulus/message/workflows/getMessageWorkflowStartTime`
      - `@cumulus/message/workflows/getMessageWorkflowStopTime`
      - `@cumulus/message/workflows/getMessageWorkflowName`
  - **CUMULUS-2192**
    - Added helper functions:
      - `@cumulus/message/PDRs/getMessagePdrRunningExecutions`
      - `@cumulus/message/PDRs/getMessagePdrCompletedExecutions`
      - `@cumulus/message/PDRs/getMessagePdrFailedExecutions`
      - `@cumulus/message/PDRs/getMessagePdrStats`
      - `@cumulus/message/PDRs/getPdrPercentCompletion`
      - `@cumulus/message/workflows/getWorkflowDuration`
  - **CUMULUS-2199**
    - Added `translateApiRuleToPostgresRule` to `@cumulus/db` to translate API
      Rule to conform to Postgres Rule definition.
  - **CUMUlUS-2128**
    - Added "upsert" logic to the `sfEventSqsToDbRecords` Lambda for granule and
      file writes to the core PostgreSQL database
  - **CUMULUS-2199**
    - Updated Rules endpoint to write rules to core PostgreSQL database in
      addition to DynamoDB and to delete rules from the PostgreSQL database in
      addition to DynamoDB.
    - Updated `create` in Rules Model to take in optional `createdAt` parameter
      which sets the value of createdAt if not specified during function call.
  - **CUMULUS-2189**
    - Updated Provider endpoint logic to write providers in parallel to Core
      PostgreSQL database
    - Update integration tests to utilize API calls instead of direct
      api/model/Provider calls
  - **CUMULUS-2191**
    - Updated cumuluss/async-operation task to write async-operations to the
      PostgreSQL database.
  - **CUMULUS-2228**
    - Added logic to the `sfEventSqsToDbRecords` Lambda to write execution, PDR,
      and granule records to the core PostgreSQL database in parallel with
      writes to DynamoDB
  - **CUMUlUS-2190**
    - Added "upsert" logic to the `sfEventSqsToDbRecords` Lambda for PDR writes
      to the core PostgreSQL database
  - **CUMUlUS-2192**
    - Added "upsert" logic to the `sfEventSqsToDbRecords` Lambda for execution
      writes to the core PostgreSQL database
  - **CUMULUS-2187**
    - The `async-operations` endpoint will now omit `output` instead of
      returning `none` when the operation did not return output.
  - **CUMULUS-2167**
    - Change PostgreSQL schema definition for `files` to remove `filename` and
      `name` and only support `file_name`.
    - Change PostgreSQL schema definition for `files` to remove `size` to only
      support `file_size`.
    - Change `PostgresFile` to remove duplicate fields `filename` and `name` and
      rename `size` to `file_size`.
  - **CUMULUS-2266**
    - Change `sf-event-sqs-to-db-records` behavior to discard and not throw an
      error on an out-of-order/delayed message so as not to have it be sent to
      the DLQ.
  - **CUMULUS-2305**
    - Changed `DELETE /pdrs/{pdrname}` API behavior to also delete record from
      PostgreSQL database.
  - **CUMULUS-2309**
    - Changed `DELETE /granules/{granuleName}` API behavior to also delete
      record from PostgreSQL database.
    - Changed `Bulk operation BULK_GRANULE_DELETE` API behavior to also delete
      records from PostgreSQL database.
  - **CUMULUS-2367**
    - Updated `granule_cumulus_id` foreign key to granule in PostgreSQL `files`
      table to use a CASCADE delete, so records in the files table are
      automatically deleted by the database when the corresponding granule is
      deleted.
  - **CUMULUS-2407**
    - Updated data-migration1 and data-migration2 Lambdas to use UPSERT instead
      of UPDATE when migrating dynamoDB records to PostgreSQL.
    - Changed data-migration1 and data-migration2 logic to only update already
      migrated records if the incoming record update has a newer timestamp
  - **CUMULUS-2329**
    - Add `write-db-dlq-records-to-s3` lambda.
    - Add terraform config to automatically write db records DLQ messages to an
      s3 archive on the system bucket.
    - Add unit tests and a component spec test for the above.
  - **CUMULUS-2380**
    - Add `process-dead-letter-archive` lambda to pick up and process dead letters in the S3 system bucket dead letter archive.
    - Add `/deadLetterArchive/recoverCumulusMessages` endpoint to trigger an async operation to leverage this capability on demand.
    - Add unit tests and integration test for all of the above.
  - **CUMULUS-2406**
    - Updated parallel write logic to ensure that updatedAt/updated_at
      timestamps are the same in Dynamo/PG on record write for the following
      data types:
      - async operations
      - granules
      - executions
      - PDRs
  - **CUMULUS-2446**
    - Remove schema validation check against DynamoDB table for collections when
      migrating records from DynamoDB to core PostgreSQL database.
  - **CUMULUS-2447**
    - Changed `translateApiAsyncOperationToPostgresAsyncOperation` to call
      `JSON.stringify` and then `JSON.parse` on output.
  - **CUMULUS-2313**
    - Added `postgres-migration-async-operation` lambda to start an ECS task to
      run a the `data-migration2` lambda.
    - Updated `async_operations` table to include `Data Migration 2` as a new
      `operation_type`.
    - Updated `cumulus-tf/variables.tf` to include `optional_dynamo_tables` that
      will be merged with `dynamo_tables`.
  - **CUMULUS-2451**
    - Added summary type file `packages/db/src/types/summary.ts` with
      `MigrationSummary` and `DataMigration1` and `DataMigration2` types.
    - Updated `data-migration1` and `data-migration2` lambdas to return
      `MigrationSummary` objects.
    - Added logging for every batch of 100 records processed for executions,
      granules and files, and PDRs.
    - Removed `RecordAlreadyMigrated` logs in `data-migration1` and
      `data-migration2`
  - **CUMULUS-2452**
    - Added support for only migrating certain granules by specifying the
      `granuleSearchParams.granuleId` or `granuleSearchParams.collectionId`
      properties in the payload for the
      `<prefix>-postgres-migration-async-operation` Lambda
    - Added support for only running certain migrations for data-migration2 by
      specifying the `migrationsList` property in the payload for the
      `<prefix>-postgres-migration-async-operation` Lambda
  - **CUMULUS-2453**
    - Created `storeErrors` function which stores errors in system bucket.
    - Updated `executions` and `granulesAndFiles` data migrations to call `storeErrors` to store migration errors.
    - Added `system_bucket` variable to `data-migration2`.
  - **CUMULUS-2455**
    - Move granules API endpoint records move updates for migrated granule files
      if writing any of the granule files fails.
  - **CUMULUS-2468**
    - Added support for doing [DynamoDB parallel scanning](https://docs.aws.amazon.com/amazondynamodb/latest/developerguide/Scan.html#Scan.ParallelScan) for `executions` and `granules` migrations to improve performance. The behavior of the parallel scanning and writes can be controlled via the following properties on the event input to the `<prefix>-postgres-migration-async-operation` Lambda:
      - `granuleMigrationParams.parallelScanSegments`: How many segments to divide your granules DynamoDB table into for parallel scanning
      - `granuleMigrationParams.parallelScanLimit`: The maximum number of granule records to evaluate for each parallel scanning segment of the DynamoDB table
      - `granuleMigrationParams.writeConcurrency`: The maximum number of concurrent granule/file writes to perform to the PostgreSQL database across all DynamoDB segments
      - `executionMigrationParams.parallelScanSegments`: How many segments to divide your executions DynamoDB table into for parallel scanning
      - `executionMigrationParams.parallelScanLimit`: The maximum number of execution records to evaluate for each parallel scanning segment of the DynamoDB table
      - `executionMigrationParams.writeConcurrency`: The maximum number of concurrent execution writes to perform to the PostgreSQL database across all DynamoDB segments
  - **CUMULUS-2468** - Added `@cumulus/aws-client/DynamoDb.parallelScan` helper to perform [parallel scanning on DynamoDb tables](https://docs.aws.amazon.com/amazondynamodb/latest/developerguide/Scan.html#Scan.ParallelScan)
  - **CUMULUS-2507**
    - Updated granule record write logic to set granule status to `failed` in both Postgres and DynamoDB if any/all of its files fail to write to the database.

### Deprecated

- **CUMULUS-2185** - RDS Migration Epic
  - **CUMULUS-2455**
    - `@cumulus/ingest/moveGranuleFiles`

## [v8.1.2] 2021-07-29

**Please note** changes in 8.1.2 may not yet be released in future versions, as this
is a backport/patch release on the 8.x series of releases.  Updates that are
included in the future will have a corresponding CHANGELOG entry in future releases.

### Notable changes

- `cmr_custom_host` variable for `cumulus` module can now be used to configure Cumulus to
integrate with a custom CMR host name and protocol (e.g. `http://custom-cmr-host.com`). Note
that you **must** include a protocol (`http://` or `https://`) if specifying a value for this
variable.
- `@cumulus/sync-granule` task should now properly handle
syncing files from HTTP/HTTPS providers where basic auth is
required and involves a redirect to a different host (e.g.
downloading files protected by Earthdata Login)

### Added

- **CUMULUS-2548**
  - Added `allowed_redirects` field to PostgreSQL `providers` table
  - Added `allowedRedirects` field to DynamoDB `<prefix>-providers` table
  - Added `@cumulus/aws-client/S3.streamS3Upload` to handle uploading the contents
  of a readable stream to S3 and returning a promise

### Changed

- Updated `cmr_custom_host` variable to accept a full protocol and host name
(e.g. `http://cmr-custom-host.com`), whereas it previously only accepted a host name

### Fixed

- Fixed bug where `cmr_custom_host` variable was not properly forwarded into `archive`, `ingest`, and `sqs-message-remover` modules from `cumulus` module
- **CUMULUS-2548**
  - Fixed `@cumulus/ingest/HttpProviderClient.sync` to
properly handle basic auth when redirecting to a different
host and/or host with a different port

## [v8.1.1] 2021-04-30 -- Patch Release

**Please note** changes in 8.1.1 may not yet be released in future versions, as this
is a backport/patch release on the 8.x series of releases.  Updates that are
included in the future will have a corresponding CHANGELOG entry in future releases.

### Added

- **CUMULUS-2497**
  - Created `isISOFile()` to check if a CMR file is a CMR ISO file.

### Fixed

- **CUMULUS-2512**
  - Updated ingest package S3 provider client to take additional parameter
    `remoteAltBucket` on `download` method to allow for per-file override of
    provider bucket for checksum
  - Updated @cumulus/ingest.fetchTextFile's signature to be parameterized and
    added `remoteAltBucket`to allow for an override of the passed in provider
    bucket for the source file
  - Update "eslint-plugin-import" to be pinned to 2.22.1

### Changed

- **CUMULUS-2497**
  - Changed the `@cumulus/cmrjs` package:
    - Updated `@cumulus/cmrjs/cmr-utils.getGranuleTemporalInfo()` so it now
      returns temporal info for CMR ISO 19115 SMAP XML files.
    - Updated `@cumulus/cmrjs/cmr-utils.isCmrFilename()` to include
      `isISOFile()`.

- **[2216](https://github.com/nasa/cumulus/issues/2216)**
  - Removed "node-forge", "xml-crypto" from audit whitelist, added "underscore"

## [v8.1.0] 2021-04-29

### Added

- **CUMULUS-2348**
  - The `@cumulus/api` `/granules` and `/granules/{granuleId}` endpoints now take `getRecoveryStatus` parameter
  to include recoveryStatus in result granule(s)
  - The `@cumulus/api-client.granules.getGranule` function takes a `query` parameter which can be used to
  request additional granule information.
  - Published `@cumulus/api@7.2.1-alpha.0` for dashboard testing
- **CUMULUS-2469**
  - Added `tf-modules/cumulus_distribution` module to standup a skeleton
    distribution api

## [v8.0.0] 2021-04-08

### BREAKING CHANGES

- **CUMULUS-2428**
  - Changed `/granules/bulk` to use `queueUrl` property instead of a `queueName` property for setting the queue to use for scheduling bulk granule workflows

### Notable changes

- Bulk granule operations endpoint now supports setting a custom queue for scheduling workflows via the `queueUrl` property in the request body. If provided, this value should be the full URL for an SQS queue.

### Added

- **CUMULUS-2374**
  - Add cookbok entry for queueing PostToCmr step
  - Add example workflow to go with cookbook
- **CUMULUS-2421**
  - Added **experimental** `ecs_include_docker_cleanup_cronjob` boolean variable to the Cumulus module to enable cron job to clean up docker root storage blocks in ECS cluster template for non-`device-mapper` storage drivers. Default value is `false`. This fulfills a specific user support request. This feature is otherwise untested and will remain so until we can iterate with a better, more general-purpose solution. Use of this feature is **NOT** recommended unless you are certain you need it.

- **CUMULUS-1808**
  - Add additional error messaging in `deleteSnsTrigger` to give users more context about where to look to resolve ResourceNotFound error when disabling or deleting a rule.

### Fixed

- **CUMULUS-2281**
  - Changed discover-granules task to write discovered granules directly to
    logger, instead of via environment variable. This fixes a problem where a
    large number of found granules prevents this lambda from running as an
    activity with an E2BIG error.

## [v7.2.0] 2021-03-23

### Added

- **CUMULUS-2346**
  - Added orca API endpoint to `@cumulus/api` to get recovery status
  - Add `CopyToGlacier` step to [example IngestAndPublishGranuleWithOrca workflow](https://github.com/nasa/cumulus/blob/master/example/cumulus-tf/ingest_and_publish_granule_with_orca_workflow.tf)

### Changed

- **HYRAX-357**
  - Format of NGAP OPeNDAP URL changed and by default now is referring to concept id and optionally can include short name and version of collection.
  - `addShortnameAndVersionIdToConceptId` field has been added to the config inputs of the `hyrax-metadata-updates` task

## [v7.1.0] 2021-03-12

### Notable changes

- `sync-granule` task will now properly handle syncing 0 byte files to S3
- SQS/Kinesis rules now support scheduling workflows to a custom queue via the `rule.queueUrl` property. If provided, this value should be the full URL for an SQS queue.

### Added

- `tf-modules/cumulus` module now supports a `cmr_custom_host` variable that can
  be used to set to an arbitrary  host for making CMR requests (e.g.
  `https://custom-cmr-host.com`).
- Added `buckets` variable to `tf-modules/archive`
- **CUMULUS-2345**
  - Deploy ORCA with Cumulus, see `example/cumulus-tf/orca.tf` and `example/cumulus-tf/terraform.tfvars.example`
  - Add `CopyToGlacier` step to [example IngestAndPublishGranule workflow](https://github.com/nasa/cumulus/blob/master/example/cumulus-tf/ingest_and_publish_granule_workflow.asl.json)
- **CUMULUS-2424**
  - Added `childWorkflowMeta` to `queue-pdrs` config. An object passed to this config value will be merged into a child workflow message's `meta` object. For an example of how this can be used, see `example/cumulus-tf/discover_and_queue_pdrs_with_child_workflow_meta_workflow.asl.json`.
- **CUMULUS-2427**
  - Added support for using a custom queue with SQS and Kinesis rules. Whatever queue URL is set on the `rule.queueUrl` property will be used to schedule workflows for that rule. This change allows SQS/Kinesis rules to use [any throttled queues defined for a deployment](https://nasa.github.io/cumulus/docs/data-cookbooks/throttling-queued-executions).

### Fixed

- **CUMULUS-2394**
  - Updated PDR and Granule writes to check the step function `workflow_start_time` against
      the `createdAt` field  for each record to ensure old records do not
      overwrite newer ones

### Changed

- `<prefix>-lambda-api-gateway` IAM role used by API Gateway Lambda now
  supports accessing all buckets defined in your `buckets` variable except
  "internal" buckets
- Updated the default scroll duration used in ESScrollSearch and part of the
  reconciliation report functions as a result of testing and seeing timeouts
  at its current value of 2min.
- **CUMULUS-2355**
  - Added logic to disable `/s3Credentials` endpoint based upon value for
    environment variable `DISABLE_S3_CREDENTIALS`. If set to "true", the
    endpoint will not dispense S3 credentials and instead return a message
    indicating that the endpoint has been disabled.
- **CUMULUS-2397**
  - Updated `/elasticsearch` endpoint's `reindex` function to prevent
    reindexing when source and destination indices are the same.
- **CUMULUS-2420**
  - Updated test function `waitForAsyncOperationStatus` to take a retryObject
    and use exponential backoff.  Increased the total test duration for both
    AsycOperation specs and the ReconciliationReports tests.
  - Updated the default scroll duration used in ESScrollSearch and part of the
    reconciliation report functions as a result of testing and seeing timeouts
    at its current value of 2min.
- **CUMULUS-2427**
  - Removed `queueUrl` from the parameters object for `@cumulus/message/Build.buildQueueMessageFromTemplate`
  - Removed `queueUrl` from the parameters object for `@cumulus/message/Build.buildCumulusMeta`

### Fixed

- Fixed issue in `@cumulus/ingest/S3ProviderClient.sync()` preventing 0 byte files from being synced to S3.

### Removed

- Removed variables from `tf-modules/archive`:
  - `private_buckets`
  - `protected_buckets`
  - `public_buckets`

## [v7.0.0] 2021-02-22

### BREAKING CHANGES

- **CUMULUS-2362** - Endpoints for the logs (/logs) will now throw an error unless Metrics is set up

### Added

- **CUMULUS-2345**
  - Deploy ORCA with Cumulus, see `example/cumulus-tf/orca.tf` and `example/cumulus-tf/terraform.tfvars.example`
  - Add `CopyToGlacier` step to [example IngestAndPublishGranule workflow](https://github.com/nasa/cumulus/blob/master/example/cumulus-tf/ingest_and_publish_granule_workflow.asl.json)
- **CUMULUS-2376**
  - Added `cmrRevisionId` as an optional parameter to `post-to-cmr` that will be used when publishing metadata to CMR.
- **CUMULUS-2412**
  - Adds function `getCollectionsByShortNameAndVersion` to @cumulus/cmrjs that performs a compound query to CMR to retrieve collection information on a list of collections. This replaces a series of calls to the CMR for each collection with a single call on the `/collections` endpoint and should improve performance when CMR return times are increased.

### Changed

- **CUMULUS-2362**
  - Logs endpoints only work with Metrics set up
- **CUMULUS-2376**
  - Updated `publishUMMGJSON2CMR` to take in an optional `revisionId` parameter.
  - Updated `publishUMMGJSON2CMR` to throw an error if optional `revisionId` does not match resulting revision ID.
  - Updated `publishECHO10XML2CMR` to take in an optional `revisionId` parameter.
  - Updated `publishECHO10XML2CMR` to throw an error if optional `revisionId` does not match resulting revision ID.
  - Updated `publish2CMR` to take in optional `cmrRevisionId`.
  - Updated `getWriteHeaders` to take in an optional CMR Revision ID.
  - Updated `ingestGranule` to take in an optional CMR Revision ID to pass to `getWriteHeaders`.
  - Updated `ingestUMMGranule` to take in an optional CMR Revision ID to pass to `getWriteHeaders`.
- **CUMULUS-2350**
  - Updates the examples on the `/s3credentialsREADME`, to include Python and
    JavaScript code demonstrating how to refrsh  the s3credential for
    programatic access.
- **CUMULUS-2383**
  - PostToCMR task will return CMRInternalError when a `500` status is returned from CMR

## [v6.0.0] 2021-02-16

### MIGRATION NOTES

- **CUMULUS-2255** - Cumulus has upgraded its supported version of Terraform
  from **0.12.12** to **0.13.6**. Please see the [instructions to upgrade your
  deployments](https://github.com/nasa/cumulus/blob/master/docs/upgrade-notes/upgrading-tf-version-0.13.6.md).

- **CUMULUS-2350**
  - If the  `/s3credentialsREADME`, does not appear to be working after
    deployment, [manual redeployment](https://docs.aws.amazon.com/apigateway/latest/developerguide/how-to-deploy-api-with-console.html)
    of the API-gateway stage may be necessary to finish the deployment.

### BREAKING CHANGES

- **CUMULUS-2255** - Cumulus has upgraded its supported version of Terraform from **0.12.12** to **0.13.6**.

### Added

- **CUMULUS-2291**
  - Add provider filter to Granule Inventory Report
- **CUMULUS-2300**
  - Added `childWorkflowMeta` to `queue-granules` config. Object passed to this
    value will be merged into a child workflow message's  `meta` object. For an
    example of how this can be used, see
    `example/cumulus-tf/discover_granules_workflow.asl.json`.
- **CUMULUS-2350**
  - Adds an unprotected endpoint, `/s3credentialsREADME`, to the
    s3-credentials-endpoint that displays  information on how to use the
    `/s3credentials` endpoint
- **CUMULUS-2368**
  - Add QueueWorkflow task
- **CUMULUS-2391**
  - Add reportToEms to collections.files file schema
- **CUMULUS-2395**
  - Add Core module parameter `ecs_custom_sg_ids` to Cumulus module to allow for
    custom security group mappings
- **CUMULUS-2402**
  - Officially expose `sftp()` for use in `@cumulus/sftp-client`

### Changed

- **CUMULUS-2323**
  - The sync granules task when used with the s3 provider now uses the
    `source_bucket` key in `granule.files` objects.  If incoming payloads using
    this task have a `source_bucket` value for a file using the s3 provider, the
    task will attempt to sync from the bucket defined in the file's
    `source_bucket` key instead of the `provider`.
    - Updated `S3ProviderClient.sync` to allow for an optional bucket parameter
      in support of the changed behavior.
  - Removed `addBucketToFile` and related code from sync-granules task

- **CUMULUS-2255**
  - Updated Terraform deployment code syntax for compatibility with version 0.13.6
- **CUMULUS-2321**
  - Updated API endpoint GET `/reconciliationReports/{name}` to return the
    pre-signe s3 URL in addition to report data

### Fixed

- Updated `hyrax-metadata-updates` task so the opendap url has Type 'USE SERVICE API'

- **CUMULUS-2310**
  - Use valid filename for reconciliation report
- **CUMULUS-2351**
  - Inventory report no longer includes the File/Granule relation object in the
    okCountByGranules key of a report.  The information is only included when a
    'Granule Not Found' report is run.

### Removed

- **CUMULUS-2364**
  - Remove the internal Cumulus logging lambda (log2elasticsearch)

## [v5.0.1] 2021-01-27

### Changed

- **CUMULUS-2344**
  - Elasticsearch API now allows you to reindex to an index that already exists
  - If using the Change Index operation and the new index doesn't exist, it will be created
  - Regarding instructions for CUMULUS-2020, you can now do a change index
    operation before a reindex operation. This will
    ensure that new data will end up in the new index while Elasticsearch is reindexing.

- **CUMULUS-2351**
  - Inventory report no longer includes the File/Granule relation object in the okCountByGranules key of a report. The information is only included when a 'Granule Not Found' report is run.

### Removed

- **CUMULUS-2367**
  - Removed `execution_cumulus_id` column from granules RDS schema and data type

## [v5.0.0] 2021-01-12

### BREAKING CHANGES

- **CUMULUS-2020**
  - Elasticsearch data mappings have been updated to improve search and the API
    has been update to reflect those changes. See Migration notes on how to
    update the Elasticsearch mappings.

### Migration notes

- **CUMULUS-2020**
  - Elasticsearch data mappings have been updated to improve search. For
    example, case insensitive searching will now work (e.g. 'MOD' and 'mod' will
    return the same granule results). To use the improved Elasticsearch queries,
    [reindex](https://nasa.github.io/cumulus-api/#reindex) to create a new index
    with the correct types. Then perform a [change
    index](https://nasa.github.io/cumulus-api/#change-index) operation to use
    the new index.
- **CUMULUS-2258**
  - Because the `egress_lambda_log_group` and
    `egress_lambda_log_subscription_filter` resource were removed from the
    `cumulus` module, new definitions for these resources must be added to
    `cumulus-tf/main.tf`. For reference on how to define these resources, see
    [`example/cumulus-tf/thin_egress_app.tf`](https://github.com/nasa/cumulus/blob/master/example/cumulus-tf/thin_egress_app.tf).
  - The `tea_stack_name` variable being passed into the `cumulus` module should be removed
- **CUMULUS-2344**
  - Regarding instructions for CUMULUS-2020, you can now do a change index operation before a reindex operation. This will
    ensure that new data will end up in the new index while Elasticsearch is reindexing.

### BREAKING CHANGES

- **CUMULUS-2020**
  - Elasticsearch data mappings have been updated to improve search and the API has been updated to reflect those changes. See Migration notes on how to update the Elasticsearch mappings.

### Added

- **CUMULUS-2318**
  - Added`async_operation_image` as `cumulus` module variable to allow for override of the async_operation container image.  Users can optionally specify a non-default docker image for use with Core async operations.
- **CUMULUS-2219**
  - Added `lzards-backup` Core task to facilitate making LZARDS backup requests in Cumulus ingest workflows
- **CUMULUS-2092**
  - Add documentation for Granule Not Found Reports
- **HYRAX-320**
  - `@cumulus/hyrax-metadata-updates`Add component URI encoding for entry title id and granule ur to allow for values with special characters in them. For example, EntryTitleId 'Sentinel-6A MF/Jason-CS L2 Advanced Microwave Radiometer (AMR-C) NRT Geophysical Parameters' Now, URLs generated from such values will be encoded correctly and parsable by HyraxInTheCloud
- **CUMULUS-1370**
  - Add documentation for Getting Started section including FAQs
- **CUMULUS-2092**
  - Add documentation for Granule Not Found Reports
- **CUMULUS-2219**
  - Added `lzards-backup` Core task to facilitate making LZARDS backup requests in Cumulus ingest workflows
- **CUMULUS-2280**
  - In local api, retry to create tables if they fail to ensure localstack has had time to start fully.
- **CUMULUS-2290**
  - Add `queryFields` to granule schema, and this allows workflow tasks to add queryable data to granule record. For reference on how to add data to `queryFields` field, see [`example/cumulus-tf/kinesis_trigger_test_workflow.tf`](https://github.com/nasa/cumulus/blob/master/example/cumulus-tf/kinesis_trigger_test_workflow.tf).
- **CUMULUS-2318**
  - Added`async_operation_image` as `cumulus` module variable to allow for override of the async_operation container image.  Users can optionally specify a non-default docker image for use with Core async operations.

### Changed

- **CUMULUS-2020**
  - Updated Elasticsearch mappings to support case-insensitive search
- **CUMULUS-2124**
  - cumulus-rds-tf terraform module now takes engine_version as an input variable.
- **CUMULUS-2279**
  - Changed the formatting of granule CMR links: instead of a link to the `/search/granules.json` endpoint, now it is a direct link to `/search/concepts/conceptid.format`
- **CUMULUS-2296**
  - Improved PDR spec compliance of `parse-pdr` by updating `@cumulus/pvl` to parse fields in a manner more consistent with the PDR ICD, with respect to numbers and dates. Anything not matching the ICD expectations, or incompatible with Javascript parsing, will be parsed as a string instead.
- **CUMULUS-2344**
  - Elasticsearch API now allows you to reindex to an index that already exists
  - If using the Change Index operation and the new index doesn't exist, it will be created

### Removed

- **CUMULUS-2258**
  - Removed `tea_stack_name` variable from `tf-modules/distribution/variables.tf` and `tf-modules/cumulus/variables.tf`
  - Removed `egress_lambda_log_group` and `egress_lambda_log_subscription_filter` resources from `tf-modules/distribution/main.tf`

## [v4.0.0] 2020-11-20

### Migration notes

- Update the name of your `cumulus_message_adapter_lambda_layer_arn` variable for the `cumulus` module to `cumulus_message_adapter_lambda_layer_version_arn`. The value of the variable should remain the same (a layer version ARN of a Lambda layer for the [`cumulus-message-adapter`](https://github.com/nasa/cumulus-message-adapter/).
- **CUMULUS-2138** - Update all workflows using the `MoveGranules` step to add `UpdateGranulesCmrMetadataFileLinksStep`that runs after it. See the example [`IngestAndPublishWorkflow`](https://github.com/nasa/cumulus/blob/master/example/cumulus-tf/ingest_and_publish_granule_workflow.asl.json) for reference.
- **CUMULUS-2251**
  - Because it has been removed from the `cumulus` module, a new resource definition for `egress_api_gateway_log_subscription_filter` must be added to `cumulus-tf/main.tf`. For reference on how to define this resource, see [`example/cumulus-tf/main.tf`](https://github.com/nasa/cumulus/blob/master/example/cumulus-tf/main.tf).

### Added

- **CUMULUS-2248**
  - Updates Integration Tests README to point to new fake provider template.
- **CUMULUS-2239**
  - Add resource declaration to create a VPC endpoint in tea-map-cache module if `deploy_to_ngap` is false.
- **CUMULUS-2063**
  - Adds a new, optional query parameter to the `/collections[&getMMT=true]` and `/collections/active[&getMMT=true]` endpoints. When a user provides a value of `true` for `getMMT` in the query parameters, the endpoint will search CMR and update each collection's results with new key `MMTLink` containing a link to the MMT (Metadata Management Tool) if a CMR collection id is found.
- **CUMULUS-2170**
  - Adds ability to filter granule inventory reports
- **CUMULUS-2211**
  - Adds `granules/bulkReingest` endpoint to `@cumulus/api`
- **CUMULUS-2251**
  - Adds `log_api_gateway_to_cloudwatch` variable to `example/cumulus-tf/variables.tf`.
  - Adds `log_api_gateway_to_cloudwatch` variable to `thin_egress_app` module definition.

### Changed

- **CUMULUS-2216**
  - `/collection` and `/collection/active` endpoints now return collections without granule aggregate statistics by default. The original behavior is preserved and can be found by including a query param of `includeStats=true` on the request to the endpoint.
  - The `es/collections` Collection class takes a new parameter includeStats. It no longer appends granule aggregate statistics to the returned results by default. One must set the new parameter to any non-false value.
- **CUMULUS-2201**
  - Update `dbIndexer` lambda to process requests in serial
  - Fixes ingestPdrWithNodeNameSpec parsePdr provider error
- **CUMULUS-2251**
  - Moves Egress Api Gateway Log Group Filter from `tf-modules/distribution/main.tf` to `example/cumulus-tf/main.tf`

### Fixed

- **CUMULUS-2251**
  - This fixes a deployment error caused by depending on the `thin_egress_app` module output for a resource count.

### Removed

- **CUMULUS-2251**
  - Removes `tea_api_egress_log_group` variable from `tf-modules/distribution/variables.tf` and `tf-modules/cumulus/variables.tf`.

### BREAKING CHANGES

- **CUMULUS-2138** - CMR metadata update behavior has been removed from the `move-granules` task into a
new `update-granules-cmr-metadata-file-links` task.
- **CUMULUS-2216**
  - `/collection` and `/collection/active` endpoints now return collections without granule aggregate statistics by default. The original behavior is preserved and can be found by including a query param of `includeStats=true` on the request to the endpoint.  This is likely to affect the dashboard only but included here for the change of behavior.
- **[1956](https://github.com/nasa/cumulus/issues/1956)**
  - Update the name of the `cumulus_message_adapter_lambda_layer_arn` output from the `cumulus-message-adapter` module to `cumulus_message_adapter_lambda_layer_version_arn`. The output value has changed from being the ARN of the Lambda layer **without a version** to the ARN of the Lambda layer **with a version**.
  - Update the variable name in the `cumulus` and `ingest` modules from `cumulus_message_adapter_lambda_layer_arn` to `cumulus_message_adapter_lambda_layer_version_arn`

## [v3.0.1] 2020-10-21

- **CUMULUS-2203**
  - Update Core tasks to use
    [cumulus-message-adapter-js](https://github.com/nasa/cumulus-message-adapter-js)
    v2.0.0 to resolve memory leak/lambda ENOMEM constant failure issue.   This
    issue caused lambdas to slowly use all memory in the run environment and
    prevented AWS from halting/restarting warmed instances when task code was
    throwing consistent errors under load.

- **CUMULUS-2232**
  - Updated versions for `ajv`, `lodash`, `googleapis`, `archiver`, and
    `@cumulus/aws-client` to remediate vulnerabilities found in SNYK scan.

### Fixed

- **CUMULUS-2233**
  - Fixes /s3credentials bug where the expiration time on the cookie was set to a time that is always expired, so authentication was never being recognized as complete by the API. Consequently, the user would end up in a redirect loop and requests to /s3credentials would never complete successfully. The bug was caused by the fact that the code setting the expiration time for the cookie was expecting a time value in milliseconds, but was receiving the expirationTime from the EarthdataLoginClient in seconds. This bug has been fixed by converting seconds into milliseconds. Unit tests were added to test that the expiration time has been converted to milliseconds and checking that the cookie's expiration time is greater than the current time.

## [v3.0.0] 2020-10-7

### MIGRATION STEPS

- **CUMULUS-2099**
  - All references to `meta.queues` in workflow configuration must be replaced with references to queue URLs from Terraform resources. See the updated [data cookbooks](https://nasa.github.io/cumulus/docs/data-cookbooks/about-cookbooks) or example [Discover Granules workflow configuration](https://github.com/nasa/cumulus/blob/master/example/cumulus-tf/discover_granules_workflow.asl.json).
  - The steps for configuring queued execution throttling have changed. See the [updated documentation](https://nasa.github.io/cumulus/docs/data-cookbooks/throttling-queued-executions).
  - In addition to the configuration for execution throttling, the internal mechanism for tracking executions by queue has changed. As a result, you should **disable any rules or workflows scheduling executions via a throttled queue** before upgrading. Otherwise, you may be at risk of having **twice as many executions** as are configured for the queue while the updated tracking is deployed. You can re-enable these rules/workflows once the upgrade is complete.

- **CUMULUS-2111**
  - **Before you re-deploy your `cumulus-tf` module**, note that the [`thin-egress-app`][thin-egress-app] is no longer deployed by default as part of the `cumulus` module, so you must add the TEA module to your deployment and manually modify your Terraform state **to avoid losing your API gateway and impacting any Cloudfront endpoints pointing to those gateways**. If you don't care about losing your API gateway and impacting Cloudfront endpoints, you can ignore the instructions for manually modifying state.

    1. Add the [`thin-egress-app`][thin-egress-app] module to your `cumulus-tf` deployment as shown in the [Cumulus example deployment](https://github.com/nasa/cumulus/tree/master/example/cumulus-tf/main.tf).

         - Note that the values for `tea_stack_name` variable to the `cumulus` module and the `stack_name` variable to the `thin_egress_app` module **must match**
         - Also, if you are specifying the `stage_name` variable to the `thin_egress_app` module, **the value of the `tea_api_gateway_stage` variable to the `cumulus` module must match it**

    2. **If you want to preserve your existing `thin-egress-app` API gateway and avoid having to update your Cloudfront endpoint for distribution, then you must follow these instructions**: <https://nasa.github.io/cumulus/docs/upgrade-notes/migrate_tea_standalone>. Otherwise, you can re-deploy as usual.

  - If you provide your own custom bucket map to TEA as a standalone module, **you must ensure that your custom bucket map includes mappings for the `protected` and `public` buckets specified in your `cumulus-tf/terraform.tfvars`, otherwise Cumulus may not be able to determine the correct distribution URL for ingested files and you may encounter errors**

- **CUMULUS-2197**
  - EMS resources are now optional, and `ems_deploy` is set to `false` by default, which will delete your EMS resources.
  - If you would like to keep any deployed EMS resources, add the `ems_deploy` variable set to `true` in your `cumulus-tf/terraform.tfvars`

### BREAKING CHANGES

- **CUMULUS-2200**
  - Changes return from 303 redirect to 200 success for `Granule Inventory`'s
    `/reconciliationReport` returns.  The user (dashboard) must read the value
    of `url` from the return to get the s3SignedURL and then download the report.
- **CUMULUS-2099**
  - `meta.queues` has been removed from Cumulus core workflow messages.
  - `@cumulus/sf-sqs-report` workflow task no longer reads the reporting queue URL from `input.meta.queues.reporting` on the incoming event. Instead, it requires that the queue URL be set as the `reporting_queue_url` environment variable on the deployed Lambda.
- **CUMULUS-2111**
  - The deployment of the `thin-egress-app` module has be removed from `tf-modules/distribution`, which is a part of the `tf-modules/cumulus` module. Thus, the `thin-egress-app` module is no longer deployed for you by default. See the migration steps for details about how to add deployment for the `thin-egress-app`.
- **CUMULUS-2141**
  - The `parse-pdr` task has been updated to respect the `NODE_NAME` property in
    a PDR's `FILE_GROUP`. If a `NODE_NAME` is present, the task will query the
    Cumulus API for a provider with that host. If a provider is found, the
    output granule from the task will contain a `provider` property containing
    that provider. If `NODE_NAME` is set but a provider with that host cannot be
    found in the API, or if multiple providers are found with that same host,
    the task will fail.
  - The `queue-granules` task has been updated to expect an optional
    `granule.provider` property on each granule. If present, the granule will be
    enqueued using that provider. If not present, the task's `config.provider`
    will be used instead.
- **CUMULUS-2197**
  - EMS resources are now optional and will not be deployed by default. See migration steps for information
    about how to deploy EMS resources.

#### CODE CHANGES

- The `@cumulus/api-client.providers.getProviders` function now takes a
  `queryStringParameters` parameter which can be used to filter the providers
  which are returned
- The `@cumulus/aws-client/S3.getS3ObjectReadStreamAsync` function has been
  removed. It read the entire S3 object into memory before returning a read
  stream, which could cause Lambdas to run out of memory. Use
  `@cumulus/aws-client/S3.getObjectReadStream` instead.
- The `@cumulus/ingest/util.lookupMimeType` function now returns `undefined`
  rather than `null` if the mime type could not be found.
- The `@cumulus/ingest/lock.removeLock` function now returns `undefined`
- The `@cumulus/ingest/granule.generateMoveFileParams` function now returns
  `source: undefined` and `target :undefined` on the response object if either could not be
  determined. Previously, `null` had been returned.
- The `@cumulus/ingest/recursion.recursion` function must now be imported using
  `const { recursion } = require('@cumulus/ingest/recursion');`
- The `@cumulus/ingest/granule.getRenamedS3File` function has been renamed to
  `listVersionedObjects`
- `@cumulus/common.http` has been removed
- `@cumulus/common/http.download` has been removed

### Added

- **CUMULUS-1855**
  - Fixed SyncGranule task to return an empty granules list when given an empty
    (or absent) granules list on input, rather than throwing an exception
- **CUMULUS-1955**
  - Added `@cumulus/aws-client/S3.getObject` to get an AWS S3 object
  - Added `@cumulus/aws-client/S3.waitForObject` to get an AWS S3 object,
    retrying, if necessary
- **CUMULUS-1961**
  - Adds `startTimestamp` and `endTimestamp` parameters to endpoint
    `reconcilationReports`.  Setting these values will filter the returned
    report to cumulus data that falls within the timestamps. It also causes the
    report to be one directional, meaning cumulus is only reconciled with CMR,
    but not the other direction. The Granules will be filtered by their
    `updatedAt` values. Collections are filtered by the updatedAt time of their
    granules, i.e. Collections with granules that are updatedAt a time between
    the time parameters will be returned in the reconciliation reports.
  - Adds `startTimestamp` and `endTimestamp` parameters to create-reconciliation-reports
    lambda function. If either of these params is passed in with a value that can be
    converted to a date object, the inter-platform comparison between Cumulus and CMR will
    be one way.  That is, collections, granules, and files will be filtered by time for
    those found in Cumulus and only those compared to the CMR holdings. For the moment
    there is not enough information to change the internal consistency check, and S3 vs
    Cumulus comparisons are unchanged by the timestamps.
- **CUMULUS-1962**
  - Adds `location` as parameter to `/reconciliationReports` endpoint. Options are `S3`
    resulting in a S3 vs. Cumulus database search or `CMR` resulting in CMR vs. Cumulus database search.
- **CUMULUS-1963**
  - Adds `granuleId` as input parameter to `/reconcilationReports`
    endpoint. Limits inputs parameters to either `collectionId` or `granuleId`
    and will fail to create the report if both are provided.  Adding granuleId
    will find collections in Cumulus by granuleId and compare those one way
    with those in CMR.
  - `/reconciliationReports` now validates any input json before starting the
    async operation and the lambda handler no longer validates input
    parameters.
- **CUMULUS-1964**
  - Reports can now be filtered on provider
- **CUMULUS-1965**
  - Adds `collectionId` parameter to the `/reconcilationReports`
    endpoint. Setting this value will limit the scope of the reconcilation
    report to only the input collectionId when comparing Cumulus and
    CMR. `collectionId` is provided an array of strings e.g. `[shortname___version, shortname2___version2]`
- **CUMULUS-2107**
  - Added a new task, `update-cmr-access-constraints`, that will set access constraints in CMR Metadata.
    Currently supports UMMG-JSON and Echo10XML, where it will configure `AccessConstraints` and
    `RestrictionFlag/RestrictionComment`, respectively.
  - Added an operator doc on how to configure and run the access constraint update workflow, which will update the metadata using the new task, and then publish the updated metadata to CMR.
  - Added an operator doc on bulk operations.
- **CUMULUS-2111**
  - Added variables to `cumulus` module:
    - `tea_api_egress_log_group`
    - `tea_external_api_endpoint`
    - `tea_internal_api_endpoint`
    - `tea_rest_api_id`
    - `tea_rest_api_root_resource_id`
    - `tea_stack_name`
  - Added variables to `distribution` module:
    - `tea_api_egress_log_group`
    - `tea_external_api_endpoint`
    - `tea_internal_api_endpoint`
    - `tea_rest_api_id`
    - `tea_rest_api_root_resource_id`
    - `tea_stack_name`
- **CUMULUS-2112**
  - Added `@cumulus/api/lambdas/internal-reconciliation-report`, so create-reconciliation-report
    lambda can create `Internal` reconciliation report
- **CUMULUS-2116**
  - Added `@cumulus/api/models/granule.unpublishAndDeleteGranule` which
  unpublishes a granule from CMR and deletes it from Cumulus, but does not
  update the record to `published: false` before deletion
- **CUMULUS-2113**
  - Added Granule not found report to reports endpoint
  - Update reports to return breakdown by Granule of files both in DynamoDB and S3
- **CUMULUS-2123**
  - Added `cumulus-rds-tf` DB cluster module to `tf-modules` that adds a
    serverless RDS Aurora/PostgreSQL database cluster to meet the PostgreSQL
    requirements for future releases.
  - Updated the default Cumulus module to take the following new required variables:
    - rds_user_access_secret_arn:
      AWS Secrets Manager secret ARN containing a JSON string of DB credentials
      (containing at least host, password, port as keys)
    - rds_security_group:
      RDS Security Group that provides connection access to the RDS cluster
  - Updated API lambdas and default ECS cluster to add them to the
    `rds_security_group` for database access
- **CUMULUS-2126**
  - The collections endpoint now writes to the RDS database
- **CUMULUS-2127**
  - Added migration to create collections relation for RDS database
- **CUMULUS-2129**
  - Added `data-migration1` Terraform module and Lambda to migrate data from Dynamo to RDS
    - Added support to Lambda for migrating collections data from Dynamo to RDS
- **CUMULUS-2155**
  - Added `rds_connection_heartbeat` to `cumulus` and `data-migration` tf
    modules.  If set to true, this diagnostic variable instructs Core's database
    code to fire off a connection 'heartbeat' query and log the timing/results
    for diagnostic purposes, and retry certain connection timeouts once.
    This option is disabled by default
- **CUMULUS-2156**
  - Support array inputs parameters for `Internal` reconciliation report
- **CUMULUS-2157**
  - Added support to `data-migration1` Lambda for migrating providers data from Dynamo to RDS
    - The migration process for providers will convert any credentials that are stored unencrypted or encrypted with an S3 keypair provider to be encrypted with a KMS key instead
- **CUMULUS-2161**
  - Rules now support an `executionNamePrefix` property. If set, any executions
    triggered as a result of that rule will use that prefix in the name of the
    execution.
  - The `QueueGranules` task now supports an `executionNamePrefix` property. Any
    executions queued by that task will use that prefix in the name of the
    execution. See the
    [example workflow](./example/cumulus-tf/discover_granules_with_execution_name_prefix_workflow.asl.json)
    for usage.
  - The `QueuePdrs` task now supports an `executionNamePrefix` config property.
    Any executions queued by that task will use that prefix in the name of the
    execution. See the
    [example workflow](./example/cumulus-tf/discover_and_queue_pdrs_with_execution_name_prefix_workflow.asl.json)
    for usage.
- **CUMULUS-2162**
  - Adds new report type to `/reconciliationReport` endpoint.  The new report
    is `Granule Inventory`. This report is a CSV file of all the granules in
    the Cumulus DB. This report will eventually replace the existing
    `granules-csv` endpoint which has been deprecated.
- **CUMULUS-2197**
  - Added `ems_deploy` variable to the `cumulus` module. This is set to false by default, except
    for our example deployment, where it is needed for integration tests.

### Changed

- Upgraded version of [TEA](https://github.com/asfadmin/thin-egress-app/) deployed with Cumulus to build 88.
- **CUMULUS-2107**
  - Updated the `applyWorkflow` functionality on the granules endpoint to take a `meta` property to pass into the workflow message.
  - Updated the `BULK_GRANULE` functionality on the granules endpoint to support the above `applyWorkflow` change.
- **CUMULUS-2111**
  - Changed `distribution_api_gateway_stage` variable for `cumulus` module to `tea_api_gateway_stage`
  - Changed `api_gateway_stage` variable for `distribution` module to `tea_api_gateway_stage`
- **CUMULUS-2224**
  - Updated `/reconciliationReport`'s file reconciliation to include `"EXTENDED METADATA"` as a valid CMR relatedUrls Type.

### Fixed

- **CUMULUS-2168**
  - Fixed issue where large number of documents (generally logs) in the
    `cumulus` elasticsearch index results in the collection granule stats
    queries failing for the collections list api endpoint
- **CUMULUS-1955**
  - Due to AWS's eventual consistency model, it was possible for PostToCMR to
    publish an earlier version of a CMR metadata file, rather than the latest
    version created in a workflow.  This fix guarantees that the latest version
    is published, as expected.
- **CUMULUS-1961**
  - Fixed `activeCollections` query only returning 10 results
- **CUMULUS-2201**
  - Fix Reconciliation Report integration test failures by waiting for collections appear
    in es list and ingesting a fake granule xml file to CMR
- **CUMULUS-2015**
  - Reduced concurrency of `QueueGranules` task. That task now has a
    `config.concurrency` option that defaults to `3`.
- **CUMULUS-2116**
  - Fixed a race condition with bulk granule delete causing deleted granules to still appear in Elasticsearch. Granules removed via bulk delete should now be removed from Elasticsearch.
- **CUMULUS-2163**
  - Remove the `public-read` ACL from the `move-granules` task
- **CUMULUS-2164**
  - Fix issue where `cumulus` index is recreated and attached to an alias if it has been previously deleted
- **CUMULUS-2195**
  - Fixed issue with redirect from `/token` not working when using a Cloudfront endpoint to access the Cumulus API with Launchpad authentication enabled. The redirect should now work properly whether you are using a plain API gateway URL or a Cloudfront endpoint pointing at an API gateway URL.
- **CUMULUS-2200**
  - Fixed issue where __in and __not queries were stripping spaces from values

### Deprecated

- **CUMULUS-1955**
  - `@cumulus/aws-client/S3.getS3Object()`
  - `@cumulus/message/Queue.getQueueNameByUrl()`
  - `@cumulus/message/Queue.getQueueName()`
- **CUMULUS-2162**
  - `@cumulus/api/endpoints/granules-csv/list()`

### Removed

- **CUMULUS-2111**
  - Removed `distribution_url` and `distribution_redirect_uri` outputs from the `cumulus` module
  - Removed variables from the `cumulus` module:
    - `distribution_url`
    - `log_api_gateway_to_cloudwatch`
    - `thin_egress_cookie_domain`
    - `thin_egress_domain_cert_arn`
    - `thin_egress_download_role_in_region_arn`
    - `thin_egress_jwt_algo`
    - `thin_egress_jwt_secret_name`
    - `thin_egress_lambda_code_dependency_archive_key`
    - `thin_egress_stack_name`
  - Removed outputs from the `distribution` module:
    - `distribution_url`
    - `internal_tea_api`
    - `rest_api_id`
    - `thin_egress_app_redirect_uri`
  - Removed variables from the `distribution` module:
    - `bucket_map_key`
    - `distribution_url`
    - `log_api_gateway_to_cloudwatch`
    - `thin_egress_cookie_domain`
    - `thin_egress_domain_cert_arn`
    - `thin_egress_download_role_in_region_arn`
    - `thin_egress_jwt_algo`
    - `thin_egress_jwt_secret_name`
    - `thin_egress_lambda_code_dependency_archive_key`
- **CUMULUS-2157**
  - Removed `providerSecretsMigration` and `verifyProviderSecretsMigration` lambdas
- Removed deprecated `@cumulus/sf-sns-report` task
- Removed code:
  - `@cumulus/aws-client/S3.calculateS3ObjectChecksum`
  - `@cumulus/aws-client/S3.getS3ObjectReadStream`
  - `@cumulus/cmrjs.getFullMetadata`
  - `@cumulus/cmrjs.getMetadata`
  - `@cumulus/common/util.isNil`
  - `@cumulus/common/util.isNull`
  - `@cumulus/common/util.isUndefined`
  - `@cumulus/common/util.lookupMimeType`
  - `@cumulus/common/util.mkdtempSync`
  - `@cumulus/common/util.negate`
  - `@cumulus/common/util.noop`
  - `@cumulus/common/util.omit`
  - `@cumulus/common/util.renameProperty`
  - `@cumulus/common/util.sleep`
  - `@cumulus/common/util.thread`
  - `@cumulus/ingest/granule.copyGranuleFile`
  - `@cumulus/ingest/granule.moveGranuleFile`
  - `@cumulus/integration-tests/api/rules.deleteRule`
  - `@cumulus/integration-tests/api/rules.getRule`
  - `@cumulus/integration-tests/api/rules.listRules`
  - `@cumulus/integration-tests/api/rules.postRule`
  - `@cumulus/integration-tests/api/rules.rerunRule`
  - `@cumulus/integration-tests/api/rules.updateRule`
  - `@cumulus/integration-tests/sfnStep.parseStepMessage`
  - `@cumulus/message/Queue.getQueueName`
  - `@cumulus/message/Queue.getQueueNameByUrl`

## v2.0.2+ Backport releases

Release v2.0.1 was the last release on the 2.0.x release series.

Changes after this version on the 2.0.x release series are limited
security/requested feature patches and will not be ported forward to future
releases unless there is a corresponding CHANGELOG entry.

For up-to-date CHANGELOG for the maintenance release branch see
[CHANGELOG.md](https://github.com/nasa/cumulus/blob/release-2.0.x/CHANGELOG.md)
from the 2.0.x branch.

For the most recent release information for the maintenance branch please see
the [release page](https://github.com/nasa/cumulus/releases)

## [v2.0.7] 2020-10-1 - [BACKPORT]

### Fixed

- CVE-2020-7720
  - Updated common `node-forge` dependency to 0.10.0 to address CVE finding

### [v2.0.6] 2020-09-25 - [BACKPORT]

### Fixed

- **CUMULUS-2168**
  - Fixed issue where large number of documents (generally logs) in the
    `cumulus` elasticsearch index results in the collection granule stats
    queries failing for the collections list api endpoint

### [v2.0.5] 2020-09-15 - [BACKPORT]

#### Added

- Added `thin_egress_stack_name` variable to `cumulus` and `distribution` Terraform modules to allow overriding the default Cloudformation stack name used for the `thin-egress-app`. **Please note that if you change/set this value for an existing deployment, it will destroy and re-create your API gateway for the `thin-egress-app`.**

#### Fixed

- Fix collection list queries. Removed fixes to collection stats, which break queries for a large number of granules.

### [v2.0.4] 2020-09-08 - [BACKPORT]

#### Changed

- Upgraded version of [TEA](https://github.com/asfadmin/thin-egress-app/) deployed with Cumulus to build 88.

### [v2.0.3] 2020-09-02 - [BACKPORT]

#### Fixed

- **CUMULUS-1961**
  - Fixed `activeCollections` query only returning 10 results

- **CUMULUS-2039**
  - Fix issue causing SyncGranules task to run out of memory on large granules

#### CODE CHANGES

- The `@cumulus/aws-client/S3.getS3ObjectReadStreamAsync` function has been
  removed. It read the entire S3 object into memory before returning a read
  stream, which could cause Lambdas to run out of memory. Use
  `@cumulus/aws-client/S3.getObjectReadStream` instead.

### [v2.0.2] 2020-08-17 - [BACKPORT]

#### CODE CHANGES

- The `@cumulus/ingest/util.lookupMimeType` function now returns `undefined`
  rather than `null` if the mime type could not be found.
- The `@cumulus/ingest/lock.removeLock` function now returns `undefined`

#### Added

- **CUMULUS-2116**
  - Added `@cumulus/api/models/granule.unpublishAndDeleteGranule` which
  unpublishes a granule from CMR and deletes it from Cumulus, but does not
  update the record to `published: false` before deletion

### Fixed

- **CUMULUS-2116**
  - Fixed a race condition with bulk granule delete causing deleted granules to still appear in Elasticsearch. Granules removed via bulk delete should now be removed from Elasticsearch.

## [v2.0.1] 2020-07-28

### Added

- **CUMULUS-1886**
  - Added `multiple sort keys` support to `@cumulus/api`
- **CUMULUS-2099**
  - `@cumulus/message/Queue.getQueueUrl` to get the queue URL specified in a Cumulus workflow message, if any.

### Fixed

- **[PR 1790](https://github.com/nasa/cumulus/pull/1790)**
  - Fixed bug with request headers in `@cumulus/launchpad-auth` causing Launchpad token requests to fail

## [v2.0.0] 2020-07-23

### BREAKING CHANGES

- Changes to the `@cumulus/api-client` package
  - The `CumulusApiClientError` class must now be imported using
    `const { CumulusApiClientError } = require('@cumulus/api-client/CumulusApiClientError')`
- The `@cumulus/sftp-client/SftpClient` class must now be imported using
  `const { SftpClient } = require('@cumulus/sftp-client');`
- Instances of `@cumulus/ingest/SftpProviderClient` no longer implicitly connect
  when `download`, `list`, or `sync` are called. You must call `connect` on the
  provider client before issuing one of those calls. Failure to do so will
  result in a "Client not connected" exception being thrown.
- Instances of `@cumulus/ingest/SftpProviderClient` no longer implicitly
  disconnect from the SFTP server when `list` is called.
- Instances of `@cumulus/sftp-client/SftpClient` must now be explicitly closed
  by calling `.end()`
- Instances of `@cumulus/sftp-client/SftpClient` no longer implicitly connect to
  the server when `download`, `unlink`, `syncToS3`, `syncFromS3`, and `list` are
  called. You must explicitly call `connect` before calling one of those
  methods.
- Changes to the `@cumulus/common` package
  - `cloudwatch-event.getSfEventMessageObject()` now returns `undefined` if the
    message could not be found or could not be parsed. It previously returned
    `null`.
  - `S3KeyPairProvider.decrypt()` now throws an exception if the bucket
    containing the key cannot be determined.
  - `S3KeyPairProvider.decrypt()` now throws an exception if the stack cannot be
    determined.
  - `S3KeyPairProvider.encrypt()` now throws an exception if the bucket
    containing the key cannot be determined.
  - `S3KeyPairProvider.encrypt()` now throws an exception if the stack cannot be
    determined.
  - `sns-event.getSnsEventMessageObject()` now returns `undefined` if it could
    not be parsed. It previously returned `null`.
  - The `aws` module has been removed.
  - The `BucketsConfig.buckets` property is now read-only and private
  - The `test-utils.validateConfig()` function now resolves to `undefined`
    rather than `true`.
  - The `test-utils.validateInput()` function now resolves to `undefined` rather
    than `true`.
  - The `test-utils.validateOutput()` function now resolves to `undefined`
    rather than `true`.
  - The static `S3KeyPairProvider.retrieveKey()` function has been removed.
- Changes to the `@cumulus/cmrjs` package
  - `@cumulus/cmrjs.constructOnlineAccessUrl()` and
    `@cumulus/cmrjs/cmr-utils.constructOnlineAccessUrl()` previously took a
    `buckets` parameter, which was an instance of
    `@cumulus/common/BucketsConfig`. They now take a `bucketTypes` parameter,
    which is a simple object mapping bucket names to bucket types. Example:
    `{ 'private-1': 'private', 'public-1': 'public' }`
  - `@cumulus/cmrjs.reconcileCMRMetadata()` and
    `@cumulus/cmrjs/cmr-utils.reconcileCMRMetadata()` now take a **required**
    `bucketTypes` parameter, which is a simple object mapping bucket names to
    bucket types. Example: `{ 'private-1': 'private', 'public-1': 'public' }`
  - `@cumulus/cmrjs.updateCMRMetadata()` and
    `@cumulus/cmrjs/cmr-utils.updateCMRMetadata()` previously took an optional
    `inBuckets` parameter, which was an instance of
    `@cumulus/common/BucketsConfig`. They now take a **required** `bucketTypes`
    parameter, which is a simple object mapping bucket names to bucket types.
    Example: `{ 'private-1': 'private', 'public-1': 'public' }`
- The minimum supported version of all published Cumulus packages is now Node
  12.18.0
  - Tasks using the `cumuluss/cumulus-ecs-task` Docker image must be updated to
    `cumuluss/cumulus-ecs-task:1.7.0`. This can be done by updating the `image`
    property of any tasks defined using the `cumulus_ecs_service` Terraform
    module.
- Changes to `@cumulus/aws-client/S3`
  - The signature of the `getObjectSize` function has changed. It now takes a
    params object with three properties:
    - **s3**: an instance of an AWS.S3 object
    - **bucket**
    - **key**
  - The `getObjectSize` function will no longer retry if the object does not
    exist
- **CUMULUS-1861**
  - `@cumulus/message/Collections.getCollectionIdFromMessage` now throws a
    `CumulusMessageError` if `collectionName` and `collectionVersion` are missing
    from `meta.collection`.   Previously this method would return
    `'undefined___undefined'` instead
  - `@cumulus/integration-tests/addCollections` now returns an array of collections that
    were added rather than the count of added collections
- **CUMULUS-1930**
  - The `@cumulus/common/util.uuid()` function has been removed
- **CUMULUS-1955**
  - `@cumulus/aws-client/S3.multipartCopyObject` now returns an object with the
    AWS `etag` of the destination object
  - `@cumulus/ingest/S3ProviderClient.list` now sets a file object's `path`
    property to `undefined` instead of `null` when the file is at the top level
    of its bucket
  - The `sync` methods of the following classes in the `@cumulus/ingest` package
    now return an object with the AWS `s3uri` and `etag` of the destination file
    (they previously returned only a string representing the S3 URI)
    - `FtpProviderClient`
    - `HttpProviderClient`
    - `S3ProviderClient`
    - `SftpProviderClient`
- **CUMULUS-1958**
  - The following methods exported from `@cumulus/cmr-js/cmr-utils` were made
    async, and added distributionBucketMap as a parameter:
    - constructOnlineAccessUrl
    - generateFileUrl
    - reconcileCMRMetadata
    - updateCMRMetadata
- **CUMULUS-1969**
  - The `DiscoverPdrs` task now expects `provider_path` to be provided at
    `event.config.provider_path`, not `event.config.collection.provider_path`
  - `event.config.provider_path` is now a required parameter of the
    `DiscoverPdrs` task
  - `event.config.collection` is no longer a parameter to the `DiscoverPdrs`
    task
  - Collections no longer support the `provider_path` property. The tasks that
    relied on that property are now referencing `config.meta.provider_path`.
    Workflows should be updated accordingly.
- **CUMULUS-1977**
  - Moved bulk granule deletion endpoint from `/bulkDelete` to
    `/granules/bulkDelete`
- **CUMULUS-1991**
  - Updated CMR metadata generation to use "Download file.hdf" (where `file.hdf` is the filename of the given resource) as the resource description instead of "File to download"
  - CMR metadata updates now respect changes to resource descriptions (previously only changes to resource URLs were respected)

### MIGRATION STEPS

- Due to an issue with the AWS API Gateway and how the Thin Egress App Cloudformation template applies updates, you may need to redeploy your
  `thin-egress-app-EgressGateway` manually as a one time migration step.    If your deployment fails with an
  error similar to:

  ```bash
  Error: Lambda function (<stack>-tf-TeaCache) returned error: ({"errorType":"HTTPError","errorMessage":"Response code 404 (Not Found)"})
  ```

  Then follow the [AWS
  instructions](https://docs.aws.amazon.com/apigateway/latest/developerguide/how-to-deploy-api-with-console.html)
  to `Redeploy a REST API to a stage` for your egress API and re-run `terraform
  apply`.

### Added

- **CUMULUS-2081**
  - Add Integrator Guide section for onboarding
  - Add helpful tips documentation

- **CUMULUS-1902**
  - Add Common Use Cases section under Operator Docs

- **CUMULUS-2058**
  - Added `lambda_processing_role_name` as an output from the `cumulus` module
    to provide the processing role name
- **CUMULUS-1417**
  - Added a `checksumFor` property to collection `files` config. Set this
    property on a checksum file's definition matching the `regex` of the target
    file. More details in the ['Data Cookbooks
    Setup'](https://nasa.github.io/cumulus/docs/next/data-cookbooks/setup)
    documentation.
  - Added `checksumFor` validation to collections model.
- **CUMULUS-1956**
  - Added `@cumulus/earthata-login-client` package
  - The `/s3credentials` endpoint that is deployed as part of distribution now
    supports authentication using tokens created by a different application. If
    a request contains the `EDL-ClientId` and `EDL-Token` headers,
    authentication will be handled using that token rather than attempting to
    use OAuth.
  - `@cumulus/earthata-login-client.getTokenUsername()` now accepts an
    `xRequestId` argument, which will be included as the `X-Request-Id` header
    when calling Earthdata Login.
  - If the `s3Credentials` endpoint is invoked with an EDL token and an
    `X-Request-Id` header, that `X-Request-Id` header will be forwarded to
    Earthata Login.
- **CUMULUS-1957**
  - If EDL token authentication is being used, and the `EDL-Client-Name` header
    is set, `@the-client-name` will be appended to the end of the Earthdata
    Login username that is used as the `RoleSessionName` of the temporary IAM
    credentials. This value will show up in the AWS S3 server access logs.
- **CUMULUS-1958**
  - Add the ability for users to specify a `bucket_map_key` to the `cumulus`
    terraform module as an override for the default .yaml values that are passed
    to TEA by Core.    Using this option *requires* that each configured
    Cumulus 'distribution' bucket (e.g. public/protected buckets) have a single
    TEA mapping.  Multiple maps per bucket are not supported.
  - Updated Generating a distribution URL, the MoveGranules task and all CMR
    reconciliation functionality to utilize the TEA bucket map override.
  - Updated deploy process to utilize a bootstrap 'tea-map-cache' lambda that
    will, after deployment of Cumulus Core's TEA instance, query TEA for all
    protected/public buckets and generate a mapping configuration used
    internally by Core.  This object is also exposed as an output of the Cumulus
    module as `distribution_bucket_map`.
- **CUMULUS-1961**
  - Replaces DynamoDB for Elasticsearch for reconciliationReportForCumulusCMR
    comparisons between Cumulus and CMR.
- **CUMULUS-1970**
  - Created the `add-missing-file-checksums` workflow task
  - Added `@cumulus/aws-client/S3.calculateObjectHash()` function
  - Added `@cumulus/aws-client/S3.getObjectReadStream()` function
- **CUMULUS-1887**
  - Add additional fields to the granule CSV download file
- **CUMULUS-2019**
  - Add `infix` search to es query builder `@cumulus/api/es/es/queries` to
    support partial matching of the keywords

### Changed

- **CUMULUS-2032**
  - Updated @cumulus/ingest/HttpProviderClient to utilize a configuration key
    `httpListTimeout` to set the default timeout for discovery HTTP/HTTPS
    requests, and updates the default for the provider to 5 minutes (300 seconds).
  - Updated the DiscoverGranules and DiscoverPDRs tasks to utilize the updated
    configuration value if set via workflow config, and updates the default for
    these tasks to 5 minutes (300 seconds).

- **CUMULUS-176**
  - The API will now respond with a 400 status code when a request body contains
    invalid JSON. It had previously returned a 500 status code.
- **CUMULUS-1861**
  - Updates Rule objects to no longer require a collection.
  - Changes the DLQ behavior for `sfEventSqsToDbRecords` and
    `sfEventSqsToDbRecordsInputQueue`. Previously failure to write a database
    record would result in lambda success, and an error log in the CloudWatch
    logs.   The lambda has been updated to manually add a record to
    the `sfEventSqsToDbRecordsDeadLetterQueue` if the granule, execution, *or*
    pdr record fails to write, in addition to the previous error logging.
- **CUMULUS-1956**
  - The `/s3credentials` endpoint that is deployed as part of distribution now
    supports authentication using tokens created by a different application. If
    a request contains the `EDL-ClientId` and `EDL-Token` headers,
    authentication will be handled using that token rather than attempting to
    use OAuth.
- **CUMULUS-1977**
  - API endpoint POST `/granules/bulk` now returns a 202 status on a successful
    response instead of a 200 response
  - API endpoint DELETE `/granules/<granule-id>` now returns a 404 status if the
    granule record was already deleted
  - `@cumulus/api/models/Granule.update()` now returns the updated granule
    record
  - Implemented POST `/granules/bulkDelete` API endpoint to support deleting
    granules specified by ID or returned by the provided query in the request
    body. If the request is successful, the endpoint returns the async operation
    ID that has been started to remove the granules.
    - To use a query in the request body, your deployment must be
      [configured to access the Elasticsearch host for ESDIS metrics](https://nasa.github.io/cumulus/docs/additional-deployment-options/cloudwatch-logs-delivery#esdis-metrics)
      in your environment
  - Added `@cumulus/api/models/Granule.getRecord()` method to return raw record
    from DynamoDB
  - Added `@cumulus/api/models/Granule.delete()` method which handles deleting
    the granule record from DynamoDB and the granule files from S3
- **CUMULUS-1982**
  - The `globalConnectionLimit` property of providers is now optional and
    defaults to "unlimited"
- **CUMULUS-1997**
  - Added optional `launchpad` configuration to `@cumulus/hyrax-metadata-updates` task config schema.
- **CUMULUS-1991**
  - `@cumulus/cmrjs/src/cmr-utils/constructOnlineAccessUrls()` now throws an error if `cmrGranuleUrlType = "distribution"` and no distribution endpoint argument is provided
- **CUMULUS-2011**
  - Reconciliation reports are now generated within an AsyncOperation
- **CUMULUS-2016**
  - Upgrade TEA to version 79

### Fixed

- **CUMULUS-1991**
  - Added missing `DISTRIBUTION_ENDPOINT` environment variable for API lambdas. This environment variable is required for API requests to move granules.

- **CUMULUS-1961**
  - Fixed granules and executions query params not getting sent to API in granule list operation in `@cumulus/api-client`

### Deprecated

- `@cumulus/aws-client/S3.calculateS3ObjectChecksum()`
- `@cumulus/aws-client/S3.getS3ObjectReadStream()`
- `@cumulus/common/log.convertLogLevel()`
- `@cumulus/collection-config-store`
- `@cumulus/common/util.sleep()`

- **CUMULUS-1930**
  - `@cumulus/common/log.convertLogLevel()`
  - `@cumulus/common/util.isNull()`
  - `@cumulus/common/util.isUndefined()`
  - `@cumulus/common/util.negate()`
  - `@cumulus/common/util.noop()`
  - `@cumulus/common/util.isNil()`
  - `@cumulus/common/util.renameProperty()`
  - `@cumulus/common/util.lookupMimeType()`
  - `@cumulus/common/util.thread()`
  - `@cumulus/common/util.mkdtempSync()`

### Removed

- The deprecated `@cumulus/common.bucketsConfigJsonObject` function has been
  removed
- The deprecated `@cumulus/common.CollectionConfigStore` class has been removed
- The deprecated `@cumulus/common.concurrency` module has been removed
- The deprecated `@cumulus/common.constructCollectionId` function has been
  removed
- The deprecated `@cumulus/common.launchpad` module has been removed
- The deprecated `@cumulus/common.LaunchpadToken` class has been removed
- The deprecated `@cumulus/common.Semaphore` class has been removed
- The deprecated `@cumulus/common.stringUtils` module has been removed
- The deprecated `@cumulus/common/aws.cloudwatchlogs` function has been removed
- The deprecated `@cumulus/common/aws.deleteS3Files` function has been removed
- The deprecated `@cumulus/common/aws.deleteS3Object` function has been removed
- The deprecated `@cumulus/common/aws.dynamodb` function has been removed
- The deprecated `@cumulus/common/aws.dynamodbDocClient` function has been
  removed
- The deprecated `@cumulus/common/aws.getExecutionArn` function has been removed
- The deprecated `@cumulus/common/aws.headObject` function has been removed
- The deprecated `@cumulus/common/aws.listS3ObjectsV2` function has been removed
- The deprecated `@cumulus/common/aws.parseS3Uri` function has been removed
- The deprecated `@cumulus/common/aws.promiseS3Upload` function has been removed
- The deprecated `@cumulus/common/aws.recursivelyDeleteS3Bucket` function has
  been removed
- The deprecated `@cumulus/common/aws.s3CopyObject` function has been removed
- The deprecated `@cumulus/common/aws.s3ObjectExists` function has been removed
- The deprecated `@cumulus/common/aws.s3PutObject` function has been removed
- The deprecated `@cumulus/common/bucketsConfigJsonObject` function has been
  removed
- The deprecated `@cumulus/common/CloudWatchLogger` class has been removed
- The deprecated `@cumulus/common/collection-config-store.CollectionConfigStore`
  class has been removed
- The deprecated `@cumulus/common/collection-config-store.constructCollectionId`
  function has been removed
- The deprecated `@cumulus/common/concurrency.limit` function has been removed
- The deprecated `@cumulus/common/concurrency.mapTolerant` function has been
  removed
- The deprecated `@cumulus/common/concurrency.promiseUrl` function has been
  removed
- The deprecated `@cumulus/common/concurrency.toPromise` function has been
  removed
- The deprecated `@cumulus/common/concurrency.unless` function has been removed
- The deprecated `@cumulus/common/config.parseConfig` function has been removed
- The deprecated `@cumulus/common/config.resolveResource` function has been
  removed
- The deprecated `@cumulus/common/DynamoDb.get` function has been removed
- The deprecated `@cumulus/common/DynamoDb.scan` function has been removed
- The deprecated `@cumulus/common/FieldPattern` class has been removed
- The deprecated `@cumulus/common/launchpad.getLaunchpadToken` function has been
  removed
- The deprecated `@cumulus/common/launchpad.validateLaunchpadToken` function has
  been removed
- The deprecated `@cumulus/common/LaunchpadToken` class has been removed
- The deprecated `@cumulus/common/message.buildCumulusMeta` function has been
  removed
- The deprecated `@cumulus/common/message.buildQueueMessageFromTemplate`
  function has been removed
- The deprecated `@cumulus/common/message.getCollectionIdFromMessage` function
  has been removed
- The deprecated `@cumulus/common/message.getMaximumExecutions` function has
  been removed
- The deprecated `@cumulus/common/message.getMessageExecutionArn` function has
  been removed
- The deprecated `@cumulus/common/message.getMessageExecutionName` function has
  been removed
- The deprecated `@cumulus/common/message.getMessageFromTemplate` function has
  been removed
- The deprecated `@cumulus/common/message.getMessageGranules` function has been
  removed
- The deprecated `@cumulus/common/message.getMessageStateMachineArn` function
  has been removed
- The deprecated `@cumulus/common/message.getQueueName` function has been
  removed
- The deprecated `@cumulus/common/message.getQueueNameByUrl` function has been
  removed
- The deprecated `@cumulus/common/message.hasQueueAndExecutionLimit` function
  has been removed
- The deprecated `@cumulus/common/Semaphore` class has been removed
- The deprecated `@cumulus/common/string.globalReplace` function has been removed
- The deprecated `@cumulus/common/string.isNonEmptyString` function has been
  removed
- The deprecated `@cumulus/common/string.isValidHostname` function has been
  removed
- The deprecated `@cumulus/common/string.match` function has been removed
- The deprecated `@cumulus/common/string.matches` function has been removed
- The deprecated `@cumulus/common/string.replace` function has been removed
- The deprecated `@cumulus/common/string.toLower` function has been removed
- The deprecated `@cumulus/common/string.toUpper` function has been removed
- The deprecated `@cumulus/common/testUtils.getLocalstackEndpoint` function has been removed
- The deprecated `@cumulus/common/util.setErrorStack` function has been removed
- The `@cumulus/common/util.uuid` function has been removed
- The deprecated `@cumulus/common/workflows.getWorkflowArn` function has been
  removed
- The deprecated `@cumulus/common/workflows.getWorkflowFile` function has been
  removed
- The deprecated `@cumulus/common/workflows.getWorkflowList` function has been
  removed
- The deprecated `@cumulus/common/workflows.getWorkflowTemplate` function has
  been removed
- `@cumulus/aws-client/StepFunctions.toSfnExecutionName()`
- `@cumulus/aws-client/StepFunctions.fromSfnExecutionName()`
- `@cumulus/aws-client/StepFunctions.getExecutionArn()`
- `@cumulus/aws-client/StepFunctions.getExecutionUrl()`
- `@cumulus/aws-client/StepFunctions.getStateMachineArn()`
- `@cumulus/aws-client/StepFunctions.pullStepFunctionEvent()`
- `@cumulus/common/test-utils/throttleOnce()`
- `@cumulus/integration-tests/api/distribution.invokeApiDistributionLambda()`
- `@cumulus/integration-tests/api/distribution.getDistributionApiRedirect()`
- `@cumulus/integration-tests/api/distribution.getDistributionApiFileStream()`

## [v1.24.0] 2020-06-03

### BREAKING CHANGES

- **CUMULUS-1969**
  - The `DiscoverPdrs` task now expects `provider_path` to be provided at
    `event.config.provider_path`, not `event.config.collection.provider_path`
  - `event.config.provider_path` is now a required parameter of the
    `DiscoverPdrs` task
  - `event.config.collection` is no longer a parameter to the `DiscoverPdrs`
    task
  - Collections no longer support the `provider_path` property. The tasks that
    relied on that property are now referencing `config.meta.provider_path`.
    Workflows should be updated accordingly.

- **CUMULUS-1997**
  - `@cumulus/cmr-client/CMRSearchConceptQueue` parameters have been changed to take a `cmrSettings` object containing clientId, provider, and auth information. This can be generated using `@cumulus/cmrjs/cmr-utils/getCmrSettings`. The `cmrEnvironment` variable has been removed.

### Added

- **CUMULUS-1800**
  - Added task configuration setting named `syncChecksumFiles` to the
    SyncGranule task. This setting is `false` by default, but when set to
    `true`, all checksum files associated with data files that are downloaded
    will be downloaded as well.
- **CUMULUS-1952**
  - Updated HTTP(S) provider client to accept username/password for Basic authorization. This change adds support for Basic Authorization such as Earthdata login redirects to ingest (i.e. as implemented in SyncGranule), but not to discovery (i.e. as implemented in DiscoverGranules). Discovery still expects the provider's file system to be publicly accessible, but not the individual files and their contents.
  - **NOTE**: Using this in combination with the HTTP protocol may expose usernames and passwords to intermediary network entities. HTTPS is highly recommended.
- **CUMULUS-1997**
  - Added optional `launchpad` configuration to `@cumulus/hyrax-metadata-updates` task config schema.

### Fixed

- **CUMULUS-1997**
  - Updated all CMR operations to use configured authentication scheme
- **CUMULUS-2010**
  - Updated `@cumulus/api/launchpadSaml` to support multiple userGroup attributes from the SAML response

## [v1.23.2] 2020-05-22

### BREAKING CHANGES

- Updates to the Cumulus archive API:
  - All endpoints now return a `401` response instead of a `403` for any request where the JWT passed as a Bearer token is invalid.
  - POST `/refresh` and DELETE `/token/<token>` endpoints now return a `401` response for requests with expired tokens

- **CUMULUS-1894**
  - `@cumulus/ingest/granule.handleDuplicateFile()`
    - The `copyOptions` parameter has been removed
    - An `ACL` parameter has been added
  - `@cumulus/ingest/granule.renameS3FileWithTimestamp()`
    - Now returns `undefined`

- **CUMULUS-1896**
  Updated all Cumulus core lambdas to utilize the new message adapter streaming interface via [cumulus-message-adapter-js v1.2.0](https://github.com/nasa/cumulus-message-adapter-js/releases/tag/v1.2.0).   Users of this version of Cumulus (or later) must utilize version 1.3.0 or greater of the [cumulus-message-adapter](https://github.com/nasa/cumulus-message-adapter) to support core lambdas.

- **CUMULUS-1912**
  - `@cumulus/api` reconciliationReports list endpoint returns a list of reconciliationReport records instead of S3Uri.

- **CUMULUS-1969**
  - The `DiscoverGranules` task now expects `provider_path` to be provided at
    `event.config.provider_path`, not `event.config.collection.provider_path`
  - `config.provider_path` is now a required parameter of the `DiscoverGranules`
    task

### MIGRATION STEPS

- To take advantage of the new TTL-based access token expiration implemented in CUMULUS-1777 (see notes below) and clear out existing records in your access tokens table, do the following:
  1. Log out of any active dashboard sessions
  2. Use the AWS console or CLI to delete your `<prefix>-AccessTokensTable` DynamoDB table
  3. [Re-deploy your `data-persistence` module](https://nasa.github.io/cumulus/docs/deployment/upgrade-readme#update-data-persistence-resources), which should re-create the `<prefix>-AccessTokensTable` DynamoDB table
  4. Return to using the Cumulus API/dashboard as normal
- This release requires the Cumulus Message Adapter layer deployed with Cumulus Core to be at least 1.3.0, as the core lambdas have updated to [cumulus-message-adapter-js v1.2.0](https://github.com/nasa/cumulus-message-adapter-js/releases/tag/v1.2.0) and the new CMA interface.  As a result, users should:
  1. Follow the [Cumulus Message Adapter (CMA) deployment instructions](https://nasa.github.io/cumulus/docs/deployment/deployment-readme#deploy-the-cumulus-message-adapter-layer) and install a CMA layer version >=1.3.0
  2. If you are using any custom Node.js Lambdas in your workflows **and** the Cumulus CMA layer/`cumulus-message-adapter-js`, you must update your lambda to use [cumulus-message-adapter-js v1.2.0](https://github.com/nasa/cumulus-message-adapter-js/releases/tag/v1.2.0) and follow the migration instructions in the release notes. Prior versions of `cumulus-message-adapter-js` are not compatible with CMA >= 1.3.0.
- Migrate existing s3 reconciliation report records to database (CUMULUS-1911):
  - After update your `data persistence` module and Cumulus resources, run the command:

  ```bash
  ./node_modules/.bin/cumulus-api migrate --stack `<your-terraform-deployment-prefix>` --migrationVersion migration5
  ```

### Added

- Added a limit for concurrent Elasticsearch requests when doing an index from database operation
- Added the `es_request_concurrency` parameter to the archive and cumulus Terraform modules

- **CUMULUS-1995**
  - Added the `es_index_shards` parameter to the archive and cumulus Terraform modules to configure the number of shards for the ES index
    - If you have an existing ES index, you will need to [reindex](https://nasa.github.io/cumulus-api/#reindex) and then [change index](https://nasa.github.io/cumulus-api/#change-index) to take advantage of shard updates

- **CUMULUS-1894**
  - Added `@cumulus/aws-client/S3.moveObject()`

- **CUMULUS-1911**
  - Added ReconciliationReports table
  - Updated CreateReconciliationReport lambda to save Reconciliation Report records to database
  - Updated dbIndexer and IndexFromDatabase lambdas to index Reconciliation Report records to Elasticsearch
  - Added migration_5 to migrate existing s3 reconciliation report records to database and Elasticsearch
  - Updated `@cumulus/api` package, `tf-modules/archive` and `tf-modules/data-persistence` Terraform modules

- **CUMULUS-1916**
  - Added util function for seeding reconciliation reports when running API locally in dashboard

### Changed

- **CUMULUS-1777**
  - The `expirationTime` property is now a **required field** of the access tokens model.
  - Updated the `AccessTokens` table to set a [TTL](https://docs.aws.amazon.com/amazondynamodb/latest/developerguide/howitworks-ttl.html) on the `expirationTime` field in `tf-modules/data-persistence/dynamo.tf`. As a result, access token records in this table whose `expirationTime` has passed should be **automatically deleted by DynamoDB**.
  - Updated all code creating access token records in the Dynamo `AccessTokens` table to set the `expirationTime` field value in seconds from the epoch.
- **CUMULUS-1912**
  - Updated reconciliationReports endpoints to query against Elasticsearch, delete report from both database and s3
  - Added `@cumulus/api-client/reconciliationReports`
- **CUMULUS-1999**
  - Updated `@cumulus/common/util.deprecate()` so that only a single deprecation notice is printed for each name/version combination

### Fixed

- **CUMULUS-1894**
  - The `SyncGranule` task can now handle files larger than 5 GB
- **CUMULUS-1987**
  - `Remove granule from CMR` operation in `@cumulus/api` now passes token to CMR when fetching granule metadata, allowing removal of private granules
- **CUMULUS-1993**
  - For a given queue, the `sqs-message-consumer` Lambda will now only schedule workflows for rules matching the queue **and the collection information in each queue message (if any)**
    - The consumer also now only reads each queue message **once per Lambda invocation**, whereas previously each message was read **once per queue rule per Lambda invocation**
  - Fixed bug preventing the deletion of multiple SNS rules that share the same SNS topic

### Deprecated

- **CUMULUS-1894**
  - `@cumulus/ingest/granule.copyGranuleFile()`
  - `@cumulus/ingest/granule.moveGranuleFile()`

- **CUMULUS-1987** - Deprecated the following functions:
  - `@cumulus/cmrjs/getMetadata(cmrLink)` -> `@cumulus/cmr-client/CMR.getGranuleMetadata(cmrLink)`
  - `@cumulus/cmrjs/getFullMetadata(cmrLink)`

## [v1.22.1] 2020-05-04

**Note**: v1.22.0 was not released as a package due to npm/release concerns.  Users upgrading to 1.22.x should start with 1.22.1

### Added

- **CUMULUS-1894**
  - Added `@cumulus/aws-client/S3.multipartCopyObject()`
- **CUMULUS-408**
  - Added `certificateUri` field to provider schema. This optional field allows operators to specify an S3 uri to a CA bundle to use for HTTPS requests.
- **CUMULUS-1787**
  - Added `collections/active` endpoint for returning collections with active granules in `@cumulus/api`
- **CUMULUS-1799**
  - Added `@cumulus/common/stack.getBucketsConfigKey()` to return the S3 key for the buckets config object
  - Added `@cumulus/common/workflows.getWorkflowFileKey()` to return the S3 key for a workflow definition object
  - Added `@cumulus/common/workflows.getWorkflowsListKeyPrefix()` to return the S3 key prefix for objects containing workflow definitions
  - Added `@cumulus/message` package containing utilities for building and parsing Cumulus messages
- **CUMULUS-1850**
  - Added `@cumulus/aws-client/Kinesis.describeStream()` to get a Kinesis stream description
- **CUMULUS-1853**
  - Added `@cumulus/integration-tests/collections.createCollection()`
  - Added `@cumulus/integration-tests/executions.findExecutionArn()`
  - Added `@cumulus/integration-tests/executions.getExecutionWithStatus()`
  - Added `@cumulus/integration-tests/granules.getGranuleWithStatus()`
  - Added `@cumulus/integration-tests/providers.createProvider()`
  - Added `@cumulus/integration-tests/rules.createOneTimeRule()`

### Changed

- **CUMULUS-1682**
  - Moved all `@cumulus/ingest/parse-pdr` code into the `parse-pdr` task as it had become tightly coupled with that task's handler and was not used anywhere else. Unit tests also restored.
- **CUMULUS-1820**
  - Updated the Thin Egress App module used in `tf-modules/distribution/main.tf` to build 74. [See the release notes](https://github.com/asfadmin/thin-egress-app/releases/tag/tea-build.74).
- **CUMULUS-1852**
  - Updated POST endpoints for `/collections`, `/providers`, and `/rules` to log errors when returning a 500 response
  - Updated POST endpoint for `/collections`:
    - Return a 400 response when the `name` or `version` fields are missing
    - Return a 409 response if the collection already exists
    - Improved error messages to be more explicit
  - Updated POST endpoint for `/providers`:
    - Return a 400 response if the `host` field value is invalid
    - Return a 409 response if the provider already exists
  - Updated POST endpoint for `/rules`:
    - Return a 400 response if rule `name` is invalid
    - Return a 400 response if rule `type` is invalid
- **CUMULUS-1891**
  - Updated the following endpoints using async operations to return a 503 error if the ECS task  cannot be started and a 500 response for a non-specific error:
    - POST `/replays`
    - POST `/bulkDelete`
    - POST `/elasticsearch/index-from-database`
    - POST `/granules/bulk`

### Fixed

- **CUMULUS-408**
  - Fixed HTTPS discovery and ingest.

- **CUMULUS-1850**
  - Fixed a bug in Kinesis event processing where the message consumer would not properly filter available rules based on the collection information in the event and the Kinesis stream ARN

- **CUMULUS-1853**
  - Fixed a bug where attempting to create a rule containing a payload property
    would fail schema validation.

- **CUMULUS-1854**
  - Rule schema is validated before starting workflows or creating event source mappings

- **CUMULUS-1974**
  - Fixed @cumulus/api webpack config for missing underscore object due to underscore update

- **CUMULUS-2210**
  - Fixed `cmr_oauth_provider` variable not being propagated to reconciliation reports

### Deprecated

- **CUMULUS-1799** - Deprecated the following code. For cases where the code was moved into another package, the new code location is noted:
  - `@cumulus/aws-client/StepFunctions.fromSfnExecutionName()`
  - `@cumulus/aws-client/StepFunctions.toSfnExecutionName()`
  - `@cumulus/aws-client/StepFunctions.getExecutionArn()` -> `@cumulus/message/Executions.buildExecutionArn()`
  - `@cumulus/aws-client/StepFunctions.getExecutionUrl()` -> `@cumulus/message/Executions.getExecutionUrlFromArn()`
  - `@cumulus/aws-client/StepFunctions.getStateMachineArn()` -> `@cumulus/message/Executions.getStateMachineArnFromExecutionArn()`
  - `@cumulus/aws-client/StepFunctions.pullStepFunctionEvent()` -> `@cumulus/message/StepFunctions.pullStepFunctionEvent()`
  - `@cumulus/common/bucketsConfigJsonObject()`
  - `@cumulus/common/CloudWatchLogger`
  - `@cumulus/common/collection-config-store/CollectionConfigStore` -> `@cumulus/collection-config-store`
  - `@cumulus/common/collection-config-store.constructCollectionId()` -> `@cumulus/message/Collections.constructCollectionId`
  - `@cumulus/common/concurrency.limit()`
  - `@cumulus/common/concurrency.mapTolerant()`
  - `@cumulus/common/concurrency.promiseUrl()`
  - `@cumulus/common/concurrency.toPromise()`
  - `@cumulus/common/concurrency.unless()`
  - `@cumulus/common/config.buildSchema()`
  - `@cumulus/common/config.parseConfig()`
  - `@cumulus/common/config.resolveResource()`
  - `@cumulus/common/config.resourceToArn()`
  - `@cumulus/common/FieldPattern`
  - `@cumulus/common/launchpad.getLaunchpadToken()` -> `@cumulus/launchpad-auth/index.getLaunchpadToken()`
  - `@cumulus/common/LaunchpadToken` -> `@cumulus/launchpad-auth/LaunchpadToken`
  - `@cumulus/common/launchpad.validateLaunchpadToken()` -> `@cumulus/launchpad-auth/index.validateLaunchpadToken()`
  - `@cumulus/common/message.buildCumulusMeta()` -> `@cumulus/message/Build.buildCumulusMeta()`
  - `@cumulus/common/message.buildQueueMessageFromTemplate()` -> `@cumulus/message/Build.buildQueueMessageFromTemplate()`
  - `@cumulus/common/message.getCollectionIdFromMessage()` -> `@cumulus/message/Collections.getCollectionIdFromMessage()`
  - `@cumulus/common/message.getMessageExecutionArn()` -> `@cumulus/message/Executions.getMessageExecutionArn()`
  - `@cumulus/common/message.getMessageExecutionName()` -> `@cumulus/message/Executions.getMessageExecutionName()`
  - `@cumulus/common/message.getMaximumExecutions()` -> `@cumulus/message/Queue.getMaximumExecutions()`
  - `@cumulus/common/message.getMessageFromTemplate()`
  - `@cumulus/common/message.getMessageStateMachineArn()` -> `@cumulus/message/Executions.getMessageStateMachineArn()`)
  - `@cumulus/common/message.getMessageGranules()` -> `@cumulus/message/Granules.getMessageGranules()`
  - `@cumulus/common/message.getQueueNameByUrl()` -> `@cumulus/message/Queue.getQueueNameByUrl()`
  - `@cumulus/common/message.getQueueName()` -> `@cumulus/message/Queue.getQueueName()`)
  - `@cumulus/common/message.hasQueueAndExecutionLimit()` -> `@cumulus/message/Queue.hasQueueAndExecutionLimit()`
  - `@cumulus/common/Semaphore`
  - `@cumulus/common/test-utils.throttleOnce()`
  - `@cumulus/common/workflows.getWorkflowArn()`
  - `@cumulus/common/workflows.getWorkflowFile()`
  - `@cumulus/common/workflows.getWorkflowList()`
  - `@cumulus/common/workflows.getWorkflowTemplate()`
  - `@cumulus/integration-tests/sfnStep/SfnStep.parseStepMessage()` -> `@cumulus/message/StepFunctions.parseStepMessage()`
- **CUMULUS-1858** - Deprecated the following functions.
  - `@cumulus/common/string.globalReplace()`
  - `@cumulus/common/string.isNonEmptyString()`
  - `@cumulus/common/string.isValidHostname()`
  - `@cumulus/common/string.match()`
  - `@cumulus/common/string.matches()`
  - `@cumulus/common/string.replace()`
  - `@cumulus/common/string.toLower()`
  - `@cumulus/common/string.toUpper()`

### Removed

- **CUMULUS-1799**: Deprecated code removals:
  - Removed from `@cumulus/common/aws`:
    - `pullStepFunctionEvent()`
  - Removed `@cumulus/common/sfnStep`
  - Removed `@cumulus/common/StepFunctions`

## [v1.21.0] 2020-03-30

### PLEASE NOTE

- **CUMULUS-1762**: the `messageConsumer` for `sns` and `kinesis`-type rules now fetches
  the collection information from the message. You should ensure that your rule's collection
  name and version match what is in the message for these ingest messages to be processed.
  If no matching rule is found, an error will be thrown and logged in the
  `messageConsumer` Lambda function's log group.

### Added

- **CUMULUS-1629**`
  - Updates discover-granules task to respect/utilize duplicateHandling configuration such that
    - skip:               Duplicates will be filtered from the granule list
    - error:              Duplicates encountered will result in step failure
    - replace, version:   Duplicates will be ignored and handled as normal.
  - Adds a new copy of the API lambda `PrivateApiLambda()` which is configured to not require authentication. This Lambda is not connected to an API gateway
  - Adds `@cumulus/api-client` with functions for use by workflow lambdas to call the API when needed

- **CUMULUS-1732**
  - Added Python task/activity workflow and integration test (`PythonReferenceSpec`) to test `cumulus-message-adapter-python`and `cumulus-process-py` integration.
- **CUMULUS-1795**
  - Added an IAM policy on the Cumulus EC2 creation to enable SSM when the `deploy_to_ngap` flag is true

### Changed

- **CUMULUS-1762**
  - the `messageConsumer` for `sns` and `kinesis`-type rules now fetches the collection
    information from the message.

### Deprecated

- **CUMULUS-1629**
  - Deprecate `granulesApi`, `rulesApi`, `emsApi`, `executionsAPI` from `@cumulus/integration-test/api` in favor of code moved to `@cumulus/api-client`

### Removed

- **CUMULUS-1799**: Deprecated code removals
  - Removed deprecated method `@cumulus/api/models/Granule.createGranulesFromSns()`
  - Removed deprecated method `@cumulus/api/models/Granule.removeGranuleFromCmr()`
  - Removed from `@cumulus/common/aws`:
    - `apigateway()`
    - `buildS3Uri()`
    - `calculateS3ObjectChecksum()`
    - `cf()`
    - `cloudwatch()`
    - `cloudwatchevents()`
    - `cloudwatchlogs()`
    - `createAndWaitForDynamoDbTable()`
    - `createQueue()`
    - `deleteSQSMessage()`
    - `describeCfStackResources()`
    - `downloadS3File()`
    - `downloadS3Files()`
    - `DynamoDbSearchQueue` class
    - `dynamodbstreams()`
    - `ec2()`
    - `ecs()`
    - `fileExists()`
    - `findResourceArn()`
    - `fromSfnExecutionName()`
    - `getFileBucketAndKey()`
    - `getJsonS3Object()`
    - `getQueueUrl()`
    - `getObjectSize()`
    - `getS3ObjectReadStream()`
    - `getSecretString()`
    - `getStateMachineArn()`
    - `headObject()`
    - `isThrottlingException()`
    - `kinesis()`
    - `lambda()`
    - `listS3Objects()`
    - `promiseS3Upload()`
    - `publishSnsMessage()`
    - `putJsonS3Object()`
    - `receiveSQSMessages()`
    - `s3CopyObject()`
    - `s3GetObjectTagging()`
    - `s3Join()`
    - `S3ListObjectsV2Queue` class
    - `s3TagSetToQueryString()`
    - `s3PutObjectTagging()`
    - `secretsManager()`
    - `sendSQSMessage()`
    - `sfn()`
    - `sns()`
    - `sqs()`
    - `sqsQueueExists()`
    - `toSfnExecutionName()`
    - `uploadS3FileStream()`
    - `uploadS3Files()`
    - `validateS3ObjectChecksum()`
  - Removed `@cumulus/common/CloudFormationGateway` class
  - Removed `@cumulus/common/concurrency/Mutex` class
  - Removed `@cumulus/common/errors`
  - Removed `@cumulus/common/sftp`
  - Removed `@cumulus/common/string.unicodeEscape`
  - Removed `@cumulus/cmrjs/cmr-utils.getGranuleId()`
  - Removed `@cumulus/cmrjs/cmr-utils.getCmrFiles()`
  - Removed `@cumulus/cmrjs/cmr/CMR` class
  - Removed `@cumulus/cmrjs/cmr/CMRSearchConceptQueue` class
  - Removed `@cumulus/cmrjs/utils.getHost()`
  - Removed `@cumulus/cmrjs/utils.getIp()`
  - Removed `@cumulus/cmrjs/utils.hostId()`
  - Removed `@cumulus/cmrjs/utils/ummVersion()`
  - Removed `@cumulus/cmrjs/utils.updateToken()`
  - Removed `@cumulus/cmrjs/utils.validateUMMG()`
  - Removed `@cumulus/ingest/aws.getEndpoint()`
  - Removed `@cumulus/ingest/aws.getExecutionUrl()`
  - Removed `@cumulus/ingest/aws/invoke()`
  - Removed `@cumulus/ingest/aws/CloudWatch` class
  - Removed `@cumulus/ingest/aws/ECS` class
  - Removed `@cumulus/ingest/aws/Events` class
  - Removed `@cumulus/ingest/aws/SQS` class
  - Removed `@cumulus/ingest/aws/StepFunction` class
  - Removed `@cumulus/ingest/util.normalizeProviderPath()`
  - Removed `@cumulus/integration-tests/index.listCollections()`
  - Removed `@cumulus/integration-tests/index.listProviders()`
  - Removed `@cumulus/integration-tests/index.rulesList()`
  - Removed `@cumulus/integration-tests/api/api.addCollectionApi()`

## [v1.20.0] 2020-03-12

### BREAKING CHANGES

- **CUMULUS-1714**
  - Changed the format of the message sent to the granule SNS Topic. Message includes the granule record under `record` and the type of event under `event`. Messages with `deleted` events will have the record that was deleted with a `deletedAt` timestamp. Options for `event` are `Create | Update | Delete`
- **CUMULUS-1769** - `deploy_to_ngap` is now a **required** variable for the `tf-modules/cumulus` module. **For those deploying to NGAP environments, this variable should always be set to `true`.**

### Notable changes

- **CUMULUS-1739** - You can now exclude Elasticsearch from your `tf-modules/data-persistence` deployment (via `include_elasticsearch = false`) and your `tf-modules/cumulus` module will still deploy successfully.

- **CUMULUS-1769** - If you set `deploy_to_ngap = true` for the `tf-modules/archive` Terraform module, **you can only deploy your archive API gateway as `PRIVATE`**, not `EDGE`.

### Added

- Added `@cumulus/aws-client/S3.getS3ObjectReadStreamAsync()` to deal with S3 eventual consistency issues by checking for the existence an S3 object with retries before getting a readable stream for that object.
- **CUMULUS-1769**
  - Added `deploy_to_ngap` boolean variable for the `tf-modules/cumulus` and `tf-modules/archive` Terraform modules. This variable is required. **For those deploying to NGAP environments, this variable should always be set to `true`.**
- **HYRAX-70**
  - Add the hyrax-metadata-update task

### Changed

- [`AccessToken.get()`](https://github.com/nasa/cumulus/blob/master/packages/api/models/access-tokens.js) now enforces [strongly consistent reads from DynamoDB](https://docs.aws.amazon.com/amazondynamodb/latest/developerguide/HowItWorks.ReadConsistency.html)
- **CUMULUS-1739**
  - Updated `tf-modules/data-persistence` to make Elasticsearch alarm resources and outputs conditional on the `include_elasticsearch` variable
  - Updated `@cumulus/aws-client/S3.getObjectSize` to include automatic retries for any failures from `S3.headObject`
- **CUMULUS-1784**
  - Updated `@cumulus/api/lib/DistributionEvent.remoteIP()` to parse the IP address in an S3 access log from the `A-sourceip` query parameter if present, otherwise fallback to the original parsing behavior.
- **CUMULUS-1768**
  - The `stats/summary` endpoint reports the distinct collections for the number of granules reported

### Fixed

- **CUMULUS-1739** - Fixed the `tf-modules/cumulus` and `tf-modules/archive` modules to make these Elasticsearch variables truly optional:
  - `elasticsearch_domain_arn`
  - `elasticsearch_hostname`
  - `elasticsearch_security_group_id`

- **CUMULUS-1768**
  - Fixed the `stats/` endpoint so that data is correctly filtered by timestamp and `processingTime` is calculated correctly.

- **CUMULUS-1769**
  - In the `tf-modules/archive` Terraform module, the `lifecycle` block ignoring changes to the `policy` of the archive API gateway is now only enforced if `deploy_to_ngap = true`. This fixes a bug where users deploying outside of NGAP could not update their API gateway's resource policy when going from `PRIVATE` to `EDGE`, preventing their API from being accessed publicly.

- **CUMULUS-1775**
  - Fix/update api endpoint to use updated google auth endpoints such that it will work with new accounts

### Removed

- **CUMULUS-1768**
  - Removed API endpoints `stats/histogram` and `stats/average`. All advanced stats needs should be acquired from Cloud Metrics or similarly configured ELK stack.

## [v1.19.0] 2020-02-28

### BREAKING CHANGES

- **CUMULUS-1736**
  - The `@cumulus/discover-granules` task now sets the `dataType` of discovered
    granules based on the `name` of the configured collection, not the
    `dataType`.
  - The config schema of the `@cumulus/discover-granules` task now requires that
    collections contain a `version`.
  - The `@cumulus/sync-granule` task will set the `dataType` and `version` of a
    granule based on the configured collection if those fields are not already
    set on the granule. Previously it was using the `dataType` field of the
    configured collection, then falling back to the `name` field of the
    collection. This update will just use the `name` field of the collection to
    set the `dataType` field of the granule.

- **CUMULUS-1446**
  - Update the `@cumulus/integration-tests/api/executions.getExecution()`
    function to parse the response and return the execution, rather than return
    the full API response.

- **CUMULUS-1672**
  - The `cumulus` Terraform module in previous releases set a
    `Deployment = var.prefix` tag on all resources that it managed. In this
    release, a `tags` input variable has been added to the `cumulus` Terraform
    module to allow resource tagging to be customized. No default tags will be
    applied to Cumulus-managed resources. To replicate the previous behavior,
    set `tags = { Deployment: var.prefix }` as an input variable for the
    `cumulus` Terraform module.

- **CUMULUS-1684 Migration Instructions**
  - In previous releases, a provider's username and password were encrypted
    using a custom encryption library. That has now been updated to use KMS.
    This release includes a Lambda function named
    `<prefix>-ProviderSecretsMigration`, which will re-encrypt existing
    provider credentials to use KMS. After this release has been deployed, you
    will need to manually invoke that Lambda function using either the AWS CLI
    or AWS Console. It should only need to be successfully run once.
  - Future releases of Cumulus will invoke a
    `<prefix>-VerifyProviderSecretsMigration` Lambda function as part of the
    deployment, which will cause the deployment to fail if the migration
    Lambda has not been run.

- **CUMULUS-1718**
  - The `@cumulus/sf-sns-report` task for reporting mid-workflow updates has been retired.
  This task was used as the `PdrStatusReport` task in our ParsePdr example workflow.
  If you have a ParsePdr or other workflow using this task, use `@cumulus/sf-sqs-report` instead.
  Trying to deploy the old task will result in an error as the cumulus module no longer exports `sf_sns_report_task`.
  - Migration instruction: In your workflow definition, for each step using the old task change:
  `"Resource": "${module.cumulus.sf_sns_report_task.task_arn}"`
  to
  `"Resource": "${module.cumulus.sf_sqs_report_task.task_arn}"`

- **CUMULUS-1755**
  - The `thin_egress_jwt_secret_name` variable for the `tf-modules/cumulus` Terraform module is now **required**. This variable is passed on to the Thin Egress App in `tf-modules/distribution/main.tf`, which uses the keys stored in the secret to sign JWTs. See the [Thin Egress App documentation on how to create a value for this secret](https://github.com/asfadmin/thin-egress-app#setting-up-the-jwt-cookie-secrets).

### Added

- **CUMULUS-1446**
  - Add `@cumulus/common/FileUtils.readJsonFile()` function
  - Add `@cumulus/common/FileUtils.readTextFile()` function
  - Add `@cumulus/integration-tests/api/collections.createCollection()` function
  - Add `@cumulus/integration-tests/api/collections.deleteCollection()` function
  - Add `@cumulus/integration-tests/api/collections.getCollection()` function
  - Add `@cumulus/integration-tests/api/providers.getProvider()` function
  - Add `@cumulus/integration-tests/index.getExecutionOutput()` function
  - Add `@cumulus/integration-tests/index.loadCollection()` function
  - Add `@cumulus/integration-tests/index.loadProvider()` function
  - Add `@cumulus/integration-tests/index.readJsonFilesFromDir()` function

- **CUMULUS-1672**
  - Add a `tags` input variable to the `archive` Terraform module
  - Add a `tags` input variable to the `cumulus` Terraform module
  - Add a `tags` input variable to the `cumulus_ecs_service` Terraform module
  - Add a `tags` input variable to the `data-persistence` Terraform module
  - Add a `tags` input variable to the `distribution` Terraform module
  - Add a `tags` input variable to the `ingest` Terraform module
  - Add a `tags` input variable to the `s3-replicator` Terraform module

- **CUMULUS-1707**
  - Enable logrotate on ECS cluster

- **CUMULUS-1684**
  - Add a `@cumulus/aws-client/KMS` library of KMS-related functions
  - Add `@cumulus/aws-client/S3.getTextObject()`
  - Add `@cumulus/sftp-client` package
  - Create `ProviderSecretsMigration` Lambda function
  - Create `VerifyProviderSecretsMigration` Lambda function

- **CUMULUS-1548**
  - Add ability to put default Cumulus logs in Metrics' ELK stack
  - Add ability to add custom logs to Metrics' ELK Stack

- **CUMULUS-1702**
  - When logs are sent to Metrics' ELK stack, the logs endpoints will return results from there

- **CUMULUS-1459**
  - Async Operations are indexed in Elasticsearch
  - To index any existing async operations you'll need to perform an index from
    database function.

- **CUMULUS-1717**
  - Add `@cumulus/aws-client/deleteAndWaitForDynamoDbTableNotExists`, which
    deletes a DynamoDB table and waits to ensure the table no longer exists
  - Added `publishGranules` Lambda to handle publishing granule messages to SNS when granule records are written to DynamoDB
  - Added `@cumulus/api/models/Granule.storeGranulesFromCumulusMessage` to store granules from a Cumulus message to DynamoDB

- **CUMULUS-1718**
  - Added `@cumulus/sf-sqs-report` task to allow mid-workflow reporting updates.
  - Added `stepfunction_event_reporter_queue_url` and `sf_sqs_report_task` outputs to the `cumulus` module.
  - Added `publishPdrs` Lambda to handle publishing PDR messages to SNS when PDR records are written to DynamoDB.
  - Added `@cumulus/api/models/Pdr.storePdrFromCumulusMessage` to store PDRs from a Cumulus message to DynamoDB.
  - Added `@cumulus/aws-client/parseSQSMessageBody` to parse an SQS message body string into an object.

- **Ability to set custom backend API url in the archive module**
  - Add `api_url` definition in `tf-modules/cumulus/archive.tf`
  - Add `archive_api_url` variable in `tf-modules/cumulus/variables.tf`

- **CUMULUS-1741**
  - Added an optional `elasticsearch_security_group_ids` variable to the
    `data-persistence` Terraform module to allow additional security groups to
    be assigned to the Elasticsearch Domain.

- **CUMULUS-1752**
  - Added `@cumulus/integration-tests/api/distribution.invokeTEADistributionLambda` to simulate a request to the [Thin Egress App](https://github.com/asfadmin/thin-egress-app) by invoking the Lambda and getting a response payload.
  - Added `@cumulus/integration-tests/api/distribution.getTEARequestHeaders` to generate necessary request headers for a request to the Thin Egress App
  - Added `@cumulus/integration-tests/api/distribution.getTEADistributionApiFileStream` to get a response stream for a file served by Thin Egress App
  - Added `@cumulus/integration-tests/api/distribution.getTEADistributionApiRedirect` to get a redirect response from the Thin Egress App

- **CUMULUS-1755**
  - Added `@cumulus/aws-client/CloudFormation.describeCfStack()` to describe a Cloudformation stack
  - Added `@cumulus/aws-client/CloudFormation.getCfStackParameterValues()` to get multiple parameter values for a Cloudformation stack

### Changed

- **CUMULUS-1725**
  - Moved the logic that updates the granule files cache Dynamo table into its
    own Lambda function called `granuleFilesCacheUpdater`.

- **CUMULUS-1736**
  - The `collections` model in the API package now determines the name of a
    collection based on the `name` property, rather than using `dataType` and
    then falling back to `name`.
  - The `@cumulus/integration-tests.loadCollection()` function no longer appends
    the postfix to the end of the collection's `dataType`.
  - The `@cumulus/integration-tests.addCollections()` function no longer appends
    the postfix to the end of the collection's `dataType`.

- **CUMULUS-1672**
  - Add a `retryOptions` parameter to the `@cumulus/aws-client/S3.headObject`
     function, which will retry if the object being queried does not exist.

- **CUMULUS-1446**
  - Mark the `@cumulus/integration-tests/api.addCollectionApi()` function as
    deprecated
  - Mark the `@cumulus/integration-tests/index.listCollections()` function as
    deprecated
  - Mark the `@cumulus/integration-tests/index.listProviders()` function as
    deprecated
  - Mark the `@cumulus/integration-tests/index.rulesList()` function as
    deprecated

- **CUMULUS-1672**
  - Previously, the `cumulus` module defaulted to setting a
    `Deployment = var.prefix` tag on all resources that it managed. In this
    release, the `cumulus` module will now accept a `tags` input variable that
    defines the tags to be assigned to all resources that it manages.
  - Previously, the `data-persistence` module defaulted to setting a
    `Deployment = var.prefix` tag on all resources that it managed. In this
    release, the `data-persistence` module will now accept a `tags` input
    variable that defines the tags to be assigned to all resources that it
    manages.
  - Previously, the `distribution` module defaulted to setting a
    `Deployment = var.prefix` tag on all resources that it managed. In this
    release, the `distribution` module will now accept a `tags` input variable
    that defines the tags to be assigned to all resources that it manages.
  - Previously, the `ingest` module defaulted to setting a
    `Deployment = var.prefix` tag on all resources that it managed. In this
    release, the `ingest` module will now accept a `tags` input variable that
    defines the tags to be assigned to all resources that it manages.
  - Previously, the `s3-replicator` module defaulted to setting a
    `Deployment = var.prefix` tag on all resources that it managed. In this
    release, the `s3-replicator` module will now accept a `tags` input variable
    that defines the tags to be assigned to all resources that it manages.

- **CUMULUS-1684**
  - Update the API package to encrypt provider credentials using KMS instead of
    using RSA keys stored in S3

- **CUMULUS-1717**
  - Changed name of `cwSfExecutionEventToDb` Lambda to `cwSfEventToDbRecords`
  - Updated `cwSfEventToDbRecords` to write granule records to DynamoDB from the incoming Cumulus message

- **CUMULUS-1718**
  - Renamed `cwSfEventToDbRecords` to `sfEventSqsToDbRecords` due to architecture change to being a consumer of an SQS queue of Step Function Cloudwatch events.
  - Updated `sfEventSqsToDbRecords` to write PDR records to DynamoDB from the incoming Cumulus message
  - Moved `data-cookbooks/sns.md` to `data-cookbooks/ingest-notifications.md` and updated it to reflect recent changes.

- **CUMULUS-1748**
  - (S)FTP discovery tasks now use the provider-path as-is instead of forcing it to a relative path.
  - Improved error handling to catch permission denied FTP errors better and log them properly. Workflows will still fail encountering this error and we intend to consider that approach in a future ticket.

- **CUMULUS-1752**
  - Moved class for parsing distribution events to its own file: `@cumulus/api/lib/DistributionEvent.js`
    - Updated `DistributionEvent` to properly parse S3 access logs generated by requests from the [Thin Egress App](https://github.com/asfadmin/thin-egress-app)

- **CUMULUS-1753** - Changes to `@cumulus/ingest/HttpProviderClient.js`:
  - Removed regex filter in `HttpProviderClient.list()` that was used to return only files with an extension between 1 and 4 characters long. `HttpProviderClient.list()` will now return all files linked from the HTTP provider host.

- **CUMULUS-1755**
  - Updated the Thin Egress App module used in `tf-modules/distribution/main.tf` to build 61. [See the release notes](https://github.com/asfadmin/thin-egress-app/releases/tag/tea-build.61).

- **CUMULUS-1757**
  - Update @cumulus/cmr-client CMRSearchConceptQueue to take optional cmrEnvironment parameter

### Deprecated

- **CUMULUS-1684**
  - Deprecate `@cumulus/common/key-pair-provider/S3KeyPairProvider`
  - Deprecate `@cumulus/common/key-pair-provider/S3KeyPairProvider.encrypt()`
  - Deprecate `@cumulus/common/key-pair-provider/S3KeyPairProvider.decrypt()`
  - Deprecate `@cumulus/common/kms/KMS`
  - Deprecate `@cumulus/common/kms/KMS.encrypt()`
  - Deprecate `@cumulus/common/kms/KMS.decrypt()`
  - Deprecate `@cumulus/common/sftp.Sftp`

- **CUMULUS-1717**
  - Deprecate `@cumulus/api/models/Granule.createGranulesFromSns`

- **CUMULUS-1718**
  - Deprecate `@cumulus/sf-sns-report`.
    - This task has been updated to always throw an error directing the user to use `@cumulus/sf-sqs-report` instead. This was done because there is no longer an SNS topic to which to publish, and no consumers to listen to it.

- **CUMULUS-1748**
  - Deprecate `@cumulus/ingest/util.normalizeProviderPath`

- **CUMULUS-1752**
  - Deprecate `@cumulus/integration-tests/api/distribution.getDistributionApiFileStream`
  - Deprecate `@cumulus/integration-tests/api/distribution.getDistributionApiRedirect`
  - Deprecate `@cumulus/integration-tests/api/distribution.invokeApiDistributionLambda`

### Removed

- **CUMULUS-1684**
  - Remove the deployment script that creates encryption keys and stores them to
    S3

- **CUMULUS-1768**
  - Removed API endpoints `stats/histogram` and `stats/average`. All advanced stats needs should be acquired from Cloud Metrics or similarly configured ELK stack.

### Fixed

- **Fix default values for urs_url in variables.tf files**
  - Remove trailing `/` from default `urs_url` values.

- **CUMULUS-1610** - Add the Elasticsearch security group to the EC2 security groups

- **CUMULUS-1740** - `cumulus_meta.workflow_start_time` is now set in Cumulus
  messages

- **CUMULUS-1753** - Fixed `@cumulus/ingest/HttpProviderClient.js` to properly handle HTTP providers with:
  - Multiple link tags (e.g. `<a>`) per line of source code
  - Link tags in uppercase or lowercase (e.g. `<A>`)
  - Links with filepaths in the link target (e.g. `<a href="/path/to/file.txt">`). These files will be returned from HTTP file discovery **as the file name only** (e.g. `file.txt`).

- **CUMULUS-1768**
  - Fix an issue in the stats endpoints in `@cumulus/api` to send back stats for the correct type

## [v1.18.0] 2020-02-03

### BREAKING CHANGES

- **CUMULUS-1686**

  - `ecs_cluster_instance_image_id` is now a _required_ variable of the `cumulus` module, instead of optional.

- **CUMULUS-1698**

  - Change variable `saml_launchpad_metadata_path` to `saml_launchpad_metadata_url` in the `tf-modules/cumulus` Terraform module.

- **CUMULUS-1703**
  - Remove the unused `forceDownload` option from the `sync-granule` tasks's config
  - Remove the `@cumulus/ingest/granule.Discover` class
  - Remove the `@cumulus/ingest/granule.Granule` class
  - Remove the `@cumulus/ingest/pdr.Discover` class
  - Remove the `@cumulus/ingest/pdr.Granule` class
  - Remove the `@cumulus/ingest/parse-pdr.parsePdr` function

### Added

- **CUMULUS-1040**

  - Added `@cumulus/aws-client` package to provide utilities for working with AWS services and the Node.js AWS SDK
  - Added `@cumulus/errors` package which exports error classes for use in Cumulus workflow code
  - Added `@cumulus/integration-tests/sfnStep` to provide utilities for parsing step function execution histories

- **CUMULUS-1102**

  - Adds functionality to the @cumulus/api package for better local testing.
    - Adds data seeding for @cumulus/api's localAPI.
      - seed functions allow adding collections, executions, granules, pdrs, providers, and rules to a Localstack Elasticsearch and DynamoDB via `addCollections`, `addExecutions`, `addGranules`, `addPdrs`, `addProviders`, and `addRules`.
    - Adds `eraseDataStack` function to local API server code allowing resetting of local datastack for testing (ES and DynamoDB).
    - Adds optional parameters to the @cumulus/api bin serve to allow for launching the api without destroying the current data.

- **CUMULUS-1697**

  - Added the `@cumulus/tf-inventory` package that provides command line utilities for managing Terraform resources in your AWS account

- **CUMULUS-1703**

  - Add `@cumulus/aws-client/S3.createBucket` function
  - Add `@cumulus/aws-client/S3.putFile` function
  - Add `@cumulus/common/string.isNonEmptyString` function
  - Add `@cumulus/ingest/FtpProviderClient` class
  - Add `@cumulus/ingest/HttpProviderClient` class
  - Add `@cumulus/ingest/S3ProviderClient` class
  - Add `@cumulus/ingest/SftpProviderClient` class
  - Add `@cumulus/ingest/providerClientUtils.buildProviderClient` function
  - Add `@cumulus/ingest/providerClientUtils.fetchTextFile` function

- **CUMULUS-1731**

  - Add new optional input variables to the Cumulus Terraform module to support TEA upgrade:
    - `thin_egress_cookie_domain` - Valid domain for Thin Egress App cookie
    - `thin_egress_domain_cert_arn` - Certificate Manager SSL Cert ARN for Thin
      Egress App if deployed outside NGAP/CloudFront
    - `thin_egress_download_role_in_region_arn` - ARN for reading of Thin Egress
      App data buckets for in-region requests
    - `thin_egress_jwt_algo` - Algorithm with which to encode the Thin Egress
      App JWT cookie
    - `thin_egress_jwt_secret_name` - Name of AWS secret where keys for the Thin
      Egress App JWT encode/decode are stored
    - `thin_egress_lambda_code_dependency_archive_key` - Thin Egress App - S3
      Key of packaged python modules for lambda dependency layer

- **CUMULUS-1733**
  - Add `discovery-filtering` operator doc to document previously undocumented functionality.

- **CUMULUS-1737**
  - Added the `cumulus-test-cleanup` module to run a nightly cleanup on resources left over from the integration tests run from the `example/spec` directory.

### Changed

- **CUMULUS-1102**

  - Updates `@cumulus/api/auth/testAuth` to use JWT instead of random tokens.
  - Updates the default AMI for the ecs_cluster_instance_image_id.

- **CUMULUS-1622**

  - Mutex class has been deprecated in `@cumulus/common/concurrency` and will be removed in a future release.

- **CUMULUS-1686**

  - Changed `ecs_cluster_instance_image_id` to be a required variable of the `cumulus` module and removed the default value.
    The default was not available across accounts and regions, nor outside of NGAP and therefore not particularly useful.

- **CUMULUS-1688**

  - Updated `@cumulus/aws.receiveSQSMessages` not to replace `message.Body` with a parsed object. This behavior was undocumented and confusing as received messages appeared to contradict AWS docs that state `message.Body` is always a string.
  - Replaced `sf_watcher` CloudWatch rule from `cloudwatch-events.tf` with an EventSourceMapping on `sqs2sf` mapped to the `start_sf` SQS queue (in `event-sources.tf`).
  - Updated `sqs2sf` with an EventSourceMapping handler and unit test.

- **CUMULUS-1698**

  - Change variable `saml_launchpad_metadata_path` to `saml_launchpad_metadata_url` in the `tf-modules/cumulus` Terraform module.
  - Updated `@cumulus/api/launchpadSaml` to download launchpad IDP metadata from configured location when the metadata in s3 is not valid, and to work with updated IDP metadata and SAML response.

- **CUMULUS-1731**
  - Upgrade the version of the Thin Egress App deployed by Cumulus to v48
    - Note: New variables available, see the 'Added' section of this changelog.

### Fixed

- **CUMULUS-1664**

  - Updated `dbIndexer` Lambda to remove hardcoded references to DynamoDB table names.

- **CUMULUS-1733**
  - Fixed granule discovery recursion algorithm used in S/FTP protocols.

### Removed

- **CUMULUS-1481**
  - removed `process` config and output from PostToCmr as it was not required by the task nor downstream steps, and should still be in the output message's `meta` regardless.

### Deprecated

- **CUMULUS-1040**
  - Deprecated the following code. For cases where the code was moved into another package, the new code location is noted:
    - `@cumulus/common/CloudFormationGateway` -> `@cumulus/aws-client/CloudFormationGateway`
    - `@cumulus/common/DynamoDb` -> `@cumulus/aws-client/DynamoDb`
    - `@cumulus/common/errors` -> `@cumulus/errors`
    - `@cumulus/common/StepFunctions` -> `@cumulus/aws-client/StepFunctions`
    - All of the exported functions in `@cumulus/commmon/aws` (moved into `@cumulus/aws-client`), except:
      - `@cumulus/common/aws/isThrottlingException` -> `@cumulus/errors/isThrottlingException`
      - `@cumulus/common/aws/improveStackTrace` (not deprecated)
      - `@cumulus/common/aws/retryOnThrottlingException` (not deprecated)
    - `@cumulus/common/sfnStep/SfnStep.parseStepMessage` -> `@cumulus/integration-tests/sfnStep/SfnStep.parseStepMessage`
    - `@cumulus/common/sfnStep/ActivityStep` -> `@cumulus/integration-tests/sfnStep/ActivityStep`
    - `@cumulus/common/sfnStep/LambdaStep` -> `@cumulus/integration-tests/sfnStep/LambdaStep`
    - `@cumulus/common/string/unicodeEscape` -> `@cumulus/aws-client/StepFunctions.unicodeEscape`
    - `@cumulus/common/util/setErrorStack` -> `@cumulus/aws-client/util/setErrorStack`
    - `@cumulus/ingest/aws/invoke` -> `@cumulus/aws-client/Lambda/invoke`
    - `@cumulus/ingest/aws/CloudWatch.bucketSize`
    - `@cumulus/ingest/aws/CloudWatch.cw`
    - `@cumulus/ingest/aws/ECS.ecs`
    - `@cumulus/ingest/aws/ECS`
    - `@cumulus/ingest/aws/Events.putEvent` -> `@cumulus/aws-client/CloudwatchEvents.putEvent`
    - `@cumulus/ingest/aws/Events.deleteEvent` -> `@cumulus/aws-client/CloudwatchEvents.deleteEvent`
    - `@cumulus/ingest/aws/Events.deleteTarget` -> `@cumulus/aws-client/CloudwatchEvents.deleteTarget`
    - `@cumulus/ingest/aws/Events.putTarget` -> `@cumulus/aws-client/CloudwatchEvents.putTarget`
    - `@cumulus/ingest/aws/SQS.attributes` -> `@cumulus/aws-client/SQS.getQueueAttributes`
    - `@cumulus/ingest/aws/SQS.deleteMessage` -> `@cumulus/aws-client/SQS.deleteSQSMessage`
    - `@cumulus/ingest/aws/SQS.deleteQueue` -> `@cumulus/aws-client/SQS.deleteQueue`
    - `@cumulus/ingest/aws/SQS.getUrl` -> `@cumulus/aws-client/SQS.getQueueUrlByName`
    - `@cumulus/ingest/aws/SQS.receiveMessage` -> `@cumulus/aws-client/SQS.receiveSQSMessages`
    - `@cumulus/ingest/aws/SQS.sendMessage` -> `@cumulus/aws-client/SQS.sendSQSMessage`
    - `@cumulus/ingest/aws/StepFunction.getExecutionStatus` -> `@cumulus/aws-client/StepFunction.getExecutionStatus`
    - `@cumulus/ingest/aws/StepFunction.getExecutionUrl` -> `@cumulus/aws-client/StepFunction.getExecutionUrl`

## [v1.17.0] - 2019-12-31

### BREAKING CHANGES

- **CUMULUS-1498**
  - The `@cumulus/cmrjs.publish2CMR` function expects that the value of its
    `creds.password` parameter is a plaintext password.
  - Rather than using an encrypted password from the `cmr_password` environment
    variable, the `@cumulus/cmrjs.updateCMRMetadata` function now looks for an
    environment variable called `cmr_password_secret_name` and fetches the CMR
    password from that secret in AWS Secrets Manager.
  - The `@cumulus/post-to-cmr` task now expects a
    `config.cmr.passwordSecretName` value, rather than `config.cmr.password`.
    The CMR password will be fetched from that secret in AWS Secrets Manager.

### Added

- **CUMULUS-630**

  - Added support for replaying Kinesis records on a stream into the Cumulus Kinesis workflow triggering mechanism: either all the records, or some time slice delimited by start and end timestamps.
  - Added `/replays` endpoint to the operator API for triggering replays.
  - Added `Replay Kinesis Messages` documentation to Operator Docs.
  - Added `manualConsumer` lambda function to consume a Kinesis stream. Used by the replay AsyncOperation.

- **CUMULUS-1687**
  - Added new API endpoint for listing async operations at `/asyncOperations`
  - All asyncOperations now include the fields `description` and `operationType`. `operationType` can be one of the following. [`Bulk Delete`, `Bulk Granules`, `ES Index`, `Kinesis Replay`]

### Changed

- **CUMULUS-1626**

  - Updates Cumulus to use node10/CMA 1.1.2 for all of its internal lambdas in prep for AWS node 8 EOL

- **CUMULUS-1498**
  - Remove the DynamoDB Users table. The list of OAuth users who are allowed to
    use the API is now stored in S3.
  - The CMR password and Launchpad passphrase are now stored in Secrets Manager

## [v1.16.1] - 2019-12-6

**Please note**:

- The `region` argument to the `cumulus` Terraform module has been removed. You may see a warning or error if you have that variable populated.
- Your workflow tasks should use the following versions of the CMA libraries to utilize new granule, parentArn, asyncOperationId, and stackName fields on the logs:
  - `cumulus-message-adapter-js` version 1.0.10+
  - `cumulus-message-adapter-python` version 1.1.1+
  - `cumulus-message-adapter-java` version 1.2.11+
- The `data-persistence` module no longer manages the creation of an Elasticsearch service-linked role for deploying Elasticsearch to a VPC. Follow the [deployment instructions on preparing your VPC](https://nasa.github.io/cumulus/docs/deployment/deployment-readme#vpc-subnets-and-security-group) for guidance on how to create the Elasticsearch service-linked role manually.
- There is now a `distribution_api_gateway_stage` variable for the `tf-modules/cumulus` Terraform module that will be used as the API gateway stage name used for the distribution API (Thin Egress App)
- Default value for the `urs_url` variable is now `https://uat.urs.earthdata.nasa.gov/` in the `tf-modules/cumulus` and `tf-modules/archive` Terraform modules. So deploying the `cumulus` module without a `urs_url` variable set will integrate your Cumulus deployment with the UAT URS environment.

### Added

- **CUMULUS-1563**

  - Added `custom_domain_name` variable to `tf-modules/data-persistence` module

- **CUMULUS-1654**
  - Added new helpers to `@cumulus/common/execution-history`:
    - `getStepExitedEvent()` returns the `TaskStateExited` event in a workflow execution history after the given step completion/failure event
    - `getTaskExitedEventOutput()` returns the output message for a `TaskStateExited` event in a workflow execution history

### Changed

- **CUMULUS-1578**

  - Updates SAML launchpad configuration to authorize via configured userGroup.
    [See the NASA specific documentation (protected)](https://wiki.earthdata.nasa.gov/display/CUMULUS/Cumulus+SAML+Launchpad+Integration)

- **CUMULUS-1579**

  - Elasticsearch list queries use `match` instead of `term`. `term` had been analyzing the terms and not supporting `-` in the field values.

- **CUMULUS-1619**

  - Adds 4 new keys to `@cumulus/logger` to display granules, parentArn, asyncOperationId, and stackName.
  - Depends on `cumulus-message-adapter-js` version 1.0.10+. Cumulus tasks updated to use this version.

- **CUMULUS-1654**

  - Changed `@cumulus/common/SfnStep.parseStepMessage()` to a static class method

- **CUMULUS-1641**
  - Added `meta.retries` and `meta.visibilityTimeout` properties to sqs-type rule. To create sqs-type rule, you're required to configure a dead-letter queue on your queue.
  - Added `sqsMessageRemover` lambda which removes the message from SQS queue upon successful workflow execution.
  - Updated `sqsMessageConsumer` lambda to not delete message from SQS queue, and to retry the SQS message for configured number of times.

### Removed

- Removed `create_service_linked_role` variable from `tf-modules/data-persistence` module.

- **CUMULUS-1321**
  - The `region` argument to the `cumulus` Terraform module has been removed

### Fixed

- **CUMULUS-1668** - Fixed a race condition where executions may not have been
  added to the database correctly
- **CUMULUS-1654** - Fixed issue with `publishReports` Lambda not including workflow execution error information for failed workflows with a single step
- Fixed `tf-modules/cumulus` module so that the `urs_url` variable is passed on to its invocation of the `tf-modules/archive` module

## [v1.16.0] - 2019-11-15

### Added

- **CUMULUS-1321**

  - A `deploy_distribution_s3_credentials_endpoint` variable has been added to
    the `cumulus` Terraform module. If true, the NGAP-backed S3 credentials
    endpoint will be added to the Thin Egress App's API. Default: true

- **CUMULUS-1544**

  - Updated the `/granules/bulk` endpoint to correctly query Elasticsearch when
    granule ids are not provided.

- **CUMULUS-1580**
  - Added `/granules/bulk` endpoint to `@cumulus/api` to perform bulk actions on granules given either a list of granule ids or an Elasticsearch query and the workflow to perform.

### Changed

- **CUMULUS-1561**

  - Fix the way that we are handling Terraform provider version requirements
  - Pass provider configs into child modules using the method that the
    [Terraform documentation](https://www.terraform.io/docs/configuration/modules.html#providers-within-modules)
    suggests
  - Remove the `region` input variable from the `s3_access_test` Terraform module
  - Remove the `aws_profile` and `aws_region` input variables from the
    `s3-replicator` Terraform module

- **CUMULUS-1639**
  - Because of
    [S3's Data Consistency Model](https://docs.aws.amazon.com/AmazonS3/latest/dev/Introduction.html#BasicsObjects),
    there may be situations where a GET operation for an object can temporarily
    return a `NoSuchKey` response even if that object _has_ been created. The
    `@cumulus/common/aws.getS3Object()` function has been updated to support
    retries if a `NoSuchKey` response is returned by S3. This behavior can be
    enabled by passing a `retryOptions` object to that function. Supported
    values for that object can be found here:
    <https://github.com/tim-kos/node-retry#retryoperationoptions>

### Removed

- **CUMULUS-1559**
  - `logToSharedDestination` has been migrated to the Terraform deployment as `log_api_gateway_to_cloudwatch` and will ONLY apply to egress lambdas.
    Due to the differences in the Terraform deployment model, we cannot support a global log subscription toggle for a configurable subset of lambdas.
    However, setting up your own log forwarding for a Lambda with Terraform is fairly simple, as you will only need to add SubscriptionFilters to your Terraform configuration, one per log group.
    See [the Terraform documentation](https://www.terraform.io/docs/providers/aws/r/cloudwatch_log_subscription_filter.html) for details on how to do this.
    An empty FilterPattern ("") will capture all logs in a group.

## [v1.15.0] - 2019-11-04

### BREAKING CHANGES

- **CUMULUS-1644** - When a workflow execution begins or ends, the workflow
  payload is parsed and any new or updated PDRs or granules referenced in that
  workflow are stored to the Cumulus archive. The defined interface says that a
  PDR in `payload.pdr` will be added to the archive, and any granules in
  `payload.granules` will also be added to the archive. In previous releases,
  PDRs found in `meta.pdr` and granules found in `meta.input_granules` were also
  added to the archive. This caused unexpected behavior and has been removed.
  Only PDRs from `payload.pdr` and granules from `payload.granules` will now be
  added to the Cumulus archive.

- **CUMULUS-1449** - Cumulus now uses a universal workflow template when
  starting a workflow that contains general information specific to the
  deployment, but not specific to the workflow. Workflow task configs must be
  defined using AWS step function parameters. As part of this change,
  `CumulusConfig` has been retired and task configs must now be defined under
  the `cma.task_config` key in the Parameters section of a step function
  definition.

  **Migration instructions**:

  NOTE: These instructions require the use of Cumulus Message Adapter v1.1.x+.
  Please ensure you are using a compatible version before attempting to migrate
  workflow configurations. When defining workflow steps, remove any
  `CumulusConfig` section, as shown below:

  ```yaml
  ParsePdr:
    CumulusConfig:
      provider: "{$.meta.provider}"
      bucket: "{$.meta.buckets.internal.name}"
      stack: "{$.meta.stack}"
  ```

  Instead, use AWS Parameters to pass `task_config` for the task directly into
  the Cumulus Message Adapter:

  ```yaml
  ParsePdr:
    Parameters:
      cma:
        event.$: "$"
        task_config:
          provider: "{$.meta.provider}"
          bucket: "{$.meta.buckets.internal.name}"
          stack: "{$.meta.stack}"
  ```

  In this example, the `cma` key is used to pass parameters to the message
  adapter. Using `task_config` in combination with `event.$: '$'` allows the
  message adapter to process `task_config` as the `config` passed to the Cumulus
  task. See `example/workflows/sips.yml` in the core repository for further
  examples of how to set the Parameters.

  Additionally, workflow configurations for the `QueueGranules` and `QueuePdrs`
  tasks need to be updated:

  - `queue-pdrs` config changes:
    - `parsePdrMessageTemplateUri` replaced with `parsePdrWorkflow`, which is
      the workflow name (i.e. top-level name in `config.yml`, e.g. 'ParsePdr').
    - `internalBucket` and `stackName` configs now required to look up
      configuration from the deployment. Brings the task config in line with
      that of `queue-granules`.
  - `queue-granules` config change: `ingestGranuleMessageTemplateUri` replaced
    with `ingestGranuleWorkflow`, which is the workflow name (e.g.
    'IngestGranule').

- **CUMULUS-1396** - **Workflow steps at the beginning and end of a workflow
  using the `SfSnsReport` Lambda have now been deprecated (e.g. `StartStatus`,
  `StopStatus`) and should be removed from your workflow definitions**. These
  steps were used for publishing ingest notifications and have been replaced by
  an implementation using Cloudwatch events for Step Functions to trigger a
  Lambda that publishes ingest notifications. For further detail on how ingest
  notifications are published, see the notes below on **CUMULUS-1394**. For
  examples of how to update your workflow definitions, see our
  [example workflow definitions](https://github.com/nasa/cumulus/blob/master/example/workflows/).

- **CUMULUS-1470**
  - Remove Cumulus-defined ECS service autoscaling, allowing integrators to
    better customize autoscaling to meet their needs. In order to use
    autoscaling with ECS services, appropriate
    `AWS::ApplicationAutoScaling::ScalableTarget`,
    `AWS::ApplicationAutoScaling::ScalingPolicy`, and `AWS::CloudWatch::Alarm`
    resources should be defined in a kes overrides file. See
    [this example](https://github.com/nasa/cumulus/blob/release-1.15.x/example/overrides/app/cloudformation.template.yml)
    for an example.
  - The following config parameters are no longer used:
    - ecs.services.\<NAME\>.minTasks
    - ecs.services.\<NAME\>.maxTasks
    - ecs.services.\<NAME\>.scaleInActivityScheduleTime
    - ecs.services.\<NAME\>.scaleInAdjustmentPercent
    - ecs.services.\<NAME\>.scaleOutActivityScheduleTime
    - ecs.services.\<NAME\>.scaleOutAdjustmentPercent
    - ecs.services.\<NAME\>.activityName

### Added

- **CUMULUS-1100**

  - Added 30-day retention properties to all log groups that were missing those policies.

- **CUMULUS-1396**

  - Added `@cumulus/common/sfnStep`:
    - `LambdaStep` - A class for retrieving and parsing input and output to Lambda steps in AWS Step Functions
    - `ActivityStep` - A class for retrieving and parsing input and output to ECS activity steps in AWS Step Functions

- **CUMULUS-1574**

  - Added `GET /token` endpoint for SAML authorization when cumulus is protected by Launchpad.
    This lets a user retrieve a token by hand that can be presented to the API.

- **CUMULUS-1625**

  - Added `sf_start_rate` variable to the `ingest` Terraform module, equivalent to `sqs_consumer_rate` in the old model, but will not be automatically applied to custom queues as that was.

- **CUMULUS-1513**
  - Added `sqs`-type rule support in the Cumulus API `@cumulus/api`
  - Added `sqsMessageConsumer` lambda which processes messages from the SQS queues configured in the `sqs` rules.

### Changed

- **CUMULUS-1639**

  - Because of
    [S3's Data Consistency Model](https://docs.aws.amazon.com/AmazonS3/latest/dev/Introduction.html#BasicsObjects),
    there may be situations where a GET operation for an object can temporarily
    return a `NoSuchKey` response even if that object _has_ been created. The
    `@cumulus/common/aws.getS3Object()` function will now retry up to 10 times
    if a `NoSuchKey` response is returned by S3. This can behavior can be
    overridden by passing `{ retries: 0 }` as the `retryOptions` argument.

- **CUMULUS-1449**

  - `queue-pdrs` & `queue-granules` config changes. Details in breaking changes section.
  - Cumulus now uses a universal workflow template when starting workflow that contains general information specific to the deployment, but not specific to the workflow.
  - Changed the way workflow configs are defined, from `CumulusConfig` to a `task_config` AWS Parameter.

- **CUMULUS-1452**

  - Changed the default ECS docker storage drive to `devicemapper`

- **CUMULUS-1453**
  - Removed config schema for `@cumulus/sf-sns-report` task
  - Updated `@cumulus/sf-sns-report` to always assume that it is running as an intermediate step in a workflow, not as the first or last step

### Removed

- **CUMULUS-1449**
  - Retired `CumulusConfig` as part of step function definitions, as this is an artifact of the way Kes parses workflow definitions that was not possible to migrate to Terraform. Use AWS Parameters and the `task_config` key instead. See change note above.
  - Removed individual workflow templates.

### Fixed

- **CUMULUS-1620** - Fixed bug where `message_adapter_version` does not correctly inject the CMA

- **CUMULUS-1396** - Updated `@cumulus/common/StepFunctions.getExecutionHistory()` to recursively fetch execution history when `nextToken` is returned in response

- **CUMULUS-1571** - Updated `@cumulus/common/DynamoDb.get()` to throw any errors encountered when trying to get a record and the record does exist

- **CUMULUS-1452**
  - Updated the EC2 initialization scripts to use full volume size for docker storage
  - Changed the default ECS docker storage drive to `devicemapper`

## [v1.14.5] - 2019-12-30 - [BACKPORT]

### Updated

- **CUMULUS-1626**
  - Updates Cumulus to use node10/CMA 1.1.2 for all of its internal lambdas in prep for AWS node 8 EOL

## [v1.14.4] - 2019-10-28

### Fixed

- **CUMULUS-1632** - Pinned `aws-elasticsearch-connector` package in `@cumulus/api` to version `8.1.3`, since `8.2.0` includes breaking changes

## [v1.14.3] - 2019-10-18

### Fixed

- **CUMULUS-1620** - Fixed bug where `message_adapter_version` does not correctly inject the CMA

- **CUMULUS-1572** - A granule is now included in discovery results even when
  none of its files has a matching file type in the associated collection
  configuration. Previously, if all files for a granule were unmatched by a file
  type configuration, the granule was excluded from the discovery results.
  Further, added support for a `boolean` property
  `ignoreFilesConfigForDiscovery`, which controls how a granule's files are
  filtered at discovery time.

## [v1.14.2] - 2019-10-08

### BREAKING CHANGES

Your Cumulus Message Adapter version should be pinned to `v1.0.13` or lower in your `app/config.yml` using `message_adapter_version: v1.0.13` OR you should use the workflow migration steps below to work with CMA v1.1.1+.

- **CUMULUS-1394** - The implementation of the `SfSnsReport` Lambda requires additional environment variables for integration with the new ingest notification SNS topics. Therefore, **you must update the definition of `SfSnsReport` in your `lambdas.yml` like so**:

```yaml
SfSnsReport:
  handler: index.handler
  timeout: 300
  source: node_modules/@cumulus/sf-sns-report/dist
  tables:
    - ExecutionsTable
  envs:
    execution_sns_topic_arn:
      function: Ref
      value: reportExecutionsSns
    granule_sns_topic_arn:
      function: Ref
      value: reportGranulesSns
    pdr_sns_topic_arn:
      function: Ref
      value: reportPdrsSns
```

- **CUMULUS-1447** -
  The newest release of the Cumulus Message Adapter (v1.1.1) requires that parameterized configuration be used for remote message functionality. Once released, Kes will automatically bring in CMA v1.1.1 without additional configuration.

  **Migration instructions**
  Oversized messages are no longer written to S3 automatically. In order to utilize remote messaging functionality, configure a `ReplaceConfig` AWS Step Function parameter on your CMA task:

  ```yaml
  ParsePdr:
    Parameters:
      cma:
        event.$: "$"
        ReplaceConfig:
          FullMessage: true
  ```

  Accepted fields in `ReplaceConfig` include `MaxSize`, `FullMessage`, `Path` and `TargetPath`.
  See https://github.com/nasa/cumulus-message-adapter/blob/master/CONTRACT.md#remote-message-configuration for full details.

  As this change is backward compatible in Cumulus Core, users wishing to utilize the previous version of the CMA may opt to transition to using a CMA lambda layer, or set `message_adapter_version` in their configuration to a version prior to v1.1.0.

### PLEASE NOTE

- **CUMULUS-1394** - Ingest notifications are now provided via 3 separate SNS topics for executions, granules, and PDRs, instead of a single `sftracker` SNS topic. Whereas the `sftracker` SNS topic received a full Cumulus execution message, the new topics all receive generated records for the given object. The new topics are only published to if the given object exists for the current execution. For a given execution/granule/PDR, **two messages will be received by each topic**: one message indicating that ingest is running and another message indicating that ingest has completed or failed. The new SNS topics are:

  - `reportExecutions` - Receives 1 message per execution
  - `reportGranules` - Receives 1 message per granule in an execution
  - `reportPdrs` - Receives 1 message per PDR

### Added

- **CUMULUS-639**

  - Adds SAML JWT and launchpad token authentication to Cumulus API (configurable)
    - **NOTE** to authenticate with Launchpad ensure your launchpad user_id is in the `<prefix>-UsersTable`
    - when Cumulus configured to protect API via Launchpad:
      - New endpoints
        - `GET /saml/login` - starting point for SAML SSO creates the login request url and redirects to the SAML Identity Provider Service (IDP)
        - `POST /saml/auth` - SAML Assertion Consumer Service. POST receiver from SAML IDP. Validates response, logs the user in, and returns a SAML-based JWT.
    - Disabled endpoints
      - `POST /refresh`
      - Changes authorization worklow:
      - `ensureAuthorized` now presumes the bearer token is a JWT and tries to validate. If the token is malformed, it attempts to validate the token against Launchpad. This allows users to bring their own token as described here https://wiki.earthdata.nasa.gov/display/CUMULUS/Cumulus+API+with+Launchpad+Authentication. But it also allows dashboard users to manually authenticate via Launchpad SAML to receive a Launchpad-based JWT.

- **CUMULUS-1394**
  - Added `Granule.generateGranuleRecord()` method to granules model to generate a granule database record from a Cumulus execution message
  - Added `Pdr.generatePdrRecord()` method to PDRs model to generate a granule database record from a Cumulus execution message
  - Added helpers to `@cumulus/common/message`:
    - `getMessageExecutionName()` - Get the execution name from a Cumulus execution message
    - `getMessageStateMachineArn()` - Get the state machine ARN from a Cumulus execution message
    - `getMessageExecutionArn()` - Get the execution ARN for a Cumulus execution message
    - `getMessageGranules()` - Get the granules from a Cumulus execution message, if any.
  - Added `@cumulus/common/cloudwatch-event/isFailedSfStatus()` to determine if a Step Function status from a Cloudwatch event is a failed status

### Changed

- **CUMULUS-1308**

  - HTTP PUT of a Collection, Provider, or Rule via the Cumulus API now
    performs full replacement of the existing object with the object supplied
    in the request payload. Previous behavior was to perform a modification
    (partial update) by merging the existing object with the (possibly partial)
    object in the payload, but this did not conform to the HTTP standard, which
    specifies PATCH as the means for modifications rather than replacements.

- **CUMULUS-1375**

  - Migrate Cumulus from deprecated Elasticsearch JS client to new, supported one in `@cumulus/api`

- **CUMULUS-1485** Update `@cumulus/cmr-client` to return error message from CMR for validation failures.

- **CUMULUS-1394**

  - Renamed `Execution.generateDocFromPayload()` to `Execution.generateRecord()` on executions model. The method generates an execution database record from a Cumulus execution message.

- **CUMULUS-1432**

  - `logs` endpoint takes the level parameter as a string and not a number
  - Elasticsearch term query generation no longer converts numbers to boolean

- **CUMULUS-1447**

  - Consolidated all remote message handling code into @common/aws
  - Update remote message code to handle updated CMA remote message flags
  - Update example SIPS workflows to utilize Parameterized CMA configuration

- **CUMULUS-1448** Refactor workflows that are mutating cumulus_meta to utilize meta field

- **CUMULUS-1451**

  - Elasticsearch cluster setting `auto_create_index` will be set to false. This had been causing issues in the bootstrap lambda on deploy.

- **CUMULUS-1456**
  - `@cumulus/api` endpoints default error handler uses `boom` package to format errors, which is consistent with other API endpoint errors.

### Fixed

- **CUMULUS-1432** `logs` endpoint filter correctly filters logs by level
- **CUMULUS-1484** `useMessageAdapter` now does not set CUMULUS_MESSAGE_ADAPTER_DIR when `true`

### Removed

- **CUMULUS-1394**
  - Removed `sfTracker` SNS topic. Replaced by three new SNS topics for granule, execution, and PDR ingest notifications.
  - Removed unused functions from `@cumulus/common/aws`:
    - `getGranuleS3Params()`
    - `setGranuleStatus()`

## [v1.14.1] - 2019-08-29

### Fixed

- **CUMULUS-1455**

  - CMR token links updated to point to CMR legacy services rather than echo

- **CUMULUS-1211**
  - Errors thrown during granule discovery are no longer swallowed and ignored.
    Rather, errors are propagated to allow for proper error-handling and
    meaningful messaging.

## [v1.14.0] - 2019-08-22

### PLEASE NOTE

- We have encountered transient lambda service errors in our integration testing. Please handle transient service errors following [these guidelines](https://docs.aws.amazon.com/step-functions/latest/dg/bp-lambda-serviceexception.html). The workflows in the `example/workflows` folder have been updated with retries configured for these errors.

- **CUMULUS-799** added additional IAM permissions to support reading CloudWatch and API Gateway, so **you will have to redeploy your IAM stack.**

- **CUMULUS-800** Several items:

  - **Delete existing API Gateway stages**: To allow enabling of API Gateway logging, Cumulus now creates and manages a Stage resource during deployment. Before upgrading Cumulus, it is necessary to delete the API Gateway stages on both the Backend API and the Distribution API. Instructions are included in the documentation under [Delete API Gateway Stages](https://nasa.github.io/cumulus/docs/additional-deployment-options/delete-api-gateway-stages).

  - **Set up account permissions for API Gateway to write to CloudWatch**: In a one time operation for your AWS account, to enable CloudWatch Logs for API Gateway, you must first grant the API Gateway permission to read and write logs to CloudWatch for your account. The `AmazonAPIGatewayPushToCloudWatchLogs` managed policy (with an ARN of `arn:aws:iam::aws:policy/service-role/AmazonAPIGatewayPushToCloudWatchLogs`) has all the required permissions. You can find a simple how to in the documentation under [Enable API Gateway Logging.](https://nasa.github.io/cumulus/docs/additional-deployment-options/enable-gateway-logging-permissions)

  - **Configure API Gateway to write logs to CloudWatch** To enable execution logging for the distribution API set `config.yaml` `apiConfigs.distribution.logApigatewayToCloudwatch` value to `true`. More information [Enable API Gateway Logs](https://nasa.github.io/cumulus/docs/additional-deployment-options/enable-api-logs)

  - **Configure CloudWatch log delivery**: It is possible to deliver CloudWatch API execution and access logs to a cross-account shared AWS::Logs::Destination. An operator does this by adding the key `logToSharedDestination` to the `config.yml` at the default level with a value of a writable log destination. More information in the documentation under [Configure CloudWatch Logs Delivery.](https://nasa.github.io/cumulus/docs/additional-deployment-options/configure-cloudwatch-logs-delivery)

  - **Additional Lambda Logging**: It is now possible to configure any lambda to deliver logs to a shared subscriptions by setting `logToSharedDestination` to the ARN of a writable location (either an AWS::Logs::Destination or a Kinesis Stream) on any lambda config. Documentation for [Lambda Log Subscriptions](https://nasa.github.io/cumulus/docs/additional-deployment-options/additional-lambda-logging)

  - **Configure S3 Server Access Logs**: If you are running Cumulus in an NGAP environment you may [configure S3 Server Access Logs](https://nasa.github.io/cumulus/docs/next/deployment/server_access_logging) to be delivered to a shared bucket where the Metrics Team will ingest the logs into their ELK stack. Contact the Metrics team for permission and location.

- **CUMULUS-1368** The Cumulus distribution API has been deprecated and is being replaced by ASF's Thin Egress App. By default, the distribution API will not deploy. Please follow [the instructions for deploying and configuring Thin Egress](https://nasa.github.io/cumulus/docs/deployment/thin_egress_app).

To instead continue to deploy and use the legacy Cumulus distribution app, add the following to your `config.yml`:

```yaml
deployDistributionApi: true
```

If you deploy with no distribution app your deployment will succeed but you may encounter errors in your workflows, particularly in the `MoveGranule` task.

- **CUMULUS-1418** Users who are packaging the CMA in their Lambdas outside of Cumulus may need to update their Lambda configuration. Please see `BREAKING CHANGES` below for details.

### Added

- **CUMULUS-642**
  - Adds Launchpad as an authentication option for the Cumulus API.
  - Updated deployment documentation and added [instructions to setup Cumulus API Launchpad authentication](https://wiki.earthdata.nasa.gov/display/CUMULUS/Cumulus+API+with+Launchpad+Authentication)
- **CUMULUS-1418**
  - Adds usage docs/testing of lambda layers (introduced in PR1125), updates Core example tasks to use the updated `cumulus-ecs-task` and a CMA layer instead of kes CMA injection.
  - Added Terraform module to publish CMA as layer to user account.
- **PR1125** - Adds `layers` config option to support deploying Lambdas with layers
- **PR1128** - Added `useXRay` config option to enable AWS X-Ray for Lambdas.
- **CUMULUS-1345**
  - Adds new variables to the app deployment under `cmr`.
  - `cmrEnvironment` values are `SIT`, `UAT`, or `OPS` with `UAT` as the default.
  - `cmrLimit` and `cmrPageSize` have been added as configurable options.
- **CUMULUS-1273**
  - Added lambda function EmsProductMetadataReport to generate EMS Product Metadata report
- **CUMULUS-1226**
  - Added API endpoint `elasticsearch/index-from-database` to index to an Elasticsearch index from the database for recovery purposes and `elasticsearch/indices-status` to check the status of Elasticsearch indices via the API.
- **CUMULUS-824**
  - Added new Collection parameter `reportToEms` to configure whether the collection is reported to EMS
- **CUMULUS-1357**
  - Added new BackendApi endpoint `ems` that generates EMS reports.
- **CUMULUS-1241**
  - Added information about queues with maximum execution limits defined to default workflow templates (`meta.queueExecutionLimits`)
- **CUMULUS-1311**
  - Added `@cumulus/common/message` with various message parsing/preparation helpers
- **CUMULUS-812**

  - Added support for limiting the number of concurrent executions started from a queue. [See the data cookbook](https://nasa.github.io/cumulus/docs/data-cookbooks/throttling-queued-executions) for more information.

- **CUMULUS-1337**

  - Adds `cumulus.stackName` value to the `instanceMetadata` endpoint.

- **CUMULUS-1368**

  - Added `cmrGranuleUrlType` to the `@cumulus/move-granules` task. This determines what kind of links go in the CMR files. The options are `distribution`, `s3`, or `none`, with the default being distribution. If there is no distribution API being used with Cumulus, you must set the value to `s3` or `none`.

- Added `packages/s3-replicator` Terraform module to allow same-region s3 replication to metrics bucket.

- **CUMULUS-1392**

  - Added `tf-modules/report-granules` Terraform module which processes granule ingest notifications received via SNS and stores granule data to a database. The module includes:
    - SNS topic for publishing granule ingest notifications
    - Lambda to process granule notifications and store data
    - IAM permissions for the Lambda
    - Subscription for the Lambda to the SNS topic

- **CUMULUS-1393**

  - Added `tf-modules/report-pdrs` Terraform module which processes PDR ingest notifications received via SNS and stores PDR data to a database. The module includes:
    - SNS topic for publishing PDR ingest notifications
    - Lambda to process PDR notifications and store data
    - IAM permissions for the Lambda
    - Subscription for the Lambda to the SNS topic
  - Added unit tests for `@cumulus/api/models/pdrs.createPdrFromSns()`

- **CUMULUS-1400**

  - Added `tf-modules/report-executions` Terraform module which processes workflow execution information received via SNS and stores it to a database. The module includes:
    - SNS topic for publishing execution data
    - Lambda to process and store execution data
    - IAM permissions for the Lambda
    - Subscription for the Lambda to the SNS topic
  - Added `@cumulus/common/sns-event` which contains helpers for SNS events:
    - `isSnsEvent()` returns true if event is from SNS
    - `getSnsEventMessage()` extracts and parses the message from an SNS event
    - `getSnsEventMessageObject()` extracts and parses message object from an SNS event
  - Added `@cumulus/common/cloudwatch-event` which contains helpers for Cloudwatch events:
    - `isSfExecutionEvent()` returns true if event is from Step Functions
    - `isTerminalSfStatus()` determines if a Step Function status from a Cloudwatch event is a terminal status
    - `getSfEventStatus()` gets the Step Function status from a Cloudwatch event
    - `getSfEventDetailValue()` extracts a Step Function event detail field from a Cloudwatch event
    - `getSfEventMessageObject()` extracts and parses Step Function detail object from a Cloudwatch event

- **CUMULUS-1429**

  - Added `tf-modules/data-persistence` Terraform module which includes resources for data persistence in Cumulus:
    - DynamoDB tables
    - Elasticsearch with optional support for VPC
    - Cloudwatch alarm for number of Elasticsearch nodes

- **CUMULUS-1379** CMR Launchpad Authentication
  - Added `launchpad` configuration to `@cumulus/deployment/app/config.yml`, and cloudformation templates, workflow message, lambda configuration, api endpoint configuration
  - Added `@cumulus/common/LaunchpadToken` and `@cumulus/common/launchpad` to provide methods to get token and validate token
  - Updated lambdas to use Launchpad token for CMR actions (ingest and delete granules)
  - Updated deployment documentation and added [instructions to setup CMR client for Launchpad authentication](https://wiki.earthdata.nasa.gov/display/CUMULUS/CMR+Launchpad+Authentication)

## Changed

- **CUMULUS-1232**

  - Added retries to update `@cumulus/cmr-client` `updateToken()`

- **CUMULUS-1245 CUMULUS-795**

  - Added additional `ems` configuration parameters for sending the ingest reports to EMS
  - Added functionality to send daily ingest reports to EMS

- **CUMULUS-1241**

  - Removed the concept of "priority levels" and added ability to define a number of maximum concurrent executions per SQS queue
  - Changed mapping of Cumulus message properties for the `sqs2sfThrottle` lambda:
    - Queue name is read from `cumulus_meta.queueName`
    - Maximum executions for the queue is read from `meta.queueExecutionLimits[queueName]`, where `queueName` is `cumulus_meta.queueName`
  - Changed `sfSemaphoreDown` lambda to only attempt decrementing semaphores when:
    - the message is for a completed/failed/aborted/timed out workflow AND
    - `cumulus_meta.queueName` exists on the Cumulus message AND
    - An entry for the queue name (`cumulus_meta.queueName`) exists in the the object `meta.queueExecutionLimits` on the Cumulus message

- **CUMULUS-1338**

  - Updated `sfSemaphoreDown` lambda to be triggered via AWS Step Function Cloudwatch events instead of subscription to `sfTracker` SNS topic

- **CUMULUS-1311**

  - Updated `@cumulus/queue-granules` to set `cumulus_meta.queueName` for queued execution messages
  - Updated `@cumulus/queue-pdrs` to set `cumulus_meta.queueName` for queued execution messages
  - Updated `sqs2sfThrottle` lambda to immediately decrement queue semaphore value if dispatching Step Function execution throws an error

- **CUMULUS-1362**

  - Granule `processingStartTime` and `processingEndTime` will be set to the execution start time and end time respectively when there is no sync granule or post to cmr task present in the workflow

- **CUMULUS-1400**
  - Deprecated `@cumulus/ingest/aws/getExecutionArn`. Use `@cumulus/common/aws/getExecutionArn` instead.

### Fixed

- **CUMULUS-1439**

  - Fix bug with rule.logEventArn deletion on Kinesis rule update and fix unit test to verify

- **CUMULUS-796**

  - Added production information (collection ShortName and Version, granuleId) to EMS distribution report
  - Added functionality to send daily distribution reports to EMS

- **CUMULUS-1319**

  - Fixed a bug where granule ingest times were not being stored to the database

- **CUMULUS-1356**

  - The `Collection` model's `delete` method now _removes_ the specified item
    from the collection config store that was inserted by the `create` method.
    Previously, this behavior was missing.

- **CUMULUS-1374**
  - Addressed audit concerns (https://www.npmjs.com/advisories/782) in api package

### BREAKING CHANGES

### Changed

- **CUMULUS-1418**
  - Adding a default `cmaDir` key to configuration will cause `CUMULUS_MESSAGE_ADAPTER_DIR` to be set by default to `/opt` for any Lambda not setting `useCma` to true, or explicitly setting the CMA environment variable. In lambdas that package the CMA independently of the Cumulus packaging. Lambdas manually packaging the CMA should have their Lambda configuration updated to set the CMA path, or alternately if not using the CMA as a Lambda layer in this deployment set `cmaDir` to `./cumulus-message-adapter`.

### Removed

- **CUMULUS-1337**

  - Removes the S3 Access Metrics package added in CUMULUS-799

- **PR1130**
  - Removed code deprecated since v1.11.1:
    - Removed `@cumulus/common/step-functions`. Use `@cumulus/common/StepFunctions` instead.
    - Removed `@cumulus/api/lib/testUtils.fakeFilesFactory`. Use `@cumulus/api/lib/testUtils.fakeFileFactory` instead.
    - Removed `@cumulus/cmrjs/cmr` functions: `searchConcept`, `ingestConcept`, `deleteConcept`. Use the functions in `@cumulus/cmr-client` instead.
    - Removed `@cumulus/ingest/aws.getExecutionHistory`. Use `@cumulus/common/StepFunctions.getExecutionHistory` instead.

## [v1.13.5] - 2019-08-29 - [BACKPORT]

### Fixed

- **CUMULUS-1455** - CMR token links updated to point to CMR legacy services rather than echo

## [v1.13.4] - 2019-07-29

- **CUMULUS-1411** - Fix deployment issue when using a template override

## [v1.13.3] - 2019-07-26

- **CUMULUS-1345** Full backport of CUMULUS-1345 features - Adds new variables to the app deployment under `cmr`.
  - `cmrEnvironment` values are `SIT`, `UAT`, or `OPS` with `UAT` as the default.
  - `cmrLimit` and `cmrPageSize` have been added as configurable options.

## [v1.13.2] - 2019-07-25

- Re-release of v1.13.1 to fix broken npm packages.

## [v1.13.1] - 2019-07-22

- **CUMULUS-1374** - Resolve audit compliance with lodash version for api package subdependency
- **CUMULUS-1412** - Resolve audit compliance with googleapi package
- **CUMULUS-1345** - Backported CMR environment setting in getUrl to address immediate user need. CMR_ENVIRONMENT can now be used to set the CMR environment to OPS/SIT

## [v1.13.0] - 2019-5-20

### PLEASE NOTE

**CUMULUS-802** added some additional IAM permissions to support ECS autoscaling, so **you will have to redeploy your IAM stack.**
As a result of the changes for **CUMULUS-1193**, **CUMULUS-1264**, and **CUMULUS-1310**, **you must delete your existing stacks (except IAM) before deploying this version of Cumulus.**
If running Cumulus within a VPC and extended downtime is acceptable, we recommend doing this at the end of the day to allow AWS backend resources and network interfaces to be cleaned up overnight.

### BREAKING CHANGES

- **CUMULUS-1228**

  - The default AMI used by ECS instances is now an NGAP-compliant AMI. This
    will be a breaking change for non-NGAP deployments. If you do not deploy to
    NGAP, you will need to find the AMI ID of the
    [most recent Amazon ECS-optimized AMI](https://docs.aws.amazon.com/AmazonECS/latest/developerguide/ecs-optimized_AMI.html),
    and set the `ecs.amiid` property in your config. Instructions for finding
    the most recent NGAP AMI can be found using
    [these instructions](https://wiki.earthdata.nasa.gov/display/ESKB/Select+an+NGAP+Created+AMI).

- **CUMULUS-1310**

  - Database resources (DynamoDB, ElasticSearch) have been moved to an independent `db` stack.
    Migrations for this version will need to be user-managed. (e.g. [elasticsearch](https://docs.aws.amazon.com/elasticsearch-service/latest/developerguide/es-version-migration.html#snapshot-based-migration) and [dynamoDB](https://docs.aws.amazon.com/datapipeline/latest/DeveloperGuide/dp-template-exports3toddb.html)).
    Order of stack deployment is `iam` -> `db` -> `app`.
  - All stacks can now be deployed using a single `config.yml` file, i.e.: `kes cf deploy --kes-folder app --template node_modules/@cumulus/deployment/[iam|db|app] [...]`
    Backwards-compatible. For development, please re-run `npm run bootstrap` to build new `kes` overrides.
    Deployment docs have been updated to show how to deploy a single-config Cumulus instance.
  - `params` have been moved: Nest `params` fields under `app`, `db` or `iam` to override all Parameters for a particular stack's cloudformation template. Backwards-compatible with multi-config setups.
  - `stackName` and `stackNameNoDash` have been retired. Use `prefix` and `prefixNoDash` instead.
  - The `iams` section in `app/config.yml` IAM roles has been deprecated as a user-facing parameter,
    _unless_ your IAM role ARNs do not match the convention shown in `@cumulus/deployment/app/config.yml`
  - The `vpc.securityGroup` will need to be set with a pre-existing security group ID to use Cumulus in a VPC. Must allow inbound HTTP(S) (Port 443).

- **CUMULUS-1212**

  - `@cumulus/post-to-cmr` will now fail if any granules being processed are missing a metadata file. You can set the new config option `skipMetaCheck` to `true` to pass post-to-cmr without a metadata file.

- **CUMULUS-1232**

  - `@cumulus/sync-granule` will no longer silently pass if no checksum data is provided. It will use input
    from the granule object to:
    - Verify checksum if `checksumType` and `checksumValue` are in the file record OR a checksum file is provided
      (throws `InvalidChecksum` on fail), else log warning that no checksum is available.
    - Then, verify synced S3 file size if `file.size` is in the file record (throws `UnexpectedFileSize` on fail),
      else log warning that no file size is available.
    - Pass the step.

- **CUMULUS-1264**

  - The Cloudformation templating and deployment configuration has been substantially refactored.
    - `CumulusApiDefault` nested stack resource has been renamed to `CumulusApiDistribution`
    - `CumulusApiV1` nested stack resource has been renamed to `CumulusApiBackend`
  - The `urs: true` config option for when defining your lambdas (e.g. in `lambdas.yml`) has been deprecated. There are two new options to replace it:
    - `urs_redirect: 'token'`: This will expose a `TOKEN_REDIRECT_ENDPOINT` environment variable to your lambda that references the `/token` endpoint on the Cumulus backend API
    - `urs_redirect: 'distribution'`: This will expose a `DISTRIBUTION_REDIRECT_ENDPOINT` environment variable to your lambda that references the `/redirect` endpoint on the Cumulus distribution API

- **CUMULUS-1193**

  - The elasticsearch instance is moved behind the VPC.
  - Your account will need an Elasticsearch Service Linked role. This is a one-time setup for the account. You can follow the instructions to use the AWS console or AWS CLI [here](https://docs.aws.amazon.com/IAM/latest/UserGuide/using-service-linked-roles.html) or use the following AWS CLI command: `aws iam create-service-linked-role --aws-service-name es.amazonaws.com`

- **CUMULUS-802**

  - ECS `maxInstances` must be greater than `minInstances`. If you use defaults, no change is required.

- **CUMULUS-1269**
  - Brought Cumulus data models in line with CNM JSON schema:
    - Renamed file object `fileType` field to `type`
    - Renamed file object `fileSize` field to `size`
    - Renamed file object `checksumValue` field to `checksum` where not already done.
    - Added `ancillary` and `linkage` type support to file objects.

### Added

- **CUMULUS-799**

  - Added an S3 Access Metrics package which will take S3 Server Access Logs and
    write access metrics to CloudWatch

- **CUMULUS-1242** - Added `sqs2sfThrottle` lambda. The lambda reads SQS messages for queued executions and uses semaphores to only start new executions if the maximum number of executions defined for the priority key (`cumulus_meta.priorityKey`) has not been reached. Any SQS messages that are read but not used to start executions remain in the queue.

- **CUMULUS-1240**

  - Added `sfSemaphoreDown` lambda. This lambda receives SNS messages and for each message it decrements the semaphore used to track the number of running executions if:
    - the message is for a completed/failed workflow AND
    - the message contains a level of priority (`cumulus_meta.priorityKey`)
  - Added `sfSemaphoreDown` lambda as a subscriber to the `sfTracker` SNS topic

- **CUMULUS-1265**

  - Added `apiConfigs` configuration option to configure API Gateway to be private
  - All internal lambdas configured to run inside the VPC by default
  - Removed references to `NoVpc` lambdas from documentation and `example` folder.

- **CUMULUS-802**
  - Adds autoscaling of ECS clusters
  - Adds autoscaling of ECS services that are handling StepFunction activities

## Changed

- Updated `@cumulus/ingest/http/httpMixin.list()` to trim trailing spaces on discovered filenames

- **CUMULUS-1310**

  - Database resources (DynamoDB, ElasticSearch) have been moved to an independent `db` stack.
    This will enable future updates to avoid affecting database resources or requiring migrations.
    Migrations for this version will need to be user-managed.
    (e.g. [elasticsearch](https://docs.aws.amazon.com/elasticsearch-service/latest/developerguide/es-version-migration.html#snapshot-based-migration) and [dynamoDB](https://docs.aws.amazon.com/datapipeline/latest/DeveloperGuide/dp-template-exports3toddb.html)).
    Order of stack deployment is `iam` -> `db` -> `app`.
  - All stacks can now be deployed using a single `config.yml` file, i.e.: `kes cf deploy --kes-folder app --template node_modules/@cumulus/deployment/[iam|db|app] [...]`
    Backwards-compatible. Please re-run `npm run bootstrap` to build new `kes` overrides.
    Deployment docs have been updated to show how to deploy a single-config Cumulus instance.
  - `params` fields should now be nested under the stack key (i.e. `app`, `db` or `iam`) to provide Parameters for a particular stack's cloudformation template,
    for use with single-config instances. Keys _must_ match the name of the deployment package folder (`app`, `db`, or `iam`).
    Backwards-compatible with multi-config setups.
  - `stackName` and `stackNameNoDash` have been retired as user-facing config parameters. Use `prefix` and `prefixNoDash` instead.
    This will be used to create stack names for all stacks in a single-config use case.
    `stackName` may still be used as an override in multi-config usage, although this is discouraged.
    Warning: overriding the `db` stack's `stackName` will require you to set `dbStackName` in your `app/config.yml`.
    This parameter is required to fetch outputs from the `db` stack to reference in the `app` stack.
  - The `iams` section in `app/config.yml` IAM roles has been retired as a user-facing parameter,
    _unless_ your IAM role ARNs do not match the convention shown in `@cumulus/deployment/app/config.yml`
    In that case, overriding `iams` in your own config is recommended.
  - `iam` and `db` `cloudformation.yml` file names will have respective prefixes (e.g `iam.cloudformation.yml`).
  - Cumulus will now only attempt to create reconciliation reports for buckets of the `private`, `public` and `protected` types.
  - Cumulus will no longer set up its own security group.
    To pass a pre-existing security group for in-VPC deployments as a parameter to the Cumulus template, populate `vpc.securityGroup` in `config.yml`.
    This security group must allow inbound HTTP(S) traffic (Port 443). SSH traffic (Port 22) must be permitted for SSH access to ECS instances.
  - Deployment docs have been updated with examples for the new deployment model.

- **CUMULUS-1236**

  - Moves access to public files behind the distribution endpoint. Authentication is not required, but direct http access has been disallowed.

- **CUMULUS-1223**

  - Adds unauthenticated access for public bucket files to the Distribution API. Public files should be requested the same way as protected files, but for public files a redirect to a self-signed S3 URL will happen without requiring authentication with Earthdata login.

- **CUMULUS-1232**

  - Unifies duplicate handling in `ingest/granule.handleDuplicateFile` for maintainability.
  - Changed `ingest/granule.ingestFile` and `move-granules/index.moveFileRequest` to use new function.
  - Moved file versioning code to `ingest/granule.moveGranuleFileWithVersioning`
  - `ingest/granule.verifyFile` now also tests `file.size` for verification if it is in the file record and throws
    `UnexpectedFileSize` error for file size not matching input.
  - `ingest/granule.verifyFile` logs warnings if checksum and/or file size are not available.

- **CUMULUS-1193**

  - Moved reindex CLI functionality to an API endpoint. See [API docs](https://nasa.github.io/cumulus-api/#elasticsearch-1)

- **CUMULUS-1207**
  - No longer disable lambda event source mappings when disabling a rule

### Fixed

- Updated Lerna publish script so that published Cumulus packages will pin their dependencies on other Cumulus packages to exact versions (e.g. `1.12.1` instead of `^1.12.1`)

- **CUMULUS-1203**

  - Fixes IAM template's use of intrinsic functions such that IAM template overrides now work with kes

- **CUMULUS-1268**
  - Deployment will not fail if there are no ES alarms or ECS services

## [v1.12.1] - 2019-4-8

## [v1.12.0] - 2019-4-4

Note: There was an issue publishing 1.12.0. Upgrade to 1.12.1.

### BREAKING CHANGES

- **CUMULUS-1139**

  - `granule.applyWorkflow` uses the new-style granule record as input to workflows.

- **CUMULUS-1171**

  - Fixed provider handling in the API to make it consistent between protocols.
    NOTE: This is a breaking change. When applying this upgrade, users will need to:
    1. Disable all workflow rules
    2. Update any `http` or `https` providers so that the host field only
       contains a valid hostname or IP address, and the port field contains the
       provider port.
    3. Perform the deployment
    4. Re-enable workflow rules

- **CUMULUS-1176**:

  - `@cumulus/move-granules` input expectations have changed. `@cumulus/files-to-granules` is a new intermediate task to perform input translation in the old style.
    See the Added and Changed sections of this release changelog for more information.

- **CUMULUS-670**

  - The behavior of ParsePDR and related code has changed in this release. PDRs with FILE_TYPEs that do not conform to the PDR ICD (+ TGZ) (https://cdn.earthdata.nasa.gov/conduit/upload/6376/ESDS-RFC-030v1.0.pdf) will fail to parse.

- **CUMULUS-1208**
  - The granule object input to `@cumulus/queue-granules` will now be added to ingest workflow messages **as is**. In practice, this means that if you are using `@cumulus/queue-granules` to trigger ingest workflows and your granule objects input have invalid properties, then your ingest workflows will fail due to schema validation errors.

### Added

- **CUMULUS-777**
  - Added new cookbook entry on configuring Cumulus to track ancillary files.
- **CUMULUS-1183**
  - Kes overrides will now abort with a warning if a workflow step is configured without a corresponding
    lambda configuration
- **CUMULUS-1223**

  - Adds convenience function `@cumulus/common/bucketsConfigJsonObject` for fetching stack's bucket configuration as an object.

- **CUMULUS-853**
  - Updated FakeProcessing example lambda to include option to generate fake browse
  - Added feature documentation for ancillary metadata export, a new cookbook entry describing a workflow with ancillary metadata generation(browse), and related task definition documentation
- **CUMULUS-805**
  - Added a CloudWatch alarm to check running ElasticSearch instances, and a CloudWatch dashboard to view the health of ElasticSearch
  - Specify `AWS_REGION` in `.env` to be used by deployment script
- **CUMULUS-803**
  - Added CloudWatch alarms to check running tasks of each ECS service, and add the alarms to CloudWatch dashboard
- **CUMULUS-670**
  - Added Ancillary Metadata Export feature (see https://nasa.github.io/cumulus/docs/features/ancillary_metadata for more information)
  - Added new Collection file parameter "fileType" that allows configuration of workflow granule file fileType
- **CUMULUS-1184** - Added kes logging output to ensure we always see the state machine reference before failures due to configuration
- **CUMULUS-1105** - Added a dashboard endpoint to serve the dashboard from an S3 bucket
- **CUMULUS-1199** - Moves `s3credentials` endpoint from the backend to the distribution API.
- **CUMULUS-666**
  - Added `@api/endpoints/s3credentials` to allow EarthData Login authorized users to retrieve temporary security credentials for same-region direct S3 access.
- **CUMULUS-671**
  - Added `@packages/integration-tests/api/distribution/getDistributionApiS3SignedUrl()` to return the S3 signed URL for a file protected by the distribution API
- **CUMULUS-672**
  - Added `cmrMetadataFormat` and `cmrConceptId` to output for individual granules from `@cumulus/post-to-cmr`. `cmrMetadataFormat` will be read from the `cmrMetadataFormat` generated for each granule in `@cumulus/cmrjs/publish2CMR()`
  - Added helpers to `@packages/integration-tests/api/distribution`:
    - `getDistributionApiFileStream()` returns a stream to download files protected by the distribution API
    - `getDistributionFileUrl()` constructs URLs for requesting files from the distribution API
- **CUMULUS-1185** `@cumulus/api/models/Granule.removeGranuleFromCmrByGranule` to replace `@cumulus/api/models/Granule.removeGranuleFromCmr` and use the Granule UR from the CMR metadata to remove the granule from CMR

- **CUMULUS-1101**

  - Added new `@cumulus/checksum` package. This package provides functions to calculate and validate checksums.
  - Added new checksumming functions to `@cumulus/common/aws`: `calculateS3ObjectChecksum` and `validateS3ObjectChecksum`, which depend on the `checksum` package.

- CUMULUS-1171

  - Added `@cumulus/common` API documentation to `packages/common/docs/API.md`
  - Added an `npm run build-docs` task to `@cumulus/common`
  - Added `@cumulus/common/string#isValidHostname()`
  - Added `@cumulus/common/string#match()`
  - Added `@cumulus/common/string#matches()`
  - Added `@cumulus/common/string#toLower()`
  - Added `@cumulus/common/string#toUpper()`
  - Added `@cumulus/common/URLUtils#buildURL()`
  - Added `@cumulus/common/util#isNil()`
  - Added `@cumulus/common/util#isNull()`
  - Added `@cumulus/common/util#isUndefined()`
  - Added `@cumulus/common/util#negate()`

- **CUMULUS-1176**

  - Added new `@cumulus/files-to-granules` task to handle converting file array output from `cumulus-process` tasks into granule objects.
    Allows simplification of `@cumulus/move-granules` and `@cumulus/post-to-cmr`, see Changed section for more details.

- CUMULUS-1151 Compare the granule holdings in CMR with Cumulus' internal data store
- CUMULUS-1152 Compare the granule file holdings in CMR with Cumulus' internal data store

### Changed

- **CUMULUS-1216** - Updated `@cumulus/ingest/granule/ingestFile` to download files to expected staging location.
- **CUMULUS-1208** - Updated `@cumulus/ingest/queue/enqueueGranuleIngestMessage()` to not transform granule object passed to it when building an ingest message
- **CUMULUS-1198** - `@cumulus/ingest` no longer enforces any expectations about whether `provider_path` contains a leading slash or not.
- **CUMULUS-1170**
  - Update scripts and docs to use `npm` instead of `yarn`
  - Use `package-lock.json` files to ensure matching versions of npm packages
  - Update CI builds to use `npm ci` instead of `npm install`
- **CUMULUS-670**
  - Updated ParsePDR task to read standard PDR types+ (+ tgz as an external customer requirement) and add a fileType to granule-files on Granule discovery
  - Updated ParsePDR to fail if unrecognized type is used
  - Updated all relevant task schemas to include granule->files->filetype as a string value
  - Updated tests/test fixtures to include the fileType in the step function/task inputs and output validations as needed
  - Updated MoveGranules task to handle incoming configuration with new "fileType" values and to add them as appropriate to the lambda output.
  - Updated DiscoverGranules step/related workflows to read new Collection file parameter fileType that will map a discovered file to a workflow fileType
  - Updated CNM parser to add the fileType to the defined granule file fileType on ingest and updated integration tests to verify/validate that behavior
  - Updated generateEcho10XMLString in cmr-utils.js to use a map/related library to ensure order as CMR requires ordering for their online resources.
  - Updated post-to-cmr task to appropriately export CNM filetypes to CMR in echo10/UMM exports
- **CUMULUS-1139** - Granules stored in the API contain a `files` property. That schema has been greatly
  simplified and now better matches the CNM format.
  - The `name` property has been renamed to `fileName`.
  - The `filepath` property has been renamed to `key`.
  - The `checksumValue` property has been renamed to `checksum`.
  - The `path` property has been removed.
  - The `url_path` property has been removed.
  - The `filename` property (which contained an `s3://` URL) has been removed, and the `bucket`
    and `key` properties should be used instead. Any requests sent to the API containing a `granule.files[].filename`
    property will be rejected, and any responses coming back from the API will not contain that
    `filename` property.
  - A `source` property has been added, which is a URL indicating the original source of the file.
  - `@cumulus/ingest/granule.moveGranuleFiles()` no longer includes a `filename` field in its
    output. The `bucket` and `key` fields should be used instead.
- **CUMULUS-672**

  - Changed `@cumulus/integration-tests/api/EarthdataLogin.getEarthdataLoginRedirectResponse` to `@cumulus/integration-tests/api/EarthdataLogin.getEarthdataAccessToken`. The new function returns an access response from Earthdata login, if successful.
  - `@cumulus/integration-tests/cmr/getOnlineResources` now accepts an object of options, including `cmrMetadataFormat`. Based on the `cmrMetadataFormat`, the function will correctly retrieve the online resources for each metadata format (ECHO10, UMM-G)

- **CUMULUS-1101**

  - Moved `@cumulus/common/file/getFileChecksumFromStream` into `@cumulus/checksum`, and renamed it to `generateChecksumFromStream`.
    This is a breaking change for users relying on `@cumulus/common/file/getFileChecksumFromStream`.
  - Refactored `@cumulus/ingest/Granule` to depend on new `common/aws` checksum functions and remove significantly present checksumming code.
    - Deprecated `@cumulus/ingest/granule.validateChecksum`. Replaced with `@cumulus/ingest/granule.verifyFile`.
    - Renamed `granule.getChecksumFromFile` to `granule.retrieveSuppliedFileChecksumInformation` to be more accurate.
  - Deprecated `@cumulus/common/aws.checksumS3Objects`. Use `@cumulus/common/aws.calculateS3ObjectChecksum` instead.

- CUMULUS-1171

  - Fixed provider handling in the API to make it consistent between protocols.
    Before this change, FTP providers were configured using the `host` and
    `port` properties. HTTP providers ignored `port` and `protocol`, and stored
    an entire URL in the `host` property. Updated the API to only accept valid
    hostnames or IP addresses in the `provider.host` field. Updated ingest code
    to properly build HTTP and HTTPS URLs from `provider.protocol`,
    `provider.host`, and `provider.port`.
  - The default provider port was being set to 21, no matter what protocol was
    being used. Removed that default.

- **CUMULUS-1176**

  - `@cumulus/move-granules` breaking change:
    Input to `move-granules` is now expected to be in the form of a granules object (i.e. `{ granules: [ { ... }, { ... } ] }`);
    For backwards compatibility with array-of-files outputs from processing steps, use the new `@cumulus/files-to-granules` task as an intermediate step.
    This task will perform the input translation. This change allows `move-granules` to be simpler and behave more predictably.
    `config.granuleIdExtraction` and `config.input_granules` are no longer needed/used by `move-granules`.
  - `@cumulus/post-to-cmr`: `config.granuleIdExtraction` is no longer needed/used by `post-to-cmr`.

- CUMULUS-1174
  - Better error message and stacktrace for S3KeyPairProvider error reporting.

### Fixed

- **CUMULUS-1218** Reconciliation report will now scan only completed granules.
- `@cumulus/api` files and granules were not getting indexed correctly because files indexing was failing in `db-indexer`
- `@cumulus/deployment` A bug in the Cloudformation template was preventing the API from being able to be launched in a VPC, updated the IAM template to give the permissions to be able to run the API in a VPC

### Deprecated

- `@cumulus/api/models/Granule.removeGranuleFromCmr`, instead use `@cumulus/api/models/Granule.removeGranuleFromCmrByGranule`
- `@cumulus/ingest/granule.validateChecksum`, instead use `@cumulus/ingest/granule.verifyFile`
- `@cumulus/common/aws.checksumS3Objects`, instead use `@cumulus/common/aws.calculateS3ObjectChecksum`
- `@cumulus/cmrjs`: `getGranuleId` and `getCmrFiles` are deprecated due to changes in input handling.

## [v1.11.3] - 2019-3-5

### Added

- **CUMULUS-1187** - Added `@cumulus/ingest/granule/duplicateHandlingType()` to determine how duplicate files should be handled in an ingest workflow

### Fixed

- **CUMULUS-1187** - workflows not respecting the duplicate handling value specified in the collection
- Removed refreshToken schema requirement for OAuth

## [v1.11.2] - 2019-2-15

### Added

- CUMULUS-1169
  - Added a `@cumulus/common/StepFunctions` module. It contains functions for querying the AWS
    StepFunctions API. These functions have the ability to retry when a ThrottlingException occurs.
  - Added `@cumulus/common/aws.retryOnThrottlingException()`, which will wrap a function in code to
    retry on ThrottlingExceptions.
  - Added `@cumulus/common/test-utils.throttleOnce()`, which will cause a function to return a
    ThrottlingException the first time it is called, then return its normal result after that.
- CUMULUS-1103 Compare the collection holdings in CMR with Cumulus' internal data store
- CUMULUS-1099 Add support for UMMG JSON metadata versions > 1.4.
  - If a version is found in the metadata object, that version is used for processing and publishing to CMR otherwise, version 1.4 is assumed.
- CUMULUS-678
  - Added support for UMMG json v1.4 metadata files.
    `reconcileCMRMetadata` added to `@cumulus/cmrjs` to update metadata record with new file locations.
    `@cumulus/common/errors` adds two new error types `CMRMetaFileNotFound` and `InvalidArgument`.
    `@cumulus/common/test-utils` adds new function `randomId` to create a random string with id to help in debugging.
    `@cumulus/common/BucketsConfig` adds a new helper class `BucketsConfig` for working with bucket stack configuration and bucket names.
    `@cumulus/common/aws` adds new function `s3PutObjectTagging` as a convenience for the aws [s3().putObjectTagging](https://docs.aws.amazon.com/AWSJavaScriptSDK/latest/AWS/S3.html#putObjectTagging-property) function.
    `@cumulus/cmrjs` Adds: - `isCMRFile` - Identify an echo10(xml) or UMMG(json) metadata file. - `metadataObjectFromCMRFile` Read and parse CMR XML file from s3. - `updateCMRMetadata` Modify a cmr metadata (xml/json) file with updated information. - `publish2CMR` Posts XML or UMMG CMR data to CMR service. - `reconcileCMRMetadata` Reconciles cmr metadata file after a file moves.
- Adds some ECS and other permissions to StepRole to enable running ECS tasks from a workflow
- Added Apache logs to cumulus api and distribution lambdas
- **CUMULUS-1119** - Added `@cumulus/integration-tests/api/EarthdataLogin.getEarthdataLoginRedirectResponse` helper for integration tests to handle login with Earthdata and to return response from redirect to Cumulus API
- **CUMULUS-673** Added `@cumulus/common/file/getFileChecksumFromStream` to get file checksum from a readable stream

### Fixed

- CUMULUS-1123
  - Cloudformation template overrides now work as expected

### Changed

- CUMULUS-1169
  - Deprecated the `@cumulus/common/step-functions` module.
  - Updated code that queries the StepFunctions API to use the retry-enabled functions from
    `@cumulus/common/StepFunctions`
- CUMULUS-1121
  - Schema validation is now strongly enforced when writing to the database.
    Additional properties are not allowed and will result in a validation error.
- CUMULUS-678
  `tasks/move-granules` simplified and refactored to use functionality from cmrjs.
  `ingest/granules.moveGranuleFiles` now just moves granule files and returns a list of the updated files. Updating metadata now handled by `@cumulus/cmrjs/reconcileCMRMetadata`.
  `move-granules.updateGranuleMetadata` refactored and bugs fixed in the case of a file matching multiple collection.files.regexps.
  `getCmrXmlFiles` simplified and now only returns an object with the cmrfilename and the granuleId.
  `@cumulus/test-processing` - test processing task updated to generate UMM-G metadata

- CUMULUS-1043

  - `@cumulus/api` now uses [express](http://expressjs.com/) as the API engine.
  - All `@cumulus/api` endpoints on ApiGateway are consolidated to a single endpoint the uses `{proxy+}` definition.
  - All files under `packages/api/endpoints` along with associated tests are updated to support express's request and response objects.
  - Replaced environment variables `internal`, `bucket` and `systemBucket` with `system_bucket`.
  - Update `@cumulus/integration-tests` to work with updated cumulus-api express endpoints

- `@cumulus/integration-tests` - `buildAndExecuteWorkflow` and `buildWorkflow` updated to take a `meta` param to allow for additional fields to be added to the workflow `meta`

- **CUMULUS-1049** Updated `Retrieve Execution Status API` in `@cumulus/api`: If the execution doesn't exist in Step Function API, Cumulus API returns the execution status information from the database.

- **CUMULUS-1119**
  - Renamed `DISTRIBUTION_URL` environment variable to `DISTRIBUTION_ENDPOINT`
  - Renamed `DEPLOYMENT_ENDPOINT` environment variable to `DISTRIBUTION_REDIRECT_ENDPOINT`
  - Renamed `API_ENDPOINT` environment variable to `TOKEN_REDIRECT_ENDPOINT`

### Removed

- Functions deprecated before 1.11.0:
  - @cumulus/api/models/base: static Manager.createTable() and static Manager.deleteTable()
  - @cumulus/ingest/aws/S3
  - @cumulus/ingest/aws/StepFunction.getExecution()
  - @cumulus/ingest/aws/StepFunction.pullEvent()
  - @cumulus/ingest/consumer.Consume
  - @cumulus/ingest/granule/Ingest.getBucket()

### Deprecated

`@cmrjs/ingestConcept`, instead use the CMR object methods. `@cmrjs/CMR.ingestGranule` or `@cmrjs/CMR.ingestCollection`
`@cmrjs/searchConcept`, instead use the CMR object methods. `@cmrjs/CMR.searchGranules` or `@cmrjs/CMR.searchCollections`
`@cmrjs/deleteConcept`, instead use the CMR object methods. `@cmrjs/CMR.deleteGranule` or `@cmrjs/CMR.deleteCollection`

## [v1.11.1] - 2018-12-18

**Please Note**

- Ensure your `app/config.yml` has a `clientId` specified in the `cmr` section. This will allow CMR to identify your requests for better support and metrics.
  - For an example, please see [the example config](https://github.com/nasa/cumulus/blob/1c7e2bf41b75da9f87004c4e40fbcf0f39f56794/example/app/config.yml#L128).

### Added

- Added a `/tokenDelete` endpoint in `@cumulus/api` to delete access token records

### Changed

- CUMULUS-678
  `@cumulus/ingest/crypto` moved and renamed to `@cumulus/common/key-pair-provider`
  `@cumulus/ingest/aws` function: `KMSDecryptionFailed` and class: `KMS` extracted and moved to `@cumulus/common` and `KMS` is exported as `KMSProvider` from `@cumulus/common/key-pair-provider`
  `@cumulus/ingest/granule` functions: `publish`, `getGranuleId`, `getXMLMetadataAsString`, `getMetadataBodyAndTags`, `parseXmlString`, `getCmrXMLFiles`, `postS3Object`, `contructOnlineAccessUrls`, `updateMetadata`, extracted and moved to `@cumulus/cmrjs`
  `getGranuleId`, `getCmrXMLFiles`, `publish`, `updateMetadata` removed from `@cumulus/ingest/granule` and added to `@cumulus/cmrjs`;
  `updateMetadata` renamed `updateCMRMetadata`.
  `@cumulus/ingest` test files renamed.
- **CUMULUS-1070**
  - Add `'Client-Id'` header to all `@cumulus/cmrjs` requests (made via `searchConcept`, `ingestConcept`, and `deleteConcept`).
  - Updated `cumulus/example/app/config.yml` entry for `cmr.clientId` to use stackName for easier CMR-side identification.

## [v1.11.0] - 2018-11-30

**Please Note**

- Redeploy IAM roles:
  - CUMULUS-817 includes a migration that requires reconfiguration/redeployment of IAM roles. Please see the [upgrade instructions](https://nasa.github.io/cumulus/docs/upgrade/1.11.0) for more information.
  - CUMULUS-977 includes a few new SNS-related permissions added to the IAM roles that will require redeployment of IAM roles.
- `cumulus-message-adapter` v1.0.13+ is required for `@cumulus/api` granule reingest API to work properly. The latest version should be downloaded automatically by kes.
- A `TOKEN_SECRET` value (preferably 256-bit for security) must be added to `.env` to securely sign JWTs used for authorization in `@cumulus/api`

### Changed

- **CUUMULUS-1000** - Distribution endpoint now persists logins, instead of
  redirecting to Earthdata Login on every request
- **CUMULUS-783 CUMULUS-790** - Updated `@cumulus/sync-granule` and `@cumulus/move-granules` tasks to always overwrite existing files for manually-triggered reingest.
- **CUMULUS-906** - Updated `@cumulus/api` granule reingest API to
  - add `reingestGranule: true` and `forceDuplicateOverwrite: true` to Cumulus message `cumulus_meta.cumulus_context` field to indicate that the workflow is a manually triggered re-ingest.
  - return warning message to operator when duplicateHandling is not `replace`
  - `cumulus-message-adapter` v1.0.13+ is required.
- **CUMULUS-793** - Updated the granule move PUT request in `@cumulus/api` to reject the move with a 409 status code if one or more of the files already exist at the destination location
- Updated `@cumulus/helloworld` to use S3 to store state for pass on retry tests
- Updated `@cumulus/ingest`:
  - [Required for MAAP] `http.js#list` will now find links with a trailing whitespace
  - Removed code from `granule.js` which looked for files in S3 using `{ Bucket: discoveredFile.bucket, Key: discoveredFile.name }`. This is obsolete since `@cumulus/ingest` uses a `file-staging` and `constructCollectionId()` directory prefixes by default.
- **CUMULUS-989**
  - Updated `@cumulus/api` to use [JWT (JSON Web Token)](https://jwt.io/introduction/) as the transport format for API authorization tokens and to use JWT verification in the request authorization
  - Updated `/token` endpoint in `@cumulus/api` to return tokens as JWTs
  - Added a `/refresh` endpoint in `@cumulus/api` to request new access tokens from the OAuth provider using the refresh token
  - Added `refreshAccessToken` to `@cumulus/api/lib/EarthdataLogin` to manage refresh token requests with the Earthdata OAuth provider

### Added

- **CUMULUS-1050**
  - Separated configuration flags for originalPayload/finalPayload cleanup such that they can be set to different retention times
- **CUMULUS-798**
  - Added daily Executions cleanup CloudWatch event that triggers cleanExecutions lambda
  - Added cleanExecutions lambda that removes finalPayload/originalPayload field entries for records older than configured timeout value (execution_payload_retention_period), with a default of 30 days
- **CUMULUS-815/816**
  - Added 'originalPayload' and 'finalPayload' fields to Executions table
  - Updated Execution model to populate originalPayload with the execution payload on record creation
  - Updated Execution model code to populate finalPayload field with the execution payload on execution completion
  - Execution API now exposes the above fields
- **CUMULUS-977**
  - Rename `kinesisConsumer` to `messageConsumer` as it handles both Kinesis streams and SNS topics as of this version.
  - Add `sns`-type rule support. These rules create a subscription between an SNS topic and the `messageConsumer`.
    When a message is received, `messageConsumer` is triggered and passes the SNS message (JSON format expected) in
    its entirety to the workflow in the `payload` field of the Cumulus message. For more information on sns-type rules,
    see the [documentation](https://nasa.github.io/cumulus/docs/data-cookbooks/setup#rules).
- **CUMULUS-975**
  - Add `KinesisInboundEventLogger` and `KinesisOutboundEventLogger` API lambdas. These lambdas
    are utilized to dump incoming and outgoing ingest workflow kinesis streams
    to cloudwatch for analytics in case of AWS/stream failure.
  - Update rules model to allow tracking of log_event ARNs related to
    Rule event logging. Kinesis rule types will now automatically log
    incoming events via a Kinesis event triggered lambda.
    CUMULUS-975-migration-4
  - Update migration code to require explicit migration names per run
  - Added migration_4 to migrate/update existing Kinesis rules to have a log event mapping
  - Added new IAM policy for migration lambda
- **CUMULUS-775**
  - Adds a instance metadata endpoint to the `@cumulus/api` package.
  - Adds a new convenience function `hostId` to the `@cumulus/cmrjs` to help build environment specific cmr urls.
  - Fixed `@cumulus/cmrjs.searchConcept` to search and return CMR results.
  - Modified `@cumulus/cmrjs.CMR.searchGranule` and `@cumulus/cmrjs.CMR.searchCollection` to include CMR's provider as a default parameter to searches.
- **CUMULUS-965**
  - Add `@cumulus/test-data.loadJSONTestData()`,
    `@cumulus/test-data.loadTestData()`, and
    `@cumulus/test-data.streamTestData()` to safely load test data. These
    functions should be used instead of using `require()` to load test data,
    which could lead to tests interfering with each other.
  - Add a `@cumulus/common/util/deprecate()` function to mark a piece of code as
    deprecated
- **CUMULUS-986**
  - Added `waitForTestExecutionStart` to `@cumulus/integration-tests`
- **CUMULUS-919**
  - In `@cumulus/deployment`, added support for NGAP permissions boundaries for IAM roles with `useNgapPermissionBoundary` flag in `iam/config.yml`. Defaults to false.

### Fixed

- Fixed a bug where FTP sockets were not closed after an error, keeping the Lambda function active until it timed out [CUMULUS-972]
- **CUMULUS-656**
  - The API will no longer allow the deletion of a provider if that provider is
    referenced by a rule
  - The API will no longer allow the deletion of a collection if that collection
    is referenced by a rule
- Fixed a bug where `@cumulus/sf-sns-report` was not pulling large messages from S3 correctly.

### Deprecated

- `@cumulus/ingest/aws/StepFunction.pullEvent()`. Use `@cumulus/common/aws.pullStepFunctionEvent()`.
- `@cumulus/ingest/consumer.Consume` due to unpredictable implementation. Use `@cumulus/ingest/consumer.Consumer`.
  Call `Consumer.consume()` instead of `Consume.read()`.

## [v1.10.4] - 2018-11-28

### Added

- **CUMULUS-1008**
  - New `config.yml` parameter for SQS consumers: `sqs_consumer_rate: (default 500)`, which is the maximum number of
    messages the consumer will attempt to process per execution. Currently this is only used by the sf-starter consumer,
    which runs every minute by default, making this a messages-per-minute upper bound. SQS does not guarantee the number
    of messages returned per call, so this is not a fixed rate of consumption, only attempted number of messages received.

### Deprecated

- `@cumulus/ingest/consumer.Consume` due to unpredictable implementation. Use `@cumulus/ingest/consumer.Consumer`.

### Changed

- Backported update of `packages/api` dependency `@mapbox/dyno` to `1.4.2` to mitigate `event-stream` vulnerability.

## [v1.10.3] - 2018-10-31

### Added

- **CUMULUS-817**
  - Added AWS Dead Letter Queues for lambdas that are scheduled asynchronously/such that failures show up only in cloudwatch logs.
- **CUMULUS-956**
  - Migrated developer documentation and data-cookbooks to Docusaurus
    - supports versioning of documentation
  - Added `docs/docs-how-to.md` to outline how to do things like add new docs or locally install for testing.
  - Deployment/CI scripts have been updated to work with the new format
- **CUMULUS-811**
  - Added new S3 functions to `@cumulus/common/aws`:
    - `aws.s3TagSetToQueryString`: converts S3 TagSet array to querystring (for use with upload()).
    - `aws.s3PutObject`: Returns promise of S3 `putObject`, which puts an object on S3
    - `aws.s3CopyObject`: Returns promise of S3 `copyObject`, which copies an object in S3 to a new S3 location
    - `aws.s3GetObjectTagging`: Returns promise of S3 `getObjectTagging`, which returns an object containing an S3 TagSet.
  - `@/cumulus/common/aws.s3PutObject` defaults to an explicit `ACL` of 'private' if not overridden.
  - `@/cumulus/common/aws.s3CopyObject` defaults to an explicit `TaggingDirective` of 'COPY' if not overridden.

### Deprecated

- **CUMULUS-811**
  - Deprecated `@cumulus/ingest/aws.S3`. Member functions of this class will now
    log warnings pointing to similar functionality in `@cumulus/common/aws`.

## [v1.10.2] - 2018-10-24

### Added

- **CUMULUS-965**
  - Added a `@cumulus/logger` package
- **CUMULUS-885**
  - Added 'human readable' version identifiers to Lambda Versioning lambda aliases
- **CUMULUS-705**
  - Note: Make sure to update the IAM stack when deploying this update.
  - Adds an AsyncOperations model and associated DynamoDB table to the
    `@cumulus/api` package
  - Adds an /asyncOperations endpoint to the `@cumulus/api` package, which can
    be used to fetch the status of an AsyncOperation.
  - Adds a /bulkDelete endpoint to the `@cumulus/api` package, which performs an
    asynchronous bulk-delete operation. This is a stub right now which is only
    intended to demonstration how AsyncOperations work.
  - Adds an AsyncOperation ECS task to the `@cumulus/api` package, which will
    fetch an Lambda function, run it in ECS, and then store the result to the
    AsyncOperations table in DynamoDB.
- **CUMULUS-851** - Added workflow lambda versioning feature to allow in-flight workflows to use lambda versions that were in place when a workflow was initiated

  - Updated Kes custom code to remove logic that used the CMA file key to determine template compilation logic. Instead, utilize a `customCompilation` template configuration flag to indicate a template should use Cumulus's kes customized methods instead of 'core'.
  - Added `useWorkflowLambdaVersions` configuration option to enable the lambdaVersioning feature set. **This option is set to true by default** and should be set to false to disable the feature.
  - Added uniqueIdentifier configuration key to S3 sourced lambdas to optionally support S3 lambda resource versioning within this scheme. This key must be unique for each modified version of the lambda package and must be updated in configuration each time the source changes.
  - Added a new nested stack template that will create a `LambdaVersions` stack that will take lambda parameters from the base template, generate lambda versions/aliases and return outputs with references to the most 'current' lambda alias reference, and updated 'core' template to utilize these outputs (if `useWorkflowLambdaVersions` is enabled).

- Created a `@cumulus/api/lib/OAuth2` interface, which is implemented by the
  `@cumulus/api/lib/EarthdataLogin` and `@cumulus/api/lib/GoogleOAuth2` classes.
  Endpoints that need to handle authentication will determine which class to use
  based on environment variables. This also greatly simplifies testing.
- Added `@cumulus/api/lib/assertions`, containing more complex AVA test assertions
- Added PublishGranule workflow to publish a granule to CMR without full reingest. (ingest-in-place capability)

- `@cumulus/integration-tests` new functionality:
  - `listCollections` to list collections from a provided data directory
  - `deleteCollection` to delete list of collections from a deployed stack
  - `cleanUpCollections` combines the above in one function.
  - `listProviders` to list providers from a provided data directory
  - `deleteProviders` to delete list of providers from a deployed stack
  - `cleanUpProviders` combines the above in one function.
  - `@cumulus/integrations-tests/api.js`: `deleteGranule` and `deletePdr` functions to make `DELETE` requests to Cumulus API
  - `rules` API functionality for posting and deleting a rule and listing all rules
  - `wait-for-deploy` lambda for use in the redeployment tests
- `@cumulus/ingest/granule.js`: `ingestFile` inserts new `duplicate_found: true` field in the file's record if a duplicate file already exists on S3.
- `@cumulus/api`: `/execution-status` endpoint requests and returns complete execution output if execution output is stored in S3 due to size.
- Added option to use environment variable to set CMR host in `@cumulus/cmrjs`.
- **CUMULUS-781** - Added integration tests for `@cumulus/sync-granule` when `duplicateHandling` is set to `replace` or `skip`
- **CUMULUS-791** - `@cumulus/move-granules`: `moveFileRequest` inserts new `duplicate_found: true` field in the file's record if a duplicate file already exists on S3. Updated output schema to document new `duplicate_found` field.

### Removed

- Removed `@cumulus/common/fake-earthdata-login-server`. Tests can now create a
  service stub based on `@cumulus/api/lib/OAuth2` if testing requires handling
  authentication.

### Changed

- **CUMULUS-940** - modified `@cumulus/common/aws` `receiveSQSMessages` to take a parameter object instead of positional parameters. All defaults remain the same, but now access to long polling is available through `options.waitTimeSeconds`.
- **CUMULUS-948** - Update lambda functions `CNMToCMA` and `CnmResponse` in the `cumulus-data-shared` bucket and point the default stack to them.
- **CUMULUS-782** - Updated `@cumulus/sync-granule` task and `Granule.ingestFile` in `@cumulus/ingest` to keep both old and new data when a destination file with different checksum already exists and `duplicateHandling` is `version`
- Updated the config schema in `@cumulus/move-granules` to include the `moveStagedFiles` param.
- **CUMULUS-778** - Updated config schema and documentation in `@cumulus/sync-granule` to include `duplicateHandling` parameter for specifying how duplicate filenames should be handled
- **CUMULUS-779** - Updated `@cumulus/sync-granule` to throw `DuplicateFile` error when destination files already exist and `duplicateHandling` is `error`
- **CUMULUS-780** - Updated `@cumulus/sync-granule` to use `error` as the default for `duplicateHandling` when it is not specified
- **CUMULUS-780** - Updated `@cumulus/api` to use `error` as the default value for `duplicateHandling` in the `Collection` model
- **CUMULUS-785** - Updated the config schema and documentation in `@cumulus/move-granules` to include `duplicateHandling` parameter for specifying how duplicate filenames should be handled
- **CUMULUS-786, CUMULUS-787** - Updated `@cumulus/move-granules` to throw `DuplicateFile` error when destination files already exist and `duplicateHandling` is `error` or not specified
- **CUMULUS-789** - Updated `@cumulus/move-granules` to keep both old and new data when a destination file with different checksum already exists and `duplicateHandling` is `version`

### Fixed

- `getGranuleId` in `@cumulus/ingest` bug: `getGranuleId` was constructing an error using `filename` which was undefined. The fix replaces `filename` with the `uri` argument.
- Fixes to `del` in `@cumulus/api/endpoints/granules.js` to not error/fail when not all files exist in S3 (e.g. delete granule which has only 2 of 3 files ingested).
- `@cumulus/deployment/lib/crypto.js` now checks for private key existence properly.

## [v1.10.1] - 2018-09-4

### Fixed

- Fixed cloudformation template errors in `@cumulus/deployment/`
  - Replaced references to Fn::Ref: with Ref:
  - Moved long form template references to a newline

## [v1.10.0] - 2018-08-31

### Removed

- Removed unused and broken code from `@cumulus/common`
  - Removed `@cumulus/common/test-helpers`
  - Removed `@cumulus/common/task`
  - Removed `@cumulus/common/message-source`
  - Removed the `getPossiblyRemote` function from `@cumulus/common/aws`
  - Removed the `startPromisedSfnExecution` function from `@cumulus/common/aws`
  - Removed the `getCurrentSfnTask` function from `@cumulus/common/aws`

### Changed

- **CUMULUS-839** - In `@cumulus/sync-granule`, 'collection' is now an optional config parameter

### Fixed

- **CUMULUS-859** Moved duplicate code in `@cumulus/move-granules` and `@cumulus/post-to-cmr` to `@cumulus/ingest`. Fixed imports making assumptions about directory structure.
- `@cumulus/ingest/consumer` correctly limits the number of messages being received and processed from SQS. Details:
  - **Background:** `@cumulus/api` includes a lambda `<stack-name>-sqs2sf` which processes messages from the `<stack-name>-startSF` SQS queue every minute. The `sqs2sf` lambda uses `@cumulus/ingest/consumer` to receive and process messages from SQS.
  - **Bug:** More than `messageLimit` number of messages were being consumed and processed from the `<stack-name>-startSF` SQS queue. Many step functions were being triggered simultaneously by the lambda `<stack-name>-sqs2sf` (which consumes every minute from the `startSF` queue) and resulting in step function failure with the error: `An error occurred (ThrottlingException) when calling the GetExecutionHistory`.
  - **Fix:** `@cumulus/ingest/consumer#processMessages` now processes messages until `timeLimit` has passed _OR_ once it receives up to `messageLimit` messages. `sqs2sf` is deployed with a [default `messageLimit` of 10](https://github.com/nasa/cumulus/blob/670000c8a821ff37ae162385f921c40956e293f7/packages/deployment/app/config.yml#L147).
  - **IMPORTANT NOTE:** `consumer` will actually process up to `messageLimit * 2 - 1` messages. This is because sometimes `receiveSQSMessages` will return less than `messageLimit` messages and thus the consumer will continue to make calls to `receiveSQSMessages`. For example, given a `messageLimit` of 10 and subsequent calls to `receiveSQSMessages` returns up to 9 messages, the loop will continue and a final call could return up to 10 messages.

## [v1.9.1] - 2018-08-22

**Please Note** To take advantage of the added granule tracking API functionality, updates are required for the message adapter and its libraries. You should be on the following versions:

- `cumulus-message-adapter` 1.0.9+
- `cumulus-message-adapter-js` 1.0.4+
- `cumulus-message-adapter-java` 1.2.7+
- `cumulus-message-adapter-python` 1.0.5+

### Added

- **CUMULUS-687** Added logs endpoint to search for logs from a specific workflow execution in `@cumulus/api`. Added integration test.
- **CUMULUS-836** - `@cumulus/deployment` supports a configurable docker storage driver for ECS. ECS can be configured with either `devicemapper` (the default storage driver for AWS ECS-optimized AMIs) or `overlay2` (the storage driver used by the NGAP 2.0 AMI). The storage driver can be configured in `app/config.yml` with `ecs.docker.storageDriver: overlay2 | devicemapper`. The default is `overlay2`.
  - To support this configuration, a [Handlebars](https://handlebarsjs.com/) helper `ifEquals` was added to `packages/deployment/lib/kes.js`.
- **CUMULUS-836** - `@cumulus/api` added IAM roles required by the NGAP 2.0 AMI. The NGAP 2.0 AMI runs a script `register_instances_with_ssm.py` which requires the ECS IAM role to include `ec2:DescribeInstances` and `ssm:GetParameter` permissions.

### Fixed

- **CUMULUS-836** - `@cumulus/deployment` uses `overlay2` driver by default and does not attempt to write `--storage-opt dm.basesize` to fix [this error](https://github.com/moby/moby/issues/37039).
- **CUMULUS-413** Kinesis processing now captures all errors.
  - Added kinesis fallback mechanism when errors occur during record processing.
  - Adds FallbackTopicArn to `@cumulus/api/lambdas.yml`
  - Adds fallbackConsumer lambda to `@cumulus/api`
  - Adds fallbackqueue option to lambda definitions capture lambda failures after three retries.
  - Adds kinesisFallback SNS topic to signal incoming errors from kinesis stream.
  - Adds kinesisFailureSQS to capture fully failed events from all retries.
- **CUMULUS-855** Adds integration test for kinesis' error path.
- **CUMULUS-686** Added workflow task name and version tracking via `@cumulus/api` executions endpoint under new `tasks` property, and under `workflow_tasks` in step input/output.
  - Depends on `cumulus-message-adapter` 1.0.9+, `cumulus-message-adapter-js` 1.0.4+, `cumulus-message-adapter-java` 1.2.7+ and `cumulus-message-adapter-python` 1.0.5+
- **CUMULUS-771**
  - Updated sync-granule to stream the remote file to s3
  - Added integration test for ingesting granules from ftp provider
  - Updated http/https integration tests for ingesting granules from http/https providers
- **CUMULUS-862** Updated `@cumulus/integration-tests` to handle remote lambda output
- **CUMULUS-856** Set the rule `state` to have default value `ENABLED`

### Changed

- In `@cumulus/deployment`, changed the example app config.yml to have additional IAM roles

## [v1.9.0] - 2018-08-06

**Please note** additional information and upgrade instructions [here](https://nasa.github.io/cumulus/docs/upgrade/1.9.0)

### Added

- **CUMULUS-712** - Added integration tests verifying expected behavior in workflows
- **GITC-776-2** - Add support for versioned collections

### Fixed

- **CUMULUS-832**
  - Fixed indentation in example config.yml in `@cumulus/deployment`
  - Fixed issue with new deployment using the default distribution endpoint in `@cumulus/deployment` and `@cumulus/api`

## [v1.8.1] - 2018-08-01

**Note** IAM roles should be re-deployed with this release.

- **Cumulus-726**
  - Added function to `@cumulus/integration-tests`: `sfnStep` includes `getStepInput` which returns the input to the schedule event of a given step function step.
  - Added IAM policy `@cumulus/deployment`: Lambda processing IAM role includes `kinesis::PutRecord` so step function lambdas can write to kinesis streams.
- **Cumulus Community Edition**
  - Added Google OAuth authentication token logic to `@cumulus/api`. Refactored token endpoint to use environment variable flag `OAUTH_PROVIDER` when determining with authentication method to use.
  - Added API Lambda memory configuration variable `api_lambda_memory` to `@cumulus/api` and `@cumulus/deployment`.

### Changed

- **Cumulus-726**
  - Changed function in `@cumulus/api`: `models/rules.js#addKinesisEventSource` was modified to call to `deleteKinesisEventSource` with all required parameters (rule's name, arn and type).
  - Changed function in `@cumulus/integration-tests`: `getStepOutput` can now be used to return output of failed steps. If users of this function want the output of a failed event, they can pass a third parameter `eventType` as `'failure'`. This function will work as always for steps which completed successfully.

### Removed

- **Cumulus-726**

  - Configuration change to `@cumulus/deployment`: Removed default auto scaling configuration for Granules and Files DynamoDB tables.

- **CUMULUS-688**
  - Add integration test for ExecutionStatus
  - Function addition to `@cumulus/integration-tests`: `api` includes `getExecutionStatus` which returns the execution status from the Cumulus API

## [v1.8.0] - 2018-07-23

### Added

- **CUMULUS-718** Adds integration test for Kinesis triggering a workflow.

- **GITC-776-3** Added more flexibility for rules. You can now edit all fields on the rule's record
  We may need to update the api documentation to reflect this.

- **CUMULUS-681** - Add ingest-in-place action to granules endpoint

  - new applyWorkflow action at PUT /granules/{granuleid} Applying a workflow starts an execution of the provided workflow and passes the granule record as payload.
    Parameter(s):
    - workflow - the workflow name

- **CUMULUS-685** - Add parent exeuction arn to the execution which is triggered from a parent step function

### Changed

- **CUMULUS-768** - Integration tests get S3 provider data from shared data folder

### Fixed

- **CUMULUS-746** - Move granule API correctly updates record in dynamo DB and cmr xml file
- **CUMULUS-766** - Populate database fileSize field from S3 if value not present in Ingest payload

## [v1.7.1] - 2018-07-27 - [BACKPORT]

### Fixed

- **CUMULUS-766** - Backport from 1.8.0 - Populate database fileSize field from S3 if value not present in Ingest payload

## [v1.7.0] - 2018-07-02

### Please note: [Upgrade Instructions](https://nasa.github.io/cumulus/docs/upgrade/1.7.0)

### Added

- **GITC-776-2** - Add support for versioned collections
- **CUMULUS-491** - Add granule reconciliation API endpoints.
- **CUMULUS-480** Add support for backup and recovery:
  - Add DynamoDB tables for granules, executions and pdrs
  - Add ability to write all records to S3
  - Add ability to download all DynamoDB records in form json files
  - Add ability to upload records to DynamoDB
  - Add migration scripts for copying granule, pdr and execution records from ElasticSearch to DynamoDB
  - Add IAM support for batchWrite on dynamoDB
-
- **CUMULUS-508** - `@cumulus/deployment` cloudformation template allows for lambdas and ECS clusters to have multiple AZ availability.
  - `@cumulus/deployment` also ensures docker uses `devicemapper` storage driver.
- **CUMULUS-755** - `@cumulus/deployment` Add DynamoDB autoscaling support.
  - Application developers can add autoscaling and override default values in their deployment's `app/config.yml` file using a `{TableName}Table:` key.

### Fixed

- **CUMULUS-747** - Delete granule API doesn't delete granule files in s3 and granule in elasticsearch
  - update the StreamSpecification DynamoDB tables to have StreamViewType: "NEW_AND_OLD_IMAGES"
  - delete granule files in s3
- **CUMULUS-398** - Fix not able to filter executions by workflow
- **CUMULUS-748** - Fix invalid lambda .zip files being validated/uploaded to AWS
- **CUMULUS-544** - Post to CMR task has UAT URL hard-coded
  - Made configurable: PostToCmr now requires CMR_ENVIRONMENT env to be set to 'SIT' or 'OPS' for those CMR environments. Default is UAT.

### Changed

- **GITC-776-4** - Changed Discover-pdrs to not rely on collection but use provider_path in config. It also has an optional filterPdrs regex configuration parameter

- **CUMULUS-710** - In the integration test suite, `getStepOutput` returns the output of the first successful step execution or last failed, if none exists

## [v1.6.0] - 2018-06-06

### Please note: [Upgrade Instructions](https://nasa.github.io/cumulus/docs/upgrade/1.6.0)

### Fixed

- **CUMULUS-602** - Format all logs sent to Elastic Search.
  - Extract cumulus log message and index it to Elastic Search.

### Added

- **CUMULUS-556** - add a mechanism for creating and running migration scripts on deployment.
- **CUMULUS-461** Support use of metadata date and other components in `url_path` property

### Changed

- **CUMULUS-477** Update bucket configuration to support multiple buckets of the same type:
  - Change the structure of the buckets to allow for more than one bucket of each type. The bucket structure is now:
    bucket-key:
    name: <bucket-name>
    type: <type> i.e. internal, public, etc.
  - Change IAM and app deployment configuration to support new bucket structure
  - Update tasks and workflows to support new bucket structure
  - Replace instances where buckets.internal is relied upon to either use the system bucket or a configured bucket
  - Move IAM template to the deployment package. NOTE: You now have to specify '--template node_modules/@cumulus/deployment/iam' in your IAM deployment
  - Add IAM cloudformation template support to filter buckets by type

## [v1.5.5] - 2018-05-30

### Added

- **CUMULUS-530** - PDR tracking through Queue-granules
  - Add optional `pdr` property to the sync-granule task's input config and output payload.
- **CUMULUS-548** - Create a Lambda task that generates EMS distribution reports
  - In order to supply EMS Distribution Reports, you must enable S3 Server
    Access Logging on any S3 buckets used for distribution. See [How Do I Enable Server Access Logging for an S3 Bucket?](https://docs.aws.amazon.com/AmazonS3/latest/user-guide/server-access-logging.html)
    The "Target bucket" setting should point at the Cumulus internal bucket.
    The "Target prefix" should be
    "<STACK_NAME>/ems-distribution/s3-server-access-logs/", where "STACK_NAME"
    is replaced with the name of your Cumulus stack.

### Fixed

- **CUMULUS-546 - Kinesis Consumer should catch and log invalid JSON**
  - Kinesis Consumer lambda catches and logs errors so that consumer doesn't get stuck in a loop re-processing bad json records.
- EMS report filenames are now based on their start time instead of the time
  instead of the time that the report was generated
- **CUMULUS-552 - Cumulus API returns different results for the same collection depending on query**
  - The collection, provider and rule records in elasticsearch are now replaced with records from dynamo db when the dynamo db records are updated.

### Added

- `@cumulus/deployment`'s default cloudformation template now configures storage for Docker to match the configured ECS Volume. The template defines Docker's devicemapper basesize (`dm.basesize`) using `ecs.volumeSize`. This addresses ECS default of limiting Docker containers to 10GB of storage ([Read more](https://aws.amazon.com/premiumsupport/knowledge-center/increase-default-ecs-docker-limit/)).

## [v1.5.4] - 2018-05-21

### Added

- **CUMULUS-535** - EMS Ingest, Archive, Archive Delete reports
  - Add lambda EmsReport to create daily EMS Ingest, Archive, Archive Delete reports
  - ems.provider property added to `@cumulus/deployment/app/config.yml`.
    To change the provider name, please add `ems: provider` property to `app/config.yml`.
- **CUMULUS-480** Use DynamoDB to store granules, pdrs and execution records
  - Activate PointInTime feature on DynamoDB tables
  - Increase test coverage on api package
  - Add ability to restore metadata records from json files to DynamoDB
- **CUMULUS-459** provide API endpoint for moving granules from one location on s3 to another

## [v1.5.3] - 2018-05-18

### Fixed

- **CUMULUS-557 - "Add dataType to DiscoverGranules output"**
  - Granules discovered by the DiscoverGranules task now include dataType
  - dataType is now a required property for granules used as input to the
    QueueGranules task
- **CUMULUS-550** Update deployment app/config.yml to force elasticsearch updates for deleted granules

## [v1.5.2] - 2018-05-15

### Fixed

- **CUMULUS-514 - "Unable to Delete the Granules"**
  - updated cmrjs.deleteConcept to return success if the record is not found
    in CMR.

### Added

- **CUMULUS-547** - The distribution API now includes an
  "earthdataLoginUsername" query parameter when it returns a signed S3 URL
- **CUMULUS-527 - "parse-pdr queues up all granules and ignores regex"**
  - Add an optional config property to the ParsePdr task called
    "granuleIdFilter". This property is a regular expression that is applied
    against the filename of the first file of each granule contained in the
    PDR. If the regular expression matches, then the granule is included in
    the output. Defaults to '.', which will match all granules in the PDR.
- File checksums in PDRs now support MD5
- Deployment support to subscribe to an SNS topic that already exists
- **CUMULUS-470, CUMULUS-471** In-region S3 Policy lambda added to API to update bucket policy for in-region access.
- **CUMULUS-533** Added fields to granule indexer to support EMS ingest and archive record creation
- **CUMULUS-534** Track deleted granules
  - added `deletedgranule` type to `cumulus` index.
  - **Important Note:** Force custom bootstrap to re-run by adding this to
    app/config.yml `es: elasticSearchMapping: 7`
- You can now deploy cumulus without ElasticSearch. Just add `es: null` to your `app/config.yml` file. This is only useful for debugging purposes. Cumulus still requires ElasticSearch to properly operate.
- `@cumulus/integration-tests` includes and exports the `addRules` function, which seeds rules into the DynamoDB table.
- Added capability to support EFS in cloud formation template. Also added
  optional capability to ssh to your instance and privileged lambda functions.
- Added support to force discovery of PDRs that have already been processed
  and filtering of selected data types
- `@cumulus/cmrjs` uses an environment variable `USER_IP_ADDRESS` or fallback
  IP address of `10.0.0.0` when a public IP address is not available. This
  supports lambda functions deployed into a VPC's private subnet, where no
  public IP address is available.

### Changed

- **CUMULUS-550** Custom bootstrap automatically adds new types to index on
  deployment

## [v1.5.1] - 2018-04-23

### Fixed

- add the missing dist folder to the hello-world task
- disable uglifyjs on the built version of the pdr-status-check (read: https://github.com/webpack-contrib/uglifyjs-webpack-plugin/issues/264)

## [v1.5.0] - 2018-04-23

### Changed

- Removed babel from all tasks and packages and increased minimum node requirements to version 8.10
- Lambda functions created by @cumulus/deployment will use node8.10 by default
- Moved [cumulus-integration-tests](https://github.com/nasa/cumulus-integration-tests) to the `example` folder CUMULUS-512
- Streamlined all packages dependencies (e.g. remove redundant dependencies and make sure versions are the same across packages)
- **CUMULUS-352:** Update Cumulus Elasticsearch indices to use [index aliases](https://www.elastic.co/guide/en/elasticsearch/reference/current/indices-aliases.html).
- **CUMULUS-519:** ECS tasks are no longer restarted after each CF deployment unless `ecs.restartTasksOnDeploy` is set to true
- **CUMULUS-298:** Updated log filterPattern to include all CloudWatch logs in ElasticSearch
- **CUMULUS-518:** Updates to the SyncGranule config schema
  - `granuleIdExtraction` is no longer a property
  - `process` is now an optional property
  - `provider_path` is no longer a property

### Fixed

- **CUMULUS-455 "Kes deployments using only an updated message adapter do not get automatically deployed"**
  - prepended the hash value of cumulus-message-adapter.zip file to the zip file name of lambda which uses message adapter.
  - the lambda function will be redeployed when message adapter or lambda function are updated
- Fixed a bug in the bootstrap lambda function where it stuck during update process
- Fixed a bug where the sf-sns-report task did not return the payload of the incoming message as the output of the task [CUMULUS-441]

### Added

- **CUMULUS-352:** Add reindex CLI to the API package.
- **CUMULUS-465:** Added mock http/ftp/sftp servers to the integration tests
- Added a `delete` method to the `@common/CollectionConfigStore` class
- **CUMULUS-467 "@cumulus/integration-tests or cumulus-integration-tests should seed provider and collection in deployed DynamoDB"**
  - `example` integration-tests populates providers and collections to database
  - `example` workflow messages are populated from workflow templates in s3, provider and collection information in database, and input payloads. Input templates are removed.
  - added `https` protocol to provider schema

## [v1.4.1] - 2018-04-11

### Fixed

- Sync-granule install

## [v1.4.0] - 2018-04-09

### Fixed

- **CUMULUS-392 "queue-granules not returning the sfn-execution-arns queued"**
  - updated queue-granules to return the sfn-execution-arns queued and pdr if exists.
  - added pdr to ingest message meta.pdr instead of payload, so the pdr information doesn't get lost in the ingest workflow, and ingested granule in elasticsearch has pdr name.
  - fixed sf-sns-report schema, remove the invalid part
  - fixed pdr-status-check schema, the failed execution contains arn and reason
- **CUMULUS-206** make sure homepage and repository urls exist in package.json files of tasks and packages

### Added

- Example folder with a cumulus deployment example

### Changed

- [CUMULUS-450](https://bugs.earthdata.nasa.gov/browse/CUMULUS-450) - Updated
  the config schema of the **queue-granules** task
  - The config no longer takes a "collection" property
  - The config now takes an "internalBucket" property
  - The config now takes a "stackName" property
- [CUMULUS-450](https://bugs.earthdata.nasa.gov/browse/CUMULUS-450) - Updated
  the config schema of the **parse-pdr** task
  - The config no longer takes a "collection" property
  - The "stack", "provider", and "bucket" config properties are now
    required
- **CUMULUS-469** Added a lambda to the API package to prototype creating an S3 bucket policy for direct, in-region S3 access for the prototype bucket

### Removed

- Removed the `findTmpTestDataDirectory()` function from
  `@cumulus/common/test-utils`

### Fixed

- [CUMULUS-450](https://bugs.earthdata.nasa.gov/browse/CUMULUS-450)
  - The **queue-granules** task now enqueues a **sync-granule** task with the
    correct collection config for that granule based on the granule's
    data-type. It had previously been using the collection config from the
    config of the **queue-granules** task, which was a problem if the granules
    being queued belonged to different data-types.
  - The **parse-pdr** task now handles the case where a PDR contains granules
    with different data types, and uses the correct granuleIdExtraction for
    each granule.

### Added

- **CUMULUS-448** Add code coverage checking using [nyc](https://github.com/istanbuljs/nyc).

## [v1.3.0] - 2018-03-29

### Deprecated

- discover-s3-granules is deprecated. The functionality is provided by the discover-granules task

### Fixed

- **CUMULUS-331:** Fix aws.downloadS3File to handle non-existent key
- Using test ftp provider for discover-granules testing [CUMULUS-427]
- **CUMULUS-304: "Add AWS API throttling to pdr-status-check task"** Added concurrency limit on SFN API calls. The default concurrency is 10 and is configurable through Lambda environment variable CONCURRENCY.
- **CUMULUS-414: "Schema validation not being performed on many tasks"** revised npm build scripts of tasks that use cumulus-message-adapter to place schema directories into dist directories.
- **CUMULUS-301:** Update all tests to use test-data package for testing data.
- **CUMULUS-271: "Empty response body from rules PUT endpoint"** Added the updated rule to response body.
- Increased memory allotment for `CustomBootstrap` lambda function. Resolves failed deployments where `CustomBootstrap` lambda function was failing with error `Process exited before completing request`. This was causing deployments to stall, fail to update and fail to rollback. This error is thrown when the lambda function tries to use more memory than it is allotted.
- Cumulus repository folders structure updated:
  - removed the `cumulus` folder altogether
  - moved `cumulus/tasks` to `tasks` folder at the root level
  - moved the tasks that are not converted to use CMA to `tasks/.not_CMA_compliant`
  - updated paths where necessary

### Added

- `@cumulus/integration-tests` - Added support for testing the output of an ECS activity as well as a Lambda function.

## [v1.2.0] - 2018-03-20

### Fixed

- Update vulnerable npm packages [CUMULUS-425]
- `@cumulus/api`: `kinesis-consumer.js` uses `sf-scheduler.js#schedule` instead of placing a message directly on the `startSF` SQS queue. This is a fix for [CUMULUS-359](https://bugs.earthdata.nasa.gov/browse/CUMULUS-359) because `sf-scheduler.js#schedule` looks up the provider and collection data in DynamoDB and adds it to the `meta` object of the enqueued message payload.
- `@cumulus/api`: `kinesis-consumer.js` catches and logs errors instead of doing an error callback. Before this change, `kinesis-consumer` was failing to process new records when an existing record caused an error because it would call back with an error and stop processing additional records. It keeps trying to process the record causing the error because it's "position" in the stream is unchanged. Catching and logging the errors is part 1 of the fix. Proposed part 2 is to enqueue the error and the message on a "dead-letter" queue so it can be processed later ([CUMULUS-413](https://bugs.earthdata.nasa.gov/browse/CUMULUS-413)).
- **CUMULUS-260: "PDR page on dashboard only shows zeros."** The PDR stats in LPDAAC are all 0s, even if the dashboard has been fixed to retrieve the correct fields. The current version of pdr-status-check has a few issues.
  - pdr is not included in the input/output schema. It's available from the input event. So the pdr status and stats are not updated when the ParsePdr workflow is complete. Adding the pdr to the input/output of the task will fix this.
  - pdr-status-check doesn't update pdr stats which prevent the real time pdr progress from showing up in the dashboard. To solve this, added lambda function sf-sns-report which is copied from @cumulus/api/lambdas/sf-sns-broadcast with modification, sf-sns-report can be used to report step function status anywhere inside a step function. So add step sf-sns-report after each pdr-status-check, we will get the PDR status progress at real time.
  - It's possible an execution is still in the queue and doesn't exist in sfn yet. Added code to handle 'ExecutionDoesNotExist' error when checking the execution status.
- Fixed `aws.cloudwatchevents()` typo in `packages/ingest/aws.js`. This typo was the root cause of the error: `Error: Could not process scheduled_ingest, Error: : aws.cloudwatchevents is not a constructor` seen when trying to update a rule.

### Removed

- `@cumulus/ingest/aws`: Remove queueWorkflowMessage which is no longer being used by `@cumulus/api`'s `kinesis-consumer.js`.

## [v1.1.4] - 2018-03-15

### Added

- added flag `useList` to parse-pdr [CUMULUS-404]

### Fixed

- Pass encrypted password to the ApiGranule Lambda function [CUMULUS-424]

## [v1.1.3] - 2018-03-14

### Fixed

- Changed @cumulus/deployment package install behavior. The build process will happen after installation

## [v1.1.2] - 2018-03-14

### Added

- added tools to @cumulus/integration-tests for local integration testing
- added end to end testing for discovering and parsing of PDRs
- `yarn e2e` command is available for end to end testing

### Fixed

- **CUMULUS-326: "Occasionally encounter "Too Many Requests" on deployment"** The api gateway calls will handle throttling errors
- **CUMULUS-175: "Dashboard providers not in sync with AWS providers."** The root cause of this bug - DynamoDB operations not showing up in Elasticsearch - was shared by collections and rules. The fix was to update providers', collections' and rules; POST, PUT and DELETE endpoints to operate on DynamoDB and using DynamoDB streams to update Elasticsearch. The following packages were made:
  - `@cumulus/deployment` deploys DynamoDB streams for the Collections, Providers and Rules tables as well as a new lambda function called `dbIndexer`. The `dbIndexer` lambda has an event source mapping which listens to each of the DynamoDB streams. The dbIndexer lambda receives events referencing operations on the DynamoDB table and updates the elasticsearch cluster accordingly.
  - The `@cumulus/api` endpoints for collections, providers and rules _only_ query DynamoDB, with the exception of LIST endpoints and the collections' GET endpoint.

### Updated

- Broke up `kes.override.js` of @cumulus/deployment to multiple modules and moved to a new location
- Expanded @cumulus/deployment test coverage
- all tasks were updated to use cumulus-message-adapter-js 1.0.1
- added build process to integration-tests package to babelify it before publication
- Update @cumulus/integration-tests lambda.js `getLambdaOutput` to return the entire lambda output. Previously `getLambdaOutput` returned only the payload.

## [v1.1.1] - 2018-03-08

### Removed

- Unused queue lambda in api/lambdas [CUMULUS-359]

### Fixed

- Kinesis message content is passed to the triggered workflow [CUMULUS-359]
- Kinesis message queues a workflow message and does not write to rules table [CUMULUS-359]

## [v1.1.0] - 2018-03-05

### Added

- Added a `jlog` function to `common/test-utils` to aid in test debugging
- Integration test package with command line tool [CUMULUS-200] by @laurenfrederick
- Test for FTP `useList` flag [CUMULUS-334] by @kkelly51

### Updated

- The `queue-pdrs` task now uses the [cumulus-message-adapter-js](https://github.com/nasa/cumulus-message-adapter-js)
  library
- Updated the `queue-pdrs` JSON schemas
- The test-utils schema validation functions now throw an error if validation
  fails
- The `queue-granules` task now uses the [cumulus-message-adapter-js](https://github.com/nasa/cumulus-message-adapter-js)
  library
- Updated the `queue-granules` JSON schemas

### Removed

- Removed the `getSfnExecutionByName` function from `common/aws`
- Removed the `getGranuleStatus` function from `common/aws`

## [v1.0.1] - 2018-02-27

### Added

- More tests for discover-pdrs, dicover-granules by @yjpa7145
- Schema validation utility for tests by @yjpa7145

### Changed

- Fix an FTP listing bug for servers that do not support STAT [CUMULUS-334] by @kkelly51

## [v1.0.0] - 2018-02-23

[unreleased]: https://github.com/nasa/cumulus/compare/v12.0.0...HEAD
[v12.0.0]: https://github.com/nasa/cumulus/compare/v11.1.1...v12.0.0
[v11.1.1]: https://github.com/nasa/cumulus/compare/v11.1.0...v11.1.1
[v11.1.0]: https://github.com/nasa/cumulus/compare/v11.0.0...v11.1.0
[v11.0.0]: https://github.com/nasa/cumulus/compare/v10.1.2...v11.0.0
[v10.1.2]: https://github.com/nasa/cumulus/compare/v10.1.1...v10.1.2
[v10.1.1]: https://github.com/nasa/cumulus/compare/v10.1.0...v10.1.1
[v10.1.0]: https://github.com/nasa/cumulus/compare/v10.0.1...v10.1.0
[v10.0.1]: https://github.com/nasa/cumulus/compare/v10.0.0...v10.0.1
[v10.0.0]: https://github.com/nasa/cumulus/compare/v9.9.0...v10.0.0
[v9.9.3]: https://github.com/nasa/cumulus/compare/v9.9.2...v9.9.3
[v9.9.2]: https://github.com/nasa/cumulus/compare/v9.9.1...v9.9.2
[v9.9.1]: https://github.com/nasa/cumulus/compare/v9.9.0...v9.9.1
[v9.9.0]: https://github.com/nasa/cumulus/compare/v9.8.0...v9.9.0
[v9.8.0]: https://github.com/nasa/cumulus/compare/v9.7.0...v9.8.0
[v9.7.1]: https://github.com/nasa/cumulus/compare/v9.7.0...v9.7.1
[v9.7.0]: https://github.com/nasa/cumulus/compare/v9.6.0...v9.7.0
[v9.6.0]: https://github.com/nasa/cumulus/compare/v9.5.0...v9.6.0
[v9.5.0]: https://github.com/nasa/cumulus/compare/v9.4.0...v9.5.0
[v9.4.1]: https://github.com/nasa/cumulus/compare/v9.3.0...v9.4.1
[v9.4.0]: https://github.com/nasa/cumulus/compare/v9.3.0...v9.4.0
[v9.3.0]: https://github.com/nasa/cumulus/compare/v9.2.2...v9.3.0
[v9.2.2]: https://github.com/nasa/cumulus/compare/v9.2.1...v9.2.2
[v9.2.1]: https://github.com/nasa/cumulus/compare/v9.2.0...v9.2.1
[v9.2.0]: https://github.com/nasa/cumulus/compare/v9.1.0...v9.2.0
[v9.1.0]: https://github.com/nasa/cumulus/compare/v9.0.1...v9.1.0
[v9.0.1]: https://github.com/nasa/cumulus/compare/v9.0.0...v9.0.1
[v9.0.0]: https://github.com/nasa/cumulus/compare/v8.1.0...v9.0.0
[v8.1.0]: https://github.com/nasa/cumulus/compare/v8.0.0...v8.1.0
[v8.0.0]: https://github.com/nasa/cumulus/compare/v7.2.0...v8.0.0
[v7.2.0]: https://github.com/nasa/cumulus/compare/v7.1.0...v7.2.0
[v7.1.0]: https://github.com/nasa/cumulus/compare/v7.0.0...v7.1.0
[v7.0.0]: https://github.com/nasa/cumulus/compare/v6.0.0...v7.0.0
[v6.0.0]: https://github.com/nasa/cumulus/compare/v5.0.1...v6.0.0
[v5.0.1]: https://github.com/nasa/cumulus/compare/v5.0.0...v5.0.1
[v5.0.0]: https://github.com/nasa/cumulus/compare/v4.0.0...v5.0.0
[v4.0.0]: https://github.com/nasa/cumulus/compare/v3.0.1...v4.0.0
[v3.0.1]: https://github.com/nasa/cumulus/compare/v3.0.0...v3.0.1
[v3.0.0]: https://github.com/nasa/cumulus/compare/v2.0.1...v3.0.0
[v2.0.7]: https://github.com/nasa/cumulus/compare/v2.0.6...v2.0.7
[v2.0.6]: https://github.com/nasa/cumulus/compare/v2.0.5...v2.0.6
[v2.0.5]: https://github.com/nasa/cumulus/compare/v2.0.4...v2.0.5
[v2.0.4]: https://github.com/nasa/cumulus/compare/v2.0.3...v2.0.4
[v2.0.3]: https://github.com/nasa/cumulus/compare/v2.0.2...v2.0.3
[v2.0.2]: https://github.com/nasa/cumulus/compare/v2.0.1...v2.0.2
[v2.0.1]: https://github.com/nasa/cumulus/compare/v1.24.0...v2.0.1
[v2.0.0]: https://github.com/nasa/cumulus/compare/v1.24.0...v2.0.0
[v1.24.0]: https://github.com/nasa/cumulus/compare/v1.23.2...v1.24.0
[v1.23.2]: https://github.com/nasa/cumulus/compare/v1.22.1...v1.23.2
[v1.22.1]: https://github.com/nasa/cumulus/compare/v1.21.0...v1.22.1
[v1.21.0]: https://github.com/nasa/cumulus/compare/v1.20.0...v1.21.0
[v1.20.0]: https://github.com/nasa/cumulus/compare/v1.19.0...v1.20.0
[v1.19.0]: https://github.com/nasa/cumulus/compare/v1.18.0...v1.19.0
[v1.18.0]: https://github.com/nasa/cumulus/compare/v1.17.0...v1.18.0
[v1.17.0]: https://github.com/nasa/cumulus/compare/v1.16.1...v1.17.0
[v1.16.1]: https://github.com/nasa/cumulus/compare/v1.16.0...v1.16.1
[v1.16.0]: https://github.com/nasa/cumulus/compare/v1.15.0...v1.16.0
[v1.15.0]: https://github.com/nasa/cumulus/compare/v1.14.5...v1.15.0
[v1.14.5]: https://github.com/nasa/cumulus/compare/v1.14.4...v1.14.5
[v1.14.4]: https://github.com/nasa/cumulus/compare/v1.14.3...v1.14.4
[v1.14.3]: https://github.com/nasa/cumulus/compare/v1.14.2...v1.14.3
[v1.14.2]: https://github.com/nasa/cumulus/compare/v1.14.1...v1.14.2
[v1.14.1]: https://github.com/nasa/cumulus/compare/v1.14.0...v1.14.1
[v1.14.0]: https://github.com/nasa/cumulus/compare/v1.13.5...v1.14.0
[v1.13.5]: https://github.com/nasa/cumulus/compare/v1.13.4...v1.13.5
[v1.13.4]: https://github.com/nasa/cumulus/compare/v1.13.3...v1.13.4
[v1.13.3]: https://github.com/nasa/cumulus/compare/v1.13.2...v1.13.3
[v1.13.2]: https://github.com/nasa/cumulus/compare/v1.13.1...v1.13.2
[v1.13.1]: https://github.com/nasa/cumulus/compare/v1.13.0...v1.13.1
[v1.13.0]: https://github.com/nasa/cumulus/compare/v1.12.1...v1.13.0
[v1.12.1]: https://github.com/nasa/cumulus/compare/v1.12.0...v1.12.1
[v1.12.0]: https://github.com/nasa/cumulus/compare/v1.11.3...v1.12.0
[v1.11.3]: https://github.com/nasa/cumulus/compare/v1.11.2...v1.11.3
[v1.11.2]: https://github.com/nasa/cumulus/compare/v1.11.1...v1.11.2
[v1.11.1]: https://github.com/nasa/cumulus/compare/v1.11.0...v1.11.1
[v1.11.0]: https://github.com/nasa/cumulus/compare/v1.10.4...v1.11.0
[v1.10.4]: https://github.com/nasa/cumulus/compare/v1.10.3...v1.10.4
[v1.10.3]: https://github.com/nasa/cumulus/compare/v1.10.2...v1.10.3
[v1.10.2]: https://github.com/nasa/cumulus/compare/v1.10.1...v1.10.2
[v1.10.1]: https://github.com/nasa/cumulus/compare/v1.10.0...v1.10.1
[v1.10.0]: https://github.com/nasa/cumulus/compare/v1.9.1...v1.10.0
[v1.9.1]: https://github.com/nasa/cumulus/compare/v1.9.0...v1.9.1
[v1.9.0]: https://github.com/nasa/cumulus/compare/v1.8.1...v1.9.0
[v1.8.1]: https://github.com/nasa/cumulus/compare/v1.8.0...v1.8.1
[v1.8.0]: https://github.com/nasa/cumulus/compare/v1.7.0...v1.8.0
[v1.7.0]: https://github.com/nasa/cumulus/compare/v1.6.0...v1.7.0
[v1.6.0]: https://github.com/nasa/cumulus/compare/v1.5.5...v1.6.0
[v1.5.5]: https://github.com/nasa/cumulus/compare/v1.5.4...v1.5.5
[v1.5.4]: https://github.com/nasa/cumulus/compare/v1.5.3...v1.5.4
[v1.5.3]: https://github.com/nasa/cumulus/compare/v1.5.2...v1.5.3
[v1.5.2]: https://github.com/nasa/cumulus/compare/v1.5.1...v1.5.2
[v1.5.1]: https://github.com/nasa/cumulus/compare/v1.5.0...v1.5.1
[v1.5.0]: https://github.com/nasa/cumulus/compare/v1.4.1...v1.5.0
[v1.4.1]: https://github.com/nasa/cumulus/compare/v1.4.0...v1.4.1
[v1.4.0]: https://github.com/nasa/cumulus/compare/v1.3.0...v1.4.0
[v1.3.0]: https://github.com/nasa/cumulus/compare/v1.2.0...v1.3.0
[v1.2.0]: https://github.com/nasa/cumulus/compare/v1.1.4...v1.2.0
[v1.1.4]: https://github.com/nasa/cumulus/compare/v1.1.3...v1.1.4
[v1.1.3]: https://github.com/nasa/cumulus/compare/v1.1.2...v1.1.3
[v1.1.2]: https://github.com/nasa/cumulus/compare/v1.1.1...v1.1.2
[v1.1.1]: https://github.com/nasa/cumulus/compare/v1.0.1...v1.1.1
[v1.1.0]: https://github.com/nasa/cumulus/compare/v1.0.1...v1.1.0
[v1.0.1]: https://github.com/nasa/cumulus/compare/v1.0.0...v1.0.1
[v1.0.0]: https://github.com/nasa/cumulus/compare/pre-v1-release...v1.0.0

[thin-egress-app]: <https://github.com/asfadmin/thin-egress-app> "Thin Egress App"<|MERGE_RESOLUTION|>--- conflicted
+++ resolved
@@ -62,14 +62,11 @@
 
 ### Changed
 
-<<<<<<< HEAD
 - **CUMULUS-2965**
   - Update `cumulus-rds-tf` module to ignore `engine_version` lifecycle changes
-=======
 - **CUMULUS-2967**
   - Added fix example/spec/helpers/Provider that doesn't fail deletion 404 in
     case of deletion race conditions
->>>>>>> 9e2f67ed
 - **CUMULUS-2955**
   - Updates `20220126172008_files_granule_id_index` to *not* create an index on
     `granule_cumulus_id` on the files table.
