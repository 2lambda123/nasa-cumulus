# Changelog

All notable changes to this project will be documented in this file.

The format is based on [Keep a Changelog](http://keepachangelog.com/en/1.0.0/).

## Unreleased

### Changed

- **CUMULUS-2940**
  - Updated bulk operation lambda to utilize system wide rds_connection_timing
    configuration parameters from the main `cumulus` module
<<<<<<< HEAD
- **CUMULUS-2980**
  - Updated `ingestPdrWithNodeNameSpec.js` to use `deleteProvidersAndAllDependenciesByHost` function.
  - Removed `deleteProvidersByHost`function.
=======
- **CUMULUS-2954**
  - Updated Backup LZARDS task to run as a single task in a step function workflow.
    - Updated task to allow user to provide `collectionId` in workflow input and 
      updated task to use said `collectionId` to look up the corresponding collection record in RDS.
>>>>>>> 9b27ef97

## [v13.1.0] 2022-7-22

### MIGRATION notes

- The changes introduced in CUMULUS-2962 will re-introduce a
  `files_granules_cumulus_id_index` on the `files` table in the RDS database.
  This index will be automatically created as part of the bootstrap lambda
  function *on deployment* of the `data-persistence` module.

  *In cases where the index is already applied, this update will have no effect*.

  **Please Note**: In some cases where ingest is occurring at high volume levels and/or the
  files table has > 150M file records, the migration may
  fail on deployment due to timing required to both acquire the table state needed for the
  migration and time to create the index given the resources available.

  For reference a rx.5 large Aurora/RDS database
  with *no activity* took roughly 6 minutes to create the index for a file table with 300M records and no active ingest, however timed out when the same migration was attempted
  in production with possible activity on the table.

  If you believe you are subject to the above consideration, you may opt to
  manually create the `files` table index *prior* to deploying this version of
  Core with the following procedure:

  -----

  - Verify you do not have the index:

  ```text
  select * from pg_indexes where tablename = 'files';

   schemaname | tablename |        indexname        | tablespace |                                       indexdef
  ------------+-----------+-------------------------+------------+---------------------------------------------------------------------------------------
   public     | files     | files_pkey              |            | CREATE UNIQUE INDEX files_pkey ON public.files USING btree (cumulus_id)
   public     | files     | files_bucket_key_unique |            | CREATE UNIQUE INDEX files_bucket_key_unique ON public.files USING btree (bucket, key)
  ```

  In this instance you should not see an `indexname` row with
  `files_granules_cumulus_id_index` as the value.     If you *do*, you should be
  clear to proceed with the installation.
  - Quiesce ingest

  Stop all ingest operations in Cumulus Core according to your operational
  procedures.    You should validate that it appears there are no active queries that
  appear to be inserting granules/files into the database as a secondary method
  of evaluating the database system state:

  ```text
  select pid, query, state, wait_event_type, wait_event from pg_stat_activity where state = 'active';
  ```

  If query rows are returned with a `query` value that involves the files table,
  make sure ingest is halted and no other granule-update activity is running on
  the system.

  Note: In rare instances if there are hung queries that are unable to resolve, it may be necessary to
  manually use psql [Server Signaling
  Functions](https://www.postgresql.org/docs/10/functions-admin.html#FUNCTIONS-ADMIN-SIGNAL)
  `pg_cancel_backend` and/or
  `pg_terminate_backend` if the migration will not complete in the next step.

  - Create the Index

  Run the following query to create the index.    Depending on the situation
  this may take many minutes to complete, and you will note your CPU load and
  disk I/O rates increase on your cluster:

  ```text
  CREATE INDEX files_granule_cumulus_id_index ON files (granule_cumulus_id);
  ```

  You should see a response like:

  ```text
  CREATE INDEX
  ```

  and can verify the index `files_granule_cumulus_id_index` was created:

  ```text
  => select * from pg_indexes where tablename = 'files';
  schemaname | tablename |           indexname            | tablespace |                                           indexdef
   ------------+-----------+--------------------------------+------------+----------------------------------------------------------------------------------------------
   public     | files     | files_pkey                     |            | CREATE UNIQUE INDEX files_pkey ON public.files USING btree (cumulus_id)
   public     | files     | files_bucket_key_unique        |            | CREATE UNIQUE INDEX files_bucket_key_unique ON public.files USING btree (bucket, key)
   public     | files     | files_granule_cumulus_id_index |            | CREATE INDEX files_granule_cumulus_id_index ON public.files USING btree (granule_cumulus_id)
  (3 rows)
  ```

  - Once this is complete, you may deploy this version of Cumulus as you
    normally would.
  **If you are unable to stop ingest for the above procedure** *and* cannot
  migrate with deployment, you may be able to manually create the index while
  writes are ongoing using postgres's `CONCURRENTLY` option for `CREATE INDEX`.
  This can have significant impacts on CPU/write IO, particularly if you are
  already using a significant amount of your cluster resources, and may result
  in failed writes or an unexpected index/database state.

  PostgreSQL's
  [documentation](https://www.postgresql.org/docs/10/sql-createindex.html#SQL-CREATEINDEX-CONCURRENTLY)
  provides more information on this option.   Please be aware it is
  **unsupported** by Cumulus at this time, so community members that opt to go
  this route should proceed with caution.

  -----

### Notable changes

- **CUMULUS-2962**
  - Re-added database structural migration to `files` table to add an index on `granule_cumulus_id`
- **CUMULUS-2929**
  - Updated `move-granule` task to check the optional collection configuration parameter
    `meta.granuleMetadataFileExtension` to determine the granule metadata file.
    If none is specified, the granule CMR metadata or ISO metadata file is used.

### Changed

- Updated Moment.js package to 2.29.4 to address security vulnerability
- **CUMULUS-2967**
  - Added fix example/spec/helpers/Provider that doesn't fail deletion 404 in
    case of deletion race conditions
### Fixed

- **CUMULUS-2995**
  - Updated Lerna package to 5.1.8 to address security vulnerability

- **CUMULUS-2863**
  - Fixed `@cumulus/api` `validateAndUpdateSqsRule` method to allow 0 retries and 0 visibilityTimeout
    in rule's meta.

- **CUMULUS-2959**
  - Fixed `@cumulus/api` `granules` module to convert numeric productVolume to string
    when an old granule record is retrieved from DynamoDB
- Fixed the following links on Cumulus docs' [Getting Started](https://nasa.github.io/cumulus/docs/getting-started) page:
    * Cumulus Deployment
    * Terraform Best Practices
    * Integrator Common Use Cases
- Also corrected the _How to Deploy Cumulus_ link in the [Glossary](https://nasa.github.io/cumulus/docs/glossary)


## [v13.0.1] 2022-7-12

- **CUMULUS-2995**
  - Updated Moment.js package to 2.29.4 to address security vulnerability

## [v13.0.0] 2022-06-13

### MIGRATION NOTES

- The changes introduced in CUMULUS-2955 should result in removal of
  `files_granule_cumulus_id_index` from the `files` table (added in the v11.1.1
  release).  The success of this operation is dependent on system ingest load.

  In rare cases where data-persistence deployment fails because the
  `postgres-db-migration` times out, it may be required to manually remove the
  index and then redeploy:

  ```text
  DROP INDEX IF EXISTS files_granule_cumulus_id_index;
  ```

### Breaking Changes

- **CUMULUS-2931**

  - Updates CustomBootstrap lambda to default to failing if attempting to remove
    a pre-existing `cumulus-alias` index that would collide with the required
    `cumulus-alias` *alias*.   A configuration parameter
    `elasticsearch_remove_index_alias_conflict`  on the `cumulus` and
    `archive` modules has been added to enable the original behavior that would
    remove the invalid index (and all it's data).
  - Updates `@cumulus/es-client.bootstrapElasticSearch` signature to be
    parameterized and accommodate a new parameter `removeAliasConflict` which
    allows/disallows the deletion of a conflicting `cumulus-alias` index

### Notable changes

- **CUMULUS-2929**
  - Updated `move-granule` task to check the optional collection configuration parameter
    `meta.granuleMetadataFileExtension` to determine the granule metadata file.
    If none is specified, the granule CMR metadata or ISO metadata file is used.

### Added

- **CUMULUS-2929**
  - Added optional collection configuration `meta.granuleMetadataFileExtension` to specify CMR metadata
    file extension for tasks that utilize metadata file lookups

- **CUMULUS-2939**
  - Added `@cumulus/api/lambdas/start-async-operation` to start an async operation

- **CUMULUS-2953**
  - Added `skipMetadataCheck` flag to config for Hyrax metadata updates task.
  - If this config flag is set to `true`, and a granule has no CMR file, the task will simply return the input values.

- **CUMULUS-2966**
  - Added extractPath operation and support of nested string replacement to `url_path` in the collection configuration

### Changed

- **CUMULUS-2965**
  - Update `cumulus-rds-tf` module to ignore `engine_version` lifecycle changes
- **CUMULUS-2967**
  - Added fix example/spec/helpers/Provider that doesn't fail deletion 404 in
    case of deletion race conditions
- **CUMULUS-2955**
  - Updates `20220126172008_files_granule_id_index` to *not* create an index on
    `granule_cumulus_id` on the files table.
  - Adds `20220609024044_remove_files_granule_id_index` migration to revert
    changes from `20220126172008_files_granule_id_index` on any deployed stacks
    that might have the index to ensure consistency in deployed stacks

- **CUMULUS-2923**
  - Changed public key setup for SFTP local testing.

- **CUMULUS-2939**
  - Updated `@cumulus/api` `granules/bulk*`, `elasticsearch/index-from-database` and
    `POST reconciliationReports` endpoints to invoke StartAsyncOperation lambda

### Fixed

- **CUMULUS-2863**
  - Fixed `@cumulus/api` `validateAndUpdateSqsRule` method to allow 0 retries
    and 0 visibilityTimeout in rule's meta.
- **CUMULUS-2961**
  - Fixed `data-migration2` granule migration logic to allow for DynamoDb granules that have a null/empty string value for `execution`.   The migration will now migrate them without a linked execution.
  - Fixed `@cumulus/api` `validateAndUpdateSqsRule` method to allow 0 retries and 0 visibilityTimeout
    in rule's meta.

- **CUMULUS-2959**
  - Fixed `@cumulus/api` `granules` module to convert numeric productVolume to string
    when an old granule record is retrieved from DynamoDB.

## [v12.0.1] 2022-07-18

- **CUMULUS-2995**
  - Updated Moment.js package to 2.29.4 to address security vulnerability

## [v12.0.0] 2022-05-20

### Breaking Changes

- **CUMULUS-2903**

  - The minimum supported version for all published Cumulus Core npm packages is now Node 14.19.1
  - Tasks using the `cumuluss/cumulus-ecs-task` Docker image must be updated to
    `cumuluss/cumulus-ecs-task:1.8.0`. This can be done by updating the `image`
    property of any tasks defined using the `cumulus_ecs_service` Terraform
    module.

### Changed

- **CUMULUS-2932**

  - Updates `SyncGranule` task to include `disableOrDefaultAcl` function that uses
    the configuration ACL parameter to set ACL to private by default or disable ACL.
  - Updates `@cumulus/sync-granule` `download()` function to take in ACL parameter
  - Updates `@cumulus/ingest` `proceed()` function to take in ACL parameter
  - Updates `@cumulus/ingest` `addLock()` function to take in an optional ACL parameter
  - Updates `SyncGranule` example worfklow config
    `example/cumulus-tf/sync_granule_workflow.asl.json` to include `ACL`
    parameter.

## [v11.1.4] 2022-07-18

**Please note** changes in 11.1.4 may not yet be released in future versions, as
this is a backport and patch release on the 11.1.x series of releases. Updates that
are included in the future will have a corresponding CHANGELOG entry in future
releases.

### MIGRATION notes


- The changes introduced in CUMULUS-2962 will re-introduce a
  `files_granules_cumulus_id_index` on the `files` table in the RDS database.
  This index will be automatically created as part of the bootstrap lambda
  function *on deployment* of the `data-persistence` module.

  *In cases where the index is already applied, this update will have no effect*.

  **Please Note**: In some cases where ingest is occurring at high volume levels and/or the
  files table has > 150M file records, the migration may
  fail on deployment due to timing required to both acquire the table state needed for the
  migration and time to create the index given the resources available.

  For reference a rx.5 large Aurora/RDS database
  with *no activity* took roughly 6 minutes to create the index for a file table with 300M records and no active ingest, however timed out when the same migration was attempted
  in production with possible activity on the table.

  If you believe you are subject to the above consideration, you may opt to
  manually create the `files` table index *prior* to deploying this version of
  Core with the following procedure:

  -----

  - Verify you do not have the index:

  ```text
  select * from pg_indexes where tablename = 'files';

   schemaname | tablename |        indexname        | tablespace |                                       indexdef
  ------------+-----------+-------------------------+------------+---------------------------------------------------------------------------------------
   public     | files     | files_pkey              |            | CREATE UNIQUE INDEX files_pkey ON public.files USING btree (cumulus_id)
   public     | files     | files_bucket_key_unique |            | CREATE UNIQUE INDEX files_bucket_key_unique ON public.files USING btree (bucket, key)
  ```

  In this instance you should not see an `indexname` row with
  `files_granules_cumulus_id_index` as the value.     If you *do*, you should be
  clear to proceed with the installation.
  - Quiesce ingest

  Stop all ingest operations in Cumulus Core according to your operational
  procedures.    You should validate that it appears there are no active queries that
  appear to be inserting granules/files into the database as a secondary method
  of evaluating the database system state:

  ```text
  select pid, query, state, wait_event_type, wait_event from pg_stat_activity where state = 'active';
  ```

  If query rows are returned with a `query` value that involves the files table,
  make sure ingest is halted and no other granule-update activity is running on
  the system.

  Note: In rare instances if there are hung queries that are unable to resolve, it may be necessary to
  manually use psql [Server Signaling
  Functions](https://www.postgresql.org/docs/10/functions-admin.html#FUNCTIONS-ADMIN-SIGNAL)
  `pg_cancel_backend` and/or
  `pg_terminate_backend` if the migration will not complete in the next step.

  - Create the Index

  Run the following query to create the index.    Depending on the situation
  this may take many minutes to complete, and you will note your CPU load and
  disk I/O rates increase on your cluster:

  ```text
  CREATE INDEX files_granule_cumulus_id_index ON files (granule_cumulus_id);
  ```

  You should see a response like:

  ```text
  CREATE INDEX
  ```

  and can verify the index `files_granule_cumulus_id_index` was created:

  ```text
  => select * from pg_indexes where tablename = 'files';
  schemaname | tablename |           indexname            | tablespace |                                           indexdef
   ------------+-----------+--------------------------------+------------+----------------------------------------------------------------------------------------------
   public     | files     | files_pkey                     |            | CREATE UNIQUE INDEX files_pkey ON public.files USING btree (cumulus_id)
   public     | files     | files_bucket_key_unique        |            | CREATE UNIQUE INDEX files_bucket_key_unique ON public.files USING btree (bucket, key)
   public     | files     | files_granule_cumulus_id_index |            | CREATE INDEX files_granule_cumulus_id_index ON public.files USING btree (granule_cumulus_id)
  (3 rows)
  ```

  - Once this is complete, you may deploy this version of Cumulus as you
    normally would.
  **If you are unable to stop ingest for the above procedure** *and* cannot
  migrate with deployment, you may be able to manually create the index while
  writes are ongoing using postgres's `CONCURRENTLY` option for `CREATE INDEX`.
  This can have significant impacts on CPU/write IO, particularly if you are
  already using a significant amount of your cluster resources, and may result
  in failed writes or an unexpected index/database state.

  PostgreSQL's
  [documentation](https://www.postgresql.org/docs/10/sql-createindex.html#SQL-CREATEINDEX-CONCURRENTLY)
  provides more information on this option.   Please be aware it is
  **unsupported** by Cumulus at this time, so community members that opt to go
  this route should proceed with caution.

  -----

### Changed

- Updated Moment.js package to 2.29.4 to address security vulnerability

## [v11.1.3] 2022-06-24

**Please note** changes in 11.1.3 may not yet be released in future versions, as
this is a backport and patch release on the 11.1.x series of releases. Updates that
are included in the future will have a corresponding CHANGELOG entry in future
releases.

### Notable changes

- **CUMULUS-2929**
  - Updated `move-granule` task to check the optional collection configuration parameter
    `meta.granuleMetadataFileExtension` to determine the granule metadata file.
    If none is specified, the granule CMR metadata or ISO metadata file is used.

### Added

- **CUMULUS-2929**
  - Added optional collection configuration `meta.granuleMetadataFileExtension` to specify CMR metadata
    file extension for tasks that utilize metadata file lookups
- **CUMULUS-2966**
  - Added extractPath operation and support of nested string replacement to `url_path` in the collection configuration
### Fixed

- **CUMULUS-2863**
  - Fixed `@cumulus/api` `validateAndUpdateSqsRule` method to allow 0 retries
    and 0 visibilityTimeout in rule's meta.
- **CUMULUS-2959**
  - Fixed `@cumulus/api` `granules` module to convert numeric productVolume to string
    when an old granule record is retrieved from DynamoDB.
- **CUMULUS-2961**
  - Fixed `data-migration2` granule migration logic to allow for DynamoDb granules that have a null/empty string value for `execution`.   The migration will now migrate them without a linked execution.

## [v11.1.2] 2022-06-13

**Please note** changes in 11.1.2 may not yet be released in future versions, as
this is a backport and patch release on the 11.1.x series of releases. Updates that
are included in the future will have a corresponding CHANGELOG entry in future
releases.

### MIGRATION NOTES

- The changes introduced in CUMULUS-2955 should result in removal of
  `files_granule_cumulus_id_index` from the `files` table (added in the v11.1.1
  release).  The success of this operation is dependent on system ingest load

  In rare cases where data-persistence deployment fails because the
  `postgres-db-migration` times out, it may be required to manually remove the
  index and then redeploy:

  ```text
  > DROP INDEX IF EXISTS postgres-db-migration;
  DROP INDEX
  ```

### Changed

- **CUMULUS-2955**
  - Updates `20220126172008_files_granule_id_index` to *not* create an index on
    `granule_cumulus_id` on the files table.
  - Adds `20220609024044_remove_files_granule_id_index` migration to revert
    changes from `20220126172008_files_granule_id_index` on any deployed stacks
    that might have the index to ensure consistency in deployed stacks

## [v11.1.1] 2022-04-26

### Added

### Changed

- **CUMULUS-2885**
  - Updated `@cumulus/aws-client` to use new AWS SDK v3 packages for S3 requests:
    - `@aws-sdk/client-s3`
    - `@aws-sdk/lib-storage`
    - `@aws-sdk/s3-request-presigner`
  - Updated code for compatibility with updated `@cumulus/aws-client` and AWS SDK v3 S3 packages:
    - `@cumulus/api`
    - `@cumulus/async-operations`
    - `@cumulus/cmrjs`
    - `@cumulus/common`
    - `@cumulus/collection-config-store`
    - `@cumulus/ingest`
    - `@cumulus/launchpad-auth`
    - `@cumulus/sftp-client`
    - `@cumulus/tf-inventory`
    - `lambdas/data-migration2`
    - `tasks/add-missing-file-checksums`
    - `tasks/hyrax-metadata-updates`
    - `tasks/lzards-backup`
    - `tasks/sync-granule`
- **CUMULUS-2886**
  - Updated `@cumulus/aws-client` to use new AWS SDK v3 packages for API Gateway requests:
    - `@aws-sdk/client-api-gateway`
- **CUMULUS-2920**
  - Update npm version for Core build to 8.6
- **CUMULUS-2922**
  - Added `@cumulus/example-lib` package to example project to allow unit tests `example/script/lib` dependency.
  - Updates Mutex unit test to address changes made in [#2902](https://github.com/nasa/cumulus/pull/2902/files)
- **CUMULUS-2924**
  - Update acquireTimeoutMillis to 400 seconds for the db-provision-lambda module to address potential timeout issues on RDS database start
- **CUMULUS-2925**
  - Updates CI to utilize `audit-ci` v6.2.0
  - Updates CI to utilize a on-container filesystem when building Core in 'uncached' mode
  - Updates CI to selectively bootstrap Core modules in the cleanup job phase
- **CUMULUS-2934**
  - Update CI Docker container build to install pipenv to prevent contention on parallel lambda builds


## [v11.1.0] 2022-04-07

### MIGRATION NOTES

- 11.1.0 is an amendment release and supersedes 11.0.0. However, follow the migration steps for 11.0.0.

- **CUMULUS-2905**
  - Updates migration script with new `migrateAndOverwrite` and
    `migrateOnlyFiles` options.

### Added

- **CUMULUS-2860**
  - Added an optional configuration parameter `skipMetadataValidation` to `hyrax-metadata-updates` task
- **CUMULUS-2870**
  - Added `last_modified_date` as output to all tasks in Terraform `ingest` module.
- **CUMULUS-NONE**
  - Added documentation on choosing and configuring RDS at `deployment/choosing_configuring_rds`.

### Changed

- **CUMULUS-2703**
  - Updated `ORCA Backup` reconciliation report to report `cumulusFilesCount` and `orcaFilesCount`
- **CUMULUS-2849**
  - Updated `@cumulus/aws-client` to use new AWS SDK v3 packages for DynamoDB requests:
    - `@aws-sdk/client-dynamodb`
    - `@aws-sdk/lib-dynamodb`
    - `@aws-sdk/util-dynamodb`
  - Updated code for compatibility with AWS SDK v3 Dynamo packages
    - `@cumulus/api`
    - `@cumulus/errors`
    - `@cumulus/tf-inventory`
    - `lambdas/data-migration2`
    - `packages/api/ecs/async-operation`
- **CUMULUS-2864**
  - Updated `@cumulus/cmr-client/ingestUMMGranule` and `@cumulus/cmr-client/ingestConcept`
    functions to not perform separate validation request
- **CUMULUS-2870**
  - Updated `hello_world_service` module to pass in `lastModified` parameter in command list to trigger a Terraform state change when the `hello_world_task` is modified.

### Fixed

- **CUMULUS-2849**
  - Fixed AWS service client memoization logic in `@cumulus/aws-client`

## [v11.0.0] 2022-03-24 [STABLE]

### v9.9->v11.0 MIGRATION NOTES

Release v11.0 is a maintenance release series, replacing v9.9.   If you are
upgrading to or past v11 from v9.9.x to this release, please pay attention to the following
migration notes from prior releases:

#### Migration steps

##### **After deploying the `data-persistence` module, but before deploying the main `cumulus` module**

- Due to a bug in the PUT `/rules/<name>` endpoint, the rule records in PostgreSQL may be
out of sync with records in DynamoDB. In order to bring the records into sync, re-deploy and re-run the
[`data-migration1` Lambda](https://nasa.github.io/cumulus/docs/upgrade-notes/upgrade-rds#3-deploy-and-run-data-migration1) with a payload of
`{"forceRulesMigration": true}`:

```shell
aws lambda invoke --function-name $PREFIX-data-migration1 \
  --payload $(echo '{"forceRulesMigration": true}' | base64) $OUTFILE
```

##### As part of the `cumulus` deployment

- Please read the [documentation on the updates to the granule files schema for our Cumulus workflow tasks and how to upgrade your deployment for compatibility](https://nasa.github.io/cumulus/docs/upgrade-notes/update-task-file-schemas).
- (Optional) Update the `task-config` for all workflows that use the `sync-granule` task to include `workflowStartTime` set to
`{$.cumulus_meta.workflow_start_time}`. See [here](https://github.com/nasa/cumulus/blob/master/example/cumulus-tf/sync_granule_workflow.asl.json#L9) for an example.

##### After the `cumulus` deployment

As part of the work on the RDS Phase 2 feature, it was decided to re-add the
granule file `type` property on the file table (detailed reasoning
https://wiki.earthdata.nasa.gov/pages/viewpage.action?pageId=219186829).  This
change was implemented as part of CUMULUS-2672/CUMULUS-2673, however granule
records ingested prior to v11 will *not* have the file.type property stored in the
PostGreSQL database, and on installation of v11 API calls to get granule.files
will not return this value. We anticipate most users are impacted by this issue.

Users that are impacted by these changes should re-run the granule migration
lambda to *only* migrate granule file records:

```shell
PAYLOAD=$(echo '{"migrationsList": ["granules"], "granuleMigrationParams": {"migrateOnlyFiles": "true"}}' | base64)
aws lambda invoke --function-name $PREFIX-postgres-migration-async-operation \
--payload $PAYLOAD $OUTFILE
```

You should note that this will *only* move files for granule records in
PostgreSQL.  **If you have not completed the phase 1 data migration or
have granule records in dynamo that are not in PostgreSQL, the migration will
report failure for both the DynamoDB granule and all the associated files and the file
records will not be updated**.

If you prefer to do a full granule and file migration, you may instead
opt to run the migration with the `migrateAndOverwrite` option instead, this will re-run a
full granule/files migration and overwrite all values in the PostgreSQL database from
what is in DynamoDB for both granules and associated files:

```shell
PAYLOAD=$(echo '{"migrationsList": ["granules"], "granuleMigrationParams": {"migrateAndOverwrite": "true"}}' | base64)
aws lambda invoke --function-name $PREFIX-postgres-migration-async-operation \
--payload $PAYLOAD $OUTFILE
```

*Please note*: Since this data migration is copying all of your granule data
from DynamoDB to PostgreSQL, it can take multiple hours (or even days) to run,
depending on how much data you have and how much parallelism you configure the
migration to use. In general, the more parallelism you configure the migration
to use, the faster it will go, but the higher load it will put on your
PostgreSQL database. Excessive database load can cause database outages and
result in data loss/recovery scenarios. Thus, the parallelism settings for the
migration are intentionally set by default to conservative values but are
configurable.      If this impacts only some of your data products you may want
to consider using other `granuleMigrationParams`.

Please see [the second data migration
docs](https://nasa.github.io/cumulus/docs/upgrade-notes/upgrade-rds#5-run-the-second-data-migration)
for more on this tool if you are unfamiliar with the various options.

### Notable changes

- **CUMULUS-2703**
  - `ORCA Backup` is now a supported `reportType` for the `POST /reconciliationReports` endpoint

### Added

- **CUMULUS-2311** - RDS Migration Epic Phase 2
  - **CUMULUS-2208**
    - Added `@cumulus/message/utils.parseException` to parse exception objects
    - Added helpers to `@cumulus/message/Granules`:
      - `getGranuleProductVolume`
      - `getGranuleTimeToPreprocess`
      - `getGranuleTimeToArchive`
      - `generateGranuleApiRecord`
    - Added `@cumulus/message/PDRs/generatePdrApiRecordFromMessage` to generate PDR from Cumulus workflow message
    - Added helpers to `@cumulus/es-client/indexer`:
      - `deleteAsyncOperation` to delete async operation records from Elasticsearch
      - `updateAsyncOperation` to update an async operation record in Elasticsearch
    - Added granules `PUT` endpoint to Cumulus API for updating a granule.
    Requests to this endpoint should be submitted **without an `action`**
    attribute in the request body.
    - Added `@cumulus/api-client/granules.updateGranule` to update granule via the API
  - **CUMULUS-2303**
    - Add translatePostgresProviderToApiProvider method to `@cumulus/db/translate/providers`
  - **CUMULUS-2306**
    - Updated API execution GET endpoint to read individual execution records
      from PostgreSQL database instead of DynamoDB
    - Updated API execution-status endpoint to read execution records from
      PostgreSQL database instead of DynamoDB
  - **CUMULUS-2302**
    - Added translatePostgresCollectionToApiCollection method to
      `@cumulus/db/translate/collections`
    - Added `searchWithUpdatedAtRange` method to
      `@cumulus/db/models/collections`
  - **CUMULUS-2301**
    - Created API asyncOperations POST endpoint to create async operations.
  - **CUMULUS-2307**
    - Updated API PDR GET endpoint to read individual PDR records from
      PostgreSQL database instead of DynamoDB
    - Added `deletePdr` to `@cumulus/api-client/pdrs`
  - **CUMULUS-2782**
    - Update API granules endpoint `move` action to update granules in the index
      and utilize postgres as the authoritative datastore
  - **CUMULUS-2769**
    - Update collection PUT endpoint to require existance of postgresql record
      and to ignore lack of dynamoDbRecord on update
  - **CUMULUS-2767**
    - Update provider PUT endpoint to require existence of PostgreSQL record
      and to ignore lack of DynamoDB record on update
  - **CUMULUS-2759**
    - Updates collection/provider/rules/granules creation (post) endpoints to
      primarily check for existence/collision in PostgreSQL database instead of DynamoDB
  - **CUMULUS-2714**
    - Added `@cumulus/db/base.deleteExcluding` method to allow for deletion of a
      record set with an exclusion list of cumulus_ids
  - **CUMULUS-2317**
    - Added `@cumulus/db/getFilesAndGranuleInfoQuery()` to build a query for searching file
    records in PostgreSQL and return specified granule information for each file
    - Added `@cumulus/db/QuerySearchClient` library to handle sequentially fetching and paging
    through results for an arbitrary PostgreSQL query
    - Added `insert` method to all `@cumulus/db` models to handle inserting multiple records into
    the database at once
    - Added `@cumulus/db/translatePostgresGranuleResultToApiGranule` helper to
    translate custom PostgreSQL granule result to API granule
  - **CUMULUS-2672**
    - Added migration to add `type` text column to Postgres database `files` table
  - **CUMULUS-2634**
    - Added new functions for upserting data to Elasticsearch:
      - `@cumulus/es-client/indexer.upsertExecution` to upsert an execution
      - `@cumulus/es-client/indexer.upsertPdr` to upsert a PDR
      - `@cumulus/es-client/indexer.upsertGranule` to upsert a granule
  - **CUMULUS-2510**
    - Added `execution_sns_topic_arn` environment variable to
      `sf_event_sqs_to_db_records` lambda TF definition.
    - Added to `sf_event_sqs_to_db_records_lambda` IAM policy to include
      permissions for SNS publish for `report_executions_topic`
    - Added `collection_sns_topic_arn` environment variable to
      `PrivateApiLambda` and `ApiEndpoints` lambdas.
    - Added `updateCollection` to `@cumulus/api-client`.
    - Added to `ecs_cluster` IAM policy to include permissions for SNS publish
      for `report_executions_sns_topic_arn`, `report_pdrs_sns_topic_arn`,
      `report_granules_sns_topic_arn`
    - Added variables for report topic ARNs to `process_dead_letter_archive.tf`
    - Added variable for granule report topic ARN to `bulk_operation.tf`
    - Added `pdr_sns_topic_arn` environment variable to
      `sf_event_sqs_to_db_records` lambda TF definition.
    - Added the new function `publishSnsMessageByDataType` in `@cumulus/api` to
      publish SNS messages to the report topics to PDRs, Collections, and
      Executions.
    - Added the following functions in `publishSnsMessageUtils` to handle
      publishing SNS messages for specific data and event types:
      - `publishCollectionUpdateSnsMessage`
      - `publishCollectionCreateSnsMessage`
      - `publishCollectionDeleteSnsMessage`
      - `publishGranuleUpdateSnsMessage`
      - `publishGranuleDeleteSnsMessage`
      - `publishGranuleCreateSnsMessage`
      - `publishExecutionSnsMessage`
      - `publishPdrSnsMessage`
      - `publishGranuleSnsMessageByEventType`
    - Added to `ecs_cluster` IAM policy to include permissions for SNS publish
      for `report_executions_topic` and `report_pdrs_topic`.
  - **CUMULUS-2315**
    - Added `paginateByCumulusId` to `@cumulus/db` `BasePgModel` to allow for paginated
      full-table select queries in support of elasticsearch indexing.
    - Added `getMaxCumulusId` to `@cumulus/db` `BasePgModel` to allow all
      derived table classes to support querying the current max `cumulus_id`.
  - **CUMULUS-2673**
    - Added `ES_HOST` environment variable to `postgres-migration-async-operation`
    Lambda using value of `elasticsearch_hostname` Terraform variable.
    - Added `elasticsearch_security_group_id` to security groups for
      `postgres-migration-async-operation` lambda.
    - Added permission for `DynamoDb:DeleteItem` to
      `postgres-migration-async-operation` lambda.
  - **CUMULUS-2778**
    - Updated default value of `async_operation_image` in
      `tf-modules/cumulus/variables.tf` to `cumuluss/async-operation:41`
    - Added `ES_HOST` environment variable to async operation ECS task
      definition to ensure that async operation tasks write to the correct
      Elasticsearch domain
- **CUMULUS-2642**
  - Reduces the reconcilation report's default maxResponseSize that returns
     the full report rather than an s3 signed url. Reports very close to the
     previous limits were failing to download, so the limit has been lowered to
     ensure all files are handled properly.
- **CUMULUS-2703**
  - Added `@cumulus/api/lambdas/reports/orca-backup-reconciliation-report` to create
    `ORCA Backup` reconciliation report

### Removed

- **CUMULUS-2311** - RDS Migration Epic Phase 2
  - **CUMULUS-2208**
    - Removed trigger for `dbIndexer` Lambda for DynamoDB tables:
      - `<prefix>-AsyncOperationsTable`
      - `<prefix>-CollectionsTable`
      - `<prefix>-ExecutionsTable`
      - `<prefix>-GranulesTable`
      - `<prefix>-PdrsTable`
      - `<prefix>-ProvidersTable`
      - `<prefix>-RulesTable`
  - **CUMULUS-2782**
    - Remove deprecated `@ingest/granule.moveGranuleFiles`
  - **CUMULUS-2770**
    - Removed `waitForModelStatus` from `example/spec/helpers/apiUtils` integration test helpers
  - **CUMULUS-2510**
    - Removed `stream_enabled` and `stream_view_type` from `executions_table` TF
      definition.
    - Removed `aws_lambda_event_source_mapping` TF definition on executions
      DynamoDB table.
    - Removed `stream_enabled` and `stream_view_type` from `collections_table`
      TF definition.
    - Removed `aws_lambda_event_source_mapping` TF definition on collections
      DynamoDB table.
    - Removed lambda `publish_collections` TF resource.
    - Removed `aws_lambda_event_source_mapping` TF definition on granules
    - Removed `stream_enabled` and `stream_view_type` from `pdrs_table` TF
      definition.
    - Removed `aws_lambda_event_source_mapping` TF definition on PDRs
      DynamoDB table.
  - **CUMULUS-2694**
    - Removed `@cumulus/api/models/granules.storeGranulesFromCumulusMessage()` method
  - **CUMULUS-2662**
    - Removed call to `addToLocalES` in POST `/granules` endpoint since it is
      redundant.
    - Removed call to `addToLocalES` in POST and PUT `/executions` endpoints
      since it is redundant.
    - Removed function `addToLocalES` from `es-client` package since it is no
      longer used.
  - **CUMULUS-2771**
    - Removed `_updateGranuleStatus` to update granule to "running" from `@cumulus/api/lib/ingest.reingestGranule`
    and `@cumulus/api/lib/ingest.applyWorkflow`

### Changed

- CVE-2022-2477
  - Update node-forge to 1.3.0 in `@cumulus/common` to address CVE-2022-2477
- **CUMULUS-2311** - RDS Migration Epic Phase 2
  - **CUMULUS_2641**
    - Update API granule schema to set productVolume as a string value
    - Update `@cumulus/message` package to set productVolume as string
      (calculated with `file.size` as a `BigInt`) to match API schema
    - Update `@cumulus/db` granule translation to translate `granule` objects to
      match the updated API schema
  - **CUMULUS-2714**
    - Updated
      - @cumulus/api/lib.writeRecords.writeGranulesFromMessage
      - @cumulus/api/lib.writeRecords.writeGranuleFromApi
      - @cumulus/api/lib.writeRecords.createGranuleFromApi
      - @cumulus/api/lib.writeRecords.updateGranuleFromApi
    - These methods now remove postgres file records that aren't contained in
        the write/update action if such file records exist.  This update
        maintains consistency with the writes to elasticsearch/dynamodb.
  - **CUMULUS-2672**
    - Updated `data-migration2` lambda to migrate Dynamo `granule.files[].type`
      instead of dropping it.
    - Updated `@cumlus/db` `translateApiFiletoPostgresFile` to retain `type`
    - Updated `@cumulus/db` `translatePostgresFileToApiFile` to retain `type`
    - Updated `@cumulus/types.api.file` to add `type` to the typing.
  - **CUMULUS-2315**
    - Update `index-from-database` lambda/ECS task and elasticsearch endpoint to read
      from PostgreSQL database
    - Update `index-from-database` endpoint to add the following configuration
      tuning parameters:
      - postgresResultPageSize -- The number of records to read from each
        postgres table per request.   Default is 1000.
      - postgresConnectionPoolSize -- The max number of connections to allow the
        index function to make to the database.  Default is 10.
      - esRequestConcurrency -- The maximium number of concurrent record
        translation/ES record update requests.   Default is 10.
  - **CUMULUS-2308**
    - Update `/granules/<granule_id>` GET endpoint to return PostgreSQL Granules instead of DynamoDB Granules
    - Update `/granules/<granule_id>` PUT endpoint to use PostgreSQL Granule as source rather than DynamoDB Granule
    - Update `unpublishGranule` (used in /granules PUT) to use PostgreSQL Granule as source rather than DynamoDB Granule
    - Update integration tests to use `waitForApiStatus` instead of `waitForModelStatus`
    - Update Granule ingest to update the Postgres Granule status as well as the DynamoDB Granule status
  - **CUMULUS-2302**
    - Update API collection GET endpoint to read individual provider records from
      PostgreSQL database instead of DynamoDB
    - Update sf-scheduler lambda to utilize API endpoint to get provider record
      from database via Private API lambda
    - Update API granule `reingest` endpoint to read collection from PostgreSQL
      database instead of DynamoDB
    - Update internal-reconciliation report to base report Collection comparison
      on PostgreSQL instead of DynamoDB
    - Moved createGranuleAndFiles `@cumulus/api` unit helper from `./lib` to
      `.test/helpers`
  - **CUMULUS-2208**
    - Moved all `@cumulus/api/es/*` code to new `@cumulus/es-client` package
    - Updated logic for collections API POST/PUT/DELETE to create/update/delete
      records directly in Elasticsearch in parallel with updates to
      DynamoDb/PostgreSQL
    - Updated logic for rules API POST/PUT/DELETE to create/update/delete
      records directly in Elasticsearch in parallel with updates to
      DynamoDb/PostgreSQL
    - Updated logic for providers API POST/PUT/DELETE to create/update/delete
      records directly in  Elasticsearch in parallel with updates to
      DynamoDb/PostgreSQL
    - Updated logic for PDRs API DELETE to delete records directly in
      Elasticsearch in parallel with deletes to DynamoDB/PostgreSQL
    - Updated logic for executions API DELETE to delete records directly in
      Elasticsearch in parallel with deletes to DynamoDB/PostgreSQL
    - Updated logic for granules API DELETE to delete records directly in
      Elasticsearch in parallel with deletes to DynamoDB/PostgreSQL
    - `sfEventSqsToDbRecords` Lambda now writes following data directly to
      Elasticsearch in parallel with writes to DynamoDB/PostgreSQL:
      - executions
      - PDRs
      - granules
    - All async operations are now written directly to Elasticsearch in parallel
      with DynamoDB/PostgreSQL
    - Updated logic for async operation API DELETE to delete records directly in
      Elasticsearch in parallel with deletes to DynamoDB/PostgreSQL
    - Moved:
      - `packages/api/lib/granules.getGranuleProductVolume` ->
      `@cumulus/message/Granules.getGranuleProductVolume`
      - `packages/api/lib/granules.getGranuleTimeToPreprocess`
      -> `@cumulus/message/Granules.getGranuleTimeToPreprocess`
      - `packages/api/lib/granules.getGranuleTimeToArchive` ->
      `@cumulus/message/Granules.getGranuleTimeToArchive`
      - `packages/api/models/Granule.generateGranuleRecord`
      -> `@cumulus/message/Granules.generateGranuleApiRecord`
  - **CUMULUS-2306**
    - Updated API local serve (`api/bin/serve.js`) setup code to add cleanup/executions
    related records
    - Updated @cumulus/db/models/granules-executions to add a delete method in
      support of local cleanup
    - Add spec/helpers/apiUtils/waitForApiStatus integration helper to retry API
      record retrievals on status in lieu of using `waitForModelStatus`
  - **CUMULUS-2303**
    - Update API provider GET endpoint to read individual provider records from
      PostgreSQL database instead of DynamoDB
    - Update sf-scheduler lambda to utilize API endpoint to get provider record
      from database via Private API lambda
  - **CUMULUS-2301**
    - Updated `getAsyncOperation` to read from PostgreSQL database instead of
      DynamoDB.
    - Added `translatePostgresAsyncOperationToApiAsyncOperation` function in
      `@cumulus/db/translate/async-operation`.
    - Updated `translateApiAsyncOperationToPostgresAsyncOperation` function to
      ensure that `output` is properly translated to an object for the
      PostgreSQL record for the following cases of `output` on the incoming API
      record:
      - `record.output` is a JSON stringified object
      - `record.output` is a JSON stringified array
      - `record.output` is a JSON stringified string
      - `record.output` is a string
  - **CUMULUS-2317**
    - Changed reconciliation reports to read file records from PostgreSQL instead of DynamoDB
  - **CUMULUS-2304**
    - Updated API rule GET endpoint to read individual rule records from
      PostgreSQL database instead of DynamoDB
    - Updated internal consumer lambdas for SNS, SQS and Kinesis to read
      rules from PostgreSQL.
  - **CUMULUS-2634**
    - Changed `sfEventSqsToDbRecords` Lambda to use new upsert helpers for executions, granules, and PDRs
    to ensure out-of-order writes are handled correctly when writing to Elasticsearch
  - **CUMULUS-2510**
    - Updated `@cumulus/api/lib/writeRecords/write-execution` to publish SNS
      messages after a successful write to Postgres, DynamoDB, and ES.
    - Updated functions `create` and `upsert` in the `db` model for Executions
      to return an array of objects containing all columns of the created or
      updated records.
    - Updated `@cumulus/api/endpoints/collections` to publish an SNS message
      after a successful collection delete, update (PUT), create (POST).
    - Updated functions `create` and `upsert` in the `db` model for Collections
      to return an array of objects containing all columns for the created or
      updated records.
    - Updated functions `create` and `upsert` in the `db` model for Granules
      to return an array of objects containing all columns for the created or
      updated records.
    - Updated `@cumulus/api/lib/writeRecords/write-granules` to publish SNS
      messages after a successful write to Postgres, DynamoDB, and ES.
    - Updated `@cumulus/api/lib/writeRecords/write-pdr` to publish SNS
      messages after a successful write to Postgres, DynamoDB, and ES.
  - **CUMULUS-2733**
    - Updated `_writeGranuleFiles` function creates an aggregate error which
      contains the workflow error, if any, as well as any error that may occur
      from writing granule files.
  - **CUMULUS-2674**
    - Updated `DELETE` endpoints for the following data types to check that record exists in
      PostgreSQL or Elasticsearch before proceeding with deletion:
      - `provider`
      - `async operations`
      - `collections`
      - `granules`
      - `executions`
      - `PDRs`
      - `rules`
  - **CUMULUS-2294**
    - Updated architecture and deployment documentation to reference RDS
  - **CUMULUS-2642**
    - Inventory and Granule Not Found Reconciliation Reports now compare
      Databse against S3 in on direction only, from Database to S3
      Objects. This means that only files in the database are compared against
      objects found on S3 and the filesInCumulus.onlyInS3 report key will
      always be empty. This significantly decreases the report output size and
      aligns with a users expectations.
    - Updates getFilesAndGranuleInfoQuery to take additional optional
      parameters `collectionIds`, `granuleIds`, and `providers` to allow
      targeting/filtering of the results.

  - **CUMULUS-2694**
    - Updated database write logic in `sfEventSqsToDbRccords` to log message if Cumulus
    workflow message is from pre-RDS deployment but still attempt parallel writing to DynamoDB
    and PostgreSQL
    - Updated database write logic in `sfEventSqsToDbRccords` to throw error if requirements to write execution to PostgreSQL cannot be met
  - **CUMULUS-2660**
    - Updated POST `/executions` endpoint to publish SNS message of created record to executions SNS topic
  - **CUMULUS-2661**
    - Updated PUT `/executions/<arn>` endpoint to publish SNS message of updated record to executions SNS topic
  - **CUMULUS-2765**
    - Updated `updateGranuleStatusToQueued` in `write-granules` to write to
      Elasticsearch and publish SNS message to granules topic.
  - **CUMULUS-2774**
    - Updated `constructGranuleSnsMessage` and `constructCollectionSnsMessage`
      to throw error if `eventType` is invalid or undefined.
  - **CUMULUS-2776**
    - Updated `getTableIndexDetails` in `db-indexer` to use correct
      `deleteFnName` for reconciliation reports.
  - **CUMULUS-2780**
    - Updated bulk granule reingest operation to read granules from PostgreSQL instead of DynamoDB.
  - **CUMULUS-2778**
    - Updated default value of `async_operation_image` in `tf-modules/cumulus/variables.tf` to `cumuluss/async-operation:38`
  - **CUMULUS-2854**
    - Updated rules model to decouple `createRuleTrigger` from `create`.
    - Updated rules POST endpoint to call `rulesModel.createRuleTrigger` directly to create rule trigger.
    - Updated rules PUT endpoints to call `rulesModel.createRuleTrigger` if update fails and reversion needs to occur.

### Fixed

- **CUMULUS-2311** - RDS Migration Epic Phase 2
  - **CUMULUS-2810**
    - Updated @cumulus/db/translate/translatePostgresProviderToApiProvider to
      correctly return provider password and updated tests to prevent
      reintroduction.
  - **CUMULUS-2778**
    - Fixed async operation docker image to correctly update record status in
    Elasticsearch
  - Updated localAPI to set additional env variable, and fixed `GET /executions/status` response
  - **CUMULUS-2877**
    - Ensure database records receive a timestamp when writing granules.

## [v10.1.3] 2022-06-28 [BACKPORT]

### Added

- **CUMULUS-2966**
  - Added extractPath operation and support of nested string replacement to `url_path` in the collection configuration

## [v10.1.2] 2022-03-11

### Added

- **CUMULUS-2859**
  - Update `postgres-db-migration` lambda timeout to default 900 seconds
  - Add `db_migration_lambda_timeout` variable to `data-persistence` module to
    allow this timeout to be user configurable
- **CUMULUS-2868**
  - Added `iam:PassRole` permission to `step_policy` in `tf-modules/ingest/iam.tf`

## [v10.1.1] 2022-03-04

### Migration steps

- Due to a bug in the PUT `/rules/<name>` endpoint, the rule records in PostgreSQL may be
out of sync with records in DynamoDB. In order to bring the records into sync, re-run the
[previously deployed `data-migration1` Lambda](https://nasa.github.io/cumulus/docs/upgrade-notes/upgrade-rds#3-deploy-and-run-data-migration1) with a payload of
`{"forceRulesMigration": true}`:

```shell
aws lambda invoke --function-name $PREFIX-data-migration1 \
  --payload $(echo '{"forceRulesMigration": true}' | base64) $OUTFILE
```

### Added

- **CUMULUS-2841**
  - Add integration test to validate PDR node provider that requires password
    credentials succeeds on ingest

- **CUMULUS-2846**
  - Added `@cumulus/db/translate/rule.translateApiRuleToPostgresRuleRaw` to translate API rule to PostgreSQL rules and
  **keep undefined fields**

### Changed

- **CUMULUS-NONE**
  - Adds logging to ecs/async-operation Docker conatiner that launches async
    tasks on ECS. Sets default async_operation_image_version to 39.

- **CUMULUS-2845**
  - Updated rules model to decouple `createRuleTrigger` from `create`.
  - Updated rules POST endpoint to call `rulesModel.createRuleTrigger` directly to create rule trigger.
  - Updated rules PUT endpoints to call `rulesModel.createRuleTrigger` if update fails and reversion needs to occur.
- **CUMULUS-2846**
  - Updated version of `localstack/localstack` used in local unit testing to `0.11.5`

### Fixed

- Upgraded lodash to version 4.17.21 to fix vulnerability
- **CUMULUS-2845**
  - Fixed bug in POST `/rules` endpoint causing rule records to be created
  inconsistently in DynamoDB and PostgreSQL
- **CUMULUS-2846**
  - Fixed logic for `PUT /rules/<name>` endpoint causing rules to be saved
  inconsistently between DynamoDB and PostgreSQL
- **CUMULUS-2854**
  - Fixed queue granules behavior where the task was not accounting for granules that
  *already* had createdAt set. Workflows downstream in this scenario should no longer
  fail to write their granules due to order-of-db-writes constraints in the database
  update logic.

## [v10.1.0] 2022-02-23

### Added

- **CUMULUS-2775**
  - Added a configurable parameter group for the RDS serverless database cluster deployed by `tf-modules/rds-cluster-tf`. The allowed parameters for the parameter group can be found in the AWS documentation of [allowed parameters for an Aurora PostgreSQL cluster](https://docs.aws.amazon.com/AmazonRDS/latest/AuroraUserGuide/AuroraPostgreSQL.Reference.ParameterGroups.html). By default, the following parameters are specified:
    - `shared_preload_libraries`: `pg_stat_statements,auto_explain`
    - `log_min_duration_statement`: `250`
    - `auto_explain.log_min_duration`: `250`
- **CUMULUS-2781**
  - Add api_config secret to hold API/Private API lambda configuration values
- **CUMULUS-2840**
  - Added an index on `granule_cumulus_id` to the RDS files table.

### Changed

- **CUMULUS-2492**
  - Modify collectionId logic to accomodate trailing underscores in collection short names. e.g. `shortName____`
- **CUMULUS-2847**
  - Move DyanmoDb table name into API keystore and initialize only on lambda cold start
- **CUMULUS-2833**
  - Updates provider model schema titles to display on the dashboard.
- **CUMULUS-2837**
  - Update process-s3-dead-letter-archive to unpack SQS events in addition to
    Cumulus Messages
  - Update process-s3-dead-letter-archive to look up execution status using
    getCumulusMessageFromExecutionEvent (common method with sfEventSqsToDbRecords)
  - Move methods in api/lib/cwSfExecutionEventUtils to
    @cumulus/message/StepFunctions
- **CUMULUS-2775**
  - Changed the `timeout_action` to `ForceApplyCapacityChange` by default for the RDS serverless database cluster `tf-modules/rds-cluster-tf`
- **CUMULUS-2781**
  - Update API lambda to utilize api_config secret for initial environment variables

### Fixed

- **CUMULUS-2853**
  - Move OAUTH_PROVIDER to lambda env variables to address regression in CUMULUS-2781
  - Add logging output to api app router
- Added Cloudwatch permissions to `<prefix>-steprole` in `tf-modules/ingest/iam.tf` to address the
`Error: error creating Step Function State Machine (xxx): AccessDeniedException: 'arn:aws:iam::XXX:role/xxx-steprole' is not authorized to create managed-rule`
error in non-NGAP accounts:
  - `events:PutTargets`
  - `events:PutRule`
  - `events:DescribeRule`

## [v10.0.1] 2022-02-03

### Fixed

- Fixed IAM permissions issue with `<prefix>-postgres-migration-async-operation` Lambda
which prevented it from running a Fargate task for data migration.

## [v10.0.0] 2022-02-01

### Migration steps

- Please read the [documentation on the updates to the granule files schema for our Cumulus workflow tasks and how to upgrade your deployment for compatibility](https://nasa.github.io/cumulus/docs/upgrade-notes/update-task-file-schemas).
- (Optional) Update the `task-config` for all workflows that use the `sync-granule` task to include `workflowStartTime` set to
`{$.cumulus_meta.workflow_start_time}`. See [here](https://github.com/nasa/cumulus/blob/master/example/cumulus-tf/sync_granule_workflow.asl.json#L9) for an example.

### BREAKING CHANGES

- **NDCUM-624**
  - Functions in @cumulus/cmrjs renamed for consistency with `isCMRFilename` and `isCMRFile`
    - `isECHO10File` -> `isECHO10Filename`
    - `isUMMGFile` -> `isUMMGFilename`
    - `isISOFile` -> `isCMRISOFilename`
- **CUMULUS-2388**
  - In order to standardize task messaging formats, please note the updated input, output and config schemas for the following Cumulus workflow tasks:
    - add-missing-file-checksums
    - files-to-granules
    - hyrax-metadata-updates
    - lzards-backup
    - move-granules
    - post-to-cmr
    - sync-granule
    - update-cmr-access-constraints
    - update-granules-cmr-metadata-file-links
  The primary focus of the schema updates was to standardize the format of granules, and
  particularly their files data. The granule `files` object now matches the file schema in the
  Cumulus database and thus also matches the `files` object produced by the API with use cases like
  `applyWorkflow`. This includes removal of `name` and `filename` in favor of `bucket` and `key`,
  removal of certain properties such as `etag` and `duplicate_found` and outputting them as
  separate objects stored in `meta`.
  - Checksum values calculated by `@cumulus/checksum` are now converted to string to standardize
  checksum formatting across the Cumulus library.

### Notable changes

- **CUMULUS-2718**
  - The `sync-granule` task has been updated to support an optional configuration parameter `workflowStartTime`. The output payload of `sync-granule` now includes a `createdAt` time for each granule which is set to the
  provided `workflowStartTime` or falls back to `Date.now()` if not provided. Workflows using
  `sync-granule` may be updated to include this parameter with the value of `{$.cumulus_meta.workflow_start_time}` in the `task_config`.
- Updated version of `@cumulus/cumulus-message-adapter-js` from `2.0.3` to `2.0.4` for
all Cumulus workflow tasks
- **CUMULUS-2783**
  - A bug in the ECS cluster autoscaling configuration has been
resolved. ECS clusters should now correctly autoscale by adding new cluster
instances according to the [policy configuration](https://github.com/nasa/cumulus/blob/master/tf-modules/cumulus/ecs_cluster.tf).
  - Async operations that are started by these endpoints will be run as ECS tasks
  with a launch type of Fargate, not EC2:
    - `POST /deadLetterArchive/recoverCumulusMessages`
    - `POST /elasticsearch/index-from-database`
    - `POST /granules/bulk`
    - `POST /granules/bulkDelete`
    - `POST /granules/bulkReingest`
    - `POST /migrationCounts`
    - `POST /reconciliationReports`
    - `POST /replays`
    - `POST /replays/sqs`

### Added

- Upgraded version of dependencies on `knex` package from `0.95.11` to `0.95.15`
- Added Terraform data sources to `example/cumulus-tf` module to retrieve default VPC and subnets in NGAP accounts
  - Added `vpc_tag_name` variable which defines the tags used to look up a VPC. Defaults to VPC tag name used in NGAP accounts
  - Added `subnets_tag_name` variable which defines the tags used to look up VPC subnets. Defaults to a subnet tag name used in NGAP accounts
- Added Terraform data sources to `example/data-persistence-tf` module to retrieve default VPC and subnets in NGAP accounts
  - Added `vpc_tag_name` variable which defines the tags used to look up a VPC. Defaults to VPC tag name used in NGAP accounts
  - Added `subnets_tag_name` variable which defines the tags used to look up VPC subnets. Defaults to a subnet tag name used in NGAP accounts
- Added Terraform data sources to `example/rds-cluster-tf` module to retrieve default VPC and subnets in NGAP accounts
  - Added `vpc_tag_name` variable which defines the tags used to look up a VPC. Defaults to VPC tag name used in NGAP accounts
  - Added `subnets_tag_name` variable which defines the tags used to look up VPC subnets. Defaults to tag names used in subnets in for NGAP accounts
- **CUMULUS-2299**
  - Added support for SHA checksum types with hyphens (e.g. `SHA-256` vs `SHA256`) to tasks that calculate checksums.
- **CUMULUS-2439**
  - Added CMR search client setting to the CreateReconciliationReport lambda function.
  - Added `cmr_search_client_config` tfvars to the archive and cumulus terraform modules.
  - Updated CreateReconciliationReport lambda to search CMR collections with CMRSearchConceptQueue.
- **CUMULUS-2441**
  - Added support for 'PROD' CMR environment.
- **CUMULUS-2456**
  - Updated api lambdas to query ORCA Private API
  - Updated example/cumulus-tf/orca.tf to the ORCA release v4.0.0-Beta3
- **CUMULUS-2638**
  - Adds documentation to clarify bucket config object use.
- **CUMULUS-2684**
  - Added optional collection level parameter `s3MultipartChunksizeMb` to collection's `meta` field
  - Updated `move-granules` task to take in an optional config parameter s3MultipartChunksizeMb
- **CUMULUS-2747**
  - Updated data management type doc to include additional fields for provider configurations
- **CUMULUS-2773**
  - Added a document to the workflow-tasks docs describing deployment, configuration and usage of the LZARDS backup task.

### Changed

- Made `vpc_id` variable optional for `example/cumulus-tf` module
- Made `vpc_id` and `subnet_ids` variables optional for `example/data-persistence-tf` module
- Made `vpc_id` and `subnets` variables optional for `example/rds-cluster-tf` module
- Changes audit script to handle integration test failure when `USE\_CACHED\_BOOTSTRAP` is disabled.
- Increases wait time for CMR to return online resources in integration tests
- **CUMULUS-1823**
  - Updates to Cumulus rule/provider schemas to improve field titles and descriptions.
- **CUMULUS-2638**
  - Transparent to users, remove typescript type `BucketType`.
- **CUMULUS-2718**
  - Updated config for SyncGranules to support optional `workflowStartTime`
  - Updated SyncGranules to provide `createdAt` on output based on `workflowStartTime` if provided,
  falling back to `Date.now()` if not provided.
  - Updated `task_config` of SyncGranule in example workflows
- **CUMULUS-2735**
  - Updated reconciliation reports to write formatted JSON to S3 to improve readability for
    large reports
  - Updated TEA version from 102 to 121 to address TEA deployment issue with the max size of
    a policy role being exceeded
- **CUMULUS-2743**
  - Updated bamboo Dockerfile to upgrade pip as part of the image creation process
- **CUMULUS-2744**
  - GET executions/status returns associated granules for executions retrieved from the Step Function API
- **CUMULUS-2751**
  - Upgraded all Cumulus (node.js) workflow tasks to use
    `@cumulus/cumulus-message-adapter-js` version `2.0.3`, which includes an
    update cma-js to better expose CMA stderr stream output on lambda timeouts
    as well as minor logging enhancements.
- **CUMULUS-2752**
  - Add new mappings for execution records to prevent dynamic field expansion from exceeding
  Elasticsearch field limits
    - Nested objects under `finalPayload.*` will not dynamically add new fields to mapping
    - Nested objects under `originalPayload.*` will not dynamically add new fields to mapping
    - Nested keys under `tasks` will not dynamically add new fields to mapping
- **CUMULUS-2753**
  - Updated example/cumulus-tf/orca.tf to the latest ORCA release v4.0.0-Beta2 which is compatible with granule.files file schema
  - Updated /orca/recovery to call new lambdas request_status_for_granule and request_status_for_job.
  - Updated orca integration test
- [**PR #2569**](https://github.com/nasa/cumulus/pull/2569)
  - Fixed `TypeError` thrown by `@cumulus/cmrjs/cmr-utils.getGranuleTemporalInfo` when
    a granule's associated UMM-G JSON metadata file does not contain a `ProviderDates`
    element that has a `Type` of either `"Update"` or `"Insert"`.  If neither are
    present, the granule's last update date falls back to the `"Create"` type
    provider date, or `undefined`, if none is present.
- **CUMULUS-2775**
  - Changed `@cumulus/api-client/invokeApi()` to accept a single accepted status code or an array
  of accepted status codes via `expectedStatusCodes`
- [**PR #2611**](https://github.com/nasa/cumulus/pull/2611)
  - Changed `@cumulus/launchpad-auth/LaunchpadToken.requestToken` and `validateToken`
    to use the HTTPS request option `https.pfx` instead of the deprecated `pfx` option
    for providing the certificate.
- **CUMULUS-2836**
  - Updates `cmr-utils/getGranuleTemporalInfo` to search for a SingleDateTime
    element, when beginningDateTime value is not
    found in the metadata file.  The granule's temporal information is
    returned so that both beginningDateTime and endingDateTime are set to the
    discovered singleDateTimeValue.
- **CUMULUS-2756**
  - Updated `_writeGranule()` in `write-granules.js` to catch failed granule writes due to schema validation, log the failure and then attempt to set the status of the granule to `failed` if it already exists to prevent a failure from allowing the granule to get "stuck" in a non-failed status.

### Fixed

- **CUMULUS-2775**
  - Updated `@cumulus/api-client` to not log an error for 201 response from `updateGranule`
- **CUMULUS-2783**
  - Added missing lower bound on scale out policy for ECS cluster to ensure that
  the cluster will autoscale correctly.
- **CUMULUS-2835**
  - Updated `hyrax-metadata-updates` task to support reading the DatasetId from ECHO10 XML, and the EntryTitle from UMM-G JSON; these are both valid alternatives to the shortname and version ID.

## [v9.9.3] 2021-02-17 [BACKPORT]

**Please note** changes in 9.9.3 may not yet be released in future versions, as
this is a backport and patch release on the 9.9.x series of releases. Updates that
are included in the future will have a corresponding CHANGELOG entry in future
releases.

- **CUMULUS-2853**
  - Move OAUTH_PROVIDER to lambda env variables to address regression in 9.9.2/CUMULUS-2275
  - Add logging output to api app router

## [v9.9.2] 2021-02-10 [BACKPORT]

**Please note** changes in 9.9.2 may not yet be released in future versions, as
this is a backport and patch release on the 9.9.x series of releases. Updates that
are included in the future will have a corresponding CHANGELOG entry in future
releases.### Added

- **CUMULUS-2775**
  - Added a configurable parameter group for the RDS serverless database cluster deployed by `tf-modules/rds-cluster-tf`. The allowed parameters for the parameter group can be found in the AWS documentation of [allowed parameters for an Aurora PostgreSQL cluster](https://docs.aws.amazon.com/AmazonRDS/latest/AuroraUserGuide/AuroraPostgreSQL.Reference.ParameterGroups.html). By default, the following parameters are specified:
    - `shared_preload_libraries`: `pg_stat_statements,auto_explain`
    - `log_min_duration_statement`: `250`
    - `auto_explain.log_min_duration`: `250`
- **CUMULUS-2840**
  - Added an index on `granule_cumulus_id` to the RDS files table.

### Changed

- **CUMULUS-2847**
  - Move DyanmoDb table name into API keystore and initialize only on lambda cold start
- **CUMULUS-2781**
  - Add api_config secret to hold API/Private API lambda configuration values
- **CUMULUS-2775**
  - Changed the `timeout_action` to `ForceApplyCapacityChange` by default for the RDS serverless database cluster `tf-modules/rds-cluster-tf`

## [v9.9.1] 2021-02-10 [BACKPORT]

**Please note** changes in 9.9.1 may not yet be released in future versions, as
this is a backport and patch release on the 9.9.x series of releases. Updates that
are included in the future will have a corresponding CHANGELOG entry in future
releases.

### Fixed

- **CUMULUS-2775**
  - Updated `@cumulus/api-client` to not log an error for 201 response from `updateGranule`

### Changed

- Updated version of `@cumulus/cumulus-message-adapter-js` from `2.0.3` to `2.0.4` for
all Cumulus workflow tasks
- **CUMULUS-2775**
  - Changed `@cumulus/api-client/invokeApi()` to accept a single accepted status code or an array
  of accepted status codes via `expectedStatusCodes`
- **CUMULUS-2837**
  - Update process-s3-dead-letter-archive to unpack SQS events in addition to
    Cumulus Messages
  - Update process-s3-dead-letter-archive to look up execution status using
    getCumulusMessageFromExecutionEvent (common method with sfEventSqsToDbRecords)
  - Move methods in api/lib/cwSfExecutionEventUtils to
    @cumulus/message/StepFunctions

## [v9.9.0] 2021-11-03

### Added

- **NDCUM-624**: Add support for ISO metadata files for the `MoveGranules` step
  - Add function `isISOFile` to check if a given file object is an ISO file
  - `granuleToCmrFileObject` and `granulesToCmrFileObjects` now take a
    `filterFunc` argument
    - `filterFunc`'s default value is `isCMRFile`, so the previous behavior is
      maintained if no value is given for this argument
    - `MoveGranules` passes a custom filter function to
      `granulesToCmrFileObjects` to check for `isISOFile` in addition to
      `isCMRFile`, so that metadata from `.iso.xml` files can be used in the
      `urlPathTemplate`
- [**PR #2535**](https://github.com/nasa/cumulus/pull/2535)
  - NSIDC and other cumulus users had desire for returning formatted dates for
    the 'url_path' date extraction utilities. Added 'dateFormat' function as
    an option for extracting and formating the entire date. See
    docs/workflow/workflow-configuration-how-to.md for more information.
- [**PR #2548**](https://github.com/nasa/cumulus/pull/2548)
  - Updated webpack configuration for html-loader v2
- **CUMULUS-2640**
  - Added Elasticsearch client scroll setting to the CreateReconciliationReport lambda function.
  - Added `elasticsearch_client_config` tfvars to the archive and cumulus terraform modules.
- **CUMULUS-2683**
  - Added `default_s3_multipart_chunksize_mb` setting to the `move-granules` lambda function.
  - Added `default_s3_multipart_chunksize_mb` tfvars to the cumulus and ingest terraform modules.
  - Added optional parameter `chunkSize` to `@cumulus/aws-client/S3.moveObject` and
    `@cumulus/aws-client/S3.multipartCopyObject` to set the chunk size of the S3 multipart uploads.
  - Renamed optional parameter `maxChunkSize` to `chunkSize` in
    `@cumulus/aws-client/lib/S3MultipartUploads.createMultipartChunks`.

### Changed

- Upgraded all Cumulus workflow tasks to use `@cumulus/cumulus-message-adapter-js` version `2.0.1`
- **CUMULUS-2725**
  - Updated providers endpoint to return encrypted password
  - Updated providers model to try decrypting credentials before encryption to allow for better handling of updating providers
- **CUMULUS-2734**
  - Updated `@cumulus/api/launchpadSaml.launchpadPublicCertificate` to correctly retrieve
    certificate from launchpad IdP metadata with and without namespace prefix.

## [v9.8.0] 2021-10-19

### Notable changes

- Published new tag [`36` of `cumuluss/async-operation` to Docker Hub](https://hub.docker.com/layers/cumuluss/async-operation/35/images/sha256-cf777a6ef5081cd90a0f9302d45243b6c0a568e6d977c0ee2ccc5a90b12d45d0?context=explore) for compatibility with
upgrades to `knex` package and to address security vulnerabilities.

### Added

- Added `@cumulus/db/createRejectableTransaction()` to handle creating a Knex transaction that **will throw an error** if the transaction rolls back. [As of Knex 0.95+, promise rejection on transaction rollback is no longer the default behavior](https://github.com/knex/knex/blob/master/UPGRADING.md#upgrading-to-version-0950).

- **CUMULUS-2639**
  - Increases logging on reconciliation reports.

- **CUMULUS-2670**
  - Updated `lambda_timeouts` string map variable for `cumulus` module to accept a
  `update_granules_cmr_metadata_file_links_task_timeout` property
- **CUMULUS-2598**
  - Add unit and integration tests to describe queued granules as ignored when
    duplicate handling is 'skip'

### Changed

- Updated `knex` version from 0.23.11 to 0.95.11 to address security vulnerabilities
- Updated default version of async operations Docker image to `cumuluss/async-operation:36`
- **CUMULUS-2590**
  - Granule applyWorkflow, Reingest actions and Bulk operation now update granule status to `queued` when scheduling the granule.
- **CUMULUS-2643**
  - relocates system file `buckets.json` out of the
    `s3://internal-bucket/workflows` directory into
    `s3://internal-bucket/buckets`.


## [v9.7.1] 2021-12-08 [Backport]

Please note changes in 9.7.0 may not yet be released in future versions, as this is a backport and patch release on the 9.7.x series of releases. Updates that are included in the future will have a corresponding CHANGELOG entry in future releases.
Fixed

- **CUMULUS-2751**
  - Update all tasks to update to use cumulus-message-adapter-js version 2.0.4

## [v9.7.0] 2021-10-01

### Notable Changes

- **CUMULUS-2583**
  - The `queue-granules` task now updates granule status to `queued` when a granule is queued. In order to prevent issues with the private API endpoint and Lambda API request and concurrency limits, this functionality runs with limited concurrency, which may increase the task's overall runtime when large numbers of granules are being queued. If you are facing Lambda timeout errors with this task, we recommend converting your `queue-granules` task to an ECS activity. This concurrency is configurable via the task config's `concurrency` value.
- **CUMULUS-2676**
  - The `discover-granules` task has been updated to limit concurrency on checks to identify and skip already ingested granules in order to prevent issues with the private API endpoint and Lambda API request and concurrency limits. This may increase the task's overall runtime when large numbers of granules are discovered. If you are facing Lambda timeout errors with this task, we recommend converting your `discover-granules` task to an ECS activity. This concurrency is configurable via the task config's `concurrency` value.
- Updated memory of `<prefix>-sfEventSqsToDbRecords` Lambda to 1024MB

### Added

- **CUMULUS-2000**
  - Updated `@cumulus/queue-granules` to respect a new config parameter: `preferredQueueBatchSize`. Queue-granules will respect this batchsize as best as it can to batch granules into workflow payloads. As workflows generally rely on information such as collection and provider expected to be shared across all granules in a workflow, queue-granules will break batches up by collection, as well as provider if there is a `provider` field on the granule. This may result in batches that are smaller than the preferred size, but never larger ones. The default value is 1, which preserves current behavior of queueing 1 granule per workflow.
- **CUMULUS-2630**
  - Adds a new workflow `DiscoverGranulesToThrottledQueue` that discovers and writes
    granules to a throttled background queue.  This allows discovery and ingest
    of larger numbers of granules without running into limits with lambda
    concurrency.

### Changed

- **CUMULUS-2720**
  - Updated Core CI scripts to validate CHANGELOG diffs as part of the lint process
- **CUMULUS-2695**
  - Updates the example/cumulus-tf deployment to change
    `archive_api_reserved_concurrency` from 8 to 5 to use fewer reserved lambda
    functions. If you see throttling errors on the `<stack>-apiEndpoints` you
    should increase this value.
  - Updates cumulus-tf/cumulus/variables.tf to change
    `archive_api_reserved_concurrency` from 8 to 15 to prevent throttling on
    the dashboard for default deployments.
- **CUMULUS-2584**
  - Updates `api/endpoints/execution-status.js` `get` method to include associated granules, as
    an array, for the provided execution.
  - Added `getExecutionArnsByGranuleCumulusId` returning a list of executionArns sorted by most recent first,
    for an input Granule Cumulus ID in support of the move of `translatePostgresGranuleToApiGranule` from RDS-Phase2
    feature branch
  - Added `getApiExecutionCumulusIds` returning cumulus IDs for a given list of executions
- **CUMULUS-NONE**
  - Downgrades elasticsearch version in testing container to 5.3 to match AWS version.
  - Update serve.js -> `eraseDynamoTables()`. Changed the call `Promise.all()` to `Promise.allSettled()` to ensure all dynamo records (provider records in particular) are deleted prior to reseeding.

### Fixed

- **CUMULUS-2583**
  - Fixed a race condition where granules set as “queued” were not able to be set as “running” or “completed”

## [v9.6.0] 2021-09-20

### Added

- **CUMULUS-2576**
  - Adds `PUT /granules` API endpoint to update a granule
  - Adds helper `updateGranule` to `@cumulus/api-client/granules`
- **CUMULUS-2606**
  - Adds `POST /granules/{granuleId}/executions` API endpoint to associate an execution with a granule
  - Adds helper `associateExecutionWithGranule` to `@cumulus/api-client/granules`
- **CUMULUS-2583**
  - Adds `queued` as option for granule's `status` field

### Changed

- Moved `ssh2` package from `@cumulus/common` to `@cumulus/sftp-client` and
  upgraded package from `^0.8.7` to `^1.0.0` to address security vulnerability
  issue in previous version.
- **CUMULUS-2583**
  - `QueueGranules` task now updates granule status to `queued` once it is added to the queue.

- **CUMULUS-2617**
  - Use the `Authorization` header for CMR Launchpad authentication instead of the deprecated `Echo-Token` header.

### Fixed

- Added missing permission for `<prefix>_ecs_cluster_instance_role` IAM role (used when running ECS services/tasks)
to allow `kms:Decrypt` on the KMS key used to encrypt provider credentials. Adding this permission fixes the `sync-granule` task when run as an ECS activity in a Step Function, which previously failed trying to decrypt credentials for providers.

- **CUMULUS-2576**
  - Adds default value to granule's timestamp when updating a granule via API.

## [v9.5.0] 2021-09-07

### BREAKING CHANGES

- Removed `logs` record type from mappings from Elasticsearch. This change **should not have**
any adverse impact on existing deployments, even those which still contain `logs` records,
but technically it is a breaking change to the Elasticsearch mappings.
- Changed `@cumulus/api-client/asyncOperations.getAsyncOperation` to return parsed JSON body
of response and not the raw API endpoint response

### Added

- **CUMULUS-2670**
  - Updated core `cumulus` module to take lambda_timeouts string map variable that allows timeouts of ingest tasks to be configurable. Allowed properties for the mapping include:
  - discover_granules_task_timeout
  - discover_pdrs_task_timeout
  - hyrax_metadata_update_tasks_timeout
  - lzards_backup_task_timeout
  - move_granules_task_timeout
  - parse_pdr_task_timeout
  - pdr_status_check_task_timeout
  - post_to_cmr_task_timeout
  - queue_granules_task_timeout
  - queue_pdrs_task_timeout
  - queue_workflow_task_timeout
  - sync_granule_task_timeout
- **CUMULUS-2575**
  - Adds `POST /granules` API endpoint to create a granule
  - Adds helper `createGranule` to `@cumulus/api-client`
- **CUMULUS-2577**
  - Adds `POST /executions` endpoint to create an execution
- **CUMULUS-2578**
  - Adds `PUT /executions` endpoint to update an execution
- **CUMULUS-2592**
  - Adds logging when messages fail to be added to queue
- **CUMULUS-2644**
  - Pulled `delete` method for `granules-executions.ts` implemented as part of CUMULUS-2306
  from the RDS-Phase-2 feature branch in support of CUMULUS-2644.
  - Pulled `erasePostgresTables` method in `serve.js` implemented as part of CUMULUS-2644,
  and CUMULUS-2306 from the RDS-Phase-2 feature branch in support of CUMULUS-2644
  - Added `resetPostgresDb` method to support resetting between integration test suite runs

### Changed

- Updated `processDeadLetterArchive` Lambda to return an object where
`processingSucceededKeys` is an array of the S3 keys for successfully
processed objects and `processingFailedKeys` is an array of S3 keys
for objects that could not be processed
- Updated async operations to handle writing records to the databases
when output of the operation is `undefined`

- **CUMULUS-2644**
  - Moved `migration` directory from the `db-migration-lambda` to the `db` package and
  updated unit test references to migrationDir to be pulled from `@cumulus/db`
  - Updated `@cumulus/api/bin/serveUtils` to write records to PostgreSQL tables

- **CUMULUS-2575**
  - Updates model/granule to allow a granule created from API to not require an
    execution to be associated with it. This is a backwards compatible change
    that will not affect granules created in the normal way.
  - Updates `@cumulus/db/src/model/granules` functions `get` and `exists` to
    enforce parameter checking so that requests include either (granule\_id
    and collection\_cumulus\_id) or (cumulus\_id) to prevent incorrect results.
  - `@cumulus/message/src/Collections.deconstructCollectionId` has been
    modified to throw a descriptive error if the input `collectionId` is
    undefined rather than `TypeError: Cannot read property 'split' of
    undefined`. This function has also been updated to throw descriptive errors
    if an incorrectly formatted collectionId is input.

## [v9.4.1] 2022-02-14 [BACKPORT]

**Please note** changes in 9.4.1 may not yet be released in future versions, as
this is a backport and patch release on the 9.4.x series of releases. Updates that
are included in the future will have a corresponding CHANGELOG entry in future
releases.

- **CUMULUS-2847**
  - Update dynamo configuration to read from S3 instead of System Manager
    Parameter Store
  - Move api configuration initialization outside the lambda handler to
    eliminate unneded S3 calls/require config on cold-start only
  - Moved `ssh2` package from `@cumulus/common` to `@cumulus/sftp-client` and
    upgraded package from `^0.8.7` to `^1.0.0` to address security vulnerability
    issue in previous version.
  - Fixed hyrax task package.json dev dependency
  - Update CNM lambda dependencies for Core tasks
    - cumulus-cnm-response-task: 1.4.4
    - cumulus-cnm-to-granule: 1.5.4
  - Whitelist ssh2 re: https://github.com/advisories/GHSA-652h-xwhf-q4h6

## [v9.4.0] 2021-08-16

### Notable changes

- `@cumulus/sync-granule` task should now properly handle
syncing files from HTTP/HTTPS providers where basic auth is
required and involves a redirect to a different host (e.g.
downloading files protected by Earthdata Login)

### Added

- **CUMULUS-2591**
  - Adds `failedExecutionStepName` to failed execution's jsonb error records.
    This is the name of the Step Function step for the last failed event in the
    execution's event history.
- **CUMULUS-2548**
  - Added `allowed_redirects` field to PostgreSQL `providers` table
  - Added `allowedRedirects` field to DynamoDB `<prefix>-providers` table
  - Added `@cumulus/aws-client/S3.streamS3Upload` to handle uploading the contents
  of a readable stream to S3 and returning a promise
- **CUMULUS-2373**
  - Added `replaySqsMessages` lambda to replay archived incoming SQS
    messages from S3.
  - Added `/replays/sqs` endpoint to trigger an async operation for
    the `replaySqsMessages` lambda.
  - Added unit tests and integration tests for new endpoint and lambda.
  - Added `getS3PrefixForArchivedMessage` to `ingest/sqs` package to get prefix
    for an archived message.
  - Added new `async_operation` type `SQS Replay`.
- **CUMULUS-2460**
  - Adds `POST` /executions/workflows-by-granules for retrieving workflow names common to a set of granules
  - Adds `workflowsByGranules` to `@cumulus/api-client/executions`
- **CUMULUS-2635**
  - Added helper functions:
    - `@cumulus/db/translate/file/translateApiPdrToPostgresPdr`

### Fixed

- **CUMULUS-2548**
  - Fixed `@cumulus/ingest/HttpProviderClient.sync` to
properly handle basic auth when redirecting to a different
host and/or host with a different port
- **CUMULUS-2626**
  - Update [PDR migration](https://github.com/nasa/cumulus/blob/master/lambdas/data-migration2/src/pdrs.ts) to correctly find Executions by a Dynamo PDR's `execution` field
- **CUMULUS-2635**
  - Update `data-migration2` to migrate PDRs before migrating granules.
  - Update `data-migration2` unit tests testing granules migration to reference
    PDR records to better model the DB schema.
  - Update `migratePdrRecord` to use `translateApiPdrToPostgresPdr` function.

### Changed

- **CUMULUS-2373**
  - Updated `getS3KeyForArchivedMessage` in `ingest/sqs` to store SQS messages
    by `queueName`.
- **CUMULUS-2630**
  - Updates the example/cumulus-tf deployment to change
    `archive_api_reserved_concurrency` from 2 to 8 to prevent throttling with
    the dashboard.

## [v9.3.0] 2021-07-26

### BREAKING CHANGES

- All API requests made by `@cumulus/api-client` will now throw an error if the status code
does not match the expected response (200 for most requests and 202 for a few requests that
trigger async operations). Previously the helpers in this package would return the response
regardless of the status code, so you may need to update any code using helpers from this
package to catch or to otherwise handle errors that you may encounter.
- The Cumulus API Lambda function has now been configured with reserved concurrency to ensure
availability in a high-concurrency environment. However, this also caps max concurrency which
may result in throttling errors if trying to reach the Cumulus API multiple times in a short
period. Reserved concurrency can be configured with the `archive_api_reserved_concurrency`
terraform variable on the Cumulus module and increased if you are seeing throttling errors.
The default reserved concurrency value is 8.

### Notable changes

- `cmr_custom_host` variable for `cumulus` module can now be used to configure Cumulus to
  integrate with a custom CMR host name and protocol (e.g.
  `http://custom-cmr-host.com`). Note that you **must** include a protocol
  (`http://` or `https://)  if specifying a value for this variable.
- The cumulus module configuration value`rds_connetion_heartbeat` and it's
  behavior has been replaced by a more robust database connection 'retry'
  solution.   Users can remove this value from their configuration, regardless
  of value.  See the `Changed` section notes on CUMULUS-2528 for more details.

### Added

- Added user doc describing new features related to the Cumulus dead letter archive.
- **CUMULUS-2327**
  - Added reserved concurrency setting to the Cumulus API lambda function.
  - Added relevant tfvars to the archive and cumulus terraform modules.
- **CUMULUS-2460**
  - Adds `POST` /executions/search-by-granules for retrieving executions from a list of granules or granule query
  - Adds `searchExecutionsByGranules` to `@cumulus/api-client/executions`
- **CUMULUS-2475**
  - Adds `GET` endpoint to distribution API
- **CUMULUS-2463**
  - `PUT /granules` reingest action allows a user to override the default execution
    to use by providing an optional `workflowName` or `executionArn` parameter on
    the request body.
  - `PUT /granules/bulkReingest` action allows a user to override the default
    execution/workflow combination to reingest with by providing an optional
    `workflowName` on the request body.
- Adds `workflowName` and `executionArn` params to @cumulus/api-client/reingestGranules
- **CUMULUS-2476**
  - Adds handler for authenticated `HEAD` Distribution requests replicating current behavior of TEA
- **CUMULUS-2478**
  - Implemented [bucket map](https://github.com/asfadmin/thin-egress-app#bucket-mapping).
  - Implemented /locate endpoint
  - Cumulus distribution API checks the file request against bucket map:
    - retrieves the bucket and key from file path
    - determines if the file request is public based on the bucket map rather than the bucket type
    - (EDL only) restricts download from PRIVATE_BUCKETS to users who belong to certain EDL User Groups
    - bucket prefix and object prefix are supported
  - Add 'Bearer token' support as an authorization method
- **CUMULUS-2486**
  - Implemented support for custom headers
  - Added 'Bearer token' support as an authorization method
- **CUMULUS-2487**
  - Added integration test for cumulus distribution API
- **CUMULUS-2569**
  - Created bucket map cache for cumulus distribution API
- **CUMULUS-2568**
  - Add `deletePdr`/PDR deletion functionality to `@cumulus/api-client/pdrs`
  - Add `removeCollectionAndAllDependencies` to integration test helpers
  - Added `example/spec/apiUtils.waitForApiStatus` to wait for a
  record to be returned by the API with a specific value for
  `status`
  - Added `example/spec/discoverUtils.uploadS3GranuleDataForDiscovery` to upload granule data fixtures
  to S3 with a randomized granule ID for `discover-granules` based
  integration tests
  - Added `example/spec/Collections.removeCollectionAndAllDependencies` to remove a collection and
  all dependent objects (e.g. PDRs, granules, executions) from the
  database via the API
  - Added helpers to `@cumulus/api-client`:
    - `pdrs.deletePdr` - Delete a PDR via the API
    - `replays.postKinesisReplays` - Submit a POST request to the `/replays` endpoint for replaying Kinesis messages

- `@cumulus/api-client/granules.getGranuleResponse` to return the raw endpoint response from the GET `/granules/<granuleId>` endpoint

### Changed

- Moved functions from `@cumulus/integration-tests` to `example/spec/helpers/workflowUtils`:
  - `startWorkflowExecution`
  - `startWorkflow`
  - `executeWorkflow`
  - `buildWorkflow`
  - `testWorkflow`
  - `buildAndExecuteWorkflow`
  - `buildAndStartWorkflow`
- `example/spec/helpers/workflowUtils.executeWorkflow` now uses
`waitForApiStatus` to ensure that the execution is `completed` or
`failed` before resolving
- `example/spec/helpers/testUtils.updateAndUploadTestFileToBucket`
now accepts an object of parameters rather than positional
arguments
- Removed PDR from the `payload` in the input payload test fixture for reconciliation report integration tests
- The following integration tests for PDR-based workflows were
updated to use randomized granule IDs:
  - `example/spec/parallel/ingest/ingestFromPdrSpec.js`
  - `example/spec/parallel/ingest/ingestFromPdrWithChildWorkflowMetaSpec.js`
  - `example/spec/parallel/ingest/ingestFromPdrWithExecutionNamePrefixSpec.js`
  - `example/spec/parallel/ingest/ingestPdrWithNodeNameSpec.js`
- Updated the `@cumulus/api-client/CumulusApiClientError` error class to include new properties that can be accessed directly on
the error object:
  - `statusCode` - The HTTP status code of the API response
  - `apiMessage` - The message from the API response
- Added `params.pRetryOptions` parameter to
`@cumulus/api-client/granules.deleteGranule` to control the retry
behavior
- Updated `cmr_custom_host` variable to accept a full protocol and host name
(e.g. `http://cmr-custom-host.com`), whereas it previously only accepted a host name
- **CUMULUS-2482**
  - Switches the default distribution app in the `example/cumulus-tf` deployment to the new Cumulus Distribution
  - TEA is still available by following instructions in `example/README.md`
- **CUMULUS-2463**
  - Increases the duration of allowed backoff times for a successful test from
    0.5 sec to 1 sec.
- **CUMULUS-2528**
  - Removed `rds_connection_heartbeat` as a configuration option from all
    Cumulus terraform modules
  - Removed `dbHeartBeat` as an environmental switch from
    `@cumulus/db.getKnexClient` in favor of more comprehensive general db
    connect retry solution
  - Added new `rds_connection_timing_configuration` string map to allow for
    configuration and tuning of Core's internal database retry/connection
    timeout behaviors.  These values map to connection pool configuration
    values for tarn (https://github.com/vincit/tarn.js/) which Core's database
    module / knex(https://www.npmjs.com/package/knex) use for this purpose:
    - acquireTimeoutMillis
    - createRetryIntervalMillis
    - createTimeoutMillis
    - idleTimeoutMillis
    - reapIntervalMillis
      Connection errors will result in a log line prepended with 'knex failed on
      attempted connection error' and sent from '@cumulus/db/connection'
  - Updated `@cumulus/db` and all terraform mdules to set default retry
    configuration values for the database module to cover existing database
    heartbeat connection failures as well as all other knex/tarn connection
    creation failures.

### Fixed

- Fixed bug where `cmr_custom_host` variable was not properly forwarded into `archive`, `ingest`, and `sqs-message-remover` modules from `cumulus` module
- Fixed bug where `parse-pdr` set a granule's provider to the entire provider record when a `NODE_NAME`
  is present. Expected behavior consistent with other tasks is to set the provider name in that field.
- **CUMULUS-2568**
  - Update reconciliation report integration test to have better cleanup/failure behavior
  - Fixed `@cumulus/api-client/pdrs.getPdr` to request correct endpoint for returning a PDR from the API
- **CUMULUS-2620**
  - Fixed a bug where a granule could be removed from CMR but still be set as
  `published: true` and with a CMR link in the Dynamo/PostgreSQL databases. Now,
  the CMR deletion and the Dynamo/PostgreSQL record updates will all succeed or fail
  together, preventing the database records from being out of sync with CMR.
  - Fixed `@cumulus/api-client/pdrs.getPdr` to request correct
  endpoint for returning a PDR from the API

## [v9.2.2] 2021-08-06 - [BACKPORT]

**Please note** changes in 9.2.2 may not yet be released in future versions, as
this is a backport and patch release on the 9.2.x series of releases. Updates that
are included in the future will have a corresponding CHANGELOG entry in future
releases.

### Added

- **CUMULUS-2635**
  - Added helper functions:
    - `@cumulus/db/translate/file/translateApiPdrToPostgresPdr`

### Fixed

- **CUMULUS-2635**
  - Update `data-migration2` to migrate PDRs before migrating granules.
  - Update `data-migration2` unit tests testing granules migration to reference
    PDR records to better model the DB schema.
  - Update `migratePdrRecord` to use `translateApiPdrToPostgresPdr` function.

## [v9.2.1] 2021-07-29 - [BACKPORT]

### Fixed

- **CUMULUS-2626**
  - Update [PDR migration](https://github.com/nasa/cumulus/blob/master/lambdas/data-migration2/src/pdrs.ts) to correctly find Executions by a Dynamo PDR's `execution` field

## [v9.2.0] 2021-06-22

### Added

- **CUMULUS-2475**
  - Adds `GET` endpoint to distribution API
- **CUMULUS-2476**
  - Adds handler for authenticated `HEAD` Distribution requests replicating current behavior of TEA

### Changed

- **CUMULUS-2482**
  - Switches the default distribution app in the `example/cumulus-tf` deployment to the new Cumulus Distribution
  - TEA is still available by following instructions in `example/README.md`

### Fixed

- **CUMULUS-2520**
  - Fixed error that prevented `/elasticsearch/index-from-database` from starting.
- **CUMULUS-2558**
  - Fixed issue where executions original_payload would not be retained on successful execution

## [v9.1.0] 2021-06-03

### BREAKING CHANGES

- @cumulus/api-client/granules.getGranule now returns the granule record from the GET /granules/<granuleId> endpoint, not the raw endpoint response
- **CUMULUS-2434**
  - To use the updated `update-granules-cmr-metadata-file-links` task, the
    granule  UMM-G metadata should have version 1.6.2 or later, since CMR s3
    link type 'GET DATA VIA DIRECT ACCESS' is not valid until UMM-G version
    [1.6.2](https://cdn.earthdata.nasa.gov/umm/granule/v1.6.2/umm-g-json-schema.json)
- **CUMULUS-2488**
  - Removed all EMS reporting including lambdas, endpoints, params, etc as all
    reporting is now handled through Cloud Metrics
- **CUMULUS-2472**
  - Moved existing `EarthdataLoginClient` to
    `@cumulus/oauth-client/EarthdataLoginClient` and updated all references in
    Cumulus Core.
  - Rename `EarthdataLoginClient` property from `earthdataLoginUrl` to
    `loginUrl for consistency with new OAuth clients. See example in
    [oauth-client
    README](https://github.com/nasa/cumulus/blob/master/packages/oauth-client/README.md)

### Added

- **HYRAX-439** - Corrected README.md according to a new Hyrax URL format.
- **CUMULUS-2354**
  - Adds configuration options to allow `/s3credentials` endpoint to distribute
    same-region read-only tokens based on a user's CMR ACLs.
  - Configures the example deployment to enable this feature.
- **CUMULUS-2442**
  - Adds option to generate cloudfront URL to lzards-backup task. This will require a few new task config options that have been documented in the [task README](https://github.com/nasa/cumulus/blob/master/tasks/lzards-backup/README.md).
- **CUMULUS-2470**
  - Added `/s3credentials` endpoint for distribution API
- **CUMULUS-2471**
  - Add `/s3credentialsREADME` endpoint to distribution API
- **CUMULUS-2473**
  - Updated `tf-modules/cumulus_distribution` module to take earthdata or cognito credentials
  - Configured `example/cumulus-tf/cumulus_distribution.tf` to use CSDAP credentials
- **CUMULUS-2474**
  - Add `S3ObjectStore` to `aws-client`. This class allows for interaction with the S3 object store.
  - Add `object-store` package which contains abstracted object store functions for working with various cloud providers
- **CUMULUS-2477**
  - Added `/`, `/login` and `/logout` endpoints to cumulus distribution api
- **CUMULUS-2479**
  - Adds /version endpoint to distribution API
- **CUMULUS-2497**
  - Created `isISOFile()` to check if a CMR file is a CMR ISO file.
- **CUMULUS-2371**
  - Added helpers to `@cumulus/ingest/sqs`:
    - `archiveSqsMessageToS3` - archives an incoming SQS message to S3
    - `deleteArchivedMessageFromS3` - deletes a processed SQS message from S3
  - Added call to `archiveSqsMessageToS3` to `sqs-message-consumer` which
    archives all incoming SQS messages to S3.
  - Added call to `deleteArchivedMessageFrom` to `sqs-message-remover` which
    deletes archived SQS message from S3 once it has been processed.

### Changed

- **[PR2224](https://github.com/nasa/cumulus/pull/2244)**
- **CUMULUS-2208**
  - Moved all `@cumulus/api/es/*` code to new `@cumulus/es-client` package
- Changed timeout on `sfEventSqsToDbRecords` Lambda to 60 seconds to match
  timeout for Knex library to acquire database connections
- **CUMULUS-2517**
  - Updated postgres-migration-count-tool default concurrency to '1'
- **CUMULUS-2489**
  - Updated docs for Terraform references in FAQs, glossary, and in Deployment sections
- **CUMULUS-2434**
  - Updated `@cumulus/cmrjs` `updateCMRMetadata` and related functions to add
    both HTTPS URLS and S3 URIs to CMR metadata.
  - Updated `update-granules-cmr-metadata-file-links` task to add both HTTPS
    URLs and S3 URIs to the OnlineAccessURLs field of CMR metadata. The task
    configuration parameter `cmrGranuleUrlType` now has default value `both`.
  - To use the updated `update-granules-cmr-metadata-file-links` task, the
    granule UMM-G metadata should have version 1.6.2 or later, since CMR s3 link
    type 'GET DATA VIA DIRECT ACCESS' is not valid until UMM-G version
    [1.6.2](https://cdn.earthdata.nasa.gov/umm/granule/v1.6.2/umm-g-json-schema.json)
- **CUMULUS-2472**
  - Renamed `@cumulus/earthdata-login-client` to more generic
    `@cumulus/oauth-client` as a parent  class for new OAuth clients.
  - Added `@cumulus/oauth-client/CognitoClient` to interface with AWS cognito login service.
- **CUMULUS-2497**
  - Changed the `@cumulus/cmrjs` package:
    - Updated `@cumulus/cmrjs/cmr-utils.getGranuleTemporalInfo()` so it now
      returns temporal info for CMR ISO 19115 SMAP XML files.
    - Updated `@cumulus/cmrjs/cmr-utils.isCmrFilename()` to include
      `isISOFile()`.
- **CUMULUS-2532**
  - Changed integration tests to use `api-client/granules` functions as opposed to granulesApi from `@cumulus/integration-tests`.

### Fixed

- **CUMULUS-2519**
  - Update @cumulus/integration-tests.buildWorkflow to fail if provider/collection API response is not successful
- **CUMULUS-2518**
  - Update sf-event-sqs-to-db-records to not throw if a collection is not
    defined on a payload that has no granules/an empty granule payload object
- **CUMULUS-2512**
  - Updated ingest package S3 provider client to take additional parameter
    `remoteAltBucket` on `download` method to allow for per-file override of
    provider bucket for checksum
  - Updated @cumulus/ingest.fetchTextFile's signature to be parameterized and
    added `remoteAltBucket`to allow for an override of the passed in provider
    bucket for the source file
  - Update "eslint-plugin-import" to be pinned to 2.22.1
- **CUMULUS-2520**
  - Fixed error that prevented `/elasticsearch/index-from-database` from starting.
- **CUMULUS-2532**
  - Fixed integration tests to have granule deletion occur before provider and
    collection deletion in test cleanup.
- **[2231](https://github.com/nasa/cumulus/issues/2231)**
  - Fixes broken relative path links in `docs/README.md`

### Removed

- **CUMULUS-2502**
  - Removed outdated documentation regarding Kibana index patterns for metrics.

## [v9.0.1] 2021-05-07

### Migration Steps

Please review the migration steps for 9.0.0 as this release is only a patch to
correct a failure in our build script and push out corrected release artifacts. The previous migration steps still apply.

### Changed

- Corrected `@cumulus/db` configuration to correctly build package.

## [v9.0.0] 2021-05-03

### Migration steps

- This release of Cumulus enables integration with a PostgreSQL database for archiving Cumulus data. There are several upgrade steps involved, **some of which need to be done before redeploying Cumulus**. See the [documentation on upgrading to the RDS release](https://nasa.github.io/cumulus/docs/upgrade-notes/upgrade-rds).

### BREAKING CHANGES

- **CUMULUS-2185** - RDS Migration Epic
  - **CUMULUS-2191**
    - Removed the following from the `@cumulus/api/models.asyncOperation` class in
      favor of the added `@cumulus/async-operations` module:
      - `start`
      - `startAsyncOperations`
  - **CUMULUS-2187**
    - The `async-operations` endpoint will now omit `output` instead of
      returning `none` when the operation did not return output.
  - **CUMULUS-2309**
    - Removed `@cumulus/api/models/granule.unpublishAndDeleteGranule` in favor
      of `@cumulus/api/lib/granule-remove-from-cmr.unpublishGranule` and
      `@cumulus/api/lib/granule-delete.deleteGranuleAndFiles`.
  - **CUMULUS-2385**
    - Updated `sf-event-sqs-to-db-records` to write a granule's files to
      PostgreSQL only after the workflow has exited the `Running` status.
      Please note that any workflow that uses `sf_sqs_report_task` for
      mid-workflow updates will be impacted.
    - Changed PostgreSQL `file` schema and TypeScript type definition to require
      `bucket` and `key` fields.
    - Updated granule/file write logic to mark a granule's status as "failed"
  - **CUMULUS-2455**
    - API `move granule` endpoint now moves granule files on a per-file basis
    - API `move granule` endpoint on granule file move failure will retain the
      file at it's original location, but continue to move any other granule
      files.
    - Removed the `move` method from the `@cumulus/api/models.granule` class.
      logic is now handled in `@cumulus/api/endpoints/granules` and is
      accessible via the Core API.

### Added

- **CUMULUS-2185** - RDS Migration Epic
  - **CUMULUS-2130**
    - Added postgres-migration-count-tool lambda/ECS task to allow for
      evaluation of database state
    - Added /migrationCounts api endpoint that allows running of the
      postgres-migration-count-tool as an asyncOperation
  - **CUMULUS-2394**
    - Updated PDR and Granule writes to check the step function
      workflow_start_time against the createdAt field for each record to ensure
      old records do not overwrite newer ones for legacy Dynamo and PostgreSQL
      writes
  - **CUMULUS-2188**
    - Added `data-migration2` Lambda to be run after `data-migration1`
    - Added logic to `data-migration2` Lambda for migrating execution records
      from DynamoDB to PostgreSQL
  - **CUMULUS-2191**
    - Added `@cumulus/async-operations` to core packages, exposing
      `startAsyncOperation` which will handle starting an async operation and
      adding an entry to both PostgreSQL and DynamoDb
  - **CUMULUS-2127**
    - Add schema migration for `collections` table
  - **CUMULUS-2129**
    - Added logic to `data-migration1` Lambda for migrating collection records
      from Dynamo to PostgreSQL
  - **CUMULUS-2157**
    - Add schema migration for `providers` table
    - Added logic to `data-migration1` Lambda for migrating provider records
      from Dynamo to PostgreSQL
  - **CUMULUS-2187**
    - Added logic to `data-migration1` Lambda for migrating async operation
      records from Dynamo to PostgreSQL
  - **CUMULUS-2198**
    - Added logic to `data-migration1` Lambda for migrating rule records from
      DynamoDB to PostgreSQL
  - **CUMULUS-2182**
    - Add schema migration for PDRs table
  - **CUMULUS-2230**
    - Add schema migration for `rules` table
  - **CUMULUS-2183**
    - Add schema migration for `asyncOperations` table
  - **CUMULUS-2184**
    - Add schema migration for `executions` table
  - **CUMULUS-2257**
    - Updated PostgreSQL table and column names to snake_case
    - Added `translateApiAsyncOperationToPostgresAsyncOperation` function to `@cumulus/db`
  - **CUMULUS-2186**
    - Added logic to `data-migration2` Lambda for migrating PDR records from
      DynamoDB to PostgreSQL
  - **CUMULUS-2235**
    - Added initial ingest load spec test/utility
  - **CUMULUS-2167**
    - Added logic to `data-migration2` Lambda for migrating Granule records from
      DynamoDB to PostgreSQL and parse Granule records to store File records in
      RDS.
  - **CUMULUS-2367**
    - Added `granules_executions` table to PostgreSQL schema to allow for a
      many-to-many relationship between granules and executions
      - The table refers to granule and execution records using foreign keys
        defined with ON CASCADE DELETE, which means that any time a granule or
        execution record is deleted, all of the records in the
        `granules_executions` table referring to that record will also be
        deleted.
    - Added `upsertGranuleWithExecutionJoinRecord` helper to `@cumulus/db` to
      allow for upserting a granule record and its corresponding
      `granules_execution` record
  - **CUMULUS-2128**
    - Added helper functions:
      - `@cumulus/db/translate/file/translateApiFiletoPostgresFile`
      - `@cumulus/db/translate/file/translateApiGranuletoPostgresGranule`
      - `@cumulus/message/Providers/getMessageProvider`
  - **CUMULUS-2190**
    - Added helper functions:
      - `@cumulus/message/Executions/getMessageExecutionOriginalPayload`
      - `@cumulus/message/Executions/getMessageExecutionFinalPayload`
      - `@cumulus/message/workflows/getMessageWorkflowTasks`
      - `@cumulus/message/workflows/getMessageWorkflowStartTime`
      - `@cumulus/message/workflows/getMessageWorkflowStopTime`
      - `@cumulus/message/workflows/getMessageWorkflowName`
  - **CUMULUS-2192**
    - Added helper functions:
      - `@cumulus/message/PDRs/getMessagePdrRunningExecutions`
      - `@cumulus/message/PDRs/getMessagePdrCompletedExecutions`
      - `@cumulus/message/PDRs/getMessagePdrFailedExecutions`
      - `@cumulus/message/PDRs/getMessagePdrStats`
      - `@cumulus/message/PDRs/getPdrPercentCompletion`
      - `@cumulus/message/workflows/getWorkflowDuration`
  - **CUMULUS-2199**
    - Added `translateApiRuleToPostgresRule` to `@cumulus/db` to translate API
      Rule to conform to Postgres Rule definition.
  - **CUMUlUS-2128**
    - Added "upsert" logic to the `sfEventSqsToDbRecords` Lambda for granule and
      file writes to the core PostgreSQL database
  - **CUMULUS-2199**
    - Updated Rules endpoint to write rules to core PostgreSQL database in
      addition to DynamoDB and to delete rules from the PostgreSQL database in
      addition to DynamoDB.
    - Updated `create` in Rules Model to take in optional `createdAt` parameter
      which sets the value of createdAt if not specified during function call.
  - **CUMULUS-2189**
    - Updated Provider endpoint logic to write providers in parallel to Core
      PostgreSQL database
    - Update integration tests to utilize API calls instead of direct
      api/model/Provider calls
  - **CUMULUS-2191**
    - Updated cumuluss/async-operation task to write async-operations to the
      PostgreSQL database.
  - **CUMULUS-2228**
    - Added logic to the `sfEventSqsToDbRecords` Lambda to write execution, PDR,
      and granule records to the core PostgreSQL database in parallel with
      writes to DynamoDB
  - **CUMUlUS-2190**
    - Added "upsert" logic to the `sfEventSqsToDbRecords` Lambda for PDR writes
      to the core PostgreSQL database
  - **CUMUlUS-2192**
    - Added "upsert" logic to the `sfEventSqsToDbRecords` Lambda for execution
      writes to the core PostgreSQL database
  - **CUMULUS-2187**
    - The `async-operations` endpoint will now omit `output` instead of
      returning `none` when the operation did not return output.
  - **CUMULUS-2167**
    - Change PostgreSQL schema definition for `files` to remove `filename` and
      `name` and only support `file_name`.
    - Change PostgreSQL schema definition for `files` to remove `size` to only
      support `file_size`.
    - Change `PostgresFile` to remove duplicate fields `filename` and `name` and
      rename `size` to `file_size`.
  - **CUMULUS-2266**
    - Change `sf-event-sqs-to-db-records` behavior to discard and not throw an
      error on an out-of-order/delayed message so as not to have it be sent to
      the DLQ.
  - **CUMULUS-2305**
    - Changed `DELETE /pdrs/{pdrname}` API behavior to also delete record from
      PostgreSQL database.
  - **CUMULUS-2309**
    - Changed `DELETE /granules/{granuleName}` API behavior to also delete
      record from PostgreSQL database.
    - Changed `Bulk operation BULK_GRANULE_DELETE` API behavior to also delete
      records from PostgreSQL database.
  - **CUMULUS-2367**
    - Updated `granule_cumulus_id` foreign key to granule in PostgreSQL `files`
      table to use a CASCADE delete, so records in the files table are
      automatically deleted by the database when the corresponding granule is
      deleted.
  - **CUMULUS-2407**
    - Updated data-migration1 and data-migration2 Lambdas to use UPSERT instead
      of UPDATE when migrating dynamoDB records to PostgreSQL.
    - Changed data-migration1 and data-migration2 logic to only update already
      migrated records if the incoming record update has a newer timestamp
  - **CUMULUS-2329**
    - Add `write-db-dlq-records-to-s3` lambda.
    - Add terraform config to automatically write db records DLQ messages to an
      s3 archive on the system bucket.
    - Add unit tests and a component spec test for the above.
  - **CUMULUS-2380**
    - Add `process-dead-letter-archive` lambda to pick up and process dead letters in the S3 system bucket dead letter archive.
    - Add `/deadLetterArchive/recoverCumulusMessages` endpoint to trigger an async operation to leverage this capability on demand.
    - Add unit tests and integration test for all of the above.
  - **CUMULUS-2406**
    - Updated parallel write logic to ensure that updatedAt/updated_at
      timestamps are the same in Dynamo/PG on record write for the following
      data types:
      - async operations
      - granules
      - executions
      - PDRs
  - **CUMULUS-2446**
    - Remove schema validation check against DynamoDB table for collections when
      migrating records from DynamoDB to core PostgreSQL database.
  - **CUMULUS-2447**
    - Changed `translateApiAsyncOperationToPostgresAsyncOperation` to call
      `JSON.stringify` and then `JSON.parse` on output.
  - **CUMULUS-2313**
    - Added `postgres-migration-async-operation` lambda to start an ECS task to
      run a the `data-migration2` lambda.
    - Updated `async_operations` table to include `Data Migration 2` as a new
      `operation_type`.
    - Updated `cumulus-tf/variables.tf` to include `optional_dynamo_tables` that
      will be merged with `dynamo_tables`.
  - **CUMULUS-2451**
    - Added summary type file `packages/db/src/types/summary.ts` with
      `MigrationSummary` and `DataMigration1` and `DataMigration2` types.
    - Updated `data-migration1` and `data-migration2` lambdas to return
      `MigrationSummary` objects.
    - Added logging for every batch of 100 records processed for executions,
      granules and files, and PDRs.
    - Removed `RecordAlreadyMigrated` logs in `data-migration1` and
      `data-migration2`
  - **CUMULUS-2452**
    - Added support for only migrating certain granules by specifying the
      `granuleSearchParams.granuleId` or `granuleSearchParams.collectionId`
      properties in the payload for the
      `<prefix>-postgres-migration-async-operation` Lambda
    - Added support for only running certain migrations for data-migration2 by
      specifying the `migrationsList` property in the payload for the
      `<prefix>-postgres-migration-async-operation` Lambda
  - **CUMULUS-2453**
    - Created `storeErrors` function which stores errors in system bucket.
    - Updated `executions` and `granulesAndFiles` data migrations to call `storeErrors` to store migration errors.
    - Added `system_bucket` variable to `data-migration2`.
  - **CUMULUS-2455**
    - Move granules API endpoint records move updates for migrated granule files
      if writing any of the granule files fails.
  - **CUMULUS-2468**
    - Added support for doing [DynamoDB parallel scanning](https://docs.aws.amazon.com/amazondynamodb/latest/developerguide/Scan.html#Scan.ParallelScan) for `executions` and `granules` migrations to improve performance. The behavior of the parallel scanning and writes can be controlled via the following properties on the event input to the `<prefix>-postgres-migration-async-operation` Lambda:
      - `granuleMigrationParams.parallelScanSegments`: How many segments to divide your granules DynamoDB table into for parallel scanning
      - `granuleMigrationParams.parallelScanLimit`: The maximum number of granule records to evaluate for each parallel scanning segment of the DynamoDB table
      - `granuleMigrationParams.writeConcurrency`: The maximum number of concurrent granule/file writes to perform to the PostgreSQL database across all DynamoDB segments
      - `executionMigrationParams.parallelScanSegments`: How many segments to divide your executions DynamoDB table into for parallel scanning
      - `executionMigrationParams.parallelScanLimit`: The maximum number of execution records to evaluate for each parallel scanning segment of the DynamoDB table
      - `executionMigrationParams.writeConcurrency`: The maximum number of concurrent execution writes to perform to the PostgreSQL database across all DynamoDB segments
  - **CUMULUS-2468** - Added `@cumulus/aws-client/DynamoDb.parallelScan` helper to perform [parallel scanning on DynamoDb tables](https://docs.aws.amazon.com/amazondynamodb/latest/developerguide/Scan.html#Scan.ParallelScan)
  - **CUMULUS-2507**
    - Updated granule record write logic to set granule status to `failed` in both Postgres and DynamoDB if any/all of its files fail to write to the database.

### Deprecated

- **CUMULUS-2185** - RDS Migration Epic
  - **CUMULUS-2455**
    - `@cumulus/ingest/moveGranuleFiles`

## [v8.1.2] 2021-07-29

**Please note** changes in 8.1.2 may not yet be released in future versions, as this
is a backport/patch release on the 8.x series of releases.  Updates that are
included in the future will have a corresponding CHANGELOG entry in future releases.

### Notable changes

- `cmr_custom_host` variable for `cumulus` module can now be used to configure Cumulus to
integrate with a custom CMR host name and protocol (e.g. `http://custom-cmr-host.com`). Note
that you **must** include a protocol (`http://` or `https://`) if specifying a value for this
variable.
- `@cumulus/sync-granule` task should now properly handle
syncing files from HTTP/HTTPS providers where basic auth is
required and involves a redirect to a different host (e.g.
downloading files protected by Earthdata Login)

### Added

- **CUMULUS-2548**
  - Added `allowed_redirects` field to PostgreSQL `providers` table
  - Added `allowedRedirects` field to DynamoDB `<prefix>-providers` table
  - Added `@cumulus/aws-client/S3.streamS3Upload` to handle uploading the contents
  of a readable stream to S3 and returning a promise

### Changed

- Updated `cmr_custom_host` variable to accept a full protocol and host name
(e.g. `http://cmr-custom-host.com`), whereas it previously only accepted a host name

### Fixed

- Fixed bug where `cmr_custom_host` variable was not properly forwarded into `archive`, `ingest`, and `sqs-message-remover` modules from `cumulus` module
- **CUMULUS-2548**
  - Fixed `@cumulus/ingest/HttpProviderClient.sync` to
properly handle basic auth when redirecting to a different
host and/or host with a different port

## [v8.1.1] 2021-04-30 -- Patch Release

**Please note** changes in 8.1.1 may not yet be released in future versions, as this
is a backport/patch release on the 8.x series of releases.  Updates that are
included in the future will have a corresponding CHANGELOG entry in future releases.

### Added

- **CUMULUS-2497**
  - Created `isISOFile()` to check if a CMR file is a CMR ISO file.

### Fixed

- **CUMULUS-2512**
  - Updated ingest package S3 provider client to take additional parameter
    `remoteAltBucket` on `download` method to allow for per-file override of
    provider bucket for checksum
  - Updated @cumulus/ingest.fetchTextFile's signature to be parameterized and
    added `remoteAltBucket`to allow for an override of the passed in provider
    bucket for the source file
  - Update "eslint-plugin-import" to be pinned to 2.22.1

### Changed

- **CUMULUS-2497**
  - Changed the `@cumulus/cmrjs` package:
    - Updated `@cumulus/cmrjs/cmr-utils.getGranuleTemporalInfo()` so it now
      returns temporal info for CMR ISO 19115 SMAP XML files.
    - Updated `@cumulus/cmrjs/cmr-utils.isCmrFilename()` to include
      `isISOFile()`.

- **[2216](https://github.com/nasa/cumulus/issues/2216)**
  - Removed "node-forge", "xml-crypto" from audit whitelist, added "underscore"

## [v8.1.0] 2021-04-29

### Added

- **CUMULUS-2348**
  - The `@cumulus/api` `/granules` and `/granules/{granuleId}` endpoints now take `getRecoveryStatus` parameter
  to include recoveryStatus in result granule(s)
  - The `@cumulus/api-client.granules.getGranule` function takes a `query` parameter which can be used to
  request additional granule information.
  - Published `@cumulus/api@7.2.1-alpha.0` for dashboard testing
- **CUMULUS-2469**
  - Added `tf-modules/cumulus_distribution` module to standup a skeleton
    distribution api

## [v8.0.0] 2021-04-08

### BREAKING CHANGES

- **CUMULUS-2428**
  - Changed `/granules/bulk` to use `queueUrl` property instead of a `queueName` property for setting the queue to use for scheduling bulk granule workflows

### Notable changes

- Bulk granule operations endpoint now supports setting a custom queue for scheduling workflows via the `queueUrl` property in the request body. If provided, this value should be the full URL for an SQS queue.

### Added

- **CUMULUS-2374**
  - Add cookbok entry for queueing PostToCmr step
  - Add example workflow to go with cookbook
- **CUMULUS-2421**
  - Added **experimental** `ecs_include_docker_cleanup_cronjob` boolean variable to the Cumulus module to enable cron job to clean up docker root storage blocks in ECS cluster template for non-`device-mapper` storage drivers. Default value is `false`. This fulfills a specific user support request. This feature is otherwise untested and will remain so until we can iterate with a better, more general-purpose solution. Use of this feature is **NOT** recommended unless you are certain you need it.

- **CUMULUS-1808**
  - Add additional error messaging in `deleteSnsTrigger` to give users more context about where to look to resolve ResourceNotFound error when disabling or deleting a rule.

### Fixed

- **CUMULUS-2281**
  - Changed discover-granules task to write discovered granules directly to
    logger, instead of via environment variable. This fixes a problem where a
    large number of found granules prevents this lambda from running as an
    activity with an E2BIG error.

## [v7.2.0] 2021-03-23

### Added

- **CUMULUS-2346**
  - Added orca API endpoint to `@cumulus/api` to get recovery status
  - Add `CopyToGlacier` step to [example IngestAndPublishGranuleWithOrca workflow](https://github.com/nasa/cumulus/blob/master/example/cumulus-tf/ingest_and_publish_granule_with_orca_workflow.tf)

### Changed

- **HYRAX-357**
  - Format of NGAP OPeNDAP URL changed and by default now is referring to concept id and optionally can include short name and version of collection.
  - `addShortnameAndVersionIdToConceptId` field has been added to the config inputs of the `hyrax-metadata-updates` task

## [v7.1.0] 2021-03-12

### Notable changes

- `sync-granule` task will now properly handle syncing 0 byte files to S3
- SQS/Kinesis rules now support scheduling workflows to a custom queue via the `rule.queueUrl` property. If provided, this value should be the full URL for an SQS queue.

### Added

- `tf-modules/cumulus` module now supports a `cmr_custom_host` variable that can
  be used to set to an arbitrary  host for making CMR requests (e.g.
  `https://custom-cmr-host.com`).
- Added `buckets` variable to `tf-modules/archive`
- **CUMULUS-2345**
  - Deploy ORCA with Cumulus, see `example/cumulus-tf/orca.tf` and `example/cumulus-tf/terraform.tfvars.example`
  - Add `CopyToGlacier` step to [example IngestAndPublishGranule workflow](https://github.com/nasa/cumulus/blob/master/example/cumulus-tf/ingest_and_publish_granule_workflow.asl.json)
- **CUMULUS-2424**
  - Added `childWorkflowMeta` to `queue-pdrs` config. An object passed to this config value will be merged into a child workflow message's `meta` object. For an example of how this can be used, see `example/cumulus-tf/discover_and_queue_pdrs_with_child_workflow_meta_workflow.asl.json`.
- **CUMULUS-2427**
  - Added support for using a custom queue with SQS and Kinesis rules. Whatever queue URL is set on the `rule.queueUrl` property will be used to schedule workflows for that rule. This change allows SQS/Kinesis rules to use [any throttled queues defined for a deployment](https://nasa.github.io/cumulus/docs/data-cookbooks/throttling-queued-executions).

### Fixed

- **CUMULUS-2394**
  - Updated PDR and Granule writes to check the step function `workflow_start_time` against
      the `createdAt` field  for each record to ensure old records do not
      overwrite newer ones

### Changed

- `<prefix>-lambda-api-gateway` IAM role used by API Gateway Lambda now
  supports accessing all buckets defined in your `buckets` variable except
  "internal" buckets
- Updated the default scroll duration used in ESScrollSearch and part of the
  reconciliation report functions as a result of testing and seeing timeouts
  at its current value of 2min.
- **CUMULUS-2355**
  - Added logic to disable `/s3Credentials` endpoint based upon value for
    environment variable `DISABLE_S3_CREDENTIALS`. If set to "true", the
    endpoint will not dispense S3 credentials and instead return a message
    indicating that the endpoint has been disabled.
- **CUMULUS-2397**
  - Updated `/elasticsearch` endpoint's `reindex` function to prevent
    reindexing when source and destination indices are the same.
- **CUMULUS-2420**
  - Updated test function `waitForAsyncOperationStatus` to take a retryObject
    and use exponential backoff.  Increased the total test duration for both
    AsycOperation specs and the ReconciliationReports tests.
  - Updated the default scroll duration used in ESScrollSearch and part of the
    reconciliation report functions as a result of testing and seeing timeouts
    at its current value of 2min.
- **CUMULUS-2427**
  - Removed `queueUrl` from the parameters object for `@cumulus/message/Build.buildQueueMessageFromTemplate`
  - Removed `queueUrl` from the parameters object for `@cumulus/message/Build.buildCumulusMeta`

### Fixed

- Fixed issue in `@cumulus/ingest/S3ProviderClient.sync()` preventing 0 byte files from being synced to S3.

### Removed

- Removed variables from `tf-modules/archive`:
  - `private_buckets`
  - `protected_buckets`
  - `public_buckets`

## [v7.0.0] 2021-02-22

### BREAKING CHANGES

- **CUMULUS-2362** - Endpoints for the logs (/logs) will now throw an error unless Metrics is set up

### Added

- **CUMULUS-2345**
  - Deploy ORCA with Cumulus, see `example/cumulus-tf/orca.tf` and `example/cumulus-tf/terraform.tfvars.example`
  - Add `CopyToGlacier` step to [example IngestAndPublishGranule workflow](https://github.com/nasa/cumulus/blob/master/example/cumulus-tf/ingest_and_publish_granule_workflow.asl.json)
- **CUMULUS-2376**
  - Added `cmrRevisionId` as an optional parameter to `post-to-cmr` that will be used when publishing metadata to CMR.
- **CUMULUS-2412**
  - Adds function `getCollectionsByShortNameAndVersion` to @cumulus/cmrjs that performs a compound query to CMR to retrieve collection information on a list of collections. This replaces a series of calls to the CMR for each collection with a single call on the `/collections` endpoint and should improve performance when CMR return times are increased.

### Changed

- **CUMULUS-2362**
  - Logs endpoints only work with Metrics set up
- **CUMULUS-2376**
  - Updated `publishUMMGJSON2CMR` to take in an optional `revisionId` parameter.
  - Updated `publishUMMGJSON2CMR` to throw an error if optional `revisionId` does not match resulting revision ID.
  - Updated `publishECHO10XML2CMR` to take in an optional `revisionId` parameter.
  - Updated `publishECHO10XML2CMR` to throw an error if optional `revisionId` does not match resulting revision ID.
  - Updated `publish2CMR` to take in optional `cmrRevisionId`.
  - Updated `getWriteHeaders` to take in an optional CMR Revision ID.
  - Updated `ingestGranule` to take in an optional CMR Revision ID to pass to `getWriteHeaders`.
  - Updated `ingestUMMGranule` to take in an optional CMR Revision ID to pass to `getWriteHeaders`.
- **CUMULUS-2350**
  - Updates the examples on the `/s3credentialsREADME`, to include Python and
    JavaScript code demonstrating how to refrsh  the s3credential for
    programatic access.
- **CUMULUS-2383**
  - PostToCMR task will return CMRInternalError when a `500` status is returned from CMR

## [v6.0.0] 2021-02-16

### MIGRATION NOTES

- **CUMULUS-2255** - Cumulus has upgraded its supported version of Terraform
  from **0.12.12** to **0.13.6**. Please see the [instructions to upgrade your
  deployments](https://github.com/nasa/cumulus/blob/master/docs/upgrade-notes/upgrading-tf-version-0.13.6.md).

- **CUMULUS-2350**
  - If the  `/s3credentialsREADME`, does not appear to be working after
    deployment, [manual redeployment](https://docs.aws.amazon.com/apigateway/latest/developerguide/how-to-deploy-api-with-console.html)
    of the API-gateway stage may be necessary to finish the deployment.

### BREAKING CHANGES

- **CUMULUS-2255** - Cumulus has upgraded its supported version of Terraform from **0.12.12** to **0.13.6**.

### Added

- **CUMULUS-2291**
  - Add provider filter to Granule Inventory Report
- **CUMULUS-2300**
  - Added `childWorkflowMeta` to `queue-granules` config. Object passed to this
    value will be merged into a child workflow message's  `meta` object. For an
    example of how this can be used, see
    `example/cumulus-tf/discover_granules_workflow.asl.json`.
- **CUMULUS-2350**
  - Adds an unprotected endpoint, `/s3credentialsREADME`, to the
    s3-credentials-endpoint that displays  information on how to use the
    `/s3credentials` endpoint
- **CUMULUS-2368**
  - Add QueueWorkflow task
- **CUMULUS-2391**
  - Add reportToEms to collections.files file schema
- **CUMULUS-2395**
  - Add Core module parameter `ecs_custom_sg_ids` to Cumulus module to allow for
    custom security group mappings
- **CUMULUS-2402**
  - Officially expose `sftp()` for use in `@cumulus/sftp-client`

### Changed

- **CUMULUS-2323**
  - The sync granules task when used with the s3 provider now uses the
    `source_bucket` key in `granule.files` objects.  If incoming payloads using
    this task have a `source_bucket` value for a file using the s3 provider, the
    task will attempt to sync from the bucket defined in the file's
    `source_bucket` key instead of the `provider`.
    - Updated `S3ProviderClient.sync` to allow for an optional bucket parameter
      in support of the changed behavior.
  - Removed `addBucketToFile` and related code from sync-granules task

- **CUMULUS-2255**
  - Updated Terraform deployment code syntax for compatibility with version 0.13.6
- **CUMULUS-2321**
  - Updated API endpoint GET `/reconciliationReports/{name}` to return the
    pre-signe s3 URL in addition to report data

### Fixed

- Updated `hyrax-metadata-updates` task so the opendap url has Type 'USE SERVICE API'

- **CUMULUS-2310**
  - Use valid filename for reconciliation report
- **CUMULUS-2351**
  - Inventory report no longer includes the File/Granule relation object in the
    okCountByGranules key of a report.  The information is only included when a
    'Granule Not Found' report is run.

### Removed

- **CUMULUS-2364**
  - Remove the internal Cumulus logging lambda (log2elasticsearch)

## [v5.0.1] 2021-01-27

### Changed

- **CUMULUS-2344**
  - Elasticsearch API now allows you to reindex to an index that already exists
  - If using the Change Index operation and the new index doesn't exist, it will be created
  - Regarding instructions for CUMULUS-2020, you can now do a change index
    operation before a reindex operation. This will
    ensure that new data will end up in the new index while Elasticsearch is reindexing.

- **CUMULUS-2351**
  - Inventory report no longer includes the File/Granule relation object in the okCountByGranules key of a report. The information is only included when a 'Granule Not Found' report is run.

### Removed

- **CUMULUS-2367**
  - Removed `execution_cumulus_id` column from granules RDS schema and data type

## [v5.0.0] 2021-01-12

### BREAKING CHANGES

- **CUMULUS-2020**
  - Elasticsearch data mappings have been updated to improve search and the API
    has been update to reflect those changes. See Migration notes on how to
    update the Elasticsearch mappings.

### Migration notes

- **CUMULUS-2020**
  - Elasticsearch data mappings have been updated to improve search. For
    example, case insensitive searching will now work (e.g. 'MOD' and 'mod' will
    return the same granule results). To use the improved Elasticsearch queries,
    [reindex](https://nasa.github.io/cumulus-api/#reindex) to create a new index
    with the correct types. Then perform a [change
    index](https://nasa.github.io/cumulus-api/#change-index) operation to use
    the new index.
- **CUMULUS-2258**
  - Because the `egress_lambda_log_group` and
    `egress_lambda_log_subscription_filter` resource were removed from the
    `cumulus` module, new definitions for these resources must be added to
    `cumulus-tf/main.tf`. For reference on how to define these resources, see
    [`example/cumulus-tf/thin_egress_app.tf`](https://github.com/nasa/cumulus/blob/master/example/cumulus-tf/thin_egress_app.tf).
  - The `tea_stack_name` variable being passed into the `cumulus` module should be removed
- **CUMULUS-2344**
  - Regarding instructions for CUMULUS-2020, you can now do a change index operation before a reindex operation. This will
    ensure that new data will end up in the new index while Elasticsearch is reindexing.

### BREAKING CHANGES

- **CUMULUS-2020**
  - Elasticsearch data mappings have been updated to improve search and the API has been updated to reflect those changes. See Migration notes on how to update the Elasticsearch mappings.

### Added

- **CUMULUS-2318**
  - Added`async_operation_image` as `cumulus` module variable to allow for override of the async_operation container image.  Users can optionally specify a non-default docker image for use with Core async operations.
- **CUMULUS-2219**
  - Added `lzards-backup` Core task to facilitate making LZARDS backup requests in Cumulus ingest workflows
- **CUMULUS-2092**
  - Add documentation for Granule Not Found Reports
- **HYRAX-320**
  - `@cumulus/hyrax-metadata-updates`Add component URI encoding for entry title id and granule ur to allow for values with special characters in them. For example, EntryTitleId 'Sentinel-6A MF/Jason-CS L2 Advanced Microwave Radiometer (AMR-C) NRT Geophysical Parameters' Now, URLs generated from such values will be encoded correctly and parsable by HyraxInTheCloud
- **CUMULUS-1370**
  - Add documentation for Getting Started section including FAQs
- **CUMULUS-2092**
  - Add documentation for Granule Not Found Reports
- **CUMULUS-2219**
  - Added `lzards-backup` Core task to facilitate making LZARDS backup requests in Cumulus ingest workflows
- **CUMULUS-2280**
  - In local api, retry to create tables if they fail to ensure localstack has had time to start fully.
- **CUMULUS-2290**
  - Add `queryFields` to granule schema, and this allows workflow tasks to add queryable data to granule record. For reference on how to add data to `queryFields` field, see [`example/cumulus-tf/kinesis_trigger_test_workflow.tf`](https://github.com/nasa/cumulus/blob/master/example/cumulus-tf/kinesis_trigger_test_workflow.tf).
- **CUMULUS-2318**
  - Added`async_operation_image` as `cumulus` module variable to allow for override of the async_operation container image.  Users can optionally specify a non-default docker image for use with Core async operations.

### Changed

- **CUMULUS-2020**
  - Updated Elasticsearch mappings to support case-insensitive search
- **CUMULUS-2124**
  - cumulus-rds-tf terraform module now takes engine_version as an input variable.
- **CUMULUS-2279**
  - Changed the formatting of granule CMR links: instead of a link to the `/search/granules.json` endpoint, now it is a direct link to `/search/concepts/conceptid.format`
- **CUMULUS-2296**
  - Improved PDR spec compliance of `parse-pdr` by updating `@cumulus/pvl` to parse fields in a manner more consistent with the PDR ICD, with respect to numbers and dates. Anything not matching the ICD expectations, or incompatible with Javascript parsing, will be parsed as a string instead.
- **CUMULUS-2344**
  - Elasticsearch API now allows you to reindex to an index that already exists
  - If using the Change Index operation and the new index doesn't exist, it will be created

### Removed

- **CUMULUS-2258**
  - Removed `tea_stack_name` variable from `tf-modules/distribution/variables.tf` and `tf-modules/cumulus/variables.tf`
  - Removed `egress_lambda_log_group` and `egress_lambda_log_subscription_filter` resources from `tf-modules/distribution/main.tf`

## [v4.0.0] 2020-11-20

### Migration notes

- Update the name of your `cumulus_message_adapter_lambda_layer_arn` variable for the `cumulus` module to `cumulus_message_adapter_lambda_layer_version_arn`. The value of the variable should remain the same (a layer version ARN of a Lambda layer for the [`cumulus-message-adapter`](https://github.com/nasa/cumulus-message-adapter/).
- **CUMULUS-2138** - Update all workflows using the `MoveGranules` step to add `UpdateGranulesCmrMetadataFileLinksStep`that runs after it. See the example [`IngestAndPublishWorkflow`](https://github.com/nasa/cumulus/blob/master/example/cumulus-tf/ingest_and_publish_granule_workflow.asl.json) for reference.
- **CUMULUS-2251**
  - Because it has been removed from the `cumulus` module, a new resource definition for `egress_api_gateway_log_subscription_filter` must be added to `cumulus-tf/main.tf`. For reference on how to define this resource, see [`example/cumulus-tf/main.tf`](https://github.com/nasa/cumulus/blob/master/example/cumulus-tf/main.tf).

### Added

- **CUMULUS-2248**
  - Updates Integration Tests README to point to new fake provider template.
- **CUMULUS-2239**
  - Add resource declaration to create a VPC endpoint in tea-map-cache module if `deploy_to_ngap` is false.
- **CUMULUS-2063**
  - Adds a new, optional query parameter to the `/collections[&getMMT=true]` and `/collections/active[&getMMT=true]` endpoints. When a user provides a value of `true` for `getMMT` in the query parameters, the endpoint will search CMR and update each collection's results with new key `MMTLink` containing a link to the MMT (Metadata Management Tool) if a CMR collection id is found.
- **CUMULUS-2170**
  - Adds ability to filter granule inventory reports
- **CUMULUS-2211**
  - Adds `granules/bulkReingest` endpoint to `@cumulus/api`
- **CUMULUS-2251**
  - Adds `log_api_gateway_to_cloudwatch` variable to `example/cumulus-tf/variables.tf`.
  - Adds `log_api_gateway_to_cloudwatch` variable to `thin_egress_app` module definition.

### Changed

- **CUMULUS-2216**
  - `/collection` and `/collection/active` endpoints now return collections without granule aggregate statistics by default. The original behavior is preserved and can be found by including a query param of `includeStats=true` on the request to the endpoint.
  - The `es/collections` Collection class takes a new parameter includeStats. It no longer appends granule aggregate statistics to the returned results by default. One must set the new parameter to any non-false value.
- **CUMULUS-2201**
  - Update `dbIndexer` lambda to process requests in serial
  - Fixes ingestPdrWithNodeNameSpec parsePdr provider error
- **CUMULUS-2251**
  - Moves Egress Api Gateway Log Group Filter from `tf-modules/distribution/main.tf` to `example/cumulus-tf/main.tf`

### Fixed

- **CUMULUS-2251**
  - This fixes a deployment error caused by depending on the `thin_egress_app` module output for a resource count.

### Removed

- **CUMULUS-2251**
  - Removes `tea_api_egress_log_group` variable from `tf-modules/distribution/variables.tf` and `tf-modules/cumulus/variables.tf`.

### BREAKING CHANGES

- **CUMULUS-2138** - CMR metadata update behavior has been removed from the `move-granules` task into a
new `update-granules-cmr-metadata-file-links` task.
- **CUMULUS-2216**
  - `/collection` and `/collection/active` endpoints now return collections without granule aggregate statistics by default. The original behavior is preserved and can be found by including a query param of `includeStats=true` on the request to the endpoint.  This is likely to affect the dashboard only but included here for the change of behavior.
- **[1956](https://github.com/nasa/cumulus/issues/1956)**
  - Update the name of the `cumulus_message_adapter_lambda_layer_arn` output from the `cumulus-message-adapter` module to `cumulus_message_adapter_lambda_layer_version_arn`. The output value has changed from being the ARN of the Lambda layer **without a version** to the ARN of the Lambda layer **with a version**.
  - Update the variable name in the `cumulus` and `ingest` modules from `cumulus_message_adapter_lambda_layer_arn` to `cumulus_message_adapter_lambda_layer_version_arn`

## [v3.0.1] 2020-10-21

- **CUMULUS-2203**
  - Update Core tasks to use
    [cumulus-message-adapter-js](https://github.com/nasa/cumulus-message-adapter-js)
    v2.0.0 to resolve memory leak/lambda ENOMEM constant failure issue.   This
    issue caused lambdas to slowly use all memory in the run environment and
    prevented AWS from halting/restarting warmed instances when task code was
    throwing consistent errors under load.

- **CUMULUS-2232**
  - Updated versions for `ajv`, `lodash`, `googleapis`, `archiver`, and
    `@cumulus/aws-client` to remediate vulnerabilities found in SNYK scan.

### Fixed

- **CUMULUS-2233**
  - Fixes /s3credentials bug where the expiration time on the cookie was set to a time that is always expired, so authentication was never being recognized as complete by the API. Consequently, the user would end up in a redirect loop and requests to /s3credentials would never complete successfully. The bug was caused by the fact that the code setting the expiration time for the cookie was expecting a time value in milliseconds, but was receiving the expirationTime from the EarthdataLoginClient in seconds. This bug has been fixed by converting seconds into milliseconds. Unit tests were added to test that the expiration time has been converted to milliseconds and checking that the cookie's expiration time is greater than the current time.

## [v3.0.0] 2020-10-7

### MIGRATION STEPS

- **CUMULUS-2099**
  - All references to `meta.queues` in workflow configuration must be replaced with references to queue URLs from Terraform resources. See the updated [data cookbooks](https://nasa.github.io/cumulus/docs/data-cookbooks/about-cookbooks) or example [Discover Granules workflow configuration](https://github.com/nasa/cumulus/blob/master/example/cumulus-tf/discover_granules_workflow.asl.json).
  - The steps for configuring queued execution throttling have changed. See the [updated documentation](https://nasa.github.io/cumulus/docs/data-cookbooks/throttling-queued-executions).
  - In addition to the configuration for execution throttling, the internal mechanism for tracking executions by queue has changed. As a result, you should **disable any rules or workflows scheduling executions via a throttled queue** before upgrading. Otherwise, you may be at risk of having **twice as many executions** as are configured for the queue while the updated tracking is deployed. You can re-enable these rules/workflows once the upgrade is complete.

- **CUMULUS-2111**
  - **Before you re-deploy your `cumulus-tf` module**, note that the [`thin-egress-app`][thin-egress-app] is no longer deployed by default as part of the `cumulus` module, so you must add the TEA module to your deployment and manually modify your Terraform state **to avoid losing your API gateway and impacting any Cloudfront endpoints pointing to those gateways**. If you don't care about losing your API gateway and impacting Cloudfront endpoints, you can ignore the instructions for manually modifying state.

    1. Add the [`thin-egress-app`][thin-egress-app] module to your `cumulus-tf` deployment as shown in the [Cumulus example deployment](https://github.com/nasa/cumulus/tree/master/example/cumulus-tf/main.tf).

         - Note that the values for `tea_stack_name` variable to the `cumulus` module and the `stack_name` variable to the `thin_egress_app` module **must match**
         - Also, if you are specifying the `stage_name` variable to the `thin_egress_app` module, **the value of the `tea_api_gateway_stage` variable to the `cumulus` module must match it**

    2. **If you want to preserve your existing `thin-egress-app` API gateway and avoid having to update your Cloudfront endpoint for distribution, then you must follow these instructions**: <https://nasa.github.io/cumulus/docs/upgrade-notes/migrate_tea_standalone>. Otherwise, you can re-deploy as usual.

  - If you provide your own custom bucket map to TEA as a standalone module, **you must ensure that your custom bucket map includes mappings for the `protected` and `public` buckets specified in your `cumulus-tf/terraform.tfvars`, otherwise Cumulus may not be able to determine the correct distribution URL for ingested files and you may encounter errors**

- **CUMULUS-2197**
  - EMS resources are now optional, and `ems_deploy` is set to `false` by default, which will delete your EMS resources.
  - If you would like to keep any deployed EMS resources, add the `ems_deploy` variable set to `true` in your `cumulus-tf/terraform.tfvars`

### BREAKING CHANGES

- **CUMULUS-2200**
  - Changes return from 303 redirect to 200 success for `Granule Inventory`'s
    `/reconciliationReport` returns.  The user (dashboard) must read the value
    of `url` from the return to get the s3SignedURL and then download the report.
- **CUMULUS-2099**
  - `meta.queues` has been removed from Cumulus core workflow messages.
  - `@cumulus/sf-sqs-report` workflow task no longer reads the reporting queue URL from `input.meta.queues.reporting` on the incoming event. Instead, it requires that the queue URL be set as the `reporting_queue_url` environment variable on the deployed Lambda.
- **CUMULUS-2111**
  - The deployment of the `thin-egress-app` module has be removed from `tf-modules/distribution`, which is a part of the `tf-modules/cumulus` module. Thus, the `thin-egress-app` module is no longer deployed for you by default. See the migration steps for details about how to add deployment for the `thin-egress-app`.
- **CUMULUS-2141**
  - The `parse-pdr` task has been updated to respect the `NODE_NAME` property in
    a PDR's `FILE_GROUP`. If a `NODE_NAME` is present, the task will query the
    Cumulus API for a provider with that host. If a provider is found, the
    output granule from the task will contain a `provider` property containing
    that provider. If `NODE_NAME` is set but a provider with that host cannot be
    found in the API, or if multiple providers are found with that same host,
    the task will fail.
  - The `queue-granules` task has been updated to expect an optional
    `granule.provider` property on each granule. If present, the granule will be
    enqueued using that provider. If not present, the task's `config.provider`
    will be used instead.
- **CUMULUS-2197**
  - EMS resources are now optional and will not be deployed by default. See migration steps for information
    about how to deploy EMS resources.

#### CODE CHANGES

- The `@cumulus/api-client.providers.getProviders` function now takes a
  `queryStringParameters` parameter which can be used to filter the providers
  which are returned
- The `@cumulus/aws-client/S3.getS3ObjectReadStreamAsync` function has been
  removed. It read the entire S3 object into memory before returning a read
  stream, which could cause Lambdas to run out of memory. Use
  `@cumulus/aws-client/S3.getObjectReadStream` instead.
- The `@cumulus/ingest/util.lookupMimeType` function now returns `undefined`
  rather than `null` if the mime type could not be found.
- The `@cumulus/ingest/lock.removeLock` function now returns `undefined`
- The `@cumulus/ingest/granule.generateMoveFileParams` function now returns
  `source: undefined` and `target :undefined` on the response object if either could not be
  determined. Previously, `null` had been returned.
- The `@cumulus/ingest/recursion.recursion` function must now be imported using
  `const { recursion } = require('@cumulus/ingest/recursion');`
- The `@cumulus/ingest/granule.getRenamedS3File` function has been renamed to
  `listVersionedObjects`
- `@cumulus/common.http` has been removed
- `@cumulus/common/http.download` has been removed

### Added

- **CUMULUS-1855**
  - Fixed SyncGranule task to return an empty granules list when given an empty
    (or absent) granules list on input, rather than throwing an exception
- **CUMULUS-1955**
  - Added `@cumulus/aws-client/S3.getObject` to get an AWS S3 object
  - Added `@cumulus/aws-client/S3.waitForObject` to get an AWS S3 object,
    retrying, if necessary
- **CUMULUS-1961**
  - Adds `startTimestamp` and `endTimestamp` parameters to endpoint
    `reconcilationReports`.  Setting these values will filter the returned
    report to cumulus data that falls within the timestamps. It also causes the
    report to be one directional, meaning cumulus is only reconciled with CMR,
    but not the other direction. The Granules will be filtered by their
    `updatedAt` values. Collections are filtered by the updatedAt time of their
    granules, i.e. Collections with granules that are updatedAt a time between
    the time parameters will be returned in the reconciliation reports.
  - Adds `startTimestamp` and `endTimestamp` parameters to create-reconciliation-reports
    lambda function. If either of these params is passed in with a value that can be
    converted to a date object, the inter-platform comparison between Cumulus and CMR will
    be one way.  That is, collections, granules, and files will be filtered by time for
    those found in Cumulus and only those compared to the CMR holdings. For the moment
    there is not enough information to change the internal consistency check, and S3 vs
    Cumulus comparisons are unchanged by the timestamps.
- **CUMULUS-1962**
  - Adds `location` as parameter to `/reconciliationReports` endpoint. Options are `S3`
    resulting in a S3 vs. Cumulus database search or `CMR` resulting in CMR vs. Cumulus database search.
- **CUMULUS-1963**
  - Adds `granuleId` as input parameter to `/reconcilationReports`
    endpoint. Limits inputs parameters to either `collectionId` or `granuleId`
    and will fail to create the report if both are provided.  Adding granuleId
    will find collections in Cumulus by granuleId and compare those one way
    with those in CMR.
  - `/reconciliationReports` now validates any input json before starting the
    async operation and the lambda handler no longer validates input
    parameters.
- **CUMULUS-1964**
  - Reports can now be filtered on provider
- **CUMULUS-1965**
  - Adds `collectionId` parameter to the `/reconcilationReports`
    endpoint. Setting this value will limit the scope of the reconcilation
    report to only the input collectionId when comparing Cumulus and
    CMR. `collectionId` is provided an array of strings e.g. `[shortname___version, shortname2___version2]`
- **CUMULUS-2107**
  - Added a new task, `update-cmr-access-constraints`, that will set access constraints in CMR Metadata.
    Currently supports UMMG-JSON and Echo10XML, where it will configure `AccessConstraints` and
    `RestrictionFlag/RestrictionComment`, respectively.
  - Added an operator doc on how to configure and run the access constraint update workflow, which will update the metadata using the new task, and then publish the updated metadata to CMR.
  - Added an operator doc on bulk operations.
- **CUMULUS-2111**
  - Added variables to `cumulus` module:
    - `tea_api_egress_log_group`
    - `tea_external_api_endpoint`
    - `tea_internal_api_endpoint`
    - `tea_rest_api_id`
    - `tea_rest_api_root_resource_id`
    - `tea_stack_name`
  - Added variables to `distribution` module:
    - `tea_api_egress_log_group`
    - `tea_external_api_endpoint`
    - `tea_internal_api_endpoint`
    - `tea_rest_api_id`
    - `tea_rest_api_root_resource_id`
    - `tea_stack_name`
- **CUMULUS-2112**
  - Added `@cumulus/api/lambdas/internal-reconciliation-report`, so create-reconciliation-report
    lambda can create `Internal` reconciliation report
- **CUMULUS-2116**
  - Added `@cumulus/api/models/granule.unpublishAndDeleteGranule` which
  unpublishes a granule from CMR and deletes it from Cumulus, but does not
  update the record to `published: false` before deletion
- **CUMULUS-2113**
  - Added Granule not found report to reports endpoint
  - Update reports to return breakdown by Granule of files both in DynamoDB and S3
- **CUMULUS-2123**
  - Added `cumulus-rds-tf` DB cluster module to `tf-modules` that adds a
    serverless RDS Aurora/PostgreSQL database cluster to meet the PostgreSQL
    requirements for future releases.
  - Updated the default Cumulus module to take the following new required variables:
    - rds_user_access_secret_arn:
      AWS Secrets Manager secret ARN containing a JSON string of DB credentials
      (containing at least host, password, port as keys)
    - rds_security_group:
      RDS Security Group that provides connection access to the RDS cluster
  - Updated API lambdas and default ECS cluster to add them to the
    `rds_security_group` for database access
- **CUMULUS-2126**
  - The collections endpoint now writes to the RDS database
- **CUMULUS-2127**
  - Added migration to create collections relation for RDS database
- **CUMULUS-2129**
  - Added `data-migration1` Terraform module and Lambda to migrate data from Dynamo to RDS
    - Added support to Lambda for migrating collections data from Dynamo to RDS
- **CUMULUS-2155**
  - Added `rds_connection_heartbeat` to `cumulus` and `data-migration` tf
    modules.  If set to true, this diagnostic variable instructs Core's database
    code to fire off a connection 'heartbeat' query and log the timing/results
    for diagnostic purposes, and retry certain connection timeouts once.
    This option is disabled by default
- **CUMULUS-2156**
  - Support array inputs parameters for `Internal` reconciliation report
- **CUMULUS-2157**
  - Added support to `data-migration1` Lambda for migrating providers data from Dynamo to RDS
    - The migration process for providers will convert any credentials that are stored unencrypted or encrypted with an S3 keypair provider to be encrypted with a KMS key instead
- **CUMULUS-2161**
  - Rules now support an `executionNamePrefix` property. If set, any executions
    triggered as a result of that rule will use that prefix in the name of the
    execution.
  - The `QueueGranules` task now supports an `executionNamePrefix` property. Any
    executions queued by that task will use that prefix in the name of the
    execution. See the
    [example workflow](./example/cumulus-tf/discover_granules_with_execution_name_prefix_workflow.asl.json)
    for usage.
  - The `QueuePdrs` task now supports an `executionNamePrefix` config property.
    Any executions queued by that task will use that prefix in the name of the
    execution. See the
    [example workflow](./example/cumulus-tf/discover_and_queue_pdrs_with_execution_name_prefix_workflow.asl.json)
    for usage.
- **CUMULUS-2162**
  - Adds new report type to `/reconciliationReport` endpoint.  The new report
    is `Granule Inventory`. This report is a CSV file of all the granules in
    the Cumulus DB. This report will eventually replace the existing
    `granules-csv` endpoint which has been deprecated.
- **CUMULUS-2197**
  - Added `ems_deploy` variable to the `cumulus` module. This is set to false by default, except
    for our example deployment, where it is needed for integration tests.

### Changed

- Upgraded version of [TEA](https://github.com/asfadmin/thin-egress-app/) deployed with Cumulus to build 88.
- **CUMULUS-2107**
  - Updated the `applyWorkflow` functionality on the granules endpoint to take a `meta` property to pass into the workflow message.
  - Updated the `BULK_GRANULE` functionality on the granules endpoint to support the above `applyWorkflow` change.
- **CUMULUS-2111**
  - Changed `distribution_api_gateway_stage` variable for `cumulus` module to `tea_api_gateway_stage`
  - Changed `api_gateway_stage` variable for `distribution` module to `tea_api_gateway_stage`
- **CUMULUS-2224**
  - Updated `/reconciliationReport`'s file reconciliation to include `"EXTENDED METADATA"` as a valid CMR relatedUrls Type.

### Fixed

- **CUMULUS-2168**
  - Fixed issue where large number of documents (generally logs) in the
    `cumulus` elasticsearch index results in the collection granule stats
    queries failing for the collections list api endpoint
- **CUMULUS-1955**
  - Due to AWS's eventual consistency model, it was possible for PostToCMR to
    publish an earlier version of a CMR metadata file, rather than the latest
    version created in a workflow.  This fix guarantees that the latest version
    is published, as expected.
- **CUMULUS-1961**
  - Fixed `activeCollections` query only returning 10 results
- **CUMULUS-2201**
  - Fix Reconciliation Report integration test failures by waiting for collections appear
    in es list and ingesting a fake granule xml file to CMR
- **CUMULUS-2015**
  - Reduced concurrency of `QueueGranules` task. That task now has a
    `config.concurrency` option that defaults to `3`.
- **CUMULUS-2116**
  - Fixed a race condition with bulk granule delete causing deleted granules to still appear in Elasticsearch. Granules removed via bulk delete should now be removed from Elasticsearch.
- **CUMULUS-2163**
  - Remove the `public-read` ACL from the `move-granules` task
- **CUMULUS-2164**
  - Fix issue where `cumulus` index is recreated and attached to an alias if it has been previously deleted
- **CUMULUS-2195**
  - Fixed issue with redirect from `/token` not working when using a Cloudfront endpoint to access the Cumulus API with Launchpad authentication enabled. The redirect should now work properly whether you are using a plain API gateway URL or a Cloudfront endpoint pointing at an API gateway URL.
- **CUMULUS-2200**
  - Fixed issue where __in and __not queries were stripping spaces from values

### Deprecated

- **CUMULUS-1955**
  - `@cumulus/aws-client/S3.getS3Object()`
  - `@cumulus/message/Queue.getQueueNameByUrl()`
  - `@cumulus/message/Queue.getQueueName()`
- **CUMULUS-2162**
  - `@cumulus/api/endpoints/granules-csv/list()`

### Removed

- **CUMULUS-2111**
  - Removed `distribution_url` and `distribution_redirect_uri` outputs from the `cumulus` module
  - Removed variables from the `cumulus` module:
    - `distribution_url`
    - `log_api_gateway_to_cloudwatch`
    - `thin_egress_cookie_domain`
    - `thin_egress_domain_cert_arn`
    - `thin_egress_download_role_in_region_arn`
    - `thin_egress_jwt_algo`
    - `thin_egress_jwt_secret_name`
    - `thin_egress_lambda_code_dependency_archive_key`
    - `thin_egress_stack_name`
  - Removed outputs from the `distribution` module:
    - `distribution_url`
    - `internal_tea_api`
    - `rest_api_id`
    - `thin_egress_app_redirect_uri`
  - Removed variables from the `distribution` module:
    - `bucket_map_key`
    - `distribution_url`
    - `log_api_gateway_to_cloudwatch`
    - `thin_egress_cookie_domain`
    - `thin_egress_domain_cert_arn`
    - `thin_egress_download_role_in_region_arn`
    - `thin_egress_jwt_algo`
    - `thin_egress_jwt_secret_name`
    - `thin_egress_lambda_code_dependency_archive_key`
- **CUMULUS-2157**
  - Removed `providerSecretsMigration` and `verifyProviderSecretsMigration` lambdas
- Removed deprecated `@cumulus/sf-sns-report` task
- Removed code:
  - `@cumulus/aws-client/S3.calculateS3ObjectChecksum`
  - `@cumulus/aws-client/S3.getS3ObjectReadStream`
  - `@cumulus/cmrjs.getFullMetadata`
  - `@cumulus/cmrjs.getMetadata`
  - `@cumulus/common/util.isNil`
  - `@cumulus/common/util.isNull`
  - `@cumulus/common/util.isUndefined`
  - `@cumulus/common/util.lookupMimeType`
  - `@cumulus/common/util.mkdtempSync`
  - `@cumulus/common/util.negate`
  - `@cumulus/common/util.noop`
  - `@cumulus/common/util.omit`
  - `@cumulus/common/util.renameProperty`
  - `@cumulus/common/util.sleep`
  - `@cumulus/common/util.thread`
  - `@cumulus/ingest/granule.copyGranuleFile`
  - `@cumulus/ingest/granule.moveGranuleFile`
  - `@cumulus/integration-tests/api/rules.deleteRule`
  - `@cumulus/integration-tests/api/rules.getRule`
  - `@cumulus/integration-tests/api/rules.listRules`
  - `@cumulus/integration-tests/api/rules.postRule`
  - `@cumulus/integration-tests/api/rules.rerunRule`
  - `@cumulus/integration-tests/api/rules.updateRule`
  - `@cumulus/integration-tests/sfnStep.parseStepMessage`
  - `@cumulus/message/Queue.getQueueName`
  - `@cumulus/message/Queue.getQueueNameByUrl`

## v2.0.2+ Backport releases

Release v2.0.1 was the last release on the 2.0.x release series.

Changes after this version on the 2.0.x release series are limited
security/requested feature patches and will not be ported forward to future
releases unless there is a corresponding CHANGELOG entry.

For up-to-date CHANGELOG for the maintenance release branch see
[CHANGELOG.md](https://github.com/nasa/cumulus/blob/release-2.0.x/CHANGELOG.md)
from the 2.0.x branch.

For the most recent release information for the maintenance branch please see
the [release page](https://github.com/nasa/cumulus/releases)

## [v2.0.7] 2020-10-1 - [BACKPORT]

### Fixed

- CVE-2020-7720
  - Updated common `node-forge` dependency to 0.10.0 to address CVE finding

### [v2.0.6] 2020-09-25 - [BACKPORT]

### Fixed

- **CUMULUS-2168**
  - Fixed issue where large number of documents (generally logs) in the
    `cumulus` elasticsearch index results in the collection granule stats
    queries failing for the collections list api endpoint

### [v2.0.5] 2020-09-15 - [BACKPORT]

#### Added

- Added `thin_egress_stack_name` variable to `cumulus` and `distribution` Terraform modules to allow overriding the default Cloudformation stack name used for the `thin-egress-app`. **Please note that if you change/set this value for an existing deployment, it will destroy and re-create your API gateway for the `thin-egress-app`.**

#### Fixed

- Fix collection list queries. Removed fixes to collection stats, which break queries for a large number of granules.

### [v2.0.4] 2020-09-08 - [BACKPORT]

#### Changed

- Upgraded version of [TEA](https://github.com/asfadmin/thin-egress-app/) deployed with Cumulus to build 88.

### [v2.0.3] 2020-09-02 - [BACKPORT]

#### Fixed

- **CUMULUS-1961**
  - Fixed `activeCollections` query only returning 10 results

- **CUMULUS-2039**
  - Fix issue causing SyncGranules task to run out of memory on large granules

#### CODE CHANGES

- The `@cumulus/aws-client/S3.getS3ObjectReadStreamAsync` function has been
  removed. It read the entire S3 object into memory before returning a read
  stream, which could cause Lambdas to run out of memory. Use
  `@cumulus/aws-client/S3.getObjectReadStream` instead.

### [v2.0.2] 2020-08-17 - [BACKPORT]

#### CODE CHANGES

- The `@cumulus/ingest/util.lookupMimeType` function now returns `undefined`
  rather than `null` if the mime type could not be found.
- The `@cumulus/ingest/lock.removeLock` function now returns `undefined`

#### Added

- **CUMULUS-2116**
  - Added `@cumulus/api/models/granule.unpublishAndDeleteGranule` which
  unpublishes a granule from CMR and deletes it from Cumulus, but does not
  update the record to `published: false` before deletion

### Fixed

- **CUMULUS-2116**
  - Fixed a race condition with bulk granule delete causing deleted granules to still appear in Elasticsearch. Granules removed via bulk delete should now be removed from Elasticsearch.

## [v2.0.1] 2020-07-28

### Added

- **CUMULUS-1886**
  - Added `multiple sort keys` support to `@cumulus/api`
- **CUMULUS-2099**
  - `@cumulus/message/Queue.getQueueUrl` to get the queue URL specified in a Cumulus workflow message, if any.

### Fixed

- **[PR 1790](https://github.com/nasa/cumulus/pull/1790)**
  - Fixed bug with request headers in `@cumulus/launchpad-auth` causing Launchpad token requests to fail

## [v2.0.0] 2020-07-23

### BREAKING CHANGES

- Changes to the `@cumulus/api-client` package
  - The `CumulusApiClientError` class must now be imported using
    `const { CumulusApiClientError } = require('@cumulus/api-client/CumulusApiClientError')`
- The `@cumulus/sftp-client/SftpClient` class must now be imported using
  `const { SftpClient } = require('@cumulus/sftp-client');`
- Instances of `@cumulus/ingest/SftpProviderClient` no longer implicitly connect
  when `download`, `list`, or `sync` are called. You must call `connect` on the
  provider client before issuing one of those calls. Failure to do so will
  result in a "Client not connected" exception being thrown.
- Instances of `@cumulus/ingest/SftpProviderClient` no longer implicitly
  disconnect from the SFTP server when `list` is called.
- Instances of `@cumulus/sftp-client/SftpClient` must now be explicitly closed
  by calling `.end()`
- Instances of `@cumulus/sftp-client/SftpClient` no longer implicitly connect to
  the server when `download`, `unlink`, `syncToS3`, `syncFromS3`, and `list` are
  called. You must explicitly call `connect` before calling one of those
  methods.
- Changes to the `@cumulus/common` package
  - `cloudwatch-event.getSfEventMessageObject()` now returns `undefined` if the
    message could not be found or could not be parsed. It previously returned
    `null`.
  - `S3KeyPairProvider.decrypt()` now throws an exception if the bucket
    containing the key cannot be determined.
  - `S3KeyPairProvider.decrypt()` now throws an exception if the stack cannot be
    determined.
  - `S3KeyPairProvider.encrypt()` now throws an exception if the bucket
    containing the key cannot be determined.
  - `S3KeyPairProvider.encrypt()` now throws an exception if the stack cannot be
    determined.
  - `sns-event.getSnsEventMessageObject()` now returns `undefined` if it could
    not be parsed. It previously returned `null`.
  - The `aws` module has been removed.
  - The `BucketsConfig.buckets` property is now read-only and private
  - The `test-utils.validateConfig()` function now resolves to `undefined`
    rather than `true`.
  - The `test-utils.validateInput()` function now resolves to `undefined` rather
    than `true`.
  - The `test-utils.validateOutput()` function now resolves to `undefined`
    rather than `true`.
  - The static `S3KeyPairProvider.retrieveKey()` function has been removed.
- Changes to the `@cumulus/cmrjs` package
  - `@cumulus/cmrjs.constructOnlineAccessUrl()` and
    `@cumulus/cmrjs/cmr-utils.constructOnlineAccessUrl()` previously took a
    `buckets` parameter, which was an instance of
    `@cumulus/common/BucketsConfig`. They now take a `bucketTypes` parameter,
    which is a simple object mapping bucket names to bucket types. Example:
    `{ 'private-1': 'private', 'public-1': 'public' }`
  - `@cumulus/cmrjs.reconcileCMRMetadata()` and
    `@cumulus/cmrjs/cmr-utils.reconcileCMRMetadata()` now take a **required**
    `bucketTypes` parameter, which is a simple object mapping bucket names to
    bucket types. Example: `{ 'private-1': 'private', 'public-1': 'public' }`
  - `@cumulus/cmrjs.updateCMRMetadata()` and
    `@cumulus/cmrjs/cmr-utils.updateCMRMetadata()` previously took an optional
    `inBuckets` parameter, which was an instance of
    `@cumulus/common/BucketsConfig`. They now take a **required** `bucketTypes`
    parameter, which is a simple object mapping bucket names to bucket types.
    Example: `{ 'private-1': 'private', 'public-1': 'public' }`
- The minimum supported version of all published Cumulus packages is now Node
  12.18.0
  - Tasks using the `cumuluss/cumulus-ecs-task` Docker image must be updated to
    `cumuluss/cumulus-ecs-task:1.7.0`. This can be done by updating the `image`
    property of any tasks defined using the `cumulus_ecs_service` Terraform
    module.
- Changes to `@cumulus/aws-client/S3`
  - The signature of the `getObjectSize` function has changed. It now takes a
    params object with three properties:
    - **s3**: an instance of an AWS.S3 object
    - **bucket**
    - **key**
  - The `getObjectSize` function will no longer retry if the object does not
    exist
- **CUMULUS-1861**
  - `@cumulus/message/Collections.getCollectionIdFromMessage` now throws a
    `CumulusMessageError` if `collectionName` and `collectionVersion` are missing
    from `meta.collection`.   Previously this method would return
    `'undefined___undefined'` instead
  - `@cumulus/integration-tests/addCollections` now returns an array of collections that
    were added rather than the count of added collections
- **CUMULUS-1930**
  - The `@cumulus/common/util.uuid()` function has been removed
- **CUMULUS-1955**
  - `@cumulus/aws-client/S3.multipartCopyObject` now returns an object with the
    AWS `etag` of the destination object
  - `@cumulus/ingest/S3ProviderClient.list` now sets a file object's `path`
    property to `undefined` instead of `null` when the file is at the top level
    of its bucket
  - The `sync` methods of the following classes in the `@cumulus/ingest` package
    now return an object with the AWS `s3uri` and `etag` of the destination file
    (they previously returned only a string representing the S3 URI)
    - `FtpProviderClient`
    - `HttpProviderClient`
    - `S3ProviderClient`
    - `SftpProviderClient`
- **CUMULUS-1958**
  - The following methods exported from `@cumulus/cmr-js/cmr-utils` were made
    async, and added distributionBucketMap as a parameter:
    - constructOnlineAccessUrl
    - generateFileUrl
    - reconcileCMRMetadata
    - updateCMRMetadata
- **CUMULUS-1969**
  - The `DiscoverPdrs` task now expects `provider_path` to be provided at
    `event.config.provider_path`, not `event.config.collection.provider_path`
  - `event.config.provider_path` is now a required parameter of the
    `DiscoverPdrs` task
  - `event.config.collection` is no longer a parameter to the `DiscoverPdrs`
    task
  - Collections no longer support the `provider_path` property. The tasks that
    relied on that property are now referencing `config.meta.provider_path`.
    Workflows should be updated accordingly.
- **CUMULUS-1977**
  - Moved bulk granule deletion endpoint from `/bulkDelete` to
    `/granules/bulkDelete`
- **CUMULUS-1991**
  - Updated CMR metadata generation to use "Download file.hdf" (where `file.hdf` is the filename of the given resource) as the resource description instead of "File to download"
  - CMR metadata updates now respect changes to resource descriptions (previously only changes to resource URLs were respected)

### MIGRATION STEPS

- Due to an issue with the AWS API Gateway and how the Thin Egress App Cloudformation template applies updates, you may need to redeploy your
  `thin-egress-app-EgressGateway` manually as a one time migration step.    If your deployment fails with an
  error similar to:

  ```bash
  Error: Lambda function (<stack>-tf-TeaCache) returned error: ({"errorType":"HTTPError","errorMessage":"Response code 404 (Not Found)"})
  ```

  Then follow the [AWS
  instructions](https://docs.aws.amazon.com/apigateway/latest/developerguide/how-to-deploy-api-with-console.html)
  to `Redeploy a REST API to a stage` for your egress API and re-run `terraform
  apply`.

### Added

- **CUMULUS-2081**
  - Add Integrator Guide section for onboarding
  - Add helpful tips documentation

- **CUMULUS-1902**
  - Add Common Use Cases section under Operator Docs

- **CUMULUS-2058**
  - Added `lambda_processing_role_name` as an output from the `cumulus` module
    to provide the processing role name
- **CUMULUS-1417**
  - Added a `checksumFor` property to collection `files` config. Set this
    property on a checksum file's definition matching the `regex` of the target
    file. More details in the ['Data Cookbooks
    Setup'](https://nasa.github.io/cumulus/docs/next/data-cookbooks/setup)
    documentation.
  - Added `checksumFor` validation to collections model.
- **CUMULUS-1956**
  - Added `@cumulus/earthata-login-client` package
  - The `/s3credentials` endpoint that is deployed as part of distribution now
    supports authentication using tokens created by a different application. If
    a request contains the `EDL-ClientId` and `EDL-Token` headers,
    authentication will be handled using that token rather than attempting to
    use OAuth.
  - `@cumulus/earthata-login-client.getTokenUsername()` now accepts an
    `xRequestId` argument, which will be included as the `X-Request-Id` header
    when calling Earthdata Login.
  - If the `s3Credentials` endpoint is invoked with an EDL token and an
    `X-Request-Id` header, that `X-Request-Id` header will be forwarded to
    Earthata Login.
- **CUMULUS-1957**
  - If EDL token authentication is being used, and the `EDL-Client-Name` header
    is set, `@the-client-name` will be appended to the end of the Earthdata
    Login username that is used as the `RoleSessionName` of the temporary IAM
    credentials. This value will show up in the AWS S3 server access logs.
- **CUMULUS-1958**
  - Add the ability for users to specify a `bucket_map_key` to the `cumulus`
    terraform module as an override for the default .yaml values that are passed
    to TEA by Core.    Using this option *requires* that each configured
    Cumulus 'distribution' bucket (e.g. public/protected buckets) have a single
    TEA mapping.  Multiple maps per bucket are not supported.
  - Updated Generating a distribution URL, the MoveGranules task and all CMR
    reconciliation functionality to utilize the TEA bucket map override.
  - Updated deploy process to utilize a bootstrap 'tea-map-cache' lambda that
    will, after deployment of Cumulus Core's TEA instance, query TEA for all
    protected/public buckets and generate a mapping configuration used
    internally by Core.  This object is also exposed as an output of the Cumulus
    module as `distribution_bucket_map`.
- **CUMULUS-1961**
  - Replaces DynamoDB for Elasticsearch for reconciliationReportForCumulusCMR
    comparisons between Cumulus and CMR.
- **CUMULUS-1970**
  - Created the `add-missing-file-checksums` workflow task
  - Added `@cumulus/aws-client/S3.calculateObjectHash()` function
  - Added `@cumulus/aws-client/S3.getObjectReadStream()` function
- **CUMULUS-1887**
  - Add additional fields to the granule CSV download file
- **CUMULUS-2019**
  - Add `infix` search to es query builder `@cumulus/api/es/es/queries` to
    support partial matching of the keywords

### Changed

- **CUMULUS-2032**
  - Updated @cumulus/ingest/HttpProviderClient to utilize a configuration key
    `httpListTimeout` to set the default timeout for discovery HTTP/HTTPS
    requests, and updates the default for the provider to 5 minutes (300 seconds).
  - Updated the DiscoverGranules and DiscoverPDRs tasks to utilize the updated
    configuration value if set via workflow config, and updates the default for
    these tasks to 5 minutes (300 seconds).

- **CUMULUS-176**
  - The API will now respond with a 400 status code when a request body contains
    invalid JSON. It had previously returned a 500 status code.
- **CUMULUS-1861**
  - Updates Rule objects to no longer require a collection.
  - Changes the DLQ behavior for `sfEventSqsToDbRecords` and
    `sfEventSqsToDbRecordsInputQueue`. Previously failure to write a database
    record would result in lambda success, and an error log in the CloudWatch
    logs.   The lambda has been updated to manually add a record to
    the `sfEventSqsToDbRecordsDeadLetterQueue` if the granule, execution, *or*
    pdr record fails to write, in addition to the previous error logging.
- **CUMULUS-1956**
  - The `/s3credentials` endpoint that is deployed as part of distribution now
    supports authentication using tokens created by a different application. If
    a request contains the `EDL-ClientId` and `EDL-Token` headers,
    authentication will be handled using that token rather than attempting to
    use OAuth.
- **CUMULUS-1977**
  - API endpoint POST `/granules/bulk` now returns a 202 status on a successful
    response instead of a 200 response
  - API endpoint DELETE `/granules/<granule-id>` now returns a 404 status if the
    granule record was already deleted
  - `@cumulus/api/models/Granule.update()` now returns the updated granule
    record
  - Implemented POST `/granules/bulkDelete` API endpoint to support deleting
    granules specified by ID or returned by the provided query in the request
    body. If the request is successful, the endpoint returns the async operation
    ID that has been started to remove the granules.
    - To use a query in the request body, your deployment must be
      [configured to access the Elasticsearch host for ESDIS metrics](https://nasa.github.io/cumulus/docs/additional-deployment-options/cloudwatch-logs-delivery#esdis-metrics)
      in your environment
  - Added `@cumulus/api/models/Granule.getRecord()` method to return raw record
    from DynamoDB
  - Added `@cumulus/api/models/Granule.delete()` method which handles deleting
    the granule record from DynamoDB and the granule files from S3
- **CUMULUS-1982**
  - The `globalConnectionLimit` property of providers is now optional and
    defaults to "unlimited"
- **CUMULUS-1997**
  - Added optional `launchpad` configuration to `@cumulus/hyrax-metadata-updates` task config schema.
- **CUMULUS-1991**
  - `@cumulus/cmrjs/src/cmr-utils/constructOnlineAccessUrls()` now throws an error if `cmrGranuleUrlType = "distribution"` and no distribution endpoint argument is provided
- **CUMULUS-2011**
  - Reconciliation reports are now generated within an AsyncOperation
- **CUMULUS-2016**
  - Upgrade TEA to version 79

### Fixed

- **CUMULUS-1991**
  - Added missing `DISTRIBUTION_ENDPOINT` environment variable for API lambdas. This environment variable is required for API requests to move granules.

- **CUMULUS-1961**
  - Fixed granules and executions query params not getting sent to API in granule list operation in `@cumulus/api-client`

### Deprecated

- `@cumulus/aws-client/S3.calculateS3ObjectChecksum()`
- `@cumulus/aws-client/S3.getS3ObjectReadStream()`
- `@cumulus/common/log.convertLogLevel()`
- `@cumulus/collection-config-store`
- `@cumulus/common/util.sleep()`

- **CUMULUS-1930**
  - `@cumulus/common/log.convertLogLevel()`
  - `@cumulus/common/util.isNull()`
  - `@cumulus/common/util.isUndefined()`
  - `@cumulus/common/util.negate()`
  - `@cumulus/common/util.noop()`
  - `@cumulus/common/util.isNil()`
  - `@cumulus/common/util.renameProperty()`
  - `@cumulus/common/util.lookupMimeType()`
  - `@cumulus/common/util.thread()`
  - `@cumulus/common/util.mkdtempSync()`

### Removed

- The deprecated `@cumulus/common.bucketsConfigJsonObject` function has been
  removed
- The deprecated `@cumulus/common.CollectionConfigStore` class has been removed
- The deprecated `@cumulus/common.concurrency` module has been removed
- The deprecated `@cumulus/common.constructCollectionId` function has been
  removed
- The deprecated `@cumulus/common.launchpad` module has been removed
- The deprecated `@cumulus/common.LaunchpadToken` class has been removed
- The deprecated `@cumulus/common.Semaphore` class has been removed
- The deprecated `@cumulus/common.stringUtils` module has been removed
- The deprecated `@cumulus/common/aws.cloudwatchlogs` function has been removed
- The deprecated `@cumulus/common/aws.deleteS3Files` function has been removed
- The deprecated `@cumulus/common/aws.deleteS3Object` function has been removed
- The deprecated `@cumulus/common/aws.dynamodb` function has been removed
- The deprecated `@cumulus/common/aws.dynamodbDocClient` function has been
  removed
- The deprecated `@cumulus/common/aws.getExecutionArn` function has been removed
- The deprecated `@cumulus/common/aws.headObject` function has been removed
- The deprecated `@cumulus/common/aws.listS3ObjectsV2` function has been removed
- The deprecated `@cumulus/common/aws.parseS3Uri` function has been removed
- The deprecated `@cumulus/common/aws.promiseS3Upload` function has been removed
- The deprecated `@cumulus/common/aws.recursivelyDeleteS3Bucket` function has
  been removed
- The deprecated `@cumulus/common/aws.s3CopyObject` function has been removed
- The deprecated `@cumulus/common/aws.s3ObjectExists` function has been removed
- The deprecated `@cumulus/common/aws.s3PutObject` function has been removed
- The deprecated `@cumulus/common/bucketsConfigJsonObject` function has been
  removed
- The deprecated `@cumulus/common/CloudWatchLogger` class has been removed
- The deprecated `@cumulus/common/collection-config-store.CollectionConfigStore`
  class has been removed
- The deprecated `@cumulus/common/collection-config-store.constructCollectionId`
  function has been removed
- The deprecated `@cumulus/common/concurrency.limit` function has been removed
- The deprecated `@cumulus/common/concurrency.mapTolerant` function has been
  removed
- The deprecated `@cumulus/common/concurrency.promiseUrl` function has been
  removed
- The deprecated `@cumulus/common/concurrency.toPromise` function has been
  removed
- The deprecated `@cumulus/common/concurrency.unless` function has been removed
- The deprecated `@cumulus/common/config.parseConfig` function has been removed
- The deprecated `@cumulus/common/config.resolveResource` function has been
  removed
- The deprecated `@cumulus/common/DynamoDb.get` function has been removed
- The deprecated `@cumulus/common/DynamoDb.scan` function has been removed
- The deprecated `@cumulus/common/FieldPattern` class has been removed
- The deprecated `@cumulus/common/launchpad.getLaunchpadToken` function has been
  removed
- The deprecated `@cumulus/common/launchpad.validateLaunchpadToken` function has
  been removed
- The deprecated `@cumulus/common/LaunchpadToken` class has been removed
- The deprecated `@cumulus/common/message.buildCumulusMeta` function has been
  removed
- The deprecated `@cumulus/common/message.buildQueueMessageFromTemplate`
  function has been removed
- The deprecated `@cumulus/common/message.getCollectionIdFromMessage` function
  has been removed
- The deprecated `@cumulus/common/message.getMaximumExecutions` function has
  been removed
- The deprecated `@cumulus/common/message.getMessageExecutionArn` function has
  been removed
- The deprecated `@cumulus/common/message.getMessageExecutionName` function has
  been removed
- The deprecated `@cumulus/common/message.getMessageFromTemplate` function has
  been removed
- The deprecated `@cumulus/common/message.getMessageGranules` function has been
  removed
- The deprecated `@cumulus/common/message.getMessageStateMachineArn` function
  has been removed
- The deprecated `@cumulus/common/message.getQueueName` function has been
  removed
- The deprecated `@cumulus/common/message.getQueueNameByUrl` function has been
  removed
- The deprecated `@cumulus/common/message.hasQueueAndExecutionLimit` function
  has been removed
- The deprecated `@cumulus/common/Semaphore` class has been removed
- The deprecated `@cumulus/common/string.globalReplace` function has been removed
- The deprecated `@cumulus/common/string.isNonEmptyString` function has been
  removed
- The deprecated `@cumulus/common/string.isValidHostname` function has been
  removed
- The deprecated `@cumulus/common/string.match` function has been removed
- The deprecated `@cumulus/common/string.matches` function has been removed
- The deprecated `@cumulus/common/string.replace` function has been removed
- The deprecated `@cumulus/common/string.toLower` function has been removed
- The deprecated `@cumulus/common/string.toUpper` function has been removed
- The deprecated `@cumulus/common/testUtils.getLocalstackEndpoint` function has been removed
- The deprecated `@cumulus/common/util.setErrorStack` function has been removed
- The `@cumulus/common/util.uuid` function has been removed
- The deprecated `@cumulus/common/workflows.getWorkflowArn` function has been
  removed
- The deprecated `@cumulus/common/workflows.getWorkflowFile` function has been
  removed
- The deprecated `@cumulus/common/workflows.getWorkflowList` function has been
  removed
- The deprecated `@cumulus/common/workflows.getWorkflowTemplate` function has
  been removed
- `@cumulus/aws-client/StepFunctions.toSfnExecutionName()`
- `@cumulus/aws-client/StepFunctions.fromSfnExecutionName()`
- `@cumulus/aws-client/StepFunctions.getExecutionArn()`
- `@cumulus/aws-client/StepFunctions.getExecutionUrl()`
- `@cumulus/aws-client/StepFunctions.getStateMachineArn()`
- `@cumulus/aws-client/StepFunctions.pullStepFunctionEvent()`
- `@cumulus/common/test-utils/throttleOnce()`
- `@cumulus/integration-tests/api/distribution.invokeApiDistributionLambda()`
- `@cumulus/integration-tests/api/distribution.getDistributionApiRedirect()`
- `@cumulus/integration-tests/api/distribution.getDistributionApiFileStream()`

## [v1.24.0] 2020-06-03

### BREAKING CHANGES

- **CUMULUS-1969**
  - The `DiscoverPdrs` task now expects `provider_path` to be provided at
    `event.config.provider_path`, not `event.config.collection.provider_path`
  - `event.config.provider_path` is now a required parameter of the
    `DiscoverPdrs` task
  - `event.config.collection` is no longer a parameter to the `DiscoverPdrs`
    task
  - Collections no longer support the `provider_path` property. The tasks that
    relied on that property are now referencing `config.meta.provider_path`.
    Workflows should be updated accordingly.

- **CUMULUS-1997**
  - `@cumulus/cmr-client/CMRSearchConceptQueue` parameters have been changed to take a `cmrSettings` object containing clientId, provider, and auth information. This can be generated using `@cumulus/cmrjs/cmr-utils/getCmrSettings`. The `cmrEnvironment` variable has been removed.

### Added

- **CUMULUS-1800**
  - Added task configuration setting named `syncChecksumFiles` to the
    SyncGranule task. This setting is `false` by default, but when set to
    `true`, all checksum files associated with data files that are downloaded
    will be downloaded as well.
- **CUMULUS-1952**
  - Updated HTTP(S) provider client to accept username/password for Basic authorization. This change adds support for Basic Authorization such as Earthdata login redirects to ingest (i.e. as implemented in SyncGranule), but not to discovery (i.e. as implemented in DiscoverGranules). Discovery still expects the provider's file system to be publicly accessible, but not the individual files and their contents.
  - **NOTE**: Using this in combination with the HTTP protocol may expose usernames and passwords to intermediary network entities. HTTPS is highly recommended.
- **CUMULUS-1997**
  - Added optional `launchpad` configuration to `@cumulus/hyrax-metadata-updates` task config schema.

### Fixed

- **CUMULUS-1997**
  - Updated all CMR operations to use configured authentication scheme
- **CUMULUS-2010**
  - Updated `@cumulus/api/launchpadSaml` to support multiple userGroup attributes from the SAML response

## [v1.23.2] 2020-05-22

### BREAKING CHANGES

- Updates to the Cumulus archive API:
  - All endpoints now return a `401` response instead of a `403` for any request where the JWT passed as a Bearer token is invalid.
  - POST `/refresh` and DELETE `/token/<token>` endpoints now return a `401` response for requests with expired tokens

- **CUMULUS-1894**
  - `@cumulus/ingest/granule.handleDuplicateFile()`
    - The `copyOptions` parameter has been removed
    - An `ACL` parameter has been added
  - `@cumulus/ingest/granule.renameS3FileWithTimestamp()`
    - Now returns `undefined`

- **CUMULUS-1896**
  Updated all Cumulus core lambdas to utilize the new message adapter streaming interface via [cumulus-message-adapter-js v1.2.0](https://github.com/nasa/cumulus-message-adapter-js/releases/tag/v1.2.0).   Users of this version of Cumulus (or later) must utilize version 1.3.0 or greater of the [cumulus-message-adapter](https://github.com/nasa/cumulus-message-adapter) to support core lambdas.

- **CUMULUS-1912**
  - `@cumulus/api` reconciliationReports list endpoint returns a list of reconciliationReport records instead of S3Uri.

- **CUMULUS-1969**
  - The `DiscoverGranules` task now expects `provider_path` to be provided at
    `event.config.provider_path`, not `event.config.collection.provider_path`
  - `config.provider_path` is now a required parameter of the `DiscoverGranules`
    task

### MIGRATION STEPS

- To take advantage of the new TTL-based access token expiration implemented in CUMULUS-1777 (see notes below) and clear out existing records in your access tokens table, do the following:
  1. Log out of any active dashboard sessions
  2. Use the AWS console or CLI to delete your `<prefix>-AccessTokensTable` DynamoDB table
  3. [Re-deploy your `data-persistence` module](https://nasa.github.io/cumulus/docs/deployment/upgrade-readme#update-data-persistence-resources), which should re-create the `<prefix>-AccessTokensTable` DynamoDB table
  4. Return to using the Cumulus API/dashboard as normal
- This release requires the Cumulus Message Adapter layer deployed with Cumulus Core to be at least 1.3.0, as the core lambdas have updated to [cumulus-message-adapter-js v1.2.0](https://github.com/nasa/cumulus-message-adapter-js/releases/tag/v1.2.0) and the new CMA interface.  As a result, users should:
  1. Follow the [Cumulus Message Adapter (CMA) deployment instructions](https://nasa.github.io/cumulus/docs/deployment/deployment-readme#deploy-the-cumulus-message-adapter-layer) and install a CMA layer version >=1.3.0
  2. If you are using any custom Node.js Lambdas in your workflows **and** the Cumulus CMA layer/`cumulus-message-adapter-js`, you must update your lambda to use [cumulus-message-adapter-js v1.2.0](https://github.com/nasa/cumulus-message-adapter-js/releases/tag/v1.2.0) and follow the migration instructions in the release notes. Prior versions of `cumulus-message-adapter-js` are not compatible with CMA >= 1.3.0.
- Migrate existing s3 reconciliation report records to database (CUMULUS-1911):
  - After update your `data persistence` module and Cumulus resources, run the command:

  ```bash
  ./node_modules/.bin/cumulus-api migrate --stack `<your-terraform-deployment-prefix>` --migrationVersion migration5
  ```

### Added

- Added a limit for concurrent Elasticsearch requests when doing an index from database operation
- Added the `es_request_concurrency` parameter to the archive and cumulus Terraform modules

- **CUMULUS-1995**
  - Added the `es_index_shards` parameter to the archive and cumulus Terraform modules to configure the number of shards for the ES index
    - If you have an existing ES index, you will need to [reindex](https://nasa.github.io/cumulus-api/#reindex) and then [change index](https://nasa.github.io/cumulus-api/#change-index) to take advantage of shard updates

- **CUMULUS-1894**
  - Added `@cumulus/aws-client/S3.moveObject()`

- **CUMULUS-1911**
  - Added ReconciliationReports table
  - Updated CreateReconciliationReport lambda to save Reconciliation Report records to database
  - Updated dbIndexer and IndexFromDatabase lambdas to index Reconciliation Report records to Elasticsearch
  - Added migration_5 to migrate existing s3 reconciliation report records to database and Elasticsearch
  - Updated `@cumulus/api` package, `tf-modules/archive` and `tf-modules/data-persistence` Terraform modules

- **CUMULUS-1916**
  - Added util function for seeding reconciliation reports when running API locally in dashboard

### Changed

- **CUMULUS-1777**
  - The `expirationTime` property is now a **required field** of the access tokens model.
  - Updated the `AccessTokens` table to set a [TTL](https://docs.aws.amazon.com/amazondynamodb/latest/developerguide/howitworks-ttl.html) on the `expirationTime` field in `tf-modules/data-persistence/dynamo.tf`. As a result, access token records in this table whose `expirationTime` has passed should be **automatically deleted by DynamoDB**.
  - Updated all code creating access token records in the Dynamo `AccessTokens` table to set the `expirationTime` field value in seconds from the epoch.
- **CUMULUS-1912**
  - Updated reconciliationReports endpoints to query against Elasticsearch, delete report from both database and s3
  - Added `@cumulus/api-client/reconciliationReports`
- **CUMULUS-1999**
  - Updated `@cumulus/common/util.deprecate()` so that only a single deprecation notice is printed for each name/version combination

### Fixed

- **CUMULUS-1894**
  - The `SyncGranule` task can now handle files larger than 5 GB
- **CUMULUS-1987**
  - `Remove granule from CMR` operation in `@cumulus/api` now passes token to CMR when fetching granule metadata, allowing removal of private granules
- **CUMULUS-1993**
  - For a given queue, the `sqs-message-consumer` Lambda will now only schedule workflows for rules matching the queue **and the collection information in each queue message (if any)**
    - The consumer also now only reads each queue message **once per Lambda invocation**, whereas previously each message was read **once per queue rule per Lambda invocation**
  - Fixed bug preventing the deletion of multiple SNS rules that share the same SNS topic

### Deprecated

- **CUMULUS-1894**
  - `@cumulus/ingest/granule.copyGranuleFile()`
  - `@cumulus/ingest/granule.moveGranuleFile()`

- **CUMULUS-1987** - Deprecated the following functions:
  - `@cumulus/cmrjs/getMetadata(cmrLink)` -> `@cumulus/cmr-client/CMR.getGranuleMetadata(cmrLink)`
  - `@cumulus/cmrjs/getFullMetadata(cmrLink)`

## [v1.22.1] 2020-05-04

**Note**: v1.22.0 was not released as a package due to npm/release concerns.  Users upgrading to 1.22.x should start with 1.22.1

### Added

- **CUMULUS-1894**
  - Added `@cumulus/aws-client/S3.multipartCopyObject()`
- **CUMULUS-408**
  - Added `certificateUri` field to provider schema. This optional field allows operators to specify an S3 uri to a CA bundle to use for HTTPS requests.
- **CUMULUS-1787**
  - Added `collections/active` endpoint for returning collections with active granules in `@cumulus/api`
- **CUMULUS-1799**
  - Added `@cumulus/common/stack.getBucketsConfigKey()` to return the S3 key for the buckets config object
  - Added `@cumulus/common/workflows.getWorkflowFileKey()` to return the S3 key for a workflow definition object
  - Added `@cumulus/common/workflows.getWorkflowsListKeyPrefix()` to return the S3 key prefix for objects containing workflow definitions
  - Added `@cumulus/message` package containing utilities for building and parsing Cumulus messages
- **CUMULUS-1850**
  - Added `@cumulus/aws-client/Kinesis.describeStream()` to get a Kinesis stream description
- **CUMULUS-1853**
  - Added `@cumulus/integration-tests/collections.createCollection()`
  - Added `@cumulus/integration-tests/executions.findExecutionArn()`
  - Added `@cumulus/integration-tests/executions.getExecutionWithStatus()`
  - Added `@cumulus/integration-tests/granules.getGranuleWithStatus()`
  - Added `@cumulus/integration-tests/providers.createProvider()`
  - Added `@cumulus/integration-tests/rules.createOneTimeRule()`

### Changed

- **CUMULUS-1682**
  - Moved all `@cumulus/ingest/parse-pdr` code into the `parse-pdr` task as it had become tightly coupled with that task's handler and was not used anywhere else. Unit tests also restored.
- **CUMULUS-1820**
  - Updated the Thin Egress App module used in `tf-modules/distribution/main.tf` to build 74. [See the release notes](https://github.com/asfadmin/thin-egress-app/releases/tag/tea-build.74).
- **CUMULUS-1852**
  - Updated POST endpoints for `/collections`, `/providers`, and `/rules` to log errors when returning a 500 response
  - Updated POST endpoint for `/collections`:
    - Return a 400 response when the `name` or `version` fields are missing
    - Return a 409 response if the collection already exists
    - Improved error messages to be more explicit
  - Updated POST endpoint for `/providers`:
    - Return a 400 response if the `host` field value is invalid
    - Return a 409 response if the provider already exists
  - Updated POST endpoint for `/rules`:
    - Return a 400 response if rule `name` is invalid
    - Return a 400 response if rule `type` is invalid
- **CUMULUS-1891**
  - Updated the following endpoints using async operations to return a 503 error if the ECS task  cannot be started and a 500 response for a non-specific error:
    - POST `/replays`
    - POST `/bulkDelete`
    - POST `/elasticsearch/index-from-database`
    - POST `/granules/bulk`

### Fixed

- **CUMULUS-408**
  - Fixed HTTPS discovery and ingest.

- **CUMULUS-1850**
  - Fixed a bug in Kinesis event processing where the message consumer would not properly filter available rules based on the collection information in the event and the Kinesis stream ARN

- **CUMULUS-1853**
  - Fixed a bug where attempting to create a rule containing a payload property
    would fail schema validation.

- **CUMULUS-1854**
  - Rule schema is validated before starting workflows or creating event source mappings

- **CUMULUS-1974**
  - Fixed @cumulus/api webpack config for missing underscore object due to underscore update

- **CUMULUS-2210**
  - Fixed `cmr_oauth_provider` variable not being propagated to reconciliation reports

### Deprecated

- **CUMULUS-1799** - Deprecated the following code. For cases where the code was moved into another package, the new code location is noted:
  - `@cumulus/aws-client/StepFunctions.fromSfnExecutionName()`
  - `@cumulus/aws-client/StepFunctions.toSfnExecutionName()`
  - `@cumulus/aws-client/StepFunctions.getExecutionArn()` -> `@cumulus/message/Executions.buildExecutionArn()`
  - `@cumulus/aws-client/StepFunctions.getExecutionUrl()` -> `@cumulus/message/Executions.getExecutionUrlFromArn()`
  - `@cumulus/aws-client/StepFunctions.getStateMachineArn()` -> `@cumulus/message/Executions.getStateMachineArnFromExecutionArn()`
  - `@cumulus/aws-client/StepFunctions.pullStepFunctionEvent()` -> `@cumulus/message/StepFunctions.pullStepFunctionEvent()`
  - `@cumulus/common/bucketsConfigJsonObject()`
  - `@cumulus/common/CloudWatchLogger`
  - `@cumulus/common/collection-config-store/CollectionConfigStore` -> `@cumulus/collection-config-store`
  - `@cumulus/common/collection-config-store.constructCollectionId()` -> `@cumulus/message/Collections.constructCollectionId`
  - `@cumulus/common/concurrency.limit()`
  - `@cumulus/common/concurrency.mapTolerant()`
  - `@cumulus/common/concurrency.promiseUrl()`
  - `@cumulus/common/concurrency.toPromise()`
  - `@cumulus/common/concurrency.unless()`
  - `@cumulus/common/config.buildSchema()`
  - `@cumulus/common/config.parseConfig()`
  - `@cumulus/common/config.resolveResource()`
  - `@cumulus/common/config.resourceToArn()`
  - `@cumulus/common/FieldPattern`
  - `@cumulus/common/launchpad.getLaunchpadToken()` -> `@cumulus/launchpad-auth/index.getLaunchpadToken()`
  - `@cumulus/common/LaunchpadToken` -> `@cumulus/launchpad-auth/LaunchpadToken`
  - `@cumulus/common/launchpad.validateLaunchpadToken()` -> `@cumulus/launchpad-auth/index.validateLaunchpadToken()`
  - `@cumulus/common/message.buildCumulusMeta()` -> `@cumulus/message/Build.buildCumulusMeta()`
  - `@cumulus/common/message.buildQueueMessageFromTemplate()` -> `@cumulus/message/Build.buildQueueMessageFromTemplate()`
  - `@cumulus/common/message.getCollectionIdFromMessage()` -> `@cumulus/message/Collections.getCollectionIdFromMessage()`
  - `@cumulus/common/message.getMessageExecutionArn()` -> `@cumulus/message/Executions.getMessageExecutionArn()`
  - `@cumulus/common/message.getMessageExecutionName()` -> `@cumulus/message/Executions.getMessageExecutionName()`
  - `@cumulus/common/message.getMaximumExecutions()` -> `@cumulus/message/Queue.getMaximumExecutions()`
  - `@cumulus/common/message.getMessageFromTemplate()`
  - `@cumulus/common/message.getMessageStateMachineArn()` -> `@cumulus/message/Executions.getMessageStateMachineArn()`)
  - `@cumulus/common/message.getMessageGranules()` -> `@cumulus/message/Granules.getMessageGranules()`
  - `@cumulus/common/message.getQueueNameByUrl()` -> `@cumulus/message/Queue.getQueueNameByUrl()`
  - `@cumulus/common/message.getQueueName()` -> `@cumulus/message/Queue.getQueueName()`)
  - `@cumulus/common/message.hasQueueAndExecutionLimit()` -> `@cumulus/message/Queue.hasQueueAndExecutionLimit()`
  - `@cumulus/common/Semaphore`
  - `@cumulus/common/test-utils.throttleOnce()`
  - `@cumulus/common/workflows.getWorkflowArn()`
  - `@cumulus/common/workflows.getWorkflowFile()`
  - `@cumulus/common/workflows.getWorkflowList()`
  - `@cumulus/common/workflows.getWorkflowTemplate()`
  - `@cumulus/integration-tests/sfnStep/SfnStep.parseStepMessage()` -> `@cumulus/message/StepFunctions.parseStepMessage()`
- **CUMULUS-1858** - Deprecated the following functions.
  - `@cumulus/common/string.globalReplace()`
  - `@cumulus/common/string.isNonEmptyString()`
  - `@cumulus/common/string.isValidHostname()`
  - `@cumulus/common/string.match()`
  - `@cumulus/common/string.matches()`
  - `@cumulus/common/string.replace()`
  - `@cumulus/common/string.toLower()`
  - `@cumulus/common/string.toUpper()`

### Removed

- **CUMULUS-1799**: Deprecated code removals:
  - Removed from `@cumulus/common/aws`:
    - `pullStepFunctionEvent()`
  - Removed `@cumulus/common/sfnStep`
  - Removed `@cumulus/common/StepFunctions`

## [v1.21.0] 2020-03-30

### PLEASE NOTE

- **CUMULUS-1762**: the `messageConsumer` for `sns` and `kinesis`-type rules now fetches
  the collection information from the message. You should ensure that your rule's collection
  name and version match what is in the message for these ingest messages to be processed.
  If no matching rule is found, an error will be thrown and logged in the
  `messageConsumer` Lambda function's log group.

### Added

- **CUMULUS-1629**`
  - Updates discover-granules task to respect/utilize duplicateHandling configuration such that
    - skip:               Duplicates will be filtered from the granule list
    - error:              Duplicates encountered will result in step failure
    - replace, version:   Duplicates will be ignored and handled as normal.
  - Adds a new copy of the API lambda `PrivateApiLambda()` which is configured to not require authentication. This Lambda is not connected to an API gateway
  - Adds `@cumulus/api-client` with functions for use by workflow lambdas to call the API when needed

- **CUMULUS-1732**
  - Added Python task/activity workflow and integration test (`PythonReferenceSpec`) to test `cumulus-message-adapter-python`and `cumulus-process-py` integration.
- **CUMULUS-1795**
  - Added an IAM policy on the Cumulus EC2 creation to enable SSM when the `deploy_to_ngap` flag is true

### Changed

- **CUMULUS-1762**
  - the `messageConsumer` for `sns` and `kinesis`-type rules now fetches the collection
    information from the message.

### Deprecated

- **CUMULUS-1629**
  - Deprecate `granulesApi`, `rulesApi`, `emsApi`, `executionsAPI` from `@cumulus/integration-test/api` in favor of code moved to `@cumulus/api-client`

### Removed

- **CUMULUS-1799**: Deprecated code removals
  - Removed deprecated method `@cumulus/api/models/Granule.createGranulesFromSns()`
  - Removed deprecated method `@cumulus/api/models/Granule.removeGranuleFromCmr()`
  - Removed from `@cumulus/common/aws`:
    - `apigateway()`
    - `buildS3Uri()`
    - `calculateS3ObjectChecksum()`
    - `cf()`
    - `cloudwatch()`
    - `cloudwatchevents()`
    - `cloudwatchlogs()`
    - `createAndWaitForDynamoDbTable()`
    - `createQueue()`
    - `deleteSQSMessage()`
    - `describeCfStackResources()`
    - `downloadS3File()`
    - `downloadS3Files()`
    - `DynamoDbSearchQueue` class
    - `dynamodbstreams()`
    - `ec2()`
    - `ecs()`
    - `fileExists()`
    - `findResourceArn()`
    - `fromSfnExecutionName()`
    - `getFileBucketAndKey()`
    - `getJsonS3Object()`
    - `getQueueUrl()`
    - `getObjectSize()`
    - `getS3ObjectReadStream()`
    - `getSecretString()`
    - `getStateMachineArn()`
    - `headObject()`
    - `isThrottlingException()`
    - `kinesis()`
    - `lambda()`
    - `listS3Objects()`
    - `promiseS3Upload()`
    - `publishSnsMessage()`
    - `putJsonS3Object()`
    - `receiveSQSMessages()`
    - `s3CopyObject()`
    - `s3GetObjectTagging()`
    - `s3Join()`
    - `S3ListObjectsV2Queue` class
    - `s3TagSetToQueryString()`
    - `s3PutObjectTagging()`
    - `secretsManager()`
    - `sendSQSMessage()`
    - `sfn()`
    - `sns()`
    - `sqs()`
    - `sqsQueueExists()`
    - `toSfnExecutionName()`
    - `uploadS3FileStream()`
    - `uploadS3Files()`
    - `validateS3ObjectChecksum()`
  - Removed `@cumulus/common/CloudFormationGateway` class
  - Removed `@cumulus/common/concurrency/Mutex` class
  - Removed `@cumulus/common/errors`
  - Removed `@cumulus/common/sftp`
  - Removed `@cumulus/common/string.unicodeEscape`
  - Removed `@cumulus/cmrjs/cmr-utils.getGranuleId()`
  - Removed `@cumulus/cmrjs/cmr-utils.getCmrFiles()`
  - Removed `@cumulus/cmrjs/cmr/CMR` class
  - Removed `@cumulus/cmrjs/cmr/CMRSearchConceptQueue` class
  - Removed `@cumulus/cmrjs/utils.getHost()`
  - Removed `@cumulus/cmrjs/utils.getIp()`
  - Removed `@cumulus/cmrjs/utils.hostId()`
  - Removed `@cumulus/cmrjs/utils/ummVersion()`
  - Removed `@cumulus/cmrjs/utils.updateToken()`
  - Removed `@cumulus/cmrjs/utils.validateUMMG()`
  - Removed `@cumulus/ingest/aws.getEndpoint()`
  - Removed `@cumulus/ingest/aws.getExecutionUrl()`
  - Removed `@cumulus/ingest/aws/invoke()`
  - Removed `@cumulus/ingest/aws/CloudWatch` class
  - Removed `@cumulus/ingest/aws/ECS` class
  - Removed `@cumulus/ingest/aws/Events` class
  - Removed `@cumulus/ingest/aws/SQS` class
  - Removed `@cumulus/ingest/aws/StepFunction` class
  - Removed `@cumulus/ingest/util.normalizeProviderPath()`
  - Removed `@cumulus/integration-tests/index.listCollections()`
  - Removed `@cumulus/integration-tests/index.listProviders()`
  - Removed `@cumulus/integration-tests/index.rulesList()`
  - Removed `@cumulus/integration-tests/api/api.addCollectionApi()`

## [v1.20.0] 2020-03-12

### BREAKING CHANGES

- **CUMULUS-1714**
  - Changed the format of the message sent to the granule SNS Topic. Message includes the granule record under `record` and the type of event under `event`. Messages with `deleted` events will have the record that was deleted with a `deletedAt` timestamp. Options for `event` are `Create | Update | Delete`
- **CUMULUS-1769** - `deploy_to_ngap` is now a **required** variable for the `tf-modules/cumulus` module. **For those deploying to NGAP environments, this variable should always be set to `true`.**

### Notable changes

- **CUMULUS-1739** - You can now exclude Elasticsearch from your `tf-modules/data-persistence` deployment (via `include_elasticsearch = false`) and your `tf-modules/cumulus` module will still deploy successfully.

- **CUMULUS-1769** - If you set `deploy_to_ngap = true` for the `tf-modules/archive` Terraform module, **you can only deploy your archive API gateway as `PRIVATE`**, not `EDGE`.

### Added

- Added `@cumulus/aws-client/S3.getS3ObjectReadStreamAsync()` to deal with S3 eventual consistency issues by checking for the existence an S3 object with retries before getting a readable stream for that object.
- **CUMULUS-1769**
  - Added `deploy_to_ngap` boolean variable for the `tf-modules/cumulus` and `tf-modules/archive` Terraform modules. This variable is required. **For those deploying to NGAP environments, this variable should always be set to `true`.**
- **HYRAX-70**
  - Add the hyrax-metadata-update task

### Changed

- [`AccessToken.get()`](https://github.com/nasa/cumulus/blob/master/packages/api/models/access-tokens.js) now enforces [strongly consistent reads from DynamoDB](https://docs.aws.amazon.com/amazondynamodb/latest/developerguide/HowItWorks.ReadConsistency.html)
- **CUMULUS-1739**
  - Updated `tf-modules/data-persistence` to make Elasticsearch alarm resources and outputs conditional on the `include_elasticsearch` variable
  - Updated `@cumulus/aws-client/S3.getObjectSize` to include automatic retries for any failures from `S3.headObject`
- **CUMULUS-1784**
  - Updated `@cumulus/api/lib/DistributionEvent.remoteIP()` to parse the IP address in an S3 access log from the `A-sourceip` query parameter if present, otherwise fallback to the original parsing behavior.
- **CUMULUS-1768**
  - The `stats/summary` endpoint reports the distinct collections for the number of granules reported

### Fixed

- **CUMULUS-1739** - Fixed the `tf-modules/cumulus` and `tf-modules/archive` modules to make these Elasticsearch variables truly optional:
  - `elasticsearch_domain_arn`
  - `elasticsearch_hostname`
  - `elasticsearch_security_group_id`

- **CUMULUS-1768**
  - Fixed the `stats/` endpoint so that data is correctly filtered by timestamp and `processingTime` is calculated correctly.

- **CUMULUS-1769**
  - In the `tf-modules/archive` Terraform module, the `lifecycle` block ignoring changes to the `policy` of the archive API gateway is now only enforced if `deploy_to_ngap = true`. This fixes a bug where users deploying outside of NGAP could not update their API gateway's resource policy when going from `PRIVATE` to `EDGE`, preventing their API from being accessed publicly.

- **CUMULUS-1775**
  - Fix/update api endpoint to use updated google auth endpoints such that it will work with new accounts

### Removed

- **CUMULUS-1768**
  - Removed API endpoints `stats/histogram` and `stats/average`. All advanced stats needs should be acquired from Cloud Metrics or similarly configured ELK stack.

## [v1.19.0] 2020-02-28

### BREAKING CHANGES

- **CUMULUS-1736**
  - The `@cumulus/discover-granules` task now sets the `dataType` of discovered
    granules based on the `name` of the configured collection, not the
    `dataType`.
  - The config schema of the `@cumulus/discover-granules` task now requires that
    collections contain a `version`.
  - The `@cumulus/sync-granule` task will set the `dataType` and `version` of a
    granule based on the configured collection if those fields are not already
    set on the granule. Previously it was using the `dataType` field of the
    configured collection, then falling back to the `name` field of the
    collection. This update will just use the `name` field of the collection to
    set the `dataType` field of the granule.

- **CUMULUS-1446**
  - Update the `@cumulus/integration-tests/api/executions.getExecution()`
    function to parse the response and return the execution, rather than return
    the full API response.

- **CUMULUS-1672**
  - The `cumulus` Terraform module in previous releases set a
    `Deployment = var.prefix` tag on all resources that it managed. In this
    release, a `tags` input variable has been added to the `cumulus` Terraform
    module to allow resource tagging to be customized. No default tags will be
    applied to Cumulus-managed resources. To replicate the previous behavior,
    set `tags = { Deployment: var.prefix }` as an input variable for the
    `cumulus` Terraform module.

- **CUMULUS-1684 Migration Instructions**
  - In previous releases, a provider's username and password were encrypted
    using a custom encryption library. That has now been updated to use KMS.
    This release includes a Lambda function named
    `<prefix>-ProviderSecretsMigration`, which will re-encrypt existing
    provider credentials to use KMS. After this release has been deployed, you
    will need to manually invoke that Lambda function using either the AWS CLI
    or AWS Console. It should only need to be successfully run once.
  - Future releases of Cumulus will invoke a
    `<prefix>-VerifyProviderSecretsMigration` Lambda function as part of the
    deployment, which will cause the deployment to fail if the migration
    Lambda has not been run.

- **CUMULUS-1718**
  - The `@cumulus/sf-sns-report` task for reporting mid-workflow updates has been retired.
  This task was used as the `PdrStatusReport` task in our ParsePdr example workflow.
  If you have a ParsePdr or other workflow using this task, use `@cumulus/sf-sqs-report` instead.
  Trying to deploy the old task will result in an error as the cumulus module no longer exports `sf_sns_report_task`.
  - Migration instruction: In your workflow definition, for each step using the old task change:
  `"Resource": "${module.cumulus.sf_sns_report_task.task_arn}"`
  to
  `"Resource": "${module.cumulus.sf_sqs_report_task.task_arn}"`

- **CUMULUS-1755**
  - The `thin_egress_jwt_secret_name` variable for the `tf-modules/cumulus` Terraform module is now **required**. This variable is passed on to the Thin Egress App in `tf-modules/distribution/main.tf`, which uses the keys stored in the secret to sign JWTs. See the [Thin Egress App documentation on how to create a value for this secret](https://github.com/asfadmin/thin-egress-app#setting-up-the-jwt-cookie-secrets).

### Added

- **CUMULUS-1446**
  - Add `@cumulus/common/FileUtils.readJsonFile()` function
  - Add `@cumulus/common/FileUtils.readTextFile()` function
  - Add `@cumulus/integration-tests/api/collections.createCollection()` function
  - Add `@cumulus/integration-tests/api/collections.deleteCollection()` function
  - Add `@cumulus/integration-tests/api/collections.getCollection()` function
  - Add `@cumulus/integration-tests/api/providers.getProvider()` function
  - Add `@cumulus/integration-tests/index.getExecutionOutput()` function
  - Add `@cumulus/integration-tests/index.loadCollection()` function
  - Add `@cumulus/integration-tests/index.loadProvider()` function
  - Add `@cumulus/integration-tests/index.readJsonFilesFromDir()` function

- **CUMULUS-1672**
  - Add a `tags` input variable to the `archive` Terraform module
  - Add a `tags` input variable to the `cumulus` Terraform module
  - Add a `tags` input variable to the `cumulus_ecs_service` Terraform module
  - Add a `tags` input variable to the `data-persistence` Terraform module
  - Add a `tags` input variable to the `distribution` Terraform module
  - Add a `tags` input variable to the `ingest` Terraform module
  - Add a `tags` input variable to the `s3-replicator` Terraform module

- **CUMULUS-1707**
  - Enable logrotate on ECS cluster

- **CUMULUS-1684**
  - Add a `@cumulus/aws-client/KMS` library of KMS-related functions
  - Add `@cumulus/aws-client/S3.getTextObject()`
  - Add `@cumulus/sftp-client` package
  - Create `ProviderSecretsMigration` Lambda function
  - Create `VerifyProviderSecretsMigration` Lambda function

- **CUMULUS-1548**
  - Add ability to put default Cumulus logs in Metrics' ELK stack
  - Add ability to add custom logs to Metrics' ELK Stack

- **CUMULUS-1702**
  - When logs are sent to Metrics' ELK stack, the logs endpoints will return results from there

- **CUMULUS-1459**
  - Async Operations are indexed in Elasticsearch
  - To index any existing async operations you'll need to perform an index from
    database function.

- **CUMULUS-1717**
  - Add `@cumulus/aws-client/deleteAndWaitForDynamoDbTableNotExists`, which
    deletes a DynamoDB table and waits to ensure the table no longer exists
  - Added `publishGranules` Lambda to handle publishing granule messages to SNS when granule records are written to DynamoDB
  - Added `@cumulus/api/models/Granule.storeGranulesFromCumulusMessage` to store granules from a Cumulus message to DynamoDB

- **CUMULUS-1718**
  - Added `@cumulus/sf-sqs-report` task to allow mid-workflow reporting updates.
  - Added `stepfunction_event_reporter_queue_url` and `sf_sqs_report_task` outputs to the `cumulus` module.
  - Added `publishPdrs` Lambda to handle publishing PDR messages to SNS when PDR records are written to DynamoDB.
  - Added `@cumulus/api/models/Pdr.storePdrFromCumulusMessage` to store PDRs from a Cumulus message to DynamoDB.
  - Added `@cumulus/aws-client/parseSQSMessageBody` to parse an SQS message body string into an object.

- **Ability to set custom backend API url in the archive module**
  - Add `api_url` definition in `tf-modules/cumulus/archive.tf`
  - Add `archive_api_url` variable in `tf-modules/cumulus/variables.tf`

- **CUMULUS-1741**
  - Added an optional `elasticsearch_security_group_ids` variable to the
    `data-persistence` Terraform module to allow additional security groups to
    be assigned to the Elasticsearch Domain.

- **CUMULUS-1752**
  - Added `@cumulus/integration-tests/api/distribution.invokeTEADistributionLambda` to simulate a request to the [Thin Egress App](https://github.com/asfadmin/thin-egress-app) by invoking the Lambda and getting a response payload.
  - Added `@cumulus/integration-tests/api/distribution.getTEARequestHeaders` to generate necessary request headers for a request to the Thin Egress App
  - Added `@cumulus/integration-tests/api/distribution.getTEADistributionApiFileStream` to get a response stream for a file served by Thin Egress App
  - Added `@cumulus/integration-tests/api/distribution.getTEADistributionApiRedirect` to get a redirect response from the Thin Egress App

- **CUMULUS-1755**
  - Added `@cumulus/aws-client/CloudFormation.describeCfStack()` to describe a Cloudformation stack
  - Added `@cumulus/aws-client/CloudFormation.getCfStackParameterValues()` to get multiple parameter values for a Cloudformation stack

### Changed

- **CUMULUS-1725**
  - Moved the logic that updates the granule files cache Dynamo table into its
    own Lambda function called `granuleFilesCacheUpdater`.

- **CUMULUS-1736**
  - The `collections` model in the API package now determines the name of a
    collection based on the `name` property, rather than using `dataType` and
    then falling back to `name`.
  - The `@cumulus/integration-tests.loadCollection()` function no longer appends
    the postfix to the end of the collection's `dataType`.
  - The `@cumulus/integration-tests.addCollections()` function no longer appends
    the postfix to the end of the collection's `dataType`.

- **CUMULUS-1672**
  - Add a `retryOptions` parameter to the `@cumulus/aws-client/S3.headObject`
     function, which will retry if the object being queried does not exist.

- **CUMULUS-1446**
  - Mark the `@cumulus/integration-tests/api.addCollectionApi()` function as
    deprecated
  - Mark the `@cumulus/integration-tests/index.listCollections()` function as
    deprecated
  - Mark the `@cumulus/integration-tests/index.listProviders()` function as
    deprecated
  - Mark the `@cumulus/integration-tests/index.rulesList()` function as
    deprecated

- **CUMULUS-1672**
  - Previously, the `cumulus` module defaulted to setting a
    `Deployment = var.prefix` tag on all resources that it managed. In this
    release, the `cumulus` module will now accept a `tags` input variable that
    defines the tags to be assigned to all resources that it manages.
  - Previously, the `data-persistence` module defaulted to setting a
    `Deployment = var.prefix` tag on all resources that it managed. In this
    release, the `data-persistence` module will now accept a `tags` input
    variable that defines the tags to be assigned to all resources that it
    manages.
  - Previously, the `distribution` module defaulted to setting a
    `Deployment = var.prefix` tag on all resources that it managed. In this
    release, the `distribution` module will now accept a `tags` input variable
    that defines the tags to be assigned to all resources that it manages.
  - Previously, the `ingest` module defaulted to setting a
    `Deployment = var.prefix` tag on all resources that it managed. In this
    release, the `ingest` module will now accept a `tags` input variable that
    defines the tags to be assigned to all resources that it manages.
  - Previously, the `s3-replicator` module defaulted to setting a
    `Deployment = var.prefix` tag on all resources that it managed. In this
    release, the `s3-replicator` module will now accept a `tags` input variable
    that defines the tags to be assigned to all resources that it manages.

- **CUMULUS-1684**
  - Update the API package to encrypt provider credentials using KMS instead of
    using RSA keys stored in S3

- **CUMULUS-1717**
  - Changed name of `cwSfExecutionEventToDb` Lambda to `cwSfEventToDbRecords`
  - Updated `cwSfEventToDbRecords` to write granule records to DynamoDB from the incoming Cumulus message

- **CUMULUS-1718**
  - Renamed `cwSfEventToDbRecords` to `sfEventSqsToDbRecords` due to architecture change to being a consumer of an SQS queue of Step Function Cloudwatch events.
  - Updated `sfEventSqsToDbRecords` to write PDR records to DynamoDB from the incoming Cumulus message
  - Moved `data-cookbooks/sns.md` to `data-cookbooks/ingest-notifications.md` and updated it to reflect recent changes.

- **CUMULUS-1748**
  - (S)FTP discovery tasks now use the provider-path as-is instead of forcing it to a relative path.
  - Improved error handling to catch permission denied FTP errors better and log them properly. Workflows will still fail encountering this error and we intend to consider that approach in a future ticket.

- **CUMULUS-1752**
  - Moved class for parsing distribution events to its own file: `@cumulus/api/lib/DistributionEvent.js`
    - Updated `DistributionEvent` to properly parse S3 access logs generated by requests from the [Thin Egress App](https://github.com/asfadmin/thin-egress-app)

- **CUMULUS-1753** - Changes to `@cumulus/ingest/HttpProviderClient.js`:
  - Removed regex filter in `HttpProviderClient.list()` that was used to return only files with an extension between 1 and 4 characters long. `HttpProviderClient.list()` will now return all files linked from the HTTP provider host.

- **CUMULUS-1755**
  - Updated the Thin Egress App module used in `tf-modules/distribution/main.tf` to build 61. [See the release notes](https://github.com/asfadmin/thin-egress-app/releases/tag/tea-build.61).

- **CUMULUS-1757**
  - Update @cumulus/cmr-client CMRSearchConceptQueue to take optional cmrEnvironment parameter

### Deprecated

- **CUMULUS-1684**
  - Deprecate `@cumulus/common/key-pair-provider/S3KeyPairProvider`
  - Deprecate `@cumulus/common/key-pair-provider/S3KeyPairProvider.encrypt()`
  - Deprecate `@cumulus/common/key-pair-provider/S3KeyPairProvider.decrypt()`
  - Deprecate `@cumulus/common/kms/KMS`
  - Deprecate `@cumulus/common/kms/KMS.encrypt()`
  - Deprecate `@cumulus/common/kms/KMS.decrypt()`
  - Deprecate `@cumulus/common/sftp.Sftp`

- **CUMULUS-1717**
  - Deprecate `@cumulus/api/models/Granule.createGranulesFromSns`

- **CUMULUS-1718**
  - Deprecate `@cumulus/sf-sns-report`.
    - This task has been updated to always throw an error directing the user to use `@cumulus/sf-sqs-report` instead. This was done because there is no longer an SNS topic to which to publish, and no consumers to listen to it.

- **CUMULUS-1748**
  - Deprecate `@cumulus/ingest/util.normalizeProviderPath`

- **CUMULUS-1752**
  - Deprecate `@cumulus/integration-tests/api/distribution.getDistributionApiFileStream`
  - Deprecate `@cumulus/integration-tests/api/distribution.getDistributionApiRedirect`
  - Deprecate `@cumulus/integration-tests/api/distribution.invokeApiDistributionLambda`

### Removed

- **CUMULUS-1684**
  - Remove the deployment script that creates encryption keys and stores them to
    S3

- **CUMULUS-1768**
  - Removed API endpoints `stats/histogram` and `stats/average`. All advanced stats needs should be acquired from Cloud Metrics or similarly configured ELK stack.

### Fixed

- **Fix default values for urs_url in variables.tf files**
  - Remove trailing `/` from default `urs_url` values.

- **CUMULUS-1610** - Add the Elasticsearch security group to the EC2 security groups

- **CUMULUS-1740** - `cumulus_meta.workflow_start_time` is now set in Cumulus
  messages

- **CUMULUS-1753** - Fixed `@cumulus/ingest/HttpProviderClient.js` to properly handle HTTP providers with:
  - Multiple link tags (e.g. `<a>`) per line of source code
  - Link tags in uppercase or lowercase (e.g. `<A>`)
  - Links with filepaths in the link target (e.g. `<a href="/path/to/file.txt">`). These files will be returned from HTTP file discovery **as the file name only** (e.g. `file.txt`).

- **CUMULUS-1768**
  - Fix an issue in the stats endpoints in `@cumulus/api` to send back stats for the correct type

## [v1.18.0] 2020-02-03

### BREAKING CHANGES

- **CUMULUS-1686**

  - `ecs_cluster_instance_image_id` is now a _required_ variable of the `cumulus` module, instead of optional.

- **CUMULUS-1698**

  - Change variable `saml_launchpad_metadata_path` to `saml_launchpad_metadata_url` in the `tf-modules/cumulus` Terraform module.

- **CUMULUS-1703**
  - Remove the unused `forceDownload` option from the `sync-granule` tasks's config
  - Remove the `@cumulus/ingest/granule.Discover` class
  - Remove the `@cumulus/ingest/granule.Granule` class
  - Remove the `@cumulus/ingest/pdr.Discover` class
  - Remove the `@cumulus/ingest/pdr.Granule` class
  - Remove the `@cumulus/ingest/parse-pdr.parsePdr` function

### Added

- **CUMULUS-1040**

  - Added `@cumulus/aws-client` package to provide utilities for working with AWS services and the Node.js AWS SDK
  - Added `@cumulus/errors` package which exports error classes for use in Cumulus workflow code
  - Added `@cumulus/integration-tests/sfnStep` to provide utilities for parsing step function execution histories

- **CUMULUS-1102**

  - Adds functionality to the @cumulus/api package for better local testing.
    - Adds data seeding for @cumulus/api's localAPI.
      - seed functions allow adding collections, executions, granules, pdrs, providers, and rules to a Localstack Elasticsearch and DynamoDB via `addCollections`, `addExecutions`, `addGranules`, `addPdrs`, `addProviders`, and `addRules`.
    - Adds `eraseDataStack` function to local API server code allowing resetting of local datastack for testing (ES and DynamoDB).
    - Adds optional parameters to the @cumulus/api bin serve to allow for launching the api without destroying the current data.

- **CUMULUS-1697**

  - Added the `@cumulus/tf-inventory` package that provides command line utilities for managing Terraform resources in your AWS account

- **CUMULUS-1703**

  - Add `@cumulus/aws-client/S3.createBucket` function
  - Add `@cumulus/aws-client/S3.putFile` function
  - Add `@cumulus/common/string.isNonEmptyString` function
  - Add `@cumulus/ingest/FtpProviderClient` class
  - Add `@cumulus/ingest/HttpProviderClient` class
  - Add `@cumulus/ingest/S3ProviderClient` class
  - Add `@cumulus/ingest/SftpProviderClient` class
  - Add `@cumulus/ingest/providerClientUtils.buildProviderClient` function
  - Add `@cumulus/ingest/providerClientUtils.fetchTextFile` function

- **CUMULUS-1731**

  - Add new optional input variables to the Cumulus Terraform module to support TEA upgrade:
    - `thin_egress_cookie_domain` - Valid domain for Thin Egress App cookie
    - `thin_egress_domain_cert_arn` - Certificate Manager SSL Cert ARN for Thin
      Egress App if deployed outside NGAP/CloudFront
    - `thin_egress_download_role_in_region_arn` - ARN for reading of Thin Egress
      App data buckets for in-region requests
    - `thin_egress_jwt_algo` - Algorithm with which to encode the Thin Egress
      App JWT cookie
    - `thin_egress_jwt_secret_name` - Name of AWS secret where keys for the Thin
      Egress App JWT encode/decode are stored
    - `thin_egress_lambda_code_dependency_archive_key` - Thin Egress App - S3
      Key of packaged python modules for lambda dependency layer

- **CUMULUS-1733**
  - Add `discovery-filtering` operator doc to document previously undocumented functionality.

- **CUMULUS-1737**
  - Added the `cumulus-test-cleanup` module to run a nightly cleanup on resources left over from the integration tests run from the `example/spec` directory.

### Changed

- **CUMULUS-1102**

  - Updates `@cumulus/api/auth/testAuth` to use JWT instead of random tokens.
  - Updates the default AMI for the ecs_cluster_instance_image_id.

- **CUMULUS-1622**

  - Mutex class has been deprecated in `@cumulus/common/concurrency` and will be removed in a future release.

- **CUMULUS-1686**

  - Changed `ecs_cluster_instance_image_id` to be a required variable of the `cumulus` module and removed the default value.
    The default was not available across accounts and regions, nor outside of NGAP and therefore not particularly useful.

- **CUMULUS-1688**

  - Updated `@cumulus/aws.receiveSQSMessages` not to replace `message.Body` with a parsed object. This behavior was undocumented and confusing as received messages appeared to contradict AWS docs that state `message.Body` is always a string.
  - Replaced `sf_watcher` CloudWatch rule from `cloudwatch-events.tf` with an EventSourceMapping on `sqs2sf` mapped to the `start_sf` SQS queue (in `event-sources.tf`).
  - Updated `sqs2sf` with an EventSourceMapping handler and unit test.

- **CUMULUS-1698**

  - Change variable `saml_launchpad_metadata_path` to `saml_launchpad_metadata_url` in the `tf-modules/cumulus` Terraform module.
  - Updated `@cumulus/api/launchpadSaml` to download launchpad IDP metadata from configured location when the metadata in s3 is not valid, and to work with updated IDP metadata and SAML response.

- **CUMULUS-1731**
  - Upgrade the version of the Thin Egress App deployed by Cumulus to v48
    - Note: New variables available, see the 'Added' section of this changelog.

### Fixed

- **CUMULUS-1664**

  - Updated `dbIndexer` Lambda to remove hardcoded references to DynamoDB table names.

- **CUMULUS-1733**
  - Fixed granule discovery recursion algorithm used in S/FTP protocols.

### Removed

- **CUMULUS-1481**
  - removed `process` config and output from PostToCmr as it was not required by the task nor downstream steps, and should still be in the output message's `meta` regardless.

### Deprecated

- **CUMULUS-1040**
  - Deprecated the following code. For cases where the code was moved into another package, the new code location is noted:
    - `@cumulus/common/CloudFormationGateway` -> `@cumulus/aws-client/CloudFormationGateway`
    - `@cumulus/common/DynamoDb` -> `@cumulus/aws-client/DynamoDb`
    - `@cumulus/common/errors` -> `@cumulus/errors`
    - `@cumulus/common/StepFunctions` -> `@cumulus/aws-client/StepFunctions`
    - All of the exported functions in `@cumulus/commmon/aws` (moved into `@cumulus/aws-client`), except:
      - `@cumulus/common/aws/isThrottlingException` -> `@cumulus/errors/isThrottlingException`
      - `@cumulus/common/aws/improveStackTrace` (not deprecated)
      - `@cumulus/common/aws/retryOnThrottlingException` (not deprecated)
    - `@cumulus/common/sfnStep/SfnStep.parseStepMessage` -> `@cumulus/integration-tests/sfnStep/SfnStep.parseStepMessage`
    - `@cumulus/common/sfnStep/ActivityStep` -> `@cumulus/integration-tests/sfnStep/ActivityStep`
    - `@cumulus/common/sfnStep/LambdaStep` -> `@cumulus/integration-tests/sfnStep/LambdaStep`
    - `@cumulus/common/string/unicodeEscape` -> `@cumulus/aws-client/StepFunctions.unicodeEscape`
    - `@cumulus/common/util/setErrorStack` -> `@cumulus/aws-client/util/setErrorStack`
    - `@cumulus/ingest/aws/invoke` -> `@cumulus/aws-client/Lambda/invoke`
    - `@cumulus/ingest/aws/CloudWatch.bucketSize`
    - `@cumulus/ingest/aws/CloudWatch.cw`
    - `@cumulus/ingest/aws/ECS.ecs`
    - `@cumulus/ingest/aws/ECS`
    - `@cumulus/ingest/aws/Events.putEvent` -> `@cumulus/aws-client/CloudwatchEvents.putEvent`
    - `@cumulus/ingest/aws/Events.deleteEvent` -> `@cumulus/aws-client/CloudwatchEvents.deleteEvent`
    - `@cumulus/ingest/aws/Events.deleteTarget` -> `@cumulus/aws-client/CloudwatchEvents.deleteTarget`
    - `@cumulus/ingest/aws/Events.putTarget` -> `@cumulus/aws-client/CloudwatchEvents.putTarget`
    - `@cumulus/ingest/aws/SQS.attributes` -> `@cumulus/aws-client/SQS.getQueueAttributes`
    - `@cumulus/ingest/aws/SQS.deleteMessage` -> `@cumulus/aws-client/SQS.deleteSQSMessage`
    - `@cumulus/ingest/aws/SQS.deleteQueue` -> `@cumulus/aws-client/SQS.deleteQueue`
    - `@cumulus/ingest/aws/SQS.getUrl` -> `@cumulus/aws-client/SQS.getQueueUrlByName`
    - `@cumulus/ingest/aws/SQS.receiveMessage` -> `@cumulus/aws-client/SQS.receiveSQSMessages`
    - `@cumulus/ingest/aws/SQS.sendMessage` -> `@cumulus/aws-client/SQS.sendSQSMessage`
    - `@cumulus/ingest/aws/StepFunction.getExecutionStatus` -> `@cumulus/aws-client/StepFunction.getExecutionStatus`
    - `@cumulus/ingest/aws/StepFunction.getExecutionUrl` -> `@cumulus/aws-client/StepFunction.getExecutionUrl`

## [v1.17.0] - 2019-12-31

### BREAKING CHANGES

- **CUMULUS-1498**
  - The `@cumulus/cmrjs.publish2CMR` function expects that the value of its
    `creds.password` parameter is a plaintext password.
  - Rather than using an encrypted password from the `cmr_password` environment
    variable, the `@cumulus/cmrjs.updateCMRMetadata` function now looks for an
    environment variable called `cmr_password_secret_name` and fetches the CMR
    password from that secret in AWS Secrets Manager.
  - The `@cumulus/post-to-cmr` task now expects a
    `config.cmr.passwordSecretName` value, rather than `config.cmr.password`.
    The CMR password will be fetched from that secret in AWS Secrets Manager.

### Added

- **CUMULUS-630**

  - Added support for replaying Kinesis records on a stream into the Cumulus Kinesis workflow triggering mechanism: either all the records, or some time slice delimited by start and end timestamps.
  - Added `/replays` endpoint to the operator API for triggering replays.
  - Added `Replay Kinesis Messages` documentation to Operator Docs.
  - Added `manualConsumer` lambda function to consume a Kinesis stream. Used by the replay AsyncOperation.

- **CUMULUS-1687**
  - Added new API endpoint for listing async operations at `/asyncOperations`
  - All asyncOperations now include the fields `description` and `operationType`. `operationType` can be one of the following. [`Bulk Delete`, `Bulk Granules`, `ES Index`, `Kinesis Replay`]

### Changed

- **CUMULUS-1626**

  - Updates Cumulus to use node10/CMA 1.1.2 for all of its internal lambdas in prep for AWS node 8 EOL

- **CUMULUS-1498**
  - Remove the DynamoDB Users table. The list of OAuth users who are allowed to
    use the API is now stored in S3.
  - The CMR password and Launchpad passphrase are now stored in Secrets Manager

## [v1.16.1] - 2019-12-6

**Please note**:

- The `region` argument to the `cumulus` Terraform module has been removed. You may see a warning or error if you have that variable populated.
- Your workflow tasks should use the following versions of the CMA libraries to utilize new granule, parentArn, asyncOperationId, and stackName fields on the logs:
  - `cumulus-message-adapter-js` version 1.0.10+
  - `cumulus-message-adapter-python` version 1.1.1+
  - `cumulus-message-adapter-java` version 1.2.11+
- The `data-persistence` module no longer manages the creation of an Elasticsearch service-linked role for deploying Elasticsearch to a VPC. Follow the [deployment instructions on preparing your VPC](https://nasa.github.io/cumulus/docs/deployment/deployment-readme#vpc-subnets-and-security-group) for guidance on how to create the Elasticsearch service-linked role manually.
- There is now a `distribution_api_gateway_stage` variable for the `tf-modules/cumulus` Terraform module that will be used as the API gateway stage name used for the distribution API (Thin Egress App)
- Default value for the `urs_url` variable is now `https://uat.urs.earthdata.nasa.gov/` in the `tf-modules/cumulus` and `tf-modules/archive` Terraform modules. So deploying the `cumulus` module without a `urs_url` variable set will integrate your Cumulus deployment with the UAT URS environment.

### Added

- **CUMULUS-1563**

  - Added `custom_domain_name` variable to `tf-modules/data-persistence` module

- **CUMULUS-1654**
  - Added new helpers to `@cumulus/common/execution-history`:
    - `getStepExitedEvent()` returns the `TaskStateExited` event in a workflow execution history after the given step completion/failure event
    - `getTaskExitedEventOutput()` returns the output message for a `TaskStateExited` event in a workflow execution history

### Changed

- **CUMULUS-1578**

  - Updates SAML launchpad configuration to authorize via configured userGroup.
    [See the NASA specific documentation (protected)](https://wiki.earthdata.nasa.gov/display/CUMULUS/Cumulus+SAML+Launchpad+Integration)

- **CUMULUS-1579**

  - Elasticsearch list queries use `match` instead of `term`. `term` had been analyzing the terms and not supporting `-` in the field values.

- **CUMULUS-1619**

  - Adds 4 new keys to `@cumulus/logger` to display granules, parentArn, asyncOperationId, and stackName.
  - Depends on `cumulus-message-adapter-js` version 1.0.10+. Cumulus tasks updated to use this version.

- **CUMULUS-1654**

  - Changed `@cumulus/common/SfnStep.parseStepMessage()` to a static class method

- **CUMULUS-1641**
  - Added `meta.retries` and `meta.visibilityTimeout` properties to sqs-type rule. To create sqs-type rule, you're required to configure a dead-letter queue on your queue.
  - Added `sqsMessageRemover` lambda which removes the message from SQS queue upon successful workflow execution.
  - Updated `sqsMessageConsumer` lambda to not delete message from SQS queue, and to retry the SQS message for configured number of times.

### Removed

- Removed `create_service_linked_role` variable from `tf-modules/data-persistence` module.

- **CUMULUS-1321**
  - The `region` argument to the `cumulus` Terraform module has been removed

### Fixed

- **CUMULUS-1668** - Fixed a race condition where executions may not have been
  added to the database correctly
- **CUMULUS-1654** - Fixed issue with `publishReports` Lambda not including workflow execution error information for failed workflows with a single step
- Fixed `tf-modules/cumulus` module so that the `urs_url` variable is passed on to its invocation of the `tf-modules/archive` module

## [v1.16.0] - 2019-11-15

### Added

- **CUMULUS-1321**

  - A `deploy_distribution_s3_credentials_endpoint` variable has been added to
    the `cumulus` Terraform module. If true, the NGAP-backed S3 credentials
    endpoint will be added to the Thin Egress App's API. Default: true

- **CUMULUS-1544**

  - Updated the `/granules/bulk` endpoint to correctly query Elasticsearch when
    granule ids are not provided.

- **CUMULUS-1580**
  - Added `/granules/bulk` endpoint to `@cumulus/api` to perform bulk actions on granules given either a list of granule ids or an Elasticsearch query and the workflow to perform.

### Changed

- **CUMULUS-1561**

  - Fix the way that we are handling Terraform provider version requirements
  - Pass provider configs into child modules using the method that the
    [Terraform documentation](https://www.terraform.io/docs/configuration/modules.html#providers-within-modules)
    suggests
  - Remove the `region` input variable from the `s3_access_test` Terraform module
  - Remove the `aws_profile` and `aws_region` input variables from the
    `s3-replicator` Terraform module

- **CUMULUS-1639**
  - Because of
    [S3's Data Consistency Model](https://docs.aws.amazon.com/AmazonS3/latest/dev/Introduction.html#BasicsObjects),
    there may be situations where a GET operation for an object can temporarily
    return a `NoSuchKey` response even if that object _has_ been created. The
    `@cumulus/common/aws.getS3Object()` function has been updated to support
    retries if a `NoSuchKey` response is returned by S3. This behavior can be
    enabled by passing a `retryOptions` object to that function. Supported
    values for that object can be found here:
    <https://github.com/tim-kos/node-retry#retryoperationoptions>

### Removed

- **CUMULUS-1559**
  - `logToSharedDestination` has been migrated to the Terraform deployment as `log_api_gateway_to_cloudwatch` and will ONLY apply to egress lambdas.
    Due to the differences in the Terraform deployment model, we cannot support a global log subscription toggle for a configurable subset of lambdas.
    However, setting up your own log forwarding for a Lambda with Terraform is fairly simple, as you will only need to add SubscriptionFilters to your Terraform configuration, one per log group.
    See [the Terraform documentation](https://www.terraform.io/docs/providers/aws/r/cloudwatch_log_subscription_filter.html) for details on how to do this.
    An empty FilterPattern ("") will capture all logs in a group.

## [v1.15.0] - 2019-11-04

### BREAKING CHANGES

- **CUMULUS-1644** - When a workflow execution begins or ends, the workflow
  payload is parsed and any new or updated PDRs or granules referenced in that
  workflow are stored to the Cumulus archive. The defined interface says that a
  PDR in `payload.pdr` will be added to the archive, and any granules in
  `payload.granules` will also be added to the archive. In previous releases,
  PDRs found in `meta.pdr` and granules found in `meta.input_granules` were also
  added to the archive. This caused unexpected behavior and has been removed.
  Only PDRs from `payload.pdr` and granules from `payload.granules` will now be
  added to the Cumulus archive.

- **CUMULUS-1449** - Cumulus now uses a universal workflow template when
  starting a workflow that contains general information specific to the
  deployment, but not specific to the workflow. Workflow task configs must be
  defined using AWS step function parameters. As part of this change,
  `CumulusConfig` has been retired and task configs must now be defined under
  the `cma.task_config` key in the Parameters section of a step function
  definition.

  **Migration instructions**:

  NOTE: These instructions require the use of Cumulus Message Adapter v1.1.x+.
  Please ensure you are using a compatible version before attempting to migrate
  workflow configurations. When defining workflow steps, remove any
  `CumulusConfig` section, as shown below:

  ```yaml
  ParsePdr:
    CumulusConfig:
      provider: "{$.meta.provider}"
      bucket: "{$.meta.buckets.internal.name}"
      stack: "{$.meta.stack}"
  ```

  Instead, use AWS Parameters to pass `task_config` for the task directly into
  the Cumulus Message Adapter:

  ```yaml
  ParsePdr:
    Parameters:
      cma:
        event.$: "$"
        task_config:
          provider: "{$.meta.provider}"
          bucket: "{$.meta.buckets.internal.name}"
          stack: "{$.meta.stack}"
  ```

  In this example, the `cma` key is used to pass parameters to the message
  adapter. Using `task_config` in combination with `event.$: '$'` allows the
  message adapter to process `task_config` as the `config` passed to the Cumulus
  task. See `example/workflows/sips.yml` in the core repository for further
  examples of how to set the Parameters.

  Additionally, workflow configurations for the `QueueGranules` and `QueuePdrs`
  tasks need to be updated:

  - `queue-pdrs` config changes:
    - `parsePdrMessageTemplateUri` replaced with `parsePdrWorkflow`, which is
      the workflow name (i.e. top-level name in `config.yml`, e.g. 'ParsePdr').
    - `internalBucket` and `stackName` configs now required to look up
      configuration from the deployment. Brings the task config in line with
      that of `queue-granules`.
  - `queue-granules` config change: `ingestGranuleMessageTemplateUri` replaced
    with `ingestGranuleWorkflow`, which is the workflow name (e.g.
    'IngestGranule').

- **CUMULUS-1396** - **Workflow steps at the beginning and end of a workflow
  using the `SfSnsReport` Lambda have now been deprecated (e.g. `StartStatus`,
  `StopStatus`) and should be removed from your workflow definitions**. These
  steps were used for publishing ingest notifications and have been replaced by
  an implementation using Cloudwatch events for Step Functions to trigger a
  Lambda that publishes ingest notifications. For further detail on how ingest
  notifications are published, see the notes below on **CUMULUS-1394**. For
  examples of how to update your workflow definitions, see our
  [example workflow definitions](https://github.com/nasa/cumulus/blob/master/example/workflows/).

- **CUMULUS-1470**
  - Remove Cumulus-defined ECS service autoscaling, allowing integrators to
    better customize autoscaling to meet their needs. In order to use
    autoscaling with ECS services, appropriate
    `AWS::ApplicationAutoScaling::ScalableTarget`,
    `AWS::ApplicationAutoScaling::ScalingPolicy`, and `AWS::CloudWatch::Alarm`
    resources should be defined in a kes overrides file. See
    [this example](https://github.com/nasa/cumulus/blob/release-1.15.x/example/overrides/app/cloudformation.template.yml)
    for an example.
  - The following config parameters are no longer used:
    - ecs.services.\<NAME\>.minTasks
    - ecs.services.\<NAME\>.maxTasks
    - ecs.services.\<NAME\>.scaleInActivityScheduleTime
    - ecs.services.\<NAME\>.scaleInAdjustmentPercent
    - ecs.services.\<NAME\>.scaleOutActivityScheduleTime
    - ecs.services.\<NAME\>.scaleOutAdjustmentPercent
    - ecs.services.\<NAME\>.activityName

### Added

- **CUMULUS-1100**

  - Added 30-day retention properties to all log groups that were missing those policies.

- **CUMULUS-1396**

  - Added `@cumulus/common/sfnStep`:
    - `LambdaStep` - A class for retrieving and parsing input and output to Lambda steps in AWS Step Functions
    - `ActivityStep` - A class for retrieving and parsing input and output to ECS activity steps in AWS Step Functions

- **CUMULUS-1574**

  - Added `GET /token` endpoint for SAML authorization when cumulus is protected by Launchpad.
    This lets a user retrieve a token by hand that can be presented to the API.

- **CUMULUS-1625**

  - Added `sf_start_rate` variable to the `ingest` Terraform module, equivalent to `sqs_consumer_rate` in the old model, but will not be automatically applied to custom queues as that was.

- **CUMULUS-1513**
  - Added `sqs`-type rule support in the Cumulus API `@cumulus/api`
  - Added `sqsMessageConsumer` lambda which processes messages from the SQS queues configured in the `sqs` rules.

### Changed

- **CUMULUS-1639**

  - Because of
    [S3's Data Consistency Model](https://docs.aws.amazon.com/AmazonS3/latest/dev/Introduction.html#BasicsObjects),
    there may be situations where a GET operation for an object can temporarily
    return a `NoSuchKey` response even if that object _has_ been created. The
    `@cumulus/common/aws.getS3Object()` function will now retry up to 10 times
    if a `NoSuchKey` response is returned by S3. This can behavior can be
    overridden by passing `{ retries: 0 }` as the `retryOptions` argument.

- **CUMULUS-1449**

  - `queue-pdrs` & `queue-granules` config changes. Details in breaking changes section.
  - Cumulus now uses a universal workflow template when starting workflow that contains general information specific to the deployment, but not specific to the workflow.
  - Changed the way workflow configs are defined, from `CumulusConfig` to a `task_config` AWS Parameter.

- **CUMULUS-1452**

  - Changed the default ECS docker storage drive to `devicemapper`

- **CUMULUS-1453**
  - Removed config schema for `@cumulus/sf-sns-report` task
  - Updated `@cumulus/sf-sns-report` to always assume that it is running as an intermediate step in a workflow, not as the first or last step

### Removed

- **CUMULUS-1449**
  - Retired `CumulusConfig` as part of step function definitions, as this is an artifact of the way Kes parses workflow definitions that was not possible to migrate to Terraform. Use AWS Parameters and the `task_config` key instead. See change note above.
  - Removed individual workflow templates.

### Fixed

- **CUMULUS-1620** - Fixed bug where `message_adapter_version` does not correctly inject the CMA

- **CUMULUS-1396** - Updated `@cumulus/common/StepFunctions.getExecutionHistory()` to recursively fetch execution history when `nextToken` is returned in response

- **CUMULUS-1571** - Updated `@cumulus/common/DynamoDb.get()` to throw any errors encountered when trying to get a record and the record does exist

- **CUMULUS-1452**
  - Updated the EC2 initialization scripts to use full volume size for docker storage
  - Changed the default ECS docker storage drive to `devicemapper`

## [v1.14.5] - 2019-12-30 - [BACKPORT]

### Updated

- **CUMULUS-1626**
  - Updates Cumulus to use node10/CMA 1.1.2 for all of its internal lambdas in prep for AWS node 8 EOL

## [v1.14.4] - 2019-10-28

### Fixed

- **CUMULUS-1632** - Pinned `aws-elasticsearch-connector` package in `@cumulus/api` to version `8.1.3`, since `8.2.0` includes breaking changes

## [v1.14.3] - 2019-10-18

### Fixed

- **CUMULUS-1620** - Fixed bug where `message_adapter_version` does not correctly inject the CMA

- **CUMULUS-1572** - A granule is now included in discovery results even when
  none of its files has a matching file type in the associated collection
  configuration. Previously, if all files for a granule were unmatched by a file
  type configuration, the granule was excluded from the discovery results.
  Further, added support for a `boolean` property
  `ignoreFilesConfigForDiscovery`, which controls how a granule's files are
  filtered at discovery time.

## [v1.14.2] - 2019-10-08

### BREAKING CHANGES

Your Cumulus Message Adapter version should be pinned to `v1.0.13` or lower in your `app/config.yml` using `message_adapter_version: v1.0.13` OR you should use the workflow migration steps below to work with CMA v1.1.1+.

- **CUMULUS-1394** - The implementation of the `SfSnsReport` Lambda requires additional environment variables for integration with the new ingest notification SNS topics. Therefore, **you must update the definition of `SfSnsReport` in your `lambdas.yml` like so**:

```yaml
SfSnsReport:
  handler: index.handler
  timeout: 300
  source: node_modules/@cumulus/sf-sns-report/dist
  tables:
    - ExecutionsTable
  envs:
    execution_sns_topic_arn:
      function: Ref
      value: reportExecutionsSns
    granule_sns_topic_arn:
      function: Ref
      value: reportGranulesSns
    pdr_sns_topic_arn:
      function: Ref
      value: reportPdrsSns
```

- **CUMULUS-1447** -
  The newest release of the Cumulus Message Adapter (v1.1.1) requires that parameterized configuration be used for remote message functionality. Once released, Kes will automatically bring in CMA v1.1.1 without additional configuration.

  **Migration instructions**
  Oversized messages are no longer written to S3 automatically. In order to utilize remote messaging functionality, configure a `ReplaceConfig` AWS Step Function parameter on your CMA task:

  ```yaml
  ParsePdr:
    Parameters:
      cma:
        event.$: "$"
        ReplaceConfig:
          FullMessage: true
  ```

  Accepted fields in `ReplaceConfig` include `MaxSize`, `FullMessage`, `Path` and `TargetPath`.
  See https://github.com/nasa/cumulus-message-adapter/blob/master/CONTRACT.md#remote-message-configuration for full details.

  As this change is backward compatible in Cumulus Core, users wishing to utilize the previous version of the CMA may opt to transition to using a CMA lambda layer, or set `message_adapter_version` in their configuration to a version prior to v1.1.0.

### PLEASE NOTE

- **CUMULUS-1394** - Ingest notifications are now provided via 3 separate SNS topics for executions, granules, and PDRs, instead of a single `sftracker` SNS topic. Whereas the `sftracker` SNS topic received a full Cumulus execution message, the new topics all receive generated records for the given object. The new topics are only published to if the given object exists for the current execution. For a given execution/granule/PDR, **two messages will be received by each topic**: one message indicating that ingest is running and another message indicating that ingest has completed or failed. The new SNS topics are:

  - `reportExecutions` - Receives 1 message per execution
  - `reportGranules` - Receives 1 message per granule in an execution
  - `reportPdrs` - Receives 1 message per PDR

### Added

- **CUMULUS-639**

  - Adds SAML JWT and launchpad token authentication to Cumulus API (configurable)
    - **NOTE** to authenticate with Launchpad ensure your launchpad user_id is in the `<prefix>-UsersTable`
    - when Cumulus configured to protect API via Launchpad:
      - New endpoints
        - `GET /saml/login` - starting point for SAML SSO creates the login request url and redirects to the SAML Identity Provider Service (IDP)
        - `POST /saml/auth` - SAML Assertion Consumer Service. POST receiver from SAML IDP. Validates response, logs the user in, and returns a SAML-based JWT.
    - Disabled endpoints
      - `POST /refresh`
      - Changes authorization worklow:
      - `ensureAuthorized` now presumes the bearer token is a JWT and tries to validate. If the token is malformed, it attempts to validate the token against Launchpad. This allows users to bring their own token as described here https://wiki.earthdata.nasa.gov/display/CUMULUS/Cumulus+API+with+Launchpad+Authentication. But it also allows dashboard users to manually authenticate via Launchpad SAML to receive a Launchpad-based JWT.

- **CUMULUS-1394**
  - Added `Granule.generateGranuleRecord()` method to granules model to generate a granule database record from a Cumulus execution message
  - Added `Pdr.generatePdrRecord()` method to PDRs model to generate a granule database record from a Cumulus execution message
  - Added helpers to `@cumulus/common/message`:
    - `getMessageExecutionName()` - Get the execution name from a Cumulus execution message
    - `getMessageStateMachineArn()` - Get the state machine ARN from a Cumulus execution message
    - `getMessageExecutionArn()` - Get the execution ARN for a Cumulus execution message
    - `getMessageGranules()` - Get the granules from a Cumulus execution message, if any.
  - Added `@cumulus/common/cloudwatch-event/isFailedSfStatus()` to determine if a Step Function status from a Cloudwatch event is a failed status

### Changed

- **CUMULUS-1308**

  - HTTP PUT of a Collection, Provider, or Rule via the Cumulus API now
    performs full replacement of the existing object with the object supplied
    in the request payload. Previous behavior was to perform a modification
    (partial update) by merging the existing object with the (possibly partial)
    object in the payload, but this did not conform to the HTTP standard, which
    specifies PATCH as the means for modifications rather than replacements.

- **CUMULUS-1375**

  - Migrate Cumulus from deprecated Elasticsearch JS client to new, supported one in `@cumulus/api`

- **CUMULUS-1485** Update `@cumulus/cmr-client` to return error message from CMR for validation failures.

- **CUMULUS-1394**

  - Renamed `Execution.generateDocFromPayload()` to `Execution.generateRecord()` on executions model. The method generates an execution database record from a Cumulus execution message.

- **CUMULUS-1432**

  - `logs` endpoint takes the level parameter as a string and not a number
  - Elasticsearch term query generation no longer converts numbers to boolean

- **CUMULUS-1447**

  - Consolidated all remote message handling code into @common/aws
  - Update remote message code to handle updated CMA remote message flags
  - Update example SIPS workflows to utilize Parameterized CMA configuration

- **CUMULUS-1448** Refactor workflows that are mutating cumulus_meta to utilize meta field

- **CUMULUS-1451**

  - Elasticsearch cluster setting `auto_create_index` will be set to false. This had been causing issues in the bootstrap lambda on deploy.

- **CUMULUS-1456**
  - `@cumulus/api` endpoints default error handler uses `boom` package to format errors, which is consistent with other API endpoint errors.

### Fixed

- **CUMULUS-1432** `logs` endpoint filter correctly filters logs by level
- **CUMULUS-1484** `useMessageAdapter` now does not set CUMULUS_MESSAGE_ADAPTER_DIR when `true`

### Removed

- **CUMULUS-1394**
  - Removed `sfTracker` SNS topic. Replaced by three new SNS topics for granule, execution, and PDR ingest notifications.
  - Removed unused functions from `@cumulus/common/aws`:
    - `getGranuleS3Params()`
    - `setGranuleStatus()`

## [v1.14.1] - 2019-08-29

### Fixed

- **CUMULUS-1455**

  - CMR token links updated to point to CMR legacy services rather than echo

- **CUMULUS-1211**
  - Errors thrown during granule discovery are no longer swallowed and ignored.
    Rather, errors are propagated to allow for proper error-handling and
    meaningful messaging.

## [v1.14.0] - 2019-08-22

### PLEASE NOTE

- We have encountered transient lambda service errors in our integration testing. Please handle transient service errors following [these guidelines](https://docs.aws.amazon.com/step-functions/latest/dg/bp-lambda-serviceexception.html). The workflows in the `example/workflows` folder have been updated with retries configured for these errors.

- **CUMULUS-799** added additional IAM permissions to support reading CloudWatch and API Gateway, so **you will have to redeploy your IAM stack.**

- **CUMULUS-800** Several items:

  - **Delete existing API Gateway stages**: To allow enabling of API Gateway logging, Cumulus now creates and manages a Stage resource during deployment. Before upgrading Cumulus, it is necessary to delete the API Gateway stages on both the Backend API and the Distribution API. Instructions are included in the documentation under [Delete API Gateway Stages](https://nasa.github.io/cumulus/docs/additional-deployment-options/delete-api-gateway-stages).

  - **Set up account permissions for API Gateway to write to CloudWatch**: In a one time operation for your AWS account, to enable CloudWatch Logs for API Gateway, you must first grant the API Gateway permission to read and write logs to CloudWatch for your account. The `AmazonAPIGatewayPushToCloudWatchLogs` managed policy (with an ARN of `arn:aws:iam::aws:policy/service-role/AmazonAPIGatewayPushToCloudWatchLogs`) has all the required permissions. You can find a simple how to in the documentation under [Enable API Gateway Logging.](https://nasa.github.io/cumulus/docs/additional-deployment-options/enable-gateway-logging-permissions)

  - **Configure API Gateway to write logs to CloudWatch** To enable execution logging for the distribution API set `config.yaml` `apiConfigs.distribution.logApigatewayToCloudwatch` value to `true`. More information [Enable API Gateway Logs](https://nasa.github.io/cumulus/docs/additional-deployment-options/enable-api-logs)

  - **Configure CloudWatch log delivery**: It is possible to deliver CloudWatch API execution and access logs to a cross-account shared AWS::Logs::Destination. An operator does this by adding the key `logToSharedDestination` to the `config.yml` at the default level with a value of a writable log destination. More information in the documentation under [Configure CloudWatch Logs Delivery.](https://nasa.github.io/cumulus/docs/additional-deployment-options/configure-cloudwatch-logs-delivery)

  - **Additional Lambda Logging**: It is now possible to configure any lambda to deliver logs to a shared subscriptions by setting `logToSharedDestination` to the ARN of a writable location (either an AWS::Logs::Destination or a Kinesis Stream) on any lambda config. Documentation for [Lambda Log Subscriptions](https://nasa.github.io/cumulus/docs/additional-deployment-options/additional-lambda-logging)

  - **Configure S3 Server Access Logs**: If you are running Cumulus in an NGAP environment you may [configure S3 Server Access Logs](https://nasa.github.io/cumulus/docs/next/deployment/server_access_logging) to be delivered to a shared bucket where the Metrics Team will ingest the logs into their ELK stack. Contact the Metrics team for permission and location.

- **CUMULUS-1368** The Cumulus distribution API has been deprecated and is being replaced by ASF's Thin Egress App. By default, the distribution API will not deploy. Please follow [the instructions for deploying and configuring Thin Egress](https://nasa.github.io/cumulus/docs/deployment/thin_egress_app).

To instead continue to deploy and use the legacy Cumulus distribution app, add the following to your `config.yml`:

```yaml
deployDistributionApi: true
```

If you deploy with no distribution app your deployment will succeed but you may encounter errors in your workflows, particularly in the `MoveGranule` task.

- **CUMULUS-1418** Users who are packaging the CMA in their Lambdas outside of Cumulus may need to update their Lambda configuration. Please see `BREAKING CHANGES` below for details.

### Added

- **CUMULUS-642**
  - Adds Launchpad as an authentication option for the Cumulus API.
  - Updated deployment documentation and added [instructions to setup Cumulus API Launchpad authentication](https://wiki.earthdata.nasa.gov/display/CUMULUS/Cumulus+API+with+Launchpad+Authentication)
- **CUMULUS-1418**
  - Adds usage docs/testing of lambda layers (introduced in PR1125), updates Core example tasks to use the updated `cumulus-ecs-task` and a CMA layer instead of kes CMA injection.
  - Added Terraform module to publish CMA as layer to user account.
- **PR1125** - Adds `layers` config option to support deploying Lambdas with layers
- **PR1128** - Added `useXRay` config option to enable AWS X-Ray for Lambdas.
- **CUMULUS-1345**
  - Adds new variables to the app deployment under `cmr`.
  - `cmrEnvironment` values are `SIT`, `UAT`, or `OPS` with `UAT` as the default.
  - `cmrLimit` and `cmrPageSize` have been added as configurable options.
- **CUMULUS-1273**
  - Added lambda function EmsProductMetadataReport to generate EMS Product Metadata report
- **CUMULUS-1226**
  - Added API endpoint `elasticsearch/index-from-database` to index to an Elasticsearch index from the database for recovery purposes and `elasticsearch/indices-status` to check the status of Elasticsearch indices via the API.
- **CUMULUS-824**
  - Added new Collection parameter `reportToEms` to configure whether the collection is reported to EMS
- **CUMULUS-1357**
  - Added new BackendApi endpoint `ems` that generates EMS reports.
- **CUMULUS-1241**
  - Added information about queues with maximum execution limits defined to default workflow templates (`meta.queueExecutionLimits`)
- **CUMULUS-1311**
  - Added `@cumulus/common/message` with various message parsing/preparation helpers
- **CUMULUS-812**

  - Added support for limiting the number of concurrent executions started from a queue. [See the data cookbook](https://nasa.github.io/cumulus/docs/data-cookbooks/throttling-queued-executions) for more information.

- **CUMULUS-1337**

  - Adds `cumulus.stackName` value to the `instanceMetadata` endpoint.

- **CUMULUS-1368**

  - Added `cmrGranuleUrlType` to the `@cumulus/move-granules` task. This determines what kind of links go in the CMR files. The options are `distribution`, `s3`, or `none`, with the default being distribution. If there is no distribution API being used with Cumulus, you must set the value to `s3` or `none`.

- Added `packages/s3-replicator` Terraform module to allow same-region s3 replication to metrics bucket.

- **CUMULUS-1392**

  - Added `tf-modules/report-granules` Terraform module which processes granule ingest notifications received via SNS and stores granule data to a database. The module includes:
    - SNS topic for publishing granule ingest notifications
    - Lambda to process granule notifications and store data
    - IAM permissions for the Lambda
    - Subscription for the Lambda to the SNS topic

- **CUMULUS-1393**

  - Added `tf-modules/report-pdrs` Terraform module which processes PDR ingest notifications received via SNS and stores PDR data to a database. The module includes:
    - SNS topic for publishing PDR ingest notifications
    - Lambda to process PDR notifications and store data
    - IAM permissions for the Lambda
    - Subscription for the Lambda to the SNS topic
  - Added unit tests for `@cumulus/api/models/pdrs.createPdrFromSns()`

- **CUMULUS-1400**

  - Added `tf-modules/report-executions` Terraform module which processes workflow execution information received via SNS and stores it to a database. The module includes:
    - SNS topic for publishing execution data
    - Lambda to process and store execution data
    - IAM permissions for the Lambda
    - Subscription for the Lambda to the SNS topic
  - Added `@cumulus/common/sns-event` which contains helpers for SNS events:
    - `isSnsEvent()` returns true if event is from SNS
    - `getSnsEventMessage()` extracts and parses the message from an SNS event
    - `getSnsEventMessageObject()` extracts and parses message object from an SNS event
  - Added `@cumulus/common/cloudwatch-event` which contains helpers for Cloudwatch events:
    - `isSfExecutionEvent()` returns true if event is from Step Functions
    - `isTerminalSfStatus()` determines if a Step Function status from a Cloudwatch event is a terminal status
    - `getSfEventStatus()` gets the Step Function status from a Cloudwatch event
    - `getSfEventDetailValue()` extracts a Step Function event detail field from a Cloudwatch event
    - `getSfEventMessageObject()` extracts and parses Step Function detail object from a Cloudwatch event

- **CUMULUS-1429**

  - Added `tf-modules/data-persistence` Terraform module which includes resources for data persistence in Cumulus:
    - DynamoDB tables
    - Elasticsearch with optional support for VPC
    - Cloudwatch alarm for number of Elasticsearch nodes

- **CUMULUS-1379** CMR Launchpad Authentication
  - Added `launchpad` configuration to `@cumulus/deployment/app/config.yml`, and cloudformation templates, workflow message, lambda configuration, api endpoint configuration
  - Added `@cumulus/common/LaunchpadToken` and `@cumulus/common/launchpad` to provide methods to get token and validate token
  - Updated lambdas to use Launchpad token for CMR actions (ingest and delete granules)
  - Updated deployment documentation and added [instructions to setup CMR client for Launchpad authentication](https://wiki.earthdata.nasa.gov/display/CUMULUS/CMR+Launchpad+Authentication)

## Changed

- **CUMULUS-1232**

  - Added retries to update `@cumulus/cmr-client` `updateToken()`

- **CUMULUS-1245 CUMULUS-795**

  - Added additional `ems` configuration parameters for sending the ingest reports to EMS
  - Added functionality to send daily ingest reports to EMS

- **CUMULUS-1241**

  - Removed the concept of "priority levels" and added ability to define a number of maximum concurrent executions per SQS queue
  - Changed mapping of Cumulus message properties for the `sqs2sfThrottle` lambda:
    - Queue name is read from `cumulus_meta.queueName`
    - Maximum executions for the queue is read from `meta.queueExecutionLimits[queueName]`, where `queueName` is `cumulus_meta.queueName`
  - Changed `sfSemaphoreDown` lambda to only attempt decrementing semaphores when:
    - the message is for a completed/failed/aborted/timed out workflow AND
    - `cumulus_meta.queueName` exists on the Cumulus message AND
    - An entry for the queue name (`cumulus_meta.queueName`) exists in the the object `meta.queueExecutionLimits` on the Cumulus message

- **CUMULUS-1338**

  - Updated `sfSemaphoreDown` lambda to be triggered via AWS Step Function Cloudwatch events instead of subscription to `sfTracker` SNS topic

- **CUMULUS-1311**

  - Updated `@cumulus/queue-granules` to set `cumulus_meta.queueName` for queued execution messages
  - Updated `@cumulus/queue-pdrs` to set `cumulus_meta.queueName` for queued execution messages
  - Updated `sqs2sfThrottle` lambda to immediately decrement queue semaphore value if dispatching Step Function execution throws an error

- **CUMULUS-1362**

  - Granule `processingStartTime` and `processingEndTime` will be set to the execution start time and end time respectively when there is no sync granule or post to cmr task present in the workflow

- **CUMULUS-1400**
  - Deprecated `@cumulus/ingest/aws/getExecutionArn`. Use `@cumulus/common/aws/getExecutionArn` instead.

### Fixed

- **CUMULUS-1439**

  - Fix bug with rule.logEventArn deletion on Kinesis rule update and fix unit test to verify

- **CUMULUS-796**

  - Added production information (collection ShortName and Version, granuleId) to EMS distribution report
  - Added functionality to send daily distribution reports to EMS

- **CUMULUS-1319**

  - Fixed a bug where granule ingest times were not being stored to the database

- **CUMULUS-1356**

  - The `Collection` model's `delete` method now _removes_ the specified item
    from the collection config store that was inserted by the `create` method.
    Previously, this behavior was missing.

- **CUMULUS-1374**
  - Addressed audit concerns (https://www.npmjs.com/advisories/782) in api package

### BREAKING CHANGES

### Changed

- **CUMULUS-1418**
  - Adding a default `cmaDir` key to configuration will cause `CUMULUS_MESSAGE_ADAPTER_DIR` to be set by default to `/opt` for any Lambda not setting `useCma` to true, or explicitly setting the CMA environment variable. In lambdas that package the CMA independently of the Cumulus packaging. Lambdas manually packaging the CMA should have their Lambda configuration updated to set the CMA path, or alternately if not using the CMA as a Lambda layer in this deployment set `cmaDir` to `./cumulus-message-adapter`.

### Removed

- **CUMULUS-1337**

  - Removes the S3 Access Metrics package added in CUMULUS-799

- **PR1130**
  - Removed code deprecated since v1.11.1:
    - Removed `@cumulus/common/step-functions`. Use `@cumulus/common/StepFunctions` instead.
    - Removed `@cumulus/api/lib/testUtils.fakeFilesFactory`. Use `@cumulus/api/lib/testUtils.fakeFileFactory` instead.
    - Removed `@cumulus/cmrjs/cmr` functions: `searchConcept`, `ingestConcept`, `deleteConcept`. Use the functions in `@cumulus/cmr-client` instead.
    - Removed `@cumulus/ingest/aws.getExecutionHistory`. Use `@cumulus/common/StepFunctions.getExecutionHistory` instead.

## [v1.13.5] - 2019-08-29 - [BACKPORT]

### Fixed

- **CUMULUS-1455** - CMR token links updated to point to CMR legacy services rather than echo

## [v1.13.4] - 2019-07-29

- **CUMULUS-1411** - Fix deployment issue when using a template override

## [v1.13.3] - 2019-07-26

- **CUMULUS-1345** Full backport of CUMULUS-1345 features - Adds new variables to the app deployment under `cmr`.
  - `cmrEnvironment` values are `SIT`, `UAT`, or `OPS` with `UAT` as the default.
  - `cmrLimit` and `cmrPageSize` have been added as configurable options.

## [v1.13.2] - 2019-07-25

- Re-release of v1.13.1 to fix broken npm packages.

## [v1.13.1] - 2019-07-22

- **CUMULUS-1374** - Resolve audit compliance with lodash version for api package subdependency
- **CUMULUS-1412** - Resolve audit compliance with googleapi package
- **CUMULUS-1345** - Backported CMR environment setting in getUrl to address immediate user need. CMR_ENVIRONMENT can now be used to set the CMR environment to OPS/SIT

## [v1.13.0] - 2019-5-20

### PLEASE NOTE

**CUMULUS-802** added some additional IAM permissions to support ECS autoscaling, so **you will have to redeploy your IAM stack.**
As a result of the changes for **CUMULUS-1193**, **CUMULUS-1264**, and **CUMULUS-1310**, **you must delete your existing stacks (except IAM) before deploying this version of Cumulus.**
If running Cumulus within a VPC and extended downtime is acceptable, we recommend doing this at the end of the day to allow AWS backend resources and network interfaces to be cleaned up overnight.

### BREAKING CHANGES

- **CUMULUS-1228**

  - The default AMI used by ECS instances is now an NGAP-compliant AMI. This
    will be a breaking change for non-NGAP deployments. If you do not deploy to
    NGAP, you will need to find the AMI ID of the
    [most recent Amazon ECS-optimized AMI](https://docs.aws.amazon.com/AmazonECS/latest/developerguide/ecs-optimized_AMI.html),
    and set the `ecs.amiid` property in your config. Instructions for finding
    the most recent NGAP AMI can be found using
    [these instructions](https://wiki.earthdata.nasa.gov/display/ESKB/Select+an+NGAP+Created+AMI).

- **CUMULUS-1310**

  - Database resources (DynamoDB, ElasticSearch) have been moved to an independent `db` stack.
    Migrations for this version will need to be user-managed. (e.g. [elasticsearch](https://docs.aws.amazon.com/elasticsearch-service/latest/developerguide/es-version-migration.html#snapshot-based-migration) and [dynamoDB](https://docs.aws.amazon.com/datapipeline/latest/DeveloperGuide/dp-template-exports3toddb.html)).
    Order of stack deployment is `iam` -> `db` -> `app`.
  - All stacks can now be deployed using a single `config.yml` file, i.e.: `kes cf deploy --kes-folder app --template node_modules/@cumulus/deployment/[iam|db|app] [...]`
    Backwards-compatible. For development, please re-run `npm run bootstrap` to build new `kes` overrides.
    Deployment docs have been updated to show how to deploy a single-config Cumulus instance.
  - `params` have been moved: Nest `params` fields under `app`, `db` or `iam` to override all Parameters for a particular stack's cloudformation template. Backwards-compatible with multi-config setups.
  - `stackName` and `stackNameNoDash` have been retired. Use `prefix` and `prefixNoDash` instead.
  - The `iams` section in `app/config.yml` IAM roles has been deprecated as a user-facing parameter,
    _unless_ your IAM role ARNs do not match the convention shown in `@cumulus/deployment/app/config.yml`
  - The `vpc.securityGroup` will need to be set with a pre-existing security group ID to use Cumulus in a VPC. Must allow inbound HTTP(S) (Port 443).

- **CUMULUS-1212**

  - `@cumulus/post-to-cmr` will now fail if any granules being processed are missing a metadata file. You can set the new config option `skipMetaCheck` to `true` to pass post-to-cmr without a metadata file.

- **CUMULUS-1232**

  - `@cumulus/sync-granule` will no longer silently pass if no checksum data is provided. It will use input
    from the granule object to:
    - Verify checksum if `checksumType` and `checksumValue` are in the file record OR a checksum file is provided
      (throws `InvalidChecksum` on fail), else log warning that no checksum is available.
    - Then, verify synced S3 file size if `file.size` is in the file record (throws `UnexpectedFileSize` on fail),
      else log warning that no file size is available.
    - Pass the step.

- **CUMULUS-1264**

  - The Cloudformation templating and deployment configuration has been substantially refactored.
    - `CumulusApiDefault` nested stack resource has been renamed to `CumulusApiDistribution`
    - `CumulusApiV1` nested stack resource has been renamed to `CumulusApiBackend`
  - The `urs: true` config option for when defining your lambdas (e.g. in `lambdas.yml`) has been deprecated. There are two new options to replace it:
    - `urs_redirect: 'token'`: This will expose a `TOKEN_REDIRECT_ENDPOINT` environment variable to your lambda that references the `/token` endpoint on the Cumulus backend API
    - `urs_redirect: 'distribution'`: This will expose a `DISTRIBUTION_REDIRECT_ENDPOINT` environment variable to your lambda that references the `/redirect` endpoint on the Cumulus distribution API

- **CUMULUS-1193**

  - The elasticsearch instance is moved behind the VPC.
  - Your account will need an Elasticsearch Service Linked role. This is a one-time setup for the account. You can follow the instructions to use the AWS console or AWS CLI [here](https://docs.aws.amazon.com/IAM/latest/UserGuide/using-service-linked-roles.html) or use the following AWS CLI command: `aws iam create-service-linked-role --aws-service-name es.amazonaws.com`

- **CUMULUS-802**

  - ECS `maxInstances` must be greater than `minInstances`. If you use defaults, no change is required.

- **CUMULUS-1269**
  - Brought Cumulus data models in line with CNM JSON schema:
    - Renamed file object `fileType` field to `type`
    - Renamed file object `fileSize` field to `size`
    - Renamed file object `checksumValue` field to `checksum` where not already done.
    - Added `ancillary` and `linkage` type support to file objects.

### Added

- **CUMULUS-799**

  - Added an S3 Access Metrics package which will take S3 Server Access Logs and
    write access metrics to CloudWatch

- **CUMULUS-1242** - Added `sqs2sfThrottle` lambda. The lambda reads SQS messages for queued executions and uses semaphores to only start new executions if the maximum number of executions defined for the priority key (`cumulus_meta.priorityKey`) has not been reached. Any SQS messages that are read but not used to start executions remain in the queue.

- **CUMULUS-1240**

  - Added `sfSemaphoreDown` lambda. This lambda receives SNS messages and for each message it decrements the semaphore used to track the number of running executions if:
    - the message is for a completed/failed workflow AND
    - the message contains a level of priority (`cumulus_meta.priorityKey`)
  - Added `sfSemaphoreDown` lambda as a subscriber to the `sfTracker` SNS topic

- **CUMULUS-1265**

  - Added `apiConfigs` configuration option to configure API Gateway to be private
  - All internal lambdas configured to run inside the VPC by default
  - Removed references to `NoVpc` lambdas from documentation and `example` folder.

- **CUMULUS-802**
  - Adds autoscaling of ECS clusters
  - Adds autoscaling of ECS services that are handling StepFunction activities

## Changed

- Updated `@cumulus/ingest/http/httpMixin.list()` to trim trailing spaces on discovered filenames

- **CUMULUS-1310**

  - Database resources (DynamoDB, ElasticSearch) have been moved to an independent `db` stack.
    This will enable future updates to avoid affecting database resources or requiring migrations.
    Migrations for this version will need to be user-managed.
    (e.g. [elasticsearch](https://docs.aws.amazon.com/elasticsearch-service/latest/developerguide/es-version-migration.html#snapshot-based-migration) and [dynamoDB](https://docs.aws.amazon.com/datapipeline/latest/DeveloperGuide/dp-template-exports3toddb.html)).
    Order of stack deployment is `iam` -> `db` -> `app`.
  - All stacks can now be deployed using a single `config.yml` file, i.e.: `kes cf deploy --kes-folder app --template node_modules/@cumulus/deployment/[iam|db|app] [...]`
    Backwards-compatible. Please re-run `npm run bootstrap` to build new `kes` overrides.
    Deployment docs have been updated to show how to deploy a single-config Cumulus instance.
  - `params` fields should now be nested under the stack key (i.e. `app`, `db` or `iam`) to provide Parameters for a particular stack's cloudformation template,
    for use with single-config instances. Keys _must_ match the name of the deployment package folder (`app`, `db`, or `iam`).
    Backwards-compatible with multi-config setups.
  - `stackName` and `stackNameNoDash` have been retired as user-facing config parameters. Use `prefix` and `prefixNoDash` instead.
    This will be used to create stack names for all stacks in a single-config use case.
    `stackName` may still be used as an override in multi-config usage, although this is discouraged.
    Warning: overriding the `db` stack's `stackName` will require you to set `dbStackName` in your `app/config.yml`.
    This parameter is required to fetch outputs from the `db` stack to reference in the `app` stack.
  - The `iams` section in `app/config.yml` IAM roles has been retired as a user-facing parameter,
    _unless_ your IAM role ARNs do not match the convention shown in `@cumulus/deployment/app/config.yml`
    In that case, overriding `iams` in your own config is recommended.
  - `iam` and `db` `cloudformation.yml` file names will have respective prefixes (e.g `iam.cloudformation.yml`).
  - Cumulus will now only attempt to create reconciliation reports for buckets of the `private`, `public` and `protected` types.
  - Cumulus will no longer set up its own security group.
    To pass a pre-existing security group for in-VPC deployments as a parameter to the Cumulus template, populate `vpc.securityGroup` in `config.yml`.
    This security group must allow inbound HTTP(S) traffic (Port 443). SSH traffic (Port 22) must be permitted for SSH access to ECS instances.
  - Deployment docs have been updated with examples for the new deployment model.

- **CUMULUS-1236**

  - Moves access to public files behind the distribution endpoint. Authentication is not required, but direct http access has been disallowed.

- **CUMULUS-1223**

  - Adds unauthenticated access for public bucket files to the Distribution API. Public files should be requested the same way as protected files, but for public files a redirect to a self-signed S3 URL will happen without requiring authentication with Earthdata login.

- **CUMULUS-1232**

  - Unifies duplicate handling in `ingest/granule.handleDuplicateFile` for maintainability.
  - Changed `ingest/granule.ingestFile` and `move-granules/index.moveFileRequest` to use new function.
  - Moved file versioning code to `ingest/granule.moveGranuleFileWithVersioning`
  - `ingest/granule.verifyFile` now also tests `file.size` for verification if it is in the file record and throws
    `UnexpectedFileSize` error for file size not matching input.
  - `ingest/granule.verifyFile` logs warnings if checksum and/or file size are not available.

- **CUMULUS-1193**

  - Moved reindex CLI functionality to an API endpoint. See [API docs](https://nasa.github.io/cumulus-api/#elasticsearch-1)

- **CUMULUS-1207**
  - No longer disable lambda event source mappings when disabling a rule

### Fixed

- Updated Lerna publish script so that published Cumulus packages will pin their dependencies on other Cumulus packages to exact versions (e.g. `1.12.1` instead of `^1.12.1`)

- **CUMULUS-1203**

  - Fixes IAM template's use of intrinsic functions such that IAM template overrides now work with kes

- **CUMULUS-1268**
  - Deployment will not fail if there are no ES alarms or ECS services

## [v1.12.1] - 2019-4-8

## [v1.12.0] - 2019-4-4

Note: There was an issue publishing 1.12.0. Upgrade to 1.12.1.

### BREAKING CHANGES

- **CUMULUS-1139**

  - `granule.applyWorkflow` uses the new-style granule record as input to workflows.

- **CUMULUS-1171**

  - Fixed provider handling in the API to make it consistent between protocols.
    NOTE: This is a breaking change. When applying this upgrade, users will need to:
    1. Disable all workflow rules
    2. Update any `http` or `https` providers so that the host field only
       contains a valid hostname or IP address, and the port field contains the
       provider port.
    3. Perform the deployment
    4. Re-enable workflow rules

- **CUMULUS-1176**:

  - `@cumulus/move-granules` input expectations have changed. `@cumulus/files-to-granules` is a new intermediate task to perform input translation in the old style.
    See the Added and Changed sections of this release changelog for more information.

- **CUMULUS-670**

  - The behavior of ParsePDR and related code has changed in this release. PDRs with FILE_TYPEs that do not conform to the PDR ICD (+ TGZ) (https://cdn.earthdata.nasa.gov/conduit/upload/6376/ESDS-RFC-030v1.0.pdf) will fail to parse.

- **CUMULUS-1208**
  - The granule object input to `@cumulus/queue-granules` will now be added to ingest workflow messages **as is**. In practice, this means that if you are using `@cumulus/queue-granules` to trigger ingest workflows and your granule objects input have invalid properties, then your ingest workflows will fail due to schema validation errors.

### Added

- **CUMULUS-777**
  - Added new cookbook entry on configuring Cumulus to track ancillary files.
- **CUMULUS-1183**
  - Kes overrides will now abort with a warning if a workflow step is configured without a corresponding
    lambda configuration
- **CUMULUS-1223**

  - Adds convenience function `@cumulus/common/bucketsConfigJsonObject` for fetching stack's bucket configuration as an object.

- **CUMULUS-853**
  - Updated FakeProcessing example lambda to include option to generate fake browse
  - Added feature documentation for ancillary metadata export, a new cookbook entry describing a workflow with ancillary metadata generation(browse), and related task definition documentation
- **CUMULUS-805**
  - Added a CloudWatch alarm to check running ElasticSearch instances, and a CloudWatch dashboard to view the health of ElasticSearch
  - Specify `AWS_REGION` in `.env` to be used by deployment script
- **CUMULUS-803**
  - Added CloudWatch alarms to check running tasks of each ECS service, and add the alarms to CloudWatch dashboard
- **CUMULUS-670**
  - Added Ancillary Metadata Export feature (see https://nasa.github.io/cumulus/docs/features/ancillary_metadata for more information)
  - Added new Collection file parameter "fileType" that allows configuration of workflow granule file fileType
- **CUMULUS-1184** - Added kes logging output to ensure we always see the state machine reference before failures due to configuration
- **CUMULUS-1105** - Added a dashboard endpoint to serve the dashboard from an S3 bucket
- **CUMULUS-1199** - Moves `s3credentials` endpoint from the backend to the distribution API.
- **CUMULUS-666**
  - Added `@api/endpoints/s3credentials` to allow EarthData Login authorized users to retrieve temporary security credentials for same-region direct S3 access.
- **CUMULUS-671**
  - Added `@packages/integration-tests/api/distribution/getDistributionApiS3SignedUrl()` to return the S3 signed URL for a file protected by the distribution API
- **CUMULUS-672**
  - Added `cmrMetadataFormat` and `cmrConceptId` to output for individual granules from `@cumulus/post-to-cmr`. `cmrMetadataFormat` will be read from the `cmrMetadataFormat` generated for each granule in `@cumulus/cmrjs/publish2CMR()`
  - Added helpers to `@packages/integration-tests/api/distribution`:
    - `getDistributionApiFileStream()` returns a stream to download files protected by the distribution API
    - `getDistributionFileUrl()` constructs URLs for requesting files from the distribution API
- **CUMULUS-1185** `@cumulus/api/models/Granule.removeGranuleFromCmrByGranule` to replace `@cumulus/api/models/Granule.removeGranuleFromCmr` and use the Granule UR from the CMR metadata to remove the granule from CMR

- **CUMULUS-1101**

  - Added new `@cumulus/checksum` package. This package provides functions to calculate and validate checksums.
  - Added new checksumming functions to `@cumulus/common/aws`: `calculateS3ObjectChecksum` and `validateS3ObjectChecksum`, which depend on the `checksum` package.

- CUMULUS-1171

  - Added `@cumulus/common` API documentation to `packages/common/docs/API.md`
  - Added an `npm run build-docs` task to `@cumulus/common`
  - Added `@cumulus/common/string#isValidHostname()`
  - Added `@cumulus/common/string#match()`
  - Added `@cumulus/common/string#matches()`
  - Added `@cumulus/common/string#toLower()`
  - Added `@cumulus/common/string#toUpper()`
  - Added `@cumulus/common/URLUtils#buildURL()`
  - Added `@cumulus/common/util#isNil()`
  - Added `@cumulus/common/util#isNull()`
  - Added `@cumulus/common/util#isUndefined()`
  - Added `@cumulus/common/util#negate()`

- **CUMULUS-1176**

  - Added new `@cumulus/files-to-granules` task to handle converting file array output from `cumulus-process` tasks into granule objects.
    Allows simplification of `@cumulus/move-granules` and `@cumulus/post-to-cmr`, see Changed section for more details.

- CUMULUS-1151 Compare the granule holdings in CMR with Cumulus' internal data store
- CUMULUS-1152 Compare the granule file holdings in CMR with Cumulus' internal data store

### Changed

- **CUMULUS-1216** - Updated `@cumulus/ingest/granule/ingestFile` to download files to expected staging location.
- **CUMULUS-1208** - Updated `@cumulus/ingest/queue/enqueueGranuleIngestMessage()` to not transform granule object passed to it when building an ingest message
- **CUMULUS-1198** - `@cumulus/ingest` no longer enforces any expectations about whether `provider_path` contains a leading slash or not.
- **CUMULUS-1170**
  - Update scripts and docs to use `npm` instead of `yarn`
  - Use `package-lock.json` files to ensure matching versions of npm packages
  - Update CI builds to use `npm ci` instead of `npm install`
- **CUMULUS-670**
  - Updated ParsePDR task to read standard PDR types+ (+ tgz as an external customer requirement) and add a fileType to granule-files on Granule discovery
  - Updated ParsePDR to fail if unrecognized type is used
  - Updated all relevant task schemas to include granule->files->filetype as a string value
  - Updated tests/test fixtures to include the fileType in the step function/task inputs and output validations as needed
  - Updated MoveGranules task to handle incoming configuration with new "fileType" values and to add them as appropriate to the lambda output.
  - Updated DiscoverGranules step/related workflows to read new Collection file parameter fileType that will map a discovered file to a workflow fileType
  - Updated CNM parser to add the fileType to the defined granule file fileType on ingest and updated integration tests to verify/validate that behavior
  - Updated generateEcho10XMLString in cmr-utils.js to use a map/related library to ensure order as CMR requires ordering for their online resources.
  - Updated post-to-cmr task to appropriately export CNM filetypes to CMR in echo10/UMM exports
- **CUMULUS-1139** - Granules stored in the API contain a `files` property. That schema has been greatly
  simplified and now better matches the CNM format.
  - The `name` property has been renamed to `fileName`.
  - The `filepath` property has been renamed to `key`.
  - The `checksumValue` property has been renamed to `checksum`.
  - The `path` property has been removed.
  - The `url_path` property has been removed.
  - The `filename` property (which contained an `s3://` URL) has been removed, and the `bucket`
    and `key` properties should be used instead. Any requests sent to the API containing a `granule.files[].filename`
    property will be rejected, and any responses coming back from the API will not contain that
    `filename` property.
  - A `source` property has been added, which is a URL indicating the original source of the file.
  - `@cumulus/ingest/granule.moveGranuleFiles()` no longer includes a `filename` field in its
    output. The `bucket` and `key` fields should be used instead.
- **CUMULUS-672**

  - Changed `@cumulus/integration-tests/api/EarthdataLogin.getEarthdataLoginRedirectResponse` to `@cumulus/integration-tests/api/EarthdataLogin.getEarthdataAccessToken`. The new function returns an access response from Earthdata login, if successful.
  - `@cumulus/integration-tests/cmr/getOnlineResources` now accepts an object of options, including `cmrMetadataFormat`. Based on the `cmrMetadataFormat`, the function will correctly retrieve the online resources for each metadata format (ECHO10, UMM-G)

- **CUMULUS-1101**

  - Moved `@cumulus/common/file/getFileChecksumFromStream` into `@cumulus/checksum`, and renamed it to `generateChecksumFromStream`.
    This is a breaking change for users relying on `@cumulus/common/file/getFileChecksumFromStream`.
  - Refactored `@cumulus/ingest/Granule` to depend on new `common/aws` checksum functions and remove significantly present checksumming code.
    - Deprecated `@cumulus/ingest/granule.validateChecksum`. Replaced with `@cumulus/ingest/granule.verifyFile`.
    - Renamed `granule.getChecksumFromFile` to `granule.retrieveSuppliedFileChecksumInformation` to be more accurate.
  - Deprecated `@cumulus/common/aws.checksumS3Objects`. Use `@cumulus/common/aws.calculateS3ObjectChecksum` instead.

- CUMULUS-1171

  - Fixed provider handling in the API to make it consistent between protocols.
    Before this change, FTP providers were configured using the `host` and
    `port` properties. HTTP providers ignored `port` and `protocol`, and stored
    an entire URL in the `host` property. Updated the API to only accept valid
    hostnames or IP addresses in the `provider.host` field. Updated ingest code
    to properly build HTTP and HTTPS URLs from `provider.protocol`,
    `provider.host`, and `provider.port`.
  - The default provider port was being set to 21, no matter what protocol was
    being used. Removed that default.

- **CUMULUS-1176**

  - `@cumulus/move-granules` breaking change:
    Input to `move-granules` is now expected to be in the form of a granules object (i.e. `{ granules: [ { ... }, { ... } ] }`);
    For backwards compatibility with array-of-files outputs from processing steps, use the new `@cumulus/files-to-granules` task as an intermediate step.
    This task will perform the input translation. This change allows `move-granules` to be simpler and behave more predictably.
    `config.granuleIdExtraction` and `config.input_granules` are no longer needed/used by `move-granules`.
  - `@cumulus/post-to-cmr`: `config.granuleIdExtraction` is no longer needed/used by `post-to-cmr`.

- CUMULUS-1174
  - Better error message and stacktrace for S3KeyPairProvider error reporting.

### Fixed

- **CUMULUS-1218** Reconciliation report will now scan only completed granules.
- `@cumulus/api` files and granules were not getting indexed correctly because files indexing was failing in `db-indexer`
- `@cumulus/deployment` A bug in the Cloudformation template was preventing the API from being able to be launched in a VPC, updated the IAM template to give the permissions to be able to run the API in a VPC

### Deprecated

- `@cumulus/api/models/Granule.removeGranuleFromCmr`, instead use `@cumulus/api/models/Granule.removeGranuleFromCmrByGranule`
- `@cumulus/ingest/granule.validateChecksum`, instead use `@cumulus/ingest/granule.verifyFile`
- `@cumulus/common/aws.checksumS3Objects`, instead use `@cumulus/common/aws.calculateS3ObjectChecksum`
- `@cumulus/cmrjs`: `getGranuleId` and `getCmrFiles` are deprecated due to changes in input handling.

## [v1.11.3] - 2019-3-5

### Added

- **CUMULUS-1187** - Added `@cumulus/ingest/granule/duplicateHandlingType()` to determine how duplicate files should be handled in an ingest workflow

### Fixed

- **CUMULUS-1187** - workflows not respecting the duplicate handling value specified in the collection
- Removed refreshToken schema requirement for OAuth

## [v1.11.2] - 2019-2-15

### Added

- CUMULUS-1169
  - Added a `@cumulus/common/StepFunctions` module. It contains functions for querying the AWS
    StepFunctions API. These functions have the ability to retry when a ThrottlingException occurs.
  - Added `@cumulus/common/aws.retryOnThrottlingException()`, which will wrap a function in code to
    retry on ThrottlingExceptions.
  - Added `@cumulus/common/test-utils.throttleOnce()`, which will cause a function to return a
    ThrottlingException the first time it is called, then return its normal result after that.
- CUMULUS-1103 Compare the collection holdings in CMR with Cumulus' internal data store
- CUMULUS-1099 Add support for UMMG JSON metadata versions > 1.4.
  - If a version is found in the metadata object, that version is used for processing and publishing to CMR otherwise, version 1.4 is assumed.
- CUMULUS-678
  - Added support for UMMG json v1.4 metadata files.
    `reconcileCMRMetadata` added to `@cumulus/cmrjs` to update metadata record with new file locations.
    `@cumulus/common/errors` adds two new error types `CMRMetaFileNotFound` and `InvalidArgument`.
    `@cumulus/common/test-utils` adds new function `randomId` to create a random string with id to help in debugging.
    `@cumulus/common/BucketsConfig` adds a new helper class `BucketsConfig` for working with bucket stack configuration and bucket names.
    `@cumulus/common/aws` adds new function `s3PutObjectTagging` as a convenience for the aws [s3().putObjectTagging](https://docs.aws.amazon.com/AWSJavaScriptSDK/latest/AWS/S3.html#putObjectTagging-property) function.
    `@cumulus/cmrjs` Adds: - `isCMRFile` - Identify an echo10(xml) or UMMG(json) metadata file. - `metadataObjectFromCMRFile` Read and parse CMR XML file from s3. - `updateCMRMetadata` Modify a cmr metadata (xml/json) file with updated information. - `publish2CMR` Posts XML or UMMG CMR data to CMR service. - `reconcileCMRMetadata` Reconciles cmr metadata file after a file moves.
- Adds some ECS and other permissions to StepRole to enable running ECS tasks from a workflow
- Added Apache logs to cumulus api and distribution lambdas
- **CUMULUS-1119** - Added `@cumulus/integration-tests/api/EarthdataLogin.getEarthdataLoginRedirectResponse` helper for integration tests to handle login with Earthdata and to return response from redirect to Cumulus API
- **CUMULUS-673** Added `@cumulus/common/file/getFileChecksumFromStream` to get file checksum from a readable stream

### Fixed

- CUMULUS-1123
  - Cloudformation template overrides now work as expected

### Changed

- CUMULUS-1169
  - Deprecated the `@cumulus/common/step-functions` module.
  - Updated code that queries the StepFunctions API to use the retry-enabled functions from
    `@cumulus/common/StepFunctions`
- CUMULUS-1121
  - Schema validation is now strongly enforced when writing to the database.
    Additional properties are not allowed and will result in a validation error.
- CUMULUS-678
  `tasks/move-granules` simplified and refactored to use functionality from cmrjs.
  `ingest/granules.moveGranuleFiles` now just moves granule files and returns a list of the updated files. Updating metadata now handled by `@cumulus/cmrjs/reconcileCMRMetadata`.
  `move-granules.updateGranuleMetadata` refactored and bugs fixed in the case of a file matching multiple collection.files.regexps.
  `getCmrXmlFiles` simplified and now only returns an object with the cmrfilename and the granuleId.
  `@cumulus/test-processing` - test processing task updated to generate UMM-G metadata

- CUMULUS-1043

  - `@cumulus/api` now uses [express](http://expressjs.com/) as the API engine.
  - All `@cumulus/api` endpoints on ApiGateway are consolidated to a single endpoint the uses `{proxy+}` definition.
  - All files under `packages/api/endpoints` along with associated tests are updated to support express's request and response objects.
  - Replaced environment variables `internal`, `bucket` and `systemBucket` with `system_bucket`.
  - Update `@cumulus/integration-tests` to work with updated cumulus-api express endpoints

- `@cumulus/integration-tests` - `buildAndExecuteWorkflow` and `buildWorkflow` updated to take a `meta` param to allow for additional fields to be added to the workflow `meta`

- **CUMULUS-1049** Updated `Retrieve Execution Status API` in `@cumulus/api`: If the execution doesn't exist in Step Function API, Cumulus API returns the execution status information from the database.

- **CUMULUS-1119**
  - Renamed `DISTRIBUTION_URL` environment variable to `DISTRIBUTION_ENDPOINT`
  - Renamed `DEPLOYMENT_ENDPOINT` environment variable to `DISTRIBUTION_REDIRECT_ENDPOINT`
  - Renamed `API_ENDPOINT` environment variable to `TOKEN_REDIRECT_ENDPOINT`

### Removed

- Functions deprecated before 1.11.0:
  - @cumulus/api/models/base: static Manager.createTable() and static Manager.deleteTable()
  - @cumulus/ingest/aws/S3
  - @cumulus/ingest/aws/StepFunction.getExecution()
  - @cumulus/ingest/aws/StepFunction.pullEvent()
  - @cumulus/ingest/consumer.Consume
  - @cumulus/ingest/granule/Ingest.getBucket()

### Deprecated

`@cmrjs/ingestConcept`, instead use the CMR object methods. `@cmrjs/CMR.ingestGranule` or `@cmrjs/CMR.ingestCollection`
`@cmrjs/searchConcept`, instead use the CMR object methods. `@cmrjs/CMR.searchGranules` or `@cmrjs/CMR.searchCollections`
`@cmrjs/deleteConcept`, instead use the CMR object methods. `@cmrjs/CMR.deleteGranule` or `@cmrjs/CMR.deleteCollection`

## [v1.11.1] - 2018-12-18

**Please Note**

- Ensure your `app/config.yml` has a `clientId` specified in the `cmr` section. This will allow CMR to identify your requests for better support and metrics.
  - For an example, please see [the example config](https://github.com/nasa/cumulus/blob/1c7e2bf41b75da9f87004c4e40fbcf0f39f56794/example/app/config.yml#L128).

### Added

- Added a `/tokenDelete` endpoint in `@cumulus/api` to delete access token records

### Changed

- CUMULUS-678
  `@cumulus/ingest/crypto` moved and renamed to `@cumulus/common/key-pair-provider`
  `@cumulus/ingest/aws` function: `KMSDecryptionFailed` and class: `KMS` extracted and moved to `@cumulus/common` and `KMS` is exported as `KMSProvider` from `@cumulus/common/key-pair-provider`
  `@cumulus/ingest/granule` functions: `publish`, `getGranuleId`, `getXMLMetadataAsString`, `getMetadataBodyAndTags`, `parseXmlString`, `getCmrXMLFiles`, `postS3Object`, `contructOnlineAccessUrls`, `updateMetadata`, extracted and moved to `@cumulus/cmrjs`
  `getGranuleId`, `getCmrXMLFiles`, `publish`, `updateMetadata` removed from `@cumulus/ingest/granule` and added to `@cumulus/cmrjs`;
  `updateMetadata` renamed `updateCMRMetadata`.
  `@cumulus/ingest` test files renamed.
- **CUMULUS-1070**
  - Add `'Client-Id'` header to all `@cumulus/cmrjs` requests (made via `searchConcept`, `ingestConcept`, and `deleteConcept`).
  - Updated `cumulus/example/app/config.yml` entry for `cmr.clientId` to use stackName for easier CMR-side identification.

## [v1.11.0] - 2018-11-30

**Please Note**

- Redeploy IAM roles:
  - CUMULUS-817 includes a migration that requires reconfiguration/redeployment of IAM roles. Please see the [upgrade instructions](https://nasa.github.io/cumulus/docs/upgrade/1.11.0) for more information.
  - CUMULUS-977 includes a few new SNS-related permissions added to the IAM roles that will require redeployment of IAM roles.
- `cumulus-message-adapter` v1.0.13+ is required for `@cumulus/api` granule reingest API to work properly. The latest version should be downloaded automatically by kes.
- A `TOKEN_SECRET` value (preferably 256-bit for security) must be added to `.env` to securely sign JWTs used for authorization in `@cumulus/api`

### Changed

- **CUUMULUS-1000** - Distribution endpoint now persists logins, instead of
  redirecting to Earthdata Login on every request
- **CUMULUS-783 CUMULUS-790** - Updated `@cumulus/sync-granule` and `@cumulus/move-granules` tasks to always overwrite existing files for manually-triggered reingest.
- **CUMULUS-906** - Updated `@cumulus/api` granule reingest API to
  - add `reingestGranule: true` and `forceDuplicateOverwrite: true` to Cumulus message `cumulus_meta.cumulus_context` field to indicate that the workflow is a manually triggered re-ingest.
  - return warning message to operator when duplicateHandling is not `replace`
  - `cumulus-message-adapter` v1.0.13+ is required.
- **CUMULUS-793** - Updated the granule move PUT request in `@cumulus/api` to reject the move with a 409 status code if one or more of the files already exist at the destination location
- Updated `@cumulus/helloworld` to use S3 to store state for pass on retry tests
- Updated `@cumulus/ingest`:
  - [Required for MAAP] `http.js#list` will now find links with a trailing whitespace
  - Removed code from `granule.js` which looked for files in S3 using `{ Bucket: discoveredFile.bucket, Key: discoveredFile.name }`. This is obsolete since `@cumulus/ingest` uses a `file-staging` and `constructCollectionId()` directory prefixes by default.
- **CUMULUS-989**
  - Updated `@cumulus/api` to use [JWT (JSON Web Token)](https://jwt.io/introduction/) as the transport format for API authorization tokens and to use JWT verification in the request authorization
  - Updated `/token` endpoint in `@cumulus/api` to return tokens as JWTs
  - Added a `/refresh` endpoint in `@cumulus/api` to request new access tokens from the OAuth provider using the refresh token
  - Added `refreshAccessToken` to `@cumulus/api/lib/EarthdataLogin` to manage refresh token requests with the Earthdata OAuth provider

### Added

- **CUMULUS-1050**
  - Separated configuration flags for originalPayload/finalPayload cleanup such that they can be set to different retention times
- **CUMULUS-798**
  - Added daily Executions cleanup CloudWatch event that triggers cleanExecutions lambda
  - Added cleanExecutions lambda that removes finalPayload/originalPayload field entries for records older than configured timeout value (execution_payload_retention_period), with a default of 30 days
- **CUMULUS-815/816**
  - Added 'originalPayload' and 'finalPayload' fields to Executions table
  - Updated Execution model to populate originalPayload with the execution payload on record creation
  - Updated Execution model code to populate finalPayload field with the execution payload on execution completion
  - Execution API now exposes the above fields
- **CUMULUS-977**
  - Rename `kinesisConsumer` to `messageConsumer` as it handles both Kinesis streams and SNS topics as of this version.
  - Add `sns`-type rule support. These rules create a subscription between an SNS topic and the `messageConsumer`.
    When a message is received, `messageConsumer` is triggered and passes the SNS message (JSON format expected) in
    its entirety to the workflow in the `payload` field of the Cumulus message. For more information on sns-type rules,
    see the [documentation](https://nasa.github.io/cumulus/docs/data-cookbooks/setup#rules).
- **CUMULUS-975**
  - Add `KinesisInboundEventLogger` and `KinesisOutboundEventLogger` API lambdas. These lambdas
    are utilized to dump incoming and outgoing ingest workflow kinesis streams
    to cloudwatch for analytics in case of AWS/stream failure.
  - Update rules model to allow tracking of log_event ARNs related to
    Rule event logging. Kinesis rule types will now automatically log
    incoming events via a Kinesis event triggered lambda.
    CUMULUS-975-migration-4
  - Update migration code to require explicit migration names per run
  - Added migration_4 to migrate/update existing Kinesis rules to have a log event mapping
  - Added new IAM policy for migration lambda
- **CUMULUS-775**
  - Adds a instance metadata endpoint to the `@cumulus/api` package.
  - Adds a new convenience function `hostId` to the `@cumulus/cmrjs` to help build environment specific cmr urls.
  - Fixed `@cumulus/cmrjs.searchConcept` to search and return CMR results.
  - Modified `@cumulus/cmrjs.CMR.searchGranule` and `@cumulus/cmrjs.CMR.searchCollection` to include CMR's provider as a default parameter to searches.
- **CUMULUS-965**
  - Add `@cumulus/test-data.loadJSONTestData()`,
    `@cumulus/test-data.loadTestData()`, and
    `@cumulus/test-data.streamTestData()` to safely load test data. These
    functions should be used instead of using `require()` to load test data,
    which could lead to tests interfering with each other.
  - Add a `@cumulus/common/util/deprecate()` function to mark a piece of code as
    deprecated
- **CUMULUS-986**
  - Added `waitForTestExecutionStart` to `@cumulus/integration-tests`
- **CUMULUS-919**
  - In `@cumulus/deployment`, added support for NGAP permissions boundaries for IAM roles with `useNgapPermissionBoundary` flag in `iam/config.yml`. Defaults to false.

### Fixed

- Fixed a bug where FTP sockets were not closed after an error, keeping the Lambda function active until it timed out [CUMULUS-972]
- **CUMULUS-656**
  - The API will no longer allow the deletion of a provider if that provider is
    referenced by a rule
  - The API will no longer allow the deletion of a collection if that collection
    is referenced by a rule
- Fixed a bug where `@cumulus/sf-sns-report` was not pulling large messages from S3 correctly.

### Deprecated

- `@cumulus/ingest/aws/StepFunction.pullEvent()`. Use `@cumulus/common/aws.pullStepFunctionEvent()`.
- `@cumulus/ingest/consumer.Consume` due to unpredictable implementation. Use `@cumulus/ingest/consumer.Consumer`.
  Call `Consumer.consume()` instead of `Consume.read()`.

## [v1.10.4] - 2018-11-28

### Added

- **CUMULUS-1008**
  - New `config.yml` parameter for SQS consumers: `sqs_consumer_rate: (default 500)`, which is the maximum number of
    messages the consumer will attempt to process per execution. Currently this is only used by the sf-starter consumer,
    which runs every minute by default, making this a messages-per-minute upper bound. SQS does not guarantee the number
    of messages returned per call, so this is not a fixed rate of consumption, only attempted number of messages received.

### Deprecated

- `@cumulus/ingest/consumer.Consume` due to unpredictable implementation. Use `@cumulus/ingest/consumer.Consumer`.

### Changed

- Backported update of `packages/api` dependency `@mapbox/dyno` to `1.4.2` to mitigate `event-stream` vulnerability.

## [v1.10.3] - 2018-10-31

### Added

- **CUMULUS-817**
  - Added AWS Dead Letter Queues for lambdas that are scheduled asynchronously/such that failures show up only in cloudwatch logs.
- **CUMULUS-956**
  - Migrated developer documentation and data-cookbooks to Docusaurus
    - supports versioning of documentation
  - Added `docs/docs-how-to.md` to outline how to do things like add new docs or locally install for testing.
  - Deployment/CI scripts have been updated to work with the new format
- **CUMULUS-811**
  - Added new S3 functions to `@cumulus/common/aws`:
    - `aws.s3TagSetToQueryString`: converts S3 TagSet array to querystring (for use with upload()).
    - `aws.s3PutObject`: Returns promise of S3 `putObject`, which puts an object on S3
    - `aws.s3CopyObject`: Returns promise of S3 `copyObject`, which copies an object in S3 to a new S3 location
    - `aws.s3GetObjectTagging`: Returns promise of S3 `getObjectTagging`, which returns an object containing an S3 TagSet.
  - `@/cumulus/common/aws.s3PutObject` defaults to an explicit `ACL` of 'private' if not overridden.
  - `@/cumulus/common/aws.s3CopyObject` defaults to an explicit `TaggingDirective` of 'COPY' if not overridden.

### Deprecated

- **CUMULUS-811**
  - Deprecated `@cumulus/ingest/aws.S3`. Member functions of this class will now
    log warnings pointing to similar functionality in `@cumulus/common/aws`.

## [v1.10.2] - 2018-10-24

### Added

- **CUMULUS-965**
  - Added a `@cumulus/logger` package
- **CUMULUS-885**
  - Added 'human readable' version identifiers to Lambda Versioning lambda aliases
- **CUMULUS-705**
  - Note: Make sure to update the IAM stack when deploying this update.
  - Adds an AsyncOperations model and associated DynamoDB table to the
    `@cumulus/api` package
  - Adds an /asyncOperations endpoint to the `@cumulus/api` package, which can
    be used to fetch the status of an AsyncOperation.
  - Adds a /bulkDelete endpoint to the `@cumulus/api` package, which performs an
    asynchronous bulk-delete operation. This is a stub right now which is only
    intended to demonstration how AsyncOperations work.
  - Adds an AsyncOperation ECS task to the `@cumulus/api` package, which will
    fetch an Lambda function, run it in ECS, and then store the result to the
    AsyncOperations table in DynamoDB.
- **CUMULUS-851** - Added workflow lambda versioning feature to allow in-flight workflows to use lambda versions that were in place when a workflow was initiated

  - Updated Kes custom code to remove logic that used the CMA file key to determine template compilation logic. Instead, utilize a `customCompilation` template configuration flag to indicate a template should use Cumulus's kes customized methods instead of 'core'.
  - Added `useWorkflowLambdaVersions` configuration option to enable the lambdaVersioning feature set. **This option is set to true by default** and should be set to false to disable the feature.
  - Added uniqueIdentifier configuration key to S3 sourced lambdas to optionally support S3 lambda resource versioning within this scheme. This key must be unique for each modified version of the lambda package and must be updated in configuration each time the source changes.
  - Added a new nested stack template that will create a `LambdaVersions` stack that will take lambda parameters from the base template, generate lambda versions/aliases and return outputs with references to the most 'current' lambda alias reference, and updated 'core' template to utilize these outputs (if `useWorkflowLambdaVersions` is enabled).

- Created a `@cumulus/api/lib/OAuth2` interface, which is implemented by the
  `@cumulus/api/lib/EarthdataLogin` and `@cumulus/api/lib/GoogleOAuth2` classes.
  Endpoints that need to handle authentication will determine which class to use
  based on environment variables. This also greatly simplifies testing.
- Added `@cumulus/api/lib/assertions`, containing more complex AVA test assertions
- Added PublishGranule workflow to publish a granule to CMR without full reingest. (ingest-in-place capability)

- `@cumulus/integration-tests` new functionality:
  - `listCollections` to list collections from a provided data directory
  - `deleteCollection` to delete list of collections from a deployed stack
  - `cleanUpCollections` combines the above in one function.
  - `listProviders` to list providers from a provided data directory
  - `deleteProviders` to delete list of providers from a deployed stack
  - `cleanUpProviders` combines the above in one function.
  - `@cumulus/integrations-tests/api.js`: `deleteGranule` and `deletePdr` functions to make `DELETE` requests to Cumulus API
  - `rules` API functionality for posting and deleting a rule and listing all rules
  - `wait-for-deploy` lambda for use in the redeployment tests
- `@cumulus/ingest/granule.js`: `ingestFile` inserts new `duplicate_found: true` field in the file's record if a duplicate file already exists on S3.
- `@cumulus/api`: `/execution-status` endpoint requests and returns complete execution output if execution output is stored in S3 due to size.
- Added option to use environment variable to set CMR host in `@cumulus/cmrjs`.
- **CUMULUS-781** - Added integration tests for `@cumulus/sync-granule` when `duplicateHandling` is set to `replace` or `skip`
- **CUMULUS-791** - `@cumulus/move-granules`: `moveFileRequest` inserts new `duplicate_found: true` field in the file's record if a duplicate file already exists on S3. Updated output schema to document new `duplicate_found` field.

### Removed

- Removed `@cumulus/common/fake-earthdata-login-server`. Tests can now create a
  service stub based on `@cumulus/api/lib/OAuth2` if testing requires handling
  authentication.

### Changed

- **CUMULUS-940** - modified `@cumulus/common/aws` `receiveSQSMessages` to take a parameter object instead of positional parameters. All defaults remain the same, but now access to long polling is available through `options.waitTimeSeconds`.
- **CUMULUS-948** - Update lambda functions `CNMToCMA` and `CnmResponse` in the `cumulus-data-shared` bucket and point the default stack to them.
- **CUMULUS-782** - Updated `@cumulus/sync-granule` task and `Granule.ingestFile` in `@cumulus/ingest` to keep both old and new data when a destination file with different checksum already exists and `duplicateHandling` is `version`
- Updated the config schema in `@cumulus/move-granules` to include the `moveStagedFiles` param.
- **CUMULUS-778** - Updated config schema and documentation in `@cumulus/sync-granule` to include `duplicateHandling` parameter for specifying how duplicate filenames should be handled
- **CUMULUS-779** - Updated `@cumulus/sync-granule` to throw `DuplicateFile` error when destination files already exist and `duplicateHandling` is `error`
- **CUMULUS-780** - Updated `@cumulus/sync-granule` to use `error` as the default for `duplicateHandling` when it is not specified
- **CUMULUS-780** - Updated `@cumulus/api` to use `error` as the default value for `duplicateHandling` in the `Collection` model
- **CUMULUS-785** - Updated the config schema and documentation in `@cumulus/move-granules` to include `duplicateHandling` parameter for specifying how duplicate filenames should be handled
- **CUMULUS-786, CUMULUS-787** - Updated `@cumulus/move-granules` to throw `DuplicateFile` error when destination files already exist and `duplicateHandling` is `error` or not specified
- **CUMULUS-789** - Updated `@cumulus/move-granules` to keep both old and new data when a destination file with different checksum already exists and `duplicateHandling` is `version`

### Fixed

- `getGranuleId` in `@cumulus/ingest` bug: `getGranuleId` was constructing an error using `filename` which was undefined. The fix replaces `filename` with the `uri` argument.
- Fixes to `del` in `@cumulus/api/endpoints/granules.js` to not error/fail when not all files exist in S3 (e.g. delete granule which has only 2 of 3 files ingested).
- `@cumulus/deployment/lib/crypto.js` now checks for private key existence properly.

## [v1.10.1] - 2018-09-4

### Fixed

- Fixed cloudformation template errors in `@cumulus/deployment/`
  - Replaced references to Fn::Ref: with Ref:
  - Moved long form template references to a newline

## [v1.10.0] - 2018-08-31

### Removed

- Removed unused and broken code from `@cumulus/common`
  - Removed `@cumulus/common/test-helpers`
  - Removed `@cumulus/common/task`
  - Removed `@cumulus/common/message-source`
  - Removed the `getPossiblyRemote` function from `@cumulus/common/aws`
  - Removed the `startPromisedSfnExecution` function from `@cumulus/common/aws`
  - Removed the `getCurrentSfnTask` function from `@cumulus/common/aws`

### Changed

- **CUMULUS-839** - In `@cumulus/sync-granule`, 'collection' is now an optional config parameter

### Fixed

- **CUMULUS-859** Moved duplicate code in `@cumulus/move-granules` and `@cumulus/post-to-cmr` to `@cumulus/ingest`. Fixed imports making assumptions about directory structure.
- `@cumulus/ingest/consumer` correctly limits the number of messages being received and processed from SQS. Details:
  - **Background:** `@cumulus/api` includes a lambda `<stack-name>-sqs2sf` which processes messages from the `<stack-name>-startSF` SQS queue every minute. The `sqs2sf` lambda uses `@cumulus/ingest/consumer` to receive and process messages from SQS.
  - **Bug:** More than `messageLimit` number of messages were being consumed and processed from the `<stack-name>-startSF` SQS queue. Many step functions were being triggered simultaneously by the lambda `<stack-name>-sqs2sf` (which consumes every minute from the `startSF` queue) and resulting in step function failure with the error: `An error occurred (ThrottlingException) when calling the GetExecutionHistory`.
  - **Fix:** `@cumulus/ingest/consumer#processMessages` now processes messages until `timeLimit` has passed _OR_ once it receives up to `messageLimit` messages. `sqs2sf` is deployed with a [default `messageLimit` of 10](https://github.com/nasa/cumulus/blob/670000c8a821ff37ae162385f921c40956e293f7/packages/deployment/app/config.yml#L147).
  - **IMPORTANT NOTE:** `consumer` will actually process up to `messageLimit * 2 - 1` messages. This is because sometimes `receiveSQSMessages` will return less than `messageLimit` messages and thus the consumer will continue to make calls to `receiveSQSMessages`. For example, given a `messageLimit` of 10 and subsequent calls to `receiveSQSMessages` returns up to 9 messages, the loop will continue and a final call could return up to 10 messages.

## [v1.9.1] - 2018-08-22

**Please Note** To take advantage of the added granule tracking API functionality, updates are required for the message adapter and its libraries. You should be on the following versions:

- `cumulus-message-adapter` 1.0.9+
- `cumulus-message-adapter-js` 1.0.4+
- `cumulus-message-adapter-java` 1.2.7+
- `cumulus-message-adapter-python` 1.0.5+

### Added

- **CUMULUS-687** Added logs endpoint to search for logs from a specific workflow execution in `@cumulus/api`. Added integration test.
- **CUMULUS-836** - `@cumulus/deployment` supports a configurable docker storage driver for ECS. ECS can be configured with either `devicemapper` (the default storage driver for AWS ECS-optimized AMIs) or `overlay2` (the storage driver used by the NGAP 2.0 AMI). The storage driver can be configured in `app/config.yml` with `ecs.docker.storageDriver: overlay2 | devicemapper`. The default is `overlay2`.
  - To support this configuration, a [Handlebars](https://handlebarsjs.com/) helper `ifEquals` was added to `packages/deployment/lib/kes.js`.
- **CUMULUS-836** - `@cumulus/api` added IAM roles required by the NGAP 2.0 AMI. The NGAP 2.0 AMI runs a script `register_instances_with_ssm.py` which requires the ECS IAM role to include `ec2:DescribeInstances` and `ssm:GetParameter` permissions.

### Fixed

- **CUMULUS-836** - `@cumulus/deployment` uses `overlay2` driver by default and does not attempt to write `--storage-opt dm.basesize` to fix [this error](https://github.com/moby/moby/issues/37039).
- **CUMULUS-413** Kinesis processing now captures all errors.
  - Added kinesis fallback mechanism when errors occur during record processing.
  - Adds FallbackTopicArn to `@cumulus/api/lambdas.yml`
  - Adds fallbackConsumer lambda to `@cumulus/api`
  - Adds fallbackqueue option to lambda definitions capture lambda failures after three retries.
  - Adds kinesisFallback SNS topic to signal incoming errors from kinesis stream.
  - Adds kinesisFailureSQS to capture fully failed events from all retries.
- **CUMULUS-855** Adds integration test for kinesis' error path.
- **CUMULUS-686** Added workflow task name and version tracking via `@cumulus/api` executions endpoint under new `tasks` property, and under `workflow_tasks` in step input/output.
  - Depends on `cumulus-message-adapter` 1.0.9+, `cumulus-message-adapter-js` 1.0.4+, `cumulus-message-adapter-java` 1.2.7+ and `cumulus-message-adapter-python` 1.0.5+
- **CUMULUS-771**
  - Updated sync-granule to stream the remote file to s3
  - Added integration test for ingesting granules from ftp provider
  - Updated http/https integration tests for ingesting granules from http/https providers
- **CUMULUS-862** Updated `@cumulus/integration-tests` to handle remote lambda output
- **CUMULUS-856** Set the rule `state` to have default value `ENABLED`

### Changed

- In `@cumulus/deployment`, changed the example app config.yml to have additional IAM roles

## [v1.9.0] - 2018-08-06

**Please note** additional information and upgrade instructions [here](https://nasa.github.io/cumulus/docs/upgrade/1.9.0)

### Added

- **CUMULUS-712** - Added integration tests verifying expected behavior in workflows
- **GITC-776-2** - Add support for versioned collections

### Fixed

- **CUMULUS-832**
  - Fixed indentation in example config.yml in `@cumulus/deployment`
  - Fixed issue with new deployment using the default distribution endpoint in `@cumulus/deployment` and `@cumulus/api`

## [v1.8.1] - 2018-08-01

**Note** IAM roles should be re-deployed with this release.

- **Cumulus-726**
  - Added function to `@cumulus/integration-tests`: `sfnStep` includes `getStepInput` which returns the input to the schedule event of a given step function step.
  - Added IAM policy `@cumulus/deployment`: Lambda processing IAM role includes `kinesis::PutRecord` so step function lambdas can write to kinesis streams.
- **Cumulus Community Edition**
  - Added Google OAuth authentication token logic to `@cumulus/api`. Refactored token endpoint to use environment variable flag `OAUTH_PROVIDER` when determining with authentication method to use.
  - Added API Lambda memory configuration variable `api_lambda_memory` to `@cumulus/api` and `@cumulus/deployment`.

### Changed

- **Cumulus-726**
  - Changed function in `@cumulus/api`: `models/rules.js#addKinesisEventSource` was modified to call to `deleteKinesisEventSource` with all required parameters (rule's name, arn and type).
  - Changed function in `@cumulus/integration-tests`: `getStepOutput` can now be used to return output of failed steps. If users of this function want the output of a failed event, they can pass a third parameter `eventType` as `'failure'`. This function will work as always for steps which completed successfully.

### Removed

- **Cumulus-726**

  - Configuration change to `@cumulus/deployment`: Removed default auto scaling configuration for Granules and Files DynamoDB tables.

- **CUMULUS-688**
  - Add integration test for ExecutionStatus
  - Function addition to `@cumulus/integration-tests`: `api` includes `getExecutionStatus` which returns the execution status from the Cumulus API

## [v1.8.0] - 2018-07-23

### Added

- **CUMULUS-718** Adds integration test for Kinesis triggering a workflow.

- **GITC-776-3** Added more flexibility for rules. You can now edit all fields on the rule's record
  We may need to update the api documentation to reflect this.

- **CUMULUS-681** - Add ingest-in-place action to granules endpoint

  - new applyWorkflow action at PUT /granules/{granuleid} Applying a workflow starts an execution of the provided workflow and passes the granule record as payload.
    Parameter(s):
    - workflow - the workflow name

- **CUMULUS-685** - Add parent exeuction arn to the execution which is triggered from a parent step function

### Changed

- **CUMULUS-768** - Integration tests get S3 provider data from shared data folder

### Fixed

- **CUMULUS-746** - Move granule API correctly updates record in dynamo DB and cmr xml file
- **CUMULUS-766** - Populate database fileSize field from S3 if value not present in Ingest payload

## [v1.7.1] - 2018-07-27 - [BACKPORT]

### Fixed

- **CUMULUS-766** - Backport from 1.8.0 - Populate database fileSize field from S3 if value not present in Ingest payload

## [v1.7.0] - 2018-07-02

### Please note: [Upgrade Instructions](https://nasa.github.io/cumulus/docs/upgrade/1.7.0)

### Added

- **GITC-776-2** - Add support for versioned collections
- **CUMULUS-491** - Add granule reconciliation API endpoints.
- **CUMULUS-480** Add support for backup and recovery:
  - Add DynamoDB tables for granules, executions and pdrs
  - Add ability to write all records to S3
  - Add ability to download all DynamoDB records in form json files
  - Add ability to upload records to DynamoDB
  - Add migration scripts for copying granule, pdr and execution records from ElasticSearch to DynamoDB
  - Add IAM support for batchWrite on dynamoDB
-
- **CUMULUS-508** - `@cumulus/deployment` cloudformation template allows for lambdas and ECS clusters to have multiple AZ availability.
  - `@cumulus/deployment` also ensures docker uses `devicemapper` storage driver.
- **CUMULUS-755** - `@cumulus/deployment` Add DynamoDB autoscaling support.
  - Application developers can add autoscaling and override default values in their deployment's `app/config.yml` file using a `{TableName}Table:` key.

### Fixed

- **CUMULUS-747** - Delete granule API doesn't delete granule files in s3 and granule in elasticsearch
  - update the StreamSpecification DynamoDB tables to have StreamViewType: "NEW_AND_OLD_IMAGES"
  - delete granule files in s3
- **CUMULUS-398** - Fix not able to filter executions by workflow
- **CUMULUS-748** - Fix invalid lambda .zip files being validated/uploaded to AWS
- **CUMULUS-544** - Post to CMR task has UAT URL hard-coded
  - Made configurable: PostToCmr now requires CMR_ENVIRONMENT env to be set to 'SIT' or 'OPS' for those CMR environments. Default is UAT.

### Changed

- **GITC-776-4** - Changed Discover-pdrs to not rely on collection but use provider_path in config. It also has an optional filterPdrs regex configuration parameter

- **CUMULUS-710** - In the integration test suite, `getStepOutput` returns the output of the first successful step execution or last failed, if none exists

## [v1.6.0] - 2018-06-06

### Please note: [Upgrade Instructions](https://nasa.github.io/cumulus/docs/upgrade/1.6.0)

### Fixed

- **CUMULUS-602** - Format all logs sent to Elastic Search.
  - Extract cumulus log message and index it to Elastic Search.

### Added

- **CUMULUS-556** - add a mechanism for creating and running migration scripts on deployment.
- **CUMULUS-461** Support use of metadata date and other components in `url_path` property

### Changed

- **CUMULUS-477** Update bucket configuration to support multiple buckets of the same type:
  - Change the structure of the buckets to allow for more than one bucket of each type. The bucket structure is now:
    bucket-key:
    name: <bucket-name>
    type: <type> i.e. internal, public, etc.
  - Change IAM and app deployment configuration to support new bucket structure
  - Update tasks and workflows to support new bucket structure
  - Replace instances where buckets.internal is relied upon to either use the system bucket or a configured bucket
  - Move IAM template to the deployment package. NOTE: You now have to specify '--template node_modules/@cumulus/deployment/iam' in your IAM deployment
  - Add IAM cloudformation template support to filter buckets by type

## [v1.5.5] - 2018-05-30

### Added

- **CUMULUS-530** - PDR tracking through Queue-granules
  - Add optional `pdr` property to the sync-granule task's input config and output payload.
- **CUMULUS-548** - Create a Lambda task that generates EMS distribution reports
  - In order to supply EMS Distribution Reports, you must enable S3 Server
    Access Logging on any S3 buckets used for distribution. See [How Do I Enable Server Access Logging for an S3 Bucket?](https://docs.aws.amazon.com/AmazonS3/latest/user-guide/server-access-logging.html)
    The "Target bucket" setting should point at the Cumulus internal bucket.
    The "Target prefix" should be
    "<STACK_NAME>/ems-distribution/s3-server-access-logs/", where "STACK_NAME"
    is replaced with the name of your Cumulus stack.

### Fixed

- **CUMULUS-546 - Kinesis Consumer should catch and log invalid JSON**
  - Kinesis Consumer lambda catches and logs errors so that consumer doesn't get stuck in a loop re-processing bad json records.
- EMS report filenames are now based on their start time instead of the time
  instead of the time that the report was generated
- **CUMULUS-552 - Cumulus API returns different results for the same collection depending on query**
  - The collection, provider and rule records in elasticsearch are now replaced with records from dynamo db when the dynamo db records are updated.

### Added

- `@cumulus/deployment`'s default cloudformation template now configures storage for Docker to match the configured ECS Volume. The template defines Docker's devicemapper basesize (`dm.basesize`) using `ecs.volumeSize`. This addresses ECS default of limiting Docker containers to 10GB of storage ([Read more](https://aws.amazon.com/premiumsupport/knowledge-center/increase-default-ecs-docker-limit/)).

## [v1.5.4] - 2018-05-21

### Added

- **CUMULUS-535** - EMS Ingest, Archive, Archive Delete reports
  - Add lambda EmsReport to create daily EMS Ingest, Archive, Archive Delete reports
  - ems.provider property added to `@cumulus/deployment/app/config.yml`.
    To change the provider name, please add `ems: provider` property to `app/config.yml`.
- **CUMULUS-480** Use DynamoDB to store granules, pdrs and execution records
  - Activate PointInTime feature on DynamoDB tables
  - Increase test coverage on api package
  - Add ability to restore metadata records from json files to DynamoDB
- **CUMULUS-459** provide API endpoint for moving granules from one location on s3 to another

## [v1.5.3] - 2018-05-18

### Fixed

- **CUMULUS-557 - "Add dataType to DiscoverGranules output"**
  - Granules discovered by the DiscoverGranules task now include dataType
  - dataType is now a required property for granules used as input to the
    QueueGranules task
- **CUMULUS-550** Update deployment app/config.yml to force elasticsearch updates for deleted granules

## [v1.5.2] - 2018-05-15

### Fixed

- **CUMULUS-514 - "Unable to Delete the Granules"**
  - updated cmrjs.deleteConcept to return success if the record is not found
    in CMR.

### Added

- **CUMULUS-547** - The distribution API now includes an
  "earthdataLoginUsername" query parameter when it returns a signed S3 URL
- **CUMULUS-527 - "parse-pdr queues up all granules and ignores regex"**
  - Add an optional config property to the ParsePdr task called
    "granuleIdFilter". This property is a regular expression that is applied
    against the filename of the first file of each granule contained in the
    PDR. If the regular expression matches, then the granule is included in
    the output. Defaults to '.', which will match all granules in the PDR.
- File checksums in PDRs now support MD5
- Deployment support to subscribe to an SNS topic that already exists
- **CUMULUS-470, CUMULUS-471** In-region S3 Policy lambda added to API to update bucket policy for in-region access.
- **CUMULUS-533** Added fields to granule indexer to support EMS ingest and archive record creation
- **CUMULUS-534** Track deleted granules
  - added `deletedgranule` type to `cumulus` index.
  - **Important Note:** Force custom bootstrap to re-run by adding this to
    app/config.yml `es: elasticSearchMapping: 7`
- You can now deploy cumulus without ElasticSearch. Just add `es: null` to your `app/config.yml` file. This is only useful for debugging purposes. Cumulus still requires ElasticSearch to properly operate.
- `@cumulus/integration-tests` includes and exports the `addRules` function, which seeds rules into the DynamoDB table.
- Added capability to support EFS in cloud formation template. Also added
  optional capability to ssh to your instance and privileged lambda functions.
- Added support to force discovery of PDRs that have already been processed
  and filtering of selected data types
- `@cumulus/cmrjs` uses an environment variable `USER_IP_ADDRESS` or fallback
  IP address of `10.0.0.0` when a public IP address is not available. This
  supports lambda functions deployed into a VPC's private subnet, where no
  public IP address is available.

### Changed

- **CUMULUS-550** Custom bootstrap automatically adds new types to index on
  deployment

## [v1.5.1] - 2018-04-23

### Fixed

- add the missing dist folder to the hello-world task
- disable uglifyjs on the built version of the pdr-status-check (read: https://github.com/webpack-contrib/uglifyjs-webpack-plugin/issues/264)

## [v1.5.0] - 2018-04-23

### Changed

- Removed babel from all tasks and packages and increased minimum node requirements to version 8.10
- Lambda functions created by @cumulus/deployment will use node8.10 by default
- Moved [cumulus-integration-tests](https://github.com/nasa/cumulus-integration-tests) to the `example` folder CUMULUS-512
- Streamlined all packages dependencies (e.g. remove redundant dependencies and make sure versions are the same across packages)
- **CUMULUS-352:** Update Cumulus Elasticsearch indices to use [index aliases](https://www.elastic.co/guide/en/elasticsearch/reference/current/indices-aliases.html).
- **CUMULUS-519:** ECS tasks are no longer restarted after each CF deployment unless `ecs.restartTasksOnDeploy` is set to true
- **CUMULUS-298:** Updated log filterPattern to include all CloudWatch logs in ElasticSearch
- **CUMULUS-518:** Updates to the SyncGranule config schema
  - `granuleIdExtraction` is no longer a property
  - `process` is now an optional property
  - `provider_path` is no longer a property

### Fixed

- **CUMULUS-455 "Kes deployments using only an updated message adapter do not get automatically deployed"**
  - prepended the hash value of cumulus-message-adapter.zip file to the zip file name of lambda which uses message adapter.
  - the lambda function will be redeployed when message adapter or lambda function are updated
- Fixed a bug in the bootstrap lambda function where it stuck during update process
- Fixed a bug where the sf-sns-report task did not return the payload of the incoming message as the output of the task [CUMULUS-441]

### Added

- **CUMULUS-352:** Add reindex CLI to the API package.
- **CUMULUS-465:** Added mock http/ftp/sftp servers to the integration tests
- Added a `delete` method to the `@common/CollectionConfigStore` class
- **CUMULUS-467 "@cumulus/integration-tests or cumulus-integration-tests should seed provider and collection in deployed DynamoDB"**
  - `example` integration-tests populates providers and collections to database
  - `example` workflow messages are populated from workflow templates in s3, provider and collection information in database, and input payloads. Input templates are removed.
  - added `https` protocol to provider schema

## [v1.4.1] - 2018-04-11

### Fixed

- Sync-granule install

## [v1.4.0] - 2018-04-09

### Fixed

- **CUMULUS-392 "queue-granules not returning the sfn-execution-arns queued"**
  - updated queue-granules to return the sfn-execution-arns queued and pdr if exists.
  - added pdr to ingest message meta.pdr instead of payload, so the pdr information doesn't get lost in the ingest workflow, and ingested granule in elasticsearch has pdr name.
  - fixed sf-sns-report schema, remove the invalid part
  - fixed pdr-status-check schema, the failed execution contains arn and reason
- **CUMULUS-206** make sure homepage and repository urls exist in package.json files of tasks and packages

### Added

- Example folder with a cumulus deployment example

### Changed

- [CUMULUS-450](https://bugs.earthdata.nasa.gov/browse/CUMULUS-450) - Updated
  the config schema of the **queue-granules** task
  - The config no longer takes a "collection" property
  - The config now takes an "internalBucket" property
  - The config now takes a "stackName" property
- [CUMULUS-450](https://bugs.earthdata.nasa.gov/browse/CUMULUS-450) - Updated
  the config schema of the **parse-pdr** task
  - The config no longer takes a "collection" property
  - The "stack", "provider", and "bucket" config properties are now
    required
- **CUMULUS-469** Added a lambda to the API package to prototype creating an S3 bucket policy for direct, in-region S3 access for the prototype bucket

### Removed

- Removed the `findTmpTestDataDirectory()` function from
  `@cumulus/common/test-utils`

### Fixed

- [CUMULUS-450](https://bugs.earthdata.nasa.gov/browse/CUMULUS-450)
  - The **queue-granules** task now enqueues a **sync-granule** task with the
    correct collection config for that granule based on the granule's
    data-type. It had previously been using the collection config from the
    config of the **queue-granules** task, which was a problem if the granules
    being queued belonged to different data-types.
  - The **parse-pdr** task now handles the case where a PDR contains granules
    with different data types, and uses the correct granuleIdExtraction for
    each granule.

### Added

- **CUMULUS-448** Add code coverage checking using [nyc](https://github.com/istanbuljs/nyc).

## [v1.3.0] - 2018-03-29

### Deprecated

- discover-s3-granules is deprecated. The functionality is provided by the discover-granules task

### Fixed

- **CUMULUS-331:** Fix aws.downloadS3File to handle non-existent key
- Using test ftp provider for discover-granules testing [CUMULUS-427]
- **CUMULUS-304: "Add AWS API throttling to pdr-status-check task"** Added concurrency limit on SFN API calls. The default concurrency is 10 and is configurable through Lambda environment variable CONCURRENCY.
- **CUMULUS-414: "Schema validation not being performed on many tasks"** revised npm build scripts of tasks that use cumulus-message-adapter to place schema directories into dist directories.
- **CUMULUS-301:** Update all tests to use test-data package for testing data.
- **CUMULUS-271: "Empty response body from rules PUT endpoint"** Added the updated rule to response body.
- Increased memory allotment for `CustomBootstrap` lambda function. Resolves failed deployments where `CustomBootstrap` lambda function was failing with error `Process exited before completing request`. This was causing deployments to stall, fail to update and fail to rollback. This error is thrown when the lambda function tries to use more memory than it is allotted.
- Cumulus repository folders structure updated:
  - removed the `cumulus` folder altogether
  - moved `cumulus/tasks` to `tasks` folder at the root level
  - moved the tasks that are not converted to use CMA to `tasks/.not_CMA_compliant`
  - updated paths where necessary

### Added

- `@cumulus/integration-tests` - Added support for testing the output of an ECS activity as well as a Lambda function.

## [v1.2.0] - 2018-03-20

### Fixed

- Update vulnerable npm packages [CUMULUS-425]
- `@cumulus/api`: `kinesis-consumer.js` uses `sf-scheduler.js#schedule` instead of placing a message directly on the `startSF` SQS queue. This is a fix for [CUMULUS-359](https://bugs.earthdata.nasa.gov/browse/CUMULUS-359) because `sf-scheduler.js#schedule` looks up the provider and collection data in DynamoDB and adds it to the `meta` object of the enqueued message payload.
- `@cumulus/api`: `kinesis-consumer.js` catches and logs errors instead of doing an error callback. Before this change, `kinesis-consumer` was failing to process new records when an existing record caused an error because it would call back with an error and stop processing additional records. It keeps trying to process the record causing the error because it's "position" in the stream is unchanged. Catching and logging the errors is part 1 of the fix. Proposed part 2 is to enqueue the error and the message on a "dead-letter" queue so it can be processed later ([CUMULUS-413](https://bugs.earthdata.nasa.gov/browse/CUMULUS-413)).
- **CUMULUS-260: "PDR page on dashboard only shows zeros."** The PDR stats in LPDAAC are all 0s, even if the dashboard has been fixed to retrieve the correct fields. The current version of pdr-status-check has a few issues.
  - pdr is not included in the input/output schema. It's available from the input event. So the pdr status and stats are not updated when the ParsePdr workflow is complete. Adding the pdr to the input/output of the task will fix this.
  - pdr-status-check doesn't update pdr stats which prevent the real time pdr progress from showing up in the dashboard. To solve this, added lambda function sf-sns-report which is copied from @cumulus/api/lambdas/sf-sns-broadcast with modification, sf-sns-report can be used to report step function status anywhere inside a step function. So add step sf-sns-report after each pdr-status-check, we will get the PDR status progress at real time.
  - It's possible an execution is still in the queue and doesn't exist in sfn yet. Added code to handle 'ExecutionDoesNotExist' error when checking the execution status.
- Fixed `aws.cloudwatchevents()` typo in `packages/ingest/aws.js`. This typo was the root cause of the error: `Error: Could not process scheduled_ingest, Error: : aws.cloudwatchevents is not a constructor` seen when trying to update a rule.

### Removed

- `@cumulus/ingest/aws`: Remove queueWorkflowMessage which is no longer being used by `@cumulus/api`'s `kinesis-consumer.js`.

## [v1.1.4] - 2018-03-15

### Added

- added flag `useList` to parse-pdr [CUMULUS-404]

### Fixed

- Pass encrypted password to the ApiGranule Lambda function [CUMULUS-424]

## [v1.1.3] - 2018-03-14

### Fixed

- Changed @cumulus/deployment package install behavior. The build process will happen after installation

## [v1.1.2] - 2018-03-14

### Added

- added tools to @cumulus/integration-tests for local integration testing
- added end to end testing for discovering and parsing of PDRs
- `yarn e2e` command is available for end to end testing

### Fixed

- **CUMULUS-326: "Occasionally encounter "Too Many Requests" on deployment"** The api gateway calls will handle throttling errors
- **CUMULUS-175: "Dashboard providers not in sync with AWS providers."** The root cause of this bug - DynamoDB operations not showing up in Elasticsearch - was shared by collections and rules. The fix was to update providers', collections' and rules; POST, PUT and DELETE endpoints to operate on DynamoDB and using DynamoDB streams to update Elasticsearch. The following packages were made:
  - `@cumulus/deployment` deploys DynamoDB streams for the Collections, Providers and Rules tables as well as a new lambda function called `dbIndexer`. The `dbIndexer` lambda has an event source mapping which listens to each of the DynamoDB streams. The dbIndexer lambda receives events referencing operations on the DynamoDB table and updates the elasticsearch cluster accordingly.
  - The `@cumulus/api` endpoints for collections, providers and rules _only_ query DynamoDB, with the exception of LIST endpoints and the collections' GET endpoint.

### Updated

- Broke up `kes.override.js` of @cumulus/deployment to multiple modules and moved to a new location
- Expanded @cumulus/deployment test coverage
- all tasks were updated to use cumulus-message-adapter-js 1.0.1
- added build process to integration-tests package to babelify it before publication
- Update @cumulus/integration-tests lambda.js `getLambdaOutput` to return the entire lambda output. Previously `getLambdaOutput` returned only the payload.

## [v1.1.1] - 2018-03-08

### Removed

- Unused queue lambda in api/lambdas [CUMULUS-359]

### Fixed

- Kinesis message content is passed to the triggered workflow [CUMULUS-359]
- Kinesis message queues a workflow message and does not write to rules table [CUMULUS-359]

## [v1.1.0] - 2018-03-05

### Added

- Added a `jlog` function to `common/test-utils` to aid in test debugging
- Integration test package with command line tool [CUMULUS-200] by @laurenfrederick
- Test for FTP `useList` flag [CUMULUS-334] by @kkelly51

### Updated

- The `queue-pdrs` task now uses the [cumulus-message-adapter-js](https://github.com/nasa/cumulus-message-adapter-js)
  library
- Updated the `queue-pdrs` JSON schemas
- The test-utils schema validation functions now throw an error if validation
  fails
- The `queue-granules` task now uses the [cumulus-message-adapter-js](https://github.com/nasa/cumulus-message-adapter-js)
  library
- Updated the `queue-granules` JSON schemas

### Removed

- Removed the `getSfnExecutionByName` function from `common/aws`
- Removed the `getGranuleStatus` function from `common/aws`

## [v1.0.1] - 2018-02-27

### Added

- More tests for discover-pdrs, dicover-granules by @yjpa7145
- Schema validation utility for tests by @yjpa7145

### Changed

- Fix an FTP listing bug for servers that do not support STAT [CUMULUS-334] by @kkelly51

## [v1.0.0] - 2018-02-23

[unreleased]: https://github.com/nasa/cumulus/compare/v13.1.0...HEAD
[v13.1.0]: https://github.com/nasa/cumulus/compare/v13.0.1...v13.1.0
[v13.0.1]: https://github.com/nasa/cumulus/compare/v13.0.0...v13.0.1
[v13.0.0]: https://github.com/nasa/cumulus/compare/v12.0.1...v13.0.0
[v12.0.1]: https://github.com/nasa/cumulus/compare/v12.0.0...v12.0.1
[v12.0.0]: https://github.com/nasa/cumulus/compare/v11.1.4...v12.0.0
[v11.1.4]: https://github.com/nasa/cumulus/compare/v11.1.3...v11.1.4
[v11.1.3]: https://github.com/nasa/cumulus/compare/v11.1.2...v11.1.3
[v11.1.2]: https://github.com/nasa/cumulus/compare/v11.1.1...v11.1.2
[v11.1.1]: https://github.com/nasa/cumulus/compare/v11.1.0...v11.1.1
[v11.1.0]: https://github.com/nasa/cumulus/compare/v11.0.0...v11.1.0
[v11.0.0]: https://github.com/nasa/cumulus/compare/v10.1.3...v11.0.0
[v10.1.3]: https://github.com/nasa/cumulus/compare/v10.1.2...v10.1.3
[v10.1.2]: https://github.com/nasa/cumulus/compare/v10.1.1...v10.1.2
[v10.1.1]: https://github.com/nasa/cumulus/compare/v10.1.0...v10.1.1
[v10.1.0]: https://github.com/nasa/cumulus/compare/v10.0.1...v10.1.0
[v10.0.1]: https://github.com/nasa/cumulus/compare/v10.0.0...v10.0.1
[v10.0.0]: https://github.com/nasa/cumulus/compare/v9.9.0...v10.0.0
[v9.9.3]: https://github.com/nasa/cumulus/compare/v9.9.2...v9.9.3
[v9.9.2]: https://github.com/nasa/cumulus/compare/v9.9.1...v9.9.2
[v9.9.1]: https://github.com/nasa/cumulus/compare/v9.9.0...v9.9.1
[v9.9.0]: https://github.com/nasa/cumulus/compare/v9.8.0...v9.9.0
[v9.8.0]: https://github.com/nasa/cumulus/compare/v9.7.0...v9.8.0
[v9.7.1]: https://github.com/nasa/cumulus/compare/v9.7.0...v9.7.1
[v9.7.0]: https://github.com/nasa/cumulus/compare/v9.6.0...v9.7.0
[v9.6.0]: https://github.com/nasa/cumulus/compare/v9.5.0...v9.6.0
[v9.5.0]: https://github.com/nasa/cumulus/compare/v9.4.0...v9.5.0
[v9.4.1]: https://github.com/nasa/cumulus/compare/v9.3.0...v9.4.1
[v9.4.0]: https://github.com/nasa/cumulus/compare/v9.3.0...v9.4.0
[v9.3.0]: https://github.com/nasa/cumulus/compare/v9.2.2...v9.3.0
[v9.2.2]: https://github.com/nasa/cumulus/compare/v9.2.1...v9.2.2
[v9.2.1]: https://github.com/nasa/cumulus/compare/v9.2.0...v9.2.1
[v9.2.0]: https://github.com/nasa/cumulus/compare/v9.1.0...v9.2.0
[v9.1.0]: https://github.com/nasa/cumulus/compare/v9.0.1...v9.1.0
[v9.0.1]: https://github.com/nasa/cumulus/compare/v9.0.0...v9.0.1
[v9.0.0]: https://github.com/nasa/cumulus/compare/v8.1.0...v9.0.0
[v8.1.0]: https://github.com/nasa/cumulus/compare/v8.0.0...v8.1.0
[v8.0.0]: https://github.com/nasa/cumulus/compare/v7.2.0...v8.0.0
[v7.2.0]: https://github.com/nasa/cumulus/compare/v7.1.0...v7.2.0
[v7.1.0]: https://github.com/nasa/cumulus/compare/v7.0.0...v7.1.0
[v7.0.0]: https://github.com/nasa/cumulus/compare/v6.0.0...v7.0.0
[v6.0.0]: https://github.com/nasa/cumulus/compare/v5.0.1...v6.0.0
[v5.0.1]: https://github.com/nasa/cumulus/compare/v5.0.0...v5.0.1
[v5.0.0]: https://github.com/nasa/cumulus/compare/v4.0.0...v5.0.0
[v4.0.0]: https://github.com/nasa/cumulus/compare/v3.0.1...v4.0.0
[v3.0.1]: https://github.com/nasa/cumulus/compare/v3.0.0...v3.0.1
[v3.0.0]: https://github.com/nasa/cumulus/compare/v2.0.1...v3.0.0
[v2.0.7]: https://github.com/nasa/cumulus/compare/v2.0.6...v2.0.7
[v2.0.6]: https://github.com/nasa/cumulus/compare/v2.0.5...v2.0.6
[v2.0.5]: https://github.com/nasa/cumulus/compare/v2.0.4...v2.0.5
[v2.0.4]: https://github.com/nasa/cumulus/compare/v2.0.3...v2.0.4
[v2.0.3]: https://github.com/nasa/cumulus/compare/v2.0.2...v2.0.3
[v2.0.2]: https://github.com/nasa/cumulus/compare/v2.0.1...v2.0.2
[v2.0.1]: https://github.com/nasa/cumulus/compare/v1.24.0...v2.0.1
[v2.0.0]: https://github.com/nasa/cumulus/compare/v1.24.0...v2.0.0
[v1.24.0]: https://github.com/nasa/cumulus/compare/v1.23.2...v1.24.0
[v1.23.2]: https://github.com/nasa/cumulus/compare/v1.22.1...v1.23.2
[v1.22.1]: https://github.com/nasa/cumulus/compare/v1.21.0...v1.22.1
[v1.21.0]: https://github.com/nasa/cumulus/compare/v1.20.0...v1.21.0
[v1.20.0]: https://github.com/nasa/cumulus/compare/v1.19.0...v1.20.0
[v1.19.0]: https://github.com/nasa/cumulus/compare/v1.18.0...v1.19.0
[v1.18.0]: https://github.com/nasa/cumulus/compare/v1.17.0...v1.18.0
[v1.17.0]: https://github.com/nasa/cumulus/compare/v1.16.1...v1.17.0
[v1.16.1]: https://github.com/nasa/cumulus/compare/v1.16.0...v1.16.1
[v1.16.0]: https://github.com/nasa/cumulus/compare/v1.15.0...v1.16.0
[v1.15.0]: https://github.com/nasa/cumulus/compare/v1.14.5...v1.15.0
[v1.14.5]: https://github.com/nasa/cumulus/compare/v1.14.4...v1.14.5
[v1.14.4]: https://github.com/nasa/cumulus/compare/v1.14.3...v1.14.4
[v1.14.3]: https://github.com/nasa/cumulus/compare/v1.14.2...v1.14.3
[v1.14.2]: https://github.com/nasa/cumulus/compare/v1.14.1...v1.14.2
[v1.14.1]: https://github.com/nasa/cumulus/compare/v1.14.0...v1.14.1
[v1.14.0]: https://github.com/nasa/cumulus/compare/v1.13.5...v1.14.0
[v1.13.5]: https://github.com/nasa/cumulus/compare/v1.13.4...v1.13.5
[v1.13.4]: https://github.com/nasa/cumulus/compare/v1.13.3...v1.13.4
[v1.13.3]: https://github.com/nasa/cumulus/compare/v1.13.2...v1.13.3
[v1.13.2]: https://github.com/nasa/cumulus/compare/v1.13.1...v1.13.2
[v1.13.1]: https://github.com/nasa/cumulus/compare/v1.13.0...v1.13.1
[v1.13.0]: https://github.com/nasa/cumulus/compare/v1.12.1...v1.13.0
[v1.12.1]: https://github.com/nasa/cumulus/compare/v1.12.0...v1.12.1
[v1.12.0]: https://github.com/nasa/cumulus/compare/v1.11.3...v1.12.0
[v1.11.3]: https://github.com/nasa/cumulus/compare/v1.11.2...v1.11.3
[v1.11.2]: https://github.com/nasa/cumulus/compare/v1.11.1...v1.11.2
[v1.11.1]: https://github.com/nasa/cumulus/compare/v1.11.0...v1.11.1
[v1.11.0]: https://github.com/nasa/cumulus/compare/v1.10.4...v1.11.0
[v1.10.4]: https://github.com/nasa/cumulus/compare/v1.10.3...v1.10.4
[v1.10.3]: https://github.com/nasa/cumulus/compare/v1.10.2...v1.10.3
[v1.10.2]: https://github.com/nasa/cumulus/compare/v1.10.1...v1.10.2
[v1.10.1]: https://github.com/nasa/cumulus/compare/v1.10.0...v1.10.1
[v1.10.0]: https://github.com/nasa/cumulus/compare/v1.9.1...v1.10.0
[v1.9.1]: https://github.com/nasa/cumulus/compare/v1.9.0...v1.9.1
[v1.9.0]: https://github.com/nasa/cumulus/compare/v1.8.1...v1.9.0
[v1.8.1]: https://github.com/nasa/cumulus/compare/v1.8.0...v1.8.1
[v1.8.0]: https://github.com/nasa/cumulus/compare/v1.7.0...v1.8.0
[v1.7.0]: https://github.com/nasa/cumulus/compare/v1.6.0...v1.7.0
[v1.6.0]: https://github.com/nasa/cumulus/compare/v1.5.5...v1.6.0
[v1.5.5]: https://github.com/nasa/cumulus/compare/v1.5.4...v1.5.5
[v1.5.4]: https://github.com/nasa/cumulus/compare/v1.5.3...v1.5.4
[v1.5.3]: https://github.com/nasa/cumulus/compare/v1.5.2...v1.5.3
[v1.5.2]: https://github.com/nasa/cumulus/compare/v1.5.1...v1.5.2
[v1.5.1]: https://github.com/nasa/cumulus/compare/v1.5.0...v1.5.1
[v1.5.0]: https://github.com/nasa/cumulus/compare/v1.4.1...v1.5.0
[v1.4.1]: https://github.com/nasa/cumulus/compare/v1.4.0...v1.4.1
[v1.4.0]: https://github.com/nasa/cumulus/compare/v1.3.0...v1.4.0
[v1.3.0]: https://github.com/nasa/cumulus/compare/v1.2.0...v1.3.0
[v1.2.0]: https://github.com/nasa/cumulus/compare/v1.1.4...v1.2.0
[v1.1.4]: https://github.com/nasa/cumulus/compare/v1.1.3...v1.1.4
[v1.1.3]: https://github.com/nasa/cumulus/compare/v1.1.2...v1.1.3
[v1.1.2]: https://github.com/nasa/cumulus/compare/v1.1.1...v1.1.2
[v1.1.1]: https://github.com/nasa/cumulus/compare/v1.0.1...v1.1.1
[v1.1.0]: https://github.com/nasa/cumulus/compare/v1.0.1...v1.1.0
[v1.0.1]: https://github.com/nasa/cumulus/compare/v1.0.0...v1.0.1
[v1.0.0]: https://github.com/nasa/cumulus/compare/pre-v1-release...v1.0.0

[thin-egress-app]: <https://github.com/asfadmin/thin-egress-app> "Thin Egress App"<|MERGE_RESOLUTION|>--- conflicted
+++ resolved
@@ -11,16 +11,13 @@
 - **CUMULUS-2940**
   - Updated bulk operation lambda to utilize system wide rds_connection_timing
     configuration parameters from the main `cumulus` module
-<<<<<<< HEAD
 - **CUMULUS-2980**
   - Updated `ingestPdrWithNodeNameSpec.js` to use `deleteProvidersAndAllDependenciesByHost` function.
   - Removed `deleteProvidersByHost`function.
-=======
 - **CUMULUS-2954**
   - Updated Backup LZARDS task to run as a single task in a step function workflow.
     - Updated task to allow user to provide `collectionId` in workflow input and 
       updated task to use said `collectionId` to look up the corresponding collection record in RDS.
->>>>>>> 9b27ef97
 
 ## [v13.1.0] 2022-7-22
 
