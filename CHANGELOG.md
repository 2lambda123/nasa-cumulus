# Changelog

All notable changes to this project will be documented in this file.

The format is based on [Keep a Changelog](http://keepachangelog.com/en/1.0.0/).

## Unreleased

### Migration steps

- Please read the [documentation on the updates to the granule files schema for our Cumulus workflow tasks and how to upgrade your deployment for compatibility](https://nasa.github.io/cumulus/docs/upgrade-notes/update-task-file-schemas).

### BREAKING CHANGES

- **CUMULUS-2388**:
  - In order to standardize task messaging formats, please note the updated input, output and config schemas for the following Cumulus workflow tasks:
    - add-missing-file-checksums
    - files-to-granules
    - hyrax-metadata-updates
    - lzards-backup
    - move-granules
    - post-to-cmr
    - sync-granule
    - update-cmr-access-constraints
    - update-granules-cmr-metadata-file-links
  The primary focus of the schema updates was to standardize the format of granules, and
  particularly their files data. The granule `files` object now matches the file schema in the
  Cumulus database and thus also matches the `files` object produced by the API with use cases like
  `applyWorkflow`. This includes removal of `name` and `filename` in favor of `bucket` and `key`,
  removal of certain properties such as `etag` and `duplicate_found` and outputting them as
  separate objects stored in `meta`.
  - Checksum values calculated by `@cumulus/checksum` are now converted to string to standardize
  checksum formatting across the Cumulus library.

### Added

- [**PR #2535**](https://github.com/nasa/cumulus/pull/2535)
  - NSIDC and other cumulus users had desire for returning formatted dates for
    the 'url_path' date extraction utilities. Added 'dateFormat' function as
    an option for extracting and formating the entire date. See
    docs/workflow/workflow-configuration-how-to.md for more information.
<<<<<<< HEAD
- **CUMULUS-2683**
  - Added `default_s3_multipart_chunksize_mb` setting to the `MoveGranules` lambda function.
  - Added `default_s3_multipart_chunksize_mb` tfvars to the cumulus and ingest terraform modules.
  - Added optional parameter `maxChunkSize` to `@cumulus/aws-client/S3.moveObject` and `@cumulus/aws-client/S3.multipartCopyObject` to set the chunk size of the S3 multipart uploads.
=======
- [**PR #2548**](https://github.com/nasa/cumulus/pull/2548)
  - Updated webpack configuration for html-loader v2
- **CUMULUS-2640**
  - Added Elasticsearch client scroll setting to the CreateReconciliationReport lambda function.
  - Added `elasticsearch_client_config` tfvars to the archive and cumulus terraform modules.

### Changed

- Upgraded all Cumulus workflow tasks to use `@cumulus/cumulus-message-adapter-js` version `2.0.1`
- **CUMULUS-2725**
  - Updated providers endpoint to return encrypted password
  - Updated providers model to try decrypting credentials before encryption to allow for better handling of updating providers
- **CUMULUS-2734**
  - Updated `@cumulus/api/launchpadSaml.launchpadPublicCertificate` to correctly retrieve
    certificate from launchpad IdP metadata with and without namespace prefix.
>>>>>>> 69f53707

## [v9.8.0] 2021-10-19

### Notable changes

- Published new tag [`36` of `cumuluss/async-operation` to Docker Hub](https://hub.docker.com/layers/cumuluss/async-operation/35/images/sha256-cf777a6ef5081cd90a0f9302d45243b6c0a568e6d977c0ee2ccc5a90b12d45d0?context=explore) for compatibility with
upgrades to `knex` package and to address security vulnerabilities.

### Added

- Added `@cumulus/db/createRejectableTransaction()` to handle creating a Knex transaction that **will throw an error** if the transaction rolls back. [As of Knex 0.95+, promise rejection on transaction rollback is no longer the default behavior](https://github.com/knex/knex/blob/master/UPGRADING.md#upgrading-to-version-0950).

- **CUMULUS-2639**
  - Increases logging on reconciliation reports.

- **CUMULUS-2670**
  - Updated `lambda_timeouts` string map variable for `cumulus` module to accept a
  `update_granules_cmr_metadata_file_links_task_timeout` property
- **CUMULUS-2598**
  - Add unit and integration tests to describe queued granules as ignored when
    duplicate handling is 'skip'

### Changed

- Updated `knex` version from 0.23.11 to 0.95.11 to address security vulnerabilities
- Updated default version of async operations Docker image to `cumuluss/async-operation:36`
- **CUMULUS-2590**
  - Granule applyWorkflow, Reingest actions and Bulk operation now update granule status to `queued` when scheduling the granule.

- **CUMULUS-2643**
  - relocates system file `buckets.json` out of the
    `s3://internal-bucket/workflows` directory into
    `s3://internal-bucket/buckets`.

## [v9.7.0] 2021-10-01

### Notable Changes

- **CUMULUS-2583**
  - The `queue-granules` task now updates granule status to `queued` when a granule is queued. In order to prevent issues with the private API endpoint and Lambda API request and concurrency limits, this functionality runs with limited concurrency, which may increase the task's overall runtime when large numbers of granules are being queued. If you are facing Lambda timeout errors with this task, we recommend converting your `queue-granules` task to an ECS activity. This concurrency is configurable via the task config's `concurrency` value.
- **CUMULUS-2676**
  - The `discover-granules` task has been updated to limit concurrency on checks to identify and skip already ingested granules in order to prevent issues with the private API endpoint and Lambda API request and concurrency limits. This may increase the task's overall runtime when large numbers of granules are discovered. If you are facing Lambda timeout errors with this task, we recommend converting your `discover-granules` task to an ECS activity. This concurrency is configurable via the task config's `concurrency` value.
- Updated memory of `<prefix>-sfEventSqsToDbRecords` Lambda to 1024MB

### Added

- **CUMULUS-2000**
  - Updated `@cumulus/queue-granules` to respect a new config parameter: `preferredQueueBatchSize`. Queue-granules will respect this batchsize as best as it can to batch granules into workflow payloads. As workflows generally rely on information such as collection and provider expected to be shared across all granules in a workflow, queue-granules will break batches up by collection, as well as provider if there is a `provider` field on the granule. This may result in batches that are smaller than the preferred size, but never larger ones. The default value is 1, which preserves current behavior of queueing 1 granule per workflow.
- **CUMULUS-2630**
  - Adds a new workflow `DiscoverGranulesToThrottledQueue` that discovers and writes
    granules to a throttled background queue.  This allows discovery and ingest
    of larger numbers of granules without running into limits with lambda
    concurrency.

### Changed

- **CUMULUS-2720**
  - Updated Core CI scripts to validate CHANGELOG diffs as part of the lint process
- **CUMULUS-2695**
  - Updates the example/cumulus-tf deployment to change
    `archive_api_reserved_concurrency` from 8 to 5 to use fewer reserved lambda
    functions. If you see throttling errors on the `<stack>-apiEndpoints` you
    should increase this value.
  - Updates cumulus-tf/cumulus/variables.tf to change
    `archive_api_reserved_concurrency` from 8 to 15 to prevent throttling on
    the dashboard for default deployments.
- **CUMULUS-2584**
  - Updates `api/endpoints/execution-status.js` `get` method to include associated granules, as
    an array, for the provided execution.
  - Added `getExecutionArnsByGranuleCumulusId` returning a list of executionArns sorted by most recent first,
    for an input Granule Cumulus ID in support of the move of `translatePostgresGranuleToApiGranule` from RDS-Phase2
    feature branch
  - Added `getApiExecutionCumulusIds` returning cumulus IDs for a given list of executions
- **CUMULUS-NONE**
  - Downgrades elasticsearch version in testing container to 5.3 to match AWS version.
  - Update serve.js -> `eraseDynamoTables()`. Changed the call `Promise.all()` to `Promise.allSettled()` to ensure all dynamo records (provider records in particular) are deleted prior to reseeding.

### Fixed

- **CUMULUS-2583**
  - Fixed a race condition where granules set as “queued” were not able to be set as “running” or “completed”

## [v9.6.0] 2021-09-20

### Added

- **CUMULUS-2576**
  - Adds `PUT /granules` API endpoint to update a granule
  - Adds helper `updateGranule` to `@cumulus/api-client/granules`
- **CUMULUS-2606**
  - Adds `POST /granules/{granuleId}/executions` API endpoint to associate an execution with a granule
  - Adds helper `associateExecutionWithGranule` to `@cumulus/api-client/granules`
- **CUMULUS-2583**
  - Adds `queued` as option for granule's `status` field

### Changed

- Moved `ssh2` package from `@cumulus/common` to `@cumulus/sftp-client` and
  upgraded package from `^0.8.7` to `^1.0.0` to address security vulnerability
  issue in previous version.
- **CUMULUS-2583**
  - `QueueGranules` task now updates granule status to `queued` once it is added to the queue.

- **CUMULUS-2617**
  - Use the `Authorization` header for CMR Launchpad authentication instead of the deprecated `Echo-Token` header.

### Fixed

- Added missing permission for `<prefix>_ecs_cluster_instance_role` IAM role (used when running ECS services/tasks)
to allow `kms:Decrypt` on the KMS key used to encrypt provider credentials. Adding this permission fixes the `sync-granule` task when run as an ECS activity in a Step Function, which previously failed trying to decrypt credentials for providers.

- **CUMULUS-2576**
  - Adds default value to granule's timestamp when updating a granule via API.

## [v9.5.0] 2021-09-07

### BREAKING CHANGES

- Removed `logs` record type from mappings from Elasticsearch. This change **should not have**
any adverse impact on existing deployments, even those which still contain `logs` records,
but technically it is a breaking change to the Elasticsearch mappings.
- Changed `@cumulus/api-client/asyncOperations.getAsyncOperation` to return parsed JSON body
of response and not the raw API endpoint response

### Added

- **CUMULUS-2670**
  - Updated core `cumulus` module to take lambda_timeouts string map variable that allows timeouts of ingest tasks to be configurable. Allowed properties for the mapping include:
  - discover_granules_task_timeout
  - discover_pdrs_task_timeout
  - hyrax_metadata_update_tasks_timeout
  - lzards_backup_task_timeout
  - move_granules_task_timeout
  - parse_pdr_task_timeout
  - pdr_status_check_task_timeout
  - post_to_cmr_task_timeout
  - queue_granules_task_timeout
  - queue_pdrs_task_timeout
  - queue_workflow_task_timeout
  - sync_granule_task_timeout
- **CUMULUS-2575**
  - Adds `POST /granules` API endpoint to create a granule
  - Adds helper `createGranule` to `@cumulus/api-client`
- **CUMULUS-2577**
  - Adds `POST /executions` endpoint to create an execution
- **CUMULUS-2578**
  - Adds `PUT /executions` endpoint to update an execution
- **CUMULUS-2592**
  - Adds logging when messages fail to be added to queue
- **CUMULUS-2644**
  - Pulled `delete` method for `granules-executions.ts` implemented as part of CUMULUS-2306
  from the RDS-Phase-2 feature branch in support of CUMULUS-2644.
  - Pulled `erasePostgresTables` method in `serve.js` implemented as part of CUMULUS-2644,
  and CUMULUS-2306 from the RDS-Phase-2 feature branch in support of CUMULUS-2644
  - Added `resetPostgresDb` method to support resetting between integration test suite runs

### Changed

- Updated `processDeadLetterArchive` Lambda to return an object where
`processingSucceededKeys` is an array of the S3 keys for successfully
processed objects and `processingFailedKeys` is an array of S3 keys
for objects that could not be processed
- Updated async operations to handle writing records to the databases
when output of the operation is `undefined`

- **CUMULUS-2644**
  - Moved `migration` directory from the `db-migration-lambda` to the `db` package and
  updated unit test references to migrationDir to be pulled from `@cumulus/db`
  - Updated `@cumulus/api/bin/serveUtils` to write records to PostgreSQL tables

- **CUMULUS-2575**
  - Updates model/granule to allow a granule created from API to not require an
    execution to be associated with it. This is a backwards compatible change
    that will not affect granules created in the normal way.
  - Updates `@cumulus/db/src/model/granules` functions `get` and `exists` to
    enforce parameter checking so that requests include either (granule\_id
    and collection\_cumulus\_id) or (cumulus\_id) to prevent incorrect results.
  - `@cumulus/message/src/Collections.deconstructCollectionId` has been
    modified to throw a descriptive error if the input `collectionId` is
    undefined rather than `TypeError: Cannot read property 'split' of
    undefined`. This function has also been updated to throw descriptive errors
    if an incorrectly formated collectionId is input.

## [v9.4.0] 2021-08-16

### Notable changes

- `@cumulus/sync-granule` task should now properly handle
syncing files from HTTP/HTTPS providers where basic auth is
required and involves a redirect to a different host (e.g.
downloading files protected by Earthdata Login)

### Added

- **CUMULUS-2591**
  - Adds `failedExecutionStepName` to failed execution's jsonb error records.
    This is the name of the Step Function step for the last failed event in the
    execution's event history.
- **CUMULUS-2548**
  - Added `allowed_redirects` field to PostgreSQL `providers` table
  - Added `allowedRedirects` field to DynamoDB `<prefix>-providers` table
  - Added `@cumulus/aws-client/S3.streamS3Upload` to handle uploading the contents
  of a readable stream to S3 and returning a promise
- **CUMULUS-2373**
  - Added `replaySqsMessages` lambda to replay archived incoming SQS
    messages from S3.
  - Added `/replays/sqs` endpoint to trigger an async operation for
    the `replaySqsMessages` lambda.
  - Added unit tests and integration tests for new endpoint and lambda.
  - Added `getS3PrefixForArchivedMessage` to `ingest/sqs` package to get prefix
    for an archived message.
  - Added new `async_operation` type `SQS Replay`.
- **CUMULUS-2460**
  - Adds `POST` /executions/workflows-by-granules for retrieving workflow names common to a set of granules
  - Adds `workflowsByGranules` to `@cumulus/api-client/executions`
- **CUMULUS-2635**
  - Added helper functions:
    - `@cumulus/db/translate/file/translateApiPdrToPostgresPdr`

### Fixed

- **CUMULUS-2548**
  - Fixed `@cumulus/ingest/HttpProviderClient.sync` to
properly handle basic auth when redirecting to a different
host and/or host with a different port
- **CUMULUS-2626**
  - Update [PDR migration](https://github.com/nasa/cumulus/blob/master/lambdas/data-migration2/src/pdrs.ts) to correctly find Executions by a Dynamo PDR's `execution` field
- **CUMULUS-2635**
  - Update `data-migration2` to migrate PDRs before migrating granules.
  - Update `data-migration2` unit tests testing granules migration to reference
    PDR records to better model the DB schema.
  - Update `migratePdrRecord` to use `translateApiPdrToPostgresPdr` function.

### Changed

- **CUMULUS-2373**
  - Updated `getS3KeyForArchivedMessage` in `ingest/sqs` to store SQS messages
    by `queueName`.
- **CUMULUS-2630**
  - Updates the example/cumulus-tf deployment to change
    `archive_api_reserved_concurrency` from 2 to 8 to prevent throttling with
    the dashboard.

## [v9.3.0] 2021-07-26

### BREAKING CHANGES

- All API requests made by `@cumulus/api-client` will now throw an error if the status code
does not match the expected response (200 for most requests and 202 for a few requests that
trigger async operations). Previously the helpers in this package would return the response
regardless of the status code, so you may need to update any code using helpers from this
package to catch or to otherwise handle errors that you may encounter.
- The Cumulus API Lambda function has now been configured with reserved concurrency to ensure
availability in a high-concurrency environment. However, this also caps max concurrency which
may result in throttling errors if trying to reach the Cumulus API multiple times in a short
period. Reserved concurrency can be configured with the `archive_api_reserved_concurrency`
terraform variable on the Cumulus module and increased if you are seeing throttling erorrs.
The default reserved concurrency value is 8.

### Notable changes

- `cmr_custom_host` variable for `cumulus` module can now be used to configure Cumulus to
  integrate with a custom CMR host name and protocol (e.g.
  `http://custom-cmr-host.com`). Note that you **must** include a protocol
  (`http://` or `https://)  if specifying a value for this variable.
- The cumulus module configuration value`rds_connetion_heartbeat` and it's
  behavior has been replaced by a more robust database connection 'retry'
  solution.   Users can remove this value from their configuration, regardless
  of value.  See the `Changed` section notes on CUMULUS-2528 for more details.

### Added

- Added user doc describing new features related to the Cumulus dead letter archive.
- **CUMULUS-2327**
  - Added reserved concurrency setting to the Cumulus API lambda function.
  - Added relevant tfvars to the archive and cumulus terraform modules.
- **CUMULUS-2460**
  - Adds `POST` /executions/search-by-granules for retrieving executions from a list of granules or granule query
  - Adds `searchExecutionsByGranules` to `@cumulus/api-client/executions`
- **CUMULUS-2475**
  - Adds `GET` endpoint to distribution API
- **CUMULUS-2463**
  - `PUT /granules` reingest action allows a user to override the default execution
    to use by providing an optional `workflowName` or `executionArn` parameter on
    the request body.
  - `PUT /granules/bulkReingest` action allows a user to override the default
    execution/workflow combination to reingest with by providing an optional
    `workflowName` on the request body.
- Adds `workflowName` and `executionArn` params to @cumulus/api-client/reingestGranules
- **CUMULUS-2476**
  - Adds handler for authenticated `HEAD` Distribution requests replicating current behavior of TEA
- **CUMULUS-2478**
  - Implemented [bucket map](https://github.com/asfadmin/thin-egress-app#bucket-mapping).
  - Implemented /locate endpoint
  - Cumulus distribution API checks the file request against bucket map:
    - retrieves the bucket and key from file path
    - determines if the file request is public based on the bucket map rather than the bucket type
    - (EDL only) restricts download from PRIVATE_BUCKETS to users who belong to certain EDL User Groups
    - bucket prefix and object prefix are supported
  - Add 'Bearer token' support as an authorization method
- **CUMULUS-2486**
  - Implemented support for custom headers
  - Added 'Bearer token' support as an authorization method
- **CUMULUS-2487**
  - Added integration test for cumulus distribution API
- **CUMULUS-2569**
  - Created bucket map cache for cumulus distribution API
- **CUMULUS-2568**
  - Add `deletePdr`/PDR deletion functionality to `@cumulus/api-client/pdrs`
  - Add `removeCollectionAndAllDependencies` to integration test helpers
  - Added `example/spec/apiUtils.waitForApiStatus` to wait for a
  record to be returned by the API with a specific value for
  `status`
  - Added `example/spec/discoverUtils.uploadS3GranuleDataForDiscovery` to upload granule data fixtures
  to S3 with a randomized granule ID for `discover-granules` based
  integration tests
  - Added `example/spec/Collections.removeCollectionAndAllDependencies` to remove a collection and
  all dependent objects (e.g. PDRs, granules, executions) from the
  database via the API
  - Added helpers to `@cumulus/api-client`:
    - `pdrs.deletePdr` - Delete a PDR via the API
    - `replays.postKinesisReplays` - Submit a POST request to the `/replays` endpoint for replaying Kinesis messages

### Changed

- Moved functions from `@cumulus/integration-tests` to `example/spec/helpers/workflowUtils`:
  - `startWorkflowExecution`
  - `startWorkflow`
  - `executeWorkflow`
  - `buildWorkflow`
  - `testWorkflow`
  - `buildAndExecuteWorkflow`
  - `buildAndStartWorkflow`
- `example/spec/helpers/workflowUtils.executeWorkflow` now uses
`waitForApiStatus` to ensure that the execution is `completed` or
`failed` before resolving
- `example/spec/helpers/testUtils.updateAndUploadTestFileToBucket`
now accepts an object of parameters rather than positional
arguments
- Removed PDR from the `payload` in the input payload test fixture for reconciliation report integration tests
- The following integration tests for PDR-based workflows were
updated to use randomized granule IDs:
  - `example/spec/parallel/ingest/ingestFromPdrSpec.js`
  - `example/spec/parallel/ingest/ingestFromPdrWithChildWorkflowMetaSpec.js`
  - `example/spec/parallel/ingest/ingestFromPdrWithExecutionNamePrefixSpec.js`
  - `example/spec/parallel/ingest/ingestPdrWithNodeNameSpec.js`
- Updated the `@cumulus/api-client/CumulusApiClientError` error class to include new properties that can be accessed directly on
the error object:
  - `statusCode` - The HTTP status code of the API response
  - `apiMessage` - The message from the API response
- Added `params.pRetryOptions` parameter to
`@cumulus/api-client/granules.deleteGranule` to control the retry
behavior
- Updated `cmr_custom_host` variable to accept a full protocol and host name
(e.g. `http://cmr-custom-host.com`), whereas it previously only accepted a host name
- **CUMULUS-2482**
  - Switches the default distribution app in the `example/cumulus-tf` deployment to the new Cumulus Distribution
  - TEA is still available by following instructions in `example/README.md`
- **CUMULUS-2463**
  - Increases the duration of allowed backoff times for a successful test from
    0.5 sec to 1 sec.
- **CUMULUS-2528**
  - Removed `rds_connection_heartbeat` as a configuration option from all
    Cumulus terraform modules
  - Removed `dbHeartBeat` as an environmental switch from
    `@cumulus/db.getKnexClient` in favor of more comprehensive general db
    connect retry solution
  - Added new `rds_connection_timing_configuration` string map to allow for
    configuration and tuning of Core's internal database retry/connection
    timeout behaviors.  These values map to connection pool configuration
    values for tarn (https://github.com/vincit/tarn.js/) which Core's database
    module / knex(https://www.npmjs.com/package/knex) use for this purpose:
    - acquireTimeoutMillis
    - createRetryIntervalMillis
    - createTimeoutMillis
    - idleTimeoutMillis
    - reapIntervalMillis
      Connection errors will result in a log line prepended with 'knex failed on
      attempted connection error' and sent from '@cumulus/db/connection'
  - Updated `@cumulus/db` and all terraform mdules to set default retry
    configuration values for the database module to cover existing database
    heartbeat connection failures as well as all other knex/tarn connection
    creation failures.

### Fixed

- Fixed bug where `cmr_custom_host` variable was not properly forwarded into `archive`, `ingest`, and `sqs-message-remover` modules from `cumulus` module
- Fixed bug where `parse-pdr` set a granule's provider to the entire provider record when a `NODE_NAME`
  is present. Expected behavior consistent with other tasks is to set the provider name in that field.
- **CUMULUS-2568**
  - Update reconciliation report integration test to have better cleanup/failure behavior
  - Fixed `@cumulus/api-client/pdrs.getPdr` to request correct endpoint for returning a PDR from the API
- **CUMULUS-2620**
  - Fixed a bug where a granule could be removed from CMR but still be set as
  `published: true` and with a CMR link in the Dynamo/PostgreSQL databases. Now,
  the CMR deletion and the Dynamo/PostgreSQL record updates will all succeed or fail
  together, preventing the database records from being out of sync with CMR.
  - Fixed `@cumulus/api-client/pdrs.getPdr` to request correct
  endpoint for returning a PDR from the API

## [v9.2.2] 2021-08-06 - [BACKPORT]

**Please note** changes in 9.2.2 may not yet be released in future versions, as
this is a backport and patch release on the 9.2.x series of releases. Updates that
are included in the future will have a corresponding CHANGELOG entry in future
releases.

### Added

- **CUMULUS-2635**
  - Added helper functions:
    - `@cumulus/db/translate/file/translateApiPdrToPostgresPdr`

### Fixed

- **CUMULUS-2635**
  - Update `data-migration2` to migrate PDRs before migrating granules.
  - Update `data-migration2` unit tests testing granules migration to reference
    PDR records to better model the DB schema.
  - Update `migratePdrRecord` to use `translateApiPdrToPostgresPdr` function.

## [v9.2.1] 2021-07-29 - [BACKPORT]

### Fixed

- **CUMULUS-2626**
  - Update [PDR migration](https://github.com/nasa/cumulus/blob/master/lambdas/data-migration2/src/pdrs.ts) to correctly find Executions by a Dynamo PDR's `execution` field

## [v9.2.0] 2021-06-22

### Added

- **CUMULUS-2475**
  - Adds `GET` endpoint to distribution API
- **CUMULUS-2476**
  - Adds handler for authenticated `HEAD` Distribution requests replicating current behavior of TEA

### Changed

- **CUMULUS-2482**
  - Switches the default distribution app in the `example/cumulus-tf` deployment to the new Cumulus Distribution
  - TEA is still available by following instructions in `example/README.md`

### Fixed

- **CUMULUS-2520**
  - Fixed error that prevented `/elasticsearch/index-from-database` from starting.
- **CUMULUS-2532**
  - Fixed integration tests to have granule deletion occur before provider and
    collection deletion in test cleanup.
- **CUMULUS-2558**
  - Fixed issue where executions original_payload would not be retained on successful execution

## [v9.1.0] 2021-06-03

### BREAKING CHANGES

- `@cumulus/api-client/granules.getGranule` now returns the granule record from the GET `/granules/<granuleId>` endpoint, not the raw endpoint response
- **CUMULUS-2434**
  - To use the updated `update-granules-cmr-metadata-file-links` task, the
    granule  UMM-G metadata should have version 1.6.2 or later, since CMR s3
    link type 'GET DATA VIA DIRECT ACCESS' is not valid until UMM-G version
    [1.6.2](https://cdn.earthdata.nasa.gov/umm/granule/v1.6.2/umm-g-json-schema.json)
- **CUMULUS-2488**
  - Removed all EMS reporting including lambdas, endpoints, params, etc as all
    reporting is now handled through Cloud Metrics
- **CUMULUS-2472**
  - Moved existing `EarthdataLoginClient` to
    `@cumulus/oauth-client/EarthdataLoginClient` and updated all references in
    Cumulus Core.
  - Rename `EarthdataLoginClient` property from `earthdataLoginUrl` to
    `loginUrl for consistency with new OAuth clients. See example in
    [oauth-client
    README](https://github.com/nasa/cumulus/blob/master/packages/oauth-client/README.md)

### Added

- `@cumulus/api-client/granules.getGranuleResponse` to return the raw endpoint response from the GET `/granules/<granuleId>` endpoint
- **HYRAX-439** - Corrected README.md according to a new Hyrax URL format.
- **CUMULUS-2354**
  - Adds configuration options to allow `/s3credentials` endpoint to distribute
    same-region read-only tokens based on a user's CMR ACLs.
  - Configures the example deployment to enable this feature.
- **CUMULUS-2442**
  - Adds option to generate cloudfront URL to lzards-backup task. This will require a few new task config options that have been documented in the [task README](https://github.com/nasa/cumulus/blob/master/tasks/lzards-backup/README.md).
- **CUMULUS-2470**
  - Added `/s3credentials` endpoint for distribution API
- **CUMULUS-2471**
  - Add `/s3credentialsREADME` endpoint to distribution API
- **CUMULUS-2473**
  - Updated `tf-modules/cumulus_distribution` module to take earthdata or cognito credentials
  - Configured `example/cumulus-tf/cumulus_distribution.tf` to use CSDAP credentials
- **CUMULUS-2474**
  - Add `S3ObjectStore` to `aws-client`. This class allows for interaction with the S3 object store.
  - Add `object-store` package which contains abstracted object store functions for working with various cloud providers
- **CUMULUS-2477**
  - Added `/`, `/login` and `/logout` endpoints to cumulus distribution api
- **CUMULUS-2479**
  - Adds /version endpoint to distribution API
- **CUMULUS-2497**
  - Created `isISOFile()` to check if a CMR file is a CMR ISO file.
- **CUMULUS-2371**
  - Added helpers to `@cumulus/ingest/sqs`:
    - `archiveSqsMessageToS3` - archives an incoming SQS message to S3
    - `deleteArchivedMessageFromS3` - deletes a processed SQS message from S3
  - Added call to `archiveSqsMessageToS3` to `sqs-message-consumer` which
    archives all incoming SQS messages to S3.
  - Added call to `deleteArchivedMessageFrom` to `sqs-message-remover` which
    deletes archived SQS message from S3 once it has been processed.

### Changed

- **[PR2224](https://github.com/nasa/cumulus/pull/2244)**
  - Changed timeout on `sfEventSqsToDbRecords` Lambda to 60 seconds to match
    timeout for Knex library to acquire dataase connections
- **CUMULUS-2208**
  - Moved all `@cumulus/api/es/*` code to new `@cumulus/es-client` package
- Changed timeout on `sfEventSqsToDbRecords` Lambda to 60 seconds to match
  timeout for Knex library to acquire database connections
- **CUMULUS-2517**
  - Updated postgres-migration-count-tool default concurrency to '1'

- **CUMULUS-2489**
  - Updated docs for Terraform references in FAQs, glossary, and in Deployment sections

- **CUMULUS-2434**
  - Updated `@cumulus/cmrjs` `updateCMRMetadata` and related functions to add
    both HTTPS URLS and S3 URIs to CMR metadata.
  - Updated `update-granules-cmr-metadata-file-links` task to add both HTTPS
    URLs and S3 URIs to the OnlineAccessURLs field of CMR metadata. The task
    configuration parameter `cmrGranuleUrlType` now has default value `both`.
  - To use the updated `update-granules-cmr-metadata-file-links` task, the
    granule UMM-G metadata should have version 1.6.2 or later, since CMR s3 link
    type 'GET DATA VIA DIRECT ACCESS' is not valid until UMM-G version
    [1.6.2](https://cdn.earthdata.nasa.gov/umm/granule/v1.6.2/umm-g-json-schema.json)
- **CUMULUS-2472**
  - Renamed `@cumulus/earthdata-login-client` to more generic
    `@cumulus/oauth-client` as a parnt  class for new OAuth clients.
  - Added `@cumulus/oauth-client/CognitoClient` to interface with AWS cognito login service.
- **CUMULUS-2497**
  - Changed the `@cumulus/cmrjs` package:
    - Updated `@cumulus/cmrjs/cmr-utils.getGranuleTemporalInfo()` so it now
      returns temporal info for CMR ISO 19115 SMAP XML files.
    - Updated `@cumulus/cmrjs/cmr-utils.isCmrFilename()` to include
      `isISOFile()`.
- **CUMULUS-2532**
  - Changed integration tests to use `api-client/granules` functions as opposed
    to `granulesApi` from `@cumulus/integration-tests`.

### Fixed

- **CUMULUS-2519**
  - Update @cumulus/integration-tests.buildWorkflow to fail if provider/collection API response is not successful
- **CUMULUS-2518**
  - Update sf-event-sqs-to-db-records to not throw if a collection is not
    defined on a payload that has no granules/an empty granule payload object
- **CUMULUS-2512**
  - Updated ingest package S3 provider client to take additional parameter
    `remoteAltBucket` on `download` method to allow for per-file override of
    provider bucket for checksum
  - Updated @cumulus/ingest.fetchTextFile's signature to be parameterized and
    added `remoteAltBucket`to allow for an override of the passed in provider
    bucket for the source file
  - Update "eslint-plugin-import" to be pinned to 2.22.1
- **CUMULUS-2520**
  - Fixed error that prevented `/elasticsearch/index-from-database` from starting.
- **[2231](https://github.com/nasa/cumulus/issues/2231)**
  - Fixes broken relative path links in `docs/README.md`

### Removed

- **CUMULUS-2502**
  - Removed outdated documenation regarding Kibana index patterns for metrics.

## [v9.0.1] 2021-05-07

### Migration Steps

Please review the migration steps for 9.0.0 as this release is only a patch to
correct a failure in our build script and push out corrected release artifacts. The previous migration steps still apply.

### Changed

- Corrected `@cumulus/db` configuration to correctly build package.

## [v9.0.0] 2021-05-03

### Migration steps

- This release of Cumulus enables integration with a PostgreSQL database for archiving Cumulus data. There are several upgrade steps involved, **some of which need to be done before redeploying Cumulus**. See the [documentation on upgrading to the RDS release](https://nasa.github.io/cumulus/docs/upgrade-notes/upgrade-rds).

### BREAKING CHANGES

- **CUMULUS-2185** - RDS Migration Epic
  - **CUMULUS-2191**
    - Removed the following from the `@cumulus/api/models.asyncOperation` class in
      favor of the added `@cumulus/async-operations` module:
      - `start`
      - `startAsyncOperations`
  - **CUMULUS-2187**
    - The `async-operations` endpoint will now omit `output` instead of
      returning `none` when the operation did not return output.
  - **CUMULUS-2309**
    - Removed `@cumulus/api/models/granule.unpublishAndDeleteGranule` in favor
      of `@cumulus/api/lib/granule-remove-from-cmr.unpublishGranule` and
      `@cumulus/api/lib/granule-delete.deleteGranuleAndFiles`.
  - **CUMULUS-2385**
    - Updated `sf-event-sqs-to-db-records` to write a granule's files to
      PostgreSQL only after the workflow has exited the `Running` status.
      Please note that any workflow that uses `sf_sqs_report_task` for
      mid-workflow updates will be impacted.
    - Changed PostgreSQL `file` schema and TypeScript type definition to require
      `bucket` and `key` fields.
    - Updated granule/file write logic to mark a granule's status as "failed"
  - **CUMULUS-2455**
    - API `move granule` endpoint now moves granule files on a per-file basis
    - API `move granule` endpoint on granule file move failure will retain the
      file at it's original location, but continue to move any other granule
      files.
    - Removed the `move` method from the `@cumulus/api/models.granule` class.
      logic is now handled in `@cumulus/api/endpoints/granules` and is
      accessible via the Core API.

### Added

- **CUMULUS-2185** - RDS Migration Epic
  - **CUMULUS-2130**
    - Added postgres-migration-count-tool lambda/ECS task to allow for
      evaluation of database state
    - Added /migrationCounts api endpoint that allows running of the
      postgres-migration-count-tool as an asyncOperation
  - **CUMULUS-2394**
    - Updated PDR and Granule writes to check the step function
      workflow_start_time against the createdAt field for each record to ensure
      old records do not overwrite newer ones for legacy Dynamo and PostgreSQL
      writes
  - **CUMULUS-2188**
    - Added `data-migration2` Lambda to be run after `data-migration1`
    - Added logic to `data-migration2` Lambda for migrating execution records
      from DynamoDB to PostgreSQL
  - **CUMULUS-2191**
    - Added `@cumulus/async-operations` to core packages, exposing
      `startAsyncOperation` which will handle starting an async operation and
      adding an entry to both PostgreSQL and DynamoDb
  - **CUMULUS-2127**
    - Add schema migration for `collections` table
  - **CUMULUS-2129**
    - Added logic to `data-migration1` Lambda for migrating collection records
      from Dynamo to PostgreSQL
  - **CUMULUS-2157**
    - Add schema migration for `providers` table
    - Added logic to `data-migration1` Lambda for migrating provider records
      from Dynamo to PostgreSQL
  - **CUMULUS-2187**
    - Added logic to `data-migration1` Lambda for migrating async operation
      records from Dynamo to PostgreSQL
  - **CUMULUS-2198**
    - Added logic to `data-migration1` Lambda for migrating rule records from
      DynamoDB to PostgreSQL
  - **CUMULUS-2182**
    - Add schema migration for PDRs table
  - **CUMULUS-2230**
    - Add schema migration for `rules` table
  - **CUMULUS-2183**
    - Add schema migration for `asyncOperations` table
  - **CUMULUS-2184**
    - Add schema migration for `executions` table
  - **CUMULUS-2257**
    - Updated PostgreSQL table and column names to snake_case
    - Added `translateApiAsyncOperationToPostgresAsyncOperation` function to `@cumulus/db`
  - **CUMULUS-2186**
    - Added logic to `data-migration2` Lambda for migrating PDR records from
      DynamoDB to PostgreSQL
  - **CUMULUS-2235**
    - Added initial ingest load spec test/utility
  - **CUMULUS-2167**
    - Added logic to `data-migration2` Lambda for migrating Granule records from
      DynamoDB to PostgreSQL and parse Granule records to store File records in
      RDS.
  - **CUMULUS-2367**
    - Added `granules_executions` table to PostgreSQL schema to allow for a
      many-to-many relationship between granules and executions
      - The table refers to granule and execution records using foreign keys
        defined with ON CASCADE DELETE, which means that any time a granule or
        execution record is deleted, all of the records in the
        `granules_executions` table referring to that record will also be
        deleted.
    - Added `upsertGranuleWithExecutionJoinRecord` helper to `@cumulus/db` to
      allow for upserting a granule record and its corresponding
      `granules_execution` record
  - **CUMULUS-2128**
    - Added helper functions:
      - `@cumulus/db/translate/file/translateApiFiletoPostgresFile`
      - `@cumulus/db/translate/file/translateApiGranuletoPostgresGranule`
      - `@cumulus/message/Providers/getMessageProvider`
  - **CUMULUS-2190**
    - Added helper functions:
      - `@cumulus/message/Executions/getMessageExecutionOriginalPayload`
      - `@cumulus/message/Executions/getMessageExecutionFinalPayload`
      - `@cumulus/message/workflows/getMessageWorkflowTasks`
      - `@cumulus/message/workflows/getMessageWorkflowStartTime`
      - `@cumulus/message/workflows/getMessageWorkflowStopTime`
      - `@cumulus/message/workflows/getMessageWorkflowName`
  - **CUMULUS-2192**
    - Added helper functions:
      - `@cumulus/message/PDRs/getMessagePdrRunningExecutions`
      - `@cumulus/message/PDRs/getMessagePdrCompletedExecutions`
      - `@cumulus/message/PDRs/getMessagePdrFailedExecutions`
      - `@cumulus/message/PDRs/getMessagePdrStats`
      - `@cumulus/message/PDRs/getPdrPercentCompletion`
      - `@cumulus/message/workflows/getWorkflowDuration`
  - **CUMULUS-2199**
    - Added `translateApiRuleToPostgresRule` to `@cumulus/db` to translate API
      Rule to conform to Postgres Rule definition.
  - **CUMUlUS-2128**
    - Added "upsert" logic to the `sfEventSqsToDbRecords` Lambda for granule and
      file writes to the core PostgreSQL database
  - **CUMULUS-2199**
    - Updated Rules endpoint to write rules to core PostgreSQL database in
      addition to DynamoDB and to delete rules from the PostgreSQL database in
      addition to DynamoDB.
    - Updated `create` in Rules Model to take in optional `createdAt` parameter
      which sets the value of createdAt if not specified during function call.
  - **CUMULUS-2189**
    - Updated Provider endpoint logic to write providers in parallel to Core
      PostgreSQL database
    - Update integration tests to utilize API calls instead of direct
      api/model/Provider calls
  - **CUMULUS-2191**
    - Updated cumuluss/async-operation task to write async-operations to the
      PostgreSQL database.
  - **CUMULUS-2228**
    - Added logic to the `sfEventSqsToDbRecords` Lambda to write execution, PDR,
      and granule records to the core PostgreSQL database in parallel with
      writes to DynamoDB
  - **CUMUlUS-2190**
    - Added "upsert" logic to the `sfEventSqsToDbRecords` Lambda for PDR writes
      to the core PostgreSQL database
  - **CUMUlUS-2192**
    - Added "upsert" logic to the `sfEventSqsToDbRecords` Lambda for execution
      writes to the core PostgreSQL database
  - **CUMULUS-2187**
    - The `async-operations` endpoint will now omit `output` instead of
      returning `none` when the operation did not return output.
  - **CUMULUS-2167**
    - Change PostgreSQL schema definition for `files` to remove `filename` and
      `name` and only support `file_name`.
    - Change PostgreSQL schema definition for `files` to remove `size` to only
      support `file_size`.
    - Change `PostgresFile` to remove duplicate fields `filename` and `name` and
      rename `size` to `file_size`.
  - **CUMULUS-2266**
    - Change `sf-event-sqs-to-db-records` behavior to discard and not throw an
      error on an out-of-order/delayed message so as not to have it be sent to
      the DLQ.
  - **CUMULUS-2305**
    - Changed `DELETE /pdrs/{pdrname}` API behavior to also delete record from
      PostgreSQL database.
  - **CUMULUS-2309**
    - Changed `DELETE /granules/{granuleName}` API behavior to also delete
      record from PostgreSQL database.
    - Changed `Bulk operation BULK_GRANULE_DELETE` API behavior to also delete
      records from PostgreSQL database.
  - **CUMULUS-2367**
    - Updated `granule_cumulus_id` foreign key to granule in PostgreSQL `files`
      table to use a CASCADE delete, so records in the files table are
      automatically deleted by the database when the corresponding granule is
      deleted.
  - **CUMULUS-2407**
    - Updated data-migration1 and data-migration2 Lambdas to use UPSERT instead
      of UPDATE when migrating dynamoDB records to PostgreSQL.
    - Changed data-migration1 and data-migration2 logic to only update already
      migrated records if the incoming record update has a newer timestamp
  - **CUMULUS-2329**
    - Add `write-db-dlq-records-to-s3` lambda.
    - Add terraform config to automatically write db records DLQ messages to an
      s3 archive on the system bucket.
    - Add unit tests and a component spec test for the above.
  - **CUMULUS-2380**
    - Add `process-dead-letter-archive` lambda to pick up and process dead letters in the S3 system bucket dead letter archive.
    - Add `/deadLetterArchive/recoverCumulusMessages` endpoint to trigger an async operation to leverage this capability on demand.
    - Add unit tests and integration test for all of the above.
  - **CUMULUS-2406**
    - Updated parallel write logic to ensure that updatedAt/updated_at
      timestamps are the same in Dynamo/PG on record write for the following
      data types:
      - async operations
      - granules
      - executions
      - PDRs
  - **CUMULUS-2446**
    - Remove schema validation check against DynamoDB table for collections when
      migrating records from DynamoDB to core PostgreSQL database.
  - **CUMULUS-2447**
    - Changed `translateApiAsyncOperationToPostgresAsyncOperation` to call
      `JSON.stringify` and then `JSON.parse` on output.
  - **CUMULUS-2313**
    - Added `postgres-migration-async-operation` lambda to start an ECS task to
      run a the `data-migration2` lambda.
    - Updated `async_operations` table to include `Data Migration 2` as a new
      `operation_type`.
    - Updated `cumulus-tf/variables.tf` to include `optional_dynamo_tables` that
      will be merged with `dynamo_tables`.
  - **CUMULUS-2451**
    - Added summary type file `packages/db/src/types/summary.ts` with
      `MigrationSummary` and `DataMigration1` and `DataMigration2` types.
    - Updated `data-migration1` and `data-migration2` lambdas to return
      `MigrationSummary` objects.
    - Added logging for every batch of 100 records processed for executions,
      granules and files, and PDRs.
    - Removed `RecordAlreadyMigrated` logs in `data-migration1` and
      `data-migration2`
  - **CUMULUS-2452**
    - Added support for only migrating certain granules by specifying the
      `granuleSearchParams.granuleId` or `granuleSearchParams.collectionId`
      properties in the payload for the
      `<prefix>-postgres-migration-async-operation` Lambda
    - Added support for only running certain migrations for data-migration2 by
      specifying the `migrationsList` property in the payload for the
      `<prefix>-postgres-migration-async-operation` Lambda
  - **CUMULUS-2453**
    - Created `storeErrors` function which stores errors in system bucket.
    - Updated `executions` and `granulesAndFiles` data migrations to call `storeErrors` to store migration errors.
    - Added `system_bucket` variable to `data-migration2`.
  - **CUMULUS-2455**
    - Move granules API endpoint records move updates for migrated granule files
      if writing any of the granule files fails.
  - **CUMULUS-2468**
    - Added support for doing [DynamoDB parallel scanning](https://docs.aws.amazon.com/amazondynamodb/latest/developerguide/Scan.html#Scan.ParallelScan) for `executions` and `granules` migrations to improve performance. The behavior of the parallel scanning and writes can be controlled via the following properties on the event input to the `<prefix>-postgres-migration-async-operation` Lambda:
      - `granuleMigrationParams.parallelScanSegments`: How many segments to divide your granules DynamoDB table into for parallel scanning
      - `granuleMigrationParams.parallelScanLimit`: The maximum number of granule records to evaluate for each parallel scanning segment of the DynamoDB table
      - `granuleMigrationParams.writeConcurrency`: The maximum number of concurrent granule/file writes to perform to the PostgreSQL database across all DynamoDB segments
      - `executionMigrationParams.parallelScanSegments`: How many segments to divide your executions DynamoDB table into for parallel scanning
      - `executionMigrationParams.parallelScanLimit`: The maximum number of execution records to evaluate for each parallel scanning segment of the DynamoDB table
      - `executionMigrationParams.writeConcurrency`: The maximum number of concurrent execution writes to perform to the PostgreSQL database across all DynamoDB segments
  - **CUMULUS-2468** - Added `@cumulus/aws-client/DynamoDb.parallelScan` helper to perform [parallel scanning on DynamoDb tables](https://docs.aws.amazon.com/amazondynamodb/latest/developerguide/Scan.html#Scan.ParallelScan)
  - **CUMULUS-2507**
    - Updated granule record write logic to set granule status to `failed` in both Postgres and DynamoDB if any/all of its files fail to write to the database.

### Deprecated

- **CUMULUS-2185** - RDS Migration Epic
  - **CUMULUS-2455**
    - `@cumulus/ingest/moveGranuleFiles`

## [v8.1.2] 2021-07-29

**Please note** changes in 8.1.2 may not yet be released in future versions, as this
is a backport/patch release on the 8.x series of releases.  Updates that are
included in the future will have a corresponding CHANGELOG entry in future releases.

### Notable changes

- `cmr_custom_host` variable for `cumulus` module can now be used to configure Cumulus to
integrate with a custom CMR host name and protocol (e.g. `http://custom-cmr-host.com`). Note
that you **must** include a protocol (`http://` or `https://`) if specifying a value for this
variable.
- `@cumulus/sync-granule` task should now properly handle
syncing files from HTTP/HTTPS providers where basic auth is
required and involves a redirect to a different host (e.g.
downloading files protected by Earthdata Login)

### Added

- **CUMULUS-2548**
  - Added `allowed_redirects` field to PostgreSQL `providers` table
  - Added `allowedRedirects` field to DynamoDB `<prefix>-providers` table
  - Added `@cumulus/aws-client/S3.streamS3Upload` to handle uploading the contents
  of a readable stream to S3 and returning a promise

### Changed

- Updated `cmr_custom_host` variable to accept a full protocol and host name
(e.g. `http://cmr-custom-host.com`), whereas it previously only accepted a host name

### Fixed

- Fixed bug where `cmr_custom_host` variable was not properly forwarded into `archive`, `ingest`, and `sqs-message-remover` modules from `cumulus` module
- **CUMULUS-2548**
  - Fixed `@cumulus/ingest/HttpProviderClient.sync` to
properly handle basic auth when redirecting to a different
host and/or host with a different port

## [v8.1.1] 2021-04-30 -- Patch Release

**Please note** changes in 8.1.1 may not yet be released in future versions, as this
is a backport/patch release on the 8.x series of releases.  Updates that are
included in the future will have a corresponding CHANGELOG entry in future releases.

### Added

- **CUMULUS-2497**
  - Created `isISOFile()` to check if a CMR file is a CMR ISO file.

### Fixed

- **CUMULUS-2512**
  - Updated ingest package S3 provider client to take additional parameter
    `remoteAltBucket` on `download` method to allow for per-file override of
    provider bucket for checksum
  - Updated @cumulus/ingest.fetchTextFile's signature to be parameterized and
    added `remoteAltBucket`to allow for an override of the passed in provider
    bucket for the source file
  - Update "eslint-plugin-import" to be pinned to 2.22.1

### Changed

- **CUMULUS-2497**
  - Changed the `@cumulus/cmrjs` package:
    - Updated `@cumulus/cmrjs/cmr-utils.getGranuleTemporalInfo()` so it now
      returns temporal info for CMR ISO 19115 SMAP XML files.
    - Updated `@cumulus/cmrjs/cmr-utils.isCmrFilename()` to include
      `isISOFile()`.

- **[2216](https://github.com/nasa/cumulus/issues/2216)**
  - Removed "node-forge", "xml-crypto" from audit whitelist, added "underscore"

## [v8.1.0] 2021-04-29

### Added

- **CUMULUS-2348**
  - The `@cumulus/api` `/granules` and `/granules/{granuleId}` endpoints now take `getRecoveryStatus` parameter
  to include recoveryStatus in result granule(s)
  - The `@cumulus/api-client.granules.getGranule` function takes a `query` parameter which can be used to
  request additional granule information.
  - Published `@cumulus/api@7.2.1-alpha.0` for dashboard testing
- **CUMULUS-2469**
  - Added `tf-modules/cumulus_distribution` module to standup a skeleton
    distribution api

## [v8.0.0] 2021-04-08

### BREAKING CHANGES

- **CUMULUS-2428**
  - Changed `/granules/bulk` to use `queueUrl` property instead of a `queueName` property for setting the queue to use for scheduling bulk granule workflows

### Notable changes

- Bulk granule operations endpoint now supports setting a custom queue for scheduling workflows via the `queueUrl` property in the request body. If provided, this value should be the full URL for an SQS queue.

### Added

- **CUMULUS-2374**
  - Add cookbok entry for queueing PostToCmr step
  - Add example workflow to go with cookbook
- **CUMULUS-2421**
  - Added **experimental** `ecs_include_docker_cleanup_cronjob` boolean variable to the Cumulus module to enable cron job to clean up docker root storage blocks in ECS cluster template for non-`device-mapper` storage drivers. Default value is `false`. This fulfills a specific user support request. This feature is otherwise untested and will remain so until we can iterate with a better, more general-purpose solution. Use of this feature is **NOT** recommended unless you are certain you need it.

- **CUMULUS-1808**
  - Add additional error messaging in `deleteSnsTrigger` to give users more context about where to look to resolve ResourceNotFound error when disabling or deleting a rule.

### Fixed

- **CUMULUS-2281**
  - Changed discover-granules task to write discovered granules directly to
    logger, instead of via environment variable. This fixes a problem where a
    large number of found granules prevents this lambda from running as an
    activity with an E2BIG error.

## [v7.2.0] 2021-03-23

### Added

- **CUMULUS-2346**
  - Added orca API endpoint to `@cumulus/api` to get recovery status
  - Add `CopyToGlacier` step to [example IngestAndPublishGranuleWithOrca workflow](https://github.com/nasa/cumulus/blob/master/example/cumulus-tf/ingest_and_publish_granule_with_orca_workflow.tf)

### Changed

- **HYRAX-357**
  - Format of NGAP OPeNDAP URL changed and by default now is referring to concept id and optionally can include short name and version of collection.
  - `addShortnameAndVersionIdToConceptId` field has been added to the config inputs of the `hyrax-metadata-updates` task

## [v7.1.0] 2021-03-12

### Notable changes

- `sync-granule` task will now properly handle syncing 0 byte files to S3
- SQS/Kinesis rules now support scheduling workflows to a custom queue via the `rule.queueUrl` property. If provided, this value should be the full URL for an SQS queue.

### Added

- `tf-modules/cumulus` module now supports a `cmr_custom_host` variable that can
  be used to set to an arbitray  host for making CMR requests (e.g.
  `https://custom-cmr-host.com`).
- Added `buckets` variable to `tf-modules/archive`
- **CUMULUS-2345**
  - Deploy ORCA with Cumulus, see `example/cumulus-tf/orca.tf` and `example/cumulus-tf/terraform.tfvars.example`
  - Add `CopyToGlacier` step to [example IngestAndPublishGranule workflow](https://github.com/nasa/cumulus/blob/master/example/cumulus-tf/ingest_and_publish_granule_workflow.asl.json)
- **CUMULUS-2424**
  - Added `childWorkflowMeta` to `queue-pdrs` config. An object passed to this config value will be merged into a child workflow message's `meta` object. For an example of how this can be used, see `example/cumulus-tf/discover_and_queue_pdrs_with_child_workflow_meta_workflow.asl.json`.
- **CUMULUS-2427**
  - Added support for using a custom queue with SQS and Kinesis rules. Whatever queue URL is set on the `rule.queueUrl` property will be used to schedule workflows for that rule. This change allows SQS/Kinesis rules to use [any throttled queues defined for a deployment](https://nasa.github.io/cumulus/docs/data-cookbooks/throttling-queued-executions).

### Fixed

- **CUMULUS-2394**
  - Updated PDR and Granule writes to check the step function `workflow_start_time` against
      the `createdAt` field  for each record to ensure old records do not
      overwrite newer ones

### Changed

- `<prefix>-lambda-api-gateway` IAM role used by API Gateway Lambda now
  supports accessing all buckets defined in your `buckets` variable except
  "internal" buckets
- Updated the default scroll duration used in ESScrollSearch and part of the
  reconcilation report functions as a result of testing and seeing timeouts
  at its current value of 2min.
- **CUMULUS-2355**
  - Added logic to disable `/s3Credentials` endpoint based upon value for
    environment variable `DISABLE_S3_CREDENTIALS`. If set to "true", the
    endpoint will not dispense S3 credentials and instead return a message
    indicating that the endpoint has been disabled.
- **CUMULUS-2397**
  - Updated `/elasticsearch` endpoint's `reindex` function to prevent
    reindexing when source and destination indices are the same.
- **CUMULUS-2420**
  - Updated test function `waitForAsyncOperationStatus` to take a retryObject
    and use exponential backoff.  Increased the total test duration for both
    AsycOperation specs and the ReconciliationReports tests.
  - Updated the default scroll duration used in ESScrollSearch and part of the
    reconcilation report functions as a result of testing and seeing timeouts
    at its current value of 2min.
- **CUMULUS-2427**
  - Removed `queueUrl` from the parameters object for `@cumulus/message/Build.buildQueueMessageFromTemplate`
  - Removed `queueUrl` from the parameters object for `@cumulus/message/Build.buildCumulusMeta`

### Fixed

- Fixed issue in `@cumulus/ingest/S3ProviderClient.sync()` preventing 0 byte files from being synced to S3.

### Removed

- Removed variables from `tf-modules/archive`:
  - `private_buckets`
  - `protected_buckets`
  - `public_buckets`

## [v7.0.0] 2021-02-22

### BREAKING CHANGES

- **CUMULUS-2362** - Endpoints for the logs (/logs) will now throw an error unless Metrics is set up

### Added

- **CUMULUS-2345**
  - Deploy ORCA with Cumulus, see `example/cumulus-tf/orca.tf` and `example/cumulus-tf/terraform.tfvars.example`
  - Add `CopyToGlacier` step to [example IngestAndPublishGranule workflow](https://github.com/nasa/cumulus/blob/master/example/cumulus-tf/ingest_and_publish_granule_workflow.asl.json)
- **CUMULUS-2376**
  - Added `cmrRevisionId` as an optional parameter to `post-to-cmr` that will be used when publishing metadata to CMR.
- **CUMULUS-2412**
  - Adds function `getCollectionsByShortNameAndVersion` to @cumulus/cmrjs that performs a compound query to CMR to retrieve collection information on a list of collections. This replaces a series of calls to the CMR for each collection with a single call on the `/collections` endpoint and should improve performance when CMR return times are increased.

### Changed

- **CUMULUS-2362**
  - Logs endpoints only work with Metrics set up
- **CUMULUS-2376**
  - Updated `publishUMMGJSON2CMR` to take in an optional `revisionId` parameter.
  - Updated `publishUMMGJSON2CMR` to throw an error if optional `revisionId` does not match resulting revision ID.
  - Updated `publishECHO10XML2CMR` to take in an optional `revisionId` parameter.
  - Updated `publishECHO10XML2CMR` to throw an error if optional `revisionId` does not match resulting revision ID.
  - Updated `publish2CMR` to take in optional `cmrRevisionId`.
  - Updated `getWriteHeaders` to take in an optional CMR Revision ID.
  - Updated `ingestGranule` to take in an optional CMR Revision ID to pass to `getWriteHeaders`.
  - Updated `ingestUMMGranule` to take in an optional CMR Revision ID to pass to `getWriteHeaders`.
- **CUMULUS-2350**
  - Updates the examples on the `/s3credentialsREADME`, to include Python and
    JavaScript code demonstrating how to refrsh  the s3credential for
    programatic access.
- **CUMULUS-2383**
  - PostToCMR task will return CMRInternalError when a `500` status is returned from CMR

## [v6.0.0] 2021-02-16

### MIGRATION NOTES

- **CUMULUS-2255** - Cumulus has upgraded its supported version of Terraform
  from **0.12.12** to **0.13.6**. Please see the [instructions to upgrade your
  deployments](https://github.com/nasa/cumulus/blob/master/docs/upgrade-notes/upgrading-tf-version-0.13.6.md).

- **CUMULUS-2350**
  - If the  `/s3credentialsREADME`, does not appear to be working after
    deployment, [manual redeployment](https://docs.aws.amazon.com/apigateway/latest/developerguide/how-to-deploy-api-with-console.html)
    of the API-gateway stage may be necessary to finish the deployment.

### BREAKING CHANGES

- **CUMULUS-2255** - Cumulus has upgraded its supported version of Terraform from **0.12.12** to **0.13.6**.

### Added

- **CUMULUS-2291**
  - Add provider filter to Granule Inventory Report
- **CUMULUS-2300**
  - Added `childWorkflowMeta` to `queue-granules` config. Object passed to this
    value will be merged into a child workflow message's  `meta` object. For an
    example of how this can be used, see
    `example/cumulus-tf/discover_granules_workflow.asl.json`.
- **CUMULUS-2350**
  - Adds an unprotected endpoint, `/s3credentialsREADME`, to the
    s3-credentials-endpoint that displays  information on how to use the
    `/s3credentials` endpoint
- **CUMULUS-2368**
  - Add QueueWorkflow task
- **CUMULUS-2391**
  - Add reportToEms to collections.files file schema
- **CUMULUS-2395**
  - Add Core module parameter `ecs_custom_sg_ids` to Cumulus module to allow for
    custom security group mappings
- **CUMULUS-2402**
  - Officially expose `sftp()` for use in `@cumulus/sftp-client`

### Changed

- **CUMULUS-2323**
  - The sync granules task when used with the s3 provider now uses the
    `source_bucket` key in `granule.files` objects.  If incoming payloads using
    this task have a `source_bucket` value for a file using the s3 provider, the
    task will attempt to sync from the bucket defined in the file's
    `source_bucket` key instead of the `provider`.
    - Updated `S3ProviderClient.sync` to allow for an optional bucket parameter
      in support of the changed behavior.
  - Removed `addBucketToFile` and related code from sync-granules task

- **CUMULUS-2255**
  - Updated Terraform deployment code syntax for compatibility with version 0.13.6
- **CUMULUS-2321**
  - Updated API endpoint GET `/reconciliationReports/{name}` to return the
    pre-signe s3 URL in addition to report data

### Fixed

- Updated `hyrax-metadata-updates` task so the opendap url has Type 'USE SERVICE API'

- **CUMULUS-2310**
  - Use valid filename for reconciliation report
- **CUMULUS-2351**
  - Inventory report no longer includes the File/Granule relation object in the
    okCountByGranules key of a report.  The information is only included when a
    'Granule Not Found' report is run.

### Removed

- **CUMULUS-2364**
  - Remove the internal Cumulus logging lambda (log2elasticsearch)

## [v5.0.1] 2021-01-27

### Changed

- **CUMULUS-2344**
  - Elasticsearch API now allows you to reindex to an index that already exists
  - If using the Change Index operation and the new index doesn't exist, it will be created
  - Regarding instructions for CUMULUS-2020, you can now do a change index
    operation before a reindex operation. This will
    ensure that new data will end up in the new index while Elasticsearch is reindexing.

- **CUMULUS-2351**
  - Inventory report no longer includes the File/Granule relation object in the okCountByGranules key of a report. The information is only included when a 'Granule Not Found' report is run.

### Removed

- **CUMULUS-2367**
  - Removed `execution_cumulus_id` column from granules RDS schema and data type

## [v5.0.0] 2021-01-12

### BREAKING CHANGES

- **CUMULUS-2020**
  - Elasticsearch data mappings have been updated to improve search and the API
    has been update to reflect those changes. See Migration notes on how to
    update the Elasticsearch mappings.

### Migration notes

- **CUMULUS-2020**
  - Elasticsearch data mappings have been updated to improve search. For
    example, case insensitive searching will now work (e.g. 'MOD' and 'mod' will
    return the same granule results). To use the improved Elasticsearch queries,
    [reindex](https://nasa.github.io/cumulus-api/#reindex) to create a new index
    with the correct types. Then perform a [change
    index](https://nasa.github.io/cumulus-api/#change-index) operation to use
    the new index.
- **CUMULUS-2258**
  - Because the `egress_lambda_log_group` and
    `egress_lambda_log_subscription_filter` resource were removed from the
    `cumulus` module, new definitions for these resources must be added to
    `cumulus-tf/main.tf`. For reference on how to define these resources, see
    [`example/cumulus-tf/thin_egress_app.tf`](https://github.com/nasa/cumulus/blob/master/example/cumulus-tf/thin_egress_app.tf).
  - The `tea_stack_name` variable being passed into the `cumulus` module should be removed
- **CUMULUS-2344**
  - Regarding instructions for CUMULUS-2020, you can now do a change index operation before a reindex operation. This will
    ensure that new data will end up in the new index while Elasticsearch is reindexing.

### BREAKING CHANGES

- **CUMULUS-2020**
  - Elasticsearch data mappings have been updated to improve search and the API has been updated to reflect those changes. See Migration notes on how to update the Elasticsearch mappings.

### Added

- **CUMULUS-2318**
  - Added`async_operation_image` as `cumulus` module variable to allow for override of the async_operation container image.  Users can optionally specify a non-default docker image for use with Core async operations.
- **CUMULUS-2219**
  - Added `lzards-backup` Core task to facilitate making LZARDS backup requests in Cumulus ingest workflows
- **CUMULUS-2092**
  - Add documentation for Granule Not Found Reports
- **HYRAX-320**
  - `@cumulus/hyrax-metadata-updates`Add component URI encoding for entry title id and granule ur to allow for values with special characters in them. For example, EntryTitleId 'Sentinel-6A MF/Jason-CS L2 Advanced Microwave Radiometer (AMR-C) NRT Geophysical Parameters' Now, URLs generated from such values will be encoded correctly and parsable by HyraxInTheCloud
- **CUMULUS-1370**
  - Add documentation for Getting Started section including FAQs
- **CUMULUS-2092**
  - Add documentation for Granule Not Found Reports
- **CUMULUS-2219**
  - Added `lzards-backup` Core task to facilitate making LZARDS backup requests in Cumulus ingest workflows
- **CUMULUS-2280**
  - In local api, retry to create tables if they fail to ensure localstack has had time to start fully.
- **CUMULUS-2290**
  - Add `queryFields` to granule schema, and this allows workflow tasks to add queryable data to granule record. For reference on how to add data to `queryFields` field, see [`example/cumulus-tf/kinesis_trigger_test_workflow.tf`](https://github.com/nasa/cumulus/blob/master/example/cumulus-tf/kinesis_trigger_test_workflow.tf).
- **CUMULUS-2318**
  - Added`async_operation_image` as `cumulus` module variable to allow for override of the async_operation container image.  Users can optionally specify a non-default docker image for use with Core async operations.

### Changed

- **CUMULUS-2020**
  - Updated Elasticsearch mappings to support case-insensitive search
- **CUMULUS-2124**
  - cumulus-rds-tf terraform module now takes engine_version as an input variable.
- **CUMULUS-2279**
  - Changed the formatting of granule CMR links: instead of a link to the `/search/granules.json` endpoint, now it is a direct link to `/search/concepts/conceptid.format`
- **CUMULUS-2296**
  - Improved PDR spec compliance of `parse-pdr` by updating `@cumulus/pvl` to parse fields in a manner more consistent with the PDR ICD, with respect to numbers and dates. Anything not matching the ICD expectations, or incompatible with Javascript parsing, will be parsed as a string instead.
- **CUMULUS-2344**
  - Elasticsearch API now allows you to reindex to an index that already exists
  - If using the Change Index operation and the new index doesn't exist, it will be created

### Removed

- **CUMULUS-2258**
  - Removed `tea_stack_name` variable from `tf-modules/distribution/variables.tf` and `tf-modules/cumulus/variables.tf`
  - Removed `egress_lambda_log_group` and `egress_lambda_log_subscription_filter` resources from `tf-modules/distribution/main.tf`

## [v4.0.0] 2020-11-20

### Migration notes

- Update the name of your `cumulus_message_adapter_lambda_layer_arn` variable for the `cumulus` module to `cumulus_message_adapter_lambda_layer_version_arn`. The value of the variable should remain the same (a layer version ARN of a Lambda layer for the [`cumulus-message-adapter`](https://github.com/nasa/cumulus-message-adapter/).
- **CUMULUS-2138** - Update all workflows using the `MoveGranules` step to add `UpdateGranulesCmrMetadataFileLinksStep`that runs after it. See the example [`IngestAndPublishWorkflow`](https://github.com/nasa/cumulus/blob/master/example/cumulus-tf/ingest_and_publish_granule_workflow.asl.json) for reference.
- **CUMULUS-2251**
  - Because it has been removed from the `cumulus` module, a new resource definition for `egress_api_gateway_log_subscription_filter` must be added to `cumulus-tf/main.tf`. For reference on how to define this resource, see [`example/cumulus-tf/main.tf`](https://github.com/nasa/cumulus/blob/master/example/cumulus-tf/main.tf).

### Added

- **CUMULUS-2248**
  - Updates Integration Tests README to point to new fake provider template.
- **CUMULUS-2239**
  - Add resource declaration to create a VPC endpoint in tea-map-cache module if `deploy_to_ngap` is false.
- **CUMULUS-2063**
  - Adds a new, optional query parameter to the `/collections[&getMMT=true]` and `/collections/active[&getMMT=true]` endpoints. When a user provides a value of `true` for `getMMT` in the query parameters, the endpoint will search CMR and update each collection's results with new key `MMTLink` containing a link to the MMT (Metadata Management Tool) if a CMR collection id is found.
- **CUMULUS-2170**
  - Adds ability to filter granule inventory reports
- **CUMULUS-2211**
  - Adds `granules/bulkReingest` endpoint to `@cumulus/api`
- **CUMULUS-2251**
  - Adds `log_api_gateway_to_cloudwatch` variable to `example/cumulus-tf/variables.tf`.
  - Adds `log_api_gateway_to_cloudwatch` variable to `thin_egress_app` module definition.

### Changed

- **CUMULUS-2216**
  - `/collection` and `/collection/active` endpoints now return collections without granule aggregate statistics by default. The original behavior is preserved and can be found by including a query param of `includeStats=true` on the request to the endpoint.
  - The `es/collections` Collection class takes a new parameter includeStats. It no longer appends granule aggregate statistics to the returned results by default. One must set the new parameter to any non-false value.
- **CUMULUS-2201**
  - Update `dbIndexer` lambda to process requests in serial
  - Fixes ingestPdrWithNodeNameSpec parsePdr provider error
- **CUMULUS-2251**
  - Moves Egress Api Gateway Log Group Filter from `tf-modules/distribution/main.tf` to `example/cumulus-tf/main.tf`

### Fixed

- **CUMULUS-2251**
  - This fixes a deployment error caused by depending on the `thin_egress_app` module output for a resource count.

### Removed

- **CUMULUS-2251**
  - Removes `tea_api_egress_log_group` variable from `tf-modules/distribution/variables.tf` and `tf-modules/cumulus/variables.tf`.

### BREAKING CHANGES

- **CUMULUS-2138** - CMR metadata update behavior has been removed from the `move-granules` task into a
new `update-granules-cmr-metadata-file-links` task.
- **CUMULUS-2216**
  - `/collection` and `/collection/active` endpoints now return collections without granule aggregate statistics by default. The original behavior is preserved and can be found by including a query param of `includeStats=true` on the request to the endpoint.  This is likely to affect the dashboard only but included here for the change of behavior.
- **[1956](https://github.com/nasa/cumulus/issues/1956)**
  - Update the name of the `cumulus_message_adapter_lambda_layer_arn` output from the `cumulus-message-adapter` module to `cumulus_message_adapter_lambda_layer_version_arn`. The output value has changed from being the ARN of the Lambda layer **without a version** to the ARN of the Lambda layer **with a version**.
  - Update the variable name in the `cumulus` and `ingest` modules from `cumulus_message_adapter_lambda_layer_arn` to `cumulus_message_adapter_lambda_layer_version_arn`

## [v3.0.1] 2020-10-21

- **CUMULUS-2203**
  - Update Core tasks to use
    [cumulus-message-adapter-js](https://github.com/nasa/cumulus-message-adapter-js)
    v2.0.0 to resolve memory leak/lambda ENOMEM constant failure issue.   This
    issue caused lambdas to slowly use all memory in the run environment and
    prevented AWS from halting/restarting warmed instances when task code was
    throwing consistent errors under load.

- **CUMULUS-2232**
  - Updated versions for `ajv`, `lodash`, `googleapis`, `archiver`, and
    `@cumulus/aws-client` to remediate vulnerabilities found in SNYK scan.

### Fixed

- **CUMULUS-2233**
  - Fixes /s3credentials bug where the expiration time on the cookie was set to a time that is always expired, so authentication was never being recognized as complete by the API. Consequently, the user would end up in a redirect loop and requests to /s3credentials would never complete successfully. The bug was caused by the fact that the code setting the expiration time for the cookie was expecting a time value in milliseconds, but was receiving the expirationTime from the EarthdataLoginClient in seconds. This bug has been fixed by converting seconds into milliseconds. Unit tests were added to test that the expiration time has been converted to milliseconds and checking that the cookie's expiration time is greater than the current time.

## [v3.0.0] 2020-10-7

### MIGRATION STEPS

- **CUMULUS-2099**
  - All references to `meta.queues` in workflow configuration must be replaced with references to queue URLs from Terraform resources. See the updated [data cookbooks](https://nasa.github.io/cumulus/docs/data-cookbooks/about-cookbooks) or example [Discover Granules workflow configuration](https://github.com/nasa/cumulus/blob/master/example/cumulus-tf/discover_granules_workflow.asl.json).
  - The steps for configuring queued execution throttling have changed. See the [updated documentation](https://nasa.github.io/cumulus/docs/data-cookbooks/throttling-queued-executions).
  - In addition to the configuration for execution throttling, the internal mechanism for tracking executions by queue has changed. As a result, you should **disable any rules or workflows scheduling executions via a throttled queue** before upgrading. Otherwise, you may be at risk of having **twice as many executions** as are configured for the queue while the updated tracking is deployed. You can re-enable these rules/workflows once the upgrade is complete.

- **CUMULUS-2111**
  - **Before you re-deploy your `cumulus-tf` module**, note that the [`thin-egress-app`][thin-egress-app] is no longer deployed by default as part of the `cumulus` module, so you must add the TEA module to your deployment and manually modify your Terraform state **to avoid losing your API gateway and impacting any Cloudfront endpoints pointing to those gateways**. If you don't care about losing your API gateway and impacting Cloudfront endpoints, you can ignore the instructions for manually modifying state.

    1. Add the [`thin-egress-app`][thin-egress-app] module to your `cumulus-tf` deployment as shown in the [Cumulus example deployment](https://github.com/nasa/cumulus/tree/master/example/cumulus-tf/main.tf).

         - Note that the values for `tea_stack_name` variable to the `cumulus` module and the `stack_name` variable to the `thin_egress_app` module **must match**
         - Also, if you are specifying the `stage_name` variable to the `thin_egress_app` module, **the value of the `tea_api_gateway_stage` variable to the `cumulus` module must match it**

    2. **If you want to preserve your existing `thin-egress-app` API gateway and avoid having to update your Cloudfront endpoint for distribution, then you must follow these instructions**: <https://nasa.github.io/cumulus/docs/upgrade-notes/migrate_tea_standalone>. Otherwise, you can re-deploy as usual.

  - If you provide your own custom bucket map to TEA as a standalone module, **you must ensure that your custom bucket map includes mappings for the `protected` and `public` buckets specified in your `cumulus-tf/terraform.tfvars`, otherwise Cumulus may not be able to determine the correct distribution URL for ingested files and you may encounter errors**

- **CUMULUS-2197**
  - EMS resources are now optional, and `ems_deploy` is set to `false` by default, which will delete your EMS resources.
  - If you would like to keep any deployed EMS resources, add the `ems_deploy` variable set to `true` in your `cumulus-tf/terraform.tfvars`

### BREAKING CHANGES

- **CUMULUS-2200**
  - Changes return from 303 redirect to 200 success for `Granule Inventory`'s
    `/reconciliationReport` returns.  The user (dashboard) must read the value
    of `url` from the return to get the s3SignedURL and then download the report.
- **CUMULUS-2099**
  - `meta.queues` has been removed from Cumulus core workflow messages.
  - `@cumulus/sf-sqs-report` workflow task no longer reads the reporting queue URL from `input.meta.queues.reporting` on the incoming event. Instead, it requires that the queue URL be set as the `reporting_queue_url` environment variable on the deployed Lambda.
- **CUMULUS-2111**
  - The deployment of the `thin-egress-app` module has be removed from `tf-modules/distribution`, which is a part of the `tf-modules/cumulus` module. Thus, the `thin-egress-app` module is no longer deployed for you by default. See the migration steps for details about how to add deployment for the `thin-egress-app`.
- **CUMULUS-2141**
  - The `parse-pdr` task has been updated to respect the `NODE_NAME` property in
    a PDR's `FILE_GROUP`. If a `NODE_NAME` is present, the task will query the
    Cumulus API for a provider with that host. If a provider is found, the
    output granule from the task will contain a `provider` property containing
    that provider. If `NODE_NAME` is set but a provider with that host cannot be
    found in the API, or if multiple providers are found with that same host,
    the task will fail.
  - The `queue-granules` task has been updated to expect an optional
    `granule.provider` property on each granule. If present, the granule will be
    enqueued using that provider. If not present, the task's `config.provider`
    will be used instead.
- **CUMULUS-2197**
  - EMS resources are now optional and will not be deployed by default. See migration steps for information
    about how to deploy EMS resources.

#### CODE CHANGES

- The `@cumulus/api-client.providers.getProviders` function now takes a
  `queryStringParameters` parameter which can be used to filter the providers
  which are returned
- The `@cumulus/aws-client/S3.getS3ObjectReadStreamAsync` function has been
  removed. It read the entire S3 object into memory before returning a read
  stream, which could cause Lambdas to run out of memory. Use
  `@cumulus/aws-client/S3.getObjectReadStream` instead.
- The `@cumulus/ingest/util.lookupMimeType` function now returns `undefined`
  rather than `null` if the mime type could not be found.
- The `@cumulus/ingest/lock.removeLock` function now returns `undefined`
- The `@cumulus/ingest/granule.generateMoveFileParams` function now returns
  `source: undefined` and `target :undefined` on the response object if either could not be
  determined. Previously, `null` had been returned.
- The `@cumulus/ingest/recursion.recursion` function must now be imported using
  `const { recursion } = require('@cumulus/ingest/recursion');`
- The `@cumulus/ingest/granule.getRenamedS3File` function has been renamed to
  `listVersionedObjects`
- `@cumulus/common.http` has been removed
- `@cumulus/common/http.download` has been removed

### Added

- **CUMULUS-1855**
  - Fixed SyncGranule task to return an empty granules list when given an empty
    (or absent) granules list on input, rather than throwing an exception
- **CUMULUS-1955**
  - Added `@cumulus/aws-client/S3.getObject` to get an AWS S3 object
  - Added `@cumulus/aws-client/S3.waitForObject` to get an AWS S3 object,
    retrying, if necessary
- **CUMULUS-1961**
  - Adds `startTimestamp` and `endTimestamp` parameters to endpoint
    `reconcilationReports`.  Setting these values will filter the returned
    report to cumulus data that falls within the timestamps. It also causes the
    report to be one directional, meaning cumulus is only reconciled with CMR,
    but not the other direction. The Granules will be filtered by their
    `updatedAt` values. Collections are filtered by the updatedAt time of their
    granules, i.e. Collections with granules that are updatedAt a time between
    the time parameters will be returned in the reconciliation reports.
  - Adds `startTimestamp` and `endTimestamp` parameters to create-reconciliation-reports
    lambda function. If either of these params is passed in with a value that can be
    converted to a date object, the inter-platform comparison between Cumulus and CMR will
    be one way.  That is, collections, granules, and files will be filtered by time for
    those found in Cumulus and only those compared to the CMR holdings. For the moment
    there is not enough information to change the internal consistency check, and S3 vs
    Cumulus comparisons are unchanged by the timestamps.
- **CUMULUS-1962**
  - Adds `location` as parameter to `/reconciliationReports` endpoint. Options are `S3`
    resulting in a S3 vs. Cumulus database search or `CMR` resulting in CMR vs. Cumulus database search.
- **CUMULUS-1963**
  - Adds `granuleId` as input parameter to `/reconcilationReports`
    endpoint. Limits inputs parameters to either `collectionId` or `granuleId`
    and will fail to create the report if both are provided.  Adding granuleId
    will find collections in Cumulus by granuleId and compare those one way
    with those in CMR.
  - `/reconciliationReports` now validates any input json before starting the
    async operation and the lambda handler no longer validates input
    parameters.
- **CUMULUS-1964**
  - Reports can now be filtered on provider
- **CUMULUS-1965**
  - Adds `collectionId` parameter to the `/reconcilationReports`
    endpoint. Setting this value will limit the scope of the reconcilation
    report to only the input collectionId when comparing Cumulus and
    CMR. `collectionId` is provided an array of strings e.g. `[shortname___version, shortname2___version2]`
- **CUMULUS-2107**
  - Added a new task, `update-cmr-access-constraints`, that will set access constraints in CMR Metadata.
    Currently supports UMMG-JSON and Echo10XML, where it will configure `AccessConstraints` and
    `RestrictionFlag/RestrictionComment`, respectively.
  - Added an operator doc on how to configure and run the access constraint update workflow, which will update the metadata using the new task, and then publish the updated metadata to CMR.
  - Added an operator doc on bulk operations.
- **CUMULUS-2111**
  - Added variables to `cumulus` module:
    - `tea_api_egress_log_group`
    - `tea_external_api_endpoint`
    - `tea_internal_api_endpoint`
    - `tea_rest_api_id`
    - `tea_rest_api_root_resource_id`
    - `tea_stack_name`
  - Added variables to `distribution` module:
    - `tea_api_egress_log_group`
    - `tea_external_api_endpoint`
    - `tea_internal_api_endpoint`
    - `tea_rest_api_id`
    - `tea_rest_api_root_resource_id`
    - `tea_stack_name`
- **CUMULUS-2112**
  - Added `@cumulus/api/lambdas/internal-reconciliation-report`, so create-reconciliation-report
    lambda can create `Internal` reconciliation report
- **CUMULUS-2116**
  - Added `@cumulus/api/models/granule.unpublishAndDeleteGranule` which
  unpublishes a granule from CMR and deletes it from Cumulus, but does not
  update the record to `published: false` before deletion
- **CUMULUS-2113**
  - Added Granule not found report to reports endpoint
  - Update reports to return breakdown by Granule of files both in DynamoDB and S3
- **CUMULUS-2123**
  - Added `cumulus-rds-tf` DB cluster module to `tf-modules` that adds a
    severless RDS Aurora/ PostgreSQL  database cluster to meet the PostgreSQL
    requirements for future releases.
  - Updated the default Cumulus module to take the following new required variables:
    - rds_user_access_secret_arn:
      AWS Secrets Manager secret ARN containing a JSON string of DB credentials
      (containing at least host, password, port as keys)
    - rds_security_group:
      RDS Security Group that provides connection access to the RDS cluster
  - Updated API lambdas and default ECS cluster to add them to the
    `rds_security_group` for database access
- **CUMULUS-2126**
  - The collections endpoint now writes to the RDS database
- **CUMULUS-2127**
  - Added migration to create collections relation for RDS database
- **CUMULUS-2129**
  - Added `data-migration1` Terraform module and Lambda to migrate data from Dynamo to RDS
    - Added support to Lambda for migrating collections data from Dynamo to RDS
- **CUMULUS-2155**
  - Added `rds_connection_heartbeat` to `cumulus` and `data-migration` tf
    modules.  If set to true, this diagnostic variable instructs Core's database
    code to fire off a connection 'heartbeat' query and log the timing/results
    for diagnostic purposes, and retry certain connection timeouts once.
    This option is disabled by default
- **CUMULUS-2156**
  - Support array inputs parameters for `Internal` reconciliation report
- **CUMULUS-2157**
  - Added support to `data-migration1` Lambda for migrating providers data from Dynamo to RDS
    - The migration process for providers will convert any credentials that are stored unencrypted or encrypted with an S3 keypair provider to be encrypted with a KMS key instead
- **CUMULUS-2161**
  - Rules now support an `executionNamePrefix` property. If set, any executions
    triggered as a result of that rule will use that prefix in the name of the
    execution.
  - The `QueueGranules` task now supports an `executionNamePrefix` property. Any
    executions queued by that task will use that prefix in the name of the
    execution. See the
    [example workflow](./example/cumulus-tf/discover_granules_with_execution_name_prefix_workflow.asl.json)
    for usage.
  - The `QueuePdrs` task now supports an `executionNamePrefix` config property.
    Any executions queued by that task will use that prefix in the name of the
    execution. See the
    [example workflow](./example/cumulus-tf/discover_and_queue_pdrs_with_execution_name_prefix_workflow.asl.json)
    for usage.
- **CUMULUS-2162**
  - Adds new report type to `/reconciliationReport` endpoint.  The new report
    is `Granule Inventory`. This report is a CSV file of all the granules in
    the Cumulus DB. This report will eventually replace the existing
    `granules-csv` endpoint which has been deprecated.
- **CUMULUS-2197**
  - Added `ems_deploy` variable to the `cumulus` module. This is set to false by default, except
    for our example deployment, where it is needed for integration tests.

### Changed

- Upgraded version of [TEA](https://github.com/asfadmin/thin-egress-app/) deployed with Cumulus to build 88.
- **CUMULUS-2107**
  - Updated the `applyWorkflow` functionality on the granules endpoint to take a `meta` property to pass into the workflow message.
  - Updated the `BULK_GRANULE` functionality on the granules endpoint to support the above `applyWorkflow` change.
- **CUMULUS-2111**
  - Changed `distribution_api_gateway_stage` variable for `cumulus` module to `tea_api_gateway_stage`
  - Changed `api_gateway_stage` variable for `distribution` module to `tea_api_gateway_stage`
- **CUMULUS-2224**
  - Updated `/reconciliationReport`'s file reconciliation to include `"EXTENDED METADATA"` as a valid CMR relatedUrls Type.

### Fixed

- **CUMULUS-2168**
  - Fixed issue where large number of documents (generally logs) in the
    `cumulus` elasticsearch index results in the collection granule stats
    queries failing for the collections list api endpoint
- **CUMULUS-1955**
  - Due to AWS's eventual consistency model, it was possible for PostToCMR to
    publish an earlier version of a CMR metadata file, rather than the latest
    version created in a workflow.  This fix guarantees that the latest version
    is published, as expected.
- **CUMULUS-1961**
  - Fixed `activeCollections` query only returning 10 results
- **CUMULUS-2201**
  - Fix Reconciliation Report integration test failures by waiting for collections appear
    in es list and ingesting a fake granule xml file to CMR
- **CUMULUS-2015**
  - Reduced concurrency of `QueueGranules` task. That task now has a
    `config.concurrency` option that defaults to `3`.
- **CUMULUS-2116**
  - Fixed a race condition with bulk granule delete causing deleted granules to still appear in Elasticsearch. Granules removed via bulk delete should now be removed from Elasticsearch.
- **CUMULUS-2163**
  - Remove the `public-read` ACL from the `move-granules` task
- **CUMULUS-2164**
  - Fix issue where `cumulus` index is recreated and attached to an alias if it has been previously deleted
- **CUMULUS-2195**
  - Fixed issue with redirect from `/token` not working when using a Cloudfront endpoint to access the Cumulus API with Launchpad authentication enabled. The redirect should now work properly whether you are using a plain API gateway URL or a Cloudfront endpoint pointing at an API gateway URL.
- **CUMULUS-2200**
  - Fixed issue where __in and __not queries were stripping spaces from values

### Deprecated

- **CUMULUS-1955**
  - `@cumulus/aws-client/S3.getS3Object()`
  - `@cumulus/message/Queue.getQueueNameByUrl()`
  - `@cumulus/message/Queue.getQueueName()`
- **CUMULUS-2162**
  - `@cumulus/api/endpoints/granules-csv/list()`

### Removed

- **CUMULUS-2111**
  - Removed `distribution_url` and `distribution_redirect_uri` outputs from the `cumulus` module
  - Removed variables from the `cumulus` module:
    - `distribution_url`
    - `log_api_gateway_to_cloudwatch`
    - `thin_egress_cookie_domain`
    - `thin_egress_domain_cert_arn`
    - `thin_egress_download_role_in_region_arn`
    - `thin_egress_jwt_algo`
    - `thin_egress_jwt_secret_name`
    - `thin_egress_lambda_code_dependency_archive_key`
    - `thin_egress_stack_name`
  - Removed outputs from the `distribution` module:
    - `distribution_url`
    - `internal_tea_api`
    - `rest_api_id`
    - `thin_egress_app_redirect_uri`
  - Removed variables from the `distribution` module:
    - `bucket_map_key`
    - `distribution_url`
    - `log_api_gateway_to_cloudwatch`
    - `thin_egress_cookie_domain`
    - `thin_egress_domain_cert_arn`
    - `thin_egress_download_role_in_region_arn`
    - `thin_egress_jwt_algo`
    - `thin_egress_jwt_secret_name`
    - `thin_egress_lambda_code_dependency_archive_key`
- **CUMULUS-2157**
  - Removed `providerSecretsMigration` and `verifyProviderSecretsMigration` lambdas
- Removed deprecated `@cumulus/sf-sns-report` task
- Removed code:
  - `@cumulus/aws-client/S3.calculateS3ObjectChecksum`
  - `@cumulus/aws-client/S3.getS3ObjectReadStream`
  - `@cumulus/cmrjs.getFullMetadata`
  - `@cumulus/cmrjs.getMetadata`
  - `@cumulus/common/util.isNil`
  - `@cumulus/common/util.isNull`
  - `@cumulus/common/util.isUndefined`
  - `@cumulus/common/util.lookupMimeType`
  - `@cumulus/common/util.mkdtempSync`
  - `@cumulus/common/util.negate`
  - `@cumulus/common/util.noop`
  - `@cumulus/common/util.omit`
  - `@cumulus/common/util.renameProperty`
  - `@cumulus/common/util.sleep`
  - `@cumulus/common/util.thread`
  - `@cumulus/ingest/granule.copyGranuleFile`
  - `@cumulus/ingest/granule.moveGranuleFile`
  - `@cumulus/integration-tests/api/rules.deleteRule`
  - `@cumulus/integration-tests/api/rules.getRule`
  - `@cumulus/integration-tests/api/rules.listRules`
  - `@cumulus/integration-tests/api/rules.postRule`
  - `@cumulus/integration-tests/api/rules.rerunRule`
  - `@cumulus/integration-tests/api/rules.updateRule`
  - `@cumulus/integration-tests/sfnStep.parseStepMessage`
  - `@cumulus/message/Queue.getQueueName`
  - `@cumulus/message/Queue.getQueueNameByUrl`

## v2.0.2+ Backport releases

Release v2.0.1 was the last release on the 2.0.x release series.

Changes after this version on the 2.0.x release series are limited
security/requested feature patches and will not be ported forward to future
releases unless there is a corresponding CHANGELOG entry.

For up-to-date CHANGELOG for the maintenance release branch see
[CHANGELOG.md](https://github.com/nasa/cumulus/blob/release-2.0.x/CHANGELOG.md)
from the 2.0.x branch.

For the most recent release information for the maintenance branch please see
the [release page](https://github.com/nasa/cumulus/releases)

## [v2.0.7] 2020-10-1 - [BACKPORT]

### Fixed

- CVE-2020-7720
  - Updated common `node-forge` dependency to 0.10.0 to address CVE finding

### [v2.0.6] 2020-09-25 - [BACKPORT]

### Fixed

- **CUMULUS-2168**
  - Fixed issue where large number of documents (generally logs) in the
    `cumulus` elasticsearch index results in the collection granule stats
    queries failing for the collections list api endpoint

### [v2.0.5] 2020-09-15 - [BACKPORT]

#### Added

- Added `thin_egress_stack_name` variable to `cumulus` and `distribution` Terraform modules to allow overriding the default Cloudformation stack name used for the `thin-egress-app`. **Please note that if you change/set this value for an existing deployment, it will destroy and re-create your API gateway for the `thin-egress-app`.**

#### Fixed

- Fix collection list queries. Removed fixes to collection stats, which break queries for a large number of granules.

### [v2.0.4] 2020-09-08 - [BACKPORT]

#### Changed

- Upgraded version of [TEA](https://github.com/asfadmin/thin-egress-app/) deployed with Cumulus to build 88.

### [v2.0.3] 2020-09-02 - [BACKPORT]

#### Fixed

- **CUMULUS-1961**
  - Fixed `activeCollections` query only returning 10 results

- **CUMULUS-2039**
  - Fix issue causing SyncGranules task to run out of memory on large granules

#### CODE CHANGES

- The `@cumulus/aws-client/S3.getS3ObjectReadStreamAsync` function has been
  removed. It read the entire S3 object into memory before returning a read
  stream, which could cause Lambdas to run out of memory. Use
  `@cumulus/aws-client/S3.getObjectReadStream` instead.

### [v2.0.2] 2020-08-17 - [BACKPORT]

#### CODE CHANGES

- The `@cumulus/ingest/util.lookupMimeType` function now returns `undefined`
  rather than `null` if the mime type could not be found.
- The `@cumulus/ingest/lock.removeLock` function now returns `undefined`

#### Added

- **CUMULUS-2116**
  - Added `@cumulus/api/models/granule.unpublishAndDeleteGranule` which
  unpublishes a granule from CMR and deletes it from Cumulus, but does not
  update the record to `published: false` before deletion

### Fixed

- **CUMULUS-2116**
  - Fixed a race condition with bulk granule delete causing deleted granules to still appear in Elasticsearch. Granules removed via bulk delete should now be removed from Elasticsearch.

## [v2.0.1] 2020-07-28

### Added

- **CUMULUS-1886**
  - Added `multiple sort keys` support to `@cumulus/api`
- **CUMULUS-2099**
  - `@cumulus/message/Queue.getQueueUrl` to get the queue URL specified in a Cumulus workflow message, if any.

### Fixed

- **[PR 1790](https://github.com/nasa/cumulus/pull/1790)**
  - Fixed bug with request headers in `@cumulus/launchpad-auth` causing Launchpad token requests to fail

## [v2.0.0] 2020-07-23

### BREAKING CHANGES

- Changes to the `@cumulus/api-client` package
  - The `CumulusApiClientError` class must now be imported using
    `const { CumulusApiClientError } = require('@cumulus/api-client/CumulusApiClientError')`
- The `@cumulus/sftp-client/SftpClient` class must now be imported using
  `const { SftpClient } = require('@cumulus/sftp-client');`
- Instances of `@cumulus/ingest/SftpProviderClient` no longer implicitly connect
  when `download`, `list`, or `sync` are called. You must call `connect` on the
  provider client before issuing one of those calls. Failure to do so will
  result in a "Client not connected" exception being thrown.
- Instances of `@cumulus/ingest/SftpProviderClient` no longer implicitly
  disconnect from the SFTP server when `list` is called.
- Instances of `@cumulus/sftp-client/SftpClient` must now be expclicitly closed
  by calling `.end()`
- Instances of `@cumulus/sftp-client/SftpClient` no longer implicitly connect to
  the server when `download`, `unlink`, `syncToS3`, `syncFromS3`, and `list` are
  called. You must explicitly call `connect` before calling one of those
  methods.
- Changes to the `@cumulus/common` package
  - `cloudwatch-event.getSfEventMessageObject()` now returns `undefined` if the
    message could not be found or could not be parsed. It previously returned
    `null`.
  - `S3KeyPairProvider.decrypt()` now throws an exception if the bucket
    containing the key cannot be determined.
  - `S3KeyPairProvider.decrypt()` now throws an exception if the stack cannot be
    determined.
  - `S3KeyPairProvider.encrypt()` now throws an exception if the bucket
    containing the key cannot be determined.
  - `S3KeyPairProvider.encrypt()` now throws an exception if the stack cannot be
    determined.
  - `sns-event.getSnsEventMessageObject()` now returns `undefined` if it could
    not be parsed. It previously returned `null`.
  - The `aws` module has been removed.
  - The `BucketsConfig.buckets` property is now read-only and private
  - The `test-utils.validateConfig()` function now resolves to `undefined`
    rather than `true`.
  - The `test-utils.validateInput()` function now resolves to `undefined` rather
    than `true`.
  - The `test-utils.validateOutput()` function now resolves to `undefined`
    rather than `true`.
  - The static `S3KeyPairProvider.retrieveKey()` function has been removed.
- Changes to the `@cumulus/cmrjs` package
  - `@cumulus/cmrjs.constructOnlineAccessUrl()` and
    `@cumulus/cmrjs/cmr-utils.constructOnlineAccessUrl()` previously took a
    `buckets` parameter, which was an instance of
    `@cumulus/common/BucketsConfig`. They now take a `bucketTypes` parameter,
    which is a simple object mapping bucket names to bucket types. Example:
    `{ 'private-1': 'private', 'public-1': 'public' }`
  - `@cumulus/cmrjs.reconcileCMRMetadata()` and
    `@cumulus/cmrjs/cmr-utils.reconcileCMRMetadata()` now take a **required**
    `bucketTypes` parameter, which is a simple object mapping bucket names to
    bucket types. Example: `{ 'private-1': 'private', 'public-1': 'public' }`
  - `@cumulus/cmrjs.updateCMRMetadata()` and
    `@cumulus/cmrjs/cmr-utils.updateCMRMetadata()` previously took an optional
    `inBuckets` parameter, which was an instance of
    `@cumulus/common/BucketsConfig`. They now take a **required** `bucketTypes`
    parameter, which is a simple object mapping bucket names to bucket types.
    Example: `{ 'private-1': 'private', 'public-1': 'public' }`
- The minimum supported version of all published Cumulus packages is now Node
  12.18.0
  - Tasks using the `cumuluss/cumulus-ecs-task` Docker image must be updated to
    `cumuluss/cumulus-ecs-task:1.7.0`. This can be done by updating the `image`
    property of any tasks defined using the `cumulus_ecs_service` Terraform
    module.
- Changes to `@cumulus/aws-client/S3`
  - The signature of the `getObjectSize` function has changed. It now takes a
    params object with three properties:
    - **s3**: an instance of an AWS.S3 object
    - **bucket**
    - **key**
  - The `getObjectSize` function will no longer retry if the object does not
    exist
- **CUMULUS-1861**
  - `@cumulus/message/Collections.getCollectionIdFromMessage` now throws a
    `CumulusMessageError` if `collectionName` and `collectionVersion` are missing
    from `meta.collection`.   Previously this method would return
    `'undefined___undefined'` instead
  - `@cumulus/integration-tests/addCollections` now returns an array of collections that
    were added rather than the count of added collections
- **CUMULUS-1930**
  - The `@cumulus/common/util.uuid()` function has been removed
- **CUMULUS-1955**
  - `@cumulus/aws-client/S3.multipartCopyObject` now returns an object with the
    AWS `etag` of the destination object
  - `@cumulus/ingest/S3ProviderClient.list` now sets a file object's `path`
    property to `undefined` instead of `null` when the file is at the top level
    of its bucket
  - The `sync` methods of the following classes in the `@cumulus/ingest` package
    now return an object with the AWS `s3uri` and `etag` of the destination file
    (they previously returned only a string representing the S3 URI)
    - `FtpProviderClient`
    - `HttpProviderClient`
    - `S3ProviderClient`
    - `SftpProviderClient`
- **CUMULUS-1958**
  - The following methods exported from `@cumulus/cmr-js/cmr-utils` were made
    async, and added distributionBucketMap as a parameter:
    - constructOnlineAccessUrl
    - generateFileUrl
    - reconcileCMRMetadata
    - updateCMRMetadata
- **CUMULUS-1969**
  - The `DiscoverPdrs` task now expects `provider_path` to be provided at
    `event.config.provider_path`, not `event.config.collection.provider_path`
  - `event.config.provider_path` is now a required parameter of the
    `DiscoverPdrs` task
  - `event.config.collection` is no longer a parameter to the `DiscoverPdrs`
    task
  - Collections no longer support the `provider_path` property. The tasks that
    relied on that property are now referencing `config.meta.provider_path`.
    Workflows should be updated accordingly.
- **CUMULUS-1977**
  - Moved bulk granule deletion endpoint from `/bulkDelete` to
    `/granules/bulkDelete`
- **CUMULUS-1991**
  - Updated CMR metadata generation to use "Download file.hdf" (where `file.hdf` is the filename of the given resource) as the resource description instead of "File to download"
  - CMR metadata updates now respect changes to resource descriptions (previously only changes to resource URLs were respected)

### MIGRATION STEPS

- Due to an issue with the AWS API Gateway and how the Thin Egress App Cloudformation template applies updates, you may need to redeploy your
  `thin-egress-app-EgressGateway` manually as a one time migration step.    If your deployment fails with an
  error similar to:

  ```bash
  Error: Lambda function (<stack>-tf-TeaCache) returned error: ({"errorType":"HTTPError","errorMessage":"Response code 404 (Not Found)"})
  ```

  Then follow the [AWS
  instructions](https://docs.aws.amazon.com/apigateway/latest/developerguide/how-to-deploy-api-with-console.html)
  to `Redeploy a REST API to a stage` for your egress API and re-run `terraform
  apply`.

### Added

- **CUMULUS-2081**
  - Add Integrator Guide section for onboarding
  - Add helpful tips documentation

- **CUMULUS-1902**
  - Add Common Use Cases section under Operator Docs

- **CUMULUS-2058**
  - Added `lambda_processing_role_name` as an output from the `cumulus` module
    to provide the processing role name
- **CUMULUS-1417**
  - Added a `checksumFor` property to collection `files` config. Set this
    property on a checksum file's definition matching the `regex` of the target
    file. More details in the ['Data Cookbooks
    Setup'](https://nasa.github.io/cumulus/docs/next/data-cookbooks/setup)
    documentation.
  - Added `checksumFor` validation to collections model.
- **CUMULUS-1956**
  - Added `@cumulus/earthata-login-client` package
  - The `/s3credentials` endpoint that is deployed as part of distribution now
    supports authentication using tokens created by a different application. If
    a request contains the `EDL-ClientId` and `EDL-Token` headers,
    authentication will be handled using that token rather than attempting to
    use OAuth.
  - `@cumulus/earthata-login-client.getTokenUsername()` now accepts an
    `xRequestId` argument, which will be included as the `X-Request-Id` header
    when calling Earthdata Login.
  - If the `s3Credentials` endpoint is invoked with an EDL token and an
    `X-Request-Id` header, that `X-Request-Id` header will be forwarded to
    Earthata Login.
- **CUMULUS-1957**
  - If EDL token authentication is being used, and the `EDL-Client-Name` header
    is set, `@the-client-name` will be appended to the end of the Earthdata
    Login username that is used as the `RoleSessionName` of the temporary IAM
    credentials. This value will show up in the AWS S3 server access logs.
- **CUMULUS-1958**
  - Add the ability for users to specify a `bucket_map_key` to the `cumulus`
    terraform module as an override for the default .yaml values that are passed
    to TEA by Core.    Using this option *requires* that each configured
    Cumulus 'distribution' bucket (e.g. public/protected buckets) have a single
    TEA mapping.  Multiple maps per bucket are not supported.
  - Updated Generating a distribution URL, the MoveGranules task and all CMR
    reconciliation functionality to utilize the TEA bucket map override.
  - Updated deploy process to utilize a bootstrap 'tea-map-cache' lambda that
    will, after deployment of Cumulus Core's TEA instance, query TEA for all
    protected/public buckets and generate a mapping configuration used
    internally by Core.  This object is also exposed as an output of the Cumulus
    module as `distribution_bucket_map`.
- **CUMULUS-1961**
  - Replaces DynamoDB for Elasticsearch for reconciliationReportForCumulusCMR
    comparisons between Cumulus and CMR.
- **CUMULUS-1970**
  - Created the `add-missing-file-checksums` workflow task
  - Added `@cumulus/aws-client/S3.calculateObjectHash()` function
  - Added `@cumulus/aws-client/S3.getObjectReadStream()` function
- **CUMULUS-1887**
  - Add additional fields to the granule CSV download file
- **CUMULUS-2019**
  - Add `infix` search to es query builder `@cumulus/api/es/es/queries` to
    support partial matching of the keywords

### Changed

- **CUMULUS-2032**
  - Updated @cumulus/ingest/HttpProviderClient to utilize a configuration key
    `httpListTimeout` to set the default timeout for discovery HTTP/HTTPS
    requests, and updates the default for the provider to 5 minutes (300 seconds).
  - Updated the DiscoverGranules and DiscoverPDRs tasks to utilize the updated
    configuration value if set via workflow config, and updates the default for
    these tasks to 5 minutes (300 seconds).

- **CUMULUS-176**
  - The API will now respond with a 400 status code when a request body contains
    invalid JSON. It had previously returned a 500 status code.
- **CUMULUS-1861**
  - Updates Rule objects to no longer require a collection.
  - Changes the DLQ behavior for `sfEventSqsToDbRecords` and
    `sfEventSqsToDbRecordsInputQueue`. Previously failure to write a database
    record would result in lambda success, and an error log in the CloudWatch
    logs.   The lambda has been updated to manually add a record to
    the `sfEventSqsToDbRecordsDeadLetterQueue` if the granule, execution, *or*
    pdr record fails to write, in addition to the previous error logging.
- **CUMULUS-1956**
  - The `/s3credentials` endpoint that is deployed as part of distribution now
    supports authentication using tokens created by a different application. If
    a request contains the `EDL-ClientId` and `EDL-Token` headers,
    authentication will be handled using that token rather than attempting to
    use OAuth.
- **CUMULUS-1977**
  - API endpoint POST `/granules/bulk` now returns a 202 status on a successful
    response instead of a 200 response
  - API endpoint DELETE `/granules/<granule-id>` now returns a 404 status if the
    granule record was already deleted
  - `@cumulus/api/models/Granule.update()` now returns the updated granule
    record
  - Implemented POST `/granules/bulkDelete` API endpoint to support deleting
    granules specified by ID or returned by the provided query in the request
    body. If the request is successful, the endpoint returns the async operation
    ID that has been started to remove the granules.
    - To use a query in the request body, your deployment must be
      [configured to access the Elasticsearch host for ESDIS metrics](https://nasa.github.io/cumulus/docs/additional-deployment-options/cloudwatch-logs-delivery#esdis-metrics)
      in your environment
  - Added `@cumulus/api/models/Granule.getRecord()` method to return raw record
    from DynamoDB
  - Added `@cumulus/api/models/Granule.delete()` method which handles deleting
    the granule record from DynamoDB and the granule files from S3
- **CUMULUS-1982**
  - The `globalConnectionLimit` property of providers is now optional and
    defaults to "unlimited"
- **CUMULUS-1997**
  - Added optional `launchpad` configuration to `@cumulus/hyrax-metadata-updates` task config schema.
- **CUMULUS-1991**
  - `@cumulus/cmrjs/src/cmr-utils/constructOnlineAccessUrls()` now throws an error if `cmrGranuleUrlType = "distribution"` and no distribution endpoint argument is provided
- **CUMULUS-2011**
  - Reconciliation reports are now generated within an AsyncOperation
- **CUMULUS-2016**
  - Upgrade TEA to version 79

### Fixed

- **CUMULUS-1991**
  - Added missing `DISTRIBUTION_ENDPOINT` environment variable for API lambdas. This environment variable is required for API requests to move granules.

- **CUMULUS-1961**
  - Fixed granules and executions query params not getting sent to API in granule list operation in `@cumulus/api-client`

### Deprecated

- `@cumulus/aws-client/S3.calculateS3ObjectChecksum()`
- `@cumulus/aws-client/S3.getS3ObjectReadStream()`
- `@cumulus/common/log.convertLogLevel()`
- `@cumulus/collection-config-store`
- `@cumulus/common/util.sleep()`

- **CUMULUS-1930**
  - `@cumulus/common/log.convertLogLevel()`
  - `@cumulus/common/util.isNull()`
  - `@cumulus/common/util.isUndefined()`
  - `@cumulus/common/util.negate()`
  - `@cumulus/common/util.noop()`
  - `@cumulus/common/util.isNil()`
  - `@cumulus/common/util.renameProperty()`
  - `@cumulus/common/util.lookupMimeType()`
  - `@cumulus/common/util.thread()`
  - `@cumulus/common/util.mkdtempSync()`

### Removed

- The deprecated `@cumulus/common.bucketsConfigJsonObject` function has been
  removed
- The deprecated `@cumulus/common.CollectionConfigStore` class has been removed
- The deprecated `@cumulus/common.concurrency` module has been removed
- The deprecated `@cumulus/common.constructCollectionId` function has been
  removed
- The deprecated `@cumulus/common.launchpad` module has been removed
- The deprecated `@cumulus/common.LaunchpadToken` class has been removed
- The deprecated `@cumulus/common.Semaphore` class has been removed
- The deprecated `@cumulus/common.stringUtils` module has been removed
- The deprecated `@cumulus/common/aws.cloudwatchlogs` function has been removed
- The deprecated `@cumulus/common/aws.deleteS3Files` function has been removed
- The deprecated `@cumulus/common/aws.deleteS3Object` function has been removed
- The deprecated `@cumulus/common/aws.dynamodb` function has been removed
- The deprecated `@cumulus/common/aws.dynamodbDocClient` function has been
  removed
- The deprecated `@cumulus/common/aws.getExecutionArn` function has been removed
- The deprecated `@cumulus/common/aws.headObject` function has been removed
- The deprecated `@cumulus/common/aws.listS3ObjectsV2` function has been removed
- The deprecated `@cumulus/common/aws.parseS3Uri` function has been removed
- The deprecated `@cumulus/common/aws.promiseS3Upload` function has been removed
- The deprecated `@cumulus/common/aws.recursivelyDeleteS3Bucket` function has
  been removed
- The deprecated `@cumulus/common/aws.s3CopyObject` function has been removed
- The deprecated `@cumulus/common/aws.s3ObjectExists` function has been removed
- The deprecated `@cumulus/common/aws.s3PutObject` function has been removed
- The deprecated `@cumulus/common/bucketsConfigJsonObject` function has been
  removed
- The deprecated `@cumulus/common/CloudWatchLogger` class has been removed
- The deprecated `@cumulus/common/collection-config-store.CollectionConfigStore`
  class has been removed
- The deprecated `@cumulus/common/collection-config-store.constructCollectionId`
  function has been removed
- The deprecated `@cumulus/common/concurrency.limit` function has been removed
- The deprecated `@cumulus/common/concurrency.mapTolerant` function has been
  removed
- The deprecated `@cumulus/common/concurrency.promiseUrl` function has been
  removed
- The deprecated `@cumulus/common/concurrency.toPromise` function has been
  removed
- The deprecated `@cumulus/common/concurrency.unless` function has been removed
- The deprecated `@cumulus/common/config.parseConfig` function has been removed
- The deprecated `@cumulus/common/config.resolveResource` function has been
  removed
- The deprecated `@cumulus/common/DynamoDb.get` function has been removed
- The deprecated `@cumulus/common/DynamoDb.scan` function has been removed
- The deprecated `@cumulus/common/FieldPattern` class has been removed
- The deprecated `@cumulus/common/launchpad.getLaunchpadToken` function has been
  removed
- The deprecated `@cumulus/common/launchpad.validateLaunchpadToken` function has
  been removed
- The deprecated `@cumulus/common/LaunchpadToken` class has been removed
- The deprecated `@cumulus/common/message.buildCumulusMeta` function has been
  removed
- The deprecated `@cumulus/common/message.buildQueueMessageFromTemplate`
  function has been removed
- The deprecated `@cumulus/common/message.getCollectionIdFromMessage` function
  has been removed
- The deprecated `@cumulus/common/message.getMaximumExecutions` function has
  been removed
- The deprecated `@cumulus/common/message.getMessageExecutionArn` function has
  been removed
- The deprecated `@cumulus/common/message.getMessageExecutionName` function has
  been removed
- The deprecated `@cumulus/common/message.getMessageFromTemplate` function has
  been removed
- The deprecated `@cumulus/common/message.getMessageGranules` function has been
  removed
- The deprecated `@cumulus/common/message.getMessageStateMachineArn` function
  has been removed
- The deprecated `@cumulus/common/message.getQueueName` function has been
  removed
- The deprecated `@cumulus/common/message.getQueueNameByUrl` function has been
  removed
- The deprecated `@cumulus/common/message.hasQueueAndExecutionLimit` function
  has been removed
- The deprecated `@cumulus/common/Semaphore` class has been removed
- The deprecated `@cumulus/common/string.globalReplace` functon has been removed
- The deprecated `@cumulus/common/string.isNonEmptyString` functon has been
  removed
- The deprecated `@cumulus/common/string.isValidHostname` functon has been
  removed
- The deprecated `@cumulus/common/string.match` functon has been removed
- The deprecated `@cumulus/common/string.matches` functon has been removed
- The deprecated `@cumulus/common/string.replace` functon has been removed
- The deprecated `@cumulus/common/string.toLower` functon has been removed
- The deprecated `@cumulus/common/string.toUpper` functon has been removed
- The deprecated `@cumulus/common/testUtils.getLocalstackEndpoint` function has been removed
- The deprecated `@cumulus/common/util.setErrorStack` function has been removed
- The `@cumulus/common/util.uuid` function has been removed
- The deprecated `@cumulus/common/workflows.getWorkflowArn` function has been
  removed
- The deprecated `@cumulus/common/workflows.getWorkflowFile` function has been
  removed
- The deprecated `@cumulus/common/workflows.getWorkflowList` function has been
  removed
- The deprecated `@cumulus/common/workflows.getWorkflowTemplate` function has
  been removed
- `@cumulus/aws-client/StepFunctions.toSfnExecutionName()`
- `@cumulus/aws-client/StepFunctions.fromSfnExecutionName()`
- `@cumulus/aws-client/StepFunctions.getExecutionArn()`
- `@cumulus/aws-client/StepFunctions.getExecutionUrl()`
- `@cumulus/aws-client/StepFunctions.getStateMachineArn()`
- `@cumulus/aws-client/StepFunctions.pullStepFunctionEvent()`
- `@cumulus/common/test-utils/throttleOnce()`
- `@cumulus/integration-tests/api/distribution.invokeApiDistributionLambda()`
- `@cumulus/integration-tests/api/distribution.getDistributionApiRedirect()`
- `@cumulus/integration-tests/api/distribution.getDistributionApiFileStream()`

## [v1.24.0] 2020-06-03

### BREAKING CHANGES

- **CUMULUS-1969**
  - The `DiscoverPdrs` task now expects `provider_path` to be provided at
    `event.config.provider_path`, not `event.config.collection.provider_path`
  - `event.config.provider_path` is now a required parameter of the
    `DiscoverPdrs` task
  - `event.config.collection` is no longer a parameter to the `DiscoverPdrs`
    task
  - Collections no longer support the `provider_path` property. The tasks that
    relied on that property are now referencing `config.meta.provider_path`.
    Workflows should be updated accordingly.

- **CUMULUS-1997**
  - `@cumulus/cmr-client/CMRSearchConceptQueue` parameters have been changed to take a `cmrSettings` object containing clientId, provider, and auth information. This can be generated using `@cumulus/cmrjs/cmr-utils/getCmrSettings`. The `cmrEnvironment` variable has been removed.

### Added

- **CUMULUS-1800**
  - Added task configuration setting named `syncChecksumFiles` to the
    SyncGranule task. This setting is `false` by default, but when set to
    `true`, all checksum files associated with data files that are downloaded
    will be downloaded as well.
- **CUMULUS-1952**
  - Updated HTTP(S) provider client to accept username/password for Basic authorization. This change adds support for Basic Authorization such as Earthdata login redirects to ingest (i.e. as implemented in SyncGranule), but not to discovery (i.e. as implemented in DiscoverGranules). Discovery still expects the provider's file system to be publicly accessible, but not the individual files and their contents.
  - **NOTE**: Using this in combination with the HTTP protocol may expose usernames and passwords to intermediary network entities. HTTPS is highly recommended.
- **CUMULUS-1997**
  - Added optional `launchpad` configuration to `@cumulus/hyrax-metadata-updates` task config schema.

### Fixed

- **CUMULUS-1997**
  - Updated all CMR operations to use configured authentication scheme
- **CUMULUS-2010**
  - Updated `@cumulus/api/launchpadSaml` to support multiple userGroup attributes from the SAML response

## [v1.23.2] 2020-05-22

### BREAKING CHANGES

- Updates to the Cumulus archive API:
  - All endpoints now return a `401` response instead of a `403` for any request where the JWT passed as a Bearer token is invalid.
  - POST `/refresh` and DELETE `/token/<token>` endpoints now return a `401` response for requests with expired tokens

- **CUMULUS-1894**
  - `@cumulus/ingest/granule.handleDuplicateFile()`
    - The `copyOptions` parameter has been removed
    - An `ACL` parameter has been added
  - `@cumulus/ingest/granule.renameS3FileWithTimestamp()`
    - Now returns `undefined`

- **CUMULUS-1896**
  Updated all Cumulus core lambdas to utilize the new message adapter streaming interface via [cumulus-message-adapter-js v1.2.0](https://github.com/nasa/cumulus-message-adapter-js/releases/tag/v1.2.0).   Users of this version of Cumulus (or later) must utilize version 1.3.0 or greater of the [cumulus-message-adapter](https://github.com/nasa/cumulus-message-adapter) to support core lambdas.

- **CUMULUS-1912**
  - `@cumulus/api` reconciliationReports list endpoint returns a list of reconciliationReport records instead of S3Uri.

- **CUMULUS-1969**
  - The `DiscoverGranules` task now expects `provider_path` to be provided at
    `event.config.provider_path`, not `event.config.collection.provider_path`
  - `config.provider_path` is now a required parameter of the `DiscoverGranules`
    task

### MIGRATION STEPS

- To take advantage of the new TTL-based access token expiration implemented in CUMULUS-1777 (see notes below) and clear out existing records in your access tokens table, do the following:
  1. Log out of any active dashboard sessions
  2. Use the AWS console or CLI to delete your `<prefix>-AccessTokensTable` DynamoDB table
  3. [Re-deploy your `data-persistence` module](https://nasa.github.io/cumulus/docs/deployment/upgrade-readme#update-data-persistence-resources), which should re-create the `<prefix>-AccessTokensTable` DynamoDB table
  4. Return to using the Cumulus API/dashboard as normal
- This release requires the Cumulus Message Adapter layer deployed with Cumulus Core to be at least 1.3.0, as the core lambdas have updated to [cumulus-message-adapter-js v1.2.0](https://github.com/nasa/cumulus-message-adapter-js/releases/tag/v1.2.0) and the new CMA interface.  As a result, users should:
  1. Follow the [Cumulus Message Adapter (CMA) deployment instructions](https://nasa.github.io/cumulus/docs/deployment/deployment-readme#deploy-the-cumulus-message-adapter-layer) and install a CMA layer version >=1.3.0
  2. If you are using any custom Node.js Lambdas in your workflows **and** the Cumulus CMA layer/`cumulus-message-adapter-js`, you must update your lambda to use [cumulus-message-adapter-js v1.2.0](https://github.com/nasa/cumulus-message-adapter-js/releases/tag/v1.2.0) and follow the migration instructions in the release notes. Prior versions of `cumulus-message-adapter-js` are not compatible with CMA >= 1.3.0.
- Migrate existing s3 reconciliation report records to database (CUMULUS-1911):
  - After update your `data persistence` module and Cumulus resources, run the command:

  ```bash
  ./node_modules/.bin/cumulus-api migrate --stack `<your-terraform-deployment-prefix>` --migrationVersion migration5
  ```

### Added

- Added a limit for concurrent Elasticsearch requests when doing an index from database operation
- Added the `es_request_concurrency` parameter to the archive and cumulus Terraform modules

- **CUMULUS-1995**
  - Added the `es_index_shards` parameter to the archive and cumulus Terraform modules to configure the number of shards for the ES index
    - If you have an existing ES index, you will need to [reindex](https://nasa.github.io/cumulus-api/#reindex) and then [change index](https://nasa.github.io/cumulus-api/#change-index) to take advantage of shard updates

- **CUMULUS-1894**
  - Added `@cumulus/aws-client/S3.moveObject()`

- **CUMULUS-1911**
  - Added ReconciliationReports table
  - Updated CreateReconciliationReport lambda to save Reconciliation Report records to database
  - Updated dbIndexer and IndexFromDatabase lambdas to index Reconciliation Report records to Elasticsearch
  - Added migration_5 to migrate existing s3 reconciliation report records to database and Elasticsearch
  - Updated `@cumulus/api` package, `tf-modules/archive` and `tf-modules/data-persistence` Terraform modules

- **CUMULUS-1916**
  - Added util function for seeding reconciliation reports when running API locally in dashboard

### Changed

- **CUMULUS-1777**
  - The `expirationTime` property is now a **required field** of the access tokens model.
  - Updated the `AccessTokens` table to set a [TTL](https://docs.aws.amazon.com/amazondynamodb/latest/developerguide/howitworks-ttl.html) on the `expirationTime` field in `tf-modules/data-persistence/dynamo.tf`. As a result, access token records in this table whose `expirationTime` has passed should be **automatically deleted by DynamoDB**.
  - Updated all code creating access token records in the Dynamo `AccessTokens` table to set the `expirationTime` field value in seconds from the epoch.
- **CUMULUS-1912**
  - Updated reconciliationReports endpoints to query against Elasticsearch, delete report from both database and s3
  - Added `@cumulus/api-client/reconciliationReports`
- **CUMULUS-1999**
  - Updated `@cumulus/common/util.deprecate()` so that only a single deprecation notice is printed for each name/version combination

### Fixed

- **CUMULUS-1894**
  - The `SyncGranule` task can now handle files larger than 5 GB
- **CUMULUS-1987**
  - `Remove granule from CMR` operation in `@cumulus/api` now passes token to CMR when fetching granule metadata, allowing removal of private granules
- **CUMULUS-1993**
  - For a given queue, the `sqs-message-consumer` Lambda will now only schedule workflows for rules matching the queue **and the collection information in each queue message (if any)**
    - The consumer also now only reads each queue message **once per Lambda invocation**, whereas previously each message was read **once per queue rule per Lambda invocation**
  - Fixed bug preventing the deletion of multiple SNS rules that share the same SNS topic

### Deprecated

- **CUMULUS-1894**
  - `@cumulus/ingest/granule.copyGranuleFile()`
  - `@cumulus/ingest/granule.moveGranuleFile()`

- **CUMULUS-1987** - Deprecated the following functions:
  - `@cumulus/cmrjs/getMetadata(cmrLink)` -> `@cumulus/cmr-client/CMR.getGranuleMetadata(cmrLink)`
  - `@cumulus/cmrjs/getFullMetadata(cmrLink)`

## [v1.22.1] 2020-05-04

**Note**: v1.22.0 was not released as a package due to npm/release concerns.  Users upgrading to 1.22.x should start with 1.22.1

### Added

- **CUMULUS-1894**
  - Added `@cumulus/aws-client/S3.multipartCopyObject()`
- **CUMULUS-408**
  - Added `certificateUri` field to provider schema. This optional field allows operators to specify an S3 uri to a CA bundle to use for HTTPS requests.
- **CUMULUS-1787**
  - Added `collections/active` endpoint for returning collections with active granules in `@cumulus/api`
- **CUMULUS-1799**
  - Added `@cumulus/common/stack.getBucketsConfigKey()` to return the S3 key for the buckets config object
  - Added `@cumulus/common/workflows.getWorkflowFileKey()` to return the S3 key for a workflow definition object
  - Added `@cumulus/common/workflows.getWorkflowsListKeyPrefix()` to return the S3 key prefix for objects containing workflow definitions
  - Added `@cumulus/message` package containing utilities for building and parsing Cumulus messages
- **CUMULUS-1850**
  - Added `@cumulus/aws-client/Kinesis.describeStream()` to get a Kinesis stream description
- **CUMULUS-1853**
  - Added `@cumulus/integration-tests/collections.createCollection()`
  - Added `@cumulus/integration-tests/executions.findExecutionArn()`
  - Added `@cumulus/integration-tests/executions.getExecutionWithStatus()`
  - Added `@cumulus/integration-tests/granules.getGranuleWithStatus()`
  - Added `@cumulus/integration-tests/providers.createProvider()`
  - Added `@cumulus/integration-tests/rules.createOneTimeRule()`

### Changed

- **CUMULUS-1682**
  - Moved all `@cumulus/ingest/parse-pdr` code into the `parse-pdr` task as it had become tightly coupled with that task's handler and was not used anywhere else. Unit tests also restored.
- **CUMULUS-1820**
  - Updated the Thin Egress App module used in `tf-modules/distribution/main.tf` to build 74. [See the release notes](https://github.com/asfadmin/thin-egress-app/releases/tag/tea-build.74).
- **CUMULUS-1852**
  - Updated POST endpoints for `/collections`, `/providers`, and `/rules` to log errors when returning a 500 response
  - Updated POST endpoint for `/collections`:
    - Return a 400 response when the `name` or `version` fields are missing
    - Return a 409 response if the collection already exists
    - Improved error messages to be more explicit
  - Updated POST endpoint for `/providers`:
    - Return a 400 response if the `host` field value is invalid
    - Return a 409 response if the provider already exists
  - Updated POST endpoint for `/rules`:
    - Return a 400 response if rule `name` is invalid
    - Return a 400 response if rule `type` is invalid
- **CUMULUS-1891**
  - Updated the following endpoints using async operations to return a 503 error if the ECS task  cannot be started and a 500 response for a non-specific error:
    - POST `/replays`
    - POST `/bulkDelete`
    - POST `/elasticsearch/index-from-database`
    - POST `/granules/bulk`

### Fixed

- **CUMULUS-408**
  - Fixed HTTPS discovery and ingest.

- **CUMULUS-1850**
  - Fixed a bug in Kinesis event processing where the message consumer would not properly filter available rules based on the collection information in the event and the Kinesis stream ARN

- **CUMULUS-1853**
  - Fixed a bug where attempting to create a rule containing a payload property
    would fail schema validation.

- **CUMULUS-1854**
  - Rule schema is validated before starting workflows or creating event source mappings

- **CUMULUS-1974**
  - Fixed @cumulus/api webpack config for missing underscore object due to underscore update

- **CUMULUS-2210**
  - Fixed `cmr_oauth_provider` variable not being propogated to reconciliation reports

### Deprecated

- **CUMULUS-1799** - Deprecated the following code. For cases where the code was moved into another package, the new code location is noted:
  - `@cumulus/aws-client/StepFunctions.fromSfnExecutionName()`
  - `@cumulus/aws-client/StepFunctions.toSfnExecutionName()`
  - `@cumulus/aws-client/StepFunctions.getExecutionArn()` -> `@cumulus/message/Executions.buildExecutionArn()`
  - `@cumulus/aws-client/StepFunctions.getExecutionUrl()` -> `@cumulus/message/Executions.getExecutionUrlFromArn()`
  - `@cumulus/aws-client/StepFunctions.getStateMachineArn()` -> `@cumulus/message/Executions.getStateMachineArnFromExecutionArn()`
  - `@cumulus/aws-client/StepFunctions.pullStepFunctionEvent()` -> `@cumulus/message/StepFunctions.pullStepFunctionEvent()`
  - `@cumulus/common/bucketsConfigJsonObject()`
  - `@cumulus/common/CloudWatchLogger`
  - `@cumulus/common/collection-config-store/CollectionConfigStore` -> `@cumulus/collection-config-store`
  - `@cumulus/common/collection-config-store.constructCollectionId()` -> `@cumulus/message/Collections.constructCollectionId`
  - `@cumulus/common/concurrency.limit()`
  - `@cumulus/common/concurrency.mapTolerant()`
  - `@cumulus/common/concurrency.promiseUrl()`
  - `@cumulus/common/concurrency.toPromise()`
  - `@cumulus/common/concurrency.unless()`
  - `@cumulus/common/config.buildSchema()`
  - `@cumulus/common/config.parseConfig()`
  - `@cumulus/common/config.resolveResource()`
  - `@cumulus/common/config.resourceToArn()`
  - `@cumulus/common/FieldPattern`
  - `@cumulus/common/launchpad.getLaunchpadToken()` -> `@cumulus/launchpad-auth/index.getLaunchpadToken()`
  - `@cumulus/common/LaunchpadToken` -> `@cumulus/launchpad-auth/LaunchpadToken`
  - `@cumulus/common/launchpad.validateLaunchpadToken()` -> `@cumulus/launchpad-auth/index.validateLaunchpadToken()`
  - `@cumulus/common/message.buildCumulusMeta()` -> `@cumulus/message/Build.buildCumulusMeta()`
  - `@cumulus/common/message.buildQueueMessageFromTemplate()` -> `@cumulus/message/Build.buildQueueMessageFromTemplate()`
  - `@cumulus/common/message.getCollectionIdFromMessage()` -> `@cumulus/message/Collections.getCollectionIdFromMessage()`
  - `@cumulus/common/message.getMessageExecutionArn()` -> `@cumulus/message/Executions.getMessageExecutionArn()`
  - `@cumulus/common/message.getMessageExecutionName()` -> `@cumulus/message/Executions.getMessageExecutionName()`
  - `@cumulus/common/message.getMaximumExecutions()` -> `@cumulus/message/Queue.getMaximumExecutions()`
  - `@cumulus/common/message.getMessageFromTemplate()`
  - `@cumulus/common/message.getMessageStateMachineArn()` -> `@cumulus/message/Executions.getMessageStateMachineArn()`)
  - `@cumulus/common/message.getMessageGranules()` -> `@cumulus/message/Granules.getMessageGranules()`
  - `@cumulus/common/message.getQueueNameByUrl()` -> `@cumulus/message/Queue.getQueueNameByUrl()`
  - `@cumulus/common/message.getQueueName()` -> `@cumulus/message/Queue.getQueueName()`)
  - `@cumulus/common/message.hasQueueAndExecutionLimit()` -> `@cumulus/message/Queue.hasQueueAndExecutionLimit()`
  - `@cumulus/common/Semaphore`
  - `@cumulus/common/test-utils.throttleOnce()`
  - `@cumulus/common/workflows.getWorkflowArn()`
  - `@cumulus/common/workflows.getWorkflowFile()`
  - `@cumulus/common/workflows.getWorkflowList()`
  - `@cumulus/common/workflows.getWorkflowTemplate()`
  - `@cumulus/integration-tests/sfnStep/SfnStep.parseStepMessage()` -> `@cumulus/message/StepFunctions.parseStepMessage()`
- **CUMULUS-1858** - Deprecated the following functions.
  - `@cumulus/common/string.globalReplace()`
  - `@cumulus/common/string.isNonEmptyString()`
  - `@cumulus/common/string.isValidHostname()`
  - `@cumulus/common/string.match()`
  - `@cumulus/common/string.matches()`
  - `@cumulus/common/string.replace()`
  - `@cumulus/common/string.toLower()`
  - `@cumulus/common/string.toUpper()`

### Removed

- **CUMULUS-1799**: Deprecated code removals:
  - Removed from `@cumulus/common/aws`:
    - `pullStepFunctionEvent()`
  - Removed `@cumulus/common/sfnStep`
  - Removed `@cumulus/common/StepFunctions`

## [v1.21.0] 2020-03-30

### PLEASE NOTE

- **CUMULUS-1762**: the `messageConsumer` for `sns` and `kinesis`-type rules now fetches
  the collection information from the message. You should ensure that your rule's collection
  name and version match what is in the message for these ingest messages to be processed.
  If no matching rule is found, an error will be thrown and logged in the
  `messageConsumer` Lambda function's log group.

### Added

- **CUMULUS-1629**`
  - Updates discover-granules task to respect/utilize duplicateHandling configuration such that
    - skip:               Duplicates will be filtered from the granule list
    - error:              Duplicates encountered will result in step failure
    - replace, version:   Duplicates will be ignored and handled as normal.
  - Adds a new copy of the API lambda `PrivateApiLambda()` which is configured to not require authentication. This Lambda is not connected to an API gateway
  - Adds `@cumulus/api-client` with functions for use by workflow lambdas to call the API when needed

- **CUMULUS-1732**
  - Added Python task/activity workflow and integration test (`PythonReferenceSpec`) to test `cumulus-message-adapter-python`and `cumulus-process-py` integration.
- **CUMULUS-1795**
  - Added an IAM policy on the Cumulus EC2 creation to enable SSM when the `deploy_to_ngap` flag is true

### Changed

- **CUMULUS-1762**
  - the `messageConsumer` for `sns` and `kinesis`-type rules now fetches the collection
    information from the message.

### Deprecated

- **CUMULUS-1629**
  - Deprecate `granulesApi`, `rulesApi`, `emsApi`, `executionsAPI` from `@cumulus/integration-test/api` in favor of code moved to `@cumulus/api-client`

### Removed

- **CUMULUS-1799**: Deprecated code removals
  - Removed deprecated method `@cumulus/api/models/Granule.createGranulesFromSns()`
  - Removed deprecated method `@cumulus/api/models/Granule.removeGranuleFromCmr()`
  - Removed from `@cumulus/common/aws`:
    - `apigateway()`
    - `buildS3Uri()`
    - `calculateS3ObjectChecksum()`
    - `cf()`
    - `cloudwatch()`
    - `cloudwatchevents()`
    - `cloudwatchlogs()`
    - `createAndWaitForDynamoDbTable()`
    - `createQueue()`
    - `deleteSQSMessage()`
    - `describeCfStackResources()`
    - `downloadS3File()`
    - `downloadS3Files()`
    - `DynamoDbSearchQueue` class
    - `dynamodbstreams()`
    - `ec2()`
    - `ecs()`
    - `fileExists()`
    - `findResourceArn()`
    - `fromSfnExecutionName()`
    - `getFileBucketAndKey()`
    - `getJsonS3Object()`
    - `getQueueUrl()`
    - `getObjectSize()`
    - `getS3ObjectReadStream()`
    - `getSecretString()`
    - `getStateMachineArn()`
    - `headObject()`
    - `isThrottlingException()`
    - `kinesis()`
    - `lambda()`
    - `listS3Objects()`
    - `promiseS3Upload()`
    - `publishSnsMessage()`
    - `putJsonS3Object()`
    - `receiveSQSMessages()`
    - `s3CopyObject()`
    - `s3GetObjectTagging()`
    - `s3Join()`
    - `S3ListObjectsV2Queue` class
    - `s3TagSetToQueryString()`
    - `s3PutObjectTagging()`
    - `secretsManager()`
    - `sendSQSMessage()`
    - `sfn()`
    - `sns()`
    - `sqs()`
    - `sqsQueueExists()`
    - `toSfnExecutionName()`
    - `uploadS3FileStream()`
    - `uploadS3Files()`
    - `validateS3ObjectChecksum()`
  - Removed `@cumulus/common/CloudFormationGateway` class
  - Removed `@cumulus/common/concurrency/Mutex` class
  - Removed `@cumulus/common/errors`
  - Removed `@cumulus/common/sftp`
  - Removed `@cumulus/common/string.unicodeEscape`
  - Removed `@cumulus/cmrjs/cmr-utils.getGranuleId()`
  - Removed `@cumulus/cmrjs/cmr-utils.getCmrFiles()`
  - Removed `@cumulus/cmrjs/cmr/CMR` class
  - Removed `@cumulus/cmrjs/cmr/CMRSearchConceptQueue` class
  - Removed `@cumulus/cmrjs/utils.getHost()`
  - Removed `@cumulus/cmrjs/utils.getIp()`
  - Removed `@cumulus/cmrjs/utils.hostId()`
  - Removed `@cumulus/cmrjs/utils/ummVersion()`
  - Removed `@cumulus/cmrjs/utils.updateToken()`
  - Removed `@cumulus/cmrjs/utils.validateUMMG()`
  - Removed `@cumulus/ingest/aws.getEndpoint()`
  - Removed `@cumulus/ingest/aws.getExecutionUrl()`
  - Removed `@cumulus/ingest/aws/invoke()`
  - Removed `@cumulus/ingest/aws/CloudWatch` class
  - Removed `@cumulus/ingest/aws/ECS` class
  - Removed `@cumulus/ingest/aws/Events` class
  - Removed `@cumulus/ingest/aws/SQS` class
  - Removed `@cumulus/ingest/aws/StepFunction` class
  - Removed `@cumulus/ingest/util.normalizeProviderPath()`
  - Removed `@cumulus/integration-tests/index.listCollections()`
  - Removed `@cumulus/integration-tests/index.listProviders()`
  - Removed `@cumulus/integration-tests/index.rulesList()`
  - Removed `@cumulus/integration-tests/api/api.addCollectionApi()`

## [v1.20.0] 2020-03-12

### BREAKING CHANGES

- **CUMULUS-1714**
  - Changed the format of the message sent to the granule SNS Topic. Message includes the granule record under `record` and the type of event under `event`. Messages with `deleted` events will have the record that was deleted with a `deletedAt` timestamp. Options for `event` are `Create | Update | Delete`
- **CUMULUS-1769** - `deploy_to_ngap` is now a **required** variable for the `tf-modules/cumulus` module. **For those deploying to NGAP environments, this variable should always be set to `true`.**

### Notable changes

- **CUMULUS-1739** - You can now exclude Elasticsearch from your `tf-modules/data-persistence` deployment (via `include_elasticsearch = false`) and your `tf-modules/cumulus` module will still deploy successfully.

- **CUMULUS-1769** - If you set `deploy_to_ngap = true` for the `tf-modules/archive` Terraform module, **you can only deploy your archive API gateway as `PRIVATE`**, not `EDGE`.

### Added

- Added `@cumulus/aws-client/S3.getS3ObjectReadStreamAsync()` to deal with S3 eventual consistency issues by checking for the existence an S3 object with retries before getting a readable stream for that object.
- **CUMULUS-1769**
  - Added `deploy_to_ngap` boolean variable for the `tf-modules/cumulus` and `tf-modules/archive` Terraform modules. This variable is required. **For those deploying to NGAP environments, this variable should always be set to `true`.**
- **HYRAX-70**
  - Add the hyrax-metadata-update task

### Changed

- [`AccessToken.get()`](https://github.com/nasa/cumulus/blob/master/packages/api/models/access-tokens.js) now enforces [strongly consistent reads from DynamoDB](https://docs.aws.amazon.com/amazondynamodb/latest/developerguide/HowItWorks.ReadConsistency.html)
- **CUMULUS-1739**
  - Updated `tf-modules/data-persistence` to make Elasticsearch alarm resources and outputs conditional on the `include_elasticsearch` variable
  - Updated `@cumulus/aws-client/S3.getObjectSize` to include automatic retries for any failures from `S3.headObject`
- **CUMULUS-1784**
  - Updated `@cumulus/api/lib/DistributionEvent.remoteIP()` to parse the IP address in an S3 access log from the `A-sourceip` query parameter if present, otherwise fallback to the original parsing behavior.
- **CUMULUS-1768**
  - The `stats/summary` endpoint reports the distinct collections for the number of granules reported

### Fixed

- **CUMULUS-1739** - Fixed the `tf-modules/cumulus` and `tf-modules/archive` modules to make these Elasticsearch variables truly optional:
  - `elasticsearch_domain_arn`
  - `elasticsearch_hostname`
  - `elasticsearch_security_group_id`

- **CUMULUS-1768**
  - Fixed the `stats/` endpoint so that data is correctly filtered by timestamp and `processingTime` is calculated correctly.

- **CUMULUS-1769**
  - In the `tf-modules/archive` Terraform module, the `lifecycle` block ignoring changes to the `policy` of the archive API gateway is now only enforced if `deploy_to_ngap = true`. This fixes a bug where users deploying outside of NGAP could not update their API gateway's resource policy when going from `PRIVATE` to `EDGE`, preventing their API from being accessed publicly.

- **CUMULUS-1775**
  - Fix/update api endpoint to use updated google auth endpoints such that it will work with new accounts

### Removed

- **CUMULUS-1768**
  - Removed API endpoints `stats/histogram` and `stats/average`. All advanced stats needs should be acquired from Cloud Metrics or similarly configured ELK stack.

## [v1.19.0] 2020-02-28

### BREAKING CHANGES

- **CUMULUS-1736**
  - The `@cumulus/discover-granules` task now sets the `dataType` of discovered
    granules based on the `name` of the configured collection, not the
    `dataType`.
  - The config schema of the `@cumulus/discover-granules` task now requires that
    collections contain a `version`.
  - The `@cumulus/sync-granule` task will set the `dataType` and `version` of a
    granule based on the configured collection if those fields are not already
    set on the granule. Previously it was using the `dataType` field of the
    configured collection, then falling back to the `name` field of the
    collection. This update will just use the `name` field of the collection to
    set the `dataType` field of the granule.

- **CUMULUS-1446**
  - Update the `@cumulus/integration-tests/api/executions.getExecution()`
    function to parse the response and return the execution, rather than return
    the full API response.

- **CUMULUS-1672**
  - The `cumulus` Terraform module in previous releases set a
    `Deployment = var.prefix` tag on all resources that it managed. In this
    release, a `tags` input variable has been added to the `cumulus` Terraform
    module to allow resource tagging to be customized. No default tags will be
    applied to Cumulus-managed resources. To replicate the previous behavior,
    set `tags = { Deployment: var.prefix }` as an input variable for the
    `cumulus` Terraform module.

- **CUMULUS-1684 Migration Instructions**
  - In previous releases, a provider's username and password were encrypted
    using a custom encryption library. That has now been updated to use KMS.
    This release includes a Lambda function named
    `<prefix>-ProviderSecretsMigration`, which will re-encrypt existing
    provider credentials to use KMS. After this release has been deployed, you
    will need to manually invoke that Lambda function using either the AWS CLI
    or AWS Console. It should only need to be successfully run once.
  - Future releases of Cumulus will invoke a
    `<prefix>-VerifyProviderSecretsMigration` Lambda function as part of the
    deployment, which will cause the deployment to fail if the migration
    Lambda has not been run.

- **CUMULUS-1718**
  - The `@cumulus/sf-sns-report` task for reporting mid-workflow updates has been retired.
  This task was used as the `PdrStatusReport` task in our ParsePdr example workflow.
  If you have a ParsePdr or other workflow using this task, use `@cumulus/sf-sqs-report` instead.
  Trying to deploy the old task will result in an error as the cumulus module no longer exports `sf_sns_report_task`.
  - Migration instruction: In your workflow definition, for each step using the old task change:
  `"Resource": "${module.cumulus.sf_sns_report_task.task_arn}"`
  to
  `"Resource": "${module.cumulus.sf_sqs_report_task.task_arn}"`

- **CUMULUS-1755**
  - The `thin_egress_jwt_secret_name` variable for the `tf-modules/cumulus` Terraform module is now **required**. This variable is passed on to the Thin Egress App in `tf-modules/distribution/main.tf`, which uses the keys stored in the secret to sign JWTs. See the [Thin Egress App documentation on how to create a value for this secret](https://github.com/asfadmin/thin-egress-app#setting-up-the-jwt-cookie-secrets).

### Added

- **CUMULUS-1446**
  - Add `@cumulus/common/FileUtils.readJsonFile()` function
  - Add `@cumulus/common/FileUtils.readTextFile()` function
  - Add `@cumulus/integration-tests/api/collections.createCollection()` function
  - Add `@cumulus/integration-tests/api/collections.deleteCollection()` function
  - Add `@cumulus/integration-tests/api/collections.getCollection()` function
  - Add `@cumulus/integration-tests/api/providers.getProvider()` function
  - Add `@cumulus/integration-tests/index.getExecutionOutput()` function
  - Add `@cumulus/integration-tests/index.loadCollection()` function
  - Add `@cumulus/integration-tests/index.loadProvider()` function
  - Add `@cumulus/integration-tests/index.readJsonFilesFromDir()` function

- **CUMULUS-1672**
  - Add a `tags` input variable to the `archive` Terraform module
  - Add a `tags` input variable to the `cumulus` Terraform module
  - Add a `tags` input variable to the `cumulus_ecs_service` Terraform module
  - Add a `tags` input variable to the `data-persistence` Terraform module
  - Add a `tags` input variable to the `distribution` Terraform module
  - Add a `tags` input variable to the `ingest` Terraform module
  - Add a `tags` input variable to the `s3-replicator` Terraform module

- **CUMULUS-1707**
  - Enable logrotate on ECS cluster

- **CUMULUS-1684**
  - Add a `@cumulus/aws-client/KMS` library of KMS-related functions
  - Add `@cumulus/aws-client/S3.getTextObject()`
  - Add `@cumulus/sftp-client` package
  - Create `ProviderSecretsMigration` Lambda function
  - Create `VerifyProviderSecretsMigration` Lambda function

- **CUMULUS-1548**
  - Add ability to put default Cumulus logs in Metrics' ELK stack
  - Add ability to add custom logs to Metrics' ELK Stack

- **CUMULUS-1702**
  - When logs are sent to Metrics' ELK stack, the logs endpoints will return results from there

- **CUMULUS-1459**
  - Async Operations are indexed in Elasticsearch
  - To index any existing async operations you'll need to perform an index from
    database function.

- **CUMULUS-1717**
  - Add `@cumulus/aws-client/deleteAndWaitForDynamoDbTableNotExists`, which
    deletes a DynamoDB table and waits to ensure the table no longer exists
  - Added `publishGranules` Lambda to handle publishing granule messages to SNS when granule records are written to DynamoDB
  - Added `@cumulus/api/models/Granule.storeGranulesFromCumulusMessage` to store granules from a Cumulus message to DynamoDB

- **CUMULUS-1718**
  - Added `@cumulus/sf-sqs-report` task to allow mid-workflow reporting updates.
  - Added `stepfunction_event_reporter_queue_url` and `sf_sqs_report_task` outputs to the `cumulus` module.
  - Added `publishPdrs` Lambda to handle publishing PDR messages to SNS when PDR records are written to DynamoDB.
  - Added `@cumulus/api/models/Pdr.storePdrFromCumulusMessage` to store PDRs from a Cumulus message to DynamoDB.
  - Added `@cumulus/aws-client/parseSQSMessageBody` to parse an SQS message body string into an object.

- **Ability to set custom backend API url in the archive module**
  - Add `api_url` definition in `tf-modules/cumulus/archive.tf`
  - Add `archive_api_url` variable in `tf-modules/cumulus/variables.tf`

- **CUMULUS-1741**
  - Added an optional `elasticsearch_security_group_ids` variable to the
    `data-persistence` Terraform module to allow additional security groups to
    be assigned to the Elasticsearch Domain.

- **CUMULUS-1752**
  - Added `@cumulus/integration-tests/api/distribution.invokeTEADistributionLambda` to simulate a request to the [Thin Egress App](https://github.com/asfadmin/thin-egress-app) by invoking the Lambda and getting a response payload.
  - Added `@cumulus/integration-tests/api/distribution.getTEARequestHeaders` to generate necessary request headers for a request to the Thin Egress App
  - Added `@cumulus/integration-tests/api/distribution.getTEADistributionApiFileStream` to get a response stream for a file served by Thin Egress App
  - Added `@cumulus/integration-tests/api/distribution.getTEADistributionApiRedirect` to get a redirect response from the Thin Egress App

- **CUMULUS-1755**
  - Added `@cumulus/aws-client/CloudFormation.describeCfStack()` to describe a Cloudformation stack
  - Added `@cumulus/aws-client/CloudFormation.getCfStackParameterValues()` to get multiple parameter values for a Cloudformation stack

### Changed

- **CUMULUS-1725**
  - Moved the logic that updates the granule files cache Dynamo table into its
    own Lambda function called `granuleFilesCacheUpdater`.

- **CUMULUS-1736**
  - The `collections` model in the API package now determines the name of a
    collection based on the `name` property, rather than using `dataType` and
    then falling back to `name`.
  - The `@cumulus/integration-tests.loadCollection()` function no longer appends
    the postfix to the end of the collection's `dataType`.
  - The `@cumulus/integration-tests.addCollections()` function no longer appends
    the postfix to the end of the collection's `dataType`.

- **CUMULUS-1672**
  - Add a `retryOptions` parameter to the `@cumulus/aws-client/S3.headObject`
     function, which will retry if the object being queried does not exist.

- **CUMULUS-1446**
  - Mark the `@cumulus/integration-tests/api.addCollectionApi()` function as
    deprecated
  - Mark the `@cumulus/integration-tests/index.listCollections()` function as
    deprecated
  - Mark the `@cumulus/integration-tests/index.listProviders()` function as
    deprecated
  - Mark the `@cumulus/integration-tests/index.rulesList()` function as
    deprecated

- **CUMULUS-1672**
  - Previously, the `cumulus` module defaulted to setting a
    `Deployment = var.prefix` tag on all resources that it managed. In this
    release, the `cumulus` module will now accept a `tags` input variable that
    defines the tags to be assigned to all resources that it manages.
  - Previously, the `data-persistence` module defaulted to setting a
    `Deployment = var.prefix` tag on all resources that it managed. In this
    release, the `data-persistence` module will now accept a `tags` input
    variable that defines the tags to be assigned to all resources that it
    manages.
  - Previously, the `distribution` module defaulted to setting a
    `Deployment = var.prefix` tag on all resources that it managed. In this
    release, the `distribution` module will now accept a `tags` input variable
    that defines the tags to be assigned to all resources that it manages.
  - Previously, the `ingest` module defaulted to setting a
    `Deployment = var.prefix` tag on all resources that it managed. In this
    release, the `ingest` module will now accept a `tags` input variable that
    defines the tags to be assigned to all resources that it manages.
  - Previously, the `s3-replicator` module defaulted to setting a
    `Deployment = var.prefix` tag on all resources that it managed. In this
    release, the `s3-replicator` module will now accept a `tags` input variable
    that defines the tags to be assigned to all resources that it manages.

- **CUMULUS-1684**
  - Update the API package to encrypt provider credentials using KMS instead of
    using RSA keys stored in S3

- **CUMULUS-1717**
  - Changed name of `cwSfExecutionEventToDb` Lambda to `cwSfEventToDbRecords`
  - Updated `cwSfEventToDbRecords` to write granule records to DynamoDB from the incoming Cumulus message

- **CUMULUS-1718**
  - Renamed `cwSfEventToDbRecords` to `sfEventSqsToDbRecords` due to architecture change to being a consumer of an SQS queue of Step Function Cloudwatch events.
  - Updated `sfEventSqsToDbRecords` to write PDR records to DynamoDB from the incoming Cumulus message
  - Moved `data-cookbooks/sns.md` to `data-cookbooks/ingest-notifications.md` and updated it to reflect recent changes.

- **CUMULUS-1748**
  - (S)FTP discovery tasks now use the provider-path as-is instead of forcing it to a relative path.
  - Improved error handling to catch permission denied FTP errors better and log them properly. Workflows will still fail encountering this error and we intend to consider that approach in a future ticket.

- **CUMULUS-1752**
  - Moved class for parsing distribution events to its own file: `@cumulus/api/lib/DistributionEvent.js`
    - Updated `DistributionEvent` to properly parse S3 access logs generated by requests from the [Thin Egress App](https://github.com/asfadmin/thin-egress-app)

- **CUMULUS-1753** - Changes to `@cumulus/ingest/HttpProviderClient.js`:
  - Removed regex filter in `HttpProviderClient.list()` that was used to return only files with an extension between 1 and 4 characters long. `HttpProviderClient.list()` will now return all files linked from the HTTP provider host.

- **CUMULUS-1755**
  - Updated the Thin Egress App module used in `tf-modules/distribution/main.tf` to build 61. [See the release notes](https://github.com/asfadmin/thin-egress-app/releases/tag/tea-build.61).

- **CUMULUS-1757**
  - Update @cumulus/cmr-client CMRSearchConceptQueue to take optional cmrEnvironment parameter

### Deprecated

- **CUMULUS-1684**
  - Deprecate `@cumulus/common/key-pair-provider/S3KeyPairProvider`
  - Deprecate `@cumulus/common/key-pair-provider/S3KeyPairProvider.encrypt()`
  - Deprecate `@cumulus/common/key-pair-provider/S3KeyPairProvider.decrypt()`
  - Deprecate `@cumulus/common/kms/KMS`
  - Deprecate `@cumulus/common/kms/KMS.encrypt()`
  - Deprecate `@cumulus/common/kms/KMS.decrypt()`
  - Deprecate `@cumulus/common/sftp.Sftp`

- **CUMULUS-1717**
  - Deprecate `@cumulus/api/models/Granule.createGranulesFromSns`

- **CUMULUS-1718**
  - Deprecate `@cumulus/sf-sns-report`.
    - This task has been updated to always throw an error directing the user to use `@cumulus/sf-sqs-report` instead. This was done because there is no longer an SNS topic to which to publish, and no consumers to listen to it.

- **CUMULUS-1748**
  - Deprecate `@cumulus/ingest/util.normalizeProviderPath`

- **CUMULUS-1752**
  - Deprecate `@cumulus/integration-tests/api/distribution.getDistributionApiFileStream`
  - Deprecate `@cumulus/integration-tests/api/distribution.getDistributionApiRedirect`
  - Deprecate `@cumulus/integration-tests/api/distribution.invokeApiDistributionLambda`

### Removed

- **CUMULUS-1684**
  - Remove the deployment script that creates encryption keys and stores them to
    S3

- **CUMULUS-1768**
  - Removed API endpoints `stats/histogram` and `stats/average`. All advanced stats needs should be acquired from Cloud Metrics or similarly configured ELK stack.

### Fixed

- **Fix default values for urs_url in variables.tf files**
  - Remove trailing `/` from default `urs_url` values.

- **CUMULUS-1610** - Add the Elasticsearch security group to the EC2 security groups

- **CUMULUS-1740** - `cumulus_meta.workflow_start_time` is now set in Cumulus
  messages

- **CUMULUS-1753** - Fixed `@cumulus/ingest/HttpProviderClient.js` to properly handle HTTP providers with:
  - Multiple link tags (e.g. `<a>`) per line of source code
  - Link tags in uppercase or lowercase (e.g. `<A>`)
  - Links with filepaths in the link target (e.g. `<a href="/path/to/file.txt">`). These files will be returned from HTTP file discovery **as the file name only** (e.g. `file.txt`).

- **CUMULUS-1768**
  - Fix an issue in the stats endpoints in `@cumulus/api` to send back stats for the correct type

## [v1.18.0] 2020-02-03

### BREAKING CHANGES

- **CUMULUS-1686**

  - `ecs_cluster_instance_image_id` is now a _required_ variable of the `cumulus` module, instead of optional.

- **CUMULUS-1698**

  - Change variable `saml_launchpad_metadata_path` to `saml_launchpad_metadata_url` in the `tf-modules/cumulus` Terraform module.

- **CUMULUS-1703**
  - Remove the unused `forceDownload` option from the `sync-granule` tasks's config
  - Remove the `@cumulus/ingest/granule.Discover` class
  - Remove the `@cumulus/ingest/granule.Granule` class
  - Remove the `@cumulus/ingest/pdr.Discover` class
  - Remove the `@cumulus/ingest/pdr.Granule` class
  - Remove the `@cumulus/ingest/parse-pdr.parsePdr` function

### Added

- **CUMULUS-1040**

  - Added `@cumulus/aws-client` package to provide utilities for working with AWS services and the Node.js AWS SDK
  - Added `@cumulus/errors` package which exports error classes for use in Cumulus workflow code
  - Added `@cumulus/integration-tests/sfnStep` to provide utilities for parsing step function execution histories

- **CUMULUS-1102**

  - Adds functionality to the @cumulus/api package for better local testing.
    - Adds data seeding for @cumulus/api's localAPI.
      - seed functions allow adding collections, executions, granules, pdrs, providers, and rules to a Localstack Elasticsearch and DynamoDB via `addCollections`, `addExecutions`, `addGranules`, `addPdrs`, `addProviders`, and `addRules`.
    - Adds `eraseDataStack` function to local API server code allowing resetting of local datastack for testing (ES and DynamoDB).
    - Adds optional parameters to the @cumulus/api bin serve to allow for launching the api without destroying the current data.

- **CUMULUS-1697**

  - Added the `@cumulus/tf-inventory` package that provides command line utilities for managing Terraform resources in your AWS account

- **CUMULUS-1703**

  - Add `@cumulus/aws-client/S3.createBucket` function
  - Add `@cumulus/aws-client/S3.putFile` function
  - Add `@cumulus/common/string.isNonEmptyString` function
  - Add `@cumulus/ingest/FtpProviderClient` class
  - Add `@cumulus/ingest/HttpProviderClient` class
  - Add `@cumulus/ingest/S3ProviderClient` class
  - Add `@cumulus/ingest/SftpProviderClient` class
  - Add `@cumulus/ingest/providerClientUtils.buildProviderClient` function
  - Add `@cumulus/ingest/providerClientUtils.fetchTextFile` function

- **CUMULUS-1731**

  - Add new optional input variables to the Cumulus Terraform module to support TEA upgrade:
    - `thin_egress_cookie_domain` - Valid domain for Thin Egress App cookie
    - `thin_egress_domain_cert_arn` - Certificate Manager SSL Cert ARN for Thin
      Egress App if deployed outside NGAP/CloudFront
    - `thin_egress_download_role_in_region_arn` - ARN for reading of Thin Egress
      App data buckets for in-region requests
    - `thin_egress_jwt_algo` - Algorithm with which to encode the Thin Egress
      App JWT cookie
    - `thin_egress_jwt_secret_name` - Name of AWS secret where keys for the Thin
      Egress App JWT encode/decode are stored
    - `thin_egress_lambda_code_dependency_archive_key` - Thin Egress App - S3
      Key of packaged python modules for lambda dependency layer

- **CUMULUS-1733**
  - Add `discovery-filtering` operator doc to document previously undocumented functionality.

- **CUMULUS-1737**
  - Added the `cumulus-test-cleanup` module to run a nightly cleanup on resources left over from the integration tests run from the `example/spec` directory.

### Changed

- **CUMULUS-1102**

  - Updates `@cumulus/api/auth/testAuth` to use JWT instead of random tokens.
  - Updates the default AMI for the ecs_cluster_instance_image_id.

- **CUMULUS-1622**

  - Mutex class has been deprecated in `@cumulus/common/concurrency` and will be removed in a future release.

- **CUMULUS-1686**

  - Changed `ecs_cluster_instance_image_id` to be a required variable of the `cumulus` module and removed the default value.
    The default was not available across accounts and regions, nor outside of NGAP and therefore not particularly useful.

- **CUMULUS-1688**

  - Updated `@cumulus/aws.receiveSQSMessages` not to replace `message.Body` with a parsed object. This behavior was undocumented and confusing as received messages appeared to contradict AWS docs that state `message.Body` is always a string.
  - Replaced `sf_watcher` CloudWatch rule from `cloudwatch-events.tf` with an EventSourceMapping on `sqs2sf` mapped to the `start_sf` SQS queue (in `event-sources.tf`).
  - Updated `sqs2sf` with an EventSourceMapping handler and unit test.

- **CUMULUS-1698**

  - Change variable `saml_launchpad_metadata_path` to `saml_launchpad_metadata_url` in the `tf-modules/cumulus` Terraform module.
  - Updated `@cumulus/api/launchpadSaml` to download launchpad IDP metadata from configured location when the metadata in s3 is not valid, and to work with updated IDP metadata and SAML response.

- **CUMULUS-1731**
  - Upgrade the version of the Thin Egress App deployed by Cumulus to v48
    - Note: New variables available, see the 'Added' section of this changelog.

### Fixed

- **CUMULUS-1664**

  - Updated `dbIndexer` Lambda to remove hardcoded references to DynamoDB table names.

- **CUMULUS-1733**
  - Fixed granule discovery recursion algorithm used in S/FTP protocols.

### Removed

- **CUMULUS-1481**
  - removed `process` config and output from PostToCmr as it was not required by the task nor downstream steps, and should still be in the output message's `meta` regardless.

### Deprecated

- **CUMULUS-1040**
  - Deprecated the following code. For cases where the code was moved into another package, the new code location is noted:
    - `@cumulus/common/CloudFormationGateway` -> `@cumulus/aws-client/CloudFormationGateway`
    - `@cumulus/common/DynamoDb` -> `@cumulus/aws-client/DynamoDb`
    - `@cumulus/common/errors` -> `@cumulus/errors`
    - `@cumulus/common/StepFunctions` -> `@cumulus/aws-client/StepFunctions`
    - All of the exported functions in `@cumulus/commmon/aws` (moved into `@cumulus/aws-client`), except:
      - `@cumulus/common/aws/isThrottlingException` -> `@cumulus/errors/isThrottlingException`
      - `@cumulus/common/aws/improveStackTrace` (not deprecated)
      - `@cumulus/common/aws/retryOnThrottlingException` (not deprecated)
    - `@cumulus/common/sfnStep/SfnStep.parseStepMessage` -> `@cumulus/integration-tests/sfnStep/SfnStep.parseStepMessage`
    - `@cumulus/common/sfnStep/ActivityStep` -> `@cumulus/integration-tests/sfnStep/ActivityStep`
    - `@cumulus/common/sfnStep/LambdaStep` -> `@cumulus/integration-tests/sfnStep/LambdaStep`
    - `@cumulus/common/string/unicodeEscape` -> `@cumulus/aws-client/StepFunctions.unicodeEscape`
    - `@cumulus/common/util/setErrorStack` -> `@cumulus/aws-client/util/setErrorStack`
    - `@cumulus/ingest/aws/invoke` -> `@cumulus/aws-client/Lambda/invoke`
    - `@cumulus/ingest/aws/CloudWatch.bucketSize`
    - `@cumulus/ingest/aws/CloudWatch.cw`
    - `@cumulus/ingest/aws/ECS.ecs`
    - `@cumulus/ingest/aws/ECS`
    - `@cumulus/ingest/aws/Events.putEvent` -> `@cumulus/aws-client/CloudwatchEvents.putEvent`
    - `@cumulus/ingest/aws/Events.deleteEvent` -> `@cumulus/aws-client/CloudwatchEvents.deleteEvent`
    - `@cumulus/ingest/aws/Events.deleteTarget` -> `@cumulus/aws-client/CloudwatchEvents.deleteTarget`
    - `@cumulus/ingest/aws/Events.putTarget` -> `@cumulus/aws-client/CloudwatchEvents.putTarget`
    - `@cumulus/ingest/aws/SQS.attributes` -> `@cumulus/aws-client/SQS.getQueueAttributes`
    - `@cumulus/ingest/aws/SQS.deleteMessage` -> `@cumulus/aws-client/SQS.deleteSQSMessage`
    - `@cumulus/ingest/aws/SQS.deleteQueue` -> `@cumulus/aws-client/SQS.deleteQueue`
    - `@cumulus/ingest/aws/SQS.getUrl` -> `@cumulus/aws-client/SQS.getQueueUrlByName`
    - `@cumulus/ingest/aws/SQS.receiveMessage` -> `@cumulus/aws-client/SQS.receiveSQSMessages`
    - `@cumulus/ingest/aws/SQS.sendMessage` -> `@cumulus/aws-client/SQS.sendSQSMessage`
    - `@cumulus/ingest/aws/StepFunction.getExecutionStatus` -> `@cumulus/aws-client/StepFunction.getExecutionStatus`
    - `@cumulus/ingest/aws/StepFunction.getExecutionUrl` -> `@cumulus/aws-client/StepFunction.getExecutionUrl`

## [v1.17.0] - 2019-12-31

### BREAKING CHANGES

- **CUMULUS-1498**
  - The `@cumulus/cmrjs.publish2CMR` function expects that the value of its
    `creds.password` parameter is a plaintext password.
  - Rather than using an encrypted password from the `cmr_password` environment
    variable, the `@cumulus/cmrjs.updateCMRMetadata` function now looks for an
    environment variable called `cmr_password_secret_name` and fetches the CMR
    password from that secret in AWS Secrets Manager.
  - The `@cumulus/post-to-cmr` task now expects a
    `config.cmr.passwordSecretName` value, rather than `config.cmr.password`.
    The CMR password will be fetched from that secret in AWS Secrets Manager.

### Added

- **CUMULUS-630**

  - Added support for replaying Kinesis records on a stream into the Cumulus Kinesis workflow triggering mechanism: either all the records, or some time slice delimited by start and end timestamps.
  - Added `/replays` endpoint to the operator API for triggering replays.
  - Added `Replay Kinesis Messages` documentation to Operator Docs.
  - Added `manualConsumer` lambda function to consume a Kinesis stream. Used by the replay AsyncOperation.

- **CUMULUS-1687**
  - Added new API endpoint for listing async operations at `/asyncOperations`
  - All asyncOperations now include the fields `description` and `operationType`. `operationType` can be one of the following. [`Bulk Delete`, `Bulk Granules`, `ES Index`, `Kinesis Replay`]

### Changed

- **CUMULUS-1626**

  - Updates Cumulus to use node10/CMA 1.1.2 for all of its internal lambdas in prep for AWS node 8 EOL

- **CUMULUS-1498**
  - Remove the DynamoDB Users table. The list of OAuth users who are allowed to
    use the API is now stored in S3.
  - The CMR password and Launchpad passphrase are now stored in Secrets Manager

## [v1.16.1] - 2019-12-6

**Please note**:

- The `region` argument to the `cumulus` Terraform module has been removed. You may see a warning or error if you have that variable populated.
- Your workflow tasks should use the following versions of the CMA libraries to utilize new granule, parentArn, asyncOperationId, and stackName fields on the logs:
  - `cumulus-message-adapter-js` version 1.0.10+
  - `cumulus-message-adapter-python` version 1.1.1+
  - `cumulus-message-adapter-java` version 1.2.11+
- The `data-persistence` module no longer manages the creation of an Elasticsearch service-linked role for deploying Elasticsearch to a VPC. Follow the [deployment instructions on preparing your VPC](https://nasa.github.io/cumulus/docs/deployment/deployment-readme#vpc-subnets-and-security-group) for guidance on how to create the Elasticsearch service-linked role manually.
- There is now a `distribution_api_gateway_stage` variable for the `tf-modules/cumulus` Terraform module that will be used as the API gateway stage name used for the distribution API (Thin Egress App)
- Default value for the `urs_url` variable is now `https://uat.urs.earthdata.nasa.gov/` in the `tf-modules/cumulus` and `tf-modules/archive` Terraform modules. So deploying the `cumulus` module without a `urs_url` variable set will integrate your Cumulus deployment with the UAT URS environment.

### Added

- **CUMULUS-1563**

  - Added `custom_domain_name` variable to `tf-modules/data-persistence` module

- **CUMULUS-1654**
  - Added new helpers to `@cumulus/common/execution-history`:
    - `getStepExitedEvent()` returns the `TaskStateExited` event in a workflow execution history after the given step completion/failure event
    - `getTaskExitedEventOutput()` returns the output message for a `TaskStateExited` event in a workflow execution history

### Changed

- **CUMULUS-1578**

  - Updates SAML launchpad configuration to authorize via configured userGroup.
    [See the NASA specific documentation (protected)](https://wiki.earthdata.nasa.gov/display/CUMULUS/Cumulus+SAML+Launchpad+Integration)

- **CUMULUS-1579**

  - Elasticsearch list queries use `match` instead of `term`. `term` had been analyzing the terms and not supporting `-` in the field values.

- **CUMULUS-1619**

  - Adds 4 new keys to `@cumulus/logger` to display granules, parentArn, asyncOperationId, and stackName.
  - Depends on `cumulus-message-adapter-js` version 1.0.10+. Cumulus tasks updated to use this version.

- **CUMULUS-1654**

  - Changed `@cumulus/common/SfnStep.parseStepMessage()` to a static class method

- **CUMULUS-1641**
  - Added `meta.retries` and `meta.visibilityTimeout` properties to sqs-type rule. To create sqs-type rule, you're required to configure a dead-letter queue on your queue.
  - Added `sqsMessageRemover` lambda which removes the message from SQS queue upon successful workflow execution.
  - Updated `sqsMessageConsumer` lambda to not delete message from SQS queue, and to retry the SQS message for configured number of times.

### Removed

- Removed `create_service_linked_role` variable from `tf-modules/data-persistence` module.

- **CUMULUS-1321**
  - The `region` argument to the `cumulus` Terraform module has been removed

### Fixed

- **CUMULUS-1668** - Fixed a race condition where executions may not have been
  added to the database correctly
- **CUMULUS-1654** - Fixed issue with `publishReports` Lambda not including workflow execution error information for failed workflows with a single step
- Fixed `tf-modules/cumulus` module so that the `urs_url` variable is passed on to its invocation of the `tf-modules/archive` module

## [v1.16.0] - 2019-11-15

### Added

- **CUMULUS-1321**

  - A `deploy_distribution_s3_credentials_endpoint` variable has been added to
    the `cumulus` Terraform module. If true, the NGAP-backed S3 credentials
    endpoint will be added to the Thin Egress App's API. Default: true

- **CUMULUS-1544**

  - Updated the `/granules/bulk` endpoint to correctly query Elasticsearch when
    granule ids are not provided.

- **CUMULUS-1580**
  - Added `/granules/bulk` endpoint to `@cumulus/api` to perform bulk actions on granules given either a list of granule ids or an Elasticsearch query and the workflow to perform.

### Changed

- **CUMULUS-1561**

  - Fix the way that we are handling Terraform provider version requirements
  - Pass provider configs into child modules using the method that the
    [Terraform documentation](https://www.terraform.io/docs/configuration/modules.html#providers-within-modules)
    suggests
  - Remove the `region` input variable from the `s3_access_test` Terraform module
  - Remove the `aws_profile` and `aws_region` input variables from the
    `s3-replicator` Terraform module

- **CUMULUS-1639**
  - Because of
    [S3's Data Consistency Model](https://docs.aws.amazon.com/AmazonS3/latest/dev/Introduction.html#BasicsObjects),
    there may be situations where a GET operation for an object can temporarily
    return a `NoSuchKey` response even if that object _has_ been created. The
    `@cumulus/common/aws.getS3Object()` function has been updated to support
    retries if a `NoSuchKey` response is returned by S3. This behavior can be
    enabled by passing a `retryOptions` object to that function. Supported
    values for that object can be found here:
    <https://github.com/tim-kos/node-retry#retryoperationoptions>

### Removed

- **CUMULUS-1559**
  - `logToSharedDestination` has been migrated to the Terraform deployment as `log_api_gateway_to_cloudwatch` and will ONLY apply to egress lambdas.
    Due to the differences in the Terraform deployment model, we cannot support a global log subscription toggle for a configurable subset of lambdas.
    However, setting up your own log forwarding for a Lambda with Terraform is fairly simple, as you will only need to add SubscriptionFilters to your Terraform configuration, one per log group.
    See [the Terraform documentation](https://www.terraform.io/docs/providers/aws/r/cloudwatch_log_subscription_filter.html) for details on how to do this.
    An empty FilterPattern ("") will capture all logs in a group.

## [v1.15.0] - 2019-11-04

### BREAKING CHANGES

- **CUMULUS-1644** - When a workflow execution begins or ends, the workflow
  payload is parsed and any new or updated PDRs or granules referenced in that
  workflow are stored to the Cumulus archive. The defined interface says that a
  PDR in `payload.pdr` will be added to the archive, and any granules in
  `payload.granules` will also be added to the archive. In previous releases,
  PDRs found in `meta.pdr` and granules found in `meta.input_granules` were also
  added to the archive. This caused unexpected behavior and has been removed.
  Only PDRs from `payload.pdr` and granules from `payload.granules` will now be
  added to the Cumulus archive.

- **CUMULUS-1449** - Cumulus now uses a universal workflow template when
  starting a workflow that contains general information specific to the
  deployment, but not specific to the workflow. Workflow task configs must be
  defined using AWS step function parameters. As part of this change,
  `CumulusConfig` has been retired and task configs must now be defined under
  the `cma.task_config` key in the Parameters section of a step function
  definition.

  **Migration instructions**:

  NOTE: These instructions require the use of Cumulus Message Adapter v1.1.x+.
  Please ensure you are using a compatible version before attempting to migrate
  workflow configurations. When defining workflow steps, remove any
  `CumulusConfig` section, as shown below:

  ```yaml
  ParsePdr:
    CumulusConfig:
      provider: "{$.meta.provider}"
      bucket: "{$.meta.buckets.internal.name}"
      stack: "{$.meta.stack}"
  ```

  Instead, use AWS Parameters to pass `task_config` for the task directly into
  the Cumulus Message Adapter:

  ```yaml
  ParsePdr:
    Parameters:
      cma:
        event.$: "$"
        task_config:
          provider: "{$.meta.provider}"
          bucket: "{$.meta.buckets.internal.name}"
          stack: "{$.meta.stack}"
  ```

  In this example, the `cma` key is used to pass parameters to the message
  adapter. Using `task_config` in combination with `event.$: '$'` allows the
  message adapter to process `task_config` as the `config` passed to the Cumulus
  task. See `example/workflows/sips.yml` in the core repository for further
  examples of how to set the Parameters.

  Additionally, workflow configurations for the `QueueGranules` and `QueuePdrs`
  tasks need to be updated:

  - `queue-pdrs` config changes:
    - `parsePdrMessageTemplateUri` replaced with `parsePdrWorkflow`, which is
      the workflow name (i.e. top-level name in `config.yml`, e.g. 'ParsePdr').
    - `internalBucket` and `stackName` configs now required to look up
      configuration from the deployment. Brings the task config in line with
      that of `queue-granules`.
  - `queue-granules` config change: `ingestGranuleMessageTemplateUri` replaced
    with `ingestGranuleWorkflow`, which is the workflow name (e.g.
    'IngestGranule').

- **CUMULUS-1396** - **Workflow steps at the beginning and end of a workflow
  using the `SfSnsReport` Lambda have now been deprecated (e.g. `StartStatus`,
  `StopStatus`) and should be removed from your workflow definitions**. These
  steps were used for publishing ingest notifications and have been replaced by
  an implementation using Cloudwatch events for Step Functions to trigger a
  Lambda that publishes ingest notifications. For further detail on how ingest
  notifications are published, see the notes below on **CUMULUS-1394**. For
  examples of how to update your workflow definitions, see our
  [example workflow definitions](https://github.com/nasa/cumulus/blob/master/example/workflows/).

- **CUMULUS-1470**
  - Remove Cumulus-defined ECS service autoscaling, allowing integrators to
    better customize autoscaling to meet their needs. In order to use
    autoscaling with ECS services, appropriate
    `AWS::ApplicationAutoScaling::ScalableTarget`,
    `AWS::ApplicationAutoScaling::ScalingPolicy`, and `AWS::CloudWatch::Alarm`
    resources should be defined in a kes overrides file. See
    [this example](https://github.com/nasa/cumulus/blob/release-1.15.x/example/overrides/app/cloudformation.template.yml)
    for an example.
  - The following config parameters are no longer used:
    - ecs.services.\<NAME\>.minTasks
    - ecs.services.\<NAME\>.maxTasks
    - ecs.services.\<NAME\>.scaleInActivityScheduleTime
    - ecs.services.\<NAME\>.scaleInAdjustmentPercent
    - ecs.services.\<NAME\>.scaleOutActivityScheduleTime
    - ecs.services.\<NAME\>.scaleOutAdjustmentPercent
    - ecs.services.\<NAME\>.activityName

### Added

- **CUMULUS-1100**

  - Added 30-day retention properties to all log groups that were missing those policies.

- **CUMULUS-1396**

  - Added `@cumulus/common/sfnStep`:
    - `LambdaStep` - A class for retrieving and parsing input and output to Lambda steps in AWS Step Functions
    - `ActivityStep` - A class for retrieving and parsing input and output to ECS activity steps in AWS Step Functions

- **CUMULUS-1574**

  - Added `GET /token` endpoint for SAML authorization when cumulus is protected by Launchpad.
    This lets a user retieve a token by hand that can be presented to the API.

- **CUMULUS-1625**

  - Added `sf_start_rate` variable to the `ingest` Terraform module, equivalent to `sqs_consumer_rate` in the old model, but will not be automatically applied to custom queues as that was.

- **CUMULUS-1513**
  - Added `sqs`-type rule support in the Cumulus API `@cumulus/api`
  - Added `sqsMessageConsumer` lambda which processes messages from the SQS queues configured in the `sqs` rules.

### Changed

- **CUMULUS-1639**

  - Because of
    [S3's Data Consistency Model](https://docs.aws.amazon.com/AmazonS3/latest/dev/Introduction.html#BasicsObjects),
    there may be situations where a GET operation for an object can temporarily
    return a `NoSuchKey` response even if that object _has_ been created. The
    `@cumulus/common/aws.getS3Object()` function will now retry up to 10 times
    if a `NoSuchKey` response is returned by S3. This can behavior can be
    overridden by passing `{ retries: 0 }` as the `retryOptions` argument.

- **CUMULUS-1449**

  - `queue-pdrs` & `queue-granules` config changes. Details in breaking changes section.
  - Cumulus now uses a universal workflow template when starting workflow that contains general information specific to the deployment, but not specific to the workflow.
  - Changed the way workflow configs are defined, from `CumulusConfig` to a `task_config` AWS Parameter.

- **CUMULUS-1452**

  - Changed the default ECS docker storage drive to `devicemapper`

- **CUMULUS-1453**
  - Removed config schema for `@cumulus/sf-sns-report` task
  - Updated `@cumulus/sf-sns-report` to always assume that it is running as an intermediate step in a workflow, not as the first or last step

### Removed

- **CUMULUS-1449**
  - Retired `CumulusConfig` as part of step function definitions, as this is an artifact of the way Kes parses workflow definitions that was not possible to migrate to Terraform. Use AWS Parameters and the `task_config` key instead. See change note above.
  - Removed individual workflow templates.

### Fixed

- **CUMULUS-1620** - Fixed bug where `message_adapter_version` does not correctly inject the CMA

- **CUMULUS-1396** - Updated `@cumulus/common/StepFunctions.getExecutionHistory()` to recursively fetch execution history when `nextToken` is returned in response

- **CUMULUS-1571** - Updated `@cumulus/common/DynamoDb.get()` to throw any errors encountered when trying to get a record and the record does exist

- **CUMULUS-1452**
  - Updated the EC2 initialization scripts to use full volume size for docker storage
  - Changed the default ECS docker storage drive to `devicemapper`

## [v1.14.5] - 2019-12-30 - [BACKPORT]

### Updated

- **CUMULUS-1626**
  - Updates Cumulus to use node10/CMA 1.1.2 for all of its internal lambdas in prep for AWS node 8 EOL

## [v1.14.4] - 2019-10-28

### Fixed

- **CUMULUS-1632** - Pinned `aws-elasticsearch-connector` package in `@cumulus/api` to version `8.1.3`, since `8.2.0` includes breaking changes

## [v1.14.3] - 2019-10-18

### Fixed

- **CUMULUS-1620** - Fixed bug where `message_adapter_version` does not correctly inject the CMA

- **CUMULUS-1572** - A granule is now included in discovery results even when
  none of its files has a matching file type in the associated collection
  configuration. Previously, if all files for a granule were unmatched by a file
  type configuration, the granule was excluded from the discovery results.
  Further, added support for a `boolean` property
  `ignoreFilesConfigForDiscovery`, which controls how a granule's files are
  filtered at discovery time.

## [v1.14.2] - 2019-10-08

### BREAKING CHANGES

Your Cumulus Message Adapter version should be pinned to `v1.0.13` or lower in your `app/config.yml` using `message_adapter_version: v1.0.13` OR you should use the workflow migration steps below to work with CMA v1.1.1+.

- **CUMULUS-1394** - The implementation of the `SfSnsReport` Lambda requires additional environment variables for integration with the new ingest notification SNS topics. Therefore, **you must update the definition of `SfSnsReport` in your `lambdas.yml` like so**:

```yaml
SfSnsReport:
  handler: index.handler
  timeout: 300
  source: node_modules/@cumulus/sf-sns-report/dist
  tables:
    - ExecutionsTable
  envs:
    execution_sns_topic_arn:
      function: Ref
      value: reportExecutionsSns
    granule_sns_topic_arn:
      function: Ref
      value: reportGranulesSns
    pdr_sns_topic_arn:
      function: Ref
      value: reportPdrsSns
```

- **CUMULUS-1447** -
  The newest release of the Cumulus Message Adapter (v1.1.1) requires that parameterized configuration be used for remote message functionality. Once released, Kes will automatically bring in CMA v1.1.1 without additional configuration.

  **Migration instructions**
  Oversized messages are no longer written to S3 automatically. In order to utilize remote messaging functionality, configure a `ReplaceConfig` AWS Step Function parameter on your CMA task:

  ```yaml
  ParsePdr:
    Parameters:
      cma:
        event.$: "$"
        ReplaceConfig:
          FullMessage: true
  ```

  Accepted fields in `ReplaceConfig` include `MaxSize`, `FullMessage`, `Path` and `TargetPath`.
  See https://github.com/nasa/cumulus-message-adapter/blob/master/CONTRACT.md#remote-message-configuration for full details.

  As this change is backward compatible in Cumulus Core, users wishing to utilize the previous version of the CMA may opt to transition to using a CMA lambda layer, or set `message_adapter_version` in their configuration to a version prior to v1.1.0.

### PLEASE NOTE

- **CUMULUS-1394** - Ingest notifications are now provided via 3 separate SNS topics for executions, granules, and PDRs, instead of a single `sftracker` SNS topic. Whereas the `sftracker` SNS topic received a full Cumulus execution message, the new topics all receive generated records for the given object. The new topics are only published to if the given object exists for the current execution. For a given execution/granule/PDR, **two messages will be received by each topic**: one message indicating that ingest is running and another message indicating that ingest has completed or failed. The new SNS topics are:

  - `reportExecutions` - Receives 1 message per execution
  - `reportGranules` - Receives 1 message per granule in an execution
  - `reportPdrs` - Receives 1 message per PDR

### Added

- **CUMULUS-639**

  - Adds SAML JWT and launchpad token authentication to Cumulus API (configurable)
    - **NOTE** to authenticate with Launchpad ensure your launchpad user_id is in the `<prefix>-UsersTable`
    - when Cumulus configured to protect API via Launchpad:
      - New endpoints
        - `GET /saml/login` - starting point for SAML SSO creates the login request url and redirects to the SAML Identity Provider Service (IDP)
        - `POST /saml/auth` - SAML Assertion Consumer Service. POST receiver from SAML IDP. Validates response, logs the user in, and returnes a SAML-based JWT.
    - Disabled endpoints
      - `POST /refresh`
      - Changes authorization worklow:
      - `ensureAuthorized` now presumes the bearer token is a JWT and tries to validate. If the token is malformed, it attempts to validate the token against Launchpad. This allows users to bring their own token as described here https://wiki.earthdata.nasa.gov/display/CUMULUS/Cumulus+API+with+Launchpad+Authentication. But it also allows dashboard users to manually authenticate via Launchpad SAML to receive a Launchpad-based JWT.

- **CUMULUS-1394**
  - Added `Granule.generateGranuleRecord()` method to granules model to generate a granule database record from a Cumulus execution message
  - Added `Pdr.generatePdrRecord()` method to PDRs model to generate a granule database record from a Cumulus execution message
  - Added helpers to `@cumulus/common/message`:
    - `getMessageExecutionName()` - Get the execution name from a Cumulus execution message
    - `getMessageStateMachineArn()` - Get the state machine ARN from a Cumulus execution message
    - `getMessageExecutionArn()` - Get the execution ARN for a Cumulus execution message
    - `getMessageGranules()` - Get the granules from a Cumulus execution message, if any.
  - Added `@cumulus/common/cloudwatch-event/isFailedSfStatus()` to determine if a Step Function status from a Cloudwatch event is a failed status

### Changed

- **CUMULUS-1308**

  - HTTP PUT of a Collection, Provider, or Rule via the Cumulus API now
    performs full replacement of the existing object with the object supplied
    in the request payload. Previous behavior was to perform a modification
    (partial update) by merging the existing object with the (possibly partial)
    object in the payload, but this did not conform to the HTTP standard, which
    specifies PATCH as the means for modifications rather than replacements.

- **CUMULUS-1375**

  - Migrate Cumulus from deprecated Elasticsearch JS client to new, supported one in `@cumulus/api`

- **CUMULUS-1485** Update `@cumulus/cmr-client` to return error message from CMR for validation failures.

- **CUMULUS-1394**

  - Renamed `Execution.generateDocFromPayload()` to `Execution.generateRecord()` on executions model. The method generates an execution database record from a Cumulus execution message.

- **CUMULUS-1432**

  - `logs` endpoint takes the level parameter as a string and not a number
  - Elasticsearch term query generation no longer converts numbers to boolean

- **CUMULUS-1447**

  - Consolidated all remote message handling code into @common/aws
  - Update remote message code to handle updated CMA remote message flags
  - Update example SIPS workflows to utilize Parameterized CMA configuration

- **CUMULUS-1448** Refactor workflows that are mutating cumulus_meta to utilize meta field

- **CUMULUS-1451**

  - Elasticsearch cluster setting `auto_create_index` will be set to false. This had been causing issues in the bootstrap lambda on deploy.

- **CUMULUS-1456**
  - `@cumulus/api` endpoints default error handler uses `boom` package to format errors, which is consistent with other API endpoint errors.

### Fixed

- **CUMULUS-1432** `logs` endpoint filter correctly filters logs by level
- **CUMULUS-1484** `useMessageAdapter` now does not set CUMULUS_MESSAGE_ADAPTER_DIR when `true`

### Removed

- **CUMULUS-1394**
  - Removed `sfTracker` SNS topic. Replaced by three new SNS topics for granule, execution, and PDR ingest notifications.
  - Removed unused functions from `@cumulus/common/aws`:
    - `getGranuleS3Params()`
    - `setGranuleStatus()`

## [v1.14.1] - 2019-08-29

### Fixed

- **CUMULUS-1455**

  - CMR token links updated to point to CMR legacy services rather than echo

- **CUMULUS-1211**
  - Errors thrown during granule discovery are no longer swallowed and ignored.
    Rather, errors are propagated to allow for proper error-handling and
    meaningful messaging.

## [v1.14.0] - 2019-08-22

### PLEASE NOTE

- We have encountered transient lambda service errors in our integration testing. Please handle transient service errors following [these guidelines](https://docs.aws.amazon.com/step-functions/latest/dg/bp-lambda-serviceexception.html). The workflows in the `example/workflows` folder have been updated with retries configured for these errors.

- **CUMULUS-799** added additional IAM permissions to support reading CloudWatch and API Gateway, so **you will have to redeploy your IAM stack.**

- **CUMULUS-800** Several items:

  - **Delete existing API Gateway stages**: To allow enabling of API Gateway logging, Cumulus now creates and manages a Stage resource during deployment. Before upgrading Cumulus, it is necessary to delete the API Gateway stages on both the Backend API and the Distribution API. Instructions are included in the documenation under [Delete API Gateway Stages](https://nasa.github.io/cumulus/docs/additional-deployment-options/delete-api-gateway-stages).

  - **Set up account permissions for API Gateway to write to CloudWatch**: In a one time operation for your AWS account, to enable CloudWatch Logs for API Gateway, you must first grant the API Gateway permission to read and write logs to CloudWatch for your account. The `AmazonAPIGatewayPushToCloudWatchLogs` managed policy (with an ARN of `arn:aws:iam::aws:policy/service-role/AmazonAPIGatewayPushToCloudWatchLogs`) has all the required permissions. You can find a simple how to in the documentation under [Enable API Gateway Logging.](https://nasa.github.io/cumulus/docs/additional-deployment-options/enable-gateway-logging-permissions)

  - **Configure API Gateway to write logs to CloudWatch** To enable execution logging for the distribution API set `config.yaml` `apiConfigs.distribution.logApigatewayToCloudwatch` value to `true`. More information [Enable API Gateway Logs](https://nasa.github.io/cumulus/docs/additional-deployment-options/enable-api-logs)

  - **Configure CloudWatch log delivery**: It is possible to deliver CloudWatch API execution and access logs to a cross-account shared AWS::Logs::Destination. An operator does this by adding the key `logToSharedDestination` to the `config.yml` at the default level with a value of a writable log destination. More information in the documenation under [Configure CloudWatch Logs Delivery.](https://nasa.github.io/cumulus/docs/additional-deployment-options/configure-cloudwatch-logs-delivery)

  - **Additional Lambda Logging**: It is now possible to configure any lambda to deliver logs to a shared subscriptions by setting `logToSharedDestination` to the ARN of a writable location (either an AWS::Logs::Destination or a Kinesis Stream) on any lambda config. Documentation for [Lambda Log Subscriptions](https://nasa.github.io/cumulus/docs/additional-deployment-options/additional-lambda-logging)

  - **Configure S3 Server Access Logs**: If you are running Cumulus in an NGAP environment you may [configure S3 Server Access Logs](https://nasa.github.io/cumulus/docs/next/deployment/server_access_logging) to be delivered to a shared bucket where the Metrics Team will ingest the logs into their ELK stack. Contact the Metrics team for permission and location.

- **CUMULUS-1368** The Cumulus distribution API has been deprecated and is being replaced by ASF's Thin Egress App. By default, the distribution API will not deploy. Please follow [the instructions for deploying and configuring Thin Egress](https://nasa.github.io/cumulus/docs/deployment/thin_egress_app).

To instead continue to deploy and use the legacy Cumulus distribution app, add the following to your `config.yml`:

```yaml
deployDistributionApi: true
```

If you deploy with no distribution app your deployment will succeed but you may encounter errors in your workflows, particularly in the `MoveGranule` task.

- **CUMULUS-1418** Users who are packaging the CMA in their Lambdas outside of Cumulus may need to update their Lambda configuration. Please see `BREAKING CHANGES` below for details.

### Added

- **CUMULUS-642**
  - Adds Launchpad as an authentication option for the Cumulus API.
  - Updated deployment documentation and added [instructions to setup Cumulus API Launchpad authentication](https://wiki.earthdata.nasa.gov/display/CUMULUS/Cumulus+API+with+Launchpad+Authentication)
- **CUMULUS-1418**
  - Adds usage docs/testing of lambda layers (introduced in PR1125), updates Core example tasks to use the updated `cumulus-ecs-task` and a CMA layer instead of kes CMA injection.
  - Added Terraform module to publish CMA as layer to user account.
- **PR1125** - Adds `layers` config option to support deploying Lambdas with layers
- **PR1128** - Added `useXRay` config option to enable AWS X-Ray for Lambdas.
- **CUMULUS-1345**
  - Adds new variables to the app deployment under `cmr`.
  - `cmrEnvironment` values are `SIT`, `UAT`, or `OPS` with `UAT` as the default.
  - `cmrLimit` and `cmrPageSize` have been added as configurable options.
- **CUMULUS-1273**
  - Added lambda function EmsProductMetadataReport to generate EMS Product Metadata report
- **CUMULUS-1226**
  - Added API endpoint `elasticsearch/index-from-database` to index to an Elasticsearch index from the database for recovery purposes and `elasticsearch/indices-status` to check the status of Elasticsearch indices via the API.
- **CUMULUS-824**
  - Added new Collection parameter `reportToEms` to configure whether the collection is reported to EMS
- **CUMULUS-1357**
  - Added new BackendApi endpoint `ems` that generates EMS reports.
- **CUMULUS-1241**
  - Added information about queues with maximum execution limits defined to default workflow templates (`meta.queueExecutionLimits`)
- **CUMULUS-1311**
  - Added `@cumulus/common/message` with various message parsing/preparation helpers
- **CUMULUS-812**

  - Added support for limiting the number of concurrent executions started from a queue. [See the data cookbook](https://nasa.github.io/cumulus/docs/data-cookbooks/throttling-queued-executions) for more information.

- **CUMULUS-1337**

  - Adds `cumulus.stackName` value to the `instanceMetadata` endpoint.

- **CUMULUS-1368**

  - Added `cmrGranuleUrlType` to the `@cumulus/move-granules` task. This determines what kind of links go in the CMR files. The options are `distribution`, `s3`, or `none`, with the default being distribution. If there is no distribution API being used with Cumulus, you must set the value to `s3` or `none`.

- Added `packages/s3-replicator` Terraform module to allow same-region s3 replication to metrics bucket.

- **CUMULUS-1392**

  - Added `tf-modules/report-granules` Terraform module which processes granule ingest notifications received via SNS and stores granule data to a database. The module includes:
    - SNS topic for publishing granule ingest notifications
    - Lambda to process granule notifications and store data
    - IAM permissions for the Lambda
    - Subscription for the Lambda to the SNS topic

- **CUMULUS-1393**

  - Added `tf-modules/report-pdrs` Terraform module which processes PDR ingest notifications received via SNS and stores PDR data to a database. The module includes:
    - SNS topic for publishing PDR ingest notifications
    - Lambda to process PDR notifications and store data
    - IAM permissions for the Lambda
    - Subscription for the Lambda to the SNS topic
  - Added unit tests for `@cumulus/api/models/pdrs.createPdrFromSns()`

- **CUMULUS-1400**

  - Added `tf-modules/report-executions` Terraform module which processes workflow execution information received via SNS and stores it to a database. The module includes:
    - SNS topic for publishing execution data
    - Lambda to process and store execution data
    - IAM permissions for the Lambda
    - Subscription for the Lambda to the SNS topic
  - Added `@cumulus/common/sns-event` which contains helpers for SNS events:
    - `isSnsEvent()` returns true if event is from SNS
    - `getSnsEventMessage()` extracts and parses the message from an SNS event
    - `getSnsEventMessageObject()` extracts and parses message object from an SNS event
  - Added `@cumulus/common/cloudwatch-event` which contains helpers for Cloudwatch events:
    - `isSfExecutionEvent()` returns true if event is from Step Functions
    - `isTerminalSfStatus()` determines if a Step Function status from a Cloudwatch event is a terminal status
    - `getSfEventStatus()` gets the Step Function status from a Cloudwatch event
    - `getSfEventDetailValue()` extracts a Step Function event detail field from a Cloudwatch event
    - `getSfEventMessageObject()` extracts and parses Step Function detail object from a Cloudwatch event

- **CUMULUS-1429**

  - Added `tf-modules/data-persistence` Terraform module which includes resources for data persistence in Cumulus:
    - DynamoDB tables
    - Elasticsearch with optional support for VPC
    - Cloudwatch alarm for number of Elasticsearch nodes

- **CUMULUS-1379** CMR Launchpad Authentication
  - Added `launchpad` configuration to `@cumulus/deployment/app/config.yml`, and cloudformation templates, workflow message, lambda configuration, api endpoint configuration
  - Added `@cumulus/common/LaunchpadToken` and `@cumulus/common/launchpad` to provide methods to get token and validate token
  - Updated lambdas to use Launchpad token for CMR actions (ingest and delete granules)
  - Updated deployment documentation and added [instructions to setup CMR client for Launchpad authentication](https://wiki.earthdata.nasa.gov/display/CUMULUS/CMR+Launchpad+Authentication)

## Changed

- **CUMULUS-1232**

  - Added retries to update `@cumulus/cmr-client` `updateToken()`

- **CUMULUS-1245 CUMULUS-795**

  - Added additional `ems` configuration parameters for sending the ingest reports to EMS
  - Added functionality to send daily ingest reports to EMS

- **CUMULUS-1241**

  - Removed the concept of "priority levels" and added ability to define a number of maximum concurrent executions per SQS queue
  - Changed mapping of Cumulus message properties for the `sqs2sfThrottle` lambda:
    - Queue name is read from `cumulus_meta.queueName`
    - Maximum executions for the queue is read from `meta.queueExecutionLimits[queueName]`, where `queueName` is `cumulus_meta.queueName`
  - Changed `sfSemaphoreDown` lambda to only attempt decrementing semaphores when:
    - the message is for a completed/failed/aborted/timed out workflow AND
    - `cumulus_meta.queueName` exists on the Cumulus message AND
    - An entry for the queue name (`cumulus_meta.queueName`) exists in the the object `meta.queueExecutionLimits` on the Cumulus message

- **CUMULUS-1338**

  - Updated `sfSemaphoreDown` lambda to be triggered via AWS Step Function Cloudwatch events instead of subscription to `sfTracker` SNS topic

- **CUMULUS-1311**

  - Updated `@cumulus/queue-granules` to set `cumulus_meta.queueName` for queued execution messages
  - Updated `@cumulus/queue-pdrs` to set `cumulus_meta.queueName` for queued execution messages
  - Updated `sqs2sfThrottle` lambda to immediately decrement queue semaphore value if dispatching Step Function execution throws an error

- **CUMULUS-1362**

  - Granule `processingStartTime` and `processingEndTime` will be set to the execution start time and end time respectively when there is no sync granule or post to cmr task present in the workflow

- **CUMULUS-1400**
  - Deprecated `@cumulus/ingest/aws/getExecutionArn`. Use `@cumulus/common/aws/getExecutionArn` instead.

### Fixed

- **CUMULUS-1439**

  - Fix bug with rule.logEventArn deletion on Kinesis rule update and fix unit test to verify

- **CUMULUS-796**

  - Added production information (collection ShortName and Version, granuleId) to EMS distribution report
  - Added functionality to send daily distribution reports to EMS

- **CUMULUS-1319**

  - Fixed a bug where granule ingest times were not being stored to the database

- **CUMULUS-1356**

  - The `Collection` model's `delete` method now _removes_ the specified item
    from the collection config store that was inserted by the `create` method.
    Previously, this behavior was missing.

- **CUMULUS-1374**
  - Addressed audit concerns (https://www.npmjs.com/advisories/782) in api package

### BREAKING CHANGES

### Changed

- **CUMULUS-1418**
  - Adding a default `cmaDir` key to configuration will cause `CUMULUS_MESSAGE_ADAPTER_DIR` to be set by default to `/opt` for any Lambda not setting `useCma` to true, or explicitly setting the CMA environment variable. In lambdas that package the CMA independently of the Cumulus packaging. Lambdas manually packaging the CMA should have their Lambda configuration updated to set the CMA path, or alternately if not using the CMA as a Lambda layer in this deployment set `cmaDir` to `./cumulus-message-adapter`.

### Removed

- **CUMULUS-1337**

  - Removes the S3 Access Metrics package added in CUMULUS-799

- **PR1130**
  - Removed code deprecated since v1.11.1:
    - Removed `@cumulus/common/step-functions`. Use `@cumulus/common/StepFunctions` instead.
    - Removed `@cumulus/api/lib/testUtils.fakeFilesFactory`. Use `@cumulus/api/lib/testUtils.fakeFileFactory` instead.
    - Removed `@cumulus/cmrjs/cmr` functions: `searchConcept`, `ingestConcept`, `deleteConcept`. Use the functions in `@cumulus/cmr-client` instead.
    - Removed `@cumulus/ingest/aws.getExecutionHistory`. Use `@cumulus/common/StepFunctions.getExecutionHistory` instead.

## [v1.13.5] - 2019-08-29 - [BACKPORT]

### Fixed

- **CUMULUS-1455** - CMR token links updated to point to CMR legacy services rather than echo

## [v1.13.4] - 2019-07-29

- **CUMULUS-1411** - Fix deployment issue when using a template override

## [v1.13.3] - 2019-07-26

- **CUMULUS-1345** Full backport of CUMULUS-1345 features - Adds new variables to the app deployment under `cmr`.
  - `cmrEnvironment` values are `SIT`, `UAT`, or `OPS` with `UAT` as the default.
  - `cmrLimit` and `cmrPageSize` have been added as configurable options.

## [v1.13.2] - 2019-07-25

- Re-release of v1.13.1 to fix broken npm packages.

## [v1.13.1] - 2019-07-22

- **CUMULUS-1374** - Resolve audit compliance with lodash version for api package subdependency
- **CUMULUS-1412** - Resolve audit compliance with googleapi package
- **CUMULUS-1345** - Backported CMR environment setting in getUrl to address immediate user need. CMR_ENVIRONMENT can now be used to set the CMR environment to OPS/SIT

## [v1.13.0] - 2019-5-20

### PLEASE NOTE

**CUMULUS-802** added some additional IAM permissions to support ECS autoscaling, so **you will have to redeploy your IAM stack.**
As a result of the changes for **CUMULUS-1193**, **CUMULUS-1264**, and **CUMULUS-1310**, **you must delete your existing stacks (except IAM) before deploying this version of Cumulus.**
If running Cumulus within a VPC and extended downtime is acceptable, we recommend doing this at the end of the day to allow AWS backend resources and network interfaces to be cleaned up overnight.

### BREAKING CHANGES

- **CUMULUS-1228**

  - The default AMI used by ECS instances is now an NGAP-compliant AMI. This
    will be a breaking change for non-NGAP deployments. If you do not deploy to
    NGAP, you will need to find the AMI ID of the
    [most recent Amazon ECS-optimized AMI](https://docs.aws.amazon.com/AmazonECS/latest/developerguide/ecs-optimized_AMI.html),
    and set the `ecs.amiid` property in your config. Instructions for finding
    the most recent NGAP AMI can be found using
    [these instructions](https://wiki.earthdata.nasa.gov/display/ESKB/Select+an+NGAP+Created+AMI).

- **CUMULUS-1310**

  - Database resources (DynamoDB, ElasticSearch) have been moved to an independent `db` stack.
    Migrations for this version will need to be user-managed. (e.g. [elasticsearch](https://docs.aws.amazon.com/elasticsearch-service/latest/developerguide/es-version-migration.html#snapshot-based-migration) and [dynamoDB](https://docs.aws.amazon.com/datapipeline/latest/DeveloperGuide/dp-template-exports3toddb.html)).
    Order of stack deployment is `iam` -> `db` -> `app`.
  - All stacks can now be deployed using a single `config.yml` file, i.e.: `kes cf deploy --kes-folder app --template node_modules/@cumulus/deployment/[iam|db|app] [...]`
    Backwards-compatible. For development, please re-run `npm run bootstrap` to build new `kes` overrides.
    Deployment docs have been updated to show how to deploy a single-config Cumulus instance.
  - `params` have been moved: Nest `params` fields under `app`, `db` or `iam` to override all Parameters for a particular stack's cloudformation template. Backwards-compatible with multi-config setups.
  - `stackName` and `stackNameNoDash` have been retired. Use `prefix` and `prefixNoDash` instead.
  - The `iams` section in `app/config.yml` IAM roles has been deprecated as a user-facing parameter,
    _unless_ your IAM role ARNs do not match the convention shown in `@cumulus/deployment/app/config.yml`
  - The `vpc.securityGroup` will need to be set with a pre-existing security group ID to use Cumulus in a VPC. Must allow inbound HTTP(S) (Port 443).

- **CUMULUS-1212**

  - `@cumulus/post-to-cmr` will now fail if any granules being processed are missing a metadata file. You can set the new config option `skipMetaCheck` to `true` to pass post-to-cmr without a metadata file.

- **CUMULUS-1232**

  - `@cumulus/sync-granule` will no longer silently pass if no checksum data is provided. It will use input
    from the granule object to:
    - Verify checksum if `checksumType` and `checksumValue` are in the file record OR a checksum file is provided
      (throws `InvalidChecksum` on fail), else log warning that no checksum is available.
    - Then, verify synced S3 file size if `file.size` is in the file record (throws `UnexpectedFileSize` on fail),
      else log warning that no file size is available.
    - Pass the step.

- **CUMULUS-1264**

  - The Cloudformation templating and deployment configuration has been substantially refactored.
    - `CumulusApiDefault` nested stack resource has been renamed to `CumulusApiDistribution`
    - `CumulusApiV1` nested stack resource has been renamed to `CumulusApiBackend`
  - The `urs: true` config option for when defining your lambdas (e.g. in `lambdas.yml`) has been deprecated. There are two new options to replace it:
    - `urs_redirect: 'token'`: This will expose a `TOKEN_REDIRECT_ENDPOINT` environment variable to your lambda that references the `/token` endpoint on the Cumulus backend API
    - `urs_redirect: 'distribution'`: This will expose a `DISTRIBUTION_REDIRECT_ENDPOINT` environment variable to your lambda that references the `/redirect` endpoint on the Cumulus distribution API

- **CUMULUS-1193**

  - The elasticsearch instance is moved behind the VPC.
  - Your account will need an Elasticsearch Service Linked role. This is a one-time setup for the account. You can follow the instructions to use the AWS console or AWS CLI [here](https://docs.aws.amazon.com/IAM/latest/UserGuide/using-service-linked-roles.html) or use the following AWS CLI command: `aws iam create-service-linked-role --aws-service-name es.amazonaws.com`

- **CUMULUS-802**

  - ECS `maxInstances` must be greater than `minInstances`. If you use defaults, no change is required.

- **CUMULUS-1269**
  - Brought Cumulus data models in line with CNM JSON schema:
    - Renamed file object `fileType` field to `type`
    - Renamed file object `fileSize` field to `size`
    - Renamed file object `checksumValue` field to `checksum` where not already done.
    - Added `ancillary` and `linkage` type support to file objects.

### Added

- **CUMULUS-799**

  - Added an S3 Access Metrics package which will take S3 Server Access Logs and
    write access metrics to CloudWatch

- **CUMULUS-1242** - Added `sqs2sfThrottle` lambda. The lambda reads SQS messages for queued executions and uses semaphores to only start new executions if the maximum number of executions defined for the priority key (`cumulus_meta.priorityKey`) has not been reached. Any SQS messages that are read but not used to start executions remain in the queue.

- **CUMULUS-1240**

  - Added `sfSemaphoreDown` lambda. This lambda receives SNS messages and for each message it decrements the semaphore used to track the number of running executions if:
    - the message is for a completed/failed workflow AND
    - the message contains a level of priority (`cumulus_meta.priorityKey`)
  - Added `sfSemaphoreDown` lambda as a subscriber to the `sfTracker` SNS topic

- **CUMULUS-1265**

  - Added `apiConfigs` configuration option to configure API Gateway to be private
  - All internal lambdas configured to run inside the VPC by default
  - Removed references to `NoVpc` lambdas from documentation and `example` folder.

- **CUMULUS-802**
  - Adds autoscaling of ECS clusters
  - Adds autoscaling of ECS services that are handling StepFunction activities

## Changed

- Updated `@cumulus/ingest/http/httpMixin.list()` to trim trailing spaces on discovered filenames

- **CUMULUS-1310**

  - Database resources (DynamoDB, ElasticSearch) have been moved to an independent `db` stack.
    This will enable future updates to avoid affecting database resources or requiring migrations.
    Migrations for this version will need to be user-managed.
    (e.g. [elasticsearch](https://docs.aws.amazon.com/elasticsearch-service/latest/developerguide/es-version-migration.html#snapshot-based-migration) and [dynamoDB](https://docs.aws.amazon.com/datapipeline/latest/DeveloperGuide/dp-template-exports3toddb.html)).
    Order of stack deployment is `iam` -> `db` -> `app`.
  - All stacks can now be deployed using a single `config.yml` file, i.e.: `kes cf deploy --kes-folder app --template node_modules/@cumulus/deployment/[iam|db|app] [...]`
    Backwards-compatible. Please re-run `npm run bootstrap` to build new `kes` overrides.
    Deployment docs have been updated to show how to deploy a single-config Cumulus instance.
  - `params` fields should now be nested under the stack key (i.e. `app`, `db` or `iam`) to provide Parameters for a particular stack's cloudformation template,
    for use with single-config instances. Keys _must_ match the name of the deployment package folder (`app`, `db`, or `iam`).
    Backwards-compatible with multi-config setups.
  - `stackName` and `stackNameNoDash` have been retired as user-facing config parameters. Use `prefix` and `prefixNoDash` instead.
    This will be used to create stack names for all stacks in a single-config use case.
    `stackName` may still be used as an override in multi-config usage, although this is discouraged.
    Warning: overriding the `db` stack's `stackName` will require you to set `dbStackName` in your `app/config.yml`.
    This parameter is required to fetch outputs from the `db` stack to reference in the `app` stack.
  - The `iams` section in `app/config.yml` IAM roles has been retired as a user-facing parameter,
    _unless_ your IAM role ARNs do not match the convention shown in `@cumulus/deployment/app/config.yml`
    In that case, overriding `iams` in your own config is recommended.
  - `iam` and `db` `cloudformation.yml` file names will have respective prefixes (e.g `iam.cloudformation.yml`).
  - Cumulus will now only attempt to create reconciliation reports for buckets of the `private`, `public` and `protected` types.
  - Cumulus will no longer set up its own security group.
    To pass a pre-existing security group for in-VPC deployments as a parameter to the Cumulus template, populate `vpc.securityGroup` in `config.yml`.
    This security group must allow inbound HTTP(S) traffic (Port 443). SSH traffic (Port 22) must be permitted for SSH access to ECS instances.
  - Deployment docs have been updated with examples for the new deployment model.

- **CUMULUS-1236**

  - Moves access to public files behind the distribution endpoint. Authentication is not required, but direct http access has been disallowed.

- **CUMULUS-1223**

  - Adds unauthenticated access for public bucket files to the Distribution API. Public files should be requested the same way as protected files, but for public files a redirect to a self-signed S3 URL will happen without requiring authentication with Earthdata login.

- **CUMULUS-1232**

  - Unifies duplicate handling in `ingest/granule.handleDuplicateFile` for maintainability.
  - Changed `ingest/granule.ingestFile` and `move-granules/index.moveFileRequest` to use new function.
  - Moved file versioning code to `ingest/granule.moveGranuleFileWithVersioning`
  - `ingest/granule.verifyFile` now also tests `file.size` for verification if it is in the file record and throws
    `UnexpectedFileSize` error for file size not matching input.
  - `ingest/granule.verifyFile` logs warnings if checksum and/or file size are not available.

- **CUMULUS-1193**

  - Moved reindex CLI functionality to an API endpoint. See [API docs](https://nasa.github.io/cumulus-api/#elasticsearch-1)

- **CUMULUS-1207**
  - No longer disable lambda event source mappings when disabling a rule

### Fixed

- Updated Lerna publish script so that published Cumulus packages will pin their dependencies on other Cumulus packages to exact versions (e.g. `1.12.1` instead of `^1.12.1`)

- **CUMULUS-1203**

  - Fixes IAM template's use of intrinsic functions such that IAM template overrides now work with kes

- **CUMULUS-1268**
  - Deployment will not fail if there are no ES alarms or ECS services

## [v1.12.1] - 2019-4-8

## [v1.12.0] - 2019-4-4

Note: There was an issue publishing 1.12.0. Upgrade to 1.12.1.

### BREAKING CHANGES

- **CUMULUS-1139**

  - `granule.applyWorkflow` uses the new-style granule record as input to workflows.

- **CUMULUS-1171**

  - Fixed provider handling in the API to make it consistent between protocols.
    NOTE: This is a breaking change. When applying this upgrade, users will need to:
    1. Disable all workflow rules
    2. Update any `http` or `https` providers so that the host field only
       contains a valid hostname or IP address, and the port field contains the
       provider port.
    3. Perform the deployment
    4. Re-enable workflow rules

- **CUMULUS-1176**:

  - `@cumulus/move-granules` input expectations have changed. `@cumulus/files-to-granules` is a new intermediate task to perform input translation in the old style.
    See the Added and Changed sections of this release changelog for more information.

- **CUMULUS-670**

  - The behavior of ParsePDR and related code has changed in this release. PDRs with FILE_TYPEs that do not conform to the PDR ICD (+ TGZ) (https://cdn.earthdata.nasa.gov/conduit/upload/6376/ESDS-RFC-030v1.0.pdf) will fail to parse.

- **CUMULUS-1208**
  - The granule object input to `@cumulus/queue-granules` will now be added to ingest workflow messages **as is**. In practice, this means that if you are using `@cumulus/queue-granules` to trigger ingest workflows and your granule objects input have invalid properties, then your ingest workflows will fail due to schema validation errors.

### Added

- **CUMULUS-777**
  - Added new cookbook entry on configuring Cumulus to track ancillary files.
- **CUMULUS-1183**
  - Kes overrides will now abort with a warning if a workflow step is configured without a corresponding
    lambda configuration
- **CUMULUS-1223**

  - Adds convenience function `@cumulus/common/bucketsConfigJsonObject` for fetching stack's bucket configuration as an object.

- **CUMULUS-853**
  - Updated FakeProcessing example lambda to include option to generate fake browse
  - Added feature documentation for ancillary metadata export, a new cookbook entry describing a workflow with ancillary metadata generation(browse), and related task definition documentation
- **CUMULUS-805**
  - Added a CloudWatch alarm to check running ElasticSearch instances, and a CloudWatch dashboard to view the health of ElasticSearch
  - Specify `AWS_REGION` in `.env` to be used by deployment script
- **CUMULUS-803**
  - Added CloudWatch alarms to check running tasks of each ECS service, and add the alarms to CloudWatch dashboard
- **CUMULUS-670**
  - Added Ancillary Metadata Export feature (see https://nasa.github.io/cumulus/docs/features/ancillary_metadata for more information)
  - Added new Collection file parameter "fileType" that allows configuration of workflow granule file fileType
- **CUMULUS-1184** - Added kes logging output to ensure we always see the state machine reference before failures due to configuration
- **CUMULUS-1105** - Added a dashboard endpoint to serve the dashboard from an S3 bucket
- **CUMULUS-1199** - Moves `s3credentials` endpoint from the backend to the distribution API.
- **CUMULUS-666**
  - Added `@api/endpoints/s3credentials` to allow EarthData Login authorized users to retrieve temporary security credentials for same-region direct S3 access.
- **CUMULUS-671**
  - Added `@packages/integration-tests/api/distribution/getDistributionApiS3SignedUrl()` to return the S3 signed URL for a file protected by the distribution API
- **CUMULUS-672**
  - Added `cmrMetadataFormat` and `cmrConceptId` to output for individual granules from `@cumulus/post-to-cmr`. `cmrMetadataFormat` will be read from the `cmrMetadataFormat` generated for each granule in `@cumulus/cmrjs/publish2CMR()`
  - Added helpers to `@packages/integration-tests/api/distribution`:
    - `getDistributionApiFileStream()` returns a stream to download files protected by the distribution API
    - `getDistributionFileUrl()` constructs URLs for requesting files from the distribution API
- **CUMULUS-1185** `@cumulus/api/models/Granule.removeGranuleFromCmrByGranule` to replace `@cumulus/api/models/Granule.removeGranuleFromCmr` and use the Granule UR from the CMR metadata to remove the granule from CMR

- **CUMULUS-1101**

  - Added new `@cumulus/checksum` package. This package provides functions to calculate and validate checksums.
  - Added new checksumming functions to `@cumulus/common/aws`: `calculateS3ObjectChecksum` and `validateS3ObjectChecksum`, which depend on the `checksum` package.

- CUMULUS-1171

  - Added `@cumulus/common` API documentation to `packages/common/docs/API.md`
  - Added an `npm run build-docs` task to `@cumulus/common`
  - Added `@cumulus/common/string#isValidHostname()`
  - Added `@cumulus/common/string#match()`
  - Added `@cumulus/common/string#matches()`
  - Added `@cumulus/common/string#toLower()`
  - Added `@cumulus/common/string#toUpper()`
  - Added `@cumulus/common/URLUtils#buildURL()`
  - Added `@cumulus/common/util#isNil()`
  - Added `@cumulus/common/util#isNull()`
  - Added `@cumulus/common/util#isUndefined()`
  - Added `@cumulus/common/util#negate()`

- **CUMULUS-1176**

  - Added new `@cumulus/files-to-granules` task to handle converting file array output from `cumulus-process` tasks into granule objects.
    Allows simplification of `@cumulus/move-granules` and `@cumulus/post-to-cmr`, see Changed section for more details.

- CUMULUS-1151 Compare the granule holdings in CMR with Cumulus' internal data store
- CUMULUS-1152 Compare the granule file holdings in CMR with Cumulus' internal data store

### Changed

- **CUMULUS-1216** - Updated `@cumulus/ingest/granule/ingestFile` to download files to expected staging location.
- **CUMULUS-1208** - Updated `@cumulus/ingest/queue/enqueueGranuleIngestMessage()` to not transform granule object passed to it when building an ingest message
- **CUMULUS-1198** - `@cumulus/ingest` no longer enforces any expectations about whether `provider_path` contains a leading slash or not.
- **CUMULUS-1170**
  - Update scripts and docs to use `npm` instead of `yarn`
  - Use `package-lock.json` files to ensure matching versions of npm packages
  - Update CI builds to use `npm ci` instead of `npm install`
- **CUMULUS-670**
  - Updated ParsePDR task to read standard PDR types+ (+ tgz as an external customer requirement) and add a fileType to granule-files on Granule discovery
  - Updated ParsePDR to fail if unrecognized type is used
  - Updated all relevant task schemas to include granule->files->filetype as a string value
  - Updated tests/test fixtures to include the fileType in the step function/task inputs and output validations as needed
  - Updated MoveGranules task to handle incoming configuration with new "fileType" values and to add them as appropriate to the lambda output.
  - Updated DiscoverGranules step/related workflows to read new Collection file parameter fileType that will map a discovered file to a workflow fileType
  - Updated CNM parser to add the fileType to the defined granule file fileType on ingest and updated integration tests to verify/validate that behavior
  - Updated generateEcho10XMLString in cmr-utils.js to use a map/related library to ensure order as CMR requires ordering for their online resources.
  - Updated post-to-cmr task to appropriately export CNM filetypes to CMR in echo10/UMM exports
- **CUMULUS-1139** - Granules stored in the API contain a `files` property. That schema has been greatly
  simplified and now better matches the CNM format.
  - The `name` property has been renamed to `fileName`.
  - The `filepath` property has been renamed to `key`.
  - The `checksumValue` property has been renamed to `checksum`.
  - The `path` property has been removed.
  - The `url_path` property has been removed.
  - The `filename` property (which contained an `s3://` URL) has been removed, and the `bucket`
    and `key` properties should be used instead. Any requests sent to the API containing a `granule.files[].filename`
    property will be rejected, and any responses coming back from the API will not contain that
    `filename` property.
  - A `source` property has been added, which is a URL indicating the original source of the file.
  - `@cumulus/ingest/granule.moveGranuleFiles()` no longer includes a `filename` field in its
    output. The `bucket` and `key` fields should be used instead.
- **CUMULUS-672**

  - Changed `@cumulus/integration-tests/api/EarthdataLogin.getEarthdataLoginRedirectResponse` to `@cumulus/integration-tests/api/EarthdataLogin.getEarthdataAccessToken`. The new function returns an access response from Earthdata login, if successful.
  - `@cumulus/integration-tests/cmr/getOnlineResources` now accepts an object of options, including `cmrMetadataFormat`. Based on the `cmrMetadataFormat`, the function will correctly retrieve the online resources for each metadata format (ECHO10, UMM-G)

- **CUMULUS-1101**

  - Moved `@cumulus/common/file/getFileChecksumFromStream` into `@cumulus/checksum`, and renamed it to `generateChecksumFromStream`.
    This is a breaking change for users relying on `@cumulus/common/file/getFileChecksumFromStream`.
  - Refactored `@cumulus/ingest/Granule` to depend on new `common/aws` checksum functions and remove significantly present checksumming code.
    - Deprecated `@cumulus/ingest/granule.validateChecksum`. Replaced with `@cumulus/ingest/granule.verifyFile`.
    - Renamed `granule.getChecksumFromFile` to `granule.retrieveSuppliedFileChecksumInformation` to be more accurate.
  - Deprecated `@cumulus/common/aws.checksumS3Objects`. Use `@cumulus/common/aws.calculateS3ObjectChecksum` instead.

- CUMULUS-1171

  - Fixed provider handling in the API to make it consistent between protocols.
    Before this change, FTP providers were configured using the `host` and
    `port` properties. HTTP providers ignored `port` and `protocol`, and stored
    an entire URL in the `host` property. Updated the API to only accept valid
    hostnames or IP addresses in the `provider.host` field. Updated ingest code
    to properly build HTTP and HTTPS URLs from `provider.protocol`,
    `provider.host`, and `provider.port`.
  - The default provider port was being set to 21, no matter what protocol was
    being used. Removed that default.

- **CUMULUS-1176**

  - `@cumulus/move-granules` breaking change:
    Input to `move-granules` is now expected to be in the form of a granules object (i.e. `{ granules: [ { ... }, { ... } ] }`);
    For backwards compatibility with array-of-files outputs from processing steps, use the new `@cumulus/files-to-granules` task as an intermediate step.
    This task will perform the input translation. This change allows `move-granules` to be simpler and behave more predictably.
    `config.granuleIdExtraction` and `config.input_granules` are no longer needed/used by `move-granules`.
  - `@cumulus/post-to-cmr`: `config.granuleIdExtraction` is no longer needed/used by `post-to-cmr`.

- CUMULUS-1174
  - Better error message and stacktrace for S3KeyPairProvider error reporting.

### Fixed

- **CUMULUS-1218** Reconciliation report will now scan only completed granules.
- `@cumulus/api` files and granules were not getting indexed correctly because files indexing was failing in `db-indexer`
- `@cumulus/deployment` A bug in the Cloudformation template was preventing the API from being able to be launched in a VPC, updated the IAM template to give the permissions to be able to run the API in a VPC

### Deprecated

- `@cumulus/api/models/Granule.removeGranuleFromCmr`, instead use `@cumulus/api/models/Granule.removeGranuleFromCmrByGranule`
- `@cumulus/ingest/granule.validateChecksum`, instead use `@cumulus/ingest/granule.verifyFile`
- `@cumulus/common/aws.checksumS3Objects`, instead use `@cumulus/common/aws.calculateS3ObjectChecksum`
- `@cumulus/cmrjs`: `getGranuleId` and `getCmrFiles` are deprecated due to changes in input handling.

## [v1.11.3] - 2019-3-5

### Added

- **CUMULUS-1187** - Added `@cumulus/ingest/granule/duplicateHandlingType()` to determine how duplicate files should be handled in an ingest workflow

### Fixed

- **CUMULUS-1187** - workflows not respecting the duplicate handling value specified in the collection
- Removed refreshToken schema requirement for OAuth

## [v1.11.2] - 2019-2-15

### Added

- CUMULUS-1169
  - Added a `@cumulus/common/StepFunctions` module. It contains functions for querying the AWS
    StepFunctions API. These functions have the ability to retry when a ThrottlingException occurs.
  - Added `@cumulus/common/aws.retryOnThrottlingException()`, which will wrap a function in code to
    retry on ThrottlingExceptions.
  - Added `@cumulus/common/test-utils.throttleOnce()`, which will cause a function to return a
    ThrottlingException the first time it is called, then return its normal result after that.
- CUMULUS-1103 Compare the collection holdings in CMR with Cumulus' internal data store
- CUMULUS-1099 Add support for UMMG JSON metadata versions > 1.4.
  - If a version is found in the metadata object, that version is used for processing and publishing to CMR otherwise, version 1.4 is assumed.
- CUMULUS-678
  - Added support for UMMG json v1.4 metadata files.
    `reconcileCMRMetadata` added to `@cumulus/cmrjs` to update metadata record with new file locations.
    `@cumulus/common/errors` adds two new error types `CMRMetaFileNotFound` and `InvalidArgument`.
    `@cumulus/common/test-utils` adds new function `randomId` to create a random string with id to help in debugging.
    `@cumulus/common/BucketsConfig` adds a new helper class `BucketsConfig` for working with bucket stack configuration and bucket names.
    `@cumulus/common/aws` adds new function `s3PutObjectTagging` as a convenience for the aws [s3().putObjectTagging](https://docs.aws.amazon.com/AWSJavaScriptSDK/latest/AWS/S3.html#putObjectTagging-property) function.
    `@cumulus/cmrjs` Adds: - `isCMRFile` - Identify an echo10(xml) or UMMG(json) metadata file. - `metadataObjectFromCMRFile` Read and parse CMR XML file from s3. - `updateCMRMetadata` Modify a cmr metadata (xml/json) file with updated information. - `publish2CMR` Posts XML or UMMG CMR data to CMR service. - `reconcileCMRMetadata` Reconciles cmr metadata file after a file moves.
- Adds some ECS and other permissions to StepRole to enable running ECS tasks from a workflow
- Added Apache logs to cumulus api and distribution lambdas
- **CUMULUS-1119** - Added `@cumulus/integration-tests/api/EarthdataLogin.getEarthdataLoginRedirectResponse` helper for integration tests to handle login with Earthdata and to return response from redirect to Cumulus API
- **CUMULUS-673** Added `@cumulus/common/file/getFileChecksumFromStream` to get file checksum from a readable stream

### Fixed

- CUMULUS-1123
  - Cloudformation template overrides now work as expected

### Changed

- CUMULUS-1169
  - Deprecated the `@cumulus/common/step-functions` module.
  - Updated code that queries the StepFunctions API to use the retry-enabled functions from
    `@cumulus/common/StepFunctions`
- CUMULUS-1121
  - Schema validation is now strongly enforced when writing to the database.
    Additional properties are not allowed and will result in a validation error.
- CUMULUS-678
  `tasks/move-granules` simplified and refactored to use functionality from cmrjs.
  `ingest/granules.moveGranuleFiles` now just moves granule files and returns a list of the updated files. Updating metadata now handled by `@cumulus/cmrjs/reconcileCMRMetadata`.
  `move-granules.updateGranuleMetadata` refactored and bugs fixed in the case of a file matching multiple collection.files.regexps.
  `getCmrXmlFiles` simplified and now only returns an object with the cmrfilename and the granuleId.
  `@cumulus/test-processing` - test processing task updated to generate UMM-G metadata

- CUMULUS-1043

  - `@cumulus/api` now uses [express](http://expressjs.com/) as the API engine.
  - All `@cumulus/api` endpoints on ApiGateway are consolidated to a single endpoint the uses `{proxy+}` definition.
  - All files under `packages/api/endpoints` along with associated tests are updated to support express's request and response objects.
  - Replaced environment variables `internal`, `bucket` and `systemBucket` with `system_bucket`.
  - Update `@cumulus/integration-tests` to work with updated cumulus-api express endpoints

- `@cumulus/integration-tests` - `buildAndExecuteWorkflow` and `buildWorkflow` updated to take a `meta` param to allow for additional fields to be added to the workflow `meta`

- **CUMULUS-1049** Updated `Retrieve Execution Status API` in `@cumulus/api`: If the execution doesn't exist in Step Function API, Cumulus API returns the execution status information from the database.

- **CUMULUS-1119**
  - Renamed `DISTRIBUTION_URL` environment variable to `DISTRIBUTION_ENDPOINT`
  - Renamed `DEPLOYMENT_ENDPOINT` environment variable to `DISTRIBUTION_REDIRECT_ENDPOINT`
  - Renamed `API_ENDPOINT` environment variable to `TOKEN_REDIRECT_ENDPOINT`

### Removed

- Functions deprecated before 1.11.0:
  - @cumulus/api/models/base: static Manager.createTable() and static Manager.deleteTable()
  - @cumulus/ingest/aws/S3
  - @cumulus/ingest/aws/StepFunction.getExecution()
  - @cumulus/ingest/aws/StepFunction.pullEvent()
  - @cumulus/ingest/consumer.Consume
  - @cumulus/ingest/granule/Ingest.getBucket()

### Deprecated

`@cmrjs/ingestConcept`, instead use the CMR object methods. `@cmrjs/CMR.ingestGranule` or `@cmrjs/CMR.ingestCollection`
`@cmrjs/searchConcept`, instead use the CMR object methods. `@cmrjs/CMR.searchGranules` or `@cmrjs/CMR.searchCollections`
`@cmrjs/deleteConcept`, instead use the CMR object methods. `@cmrjs/CMR.deleteGranule` or `@cmrjs/CMR.deleteCollection`

## [v1.11.1] - 2018-12-18

**Please Note**

- Ensure your `app/config.yml` has a `clientId` specified in the `cmr` section. This will allow CMR to identify your requests for better support and metrics.
  - For an example, please see [the example config](https://github.com/nasa/cumulus/blob/1c7e2bf41b75da9f87004c4e40fbcf0f39f56794/example/app/config.yml#L128).

### Added

- Added a `/tokenDelete` endpoint in `@cumulus/api` to delete access token records

### Changed

- CUMULUS-678
  `@cumulus/ingest/crypto` moved and renamed to `@cumulus/common/key-pair-provider`
  `@cumulus/ingest/aws` function: `KMSDecryptionFailed` and class: `KMS` extracted and moved to `@cumulus/common` and `KMS` is exported as `KMSProvider` from `@cumulus/common/key-pair-provider`
  `@cumulus/ingest/granule` functions: `publish`, `getGranuleId`, `getXMLMetadataAsString`, `getMetadataBodyAndTags`, `parseXmlString`, `getCmrXMLFiles`, `postS3Object`, `contructOnlineAccessUrls`, `updateMetadata`, extracted and moved to `@cumulus/cmrjs`
  `getGranuleId`, `getCmrXMLFiles`, `publish`, `updateMetadata` removed from `@cumulus/ingest/granule` and added to `@cumulus/cmrjs`;
  `updateMetadata` renamed `updateCMRMetadata`.
  `@cumulus/ingest` test files renamed.
- **CUMULUS-1070**
  - Add `'Client-Id'` header to all `@cumulus/cmrjs` requests (made via `searchConcept`, `ingestConcept`, and `deleteConcept`).
  - Updated `cumulus/example/app/config.yml` entry for `cmr.clientId` to use stackName for easier CMR-side identification.

## [v1.11.0] - 2018-11-30

**Please Note**

- Redeploy IAM roles:
  - CUMULUS-817 includes a migration that requires reconfiguration/redeployment of IAM roles. Please see the [upgrade instructions](https://nasa.github.io/cumulus/docs/upgrade/1.11.0) for more information.
  - CUMULUS-977 includes a few new SNS-related permissions added to the IAM roles that will require redeployment of IAM roles.
- `cumulus-message-adapter` v1.0.13+ is required for `@cumulus/api` granule reingest API to work properly. The latest version should be downloaded automatically by kes.
- A `TOKEN_SECRET` value (preferably 256-bit for security) must be added to `.env` to securely sign JWTs used for authorization in `@cumulus/api`

### Changed

- **CUUMULUS-1000** - Distribution endpoint now persists logins, instead of
  redirecting to Earthdata Login on every request
- **CUMULUS-783 CUMULUS-790** - Updated `@cumulus/sync-granule` and `@cumulus/move-granules` tasks to always overwrite existing files for manually-triggered reingest.
- **CUMULUS-906** - Updated `@cumulus/api` granule reingest API to
  - add `reingestGranule: true` and `forceDuplicateOverwrite: true` to Cumulus message `cumulus_meta.cumulus_context` field to indicate that the workflow is a manually triggered re-ingest.
  - return warning message to operator when duplicateHandling is not `replace`
  - `cumulus-message-adapter` v1.0.13+ is required.
- **CUMULUS-793** - Updated the granule move PUT request in `@cumulus/api` to reject the move with a 409 status code if one or more of the files already exist at the destination location
- Updated `@cumulus/helloworld` to use S3 to store state for pass on retry tests
- Updated `@cumulus/ingest`:
  - [Required for MAAP] `http.js#list` will now find links with a trailing whitespace
  - Removed code from `granule.js` which looked for files in S3 using `{ Bucket: discoveredFile.bucket, Key: discoveredFile.name }`. This is obsolete since `@cumulus/ingest` uses a `file-staging` and `constructCollectionId()` directory prefixes by default.
- **CUMULUS-989**
  - Updated `@cumulus/api` to use [JWT (JSON Web Token)](https://jwt.io/introduction/) as the transport format for API authorization tokens and to use JWT verification in the request authorization
  - Updated `/token` endpoint in `@cumulus/api` to return tokens as JWTs
  - Added a `/refresh` endpoint in `@cumulus/api` to request new access tokens from the OAuth provider using the refresh token
  - Added `refreshAccessToken` to `@cumulus/api/lib/EarthdataLogin` to manage refresh token requests with the Earthdata OAuth provider

### Added

- **CUMULUS-1050**
  - Separated configuration flags for originalPayload/finalPayload cleanup such that they can be set to different retention times
- **CUMULUS-798**
  - Added daily Executions cleanup CloudWatch event that triggers cleanExecutions lambda
  - Added cleanExecutions lambda that removes finalPayload/originalPayload field entries for records older than configured timeout value (execution_payload_retention_period), with a default of 30 days
- **CUMULUS-815/816**
  - Added 'originalPayload' and 'finalPayload' fields to Executions table
  - Updated Execution model to populate originalPayload with the execution payload on record creation
  - Updated Execution model code to populate finalPayload field with the execution payload on execution completion
  - Execution API now exposes the above fields
- **CUMULUS-977**
  - Rename `kinesisConsumer` to `messageConsumer` as it handles both Kinesis streams and SNS topics as of this version.
  - Add `sns`-type rule support. These rules create a subscription between an SNS topic and the `messageConsumer`.
    When a message is received, `messageConsumer` is triggered and passes the SNS message (JSON format expected) in
    its entirety to the workflow in the `payload` field of the Cumulus message. For more information on sns-type rules,
    see the [documentation](https://nasa.github.io/cumulus/docs/data-cookbooks/setup#rules).
- **CUMULUS-975**
  - Add `KinesisInboundEventLogger` and `KinesisOutboundEventLogger` API lambdas. These lambdas
    are utilized to dump incoming and outgoing ingest workflow kinesis streams
    to cloudwatch for analytics in case of AWS/stream failure.
  - Update rules model to allow tracking of log_event ARNs related to
    Rule event logging. Kinesis rule types will now automatically log
    incoming events via a Kinesis event triggered lambda.
    CUMULUS-975-migration-4
  - Update migration code to require explicit migration names per run
  - Added migration_4 to migrate/update exisitng Kinesis rules to have a log event mapping
  - Added new IAM policy for migration lambda
- **CUMULUS-775**
  - Adds a instance metadata endpoint to the `@cumulus/api` package.
  - Adds a new convenience function `hostId` to the `@cumulus/cmrjs` to help build environment specific cmr urls.
  - Fixed `@cumulus/cmrjs.searchConcept` to search and return CMR results.
  - Modified `@cumulus/cmrjs.CMR.searchGranule` and `@cumulus/cmrjs.CMR.searchCollection` to include CMR's provider as a default parameter to searches.
- **CUMULUS-965**
  - Add `@cumulus/test-data.loadJSONTestData()`,
    `@cumulus/test-data.loadTestData()`, and
    `@cumulus/test-data.streamTestData()` to safely load test data. These
    functions should be used instead of using `require()` to load test data,
    which could lead to tests interferring with each other.
  - Add a `@cumulus/common/util/deprecate()` function to mark a piece of code as
    deprecated
- **CUMULUS-986**
  - Added `waitForTestExecutionStart` to `@cumulus/integration-tests`
- **CUMULUS-919**
  - In `@cumulus/deployment`, added support for NGAP permissions boundaries for IAM roles with `useNgapPermissionBoundary` flag in `iam/config.yml`. Defaults to false.

### Fixed

- Fixed a bug where FTP sockets were not closed after an error, keeping the Lambda function active until it timed out [CUMULUS-972]
- **CUMULUS-656**
  - The API will no longer allow the deletion of a provider if that provider is
    referenced by a rule
  - The API will no longer allow the deletion of a collection if that collection
    is referenced by a rule
- Fixed a bug where `@cumulus/sf-sns-report` was not pulling large messages from S3 correctly.

### Deprecated

- `@cumulus/ingest/aws/StepFunction.pullEvent()`. Use `@cumulus/common/aws.pullStepFunctionEvent()`.
- `@cumulus/ingest/consumer.Consume` due to unpredictable implementation. Use `@cumulus/ingest/consumer.Consumer`.
  Call `Consumer.consume()` instead of `Consume.read()`.

## [v1.10.4] - 2018-11-28

### Added

- **CUMULUS-1008**
  - New `config.yml` parameter for SQS consumers: `sqs_consumer_rate: (default 500)`, which is the maximum number of
    messages the consumer will attempt to process per execution. Currently this is only used by the sf-starter consumer,
    which runs every minute by default, making this a messages-per-minute upper bound. SQS does not guarantee the number
    of messages returned per call, so this is not a fixed rate of consumption, only attempted number of messages received.

### Deprecated

- `@cumulus/ingest/consumer.Consume` due to unpredictable implementation. Use `@cumulus/ingest/consumer.Consumer`.

### Changed

- Backported update of `packages/api` dependency `@mapbox/dyno` to `1.4.2` to mitigate `event-stream` vulnerability.

## [v1.10.3] - 2018-10-31

### Added

- **CUMULUS-817**
  - Added AWS Dead Letter Queues for lambdas that are scheduled asynchronously/such that failures show up only in cloudwatch logs.
- **CUMULUS-956**
  - Migrated developer documentation and data-cookbooks to Docusaurus
    - supports versioning of documentation
  - Added `docs/docs-how-to.md` to outline how to do things like add new docs or locally install for testing.
  - Deployment/CI scripts have been updated to work with the new format
- **CUMULUS-811**
  - Added new S3 functions to `@cumulus/common/aws`:
    - `aws.s3TagSetToQueryString`: converts S3 TagSet array to querystring (for use with upload()).
    - `aws.s3PutObject`: Returns promise of S3 `putObject`, which puts an object on S3
    - `aws.s3CopyObject`: Returns promise of S3 `copyObject`, which copies an object in S3 to a new S3 location
    - `aws.s3GetObjectTagging`: Returns promise of S3 `getObjectTagging`, which returns an object containing an S3 TagSet.
  - `@/cumulus/common/aws.s3PutObject` defaults to an explicit `ACL` of 'private' if not overridden.
  - `@/cumulus/common/aws.s3CopyObject` defaults to an explicit `TaggingDirective` of 'COPY' if not overridden.

### Deprecated

- **CUMULUS-811**
  - Deprecated `@cumulus/ingest/aws.S3`. Member functions of this class will now
    log warnings pointing to similar functionality in `@cumulus/common/aws`.

## [v1.10.2] - 2018-10-24

### Added

- **CUMULUS-965**
  - Added a `@cumulus/logger` package
- **CUMULUS-885**
  - Added 'human readable' version identifiers to Lambda Versioning lambda aliases
- **CUMULUS-705**
  - Note: Make sure to update the IAM stack when deploying this update.
  - Adds an AsyncOperations model and associated DynamoDB table to the
    `@cumulus/api` package
  - Adds an /asyncOperations endpoint to the `@cumulus/api` package, which can
    be used to fetch the status of an AsyncOperation.
  - Adds a /bulkDelete endpoint to the `@cumulus/api` package, which performs an
    asynchronous bulk-delete operation. This is a stub right now which is only
    intended to demonstration how AsyncOperations work.
  - Adds an AsyncOperation ECS task to the `@cumulus/api` package, which will
    fetch an Lambda function, run it in ECS, and then store the result to the
    AsyncOperations table in DynamoDB.
- **CUMULUS-851** - Added workflow lambda versioning feature to allow in-flight workflows to use lambda versions that were in place when a workflow was initiated

  - Updated Kes custom code to remove logic that used the CMA file key to determine template compilation logic. Instead, utilize a `customCompilation` template configuration flag to indicate a template should use Cumulus's kes customized methods instead of 'core'.
  - Added `useWorkflowLambdaVersions` configuration option to enable the lambdaVersioning feature set. **This option is set to true by default** and should be set to false to disable the feature.
  - Added uniqueIdentifier configuration key to S3 sourced lambdas to optionally support S3 lambda resource versioning within this scheme. This key must be unique for each modified version of the lambda package and must be updated in configuration each time the source changes.
  - Added a new nested stack template that will create a `LambdaVersions` stack that will take lambda parameters from the base template, generate lambda versions/aliases and return outputs with references to the most 'current' lambda alias reference, and updated 'core' template to utilize these outputs (if `useWorkflowLambdaVersions` is enabled).

- Created a `@cumulus/api/lib/OAuth2` interface, which is implemented by the
  `@cumulus/api/lib/EarthdataLogin` and `@cumulus/api/lib/GoogleOAuth2` classes.
  Endpoints that need to handle authentication will determine which class to use
  based on environment variables. This also greatly simplifies testing.
- Added `@cumulus/api/lib/assertions`, containing more complex AVA test assertions
- Added PublishGranule workflow to publish a granule to CMR without full reingest. (ingest-in-place capability)

- `@cumulus/integration-tests` new functionality:
  - `listCollections` to list collections from a provided data directory
  - `deleteCollection` to delete list of collections from a deployed stack
  - `cleanUpCollections` combines the above in one function.
  - `listProviders` to list providers from a provided data directory
  - `deleteProviders` to delete list of providers from a deployed stack
  - `cleanUpProviders` combines the above in one function.
  - `@cumulus/integrations-tests/api.js`: `deleteGranule` and `deletePdr` functions to make `DELETE` requests to Cumulus API
  - `rules` API functionality for posting and deleting a rule and listing all rules
  - `wait-for-deploy` lambda for use in the redeployment tests
- `@cumulus/ingest/granule.js`: `ingestFile` inserts new `duplicate_found: true` field in the file's record if a duplicate file already exists on S3.
- `@cumulus/api`: `/execution-status` endpoint requests and returns complete execution output if execution output is stored in S3 due to size.
- Added option to use environment variable to set CMR host in `@cumulus/cmrjs`.
- **CUMULUS-781** - Added integration tests for `@cumulus/sync-granule` when `duplicateHandling` is set to `replace` or `skip`
- **CUMULUS-791** - `@cumulus/move-granules`: `moveFileRequest` inserts new `duplicate_found: true` field in the file's record if a duplicate file already exists on S3. Updated output schema to document new `duplicate_found` field.

### Removed

- Removed `@cumulus/common/fake-earthdata-login-server`. Tests can now create a
  service stub based on `@cumulus/api/lib/OAuth2` if testing requires handling
  authentication.

### Changed

- **CUMULUS-940** - modified `@cumulus/common/aws` `receiveSQSMessages` to take a parameter object instead of positional parameters. All defaults remain the same, but now access to long polling is available through `options.waitTimeSeconds`.
- **CUMULUS-948** - Update lambda functions `CNMToCMA` and `CnmResponse` in the `cumulus-data-shared` bucket and point the default stack to them.
- **CUMULUS-782** - Updated `@cumulus/sync-granule` task and `Granule.ingestFile` in `@cumulus/ingest` to keep both old and new data when a destination file with different checksum already exists and `duplicateHandling` is `version`
- Updated the config schema in `@cumulus/move-granules` to include the `moveStagedFiles` param.
- **CUMULUS-778** - Updated config schema and documentation in `@cumulus/sync-granule` to include `duplicateHandling` parameter for specifying how duplicate filenames should be handled
- **CUMULUS-779** - Updated `@cumulus/sync-granule` to throw `DuplicateFile` error when destination files already exist and `duplicateHandling` is `error`
- **CUMULUS-780** - Updated `@cumulus/sync-granule` to use `error` as the default for `duplicateHandling` when it is not specified
- **CUMULUS-780** - Updated `@cumulus/api` to use `error` as the default value for `duplicateHandling` in the `Collection` model
- **CUMULUS-785** - Updated the config schema and documentation in `@cumulus/move-granules` to include `duplicateHandling` parameter for specifying how duplicate filenames should be handled
- **CUMULUS-786, CUMULUS-787** - Updated `@cumulus/move-granules` to throw `DuplicateFile` error when destination files already exist and `duplicateHandling` is `error` or not specified
- **CUMULUS-789** - Updated `@cumulus/move-granules` to keep both old and new data when a destination file with different checksum already exists and `duplicateHandling` is `version`

### Fixed

- `getGranuleId` in `@cumulus/ingest` bug: `getGranuleId` was constructing an error using `filename` which was undefined. The fix replaces `filename` with the `uri` argument.
- Fixes to `del` in `@cumulus/api/endpoints/granules.js` to not error/fail when not all files exist in S3 (e.g. delete granule which has only 2 of 3 files ingested).
- `@cumulus/deployment/lib/crypto.js` now checks for private key existence properly.

## [v1.10.1] - 2018-09-4

### Fixed

- Fixed cloudformation template errors in `@cumulus/deployment/`
  - Replaced references to Fn::Ref: with Ref:
  - Moved long form template references to a newline

## [v1.10.0] - 2018-08-31

### Removed

- Removed unused and broken code from `@cumulus/common`
  - Removed `@cumulus/common/test-helpers`
  - Removed `@cumulus/common/task`
  - Removed `@cumulus/common/message-source`
  - Removed the `getPossiblyRemote` function from `@cumulus/common/aws`
  - Removed the `startPromisedSfnExecution` function from `@cumulus/common/aws`
  - Removed the `getCurrentSfnTask` function from `@cumulus/common/aws`

### Changed

- **CUMULUS-839** - In `@cumulus/sync-granule`, 'collection' is now an optional config parameter

### Fixed

- **CUMULUS-859** Moved duplicate code in `@cumulus/move-granules` and `@cumulus/post-to-cmr` to `@cumulus/ingest`. Fixed imports making assumptions about directory structure.
- `@cumulus/ingest/consumer` correctly limits the number of messages being received and processed from SQS. Details:
  - **Background:** `@cumulus/api` includes a lambda `<stack-name>-sqs2sf` which processes messages from the `<stack-name>-startSF` SQS queue every minute. The `sqs2sf` lambda uses `@cumulus/ingest/consumer` to receive and process messages from SQS.
  - **Bug:** More than `messageLimit` number of messages were being consumed and processed from the `<stack-name>-startSF` SQS queue. Many step functions were being triggered simultaneously by the lambda `<stack-name>-sqs2sf` (which consumes every minute from the `startSF` queue) and resulting in step function failure with the error: `An error occurred (ThrottlingException) when calling the GetExecutionHistory`.
  - **Fix:** `@cumulus/ingest/consumer#processMessages` now processes messages until `timeLimit` has passed _OR_ once it receives up to `messageLimit` messages. `sqs2sf` is deployed with a [default `messageLimit` of 10](https://github.com/nasa/cumulus/blob/670000c8a821ff37ae162385f921c40956e293f7/packages/deployment/app/config.yml#L147).
  - **IMPORTANT NOTE:** `consumer` will actually process up to `messageLimit * 2 - 1` messages. This is because sometimes `receiveSQSMessages` will return less than `messageLimit` messages and thus the consumer will continue to make calls to `receiveSQSMessages`. For example, given a `messageLimit` of 10 and subsequent calls to `receiveSQSMessages` returns up to 9 messages, the loop will continue and a final call could return up to 10 messages.

## [v1.9.1] - 2018-08-22

**Please Note** To take advantage of the added granule tracking API functionality, updates are required for the message adapter and its libraries. You should be on the following versions:

- `cumulus-message-adapter` 1.0.9+
- `cumulus-message-adapter-js` 1.0.4+
- `cumulus-message-adapter-java` 1.2.7+
- `cumulus-message-adapter-python` 1.0.5+

### Added

- **CUMULUS-687** Added logs endpoint to search for logs from a specific workflow execution in `@cumulus/api`. Added integration test.
- **CUMULUS-836** - `@cumulus/deployment` supports a configurable docker storage driver for ECS. ECS can be configured with either `devicemapper` (the default storage driver for AWS ECS-optimized AMIs) or `overlay2` (the storage driver used by the NGAP 2.0 AMI). The storage driver can be configured in `app/config.yml` with `ecs.docker.storageDriver: overlay2 | devicemapper`. The default is `overlay2`.
  - To support this configuration, a [Handlebars](https://handlebarsjs.com/) helper `ifEquals` was added to `packages/deployment/lib/kes.js`.
- **CUMULUS-836** - `@cumulus/api` added IAM roles required by the NGAP 2.0 AMI. The NGAP 2.0 AMI runs a script `register_instances_with_ssm.py` which requires the ECS IAM role to include `ec2:DescribeInstances` and `ssm:GetParameter` permissions.

### Fixed

- **CUMULUS-836** - `@cumulus/deployment` uses `overlay2` driver by default and does not attempt to write `--storage-opt dm.basesize` to fix [this error](https://github.com/moby/moby/issues/37039).
- **CUMULUS-413** Kinesis processing now captures all errrors.
  - Added kinesis fallback mechanism when errors occur during record processing.
  - Adds FallbackTopicArn to `@cumulus/api/lambdas.yml`
  - Adds fallbackConsumer lambda to `@cumulus/api`
  - Adds fallbackqueue option to lambda definitions capture lambda failures after three retries.
  - Adds kinesisFallback SNS topic to signal incoming errors from kinesis stream.
  - Adds kinesisFailureSQS to capture fully failed events from all retries.
- **CUMULUS-855** Adds integration test for kinesis' error path.
- **CUMULUS-686** Added workflow task name and version tracking via `@cumulus/api` executions endpoint under new `tasks` property, and under `workflow_tasks` in step input/output.
  - Depends on `cumulus-message-adapter` 1.0.9+, `cumulus-message-adapter-js` 1.0.4+, `cumulus-message-adapter-java` 1.2.7+ and `cumulus-message-adapter-python` 1.0.5+
- **CUMULUS-771**
  - Updated sync-granule to stream the remote file to s3
  - Added integration test for ingesting granules from ftp provider
  - Updated http/https integration tests for ingesting granules from http/https providers
- **CUMULUS-862** Updated `@cumulus/integration-tests` to handle remote lambda output
- **CUMULUS-856** Set the rule `state` to have default value `ENABLED`

### Changed

- In `@cumulus/deployment`, changed the example app config.yml to have additional IAM roles

## [v1.9.0] - 2018-08-06

**Please note** additional information and upgrade instructions [here](https://nasa.github.io/cumulus/docs/upgrade/1.9.0)

### Added

- **CUMULUS-712** - Added integration tests verifying expected behavior in workflows
- **GITC-776-2** - Add support for versioned collections

### Fixed

- **CUMULUS-832**
  - Fixed indentation in example config.yml in `@cumulus/deployment`
  - Fixed issue with new deployment using the default distribution endpoint in `@cumulus/deployment` and `@cumulus/api`

## [v1.8.1] - 2018-08-01

**Note** IAM roles should be re-deployed with this release.

- **Cumulus-726**
  - Added function to `@cumulus/integration-tests`: `sfnStep` includes `getStepInput` which returns the input to the schedule event of a given step function step.
  - Added IAM policy `@cumulus/deployment`: Lambda processing IAM role includes `kinesis::PutRecord` so step function lambdas can write to kinesis streams.
- **Cumulus Community Edition**
  - Added Google OAuth authentication token logic to `@cumulus/api`. Refactored token endpoint to use environment variable flag `OAUTH_PROVIDER` when determining with authentication method to use.
  - Added API Lambda memory configuration variable `api_lambda_memory` to `@cumulus/api` and `@cumulus/deployment`.

### Changed

- **Cumulus-726**
  - Changed function in `@cumulus/api`: `models/rules.js#addKinesisEventSource` was modified to call to `deleteKinesisEventSource` with all required parameters (rule's name, arn and type).
  - Changed function in `@cumulus/integration-tests`: `getStepOutput` can now be used to return output of failed steps. If users of this function want the output of a failed event, they can pass a third parameter `eventType` as `'failure'`. This function will work as always for steps which completed successfully.

### Removed

- **Cumulus-726**

  - Configuration change to `@cumulus/deployment`: Removed default auto scaling configuration for Granules and Files DynamoDB tables.

- **CUMULUS-688**
  - Add integration test for ExecutionStatus
  - Function addition to `@cumulus/integration-tests`: `api` includes `getExecutionStatus` which returns the execution status from the Cumulus API

## [v1.8.0] - 2018-07-23

### Added

- **CUMULUS-718** Adds integration test for Kinesis triggering a workflow.

- **GITC-776-3** Added more flexibility for rules. You can now edit all fields on the rule's record
  We may need to update the api documentation to reflect this.

- **CUMULUS-681** - Add ingest-in-place action to granules endpoint

  - new applyWorkflow action at PUT /granules/{granuleid} Applying a workflow starts an execution of the provided workflow and passes the granule record as payload.
    Parameter(s):
    - workflow - the workflow name

- **CUMULUS-685** - Add parent exeuction arn to the execution which is triggered from a parent step function

### Changed

- **CUMULUS-768** - Integration tests get S3 provider data from shared data folder

### Fixed

- **CUMULUS-746** - Move granule API correctly updates record in dynamo DB and cmr xml file
- **CUMULUS-766** - Populate database fileSize field from S3 if value not present in Ingest payload

## [v1.7.1] - 2018-07-27 - [BACKPORT]

### Fixed

- **CUMULUS-766** - Backport from 1.8.0 - Populate database fileSize field from S3 if value not present in Ingest payload

## [v1.7.0] - 2018-07-02

### Please note: [Upgrade Instructions](https://nasa.github.io/cumulus/docs/upgrade/1.7.0)

### Added

- **GITC-776-2** - Add support for versioned collectons
- **CUMULUS-491** - Add granule reconciliation API endpoints.
- **CUMULUS-480** Add suport for backup and recovery:
  - Add DynamoDB tables for granules, executions and pdrs
  - Add ability to write all records to S3
  - Add ability to download all DynamoDB records in form json files
  - Add ability to upload records to DynamoDB
  - Add migration scripts for copying granule, pdr and execution records from ElasticSearch to DynamoDB
  - Add IAM support for batchWrite on dynamoDB
-
- **CUMULUS-508** - `@cumulus/deployment` cloudformation template allows for lambdas and ECS clusters to have multiple AZ availability.
  - `@cumulus/deployment` also ensures docker uses `devicemapper` storage driver.
- **CUMULUS-755** - `@cumulus/deployment` Add DynamoDB autoscaling support.
  - Application developers can add autoscaling and override default values in their deployment's `app/config.yml` file using a `{TableName}Table:` key.

### Fixed

- **CUMULUS-747** - Delete granule API doesn't delete granule files in s3 and granule in elasticsearch
  - update the StreamSpecification DynamoDB tables to have StreamViewType: "NEW_AND_OLD_IMAGES"
  - delete granule files in s3
- **CUMULUS-398** - Fix not able to filter executions by workflow
- **CUMULUS-748** - Fix invalid lambda .zip files being validated/uploaded to AWS
- **CUMULUS-544** - Post to CMR task has UAT URL hard-coded
  - Made configurable: PostToCmr now requires CMR_ENVIRONMENT env to be set to 'SIT' or 'OPS' for those CMR environments. Default is UAT.

### Changed

- **GITC-776-4** - Changed Discover-pdrs to not rely on collection but use provider_path in config. It also has an optional filterPdrs regex configuration parameter

- **CUMULUS-710** - In the integration test suite, `getStepOutput` returns the output of the first successful step execution or last failed, if none exists

## [v1.6.0] - 2018-06-06

### Please note: [Upgrade Instructions](https://nasa.github.io/cumulus/docs/upgrade/1.6.0)

### Fixed

- **CUMULUS-602** - Format all logs sent to Elastic Search.
  - Extract cumulus log message and index it to Elastic Search.

### Added

- **CUMULUS-556** - add a mechanism for creating and running migration scripts on deployment.
- **CUMULUS-461** Support use of metadata date and other components in `url_path` property

### Changed

- **CUMULUS-477** Update bucket configuration to support multiple buckets of the same type:
  - Change the structure of the buckets to allow for more than one bucket of each type. The bucket structure is now:
    bucket-key:
    name: <bucket-name>
    type: <type> i.e. internal, public, etc.
  - Change IAM and app deployment configuration to support new bucket structure
  - Update tasks and workflows to support new bucket structure
  - Replace instances where buckets.internal is relied upon to either use the system bucket or a configured bucket
  - Move IAM template to the deployment package. NOTE: You now have to specify '--template node_modules/@cumulus/deployment/iam' in your IAM deployment
  - Add IAM cloudformation template support to filter buckets by type

## [v1.5.5] - 2018-05-30

### Added

- **CUMULUS-530** - PDR tracking through Queue-granules
  - Add optional `pdr` property to the sync-granule task's input config and output payload.
- **CUMULUS-548** - Create a Lambda task that generates EMS distribution reports
  - In order to supply EMS Distribution Reports, you must enable S3 Server
    Access Logging on any S3 buckets used for distribution. See [How Do I Enable Server Access Logging for an S3 Bucket?](https://docs.aws.amazon.com/AmazonS3/latest/user-guide/server-access-logging.html)
    The "Target bucket" setting should point at the Cumulus internal bucket.
    The "Target prefix" should be
    "<STACK_NAME>/ems-distribution/s3-server-access-logs/", where "STACK_NAME"
    is replaced with the name of your Cumulus stack.

### Fixed

- **CUMULUS-546 - Kinesis Consumer should catch and log invalid JSON**
  - Kinesis Consumer lambda catches and logs errors so that consumer doesn't get stuck in a loop re-processing bad json records.
- EMS report filenames are now based on their start time instead of the time
  instead of the time that the report was generated
- **CUMULUS-552 - Cumulus API returns different results for the same collection depending on query**
  - The collection, provider and rule records in elasticsearch are now replaced with records from dynamo db when the dynamo db records are updated.

### Added

- `@cumulus/deployment`'s default cloudformation template now configures storage for Docker to match the configured ECS Volume. The template defines Docker's devicemapper basesize (`dm.basesize`) using `ecs.volumeSize`. This addresses ECS default of limiting Docker containers to 10GB of storage ([Read more](https://aws.amazon.com/premiumsupport/knowledge-center/increase-default-ecs-docker-limit/)).

## [v1.5.4] - 2018-05-21

### Added

- **CUMULUS-535** - EMS Ingest, Archive, Archive Delete reports
  - Add lambda EmsReport to create daily EMS Ingest, Archive, Archive Delete reports
  - ems.provider property added to `@cumulus/deployment/app/config.yml`.
    To change the provider name, please add `ems: provider` property to `app/config.yml`.
- **CUMULUS-480** Use DynamoDB to store granules, pdrs and execution records
  - Activate PointInTime feature on DynamoDB tables
  - Increase test coverage on api package
  - Add ability to restore metadata records from json files to DynamoDB
- **CUMULUS-459** provide API endpoint for moving granules from one location on s3 to another

## [v1.5.3] - 2018-05-18

### Fixed

- **CUMULUS-557 - "Add dataType to DiscoverGranules output"**
  - Granules discovered by the DiscoverGranules task now include dataType
  - dataType is now a required property for granules used as input to the
    QueueGranules task
- **CUMULUS-550** Update deployment app/config.yml to force elasticsearch updates for deleted granules

## [v1.5.2] - 2018-05-15

### Fixed

- **CUMULUS-514 - "Unable to Delete the Granules"**
  - updated cmrjs.deleteConcept to return success if the record is not found
    in CMR.

### Added

- **CUMULUS-547** - The distribution API now includes an
  "earthdataLoginUsername" query parameter when it returns a signed S3 URL
- **CUMULUS-527 - "parse-pdr queues up all granules and ignores regex"**
  - Add an optional config property to the ParsePdr task called
    "granuleIdFilter". This property is a regular expression that is applied
    against the filename of the first file of each granule contained in the
    PDR. If the regular expression matches, then the granule is included in
    the output. Defaults to '.', which will match all granules in the PDR.
- File checksums in PDRs now support MD5
- Deployment support to subscribe to an SNS topic that already exists
- **CUMULUS-470, CUMULUS-471** In-region S3 Policy lambda added to API to update bucket policy for in-region access.
- **CUMULUS-533** Added fields to granule indexer to support EMS ingest and archive record creation
- **CUMULUS-534** Track deleted granules
  - added `deletedgranule` type to `cumulus` index.
  - **Important Note:** Force custom bootstrap to re-run by adding this to
    app/config.yml `es: elasticSearchMapping: 7`
- You can now deploy cumulus without ElasticSearch. Just add `es: null` to your `app/config.yml` file. This is only useful for debugging purposes. Cumulus still requires ElasticSearch to properly operate.
- `@cumulus/integration-tests` includes and exports the `addRules` function, which seeds rules into the DynamoDB table.
- Added capability to support EFS in cloud formation template. Also added
  optional capability to ssh to your instance and privileged lambda functions.
- Added support to force discovery of PDRs that have already been processed
  and filtering of selected data types
- `@cumulus/cmrjs` uses an environment variable `USER_IP_ADDRESS` or fallback
  IP address of `10.0.0.0` when a public IP address is not available. This
  supports lambda functions deployed into a VPC's private subnet, where no
  public IP address is available.

### Changed

- **CUMULUS-550** Custom bootstrap automatically adds new types to index on
  deployment

## [v1.5.1] - 2018-04-23

### Fixed

- add the missing dist folder to the hello-world task
- disable uglifyjs on the built version of the pdr-status-check (read: https://github.com/webpack-contrib/uglifyjs-webpack-plugin/issues/264)

## [v1.5.0] - 2018-04-23

### Changed

- Removed babel from all tasks and packages and increased minimum node requirements to version 8.10
- Lambda functions created by @cumulus/deployment will use node8.10 by default
- Moved [cumulus-integration-tests](https://github.com/nasa/cumulus-integration-tests) to the `example` folder CUMULUS-512
- Streamlined all packages dependencies (e.g. remove redundant dependencies and make sure versions are the same across packages)
- **CUMULUS-352:** Update Cumulus Elasticsearch indices to use [index aliases](https://www.elastic.co/guide/en/elasticsearch/reference/current/indices-aliases.html).
- **CUMULUS-519:** ECS tasks are no longer restarted after each CF deployment unless `ecs.restartTasksOnDeploy` is set to true
- **CUMULUS-298:** Updated log filterPattern to include all CloudWatch logs in ElasticSearch
- **CUMULUS-518:** Updates to the SyncGranule config schema
  - `granuleIdExtraction` is no longer a property
  - `process` is now an optional property
  - `provider_path` is no longer a property

### Fixed

- **CUMULUS-455 "Kes deployments using only an updated message adapter do not get automatically deployed"**
  - prepended the hash value of cumulus-message-adapter.zip file to the zip file name of lambda which uses message adapter.
  - the lambda function will be redeployed when message adapter or lambda function are updated
- Fixed a bug in the bootstrap lambda function where it stuck during update process
- Fixed a bug where the sf-sns-report task did not return the payload of the incoming message as the output of the task [CUMULUS-441]

### Added

- **CUMULUS-352:** Add reindex CLI to the API package.
- **CUMULUS-465:** Added mock http/ftp/sftp servers to the integration tests
- Added a `delete` method to the `@common/CollectionConfigStore` class
- **CUMULUS-467 "@cumulus/integration-tests or cumulus-integration-tests should seed provider and collection in deployed DynamoDB"**
  - `example` integration-tests populates providers and collections to database
  - `example` workflow messages are populated from workflow templates in s3, provider and collection information in database, and input payloads. Input templates are removed.
  - added `https` protocol to provider schema

## [v1.4.1] - 2018-04-11

### Fixed

- Sync-granule install

## [v1.4.0] - 2018-04-09

### Fixed

- **CUMULUS-392 "queue-granules not returning the sfn-execution-arns queued"**
  - updated queue-granules to return the sfn-execution-arns queued and pdr if exists.
  - added pdr to ingest message meta.pdr instead of payload, so the pdr information doesn't get lost in the ingest workflow, and ingested granule in elasticsearch has pdr name.
  - fixed sf-sns-report schema, remove the invalid part
  - fixed pdr-status-check schema, the failed execution contains arn and reason
- **CUMULUS-206** make sure homepage and repository urls exist in package.json files of tasks and packages

### Added

- Example folder with a cumulus deployment example

### Changed

- [CUMULUS-450](https://bugs.earthdata.nasa.gov/browse/CUMULUS-450) - Updated
  the config schema of the **queue-granules** task
  - The config no longer takes a "collection" property
  - The config now takes an "internalBucket" property
  - The config now takes a "stackName" property
- [CUMULUS-450](https://bugs.earthdata.nasa.gov/browse/CUMULUS-450) - Updated
  the config schema of the **parse-pdr** task
  - The config no longer takes a "collection" property
  - The "stack", "provider", and "bucket" config properties are now
    required
- **CUMULUS-469** Added a lambda to the API package to prototype creating an S3 bucket policy for direct, in-region S3 access for the prototype bucket

### Removed

- Removed the `findTmpTestDataDirectory()` function from
  `@cumulus/common/test-utils`

### Fixed

- [CUMULUS-450](https://bugs.earthdata.nasa.gov/browse/CUMULUS-450)
  - The **queue-granules** task now enqueues a **sync-granule** task with the
    correct collection config for that granule based on the granule's
    data-type. It had previously been using the collection config from the
    config of the **queue-granules** task, which was a problem if the granules
    being queued belonged to different data-types.
  - The **parse-pdr** task now handles the case where a PDR contains granules
    with different data types, and uses the correct granuleIdExtraction for
    each granule.

### Added

- **CUMULUS-448** Add code coverage checking using [nyc](https://github.com/istanbuljs/nyc).

## [v1.3.0] - 2018-03-29

### Deprecated

- discover-s3-granules is deprecated. The functionality is provided by the discover-granules task

### Fixed

- **CUMULUS-331:** Fix aws.downloadS3File to handle non-existent key
- Using test ftp provider for discover-granules testing [CUMULUS-427]
- **CUMULUS-304: "Add AWS API throttling to pdr-status-check task"** Added concurrency limit on SFN API calls. The default concurrency is 10 and is configurable through Lambda environment variable CONCURRENCY.
- **CUMULUS-414: "Schema validation not being performed on many tasks"** revised npm build scripts of tasks that use cumulus-message-adapter to place schema directories into dist directories.
- **CUMULUS-301:** Update all tests to use test-data package for testing data.
- **CUMULUS-271: "Empty response body from rules PUT endpoint"** Added the updated rule to response body.
- Increased memory allotment for `CustomBootstrap` lambda function. Resolves failed deployments where `CustomBootstrap` lambda function was failing with error `Process exited before completing request`. This was causing deployments to stall, fail to update and fail to rollback. This error is thrown when the lambda function tries to use more memory than it is allotted.
- Cumulus repository folders structure updated:
  - removed the `cumulus` folder altogether
  - moved `cumulus/tasks` to `tasks` folder at the root level
  - moved the tasks that are not converted to use CMA to `tasks/.not_CMA_compliant`
  - updated paths where necessary

### Added

- `@cumulus/integration-tests` - Added support for testing the output of an ECS activity as well as a Lambda function.

## [v1.2.0] - 2018-03-20

### Fixed

- Update vulnerable npm packages [CUMULUS-425]
- `@cumulus/api`: `kinesis-consumer.js` uses `sf-scheduler.js#schedule` instead of placing a message directly on the `startSF` SQS queue. This is a fix for [CUMULUS-359](https://bugs.earthdata.nasa.gov/browse/CUMULUS-359) because `sf-scheduler.js#schedule` looks up the provider and collection data in DynamoDB and adds it to the `meta` object of the enqueued message payload.
- `@cumulus/api`: `kinesis-consumer.js` catches and logs errors instead of doing an error callback. Before this change, `kinesis-consumer` was failing to process new records when an existing record caused an error because it would call back with an error and stop processing additional records. It keeps trying to process the record causing the error because it's "position" in the stream is unchanged. Catching and logging the errors is part 1 of the fix. Proposed part 2 is to enqueue the error and the message on a "dead-letter" queue so it can be processed later ([CUMULUS-413](https://bugs.earthdata.nasa.gov/browse/CUMULUS-413)).
- **CUMULUS-260: "PDR page on dashboard only shows zeros."** The PDR stats in LPDAAC are all 0s, even if the dashboard has been fixed to retrieve the correct fields. The current version of pdr-status-check has a few issues.
  - pdr is not included in the input/output schema. It's available from the input event. So the pdr status and stats are not updated when the ParsePdr workflow is complete. Adding the pdr to the input/output of the task will fix this.
  - pdr-status-check doesn't update pdr stats which prevent the real time pdr progress from showing up in the dashboard. To solve this, added lambda function sf-sns-report which is copied from @cumulus/api/lambdas/sf-sns-broadcast with modification, sf-sns-report can be used to report step function status anywhere inside a step function. So add step sf-sns-report after each pdr-status-check, we will get the PDR status progress at real time.
  - It's possible an execution is still in the queue and doesn't exist in sfn yet. Added code to handle 'ExecutionDoesNotExist' error when checking the execution status.
- Fixed `aws.cloudwatchevents()` typo in `packages/ingest/aws.js`. This typo was the root cause of the error: `Error: Could not process scheduled_ingest, Error: : aws.cloudwatchevents is not a constructor` seen when trying to update a rule.

### Removed

- `@cumulus/ingest/aws`: Remove queueWorkflowMessage which is no longer being used by `@cumulus/api`'s `kinesis-consumer.js`.

## [v1.1.4] - 2018-03-15

### Added

- added flag `useList` to parse-pdr [CUMULUS-404]

### Fixed

- Pass encrypted password to the ApiGranule Lambda function [CUMULUS-424]

## [v1.1.3] - 2018-03-14

### Fixed

- Changed @cumulus/deployment package install behavior. The build process will happen after installation

## [v1.1.2] - 2018-03-14

### Added

- added tools to @cumulus/integration-tests for local integration testing
- added end to end testing for discovering and parsing of PDRs
- `yarn e2e` command is available for end to end testing

### Fixed

- **CUMULUS-326: "Occasionally encounter "Too Many Requests" on deployment"** The api gateway calls will handle throttling errors
- **CUMULUS-175: "Dashboard providers not in sync with AWS providers."** The root cause of this bug - DynamoDB operations not showing up in Elasticsearch - was shared by collections and rules. The fix was to update providers', collections' and rules; POST, PUT and DELETE endpoints to operate on DynamoDB and using DynamoDB streams to update Elasticsearch. The following packages were made:
  - `@cumulus/deployment` deploys DynamoDB streams for the Collections, Providers and Rules tables as well as a new lambda function called `dbIndexer`. The `dbIndexer` lambda has an event source mapping which listens to each of the DynamoDB streams. The dbIndexer lambda receives events referencing operations on the DynamoDB table and updates the elasticsearch cluster accordingly.
  - The `@cumulus/api` endpoints for collections, providers and rules _only_ query DynamoDB, with the exception of LIST endpoints and the collections' GET endpoint.

### Updated

- Broke up `kes.override.js` of @cumulus/deployment to multiple modules and moved to a new location
- Expanded @cumulus/deployment test coverage
- all tasks were updated to use cumulus-message-adapter-js 1.0.1
- added build process to integration-tests package to babelify it before publication
- Update @cumulus/integration-tests lambda.js `getLambdaOutput` to return the entire lambda output. Previously `getLambdaOutput` returned only the payload.

## [v1.1.1] - 2018-03-08

### Removed

- Unused queue lambda in api/lambdas [CUMULUS-359]

### Fixed

- Kinesis message content is passed to the triggered workflow [CUMULUS-359]
- Kinesis message queues a workflow message and does not write to rules table [CUMULUS-359]

## [v1.1.0] - 2018-03-05

### Added

- Added a `jlog` function to `common/test-utils` to aid in test debugging
- Integration test package with command line tool [CUMULUS-200] by @laurenfrederick
- Test for FTP `useList` flag [CUMULUS-334] by @kkelly51

### Updated

- The `queue-pdrs` task now uses the [cumulus-message-adapter-js](https://github.com/nasa/cumulus-message-adapter-js)
  library
- Updated the `queue-pdrs` JSON schemas
- The test-utils schema validation functions now throw an error if validation
  fails
- The `queue-granules` task now uses the [cumulus-message-adapter-js](https://github.com/nasa/cumulus-message-adapter-js)
  library
- Updated the `queue-granules` JSON schemas

### Removed

- Removed the `getSfnExecutionByName` function from `common/aws`
- Removed the `getGranuleStatus` function from `common/aws`

## [v1.0.1] - 2018-02-27

### Added

- More tests for discover-pdrs, dicover-granules by @yjpa7145
- Schema validation utility for tests by @yjpa7145

### Changed

- Fix an FTP listing bug for servers that do not support STAT [CUMULUS-334] by @kkelly51

## [v1.0.0] - 2018-02-23

[unreleased]: https://github.com/nasa/cumulus/compare/v9.8.0...HEAD
[v9.8.0]: https://github.com/nasa/cumulus/compare/v9.7.0...v9.8.0
[v9.7.0]: https://github.com/nasa/cumulus/compare/v9.6.0...v9.7.0
[v9.6.0]: https://github.com/nasa/cumulus/compare/v9.5.0...v9.6.0
[v9.5.0]: https://github.com/nasa/cumulus/compare/v9.4.0...v9.5.0
[v9.4.0]: https://github.com/nasa/cumulus/compare/v9.3.0...v9.4.0
[v9.3.0]: https://github.com/nasa/cumulus/compare/v9.2.2...v9.3.0
[v9.2.2]: https://github.com/nasa/cumulus/compare/v9.2.1...v9.2.2
[v9.2.1]: https://github.com/nasa/cumulus/compare/v9.2.0...v9.2.1
[v9.2.0]: https://github.com/nasa/cumulus/compare/v9.1.0...v9.2.0
[v9.1.0]: https://github.com/nasa/cumulus/compare/v9.0.1...v9.1.0
[v9.0.1]: https://github.com/nasa/cumulus/compare/v9.0.0...v9.0.1
[v9.0.0]: https://github.com/nasa/cumulus/compare/v8.1.0...v9.0.0
[v8.1.0]: https://github.com/nasa/cumulus/compare/v8.0.0...v8.1.0
[v8.0.0]: https://github.com/nasa/cumulus/compare/v7.2.0...v8.0.0
[v7.2.0]: https://github.com/nasa/cumulus/compare/v7.1.0...v7.2.0
[v7.1.0]: https://github.com/nasa/cumulus/compare/v7.0.0...v7.1.0
[v7.0.0]: https://github.com/nasa/cumulus/compare/v6.0.0...v7.0.0
[v6.0.0]: https://github.com/nasa/cumulus/compare/v5.0.1...v6.0.0
[v5.0.1]: https://github.com/nasa/cumulus/compare/v5.0.0...v5.0.1
[v5.0.0]: https://github.com/nasa/cumulus/compare/v4.0.0...v5.0.0
[v4.0.0]: https://github.com/nasa/cumulus/compare/v3.0.1...v4.0.0
[v3.0.1]: https://github.com/nasa/cumulus/compare/v3.0.0...v3.0.1
[v3.0.0]: https://github.com/nasa/cumulus/compare/v2.0.1...v3.0.0
[v2.0.7]: https://github.com/nasa/cumulus/compare/v2.0.6...v2.0.7
[v2.0.6]: https://github.com/nasa/cumulus/compare/v2.0.5...v2.0.6
[v2.0.5]: https://github.com/nasa/cumulus/compare/v2.0.4...v2.0.5
[v2.0.4]: https://github.com/nasa/cumulus/compare/v2.0.3...v2.0.4
[v2.0.3]: https://github.com/nasa/cumulus/compare/v2.0.2...v2.0.3
[v2.0.2]: https://github.com/nasa/cumulus/compare/v2.0.1...v2.0.2
[v2.0.1]: https://github.com/nasa/cumulus/compare/v1.24.0...v2.0.1
[v2.0.0]: https://github.com/nasa/cumulus/compare/v1.24.0...v2.0.0
[v1.24.0]: https://github.com/nasa/cumulus/compare/v1.23.2...v1.24.0
[v1.23.2]: https://github.com/nasa/cumulus/compare/v1.22.1...v1.23.2
[v1.22.1]: https://github.com/nasa/cumulus/compare/v1.21.0...v1.22.1
[v1.21.0]: https://github.com/nasa/cumulus/compare/v1.20.0...v1.21.0
[v1.20.0]: https://github.com/nasa/cumulus/compare/v1.19.0...v1.20.0
[v1.19.0]: https://github.com/nasa/cumulus/compare/v1.18.0...v1.19.0
[v1.18.0]: https://github.com/nasa/cumulus/compare/v1.17.0...v1.18.0
[v1.17.0]: https://github.com/nasa/cumulus/compare/v1.16.1...v1.17.0
[v1.16.1]: https://github.com/nasa/cumulus/compare/v1.16.0...v1.16.1
[v1.16.0]: https://github.com/nasa/cumulus/compare/v1.15.0...v1.16.0
[v1.15.0]: https://github.com/nasa/cumulus/compare/v1.14.5...v1.15.0
[v1.14.5]: https://github.com/nasa/cumulus/compare/v1.14.4...v1.14.5
[v1.14.4]: https://github.com/nasa/cumulus/compare/v1.14.3...v1.14.4
[v1.14.3]: https://github.com/nasa/cumulus/compare/v1.14.2...v1.14.3
[v1.14.2]: https://github.com/nasa/cumulus/compare/v1.14.1...v1.14.2
[v1.14.1]: https://github.com/nasa/cumulus/compare/v1.14.0...v1.14.1
[v1.14.0]: https://github.com/nasa/cumulus/compare/v1.13.5...v1.14.0
[v1.13.5]: https://github.com/nasa/cumulus/compare/v1.13.4...v1.13.5
[v1.13.4]: https://github.com/nasa/cumulus/compare/v1.13.3...v1.13.4
[v1.13.3]: https://github.com/nasa/cumulus/compare/v1.13.2...v1.13.3
[v1.13.2]: https://github.com/nasa/cumulus/compare/v1.13.1...v1.13.2
[v1.13.1]: https://github.com/nasa/cumulus/compare/v1.13.0...v1.13.1
[v1.13.0]: https://github.com/nasa/cumulus/compare/v1.12.1...v1.13.0
[v1.12.1]: https://github.com/nasa/cumulus/compare/v1.12.0...v1.12.1
[v1.12.0]: https://github.com/nasa/cumulus/compare/v1.11.3...v1.12.0
[v1.11.3]: https://github.com/nasa/cumulus/compare/v1.11.2...v1.11.3
[v1.11.2]: https://github.com/nasa/cumulus/compare/v1.11.1...v1.11.2
[v1.11.1]: https://github.com/nasa/cumulus/compare/v1.11.0...v1.11.1
[v1.11.0]: https://github.com/nasa/cumulus/compare/v1.10.4...v1.11.0
[v1.10.4]: https://github.com/nasa/cumulus/compare/v1.10.3...v1.10.4
[v1.10.3]: https://github.com/nasa/cumulus/compare/v1.10.2...v1.10.3
[v1.10.2]: https://github.com/nasa/cumulus/compare/v1.10.1...v1.10.2
[v1.10.1]: https://github.com/nasa/cumulus/compare/v1.10.0...v1.10.1
[v1.10.0]: https://github.com/nasa/cumulus/compare/v1.9.1...v1.10.0
[v1.9.1]: https://github.com/nasa/cumulus/compare/v1.9.0...v1.9.1
[v1.9.0]: https://github.com/nasa/cumulus/compare/v1.8.1...v1.9.0
[v1.8.1]: https://github.com/nasa/cumulus/compare/v1.8.0...v1.8.1
[v1.8.0]: https://github.com/nasa/cumulus/compare/v1.7.0...v1.8.0
[v1.7.0]: https://github.com/nasa/cumulus/compare/v1.6.0...v1.7.0
[v1.6.0]: https://github.com/nasa/cumulus/compare/v1.5.5...v1.6.0
[v1.5.5]: https://github.com/nasa/cumulus/compare/v1.5.4...v1.5.5
[v1.5.4]: https://github.com/nasa/cumulus/compare/v1.5.3...v1.5.4
[v1.5.3]: https://github.com/nasa/cumulus/compare/v1.5.2...v1.5.3
[v1.5.2]: https://github.com/nasa/cumulus/compare/v1.5.1...v1.5.2
[v1.5.1]: https://github.com/nasa/cumulus/compare/v1.5.0...v1.5.1
[v1.5.0]: https://github.com/nasa/cumulus/compare/v1.4.1...v1.5.0
[v1.4.1]: https://github.com/nasa/cumulus/compare/v1.4.0...v1.4.1
[v1.4.0]: https://github.com/nasa/cumulus/compare/v1.3.0...v1.4.0
[v1.3.0]: https://github.com/nasa/cumulus/compare/v1.2.0...v1.3.0
[v1.2.0]: https://github.com/nasa/cumulus/compare/v1.1.4...v1.2.0
[v1.1.4]: https://github.com/nasa/cumulus/compare/v1.1.3...v1.1.4
[v1.1.3]: https://github.com/nasa/cumulus/compare/v1.1.2...v1.1.3
[v1.1.2]: https://github.com/nasa/cumulus/compare/v1.1.1...v1.1.2
[v1.1.1]: https://github.com/nasa/cumulus/compare/v1.0.1...v1.1.1
[v1.1.0]: https://github.com/nasa/cumulus/compare/v1.0.1...v1.1.0
[v1.0.1]: https://github.com/nasa/cumulus/compare/v1.0.0...v1.0.1
[v1.0.0]: https://github.com/nasa/cumulus/compare/pre-v1-release...v1.0.0

[thin-egress-app]: <https://github.com/asfadmin/thin-egress-app> "Thin Egress App"<|MERGE_RESOLUTION|>--- conflicted
+++ resolved
@@ -39,17 +39,16 @@
     the 'url_path' date extraction utilities. Added 'dateFormat' function as
     an option for extracting and formating the entire date. See
     docs/workflow/workflow-configuration-how-to.md for more information.
-<<<<<<< HEAD
-- **CUMULUS-2683**
-  - Added `default_s3_multipart_chunksize_mb` setting to the `MoveGranules` lambda function.
-  - Added `default_s3_multipart_chunksize_mb` tfvars to the cumulus and ingest terraform modules.
-  - Added optional parameter `maxChunkSize` to `@cumulus/aws-client/S3.moveObject` and `@cumulus/aws-client/S3.multipartCopyObject` to set the chunk size of the S3 multipart uploads.
-=======
 - [**PR #2548**](https://github.com/nasa/cumulus/pull/2548)
   - Updated webpack configuration for html-loader v2
 - **CUMULUS-2640**
   - Added Elasticsearch client scroll setting to the CreateReconciliationReport lambda function.
   - Added `elasticsearch_client_config` tfvars to the archive and cumulus terraform modules.
+- **CUMULUS-2683**
+  - Added `default_s3_multipart_chunksize_mb` setting to the `MoveGranules` lambda function.
+  - Added `default_s3_multipart_chunksize_mb` tfvars to the cumulus and ingest terraform modules.
+  - Added optional parameter `maxChunkSize` to `@cumulus/aws-client/S3.moveObject` and
+    `@cumulus/aws-client/S3.multipartCopyObject` to set the chunk size of the S3 multipart uploads.
 
 ### Changed
 
@@ -60,7 +59,6 @@
 - **CUMULUS-2734**
   - Updated `@cumulus/api/launchpadSaml.launchpadPublicCertificate` to correctly retrieve
     certificate from launchpad IdP metadata with and without namespace prefix.
->>>>>>> 69f53707
 
 ## [v9.8.0] 2021-10-19
 
