# Changelog

All notable changes to this project will be documented in this file.

The format is based on [Keep a Changelog](http://keepachangelog.com/en/1.0.0/).

## [Unreleased]

### Fixed

- Updated `hyrax-metadata-updates` task so the opendap url has Type 'USE SERVICE API'

### MIGRATION NOTES

- **CUMULUS-2255** - Cumulus has upgraded its supported version of Terraform
  from **0.12.12** to **0.13.6**. Please see the [instructions to upgrade your
  deployments](https://github.com/nasa/cumulus/blob/master/docs/upgrade-notes/upgrading-tf-version-0.13.6.md).

### BREAKING CHANGES

- **CUMULUS-2185** - RDS Migration Epic
  - **CUMULUS-2191**
    - Removed the following from the `@cumulus/api/models.asyncOperation` class in
      favor of the added `@cumulus/async-operations` module:
      - `start`
      - `startAsyncOperations`
  - **CUMULUS-2187**
    - The `async-operations` endpoint will now omit `output` instead
      of returning `none` when the operation did not return output.
- **CUMULUS-2255** - Cumulus has upgraded its supported version of Terraform from **0.12.12** to **0.13.6**.

### Added

- **CUMULUS-2291**
  - Add provider filter to Granule Inventory Report
- **CUMULUS-2185** - RDS Migration Epic
  - **CUMULUS-2188**
    - Added `data-migration2` Lambda to be run after `data-migration1`
    - Added logic to `data-migration2` Lambda for migrating execution records from DynamoDB to RDS
  - **CUMULUS-2191**
    - Added `@cumulus/async-operations` to core packages, exposing
      `startAsyncOperation` which will handle starting an async operation and adding an entry to both RDS and DynamoDb
  - **CUMULUS-2127**
    - Add schema migration for `collections` table
  - **CUMULUS-2129**
    - Added logic to `data-migration1` Lambda for migrating collection records from Dynamo to RDS
  - **CUMULUS-2157**
    - Add schema migration for `providers` table
    - Added logic to `data-migration1` Lambda for migrating provider records from Dynamo to RDS
  - **CUMULUS-2187**
    - Added logic to `data-migration1` Lambda for migrating async operation records from Dynamo to RDS
  - **CUMULUS-2198**
    - Added logic to `data-migration1` Lambda for migrating rule records from DynamoDB to RDS
  - **CUMULUS-2182**
    - Add schema migration for PDRs table
  - **CUMULUS-2230**
    - Add schema migration for `rules` table
  - **CUMULUS-2183**
    - Add schema migration for `asyncOperations` table
  - **CUMULUS-2184**
    - Add schema migration for `executions` table
  - **CUMULUS-2257**
    - Updated RDS table and column names to snake_case
    - Added `translateApiAsyncOperationToPostgresAsyncOperation` function to `@cumulus/db`
  - **CUMULUS-2186**
    - Added logic to `data-migration2` Lambda for migrating PDR records from
      DynamoDB to RDS
  - **CUMULUS-2235**
    - Added initial ingest load spec test/utility
  - **CUMULUS-2167**
    - Added logic to `data-migration2` Lambda for migrating Granule records from DynamoDB to RDS and parse Granule records to store File records in RDS.
  - **CUMULUS-2367**
    - Added `granules_executions` table to RDS schema to allow for a many-to-many relationship between granules and executions
      - The table refers to granule and execution records using foreign keys defined with ON CASCADE DELETE, which means that any time a granule or execution record is deleted, all of the records in the `granules_executions` table referring to that record will also be deleted.
<<<<<<< HEAD
    - Added `upsertWithExecutionHistory` helper to `@cumulus/db` to allow for upserting a granule record and its corresponding `granules_execution` record
=======
    - Added `upsertGranuleWithExecutionJoinRecord` helper to `@cumulus/db` to allow for upserting a granule record and its corresponding `granules_execution` record
>>>>>>> 89284dda
- **CUMULUS-2128**
  - Added helper functions:
    - `@cumulus/db/translate/file/translateApiFiletoPostgresFile`
    - `@cumulus/db/translate/file/translateApiGranuletoPostgresGranule`
    - `@cumulus/message/Providers/getMessageProvider`
- **CUMULUS-2190**
  - Added helper functions:
    - `@cumulus/message/Executions/getMessageExecutionOriginalPayload`
    - `@cumulus/message/Executions/getMessageExecutionFinalPayload`
    - `@cumulus/message/workflows/getMessageWorkflowTasks`
    - `@cumulus/message/workflows/getMessageWorkflowStartTime`
    - `@cumulus/message/workflows/getMessageWorkflowStopTime`
    - `@cumulus/message/workflows/getMessageWorkflowName`
- **CUMULUS-2192**
  - Added helper functions:
    - `@cumulus/message/PDRs/getMessagePdrRunningExecutions`
    - `@cumulus/message/PDRs/getMessagePdrCompletedExecutions`
    - `@cumulus/message/PDRs/getMessagePdrFailedExecutions`
    - `@cumulus/message/PDRs/getMessagePdrStats`
    - `@cumulus/message/PDRs/getPdrPercentCompletion`
    - `@cumulus/message/workflows/getWorkflowDuration`
- **CUMULUS-2199**
  - Added `translateApiRuleToPostgresRule` to `@cumulus/db` to translate API Rule to conform to Postgres Rule definition.

### Changed

- **CUMULUS-2185** - RDS Migration Epic
  - **CUMUlUS-2128**
    - Added "upsert" logic to the `sfEventSqsToDbRecords` Lambda for granule and file writes to the core PostgreSQL database
  - **CUMULUS-2199**
    - Updated Rules endpoint to write rules to core PostgreSQL database in addition to DynamoDB and to delete rules from the PostgreSQL database in addition to DynamoDB.
    - Updated `create` in Rules Model to take in optional `createdAt` parameter which sets the value of createdAt if not specified during function call.
  - **CUMULUS-2189**
    - Updated Provider endpoint logic to write providers in parallel to Core
      PostgreSQL database
    - Update integration tests to utilize API calls instead of direct
      api/model/Provider calls
  - **CUMULUS-2191**
    - Updated cumuluss/async-operation task to write async-operations to the RDS
    database.
  - **CUMULUS-2228**
    - Added logic to the `sfEventSqsToDbRecords` Lambda to write execution, PDR, and granule records to the Core PostgreSQL database in parallel with writes to DynamoDB
  - **CUMUlUS-2190**
    - Added "upsert" logic to the `sfEventSqsToDbRecords` Lambda for PDR writes to the core PostgreSQL database
  - **CUMUlUS-2192**
    - Added "upsert" logic to the `sfEventSqsToDbRecords` Lambda for execution writes to the core PostgreSQL database
  - **CUMULUS-2187**
    - The `async-operations` endpoint will now omit `output` instead
      of returning `none` when the operation did not return output.
  - **CUMULUS-2167**
    - Change Postgres Schema definition for Files to remove `filename` and `name` and only support `file_name`.
    - Change Postgres Schema definition for Files to remove `size` to only support `file_size`.
    - Change `PostgresFile` to remove duplicate fields `filename` and `name` and rename `size` to `file_size`.
  - **CUMULUS-2305**
    - Changed `DELETE /pdrs/{pdrname}` API behavior to also delete record from Postgres database.
  - **CUMULUS-2309**
    - Changed `DELETE /granules/{granuleName}` API behavior to also delete record from Postgres database.

### Changed

- **CUMULUS-2255**
  - Updated Terraform deployment code syntax for compatibility with version 0.13.6

### Fixed

- **CUMULUS-2310**
  - Use valid filename for reconciliation report

- **CUMULUS-2351**
  - Inventory report no longer includes the File/Granule relation object in the okCountByGranules key of a report. The information is only included when a 'Granule Not Found' report is run.

### Removed

- **CUMULUS-2367**
  - Removed `execution_cumulus_id` column from granules RDS schema and data type

## [v5.0.0] 2021-01-12

### BREAKING CHANGES

- **CUMULUS-2020**
  - Elasticsearch data mappings have been updated to improve search and the API has been updated to reflect those changes. See Migration notes on how to update the Elasticsearch mappings.

### Migration notes

- **CUMULUS-2020**
  - Elasticsearch data mappings have been updated to improve search. For example, case insensitive searching will now work (e.g. 'MOD' and 'mod' will return the same granule results). To use the improved Elasticsearch queries, [reindex](https://nasa.github.io/cumulus-api/#reindex) to create a new index with the correct types. Then perform a [change index](https://nasa.github.io/cumulus-api/#change-index) operation to use the new index.
- **CUMULUS-2258**
  - Because the `egress_lambda_log_group` and `egress_lambda_log_subscription_filter` resource were removed from the `cumulus` module, new definitions for these resources must be added to `cumulus-tf/main.tf`. For reference on how to define these resources, see [`example/cumulus-tf/thin_egress_app.tf`](https://github.com/nasa/cumulus/blob/master/example/cumulus-tf/thin_egress_app.tf).
  - The `tea_stack_name` variable being passed into the `cumulus` module should be removed
- **CUMULUS-2344**
  - Regarding instructions for CUMULUS-2020, you can now do a change index operation before a reindex operation. This will
    ensure that new data will end up in the new index while Elasticsearch is reindexing.

### BREAKING CHANGES

- **CUMULUS-2020**
  - Elasticsearch data mappings have been updated to improve search and the API has been updated to reflect those changes. See Migration notes on how to update the Elasticsearch mappings.

### Added

- **CUMULUS-2318**
  - Added`async_operation_image` as `cumulus` module variable to allow for override of the async_operation container image.  Users can optionally specify a non-default docker image for use with Core async operations.
- **CUMULUS-2219**
  - Added `lzards-backup` Core task to facilitate making LZARDS backup requests in Cumulus ingest workflows
- **CUMULUS-2092**
  - Add documentation for Granule Not Found Reports
- **HYRAX-320**
  - `@cumulus/hyrax-metadata-updates`Add component URI encoding for entry title id and granule ur to allow for values with special characters in them. For example, EntryTitleId 'Sentinel-6A MF/Jason-CS L2 Advanced Microwave Radiometer (AMR-C) NRT Geophysical Parameters' Now, URLs generated from such values will be encoded correctly and parsable by HyraxInTheCloud
- **CUMULUS-1370**
  - Add documentation for Getting Started section including FAQs
- **CUMULUS-2092**
  - Add documentation for Granule Not Found Reports
- **CUMULUS-2219**
  - Added `lzards-backup` Core task to facilitate making LZARDS backup requests in Cumulus ingest workflows
- **CUMULUS-2280**
  - In local api, retry to create tables if they fail to ensure localstack has had time to start fully.
- **CUMULUS-2290**
  - Add `queryFields` to granule schema, and this allows workflow tasks to add queryable data to granule record. For reference on how to add data to `queryFields` field, see [`example/cumulus-tf/kinesis_trigger_test_workflow.tf`](https://github.com/nasa/cumulus/blob/master/example/cumulus-tf/kinesis_trigger_test_workflow.tf).
- **CUMULUS-2318**
  - Added`async_operation_image` as `cumulus` module variable to allow for override of the async_operation container image.  Users can optionally specify a non-default docker image for use with Core async operations.

### Changed

- **CUMULUS-2020**
  - Updated Elasticsearch mappings to support case-insensitive search
- **CUMULUS-2124**
  - cumulus-rds-tf terraform module now takes engine_version as an input variable.
- **CUMULUS-2279**
  - Changed the formatting of granule CMR links: instead of a link to the `/search/granules.json` endpoint, now it is a direct link to `/search/concepts/conceptid.format`
- **CUMULUS-2296**
  - Improved PDR spec compliance of `parse-pdr` by updating `@cumulus/pvl` to parse fields in a manner more consistent with the PDR ICD, with respect to numbers and dates. Anything not matching the ICD expectations, or incompatible with Javascript parsing, will be parsed as a string instead.
- **CUMULUS-2344**
  - Elasticsearch API now allows you to reindex to an index that already exists
  - If using the Change Index operation and the new index doesn't exist, it will be created

### Removed

- **CUMULUS-2258**
  - Removed `tea_stack_name` variable from `tf-modules/distribution/variables.tf` and `tf-modules/cumulus/variables.tf`
  - Removed `egress_lambda_log_group` and `egress_lambda_log_subscription_filter` resources from `tf-modules/distribution/main.tf`

## [v4.0.0] 2020-11-20

### Migration notes

- Update the name of your `cumulus_message_adapter_lambda_layer_arn` variable for the `cumulus` module to `cumulus_message_adapter_lambda_layer_version_arn`. The value of the variable should remain the same (a layer version ARN of a Lambda layer for the [`cumulus-message-adapter`](https://github.com/nasa/cumulus-message-adapter/).
- **CUMULUS-2138** - Update all workflows using the `MoveGranules` step to add `UpdateGranulesCmrMetadataFileLinksStep`that runs after it. See the example [`IngestAndPublishWorkflow`](https://github.com/nasa/cumulus/blob/master/example/cumulus-tf/ingest_and_publish_granule_workflow.asl.json) for reference.
- **CUMULUS-2251**
  - Because it has been removed from the `cumulus` module, a new resource definition for `egress_api_gateway_log_subscription_filter` must be added to `cumulus-tf/main.tf`. For reference on how to define this resource, see [`example/cumulus-tf/main.tf`](https://github.com/nasa/cumulus/blob/master/example/cumulus-tf/main.tf).

### Added

- **CUMULUS-2248**
  - Updates Integration Tests README to point to new fake provider template.
- **CUMULUS-2239**
  - Add resource declaration to create a VPC endpoint in tea-map-cache module if `deploy_to_ngap` is false.
- **CUMULUS-2063**
  - Adds a new, optional query parameter to the `/collections[&getMMT=true]` and `/collections/active[&getMMT=true]` endpoints. When a user provides a value of `true` for `getMMT` in the query parameters, the endpoint will search CMR and update each collection's results with new key `MMTLink` containing a link to the MMT (Metadata Management Tool) if a CMR collection id is found.
- **CUMULUS-2170**
  - Adds ability to filter granule inventory reports
- **CUMULUS-2211**
  - Adds `granules/bulkReingest` endpoint to `@cumulus/api`
- **CUMULUS-2251**
  - Adds `log_api_gateway_to_cloudwatch` variable to `example/cumulus-tf/variables.tf`.
  - Adds `log_api_gateway_to_cloudwatch` variable to `thin_egress_app` module definition.

### Changed

- **CUMULUS-2216**
  - `/collection` and `/collection/active` endpoints now return collections without granule aggregate statistics by default. The original behavior is preserved and can be found by including a query param of `includeStats=true` on the request to the endpoint.
  - The `es/collections` Collection class takes a new parameter includeStats. It no longer appends granule aggregate statistics to the returned results by default. One must set the new parameter to any non-false value.
- **CUMULUS-2201**
  - Update `dbIndexer` lambda to process requests in serial
  - Fixes ingestPdrWithNodeNameSpec parsePdr provider error
- **CUMULUS-2251**
  - Moves Egress Api Gateway Log Group Filter from `tf-modules/distribution/main.tf` to `example/cumulus-tf/main.tf`

### Fixed

- **CUMULUS-2251**
  - This fixes a deployment error caused by depending on the `thin_egress_app` module output for a resource count.

### Removed

- **CUMULUS-2251**
  - Removes `tea_api_egress_log_group` variable from `tf-modules/distribution/variables.tf` and `tf-modules/cumulus/variables.tf`.

### BREAKING CHANGES

- **CUMULUS-2138** - CMR metadata update behavior has been removed from the `move-granules` task into a
new `update-granules-cmr-metadata-file-links` task.
- **CUMULUS-2216**
  - `/collection` and `/collection/active` endpoints now return collections without granule aggregate statistics by default. The original behavior is preserved and can be found by including a query param of `includeStats=true` on the request to the endpoint.  This is likely to affect the dashboard only but included here for the change of behavior.
- **[1956](https://github.com/nasa/cumulus/issues/1956)**
  - Update the name of the `cumulus_message_adapter_lambda_layer_arn` output from the `cumulus-message-adapter` module to `cumulus_message_adapter_lambda_layer_version_arn`. The output value has changed from being the ARN of the Lambda layer **without a version** to the ARN of the Lambda layer **with a version**.
  - Update the variable name in the `cumulus` and `ingest` modules from `cumulus_message_adapter_lambda_layer_arn` to `cumulus_message_adapter_lambda_layer_version_arn`

## [v3.0.1] 2020-10-21

- **CUMULUS-2203**
  - Update Core tasks to use
    [cumulus-message-adapter-js](https://github.com/nasa/cumulus-message-adapter-js)
    v2.0.0 to resolve memory leak/lambda ENOMEM constant failure issue.   This
    issue caused lambdas to slowly use all memory in the run environment and
    prevented AWS from halting/restarting warmed instances when task code was
    throwing consistent errors under load.

- **CUMULUS-2232**
  - Updated versions for `ajv`, `lodash`, `googleapis`, `archiver`, and
    `@cumulus/aws-client` to remediate vulnerabilities found in SNYK scan.

### Fixed

- **CUMULUS-2233**
  - Fixes /s3credentials bug where the expiration time on the cookie was set to a time that is always expired, so authentication was never being recognized as complete by the API. Consequently, the user would end up in a redirect loop and requests to /s3credentials would never complete successfully. The bug was caused by the fact that the code setting the expiration time for the cookie was expecting a time value in milliseconds, but was receiving the expirationTime from the EarthdataLoginClient in seconds. This bug has been fixed by converting seconds into milliseconds. Unit tests were added to test that the expiration time has been converted to milliseconds and checking that the cookie's expiration time is greater than the current time.

## [v3.0.0] 2020-10-7

### MIGRATION STEPS

- **CUMULUS-2099**
  - All references to `meta.queues` in workflow configuration must be replaced with references to queue URLs from Terraform resources. See the updated [data cookbooks](https://nasa.github.io/cumulus/docs/data-cookbooks/about-cookbooks) or example [Discover Granules workflow configuration](https://github.com/nasa/cumulus/blob/master/example/cumulus-tf/discover_granules_workflow.asl.json).
  - The steps for configuring queued execution throttling have changed. See the [updated documentation](https://nasa.github.io/cumulus/docs/data-cookbooks/throttling-queued-executions).
  - In addition to the configuration for execution throttling, the internal mechanism for tracking executions by queue has changed. As a result, you should **disable any rules or workflows scheduling executions via a throttled queue** before upgrading. Otherwise, you may be at risk of having **twice as many executions** as are configured for the queue while the updated tracking is deployed. You can re-enable these rules/workflows once the upgrade is complete.

- **CUMULUS-2111**
  - **Before you re-deploy your `cumulus-tf` module**, note that the [`thin-egress-app`][thin-egress-app] is no longer deployed by default as part of the `cumulus` module, so you must add the TEA module to your deployment and manually modify your Terraform state **to avoid losing your API gateway and impacting any Cloudfront endpoints pointing to those gateways**. If you don't care about losing your API gateway and impacting Cloudfront endpoints, you can ignore the instructions for manually modifying state.

    1. Add the [`thin-egress-app`][thin-egress-app] module to your `cumulus-tf` deployment as shown in the [Cumulus example deployment](https://github.com/nasa/cumulus/tree/master/example/cumulus-tf/main.tf).

         - Note that the values for `tea_stack_name` variable to the `cumulus` module and the `stack_name` variable to the `thin_egress_app` module **must match**
         - Also, if you are specifying the `stage_name` variable to the `thin_egress_app` module, **the value of the `tea_api_gateway_stage` variable to the `cumulus` module must match it**

    2. **If you want to preserve your existing `thin-egress-app` API gateway and avoid having to update your Cloudfront endpoint for distribution, then you must follow these instructions**: <https://nasa.github.io/cumulus/docs/upgrade-notes/migrate_tea_standalone>. Otherwise, you can re-deploy as usual.

  - If you provide your own custom bucket map to TEA as a standalone module, **you must ensure that your custom bucket map includes mappings for the `protected` and `public` buckets specified in your `cumulus-tf/terraform.tfvars`, otherwise Cumulus may not be able to determine the correct distribution URL for ingested files and you may encounter errors**

- **CUMULUS-2197**
  - EMS resources are now optional, and `ems_deploy` is set to `false` by default, which will delete your EMS resources.
  - If you would like to keep any deployed EMS resources, add the `ems_deploy` variable set to `true` in your `cumulus-tf/terraform.tfvars`

### BREAKING CHANGES

- **CUMULUS-2200**
  - Changes return from 303 redirect to 200 success for `Granule Inventory`'s
    `/reconciliationReport` returns.  The user (dashboard) must read the value
    of `url` from the return to get the s3SignedURL and then download the report.
- **CUMULUS-2099**
  - `meta.queues` has been removed from Cumulus core workflow messages.
  - `@cumulus/sf-sqs-report` workflow task no longer reads the reporting queue URL from `input.meta.queues.reporting` on the incoming event. Instead, it requires that the queue URL be set as the `reporting_queue_url` environment variable on the deployed Lambda.
- **CUMULUS-2111**
  - The deployment of the `thin-egress-app` module has be removed from `tf-modules/distribution`, which is a part of the `tf-modules/cumulus` module. Thus, the `thin-egress-app` module is no longer deployed for you by default. See the migration steps for details about how to add deployment for the `thin-egress-app`.
- **CUMULUS-2141**
  - The `parse-pdr` task has been updated to respect the `NODE_NAME` property in
    a PDR's `FILE_GROUP`. If a `NODE_NAME` is present, the task will query the
    Cumulus API for a provider with that host. If a provider is found, the
    output granule from the task will contain a `provider` property containing
    that provider. If `NODE_NAME` is set but a provider with that host cannot be
    found in the API, or if multiple providers are found with that same host,
    the task will fail.
  - The `queue-granules` task has been updated to expect an optional
    `granule.provider` property on each granule. If present, the granule will be
    enqueued using that provider. If not present, the task's `config.provider`
    will be used instead.
- **CUMULUS-2197**
  - EMS resources are now optional and will not be deployed by default. See migration steps for information
    about how to deploy EMS resources.

#### CODE CHANGES

- The `@cumulus/api-client.providers.getProviders` function now takes a
  `queryStringParameters` parameter which can be used to filter the providers
  which are returned
- The `@cumulus/aws-client/S3.getS3ObjectReadStreamAsync` function has been
  removed. It read the entire S3 object into memory before returning a read
  stream, which could cause Lambdas to run out of memory. Use
  `@cumulus/aws-client/S3.getObjectReadStream` instead.
- The `@cumulus/ingest/util.lookupMimeType` function now returns `undefined`
  rather than `null` if the mime type could not be found.
- The `@cumulus/ingest/lock.removeLock` function now returns `undefined`
- The `@cumulus/ingest/granule.generateMoveFileParams` function now returns
  `source: undefined` and `target :undefined` on the response object if either could not be
  determined. Previously, `null` had been returned.
- The `@cumulus/ingest/recursion.recursion` function must now be imported using
  `const { recursion } = require('@cumulus/ingest/recursion');`
- The `@cumulus/ingest/granule.getRenamedS3File` function has been renamed to
  `listVersionedObjects`
- `@cumulus/common.http` has been removed
- `@cumulus/common/http.download` has been removed

### Added

- **CUMULUS-1855**
  - Fixed SyncGranule task to return an empty granules list when given an empty
    (or absent) granules list on input, rather than throwing an exception
- **CUMULUS-1955**
  - Added `@cumulus/aws-client/S3.getObject` to get an AWS S3 object
  - Added `@cumulus/aws-client/S3.waitForObject` to get an AWS S3 object,
    retrying, if necessary
- **CUMULUS-1961**
  - Adds `startTimestamp` and `endTimestamp` parameters to endpoint
    `reconcilationReports`.  Setting these values will filter the returned
    report to cumulus data that falls within the timestamps. It also causes the
    report to be one directional, meaning cumulus is only reconciled with CMR,
    but not the other direction. The Granules will be filtered by their
    `updatedAt` values. Collections are filtered by the updatedAt time of their
    granules, i.e. Collections with granules that are updatedAt a time between
    the time parameters will be returned in the reconciliation reports.
  - Adds `startTimestamp` and `endTimestamp` parameters to create-reconciliation-reports
    lambda function. If either of these params is passed in with a value that can be
    converted to a date object, the inter-platform comparison between Cumulus and CMR will
    be one way.  That is, collections, granules, and files will be filtered by time for
    those found in Cumulus and only those compared to the CMR holdings. For the moment
    there is not enough information to change the internal consistency check, and S3 vs
    Cumulus comparisons are unchanged by the timestamps.
- **CUMULUS-1962**
  - Adds `location` as parameter to `/reconciliationReports` endpoint. Options are `S3`
    resulting in a S3 vs. Cumulus database search or `CMR` resulting in CMR vs. Cumulus database search.
- **CUMULUS-1963**
  - Adds `granuleId` as input parameter to `/reconcilationReports`
    endpoint. Limits inputs parameters to either `collectionId` or `granuleId`
    and will fail to create the report if both are provided.  Adding granuleId
    will find collections in Cumulus by granuleId and compare those one way
    with those in CMR.
  - `/reconciliationReports` now validates any input json before starting the
    async operation and the lambda handler no longer validates input
    parameters.
- **CUMULUS-1964**
  - Reports can now be filtered on provider
- **CUMULUS-1965**
  - Adds `collectionId` parameter to the `/reconcilationReports`
    endpoint. Setting this value will limit the scope of the reconcilation
    report to only the input collectionId when comparing Cumulus and
    CMR. `collectionId` is provided an array of strings e.g. `[shortname___version, shortname2___version2]`
- **CUMULUS-2107**
  - Added a new task, `update-cmr-access-constraints`, that will set access constraints in CMR Metadata.
    Currently supports UMMG-JSON and Echo10XML, where it will configure `AccessConstraints` and
    `RestrictionFlag/RestrictionComment`, respectively.
  - Added an operator doc on how to configure and run the access constraint update workflow, which will update the metadata using the new task, and then publish the updated metadata to CMR.
  - Added an operator doc on bulk operations.
- **CUMULUS-2111**
  - Added variables to `cumulus` module:
    - `tea_api_egress_log_group`
    - `tea_external_api_endpoint`
    - `tea_internal_api_endpoint`
    - `tea_rest_api_id`
    - `tea_rest_api_root_resource_id`
    - `tea_stack_name`
  - Added variables to `distribution` module:
    - `tea_api_egress_log_group`
    - `tea_external_api_endpoint`
    - `tea_internal_api_endpoint`
    - `tea_rest_api_id`
    - `tea_rest_api_root_resource_id`
    - `tea_stack_name`
- **CUMULUS-2112**
  - Added `@cumulus/api/lambdas/internal-reconciliation-report`, so create-reconciliation-report
    lambda can create `Internal` reconciliation report
- **CUMULUS-2116**
  - Added `@cumulus/api/models/granule.unpublishAndDeleteGranule` which
  unpublishes a granule from CMR and deletes it from Cumulus, but does not
  update the record to `published: false` before deletion
- **CUMULUS-2113**
  - Added Granule not found report to reports endpoint
  - Update reports to return breakdown by Granule of files both in DynamoDB and S3
- **CUMULUS-2123**
  - Added `cumulus-rds-tf` DB cluster module to `tf-modules` that adds a
    severless RDS Aurora/ PostgreSQL  database cluster to meet the PostgreSQL
    requirements for future releases.
  - Updated the default Cumulus module to take the following new required variables:
    - rds_user_access_secret_arn:
      AWS Secrets Manager secret ARN containing a JSON string of DB credentials
      (containing at least host, password, port as keys)
    - rds_security_group:
      RDS Security Group that provides connection access to the RDS cluster
  - Updated API lambdas and default ECS cluster to add them to the
    `rds_security_group` for database access
- **CUMULUS-2126**
  - The collections endpoint now writes to the RDS database
- **CUMULUS-2127**
  - Added migration to create collections relation for RDS database
- **CUMULUS-2129**
  - Added `data-migration1` Terraform module and Lambda to migrate data from Dynamo to RDS
    - Added support to Lambda for migrating collections data from Dynamo to RDS
- **CUMULUS-2155**
  - Added `rds_connection_heartbeat` to `cumulus` and `data-migration` tf
    modules.  If set to true, this diagnostic variable instructs Core's database
    code to fire off a connection 'heartbeat' query and log the timing/results
    for diagnostic purposes, and retry certain connection timeouts once.
    This option is disabled by default
- **CUMULUS-2156**
  - Support array inputs parameters for `Internal` reconciliation report
- **CUMULUS-2157**
  - Added support to `data-migration1` Lambda for migrating providers data from Dynamo to RDS
    - The migration process for providers will convert any credentials that are stored unencrypted or encrypted with an S3 keypair provider to be encrypted with a KMS key instead
- **CUMULUS-2161**
  - Rules now support an `executionNamePrefix` property. If set, any executions
    triggered as a result of that rule will use that prefix in the name of the
    execution.
  - The `QueueGranules` task now supports an `executionNamePrefix` property. Any
    executions queued by that task will use that prefix in the name of the
    execution. See the
    [example workflow](./example/cumulus-tf/discover_granules_with_execution_name_prefix_workflow.asl.json)
    for usage.
  - The `QueuePdrs` task now supports an `executionNamePrefix` config property.
    Any executions queued by that task will use that prefix in the name of the
    execution. See the
    [example workflow](./example/cumulus-tf/discover_and_queue_pdrs_with_execution_name_prefix_workflow.asl.json)
    for usage.
- **CUMULUS-2162**
  - Adds new report type to `/reconciliationReport` endpoint.  The new report
    is `Granule Inventory`. This report is a CSV file of all the granules in
    the Cumulus DB. This report will eventually replace the existing
    `granules-csv` endpoint which has been deprecated.
- **CUMULUS-2197**
  - Added `ems_deploy` variable to the `cumulus` module. This is set to false by default, except
    for our example deployment, where it is needed for integration tests.

### Changed

- Upgraded version of [TEA](https://github.com/asfadmin/thin-egress-app/) deployed with Cumulus to build 88.
- **CUMULUS-2107**
  - Updated the `applyWorkflow` functionality on the granules endpoint to take a `meta` property to pass into the workflow message.
  - Updated the `BULK_GRANULE` functionality on the granules endpoint to support the above `applyWorkflow` change.
- **CUMULUS-2111**
  - Changed `distribution_api_gateway_stage` variable for `cumulus` module to `tea_api_gateway_stage`
  - Changed `api_gateway_stage` variable for `distribution` module to `tea_api_gateway_stage`
- **CUMULUS-2224**
  - Updated `/reconciliationReport`'s file reconciliation to include `"EXTENDED METADATA"` as a valid CMR relatedUrls Type.

### Fixed

- **CUMULUS-2168**
  - Fixed issue where large number of documents (generally logs) in the
    `cumulus` elasticsearch index results in the collection granule stats
    queries failing for the collections list api endpoint
- **CUMULUS-1955**
  - Due to AWS's eventual consistency model, it was possible for PostToCMR to
    publish an earlier version of a CMR metadata file, rather than the latest
    version created in a workflow.  This fix guarantees that the latest version
    is published, as expected.
- **CUMULUS-1961**
  - Fixed `activeCollections` query only returning 10 results
- **CUMULUS-2201**
  - Fix Reconciliation Report integration test failures by waiting for collections appear
    in es list and ingesting a fake granule xml file to CMR
- **CUMULUS-2015**
  - Reduced concurrency of `QueueGranules` task. That task now has a
    `config.concurrency` option that defaults to `3`.
- **CUMULUS-2116**
  - Fixed a race condition with bulk granule delete causing deleted granules to still appear in Elasticsearch. Granules removed via bulk delete should now be removed from Elasticsearch.
- **CUMULUS-2163**
  - Remove the `public-read` ACL from the `move-granules` task
- **CUMULUS-2164**
  - Fix issue where `cumulus` index is recreated and attached to an alias if it has been previously deleted
- **CUMULUS-2195**
  - Fixed issue with redirect from `/token` not working when using a Cloudfront endpoint to access the Cumulus API with Launchpad authentication enabled. The redirect should now work properly whether you are using a plain API gateway URL or a Cloudfront endpoint pointing at an API gateway URL.
- **CUMULUS-2200**
  - Fixed issue where __in and __not queries were stripping spaces from values

### Deprecated

- **CUMULUS-1955**
  - `@cumulus/aws-client/S3.getS3Object()`
  - `@cumulus/message/Queue.getQueueNameByUrl()`
  - `@cumulus/message/Queue.getQueueName()`
- **CUMULUS-2162**
  - `@cumulus/api/endpoints/granules-csv/list()`

### Removed

- **CUMULUS-2111**
  - Removed `distribution_url` and `distribution_redirect_uri` outputs from the `cumulus` module
  - Removed variables from the `cumulus` module:
    - `distribution_url`
    - `log_api_gateway_to_cloudwatch`
    - `thin_egress_cookie_domain`
    - `thin_egress_domain_cert_arn`
    - `thin_egress_download_role_in_region_arn`
    - `thin_egress_jwt_algo`
    - `thin_egress_jwt_secret_name`
    - `thin_egress_lambda_code_dependency_archive_key`
    - `thin_egress_stack_name`
  - Removed outputs from the `distribution` module:
    - `distribution_url`
    - `internal_tea_api`
    - `rest_api_id`
    - `thin_egress_app_redirect_uri`
  - Removed variables from the `distribution` module:
    - `bucket_map_key`
    - `distribution_url`
    - `log_api_gateway_to_cloudwatch`
    - `thin_egress_cookie_domain`
    - `thin_egress_domain_cert_arn`
    - `thin_egress_download_role_in_region_arn`
    - `thin_egress_jwt_algo`
    - `thin_egress_jwt_secret_name`
    - `thin_egress_lambda_code_dependency_archive_key`
- **CUMULUS-2157**
  - Removed `providerSecretsMigration` and `verifyProviderSecretsMigration` lambdas
- Removed deprecated `@cumulus/sf-sns-report` task
- Removed code:
  - `@cumulus/aws-client/S3.calculateS3ObjectChecksum`
  - `@cumulus/aws-client/S3.getS3ObjectReadStream`
  - `@cumulus/cmrjs.getFullMetadata`
  - `@cumulus/cmrjs.getMetadata`
  - `@cumulus/common/util.isNil`
  - `@cumulus/common/util.isNull`
  - `@cumulus/common/util.isUndefined`
  - `@cumulus/common/util.lookupMimeType`
  - `@cumulus/common/util.mkdtempSync`
  - `@cumulus/common/util.negate`
  - `@cumulus/common/util.noop`
  - `@cumulus/common/util.omit`
  - `@cumulus/common/util.renameProperty`
  - `@cumulus/common/util.sleep`
  - `@cumulus/common/util.thread`
  - `@cumulus/ingest/granule.copyGranuleFile`
  - `@cumulus/ingest/granule.moveGranuleFile`
  - `@cumulus/integration-tests/api/rules.deleteRule`
  - `@cumulus/integration-tests/api/rules.getRule`
  - `@cumulus/integration-tests/api/rules.listRules`
  - `@cumulus/integration-tests/api/rules.postRule`
  - `@cumulus/integration-tests/api/rules.rerunRule`
  - `@cumulus/integration-tests/api/rules.updateRule`
  - `@cumulus/integration-tests/sfnStep.parseStepMessage`
  - `@cumulus/message/Queue.getQueueName`
  - `@cumulus/message/Queue.getQueueNameByUrl`

## v2.0.2+ Backport releases

Release v2.0.1 was the last release on the 2.0.x release series.

Changes after this version on the 2.0.x release series are limited
security/requested feature patches and will not be ported forward to future
releases unless there is a corresponding CHANGELOG entry.

For up-to-date CHANGELOG for the maintenance release branch see
[CHANGELOG.md](https://github.com/nasa/cumulus/blob/release-2.0.x/CHANGELOG.md)
from the 2.0.x branch.

For the most recent release information for the maintenance branch please see
the [release page](https://github.com/nasa/cumulus/releases)

## [v2.0.7] 2020-10-1 - [BACKPORT]

### Fixed

- CVE-2020-7720
  - Updated common `node-forge` dependency to 0.10.0 to address CVE finding

### [v2.0.6] 2020-09-25 - [BACKPORT]

### Fixed

- **CUMULUS-2168**
  - Fixed issue where large number of documents (generally logs) in the
    `cumulus` elasticsearch index results in the collection granule stats
    queries failing for the collections list api endpoint

### [v2.0.5] 2020-09-15 - [BACKPORT]

#### Added

- Added `thin_egress_stack_name` variable to `cumulus` and `distribution` Terraform modules to allow overriding the default Cloudformation stack name used for the `thin-egress-app`. **Please note that if you change/set this value for an existing deployment, it will destroy and re-create your API gateway for the `thin-egress-app`.**

#### Fixed

- Fix collection list queries. Removed fixes to collection stats, which break queries for a large number of granules.

### [v2.0.4] 2020-09-08 - [BACKPORT]

#### Changed

- Upgraded version of [TEA](https://github.com/asfadmin/thin-egress-app/) deployed with Cumulus to build 88.

### [v2.0.3] 2020-09-02 - [BACKPORT]

#### Fixed

- **CUMULUS-1961**
  - Fixed `activeCollections` query only returning 10 results

- **CUMULUS-2039**
  - Fix issue causing SyncGranules task to run out of memory on large granules

#### CODE CHANGES

- The `@cumulus/aws-client/S3.getS3ObjectReadStreamAsync` function has been
  removed. It read the entire S3 object into memory before returning a read
  stream, which could cause Lambdas to run out of memory. Use
  `@cumulus/aws-client/S3.getObjectReadStream` instead.

### [v2.0.2] 2020-08-17 - [BACKPORT]

#### CODE CHANGES

- The `@cumulus/ingest/util.lookupMimeType` function now returns `undefined`
  rather than `null` if the mime type could not be found.
- The `@cumulus/ingest/lock.removeLock` function now returns `undefined`

#### Added

- **CUMULUS-2116**
  - Added `@cumulus/api/models/granule.unpublishAndDeleteGranule` which
  unpublishes a granule from CMR and deletes it from Cumulus, but does not
  update the record to `published: false` before deletion

### Fixed

- **CUMULUS-2116**
  - Fixed a race condition with bulk granule delete causing deleted granules to still appear in Elasticsearch. Granules removed via bulk delete should now be removed from Elasticsearch.

## [v2.0.1] 2020-07-28

### Added

- **CUMULUS-1886**
  - Added `multiple sort keys` support to `@cumulus/api`
- **CUMULUS-2099**
  - `@cumulus/message/Queue.getQueueUrl` to get the queue URL specified in a Cumulus workflow message, if any.

### Fixed

- **[PR 1790](https://github.com/nasa/cumulus/pull/1790)**
  - Fixed bug with request headers in `@cumulus/launchpad-auth` causing Launchpad token requests to fail

## [v2.0.0] 2020-07-23

### BREAKING CHANGES

- Changes to the `@cumulus/api-client` package
  - The `CumulusApiClientError` class must now be imported using
    `const { CumulusApiClientError } = require('@cumulus/api-client/CumulusApiClientError')`
- The `@cumulus/sftp-client/SftpClient` class must now be imported using
  `const { SftpClient } = require('@cumulus/sftp-client');`
- Instances of `@cumulus/ingest/SftpProviderClient` no longer implicitly connect
  when `download`, `list`, or `sync` are called. You must call `connect` on the
  provider client before issuing one of those calls. Failure to do so will
  result in a "Client not connected" exception being thrown.
- Instances of `@cumulus/ingest/SftpProviderClient` no longer implicitly
  disconnect from the SFTP server when `list` is called.
- Instances of `@cumulus/sftp-client/SftpClient` must now be expclicitly closed
  by calling `.end()`
- Instances of `@cumulus/sftp-client/SftpClient` no longer implicitly connect to
  the server when `download`, `unlink`, `syncToS3`, `syncFromS3`, and `list` are
  called. You must explicitly call `connect` before calling one of those
  methods.
- Changes to the `@cumulus/common` package
  - `cloudwatch-event.getSfEventMessageObject()` now returns `undefined` if the
    message could not be found or could not be parsed. It previously returned
    `null`.
  - `S3KeyPairProvider.decrypt()` now throws an exception if the bucket
    containing the key cannot be determined.
  - `S3KeyPairProvider.decrypt()` now throws an exception if the stack cannot be
    determined.
  - `S3KeyPairProvider.encrypt()` now throws an exception if the bucket
    containing the key cannot be determined.
  - `S3KeyPairProvider.encrypt()` now throws an exception if the stack cannot be
    determined.
  - `sns-event.getSnsEventMessageObject()` now returns `undefined` if it could
    not be parsed. It previously returned `null`.
  - The `aws` module has been removed.
  - The `BucketsConfig.buckets` property is now read-only and private
  - The `test-utils.validateConfig()` function now resolves to `undefined`
    rather than `true`.
  - The `test-utils.validateInput()` function now resolves to `undefined` rather
    than `true`.
  - The `test-utils.validateOutput()` function now resolves to `undefined`
    rather than `true`.
  - The static `S3KeyPairProvider.retrieveKey()` function has been removed.
- Changes to the `@cumulus/cmrjs` package
  - `@cumulus/cmrjs.constructOnlineAccessUrl()` and
    `@cumulus/cmrjs/cmr-utils.constructOnlineAccessUrl()` previously took a
    `buckets` parameter, which was an instance of
    `@cumulus/common/BucketsConfig`. They now take a `bucketTypes` parameter,
    which is a simple object mapping bucket names to bucket types. Example:
    `{ 'private-1': 'private', 'public-1': 'public' }`
  - `@cumulus/cmrjs.reconcileCMRMetadata()` and
    `@cumulus/cmrjs/cmr-utils.reconcileCMRMetadata()` now take a **required**
    `bucketTypes` parameter, which is a simple object mapping bucket names to
    bucket types. Example: `{ 'private-1': 'private', 'public-1': 'public' }`
  - `@cumulus/cmrjs.updateCMRMetadata()` and
    `@cumulus/cmrjs/cmr-utils.updateCMRMetadata()` previously took an optional
    `inBuckets` parameter, which was an instance of
    `@cumulus/common/BucketsConfig`. They now take a **required** `bucketTypes`
    parameter, which is a simple object mapping bucket names to bucket types.
    Example: `{ 'private-1': 'private', 'public-1': 'public' }`
- The minimum supported version of all published Cumulus packages is now Node
  12.18.0
  - Tasks using the `cumuluss/cumulus-ecs-task` Docker image must be updated to
    `cumuluss/cumulus-ecs-task:1.7.0`. This can be done by updating the `image`
    property of any tasks defined using the `cumulus_ecs_service` Terraform
    module.
- Changes to `@cumulus/aws-client/S3`
  - The signature of the `getObjectSize` function has changed. It now takes a
    params object with three properties:
    - **s3**: an instance of an AWS.S3 object
    - **bucket**
    - **key**
  - The `getObjectSize` function will no longer retry if the object does not
    exist
- **CUMULUS-1861**
  - `@cumulus/message/Collections.getCollectionIdFromMessage` now throws a
    `CumulusMessageError` if `collectionName` and `collectionVersion` are missing
    from `meta.collection`.   Previously this method would return
    `'undefined___undefined'` instead
  - `@cumulus/integration-tests/addCollections` now returns an array of collections that
    were added rather than the count of added collections
- **CUMULUS-1930**
  - The `@cumulus/common/util.uuid()` function has been removed
- **CUMULUS-1955**
  - `@cumulus/aws-client/S3.multipartCopyObject` now returns an object with the
    AWS `etag` of the destination object
  - `@cumulus/ingest/S3ProviderClient.list` now sets a file object's `path`
    property to `undefined` instead of `null` when the file is at the top level
    of its bucket
  - The `sync` methods of the following classes in the `@cumulus/ingest` package
    now return an object with the AWS `s3uri` and `etag` of the destination file
    (they previously returned only a string representing the S3 URI)
    - `FtpProviderClient`
    - `HttpProviderClient`
    - `S3ProviderClient`
    - `SftpProviderClient`
- **CUMULUS-1958**
  - The following methods exported from `@cumulus/cmr-js/cmr-utils` were made
    async, and added distributionBucketMap as a parameter:
    - constructOnlineAccessUrl
    - generateFileUrl
    - reconcileCMRMetadata
    - updateCMRMetadata
- **CUMULUS-1969**
  - The `DiscoverPdrs` task now expects `provider_path` to be provided at
    `event.config.provider_path`, not `event.config.collection.provider_path`
  - `event.config.provider_path` is now a required parameter of the
    `DiscoverPdrs` task
  - `event.config.collection` is no longer a parameter to the `DiscoverPdrs`
    task
  - Collections no longer support the `provider_path` property. The tasks that
    relied on that property are now referencing `config.meta.provider_path`.
    Workflows should be updated accordingly.
- **CUMULUS-1977**
  - Moved bulk granule deletion endpoint from `/bulkDelete` to
    `/granules/bulkDelete`
- **CUMULUS-1991**
  - Updated CMR metadata generation to use "Download file.hdf" (where `file.hdf` is the filename of the given resource) as the resource description instead of "File to download"
  - CMR metadata updates now respect changes to resource descriptions (previously only changes to resource URLs were respected)

### MIGRATION STEPS

- Due to an issue with the AWS API Gateway and how the Thin Egress App Cloudformation template applies updates, you may need to redeploy your
  `thin-egress-app-EgressGateway` manually as a one time migration step.    If your deployment fails with an
  error similar to:

  ```bash
  Error: Lambda function (<stack>-tf-TeaCache) returned error: ({"errorType":"HTTPError","errorMessage":"Response code 404 (Not Found)"})
  ```

  Then follow the [AWS
  instructions](https://docs.aws.amazon.com/apigateway/latest/developerguide/how-to-deploy-api-with-console.html)
  to `Redeploy a REST API to a stage` for your egress API and re-run `terraform
  apply`.

### Added

- **CUMULUS-2081**
  - Add Integrator Guide section for onboarding
  - Add helpful tips documentation

- **CUMULUS-1902**
  - Add Common Use Cases section under Operator Docs

- **CUMULUS-2058**
  - Added `lambda_processing_role_name` as an output from the `cumulus` module
    to provide the processing role name
- **CUMULUS-1417**
  - Added a `checksumFor` property to collection `files` config. Set this
    property on a checksum file's definition matching the `regex` of the target
    file. More details in the ['Data Cookbooks
    Setup'](https://nasa.github.io/cumulus/docs/next/data-cookbooks/setup)
    documentation.
  - Added `checksumFor` validation to collections model.
- **CUMULUS-1956**
  - Added `@cumulus/earthata-login-client` package
  - The `/s3credentials` endpoint that is deployed as part of distribution now
    supports authentication using tokens created by a different application. If
    a request contains the `EDL-ClientId` and `EDL-Token` headers,
    authentication will be handled using that token rather than attempting to
    use OAuth.
  - `@cumulus/earthata-login-client.getTokenUsername()` now accepts an
    `xRequestId` argument, which will be included as the `X-Request-Id` header
    when calling Earthdata Login.
  - If the `s3Credentials` endpoint is invoked with an EDL token and an
    `X-Request-Id` header, that `X-Request-Id` header will be forwarded to
    Earthata Login.
- **CUMULUS-1957**
  - If EDL token authentication is being used, and the `EDL-Client-Name` header
    is set, `@the-client-name` will be appended to the end of the Earthdata
    Login username that is used as the `RoleSessionName` of the temporary IAM
    credentials. This value will show up in the AWS S3 server access logs.
- **CUMULUS-1958**
  - Add the ability for users to specify a `bucket_map_key` to the `cumulus`
    terraform module as an override for the default .yaml values that are passed
    to TEA by Core.    Using this option *requires* that each configured
    Cumulus 'distribution' bucket (e.g. public/protected buckets) have a single
    TEA mapping.  Multiple maps per bucket are not supported.
  - Updated Generating a distribution URL, the MoveGranules task and all CMR
    reconciliation functionality to utilize the TEA bucket map override.
  - Updated deploy process to utilize a bootstrap 'tea-map-cache' lambda that
    will, after deployment of Cumulus Core's TEA instance, query TEA for all
    protected/public buckets and generate a mapping configuration used
    internally by Core.  This object is also exposed as an output of the Cumulus
    module as `distribution_bucket_map`.
- **CUMULUS-1961**
  - Replaces DynamoDB for Elasticsearch for reconciliationReportForCumulusCMR
    comparisons between Cumulus and CMR.
- **CUMULUS-1970**
  - Created the `add-missing-file-checksums` workflow task
  - Added `@cumulus/aws-client/S3.calculateObjectHash()` function
  - Added `@cumulus/aws-client/S3.getObjectReadStream()` function
- **CUMULUS-1887**
  - Add additional fields to the granule CSV download file
- **CUMULUS-2019**
  - Add `infix` search to es query builder `@cumulus/api/es/es/queries` to
    support partial matching of the keywords

### Changed

- **CUMULUS-2032**
  - Updated @cumulus/ingest/HttpProviderClient to utilize a configuration key
    `httpListTimeout` to set the default timeout for discovery HTTP/HTTPS
    requests, and updates the default for the provider to 5 minutes (300 seconds).
  - Updated the DiscoverGranules and DiscoverPDRs tasks to utilize the updated
    configuration value if set via workflow config, and updates the default for
    these tasks to 5 minutes (300 seconds).

- **CUMULUS-176**
  - The API will now respond with a 400 status code when a request body contains
    invalid JSON. It had previously returned a 500 status code.
- **CUMULUS-1861**
  - Updates Rule objects to no longer require a collection.
  - Changes the DLQ behavior for `sfEventSqsToDbRecords` and
    `sfEventSqsToDbRecordsInputQueue`. Previously failure to write a database
    record would result in lambda success, and an error log in the CloudWatch
    logs.   The lambda has been updated to manually add a record to
    the `sfEventSqsToDbRecordsDeadLetterQueue` if the granule, execution, *or*
    pdr record fails to write, in addition to the previous error logging.
- **CUMULUS-1956**
  - The `/s3credentials` endpoint that is deployed as part of distribution now
    supports authentication using tokens created by a different application. If
    a request contains the `EDL-ClientId` and `EDL-Token` headers,
    authentication will be handled using that token rather than attempting to
    use OAuth.
- **CUMULUS-1977**
  - API endpoint POST `/granules/bulk` now returns a 202 status on a successful
    response instead of a 200 response
  - API endpoint DELETE `/granules/<granule-id>` now returns a 404 status if the
    granule record was already deleted
  - `@cumulus/api/models/Granule.update()` now returns the updated granule
    record
  - Implemented POST `/granules/bulkDelete` API endpoint to support deleting
    granules specified by ID or returned by the provided query in the request
    body. If the request is successful, the endpoint returns the async operation
    ID that has been started to remove the granules.
    - To use a query in the request body, your deployment must be
      [configured to access the Elasticsearch host for ESDIS metrics](https://nasa.github.io/cumulus/docs/additional-deployment-options/cloudwatch-logs-delivery#esdis-metrics)
      in your environment
  - Added `@cumulus/api/models/Granule.getRecord()` method to return raw record
    from DynamoDB
  - Added `@cumulus/api/models/Granule.delete()` method which handles deleting
    the granule record from DynamoDB and the granule files from S3
- **CUMULUS-1982**
  - The `globalConnectionLimit` property of providers is now optional and
    defaults to "unlimited"
- **CUMULUS-1997**
  - Added optional `launchpad` configuration to `@cumulus/hyrax-metadata-updates` task config schema.
- **CUMULUS-1991**
  - `@cumulus/cmrjs/src/cmr-utils/constructOnlineAccessUrls()` now throws an error if `cmrGranuleUrlType = "distribution"` and no distribution endpoint argument is provided
- **CUMULUS-2011**
  - Reconciliation reports are now generated within an AsyncOperation
- **CUMULUS-2016**
  - Upgrade TEA to version 79

### Fixed

- **CUMULUS-1991**
  - Added missing `DISTRIBUTION_ENDPOINT` environment variable for API lambdas. This environment variable is required for API requests to move granules.

- **CUMULUS-1961**
  - Fixed granules and executions query params not getting sent to API in granule list operation in `@cumulus/api-client`

### Deprecated

- `@cumulus/aws-client/S3.calculateS3ObjectChecksum()`
- `@cumulus/aws-client/S3.getS3ObjectReadStream()`
- `@cumulus/common/log.convertLogLevel()`
- `@cumulus/collection-config-store`
- `@cumulus/common/util.sleep()`

- **CUMULUS-1930**
  - `@cumulus/common/log.convertLogLevel()`
  - `@cumulus/common/util.isNull()`
  - `@cumulus/common/util.isUndefined()`
  - `@cumulus/common/util.negate()`
  - `@cumulus/common/util.noop()`
  - `@cumulus/common/util.isNil()`
  - `@cumulus/common/util.renameProperty()`
  - `@cumulus/common/util.lookupMimeType()`
  - `@cumulus/common/util.thread()`
  - `@cumulus/common/util.mkdtempSync()`

### Removed

- The deprecated `@cumulus/common.bucketsConfigJsonObject` function has been
  removed
- The deprecated `@cumulus/common.CollectionConfigStore` class has been removed
- The deprecated `@cumulus/common.concurrency` module has been removed
- The deprecated `@cumulus/common.constructCollectionId` function has been
  removed
- The deprecated `@cumulus/common.launchpad` module has been removed
- The deprecated `@cumulus/common.LaunchpadToken` class has been removed
- The deprecated `@cumulus/common.Semaphore` class has been removed
- The deprecated `@cumulus/common.stringUtils` module has been removed
- The deprecated `@cumulus/common/aws.cloudwatchlogs` function has been removed
- The deprecated `@cumulus/common/aws.deleteS3Files` function has been removed
- The deprecated `@cumulus/common/aws.deleteS3Object` function has been removed
- The deprecated `@cumulus/common/aws.dynamodb` function has been removed
- The deprecated `@cumulus/common/aws.dynamodbDocClient` function has been
  removed
- The deprecated `@cumulus/common/aws.getExecutionArn` function has been removed
- The deprecated `@cumulus/common/aws.headObject` function has been removed
- The deprecated `@cumulus/common/aws.listS3ObjectsV2` function has been removed
- The deprecated `@cumulus/common/aws.parseS3Uri` function has been removed
- The deprecated `@cumulus/common/aws.promiseS3Upload` function has been removed
- The deprecated `@cumulus/common/aws.recursivelyDeleteS3Bucket` function has
  been removed
- The deprecated `@cumulus/common/aws.s3CopyObject` function has been removed
- The deprecated `@cumulus/common/aws.s3ObjectExists` function has been removed
- The deprecated `@cumulus/common/aws.s3PutObject` function has been removed
- The deprecated `@cumulus/common/bucketsConfigJsonObject` function has been
  removed
- The deprecated `@cumulus/common/CloudWatchLogger` class has been removed
- The deprecated `@cumulus/common/collection-config-store.CollectionConfigStore`
  class has been removed
- The deprecated `@cumulus/common/collection-config-store.constructCollectionId`
  function has been removed
- The deprecated `@cumulus/common/concurrency.limit` function has been removed
- The deprecated `@cumulus/common/concurrency.mapTolerant` function has been
  removed
- The deprecated `@cumulus/common/concurrency.promiseUrl` function has been
  removed
- The deprecated `@cumulus/common/concurrency.toPromise` function has been
  removed
- The deprecated `@cumulus/common/concurrency.unless` function has been removed
- The deprecated `@cumulus/common/config.parseConfig` function has been removed
- The deprecated `@cumulus/common/config.resolveResource` function has been
  removed
- The deprecated `@cumulus/common/DynamoDb.get` function has been removed
- The deprecated `@cumulus/common/DynamoDb.scan` function has been removed
- The deprecated `@cumulus/common/FieldPattern` class has been removed
- The deprecated `@cumulus/common/launchpad.getLaunchpadToken` function has been
  removed
- The deprecated `@cumulus/common/launchpad.validateLaunchpadToken` function has
  been removed
- The deprecated `@cumulus/common/LaunchpadToken` class has been removed
- The deprecated `@cumulus/common/message.buildCumulusMeta` function has been
  removed
- The deprecated `@cumulus/common/message.buildQueueMessageFromTemplate`
  function has been removed
- The deprecated `@cumulus/common/message.getCollectionIdFromMessage` function
  has been removed
- The deprecated `@cumulus/common/message.getMaximumExecutions` function has
  been removed
- The deprecated `@cumulus/common/message.getMessageExecutionArn` function has
  been removed
- The deprecated `@cumulus/common/message.getMessageExecutionName` function has
  been removed
- The deprecated `@cumulus/common/message.getMessageFromTemplate` function has
  been removed
- The deprecated `@cumulus/common/message.getMessageGranules` function has been
  removed
- The deprecated `@cumulus/common/message.getMessageStateMachineArn` function
  has been removed
- The deprecated `@cumulus/common/message.getQueueName` function has been
  removed
- The deprecated `@cumulus/common/message.getQueueNameByUrl` function has been
  removed
- The deprecated `@cumulus/common/message.hasQueueAndExecutionLimit` function
  has been removed
- The deprecated `@cumulus/common/Semaphore` class has been removed
- The deprecated `@cumulus/common/string.globalReplace` functon has been removed
- The deprecated `@cumulus/common/string.isNonEmptyString` functon has been
  removed
- The deprecated `@cumulus/common/string.isValidHostname` functon has been
  removed
- The deprecated `@cumulus/common/string.match` functon has been removed
- The deprecated `@cumulus/common/string.matches` functon has been removed
- The deprecated `@cumulus/common/string.replace` functon has been removed
- The deprecated `@cumulus/common/string.toLower` functon has been removed
- The deprecated `@cumulus/common/string.toUpper` functon has been removed
- The deprecated `@cumulus/common/testUtils.getLocalstackEndpoint` function has been removed
- The deprecated `@cumulus/common/util.setErrorStack` function has been removed
- The `@cumulus/common/util.uuid` function has been removed
- The deprecated `@cumulus/common/workflows.getWorkflowArn` function has been
  removed
- The deprecated `@cumulus/common/workflows.getWorkflowFile` function has been
  removed
- The deprecated `@cumulus/common/workflows.getWorkflowList` function has been
  removed
- The deprecated `@cumulus/common/workflows.getWorkflowTemplate` function has
  been removed
- `@cumulus/aws-client/StepFunctions.toSfnExecutionName()`
- `@cumulus/aws-client/StepFunctions.fromSfnExecutionName()`
- `@cumulus/aws-client/StepFunctions.getExecutionArn()`
- `@cumulus/aws-client/StepFunctions.getExecutionUrl()`
- `@cumulus/aws-client/StepFunctions.getStateMachineArn()`
- `@cumulus/aws-client/StepFunctions.pullStepFunctionEvent()`
- `@cumulus/common/test-utils/throttleOnce()`
- `@cumulus/integration-tests/api/distribution.invokeApiDistributionLambda()`
- `@cumulus/integration-tests/api/distribution.getDistributionApiRedirect()`
- `@cumulus/integration-tests/api/distribution.getDistributionApiFileStream()`

## [v1.24.0] 2020-06-03

### BREAKING CHANGES

- **CUMULUS-1969**
  - The `DiscoverPdrs` task now expects `provider_path` to be provided at
    `event.config.provider_path`, not `event.config.collection.provider_path`
  - `event.config.provider_path` is now a required parameter of the
    `DiscoverPdrs` task
  - `event.config.collection` is no longer a parameter to the `DiscoverPdrs`
    task
  - Collections no longer support the `provider_path` property. The tasks that
    relied on that property are now referencing `config.meta.provider_path`.
    Workflows should be updated accordingly.

- **CUMULUS-1997**
  - `@cumulus/cmr-client/CMRSearchConceptQueue` parameters have been changed to take a `cmrSettings` object containing clientId, provider, and auth information. This can be generated using `@cumulus/cmrjs/cmr-utils/getCmrSettings`. The `cmrEnvironment` variable has been removed.

### Added

- **CUMULUS-1800**
  - Added task configuration setting named `syncChecksumFiles` to the
    SyncGranule task. This setting is `false` by default, but when set to
    `true`, all checksum files associated with data files that are downloaded
    will be downloaded as well.
- **CUMULUS-1952**
  - Updated HTTP(S) provider client to accept username/password for Basic authorization. This change adds support for Basic Authorization such as Earthdata login redirects to ingest (i.e. as implemented in SyncGranule), but not to discovery (i.e. as implemented in DiscoverGranules). Discovery still expects the provider's file system to be publicly accessible, but not the individual files and their contents.
  - **NOTE**: Using this in combination with the HTTP protocol may expose usernames and passwords to intermediary network entities. HTTPS is highly recommended.
- **CUMULUS-1997**
  - Added optional `launchpad` configuration to `@cumulus/hyrax-metadata-updates` task config schema.

### Fixed

- **CUMULUS-1997**
  - Updated all CMR operations to use configured authentication scheme
- **CUMULUS-2010**
  - Updated `@cumulus/api/launchpadSaml` to support multiple userGroup attributes from the SAML response

## [v1.23.2] 2020-05-22

### BREAKING CHANGES

- Updates to the Cumulus archive API:
  - All endpoints now return a `401` response instead of a `403` for any request where the JWT passed as a Bearer token is invalid.
  - POST `/refresh` and DELETE `/token/<token>` endpoints now return a `401` response for requests with expired tokens

- **CUMULUS-1894**
  - `@cumulus/ingest/granule.handleDuplicateFile()`
    - The `copyOptions` parameter has been removed
    - An `ACL` parameter has been added
  - `@cumulus/ingest/granule.renameS3FileWithTimestamp()`
    - Now returns `undefined`

- **CUMULUS-1896**
  Updated all Cumulus core lambdas to utilize the new message adapter streaming interface via [cumulus-message-adapter-js v1.2.0](https://github.com/nasa/cumulus-message-adapter-js/releases/tag/v1.2.0).   Users of this version of Cumulus (or later) must utilize version 1.3.0 or greater of the [cumulus-message-adapter](https://github.com/nasa/cumulus-message-adapter) to support core lambdas.

- **CUMULUS-1912**
  - `@cumulus/api` reconciliationReports list endpoint returns a list of reconciliationReport records instead of S3Uri.

- **CUMULUS-1969**
  - The `DiscoverGranules` task now expects `provider_path` to be provided at
    `event.config.provider_path`, not `event.config.collection.provider_path`
  - `config.provider_path` is now a required parameter of the `DiscoverGranules`
    task

### MIGRATION STEPS

- To take advantage of the new TTL-based access token expiration implemented in CUMULUS-1777 (see notes below) and clear out existing records in your access tokens table, do the following:
  1. Log out of any active dashboard sessions
  2. Use the AWS console or CLI to delete your `<prefix>-AccessTokensTable` DynamoDB table
  3. [Re-deploy your `data-persistence` module](https://nasa.github.io/cumulus/docs/deployment/upgrade-readme#update-data-persistence-resources), which should re-create the `<prefix>-AccessTokensTable` DynamoDB table
  4. Return to using the Cumulus API/dashboard as normal
- This release requires the Cumulus Message Adapter layer deployed with Cumulus Core to be at least 1.3.0, as the core lambdas have updated to [cumulus-message-adapter-js v1.2.0](https://github.com/nasa/cumulus-message-adapter-js/releases/tag/v1.2.0) and the new CMA interface.  As a result, users should:
  1. Follow the [Cumulus Message Adapter (CMA) deployment instructions](https://nasa.github.io/cumulus/docs/deployment/deployment-readme#deploy-the-cumulus-message-adapter-layer) and install a CMA layer version >=1.3.0
  2. If you are using any custom Node.js Lambdas in your workflows **and** the Cumulus CMA layer/`cumulus-message-adapter-js`, you must update your lambda to use [cumulus-message-adapter-js v1.2.0](https://github.com/nasa/cumulus-message-adapter-js/releases/tag/v1.2.0) and follow the migration instructions in the release notes. Prior versions of `cumulus-message-adapter-js` are not compatible with CMA >= 1.3.0.
- Migrate existing s3 reconciliation report records to database (CUMULUS-1911):
  - After update your `data persistence` module and Cumulus resources, run the command:

  ```bash
  ./node_modules/.bin/cumulus-api migrate --stack `<your-terraform-deployment-prefix>` --migrationVersion migration5
  ```

### Added

- Added a limit for concurrent Elasticsearch requests when doing an index from database operation
- Added the `es_request_concurrency` parameter to the archive and cumulus Terraform modules

- **CUMULUS-1995**
  - Added the `es_index_shards` parameter to the archive and cumulus Terraform modules to configure the number of shards for the ES index
    - If you have an existing ES index, you will need to [reindex](https://nasa.github.io/cumulus-api/#reindex) and then [change index](https://nasa.github.io/cumulus-api/#change-index) to take advantage of shard updates

- **CUMULUS-1894**
  - Added `@cumulus/aws-client/S3.moveObject()`

- **CUMULUS-1911**
  - Added ReconciliationReports table
  - Updated CreateReconciliationReport lambda to save Reconciliation Report records to database
  - Updated dbIndexer and IndexFromDatabase lambdas to index Reconciliation Report records to Elasticsearch
  - Added migration_5 to migrate existing s3 reconciliation report records to database and Elasticsearch
  - Updated `@cumulus/api` package, `tf-modules/archive` and `tf-modules/data-persistence` Terraform modules

- **CUMULUS-1916**
  - Added util function for seeding reconciliation reports when running API locally in dashboard

### Changed

- **CUMULUS-1777**
  - The `expirationTime` property is now a **required field** of the access tokens model.
  - Updated the `AccessTokens` table to set a [TTL](https://docs.aws.amazon.com/amazondynamodb/latest/developerguide/howitworks-ttl.html) on the `expirationTime` field in `tf-modules/data-persistence/dynamo.tf`. As a result, access token records in this table whose `expirationTime` has passed should be **automatically deleted by DynamoDB**.
  - Updated all code creating access token records in the Dynamo `AccessTokens` table to set the `expirationTime` field value in seconds from the epoch.
- **CUMULUS-1912**
  - Updated reconciliationReports endpoints to query against Elasticsearch, delete report from both database and s3
  - Added `@cumulus/api-client/reconciliationReports`
- **CUMULUS-1999**
  - Updated `@cumulus/common/util.deprecate()` so that only a single deprecation notice is printed for each name/version combination

### Fixed

- **CUMULUS-1894**
  - The `SyncGranule` task can now handle files larger than 5 GB
- **CUMULUS-1987**
  - `Remove granule from CMR` operation in `@cumulus/api` now passes token to CMR when fetching granule metadata, allowing removal of private granules
- **CUMULUS-1993**
  - For a given queue, the `sqs-message-consumer` Lambda will now only schedule workflows for rules matching the queue **and the collection information in each queue message (if any)**
    - The consumer also now only reads each queue message **once per Lambda invocation**, whereas previously each message was read **once per queue rule per Lambda invocation**
  - Fixed bug preventing the deletion of multiple SNS rules that share the same SNS topic

### Deprecated

- **CUMULUS-1894**
  - `@cumulus/ingest/granule.copyGranuleFile()`
  - `@cumulus/ingest/granule.moveGranuleFile()`

- **CUMULUS-1987** - Deprecated the following functions:
  - `@cumulus/cmrjs/getMetadata(cmrLink)` -> `@cumulus/cmr-client/CMR.getGranuleMetadata(cmrLink)`
  - `@cumulus/cmrjs/getFullMetadata(cmrLink)`

## [v1.22.1] 2020-05-04

**Note**: v1.22.0 was not released as a package due to npm/release concerns.  Users upgrading to 1.22.x should start with 1.22.1

### Added

- **CUMULUS-1894**
  - Added `@cumulus/aws-client/S3.multipartCopyObject()`
- **CUMULUS-408**
  - Added `certificateUri` field to provider schema. This optional field allows operators to specify an S3 uri to a CA bundle to use for HTTPS requests.
- **CUMULUS-1787**
  - Added `collections/active` endpoint for returning collections with active granules in `@cumulus/api`
- **CUMULUS-1799**
  - Added `@cumulus/common/stack.getBucketsConfigKey()` to return the S3 key for the buckets config object
  - Added `@cumulus/common/workflows.getWorkflowFileKey()` to return the S3 key for a workflow definition object
  - Added `@cumulus/common/workflows.getWorkflowsListKeyPrefix()` to return the S3 key prefix for objects containing workflow definitions
  - Added `@cumulus/message` package containing utilities for building and parsing Cumulus messages
- **CUMULUS-1850**
  - Added `@cumulus/aws-client/Kinesis.describeStream()` to get a Kinesis stream description
- **CUMULUS-1853**
  - Added `@cumulus/integration-tests/collections.createCollection()`
  - Added `@cumulus/integration-tests/executions.findExecutionArn()`
  - Added `@cumulus/integration-tests/executions.getExecutionWithStatus()`
  - Added `@cumulus/integration-tests/granules.getGranuleWithStatus()`
  - Added `@cumulus/integration-tests/providers.createProvider()`
  - Added `@cumulus/integration-tests/rules.createOneTimeRule()`

### Changed

- **CUMULUS-1682**
  - Moved all `@cumulus/ingest/parse-pdr` code into the `parse-pdr` task as it had become tightly coupled with that task's handler and was not used anywhere else. Unit tests also restored.
- **CUMULUS-1820**
  - Updated the Thin Egress App module used in `tf-modules/distribution/main.tf` to build 74. [See the release notes](https://github.com/asfadmin/thin-egress-app/releases/tag/tea-build.74).
- **CUMULUS-1852**
  - Updated POST endpoints for `/collections`, `/providers`, and `/rules` to log errors when returning a 500 response
  - Updated POST endpoint for `/collections`:
    - Return a 400 response when the `name` or `version` fields are missing
    - Return a 409 response if the collection already exists
    - Improved error messages to be more explicit
  - Updated POST endpoint for `/providers`:
    - Return a 400 response if the `host` field value is invalid
    - Return a 409 response if the provider already exists
  - Updated POST endpoint for `/rules`:
    - Return a 400 response if rule `name` is invalid
    - Return a 400 response if rule `type` is invalid
- **CUMULUS-1891**
  - Updated the following endpoints using async operations to return a 503 error if the ECS task  cannot be started and a 500 response for a non-specific error:
    - POST `/replays`
    - POST `/bulkDelete`
    - POST `/elasticsearch/index-from-database`
    - POST `/granules/bulk`

### Fixed

- **CUMULUS-408**
  - Fixed HTTPS discovery and ingest.

- **CUMULUS-1850**
  - Fixed a bug in Kinesis event processing where the message consumer would not properly filter available rules based on the collection information in the event and the Kinesis stream ARN

- **CUMULUS-1853**
  - Fixed a bug where attempting to create a rule containing a payload property
    would fail schema validation.

- **CUMULUS-1854**
  - Rule schema is validated before starting workflows or creating event source mappings

- **CUMULUS-1974**
  - Fixed @cumulus/api webpack config for missing underscore object due to underscore update

- **CUMULUS-2210**
  - Fixed `cmr_oauth_provider` variable not being propogated to reconciliation reports

### Deprecated

- **CUMULUS-1799** - Deprecated the following code. For cases where the code was moved into another package, the new code location is noted:
  - `@cumulus/aws-client/StepFunctions.fromSfnExecutionName()`
  - `@cumulus/aws-client/StepFunctions.toSfnExecutionName()`
  - `@cumulus/aws-client/StepFunctions.getExecutionArn()` -> `@cumulus/message/Executions.buildExecutionArn()`
  - `@cumulus/aws-client/StepFunctions.getExecutionUrl()` -> `@cumulus/message/Executions.getExecutionUrlFromArn()`
  - `@cumulus/aws-client/StepFunctions.getStateMachineArn()` -> `@cumulus/message/Executions.getStateMachineArnFromExecutionArn()`
  - `@cumulus/aws-client/StepFunctions.pullStepFunctionEvent()` -> `@cumulus/message/StepFunctions.pullStepFunctionEvent()`
  - `@cumulus/common/bucketsConfigJsonObject()`
  - `@cumulus/common/CloudWatchLogger`
  - `@cumulus/common/collection-config-store/CollectionConfigStore` -> `@cumulus/collection-config-store`
  - `@cumulus/common/collection-config-store.constructCollectionId()` -> `@cumulus/message/Collections.constructCollectionId`
  - `@cumulus/common/concurrency.limit()`
  - `@cumulus/common/concurrency.mapTolerant()`
  - `@cumulus/common/concurrency.promiseUrl()`
  - `@cumulus/common/concurrency.toPromise()`
  - `@cumulus/common/concurrency.unless()`
  - `@cumulus/common/config.buildSchema()`
  - `@cumulus/common/config.parseConfig()`
  - `@cumulus/common/config.resolveResource()`
  - `@cumulus/common/config.resourceToArn()`
  - `@cumulus/common/FieldPattern`
  - `@cumulus/common/launchpad.getLaunchpadToken()` -> `@cumulus/launchpad-auth/index.getLaunchpadToken()`
  - `@cumulus/common/LaunchpadToken` -> `@cumulus/launchpad-auth/LaunchpadToken`
  - `@cumulus/common/launchpad.validateLaunchpadToken()` -> `@cumulus/launchpad-auth/index.validateLaunchpadToken()`
  - `@cumulus/common/message.buildCumulusMeta()` -> `@cumulus/message/Build.buildCumulusMeta()`
  - `@cumulus/common/message.buildQueueMessageFromTemplate()` -> `@cumulus/message/Build.buildQueueMessageFromTemplate()`
  - `@cumulus/common/message.getCollectionIdFromMessage()` -> `@cumulus/message/Collections.getCollectionIdFromMessage()`
  - `@cumulus/common/message.getMessageExecutionArn()` -> `@cumulus/message/Executions.getMessageExecutionArn()`
  - `@cumulus/common/message.getMessageExecutionName()` -> `@cumulus/message/Executions.getMessageExecutionName()`
  - `@cumulus/common/message.getMaximumExecutions()` -> `@cumulus/message/Queue.getMaximumExecutions()`
  - `@cumulus/common/message.getMessageFromTemplate()`
  - `@cumulus/common/message.getMessageStateMachineArn()` -> `@cumulus/message/Executions.getMessageStateMachineArn()`)
  - `@cumulus/common/message.getMessageGranules()` -> `@cumulus/message/Granules.getMessageGranules()`
  - `@cumulus/common/message.getQueueNameByUrl()` -> `@cumulus/message/Queue.getQueueNameByUrl()`
  - `@cumulus/common/message.getQueueName()` -> `@cumulus/message/Queue.getQueueName()`)
  - `@cumulus/common/message.hasQueueAndExecutionLimit()` -> `@cumulus/message/Queue.hasQueueAndExecutionLimit()`
  - `@cumulus/common/Semaphore`
  - `@cumulus/common/test-utils.throttleOnce()`
  - `@cumulus/common/workflows.getWorkflowArn()`
  - `@cumulus/common/workflows.getWorkflowFile()`
  - `@cumulus/common/workflows.getWorkflowList()`
  - `@cumulus/common/workflows.getWorkflowTemplate()`
  - `@cumulus/integration-tests/sfnStep/SfnStep.parseStepMessage()` -> `@cumulus/message/StepFunctions.parseStepMessage()`
- **CUMULUS-1858** - Deprecated the following functions.
  - `@cumulus/common/string.globalReplace()`
  - `@cumulus/common/string.isNonEmptyString()`
  - `@cumulus/common/string.isValidHostname()`
  - `@cumulus/common/string.match()`
  - `@cumulus/common/string.matches()`
  - `@cumulus/common/string.replace()`
  - `@cumulus/common/string.toLower()`
  - `@cumulus/common/string.toUpper()`

### Removed

- **CUMULUS-1799**: Deprecated code removals:
  - Removed from `@cumulus/common/aws`:
    - `pullStepFunctionEvent()`
  - Removed `@cumulus/common/sfnStep`
  - Removed `@cumulus/common/StepFunctions`

## [v1.21.0] 2020-03-30

### PLEASE NOTE

- **CUMULUS-1762**: the `messageConsumer` for `sns` and `kinesis`-type rules now fetches
  the collection information from the message. You should ensure that your rule's collection
  name and version match what is in the message for these ingest messages to be processed.
  If no matching rule is found, an error will be thrown and logged in the
  `messageConsumer` Lambda function's log group.

### Added

- **CUMULUS-1629**`
  - Updates discover-granules task to respect/utilize duplicateHandling configuration such that
    - skip:               Duplicates will be filtered from the granule list
    - error:              Duplicates encountered will result in step failure
    - replace, version:   Duplicates will be ignored and handled as normal.
  - Adds a new copy of the API lambda `PrivateApiLambda()` which is configured to not require authentication. This Lambda is not connected to an API gateway
  - Adds `@cumulus/api-client` with functions for use by workflow lambdas to call the API when needed

- **CUMULUS-1732**
  - Added Python task/activity workflow and integration test (`PythonReferenceSpec`) to test `cumulus-message-adapter-python`and `cumulus-process-py` integration.
- **CUMULUS-1795**
  - Added an IAM policy on the Cumulus EC2 creation to enable SSM when the `deploy_to_ngap` flag is true

### Changed

- **CUMULUS-1762**
  - the `messageConsumer` for `sns` and `kinesis`-type rules now fetches the collection
    information from the message.

### Deprecated

- **CUMULUS-1629**
  - Deprecate `granulesApi`, `rulesApi`, `emsApi`, `executionsAPI` from `@cumulus/integration-test/api` in favor of code moved to `@cumulus/api-client`

### Removed

- **CUMULUS-1799**: Deprecated code removals
  - Removed deprecated method `@cumulus/api/models/Granule.createGranulesFromSns()`
  - Removed deprecated method `@cumulus/api/models/Granule.removeGranuleFromCmr()`
  - Removed from `@cumulus/common/aws`:
    - `apigateway()`
    - `buildS3Uri()`
    - `calculateS3ObjectChecksum()`
    - `cf()`
    - `cloudwatch()`
    - `cloudwatchevents()`
    - `cloudwatchlogs()`
    - `createAndWaitForDynamoDbTable()`
    - `createQueue()`
    - `deleteSQSMessage()`
    - `describeCfStackResources()`
    - `downloadS3File()`
    - `downloadS3Files()`
    - `DynamoDbSearchQueue` class
    - `dynamodbstreams()`
    - `ec2()`
    - `ecs()`
    - `fileExists()`
    - `findResourceArn()`
    - `fromSfnExecutionName()`
    - `getFileBucketAndKey()`
    - `getJsonS3Object()`
    - `getQueueUrl()`
    - `getObjectSize()`
    - `getS3ObjectReadStream()`
    - `getSecretString()`
    - `getStateMachineArn()`
    - `headObject()`
    - `isThrottlingException()`
    - `kinesis()`
    - `lambda()`
    - `listS3Objects()`
    - `promiseS3Upload()`
    - `publishSnsMessage()`
    - `putJsonS3Object()`
    - `receiveSQSMessages()`
    - `s3CopyObject()`
    - `s3GetObjectTagging()`
    - `s3Join()`
    - `S3ListObjectsV2Queue` class
    - `s3TagSetToQueryString()`
    - `s3PutObjectTagging()`
    - `secretsManager()`
    - `sendSQSMessage()`
    - `sfn()`
    - `sns()`
    - `sqs()`
    - `sqsQueueExists()`
    - `toSfnExecutionName()`
    - `uploadS3FileStream()`
    - `uploadS3Files()`
    - `validateS3ObjectChecksum()`
  - Removed `@cumulus/common/CloudFormationGateway` class
  - Removed `@cumulus/common/concurrency/Mutex` class
  - Removed `@cumulus/common/errors`
  - Removed `@cumulus/common/sftp`
  - Removed `@cumulus/common/string.unicodeEscape`
  - Removed `@cumulus/cmrjs/cmr-utils.getGranuleId()`
  - Removed `@cumulus/cmrjs/cmr-utils.getCmrFiles()`
  - Removed `@cumulus/cmrjs/cmr/CMR` class
  - Removed `@cumulus/cmrjs/cmr/CMRSearchConceptQueue` class
  - Removed `@cumulus/cmrjs/utils.getHost()`
  - Removed `@cumulus/cmrjs/utils.getIp()`
  - Removed `@cumulus/cmrjs/utils.hostId()`
  - Removed `@cumulus/cmrjs/utils/ummVersion()`
  - Removed `@cumulus/cmrjs/utils.updateToken()`
  - Removed `@cumulus/cmrjs/utils.validateUMMG()`
  - Removed `@cumulus/ingest/aws.getEndpoint()`
  - Removed `@cumulus/ingest/aws.getExecutionUrl()`
  - Removed `@cumulus/ingest/aws/invoke()`
  - Removed `@cumulus/ingest/aws/CloudWatch` class
  - Removed `@cumulus/ingest/aws/ECS` class
  - Removed `@cumulus/ingest/aws/Events` class
  - Removed `@cumulus/ingest/aws/SQS` class
  - Removed `@cumulus/ingest/aws/StepFunction` class
  - Removed `@cumulus/ingest/util.normalizeProviderPath()`
  - Removed `@cumulus/integration-tests/index.listCollections()`
  - Removed `@cumulus/integration-tests/index.listProviders()`
  - Removed `@cumulus/integration-tests/index.rulesList()`
  - Removed `@cumulus/integration-tests/api/api.addCollectionApi()`

## [v1.20.0] 2020-03-12

### BREAKING CHANGES

- **CUMULUS-1714**
  - Changed the format of the message sent to the granule SNS Topic. Message includes the granule record under `record` and the type of event under `event`. Messages with `deleted` events will have the record that was deleted with a `deletedAt` timestamp. Options for `event` are `Create | Update | Delete`
- **CUMULUS-1769** - `deploy_to_ngap` is now a **required** variable for the `tf-modules/cumulus` module. **For those deploying to NGAP environments, this variable should always be set to `true`.**

### Notable changes

- **CUMULUS-1739** - You can now exclude Elasticsearch from your `tf-modules/data-persistence` deployment (via `include_elasticsearch = false`) and your `tf-modules/cumulus` module will still deploy successfully.

- **CUMULUS-1769** - If you set `deploy_to_ngap = true` for the `tf-modules/archive` Terraform module, **you can only deploy your archive API gateway as `PRIVATE`**, not `EDGE`.

### Added

- Added `@cumulus/aws-client/S3.getS3ObjectReadStreamAsync()` to deal with S3 eventual consistency issues by checking for the existence an S3 object with retries before getting a readable stream for that object.
- **CUMULUS-1769**
  - Added `deploy_to_ngap` boolean variable for the `tf-modules/cumulus` and `tf-modules/archive` Terraform modules. This variable is required. **For those deploying to NGAP environments, this variable should always be set to `true`.**
- **HYRAX-70**
  - Add the hyrax-metadata-update task

### Changed

- [`AccessToken.get()`](https://github.com/nasa/cumulus/blob/master/packages/api/models/access-tokens.js) now enforces [strongly consistent reads from DynamoDB](https://docs.aws.amazon.com/amazondynamodb/latest/developerguide/HowItWorks.ReadConsistency.html)
- **CUMULUS-1739**
  - Updated `tf-modules/data-persistence` to make Elasticsearch alarm resources and outputs conditional on the `include_elasticsearch` variable
  - Updated `@cumulus/aws-client/S3.getObjectSize` to include automatic retries for any failures from `S3.headObject`
- **CUMULUS-1784**
  - Updated `@cumulus/api/lib/DistributionEvent.remoteIP()` to parse the IP address in an S3 access log from the `A-sourceip` query parameter if present, otherwise fallback to the original parsing behavior.
- **CUMULUS-1768**
  - The `stats/summary` endpoint reports the distinct collections for the number of granules reported

### Fixed

- **CUMULUS-1739** - Fixed the `tf-modules/cumulus` and `tf-modules/archive` modules to make these Elasticsearch variables truly optional:
  - `elasticsearch_domain_arn`
  - `elasticsearch_hostname`
  - `elasticsearch_security_group_id`

- **CUMULUS-1768**
  - Fixed the `stats/` endpoint so that data is correctly filtered by timestamp and `processingTime` is calculated correctly.

- **CUMULUS-1769**
  - In the `tf-modules/archive` Terraform module, the `lifecycle` block ignoring changes to the `policy` of the archive API gateway is now only enforced if `deploy_to_ngap = true`. This fixes a bug where users deploying outside of NGAP could not update their API gateway's resource policy when going from `PRIVATE` to `EDGE`, preventing their API from being accessed publicly.

- **CUMULUS-1775**
  - Fix/update api endpoint to use updated google auth endpoints such that it will work with new accounts

### Removed

- **CUMULUS-1768**
  - Removed API endpoints `stats/histogram` and `stats/average`. All advanced stats needs should be acquired from Cloud Metrics or similarly configured ELK stack.

## [v1.19.0] 2020-02-28

### BREAKING CHANGES

- **CUMULUS-1736**
  - The `@cumulus/discover-granules` task now sets the `dataType` of discovered
    granules based on the `name` of the configured collection, not the
    `dataType`.
  - The config schema of the `@cumulus/discover-granules` task now requires that
    collections contain a `version`.
  - The `@cumulus/sync-granule` task will set the `dataType` and `version` of a
    granule based on the configured collection if those fields are not already
    set on the granule. Previously it was using the `dataType` field of the
    configured collection, then falling back to the `name` field of the
    collection. This update will just use the `name` field of the collection to
    set the `dataType` field of the granule.

- **CUMULUS-1446**
  - Update the `@cumulus/integration-tests/api/executions.getExecution()`
    function to parse the response and return the execution, rather than return
    the full API response.

- **CUMULUS-1672**
  - The `cumulus` Terraform module in previous releases set a
    `Deployment = var.prefix` tag on all resources that it managed. In this
    release, a `tags` input variable has been added to the `cumulus` Terraform
    module to allow resource tagging to be customized. No default tags will be
    applied to Cumulus-managed resources. To replicate the previous behavior,
    set `tags = { Deployment: var.prefix }` as an input variable for the
    `cumulus` Terraform module.

- **CUMULUS-1684 Migration Instructions**
  - In previous releases, a provider's username and password were encrypted
    using a custom encryption library. That has now been updated to use KMS.
    This release includes a Lambda function named
    `<prefix>-ProviderSecretsMigration`, which will re-encrypt existing
    provider credentials to use KMS. After this release has been deployed, you
    will need to manually invoke that Lambda function using either the AWS CLI
    or AWS Console. It should only need to be successfully run once.
  - Future releases of Cumulus will invoke a
    `<prefix>-VerifyProviderSecretsMigration` Lambda function as part of the
    deployment, which will cause the deployment to fail if the migration
    Lambda has not been run.

- **CUMULUS-1718**
  - The `@cumulus/sf-sns-report` task for reporting mid-workflow updates has been retired.
  This task was used as the `PdrStatusReport` task in our ParsePdr example workflow.
  If you have a ParsePdr or other workflow using this task, use `@cumulus/sf-sqs-report` instead.
  Trying to deploy the old task will result in an error as the cumulus module no longer exports `sf_sns_report_task`.
  - Migration instruction: In your workflow definition, for each step using the old task change:
  `"Resource": "${module.cumulus.sf_sns_report_task.task_arn}"`
  to
  `"Resource": "${module.cumulus.sf_sqs_report_task.task_arn}"`

- **CUMULUS-1755**
  - The `thin_egress_jwt_secret_name` variable for the `tf-modules/cumulus` Terraform module is now **required**. This variable is passed on to the Thin Egress App in `tf-modules/distribution/main.tf`, which uses the keys stored in the secret to sign JWTs. See the [Thin Egress App documentation on how to create a value for this secret](https://github.com/asfadmin/thin-egress-app#setting-up-the-jwt-cookie-secrets).

### Added

- **CUMULUS-1446**
  - Add `@cumulus/common/FileUtils.readJsonFile()` function
  - Add `@cumulus/common/FileUtils.readTextFile()` function
  - Add `@cumulus/integration-tests/api/collections.createCollection()` function
  - Add `@cumulus/integration-tests/api/collections.deleteCollection()` function
  - Add `@cumulus/integration-tests/api/collections.getCollection()` function
  - Add `@cumulus/integration-tests/api/providers.getProvider()` function
  - Add `@cumulus/integration-tests/index.getExecutionOutput()` function
  - Add `@cumulus/integration-tests/index.loadCollection()` function
  - Add `@cumulus/integration-tests/index.loadProvider()` function
  - Add `@cumulus/integration-tests/index.readJsonFilesFromDir()` function

- **CUMULUS-1672**
  - Add a `tags` input variable to the `archive` Terraform module
  - Add a `tags` input variable to the `cumulus` Terraform module
  - Add a `tags` input variable to the `cumulus_ecs_service` Terraform module
  - Add a `tags` input variable to the `data-persistence` Terraform module
  - Add a `tags` input variable to the `distribution` Terraform module
  - Add a `tags` input variable to the `ingest` Terraform module
  - Add a `tags` input variable to the `s3-replicator` Terraform module

- **CUMULUS-1707**
  - Enable logrotate on ECS cluster

- **CUMULUS-1684**
  - Add a `@cumulus/aws-client/KMS` library of KMS-related functions
  - Add `@cumulus/aws-client/S3.getTextObject()`
  - Add `@cumulus/sftp-client` package
  - Create `ProviderSecretsMigration` Lambda function
  - Create `VerifyProviderSecretsMigration` Lambda function

- **CUMULUS-1548**
  - Add ability to put default Cumulus logs in Metrics' ELK stack
  - Add ability to add custom logs to Metrics' ELK Stack

- **CUMULUS-1702**
  - When logs are sent to Metrics' ELK stack, the logs endpoints will return results from there

- **CUMULUS-1459**
  - Async Operations are indexed in Elasticsearch
  - To index any existing async operations you'll need to perform an index from
    database function.

- **CUMULUS-1717**
  - Add `@cumulus/aws-client/deleteAndWaitForDynamoDbTableNotExists`, which
    deletes a DynamoDB table and waits to ensure the table no longer exists
  - Added `publishGranules` Lambda to handle publishing granule messages to SNS when granule records are written to DynamoDB
  - Added `@cumulus/api/models/Granule.storeGranulesFromCumulusMessage` to store granules from a Cumulus message to DynamoDB

- **CUMULUS-1718**
  - Added `@cumulus/sf-sqs-report` task to allow mid-workflow reporting updates.
  - Added `stepfunction_event_reporter_queue_url` and `sf_sqs_report_task` outputs to the `cumulus` module.
  - Added `publishPdrs` Lambda to handle publishing PDR messages to SNS when PDR records are written to DynamoDB.
  - Added `@cumulus/api/models/Pdr.storePdrFromCumulusMessage` to store PDRs from a Cumulus message to DynamoDB.
  - Added `@cumulus/aws-client/parseSQSMessageBody` to parse an SQS message body string into an object.

- **Ability to set custom backend API url in the archive module**
  - Add `api_url` definition in `tf-modules/cumulus/archive.tf`
  - Add `archive_api_url` variable in `tf-modules/cumulus/variables.tf`

- **CUMULUS-1741**
  - Added an optional `elasticsearch_security_group_ids` variable to the
    `data-persistence` Terraform module to allow additional security groups to
    be assigned to the Elasticsearch Domain.

- **CUMULUS-1752**
  - Added `@cumulus/integration-tests/api/distribution.invokeTEADistributionLambda` to simulate a request to the [Thin Egress App](https://github.com/asfadmin/thin-egress-app) by invoking the Lambda and getting a response payload.
  - Added `@cumulus/integration-tests/api/distribution.getTEARequestHeaders` to generate necessary request headers for a request to the Thin Egress App
  - Added `@cumulus/integration-tests/api/distribution.getTEADistributionApiFileStream` to get a response stream for a file served by Thin Egress App
  - Added `@cumulus/integration-tests/api/distribution.getTEADistributionApiRedirect` to get a redirect response from the Thin Egress App

- **CUMULUS-1755**
  - Added `@cumulus/aws-client/CloudFormation.describeCfStack()` to describe a Cloudformation stack
  - Added `@cumulus/aws-client/CloudFormation.getCfStackParameterValues()` to get multiple parameter values for a Cloudformation stack

### Changed

- **CUMULUS-1725**
  - Moved the logic that updates the granule files cache Dynamo table into its
    own Lambda function called `granuleFilesCacheUpdater`.

- **CUMULUS-1736**
  - The `collections` model in the API package now determines the name of a
    collection based on the `name` property, rather than using `dataType` and
    then falling back to `name`.
  - The `@cumulus/integration-tests.loadCollection()` function no longer appends
    the postfix to the end of the collection's `dataType`.
  - The `@cumulus/integration-tests.addCollections()` function no longer appends
    the postfix to the end of the collection's `dataType`.

- **CUMULUS-1672**
  - Add a `retryOptions` parameter to the `@cumulus/aws-client/S3.headObject`
     function, which will retry if the object being queried does not exist.

- **CUMULUS-1446**
  - Mark the `@cumulus/integration-tests/api.addCollectionApi()` function as
    deprecated
  - Mark the `@cumulus/integration-tests/index.listCollections()` function as
    deprecated
  - Mark the `@cumulus/integration-tests/index.listProviders()` function as
    deprecated
  - Mark the `@cumulus/integration-tests/index.rulesList()` function as
    deprecated

- **CUMULUS-1672**
  - Previously, the `cumulus` module defaulted to setting a
    `Deployment = var.prefix` tag on all resources that it managed. In this
    release, the `cumulus` module will now accept a `tags` input variable that
    defines the tags to be assigned to all resources that it manages.
  - Previously, the `data-persistence` module defaulted to setting a
    `Deployment = var.prefix` tag on all resources that it managed. In this
    release, the `data-persistence` module will now accept a `tags` input
    variable that defines the tags to be assigned to all resources that it
    manages.
  - Previously, the `distribution` module defaulted to setting a
    `Deployment = var.prefix` tag on all resources that it managed. In this
    release, the `distribution` module will now accept a `tags` input variable
    that defines the tags to be assigned to all resources that it manages.
  - Previously, the `ingest` module defaulted to setting a
    `Deployment = var.prefix` tag on all resources that it managed. In this
    release, the `ingest` module will now accept a `tags` input variable that
    defines the tags to be assigned to all resources that it manages.
  - Previously, the `s3-replicator` module defaulted to setting a
    `Deployment = var.prefix` tag on all resources that it managed. In this
    release, the `s3-replicator` module will now accept a `tags` input variable
    that defines the tags to be assigned to all resources that it manages.

- **CUMULUS-1684**
  - Update the API package to encrypt provider credentials using KMS instead of
    using RSA keys stored in S3

- **CUMULUS-1717**
  - Changed name of `cwSfExecutionEventToDb` Lambda to `cwSfEventToDbRecords`
  - Updated `cwSfEventToDbRecords` to write granule records to DynamoDB from the incoming Cumulus message

- **CUMULUS-1718**
  - Renamed `cwSfEventToDbRecords` to `sfEventSqsToDbRecords` due to architecture change to being a consumer of an SQS queue of Step Function Cloudwatch events.
  - Updated `sfEventSqsToDbRecords` to write PDR records to DynamoDB from the incoming Cumulus message
  - Moved `data-cookbooks/sns.md` to `data-cookbooks/ingest-notifications.md` and updated it to reflect recent changes.

- **CUMULUS-1748**
  - (S)FTP discovery tasks now use the provider-path as-is instead of forcing it to a relative path.
  - Improved error handling to catch permission denied FTP errors better and log them properly. Workflows will still fail encountering this error and we intend to consider that approach in a future ticket.

- **CUMULUS-1752**
  - Moved class for parsing distribution events to its own file: `@cumulus/api/lib/DistributionEvent.js`
    - Updated `DistributionEvent` to properly parse S3 access logs generated by requests from the [Thin Egress App](https://github.com/asfadmin/thin-egress-app)

- **CUMULUS-1753** - Changes to `@cumulus/ingest/HttpProviderClient.js`:
  - Removed regex filter in `HttpProviderClient.list()` that was used to return only files with an extension between 1 and 4 characters long. `HttpProviderClient.list()` will now return all files linked from the HTTP provider host.

- **CUMULUS-1755**
  - Updated the Thin Egress App module used in `tf-modules/distribution/main.tf` to build 61. [See the release notes](https://github.com/asfadmin/thin-egress-app/releases/tag/tea-build.61).

- **CUMULUS-1757**
  - Update @cumulus/cmr-client CMRSearchConceptQueue to take optional cmrEnvironment parameter

### Deprecated

- **CUMULUS-1684**
  - Deprecate `@cumulus/common/key-pair-provider/S3KeyPairProvider`
  - Deprecate `@cumulus/common/key-pair-provider/S3KeyPairProvider.encrypt()`
  - Deprecate `@cumulus/common/key-pair-provider/S3KeyPairProvider.decrypt()`
  - Deprecate `@cumulus/common/kms/KMS`
  - Deprecate `@cumulus/common/kms/KMS.encrypt()`
  - Deprecate `@cumulus/common/kms/KMS.decrypt()`
  - Deprecate `@cumulus/common/sftp.Sftp`

- **CUMULUS-1717**
  - Deprecate `@cumulus/api/models/Granule.createGranulesFromSns`

- **CUMULUS-1718**
  - Deprecate `@cumulus/sf-sns-report`.
    - This task has been updated to always throw an error directing the user to use `@cumulus/sf-sqs-report` instead. This was done because there is no longer an SNS topic to which to publish, and no consumers to listen to it.

- **CUMULUS-1748**
  - Deprecate `@cumulus/ingest/util.normalizeProviderPath`

- **CUMULUS-1752**
  - Deprecate `@cumulus/integration-tests/api/distribution.getDistributionApiFileStream`
  - Deprecate `@cumulus/integration-tests/api/distribution.getDistributionApiRedirect`
  - Deprecate `@cumulus/integration-tests/api/distribution.invokeApiDistributionLambda`

### Removed

- **CUMULUS-1684**
  - Remove the deployment script that creates encryption keys and stores them to
    S3

- **CUMULUS-1768**
  - Removed API endpoints `stats/histogram` and `stats/average`. All advanced stats needs should be acquired from Cloud Metrics or similarly configured ELK stack.

### Fixed

- **Fix default values for urs_url in variables.tf files**
  - Remove trailing `/` from default `urs_url` values.

- **CUMULUS-1610** - Add the Elasticsearch security group to the EC2 security groups

- **CUMULUS-1740** - `cumulus_meta.workflow_start_time` is now set in Cumulus
  messages

- **CUMULUS-1753** - Fixed `@cumulus/ingest/HttpProviderClient.js` to properly handle HTTP providers with:
  - Multiple link tags (e.g. `<a>`) per line of source code
  - Link tags in uppercase or lowercase (e.g. `<A>`)
  - Links with filepaths in the link target (e.g. `<a href="/path/to/file.txt">`). These files will be returned from HTTP file discovery **as the file name only** (e.g. `file.txt`).

- **CUMULUS-1768**
  - Fix an issue in the stats endpoints in `@cumulus/api` to send back stats for the correct type

## [v1.18.0] 2020-02-03

### BREAKING CHANGES

- **CUMULUS-1686**

  - `ecs_cluster_instance_image_id` is now a _required_ variable of the `cumulus` module, instead of optional.

- **CUMULUS-1698**

  - Change variable `saml_launchpad_metadata_path` to `saml_launchpad_metadata_url` in the `tf-modules/cumulus` Terraform module.

- **CUMULUS-1703**
  - Remove the unused `forceDownload` option from the `sync-granule` tasks's config
  - Remove the `@cumulus/ingest/granule.Discover` class
  - Remove the `@cumulus/ingest/granule.Granule` class
  - Remove the `@cumulus/ingest/pdr.Discover` class
  - Remove the `@cumulus/ingest/pdr.Granule` class
  - Remove the `@cumulus/ingest/parse-pdr.parsePdr` function

### Added

- **CUMULUS-1040**

  - Added `@cumulus/aws-client` package to provide utilities for working with AWS services and the Node.js AWS SDK
  - Added `@cumulus/errors` package which exports error classes for use in Cumulus workflow code
  - Added `@cumulus/integration-tests/sfnStep` to provide utilities for parsing step function execution histories

- **CUMULUS-1102**

  - Adds functionality to the @cumulus/api package for better local testing.
    - Adds data seeding for @cumulus/api's localAPI.
      - seed functions allow adding collections, executions, granules, pdrs, providers, and rules to a Localstack Elasticsearch and DynamoDB via `addCollections`, `addExecutions`, `addGranules`, `addPdrs`, `addProviders`, and `addRules`.
    - Adds `eraseDataStack` function to local API server code allowing resetting of local datastack for testing (ES and DynamoDB).
    - Adds optional parameters to the @cumulus/api bin serve to allow for launching the api without destroying the current data.

- **CUMULUS-1697**

  - Added the `@cumulus/tf-inventory` package that provides command line utilities for managing Terraform resources in your AWS account

- **CUMULUS-1703**

  - Add `@cumulus/aws-client/S3.createBucket` function
  - Add `@cumulus/aws-client/S3.putFile` function
  - Add `@cumulus/common/string.isNonEmptyString` function
  - Add `@cumulus/ingest/FtpProviderClient` class
  - Add `@cumulus/ingest/HttpProviderClient` class
  - Add `@cumulus/ingest/S3ProviderClient` class
  - Add `@cumulus/ingest/SftpProviderClient` class
  - Add `@cumulus/ingest/providerClientUtils.buildProviderClient` function
  - Add `@cumulus/ingest/providerClientUtils.fetchTextFile` function

- **CUMULUS-1731**

  - Add new optional input variables to the Cumulus Terraform module to support TEA upgrade:
    - `thin_egress_cookie_domain` - Valid domain for Thin Egress App cookie
    - `thin_egress_domain_cert_arn` - Certificate Manager SSL Cert ARN for Thin
      Egress App if deployed outside NGAP/CloudFront
    - `thin_egress_download_role_in_region_arn` - ARN for reading of Thin Egress
      App data buckets for in-region requests
    - `thin_egress_jwt_algo` - Algorithm with which to encode the Thin Egress
      App JWT cookie
    - `thin_egress_jwt_secret_name` - Name of AWS secret where keys for the Thin
      Egress App JWT encode/decode are stored
    - `thin_egress_lambda_code_dependency_archive_key` - Thin Egress App - S3
      Key of packaged python modules for lambda dependency layer

- **CUMULUS-1733**
  - Add `discovery-filtering` operator doc to document previously undocumented functionality.

- **CUMULUS-1737**
  - Added the `cumulus-test-cleanup` module to run a nightly cleanup on resources left over from the integration tests run from the `example/spec` directory.

### Changed

- **CUMULUS-1102**

  - Updates `@cumulus/api/auth/testAuth` to use JWT instead of random tokens.
  - Updates the default AMI for the ecs_cluster_instance_image_id.

- **CUMULUS-1622**

  - Mutex class has been deprecated in `@cumulus/common/concurrency` and will be removed in a future release.

- **CUMULUS-1686**

  - Changed `ecs_cluster_instance_image_id` to be a required variable of the `cumulus` module and removed the default value.
    The default was not available across accounts and regions, nor outside of NGAP and therefore not particularly useful.

- **CUMULUS-1688**

  - Updated `@cumulus/aws.receiveSQSMessages` not to replace `message.Body` with a parsed object. This behavior was undocumented and confusing as received messages appeared to contradict AWS docs that state `message.Body` is always a string.
  - Replaced `sf_watcher` CloudWatch rule from `cloudwatch-events.tf` with an EventSourceMapping on `sqs2sf` mapped to the `start_sf` SQS queue (in `event-sources.tf`).
  - Updated `sqs2sf` with an EventSourceMapping handler and unit test.

- **CUMULUS-1698**

  - Change variable `saml_launchpad_metadata_path` to `saml_launchpad_metadata_url` in the `tf-modules/cumulus` Terraform module.
  - Updated `@cumulus/api/launchpadSaml` to download launchpad IDP metadata from configured location when the metadata in s3 is not valid, and to work with updated IDP metadata and SAML response.

- **CUMULUS-1731**
  - Upgrade the version of the Thin Egress App deployed by Cumulus to v48
    - Note: New variables available, see the 'Added' section of this changelog.

### Fixed

- **CUMULUS-1664**

  - Updated `dbIndexer` Lambda to remove hardcoded references to DynamoDB table names.

- **CUMULUS-1733**
  - Fixed granule discovery recursion algorithm used in S/FTP protocols.

### Removed

- **CUMULUS-1481**
  - removed `process` config and output from PostToCmr as it was not required by the task nor downstream steps, and should still be in the output message's `meta` regardless.

### Deprecated

- **CUMULUS-1040**
  - Deprecated the following code. For cases where the code was moved into another package, the new code location is noted:
    - `@cumulus/common/CloudFormationGateway` -> `@cumulus/aws-client/CloudFormationGateway`
    - `@cumulus/common/DynamoDb` -> `@cumulus/aws-client/DynamoDb`
    - `@cumulus/common/errors` -> `@cumulus/errors`
    - `@cumulus/common/StepFunctions` -> `@cumulus/aws-client/StepFunctions`
    - All of the exported functions in `@cumulus/commmon/aws` (moved into `@cumulus/aws-client`), except:
      - `@cumulus/common/aws/isThrottlingException` -> `@cumulus/errors/isThrottlingException`
      - `@cumulus/common/aws/improveStackTrace` (not deprecated)
      - `@cumulus/common/aws/retryOnThrottlingException` (not deprecated)
    - `@cumulus/common/sfnStep/SfnStep.parseStepMessage` -> `@cumulus/integration-tests/sfnStep/SfnStep.parseStepMessage`
    - `@cumulus/common/sfnStep/ActivityStep` -> `@cumulus/integration-tests/sfnStep/ActivityStep`
    - `@cumulus/common/sfnStep/LambdaStep` -> `@cumulus/integration-tests/sfnStep/LambdaStep`
    - `@cumulus/common/string/unicodeEscape` -> `@cumulus/aws-client/StepFunctions.unicodeEscape`
    - `@cumulus/common/util/setErrorStack` -> `@cumulus/aws-client/util/setErrorStack`
    - `@cumulus/ingest/aws/invoke` -> `@cumulus/aws-client/Lambda/invoke`
    - `@cumulus/ingest/aws/CloudWatch.bucketSize`
    - `@cumulus/ingest/aws/CloudWatch.cw`
    - `@cumulus/ingest/aws/ECS.ecs`
    - `@cumulus/ingest/aws/ECS`
    - `@cumulus/ingest/aws/Events.putEvent` -> `@cumulus/aws-client/CloudwatchEvents.putEvent`
    - `@cumulus/ingest/aws/Events.deleteEvent` -> `@cumulus/aws-client/CloudwatchEvents.deleteEvent`
    - `@cumulus/ingest/aws/Events.deleteTarget` -> `@cumulus/aws-client/CloudwatchEvents.deleteTarget`
    - `@cumulus/ingest/aws/Events.putTarget` -> `@cumulus/aws-client/CloudwatchEvents.putTarget`
    - `@cumulus/ingest/aws/SQS.attributes` -> `@cumulus/aws-client/SQS.getQueueAttributes`
    - `@cumulus/ingest/aws/SQS.deleteMessage` -> `@cumulus/aws-client/SQS.deleteSQSMessage`
    - `@cumulus/ingest/aws/SQS.deleteQueue` -> `@cumulus/aws-client/SQS.deleteQueue`
    - `@cumulus/ingest/aws/SQS.getUrl` -> `@cumulus/aws-client/SQS.getQueueUrlByName`
    - `@cumulus/ingest/aws/SQS.receiveMessage` -> `@cumulus/aws-client/SQS.receiveSQSMessages`
    - `@cumulus/ingest/aws/SQS.sendMessage` -> `@cumulus/aws-client/SQS.sendSQSMessage`
    - `@cumulus/ingest/aws/StepFunction.getExecutionStatus` -> `@cumulus/aws-client/StepFunction.getExecutionStatus`
    - `@cumulus/ingest/aws/StepFunction.getExecutionUrl` -> `@cumulus/aws-client/StepFunction.getExecutionUrl`

## [v1.17.0] - 2019-12-31

### BREAKING CHANGES

- **CUMULUS-1498**
  - The `@cumulus/cmrjs.publish2CMR` function expects that the value of its
    `creds.password` parameter is a plaintext password.
  - Rather than using an encrypted password from the `cmr_password` environment
    variable, the `@cumulus/cmrjs.updateCMRMetadata` function now looks for an
    environment variable called `cmr_password_secret_name` and fetches the CMR
    password from that secret in AWS Secrets Manager.
  - The `@cumulus/post-to-cmr` task now expects a
    `config.cmr.passwordSecretName` value, rather than `config.cmr.password`.
    The CMR password will be fetched from that secret in AWS Secrets Manager.

### Added

- **CUMULUS-630**

  - Added support for replaying Kinesis records on a stream into the Cumulus Kinesis workflow triggering mechanism: either all the records, or some time slice delimited by start and end timestamps.
  - Added `/replays` endpoint to the operator API for triggering replays.
  - Added `Replay Kinesis Messages` documentation to Operator Docs.
  - Added `manualConsumer` lambda function to consume a Kinesis stream. Used by the replay AsyncOperation.

- **CUMULUS-1687**
  - Added new API endpoint for listing async operations at `/asyncOperations`
  - All asyncOperations now include the fields `description` and `operationType`. `operationType` can be one of the following. [`Bulk Delete`, `Bulk Granules`, `ES Index`, `Kinesis Replay`]

### Changed

- **CUMULUS-1626**

  - Updates Cumulus to use node10/CMA 1.1.2 for all of its internal lambdas in prep for AWS node 8 EOL

- **CUMULUS-1498**
  - Remove the DynamoDB Users table. The list of OAuth users who are allowed to
    use the API is now stored in S3.
  - The CMR password and Launchpad passphrase are now stored in Secrets Manager

## [v1.16.1] - 2019-12-6

**Please note**:

- The `region` argument to the `cumulus` Terraform module has been removed. You may see a warning or error if you have that variable populated.
- Your workflow tasks should use the following versions of the CMA libraries to utilize new granule, parentArn, asyncOperationId, and stackName fields on the logs:
  - `cumulus-message-adapter-js` version 1.0.10+
  - `cumulus-message-adapter-python` version 1.1.1+
  - `cumulus-message-adapter-java` version 1.2.11+
- The `data-persistence` module no longer manages the creation of an Elasticsearch service-linked role for deploying Elasticsearch to a VPC. Follow the [deployment instructions on preparing your VPC](https://nasa.github.io/cumulus/docs/deployment/deployment-readme#vpc-subnets-and-security-group) for guidance on how to create the Elasticsearch service-linked role manually.
- There is now a `distribution_api_gateway_stage` variable for the `tf-modules/cumulus` Terraform module that will be used as the API gateway stage name used for the distribution API (Thin Egress App)
- Default value for the `urs_url` variable is now `https://uat.urs.earthdata.nasa.gov/` in the `tf-modules/cumulus` and `tf-modules/archive` Terraform modules. So deploying the `cumulus` module without a `urs_url` variable set will integrate your Cumulus deployment with the UAT URS environment.

### Added

- **CUMULUS-1563**

  - Added `custom_domain_name` variable to `tf-modules/data-persistence` module

- **CUMULUS-1654**
  - Added new helpers to `@cumulus/common/execution-history`:
    - `getStepExitedEvent()` returns the `TaskStateExited` event in a workflow execution history after the given step completion/failure event
    - `getTaskExitedEventOutput()` returns the output message for a `TaskStateExited` event in a workflow execution history

### Changed

- **CUMULUS-1578**

  - Updates SAML launchpad configuration to authorize via configured userGroup.
    [See the NASA specific documentation (protected)](https://wiki.earthdata.nasa.gov/display/CUMULUS/Cumulus+SAML+Launchpad+Integration)

- **CUMULUS-1579**

  - Elasticsearch list queries use `match` instead of `term`. `term` had been analyzing the terms and not supporting `-` in the field values.

- **CUMULUS-1619**

  - Adds 4 new keys to `@cumulus/logger` to display granules, parentArn, asyncOperationId, and stackName.
  - Depends on `cumulus-message-adapter-js` version 1.0.10+. Cumulus tasks updated to use this version.

- **CUMULUS-1654**

  - Changed `@cumulus/common/SfnStep.parseStepMessage()` to a static class method

- **CUMULUS-1641**
  - Added `meta.retries` and `meta.visibilityTimeout` properties to sqs-type rule. To create sqs-type rule, you're required to configure a dead-letter queue on your queue.
  - Added `sqsMessageRemover` lambda which removes the message from SQS queue upon successful workflow execution.
  - Updated `sqsMessageConsumer` lambda to not delete message from SQS queue, and to retry the SQS message for configured number of times.

### Removed

- Removed `create_service_linked_role` variable from `tf-modules/data-persistence` module.

- **CUMULUS-1321**
  - The `region` argument to the `cumulus` Terraform module has been removed

### Fixed

- **CUMULUS-1668** - Fixed a race condition where executions may not have been
  added to the database correctly
- **CUMULUS-1654** - Fixed issue with `publishReports` Lambda not including workflow execution error information for failed workflows with a single step
- Fixed `tf-modules/cumulus` module so that the `urs_url` variable is passed on to its invocation of the `tf-modules/archive` module

## [v1.16.0] - 2019-11-15

### Added

- **CUMULUS-1321**

  - A `deploy_distribution_s3_credentials_endpoint` variable has been added to
    the `cumulus` Terraform module. If true, the NGAP-backed S3 credentials
    endpoint will be added to the Thin Egress App's API. Default: true

- **CUMULUS-1544**

  - Updated the `/granules/bulk` endpoint to correctly query Elasticsearch when
    granule ids are not provided.

- **CUMULUS-1580**
  - Added `/granules/bulk` endpoint to `@cumulus/api` to perform bulk actions on granules given either a list of granule ids or an Elasticsearch query and the workflow to perform.

### Changed

- **CUMULUS-1561**

  - Fix the way that we are handling Terraform provider version requirements
  - Pass provider configs into child modules using the method that the
    [Terraform documentation](https://www.terraform.io/docs/configuration/modules.html#providers-within-modules)
    suggests
  - Remove the `region` input variable from the `s3_access_test` Terraform module
  - Remove the `aws_profile` and `aws_region` input variables from the
    `s3-replicator` Terraform module

- **CUMULUS-1639**
  - Because of
    [S3's Data Consistency Model](https://docs.aws.amazon.com/AmazonS3/latest/dev/Introduction.html#BasicsObjects),
    there may be situations where a GET operation for an object can temporarily
    return a `NoSuchKey` response even if that object _has_ been created. The
    `@cumulus/common/aws.getS3Object()` function has been updated to support
    retries if a `NoSuchKey` response is returned by S3. This behavior can be
    enabled by passing a `retryOptions` object to that function. Supported
    values for that object can be found here:
    <https://github.com/tim-kos/node-retry#retryoperationoptions>

### Removed

- **CUMULUS-1559**
  - `logToSharedDestination` has been migrated to the Terraform deployment as `log_api_gateway_to_cloudwatch` and will ONLY apply to egress lambdas.
    Due to the differences in the Terraform deployment model, we cannot support a global log subscription toggle for a configurable subset of lambdas.
    However, setting up your own log forwarding for a Lambda with Terraform is fairly simple, as you will only need to add SubscriptionFilters to your Terraform configuration, one per log group.
    See [the Terraform documentation](https://www.terraform.io/docs/providers/aws/r/cloudwatch_log_subscription_filter.html) for details on how to do this.
    An empty FilterPattern ("") will capture all logs in a group.

## [v1.15.0] - 2019-11-04

### BREAKING CHANGES

- **CUMULUS-1644** - When a workflow execution begins or ends, the workflow
  payload is parsed and any new or updated PDRs or granules referenced in that
  workflow are stored to the Cumulus archive. The defined interface says that a
  PDR in `payload.pdr` will be added to the archive, and any granules in
  `payload.granules` will also be added to the archive. In previous releases,
  PDRs found in `meta.pdr` and granules found in `meta.input_granules` were also
  added to the archive. This caused unexpected behavior and has been removed.
  Only PDRs from `payload.pdr` and granules from `payload.granules` will now be
  added to the Cumulus archive.

- **CUMULUS-1449** - Cumulus now uses a universal workflow template when
  starting a workflow that contains general information specific to the
  deployment, but not specific to the workflow. Workflow task configs must be
  defined using AWS step function parameters. As part of this change,
  `CumulusConfig` has been retired and task configs must now be defined under
  the `cma.task_config` key in the Parameters section of a step function
  definition.

  **Migration instructions**:

  NOTE: These instructions require the use of Cumulus Message Adapter v1.1.x+.
  Please ensure you are using a compatible version before attempting to migrate
  workflow configurations. When defining workflow steps, remove any
  `CumulusConfig` section, as shown below:

  ```yaml
  ParsePdr:
    CumulusConfig:
      provider: "{$.meta.provider}"
      bucket: "{$.meta.buckets.internal.name}"
      stack: "{$.meta.stack}"
  ```

  Instead, use AWS Parameters to pass `task_config` for the task directly into
  the Cumulus Message Adapter:

  ```yaml
  ParsePdr:
    Parameters:
      cma:
        event.$: "$"
        task_config:
          provider: "{$.meta.provider}"
          bucket: "{$.meta.buckets.internal.name}"
          stack: "{$.meta.stack}"
  ```

  In this example, the `cma` key is used to pass parameters to the message
  adapter. Using `task_config` in combination with `event.$: '$'` allows the
  message adapter to process `task_config` as the `config` passed to the Cumulus
  task. See `example/workflows/sips.yml` in the core repository for further
  examples of how to set the Parameters.

  Additionally, workflow configurations for the `QueueGranules` and `QueuePdrs`
  tasks need to be updated:

  - `queue-pdrs` config changes:
    - `parsePdrMessageTemplateUri` replaced with `parsePdrWorkflow`, which is
      the workflow name (i.e. top-level name in `config.yml`, e.g. 'ParsePdr').
    - `internalBucket` and `stackName` configs now required to look up
      configuration from the deployment. Brings the task config in line with
      that of `queue-granules`.
  - `queue-granules` config change: `ingestGranuleMessageTemplateUri` replaced
    with `ingestGranuleWorkflow`, which is the workflow name (e.g.
    'IngestGranule').

- **CUMULUS-1396** - **Workflow steps at the beginning and end of a workflow
  using the `SfSnsReport` Lambda have now been deprecated (e.g. `StartStatus`,
  `StopStatus`) and should be removed from your workflow definitions**. These
  steps were used for publishing ingest notifications and have been replaced by
  an implementation using Cloudwatch events for Step Functions to trigger a
  Lambda that publishes ingest notifications. For further detail on how ingest
  notifications are published, see the notes below on **CUMULUS-1394**. For
  examples of how to update your workflow definitions, see our
  [example workflow definitions](https://github.com/nasa/cumulus/blob/master/example/workflows/).

- **CUMULUS-1470**
  - Remove Cumulus-defined ECS service autoscaling, allowing integrators to
    better customize autoscaling to meet their needs. In order to use
    autoscaling with ECS services, appropriate
    `AWS::ApplicationAutoScaling::ScalableTarget`,
    `AWS::ApplicationAutoScaling::ScalingPolicy`, and `AWS::CloudWatch::Alarm`
    resources should be defined in a kes overrides file. See
    [this example](https://github.com/nasa/cumulus/blob/release-1.15.x/example/overrides/app/cloudformation.template.yml)
    for an example.
  - The following config parameters are no longer used:
    - ecs.services.\<NAME\>.minTasks
    - ecs.services.\<NAME\>.maxTasks
    - ecs.services.\<NAME\>.scaleInActivityScheduleTime
    - ecs.services.\<NAME\>.scaleInAdjustmentPercent
    - ecs.services.\<NAME\>.scaleOutActivityScheduleTime
    - ecs.services.\<NAME\>.scaleOutAdjustmentPercent
    - ecs.services.\<NAME\>.activityName

### Added

- **CUMULUS-1100**

  - Added 30-day retention properties to all log groups that were missing those policies.

- **CUMULUS-1396**

  - Added `@cumulus/common/sfnStep`:
    - `LambdaStep` - A class for retrieving and parsing input and output to Lambda steps in AWS Step Functions
    - `ActivityStep` - A class for retrieving and parsing input and output to ECS activity steps in AWS Step Functions

- **CUMULUS-1574**

  - Added `GET /token` endpoint for SAML authorization when cumulus is protected by Launchpad.
    This lets a user retieve a token by hand that can be presented to the API.

- **CUMULUS-1625**

  - Added `sf_start_rate` variable to the `ingest` Terraform module, equivalent to `sqs_consumer_rate` in the old model, but will not be automatically applied to custom queues as that was.

- **CUMULUS-1513**
  - Added `sqs`-type rule support in the Cumulus API `@cumulus/api`
  - Added `sqsMessageConsumer` lambda which processes messages from the SQS queues configured in the `sqs` rules.

### Changed

- **CUMULUS-1639**

  - Because of
    [S3's Data Consistency Model](https://docs.aws.amazon.com/AmazonS3/latest/dev/Introduction.html#BasicsObjects),
    there may be situations where a GET operation for an object can temporarily
    return a `NoSuchKey` response even if that object _has_ been created. The
    `@cumulus/common/aws.getS3Object()` function will now retry up to 10 times
    if a `NoSuchKey` response is returned by S3. This can behavior can be
    overridden by passing `{ retries: 0 }` as the `retryOptions` argument.

- **CUMULUS-1449**

  - `queue-pdrs` & `queue-granules` config changes. Details in breaking changes section.
  - Cumulus now uses a universal workflow template when starting workflow that contains general information specific to the deployment, but not specific to the workflow.
  - Changed the way workflow configs are defined, from `CumulusConfig` to a `task_config` AWS Parameter.

- **CUMULUS-1452**

  - Changed the default ECS docker storage drive to `devicemapper`

- **CUMULUS-1453**
  - Removed config schema for `@cumulus/sf-sns-report` task
  - Updated `@cumulus/sf-sns-report` to always assume that it is running as an intermediate step in a workflow, not as the first or last step

### Removed

- **CUMULUS-1449**
  - Retired `CumulusConfig` as part of step function definitions, as this is an artifact of the way Kes parses workflow definitions that was not possible to migrate to Terraform. Use AWS Parameters and the `task_config` key instead. See change note above.
  - Removed individual workflow templates.

### Fixed

- **CUMULUS-1620** - Fixed bug where `message_adapter_version` does not correctly inject the CMA

- **CUMULUS-1396** - Updated `@cumulus/common/StepFunctions.getExecutionHistory()` to recursively fetch execution history when `nextToken` is returned in response

- **CUMULUS-1571** - Updated `@cumulus/common/DynamoDb.get()` to throw any errors encountered when trying to get a record and the record does exist

- **CUMULUS-1452**
  - Updated the EC2 initialization scripts to use full volume size for docker storage
  - Changed the default ECS docker storage drive to `devicemapper`

## [v1.14.5] - 2019-12-30 - [BACKPORT]

### Updated

- **CUMULUS-1626**
  - Updates Cumulus to use node10/CMA 1.1.2 for all of its internal lambdas in prep for AWS node 8 EOL

## [v1.14.4] - 2019-10-28

### Fixed

- **CUMULUS-1632** - Pinned `aws-elasticsearch-connector` package in `@cumulus/api` to version `8.1.3`, since `8.2.0` includes breaking changes

## [v1.14.3] - 2019-10-18

### Fixed

- **CUMULUS-1620** - Fixed bug where `message_adapter_version` does not correctly inject the CMA

- **CUMULUS-1572** - A granule is now included in discovery results even when
  none of its files has a matching file type in the associated collection
  configuration. Previously, if all files for a granule were unmatched by a file
  type configuration, the granule was excluded from the discovery results.
  Further, added support for a `boolean` property
  `ignoreFilesConfigForDiscovery`, which controls how a granule's files are
  filtered at discovery time.

## [v1.14.2] - 2019-10-08

### BREAKING CHANGES

Your Cumulus Message Adapter version should be pinned to `v1.0.13` or lower in your `app/config.yml` using `message_adapter_version: v1.0.13` OR you should use the workflow migration steps below to work with CMA v1.1.1+.

- **CUMULUS-1394** - The implementation of the `SfSnsReport` Lambda requires additional environment variables for integration with the new ingest notification SNS topics. Therefore, **you must update the definition of `SfSnsReport` in your `lambdas.yml` like so**:

```yaml
SfSnsReport:
  handler: index.handler
  timeout: 300
  source: node_modules/@cumulus/sf-sns-report/dist
  tables:
    - ExecutionsTable
  envs:
    execution_sns_topic_arn:
      function: Ref
      value: reportExecutionsSns
    granule_sns_topic_arn:
      function: Ref
      value: reportGranulesSns
    pdr_sns_topic_arn:
      function: Ref
      value: reportPdrsSns
```

- **CUMULUS-1447** -
  The newest release of the Cumulus Message Adapter (v1.1.1) requires that parameterized configuration be used for remote message functionality. Once released, Kes will automatically bring in CMA v1.1.1 without additional configuration.

  **Migration instructions**
  Oversized messages are no longer written to S3 automatically. In order to utilize remote messaging functionality, configure a `ReplaceConfig` AWS Step Function parameter on your CMA task:

  ```yaml
  ParsePdr:
    Parameters:
      cma:
        event.$: "$"
        ReplaceConfig:
          FullMessage: true
  ```

  Accepted fields in `ReplaceConfig` include `MaxSize`, `FullMessage`, `Path` and `TargetPath`.
  See https://github.com/nasa/cumulus-message-adapter/blob/master/CONTRACT.md#remote-message-configuration for full details.

  As this change is backward compatible in Cumulus Core, users wishing to utilize the previous version of the CMA may opt to transition to using a CMA lambda layer, or set `message_adapter_version` in their configuration to a version prior to v1.1.0.

### PLEASE NOTE

- **CUMULUS-1394** - Ingest notifications are now provided via 3 separate SNS topics for executions, granules, and PDRs, instead of a single `sftracker` SNS topic. Whereas the `sftracker` SNS topic received a full Cumulus execution message, the new topics all receive generated records for the given object. The new topics are only published to if the given object exists for the current execution. For a given execution/granule/PDR, **two messages will be received by each topic**: one message indicating that ingest is running and another message indicating that ingest has completed or failed. The new SNS topics are:

  - `reportExecutions` - Receives 1 message per execution
  - `reportGranules` - Receives 1 message per granule in an execution
  - `reportPdrs` - Receives 1 message per PDR

### Added

- **CUMULUS-639**

  - Adds SAML JWT and launchpad token authentication to Cumulus API (configurable)
    - **NOTE** to authenticate with Launchpad ensure your launchpad user_id is in the `<prefix>-UsersTable`
    - when Cumulus configured to protect API via Launchpad:
      - New endpoints
        - `GET /saml/login` - starting point for SAML SSO creates the login request url and redirects to the SAML Identity Provider Service (IDP)
        - `POST /saml/auth` - SAML Assertion Consumer Service. POST receiver from SAML IDP. Validates response, logs the user in, and returnes a SAML-based JWT.
    - Disabled endpoints
      - `POST /refresh`
      - Changes authorization worklow:
      - `ensureAuthorized` now presumes the bearer token is a JWT and tries to validate. If the token is malformed, it attempts to validate the token against Launchpad. This allows users to bring their own token as described here https://wiki.earthdata.nasa.gov/display/CUMULUS/Cumulus+API+with+Launchpad+Authentication. But it also allows dashboard users to manually authenticate via Launchpad SAML to receive a Launchpad-based JWT.

- **CUMULUS-1394**
  - Added `Granule.generateGranuleRecord()` method to granules model to generate a granule database record from a Cumulus execution message
  - Added `Pdr.generatePdrRecord()` method to PDRs model to generate a granule database record from a Cumulus execution message
  - Added helpers to `@cumulus/common/message`:
    - `getMessageExecutionName()` - Get the execution name from a Cumulus execution message
    - `getMessageStateMachineArn()` - Get the state machine ARN from a Cumulus execution message
    - `getMessageExecutionArn()` - Get the execution ARN for a Cumulus execution message
    - `getMessageGranules()` - Get the granules from a Cumulus execution message, if any.
  - Added `@cumulus/common/cloudwatch-event/isFailedSfStatus()` to determine if a Step Function status from a Cloudwatch event is a failed status

### Changed

- **CUMULUS-1308**

  - HTTP PUT of a Collection, Provider, or Rule via the Cumulus API now
    performs full replacement of the existing object with the object supplied
    in the request payload. Previous behavior was to perform a modification
    (partial update) by merging the existing object with the (possibly partial)
    object in the payload, but this did not conform to the HTTP standard, which
    specifies PATCH as the means for modifications rather than replacements.

- **CUMULUS-1375**

  - Migrate Cumulus from deprecated Elasticsearch JS client to new, supported one in `@cumulus/api`

- **CUMULUS-1485** Update `@cumulus/cmr-client` to return error message from CMR for validation failures.

- **CUMULUS-1394**

  - Renamed `Execution.generateDocFromPayload()` to `Execution.generateRecord()` on executions model. The method generates an execution database record from a Cumulus execution message.

- **CUMULUS-1432**

  - `logs` endpoint takes the level parameter as a string and not a number
  - Elasticsearch term query generation no longer converts numbers to boolean

- **CUMULUS-1447**

  - Consolidated all remote message handling code into @common/aws
  - Update remote message code to handle updated CMA remote message flags
  - Update example SIPS workflows to utilize Parameterized CMA configuration

- **CUMULUS-1448** Refactor workflows that are mutating cumulus_meta to utilize meta field

- **CUMULUS-1451**

  - Elasticsearch cluster setting `auto_create_index` will be set to false. This had been causing issues in the bootstrap lambda on deploy.

- **CUMULUS-1456**
  - `@cumulus/api` endpoints default error handler uses `boom` package to format errors, which is consistent with other API endpoint errors.

### Fixed

- **CUMULUS-1432** `logs` endpoint filter correctly filters logs by level
- **CUMULUS-1484** `useMessageAdapter` now does not set CUMULUS_MESSAGE_ADAPTER_DIR when `true`

### Removed

- **CUMULUS-1394**
  - Removed `sfTracker` SNS topic. Replaced by three new SNS topics for granule, execution, and PDR ingest notifications.
  - Removed unused functions from `@cumulus/common/aws`:
    - `getGranuleS3Params()`
    - `setGranuleStatus()`

## [v1.14.1] - 2019-08-29

### Fixed

- **CUMULUS-1455**

  - CMR token links updated to point to CMR legacy services rather than echo

- **CUMULUS-1211**
  - Errors thrown during granule discovery are no longer swallowed and ignored.
    Rather, errors are propagated to allow for proper error-handling and
    meaningful messaging.

## [v1.14.0] - 2019-08-22

### PLEASE NOTE

- We have encountered transient lambda service errors in our integration testing. Please handle transient service errors following [these guidelines](https://docs.aws.amazon.com/step-functions/latest/dg/bp-lambda-serviceexception.html). The workflows in the `example/workflows` folder have been updated with retries configured for these errors.

- **CUMULUS-799** added additional IAM permissions to support reading CloudWatch and API Gateway, so **you will have to redeploy your IAM stack.**

- **CUMULUS-800** Several items:

  - **Delete existing API Gateway stages**: To allow enabling of API Gateway logging, Cumulus now creates and manages a Stage resource during deployment. Before upgrading Cumulus, it is necessary to delete the API Gateway stages on both the Backend API and the Distribution API. Instructions are included in the documenation under [Delete API Gateway Stages](https://nasa.github.io/cumulus/docs/additional-deployment-options/delete-api-gateway-stages).

  - **Set up account permissions for API Gateway to write to CloudWatch**: In a one time operation for your AWS account, to enable CloudWatch Logs for API Gateway, you must first grant the API Gateway permission to read and write logs to CloudWatch for your account. The `AmazonAPIGatewayPushToCloudWatchLogs` managed policy (with an ARN of `arn:aws:iam::aws:policy/service-role/AmazonAPIGatewayPushToCloudWatchLogs`) has all the required permissions. You can find a simple how to in the documentation under [Enable API Gateway Logging.](https://nasa.github.io/cumulus/docs/additional-deployment-options/enable-gateway-logging-permissions)

  - **Configure API Gateway to write logs to CloudWatch** To enable execution logging for the distribution API set `config.yaml` `apiConfigs.distribution.logApigatewayToCloudwatch` value to `true`. More information [Enable API Gateway Logs](https://nasa.github.io/cumulus/docs/additional-deployment-options/enable-api-logs)

  - **Configure CloudWatch log delivery**: It is possible to deliver CloudWatch API execution and access logs to a cross-account shared AWS::Logs::Destination. An operator does this by adding the key `logToSharedDestination` to the `config.yml` at the default level with a value of a writable log destination. More information in the documenation under [Configure CloudWatch Logs Delivery.](https://nasa.github.io/cumulus/docs/additional-deployment-options/configure-cloudwatch-logs-delivery)

  - **Additional Lambda Logging**: It is now possible to configure any lambda to deliver logs to a shared subscriptions by setting `logToSharedDestination` to the ARN of a writable location (either an AWS::Logs::Destination or a Kinesis Stream) on any lambda config. Documentation for [Lambda Log Subscriptions](https://nasa.github.io/cumulus/docs/additional-deployment-options/additional-lambda-logging)

  - **Configure S3 Server Access Logs**: If you are running Cumulus in an NGAP environment you may [configure S3 Server Access Logs](https://nasa.github.io/cumulus/docs/next/deployment/server_access_logging) to be delivered to a shared bucket where the Metrics Team will ingest the logs into their ELK stack. Contact the Metrics team for permission and location.

- **CUMULUS-1368** The Cumulus distribution API has been deprecated and is being replaced by ASF's Thin Egress App. By default, the distribution API will not deploy. Please follow [the instructions for deploying and configuring Thin Egress](https://nasa.github.io/cumulus/docs/deployment/thin_egress_app).

To instead continue to deploy and use the legacy Cumulus distribution app, add the following to your `config.yml`:

```yaml
deployDistributionApi: true
```

If you deploy with no distribution app your deployment will succeed but you may encounter errors in your workflows, particularly in the `MoveGranule` task.

- **CUMULUS-1418** Users who are packaging the CMA in their Lambdas outside of Cumulus may need to update their Lambda configuration. Please see `BREAKING CHANGES` below for details.

### Added

- **CUMULUS-642**
  - Adds Launchpad as an authentication option for the Cumulus API.
  - Updated deployment documentation and added [instructions to setup Cumulus API Launchpad authentication](https://wiki.earthdata.nasa.gov/display/CUMULUS/Cumulus+API+with+Launchpad+Authentication)
- **CUMULUS-1418**
  - Adds usage docs/testing of lambda layers (introduced in PR1125), updates Core example tasks to use the updated `cumulus-ecs-task` and a CMA layer instead of kes CMA injection.
  - Added Terraform module to publish CMA as layer to user account.
- **PR1125** - Adds `layers` config option to support deploying Lambdas with layers
- **PR1128** - Added `useXRay` config option to enable AWS X-Ray for Lambdas.
- **CUMULUS-1345**
  - Adds new variables to the app deployment under `cmr`.
  - `cmrEnvironment` values are `SIT`, `UAT`, or `OPS` with `UAT` as the default.
  - `cmrLimit` and `cmrPageSize` have been added as configurable options.
- **CUMULUS-1273**
  - Added lambda function EmsProductMetadataReport to generate EMS Product Metadata report
- **CUMULUS-1226**
  - Added API endpoint `elasticsearch/index-from-database` to index to an Elasticsearch index from the database for recovery purposes and `elasticsearch/indices-status` to check the status of Elasticsearch indices via the API.
- **CUMULUS-824**
  - Added new Collection parameter `reportToEms` to configure whether the collection is reported to EMS
- **CUMULUS-1357**
  - Added new BackendApi endpoint `ems` that generates EMS reports.
- **CUMULUS-1241**
  - Added information about queues with maximum execution limits defined to default workflow templates (`meta.queueExecutionLimits`)
- **CUMULUS-1311**
  - Added `@cumulus/common/message` with various message parsing/preparation helpers
- **CUMULUS-812**

  - Added support for limiting the number of concurrent executions started from a queue. [See the data cookbook](https://nasa.github.io/cumulus/docs/data-cookbooks/throttling-queued-executions) for more information.

- **CUMULUS-1337**

  - Adds `cumulus.stackName` value to the `instanceMetadata` endpoint.

- **CUMULUS-1368**

  - Added `cmrGranuleUrlType` to the `@cumulus/move-granules` task. This determines what kind of links go in the CMR files. The options are `distribution`, `s3`, or `none`, with the default being distribution. If there is no distribution API being used with Cumulus, you must set the value to `s3` or `none`.

- Added `packages/s3-replicator` Terraform module to allow same-region s3 replication to metrics bucket.

- **CUMULUS-1392**

  - Added `tf-modules/report-granules` Terraform module which processes granule ingest notifications received via SNS and stores granule data to a database. The module includes:
    - SNS topic for publishing granule ingest notifications
    - Lambda to process granule notifications and store data
    - IAM permissions for the Lambda
    - Subscription for the Lambda to the SNS topic

- **CUMULUS-1393**

  - Added `tf-modules/report-pdrs` Terraform module which processes PDR ingest notifications received via SNS and stores PDR data to a database. The module includes:
    - SNS topic for publishing PDR ingest notifications
    - Lambda to process PDR notifications and store data
    - IAM permissions for the Lambda
    - Subscription for the Lambda to the SNS topic
  - Added unit tests for `@cumulus/api/models/pdrs.createPdrFromSns()`

- **CUMULUS-1400**

  - Added `tf-modules/report-executions` Terraform module which processes workflow execution information received via SNS and stores it to a database. The module includes:
    - SNS topic for publishing execution data
    - Lambda to process and store execution data
    - IAM permissions for the Lambda
    - Subscription for the Lambda to the SNS topic
  - Added `@cumulus/common/sns-event` which contains helpers for SNS events:
    - `isSnsEvent()` returns true if event is from SNS
    - `getSnsEventMessage()` extracts and parses the message from an SNS event
    - `getSnsEventMessageObject()` extracts and parses message object from an SNS event
  - Added `@cumulus/common/cloudwatch-event` which contains helpers for Cloudwatch events:
    - `isSfExecutionEvent()` returns true if event is from Step Functions
    - `isTerminalSfStatus()` determines if a Step Function status from a Cloudwatch event is a terminal status
    - `getSfEventStatus()` gets the Step Function status from a Cloudwatch event
    - `getSfEventDetailValue()` extracts a Step Function event detail field from a Cloudwatch event
    - `getSfEventMessageObject()` extracts and parses Step Function detail object from a Cloudwatch event

- **CUMULUS-1429**

  - Added `tf-modules/data-persistence` Terraform module which includes resources for data persistence in Cumulus:
    - DynamoDB tables
    - Elasticsearch with optional support for VPC
    - Cloudwatch alarm for number of Elasticsearch nodes

- **CUMULUS-1379** CMR Launchpad Authentication
  - Added `launchpad` configuration to `@cumulus/deployment/app/config.yml`, and cloudformation templates, workflow message, lambda configuration, api endpoint configuration
  - Added `@cumulus/common/LaunchpadToken` and `@cumulus/common/launchpad` to provide methods to get token and validate token
  - Updated lambdas to use Launchpad token for CMR actions (ingest and delete granules)
  - Updated deployment documentation and added [instructions to setup CMR client for Launchpad authentication](https://wiki.earthdata.nasa.gov/display/CUMULUS/CMR+Launchpad+Authentication)

## Changed

- **CUMULUS-1232**

  - Added retries to update `@cumulus/cmr-client` `updateToken()`

- **CUMULUS-1245 CUMULUS-795**

  - Added additional `ems` configuration parameters for sending the ingest reports to EMS
  - Added functionality to send daily ingest reports to EMS

- **CUMULUS-1241**

  - Removed the concept of "priority levels" and added ability to define a number of maximum concurrent executions per SQS queue
  - Changed mapping of Cumulus message properties for the `sqs2sfThrottle` lambda:
    - Queue name is read from `cumulus_meta.queueName`
    - Maximum executions for the queue is read from `meta.queueExecutionLimits[queueName]`, where `queueName` is `cumulus_meta.queueName`
  - Changed `sfSemaphoreDown` lambda to only attempt decrementing semaphores when:
    - the message is for a completed/failed/aborted/timed out workflow AND
    - `cumulus_meta.queueName` exists on the Cumulus message AND
    - An entry for the queue name (`cumulus_meta.queueName`) exists in the the object `meta.queueExecutionLimits` on the Cumulus message

- **CUMULUS-1338**

  - Updated `sfSemaphoreDown` lambda to be triggered via AWS Step Function Cloudwatch events instead of subscription to `sfTracker` SNS topic

- **CUMULUS-1311**

  - Updated `@cumulus/queue-granules` to set `cumulus_meta.queueName` for queued execution messages
  - Updated `@cumulus/queue-pdrs` to set `cumulus_meta.queueName` for queued execution messages
  - Updated `sqs2sfThrottle` lambda to immediately decrement queue semaphore value if dispatching Step Function execution throws an error

- **CUMULUS-1362**

  - Granule `processingStartTime` and `processingEndTime` will be set to the execution start time and end time respectively when there is no sync granule or post to cmr task present in the workflow

- **CUMULUS-1400**
  - Deprecated `@cumulus/ingest/aws/getExecutionArn`. Use `@cumulus/common/aws/getExecutionArn` instead.

### Fixed

- **CUMULUS-1439**

  - Fix bug with rule.logEventArn deletion on Kinesis rule update and fix unit test to verify

- **CUMULUS-796**

  - Added production information (collection ShortName and Version, granuleId) to EMS distribution report
  - Added functionality to send daily distribution reports to EMS

- **CUMULUS-1319**

  - Fixed a bug where granule ingest times were not being stored to the database

- **CUMULUS-1356**

  - The `Collection` model's `delete` method now _removes_ the specified item
    from the collection config store that was inserted by the `create` method.
    Previously, this behavior was missing.

- **CUMULUS-1374**
  - Addressed audit concerns (https://www.npmjs.com/advisories/782) in api package

### BREAKING CHANGES

### Changed

- **CUMULUS-1418**
  - Adding a default `cmaDir` key to configuration will cause `CUMULUS_MESSAGE_ADAPTER_DIR` to be set by default to `/opt` for any Lambda not setting `useCma` to true, or explicitly setting the CMA environment variable. In lambdas that package the CMA independently of the Cumulus packaging. Lambdas manually packaging the CMA should have their Lambda configuration updated to set the CMA path, or alternately if not using the CMA as a Lambda layer in this deployment set `cmaDir` to `./cumulus-message-adapter`.

### Removed

- **CUMULUS-1337**

  - Removes the S3 Access Metrics package added in CUMULUS-799

- **PR1130**
  - Removed code deprecated since v1.11.1:
    - Removed `@cumulus/common/step-functions`. Use `@cumulus/common/StepFunctions` instead.
    - Removed `@cumulus/api/lib/testUtils.fakeFilesFactory`. Use `@cumulus/api/lib/testUtils.fakeFileFactory` instead.
    - Removed `@cumulus/cmrjs/cmr` functions: `searchConcept`, `ingestConcept`, `deleteConcept`. Use the functions in `@cumulus/cmr-client` instead.
    - Removed `@cumulus/ingest/aws.getExecutionHistory`. Use `@cumulus/common/StepFunctions.getExecutionHistory` instead.

## [v1.13.5] - 2019-08-29 - [BACKPORT]

### Fixed

- **CUMULUS-1455** - CMR token links updated to point to CMR legacy services rather than echo

## [v1.13.4] - 2019-07-29

- **CUMULUS-1411** - Fix deployment issue when using a template override

## [v1.13.3] - 2019-07-26

- **CUMULUS-1345** Full backport of CUMULUS-1345 features - Adds new variables to the app deployment under `cmr`.
  - `cmrEnvironment` values are `SIT`, `UAT`, or `OPS` with `UAT` as the default.
  - `cmrLimit` and `cmrPageSize` have been added as configurable options.

## [v1.13.2] - 2019-07-25

- Re-release of v1.13.1 to fix broken npm packages.

## [v1.13.1] - 2019-07-22

- **CUMULUS-1374** - Resolve audit compliance with lodash version for api package subdependency
- **CUMULUS-1412** - Resolve audit compliance with googleapi package
- **CUMULUS-1345** - Backported CMR environment setting in getUrl to address immediate user need. CMR_ENVIRONMENT can now be used to set the CMR environment to OPS/SIT

## [v1.13.0] - 2019-5-20

### PLEASE NOTE

**CUMULUS-802** added some additional IAM permissions to support ECS autoscaling, so **you will have to redeploy your IAM stack.**
As a result of the changes for **CUMULUS-1193**, **CUMULUS-1264**, and **CUMULUS-1310**, **you must delete your existing stacks (except IAM) before deploying this version of Cumulus.**
If running Cumulus within a VPC and extended downtime is acceptable, we recommend doing this at the end of the day to allow AWS backend resources and network interfaces to be cleaned up overnight.

### BREAKING CHANGES

- **CUMULUS-1228**

  - The default AMI used by ECS instances is now an NGAP-compliant AMI. This
    will be a breaking change for non-NGAP deployments. If you do not deploy to
    NGAP, you will need to find the AMI ID of the
    [most recent Amazon ECS-optimized AMI](https://docs.aws.amazon.com/AmazonECS/latest/developerguide/ecs-optimized_AMI.html),
    and set the `ecs.amiid` property in your config. Instructions for finding
    the most recent NGAP AMI can be found using
    [these instructions](https://wiki.earthdata.nasa.gov/display/ESKB/Select+an+NGAP+Created+AMI).

- **CUMULUS-1310**

  - Database resources (DynamoDB, ElasticSearch) have been moved to an independent `db` stack.
    Migrations for this version will need to be user-managed. (e.g. [elasticsearch](https://docs.aws.amazon.com/elasticsearch-service/latest/developerguide/es-version-migration.html#snapshot-based-migration) and [dynamoDB](https://docs.aws.amazon.com/datapipeline/latest/DeveloperGuide/dp-template-exports3toddb.html)).
    Order of stack deployment is `iam` -> `db` -> `app`.
  - All stacks can now be deployed using a single `config.yml` file, i.e.: `kes cf deploy --kes-folder app --template node_modules/@cumulus/deployment/[iam|db|app] [...]`
    Backwards-compatible. For development, please re-run `npm run bootstrap` to build new `kes` overrides.
    Deployment docs have been updated to show how to deploy a single-config Cumulus instance.
  - `params` have been moved: Nest `params` fields under `app`, `db` or `iam` to override all Parameters for a particular stack's cloudformation template. Backwards-compatible with multi-config setups.
  - `stackName` and `stackNameNoDash` have been retired. Use `prefix` and `prefixNoDash` instead.
  - The `iams` section in `app/config.yml` IAM roles has been deprecated as a user-facing parameter,
    _unless_ your IAM role ARNs do not match the convention shown in `@cumulus/deployment/app/config.yml`
  - The `vpc.securityGroup` will need to be set with a pre-existing security group ID to use Cumulus in a VPC. Must allow inbound HTTP(S) (Port 443).

- **CUMULUS-1212**

  - `@cumulus/post-to-cmr` will now fail if any granules being processed are missing a metadata file. You can set the new config option `skipMetaCheck` to `true` to pass post-to-cmr without a metadata file.

- **CUMULUS-1232**

  - `@cumulus/sync-granule` will no longer silently pass if no checksum data is provided. It will use input
    from the granule object to:
    - Verify checksum if `checksumType` and `checksumValue` are in the file record OR a checksum file is provided
      (throws `InvalidChecksum` on fail), else log warning that no checksum is available.
    - Then, verify synced S3 file size if `file.size` is in the file record (throws `UnexpectedFileSize` on fail),
      else log warning that no file size is available.
    - Pass the step.

- **CUMULUS-1264**

  - The Cloudformation templating and deployment configuration has been substantially refactored.
    - `CumulusApiDefault` nested stack resource has been renamed to `CumulusApiDistribution`
    - `CumulusApiV1` nested stack resource has been renamed to `CumulusApiBackend`
  - The `urs: true` config option for when defining your lambdas (e.g. in `lambdas.yml`) has been deprecated. There are two new options to replace it:
    - `urs_redirect: 'token'`: This will expose a `TOKEN_REDIRECT_ENDPOINT` environment variable to your lambda that references the `/token` endpoint on the Cumulus backend API
    - `urs_redirect: 'distribution'`: This will expose a `DISTRIBUTION_REDIRECT_ENDPOINT` environment variable to your lambda that references the `/redirect` endpoint on the Cumulus distribution API

- **CUMULUS-1193**

  - The elasticsearch instance is moved behind the VPC.
  - Your account will need an Elasticsearch Service Linked role. This is a one-time setup for the account. You can follow the instructions to use the AWS console or AWS CLI [here](https://docs.aws.amazon.com/IAM/latest/UserGuide/using-service-linked-roles.html) or use the following AWS CLI command: `aws iam create-service-linked-role --aws-service-name es.amazonaws.com`

- **CUMULUS-802**

  - ECS `maxInstances` must be greater than `minInstances`. If you use defaults, no change is required.

- **CUMULUS-1269**
  - Brought Cumulus data models in line with CNM JSON schema:
    - Renamed file object `fileType` field to `type`
    - Renamed file object `fileSize` field to `size`
    - Renamed file object `checksumValue` field to `checksum` where not already done.
    - Added `ancillary` and `linkage` type support to file objects.

### Added

- **CUMULUS-799**

  - Added an S3 Access Metrics package which will take S3 Server Access Logs and
    write access metrics to CloudWatch

- **CUMULUS-1242** - Added `sqs2sfThrottle` lambda. The lambda reads SQS messages for queued executions and uses semaphores to only start new executions if the maximum number of executions defined for the priority key (`cumulus_meta.priorityKey`) has not been reached. Any SQS messages that are read but not used to start executions remain in the queue.

- **CUMULUS-1240**

  - Added `sfSemaphoreDown` lambda. This lambda receives SNS messages and for each message it decrements the semaphore used to track the number of running executions if:
    - the message is for a completed/failed workflow AND
    - the message contains a level of priority (`cumulus_meta.priorityKey`)
  - Added `sfSemaphoreDown` lambda as a subscriber to the `sfTracker` SNS topic

- **CUMULUS-1265**

  - Added `apiConfigs` configuration option to configure API Gateway to be private
  - All internal lambdas configured to run inside the VPC by default
  - Removed references to `NoVpc` lambdas from documentation and `example` folder.

- **CUMULUS-802**
  - Adds autoscaling of ECS clusters
  - Adds autoscaling of ECS services that are handling StepFunction activities

## Changed

- Updated `@cumulus/ingest/http/httpMixin.list()` to trim trailing spaces on discovered filenames

- **CUMULUS-1310**

  - Database resources (DynamoDB, ElasticSearch) have been moved to an independent `db` stack.
    This will enable future updates to avoid affecting database resources or requiring migrations.
    Migrations for this version will need to be user-managed.
    (e.g. [elasticsearch](https://docs.aws.amazon.com/elasticsearch-service/latest/developerguide/es-version-migration.html#snapshot-based-migration) and [dynamoDB](https://docs.aws.amazon.com/datapipeline/latest/DeveloperGuide/dp-template-exports3toddb.html)).
    Order of stack deployment is `iam` -> `db` -> `app`.
  - All stacks can now be deployed using a single `config.yml` file, i.e.: `kes cf deploy --kes-folder app --template node_modules/@cumulus/deployment/[iam|db|app] [...]`
    Backwards-compatible. Please re-run `npm run bootstrap` to build new `kes` overrides.
    Deployment docs have been updated to show how to deploy a single-config Cumulus instance.
  - `params` fields should now be nested under the stack key (i.e. `app`, `db` or `iam`) to provide Parameters for a particular stack's cloudformation template,
    for use with single-config instances. Keys _must_ match the name of the deployment package folder (`app`, `db`, or `iam`).
    Backwards-compatible with multi-config setups.
  - `stackName` and `stackNameNoDash` have been retired as user-facing config parameters. Use `prefix` and `prefixNoDash` instead.
    This will be used to create stack names for all stacks in a single-config use case.
    `stackName` may still be used as an override in multi-config usage, although this is discouraged.
    Warning: overriding the `db` stack's `stackName` will require you to set `dbStackName` in your `app/config.yml`.
    This parameter is required to fetch outputs from the `db` stack to reference in the `app` stack.
  - The `iams` section in `app/config.yml` IAM roles has been retired as a user-facing parameter,
    _unless_ your IAM role ARNs do not match the convention shown in `@cumulus/deployment/app/config.yml`
    In that case, overriding `iams` in your own config is recommended.
  - `iam` and `db` `cloudformation.yml` file names will have respective prefixes (e.g `iam.cloudformation.yml`).
  - Cumulus will now only attempt to create reconciliation reports for buckets of the `private`, `public` and `protected` types.
  - Cumulus will no longer set up its own security group.
    To pass a pre-existing security group for in-VPC deployments as a parameter to the Cumulus template, populate `vpc.securityGroup` in `config.yml`.
    This security group must allow inbound HTTP(S) traffic (Port 443). SSH traffic (Port 22) must be permitted for SSH access to ECS instances.
  - Deployment docs have been updated with examples for the new deployment model.

- **CUMULUS-1236**

  - Moves access to public files behind the distribution endpoint. Authentication is not required, but direct http access has been disallowed.

- **CUMULUS-1223**

  - Adds unauthenticated access for public bucket files to the Distribution API. Public files should be requested the same way as protected files, but for public files a redirect to a self-signed S3 URL will happen without requiring authentication with Earthdata login.

- **CUMULUS-1232**

  - Unifies duplicate handling in `ingest/granule.handleDuplicateFile` for maintainability.
  - Changed `ingest/granule.ingestFile` and `move-granules/index.moveFileRequest` to use new function.
  - Moved file versioning code to `ingest/granule.moveGranuleFileWithVersioning`
  - `ingest/granule.verifyFile` now also tests `file.size` for verification if it is in the file record and throws
    `UnexpectedFileSize` error for file size not matching input.
  - `ingest/granule.verifyFile` logs warnings if checksum and/or file size are not available.

- **CUMULUS-1193**

  - Moved reindex CLI functionality to an API endpoint. See [API docs](https://nasa.github.io/cumulus-api/#elasticsearch-1)

- **CUMULUS-1207**
  - No longer disable lambda event source mappings when disabling a rule

### Fixed

- Updated Lerna publish script so that published Cumulus packages will pin their dependencies on other Cumulus packages to exact versions (e.g. `1.12.1` instead of `^1.12.1`)

- **CUMULUS-1203**

  - Fixes IAM template's use of intrinsic functions such that IAM template overrides now work with kes

- **CUMULUS-1268**
  - Deployment will not fail if there are no ES alarms or ECS services

## [v1.12.1] - 2019-4-8

## [v1.12.0] - 2019-4-4

Note: There was an issue publishing 1.12.0. Upgrade to 1.12.1.

### BREAKING CHANGES

- **CUMULUS-1139**

  - `granule.applyWorkflow` uses the new-style granule record as input to workflows.

- **CUMULUS-1171**

  - Fixed provider handling in the API to make it consistent between protocols.
    NOTE: This is a breaking change. When applying this upgrade, users will need to:
    1. Disable all workflow rules
    2. Update any `http` or `https` providers so that the host field only
       contains a valid hostname or IP address, and the port field contains the
       provider port.
    3. Perform the deployment
    4. Re-enable workflow rules

- **CUMULUS-1176**:

  - `@cumulus/move-granules` input expectations have changed. `@cumulus/files-to-granules` is a new intermediate task to perform input translation in the old style.
    See the Added and Changed sections of this release changelog for more information.

- **CUMULUS-670**

  - The behavior of ParsePDR and related code has changed in this release. PDRs with FILE_TYPEs that do not conform to the PDR ICD (+ TGZ) (https://cdn.earthdata.nasa.gov/conduit/upload/6376/ESDS-RFC-030v1.0.pdf) will fail to parse.

- **CUMULUS-1208**
  - The granule object input to `@cumulus/queue-granules` will now be added to ingest workflow messages **as is**. In practice, this means that if you are using `@cumulus/queue-granules` to trigger ingest workflows and your granule objects input have invalid properties, then your ingest workflows will fail due to schema validation errors.

### Added

- **CUMULUS-777**
  - Added new cookbook entry on configuring Cumulus to track ancillary files.
- **CUMULUS-1183**
  - Kes overrides will now abort with a warning if a workflow step is configured without a corresponding
    lambda configuration
- **CUMULUS-1223**

  - Adds convenience function `@cumulus/common/bucketsConfigJsonObject` for fetching stack's bucket configuration as an object.

- **CUMULUS-853**
  - Updated FakeProcessing example lambda to include option to generate fake browse
  - Added feature documentation for ancillary metadata export, a new cookbook entry describing a workflow with ancillary metadata generation(browse), and related task definition documentation
- **CUMULUS-805**
  - Added a CloudWatch alarm to check running ElasticSearch instances, and a CloudWatch dashboard to view the health of ElasticSearch
  - Specify `AWS_REGION` in `.env` to be used by deployment script
- **CUMULUS-803**
  - Added CloudWatch alarms to check running tasks of each ECS service, and add the alarms to CloudWatch dashboard
- **CUMULUS-670**
  - Added Ancillary Metadata Export feature (see https://nasa.github.io/cumulus/docs/features/ancillary_metadata for more information)
  - Added new Collection file parameter "fileType" that allows configuration of workflow granule file fileType
- **CUMULUS-1184** - Added kes logging output to ensure we always see the state machine reference before failures due to configuration
- **CUMULUS-1105** - Added a dashboard endpoint to serve the dashboard from an S3 bucket
- **CUMULUS-1199** - Moves `s3credentials` endpoint from the backend to the distribution API.
- **CUMULUS-666**
  - Added `@api/endpoints/s3credentials` to allow EarthData Login authorized users to retrieve temporary security credentials for same-region direct S3 access.
- **CUMULUS-671**
  - Added `@packages/integration-tests/api/distribution/getDistributionApiS3SignedUrl()` to return the S3 signed URL for a file protected by the distribution API
- **CUMULUS-672**
  - Added `cmrMetadataFormat` and `cmrConceptId` to output for individual granules from `@cumulus/post-to-cmr`. `cmrMetadataFormat` will be read from the `cmrMetadataFormat` generated for each granule in `@cumulus/cmrjs/publish2CMR()`
  - Added helpers to `@packages/integration-tests/api/distribution`:
    - `getDistributionApiFileStream()` returns a stream to download files protected by the distribution API
    - `getDistributionFileUrl()` constructs URLs for requesting files from the distribution API
- **CUMULUS-1185** `@cumulus/api/models/Granule.removeGranuleFromCmrByGranule` to replace `@cumulus/api/models/Granule.removeGranuleFromCmr` and use the Granule UR from the CMR metadata to remove the granule from CMR

- **CUMULUS-1101**

  - Added new `@cumulus/checksum` package. This package provides functions to calculate and validate checksums.
  - Added new checksumming functions to `@cumulus/common/aws`: `calculateS3ObjectChecksum` and `validateS3ObjectChecksum`, which depend on the `checksum` package.

- CUMULUS-1171

  - Added `@cumulus/common` API documentation to `packages/common/docs/API.md`
  - Added an `npm run build-docs` task to `@cumulus/common`
  - Added `@cumulus/common/string#isValidHostname()`
  - Added `@cumulus/common/string#match()`
  - Added `@cumulus/common/string#matches()`
  - Added `@cumulus/common/string#toLower()`
  - Added `@cumulus/common/string#toUpper()`
  - Added `@cumulus/common/URLUtils#buildURL()`
  - Added `@cumulus/common/util#isNil()`
  - Added `@cumulus/common/util#isNull()`
  - Added `@cumulus/common/util#isUndefined()`
  - Added `@cumulus/common/util#negate()`

- **CUMULUS-1176**

  - Added new `@cumulus/files-to-granules` task to handle converting file array output from `cumulus-process` tasks into granule objects.
    Allows simplification of `@cumulus/move-granules` and `@cumulus/post-to-cmr`, see Changed section for more details.

- CUMULUS-1151 Compare the granule holdings in CMR with Cumulus' internal data store
- CUMULUS-1152 Compare the granule file holdings in CMR with Cumulus' internal data store

### Changed

- **CUMULUS-1216** - Updated `@cumulus/ingest/granule/ingestFile` to download files to expected staging location.
- **CUMULUS-1208** - Updated `@cumulus/ingest/queue/enqueueGranuleIngestMessage()` to not transform granule object passed to it when building an ingest message
- **CUMULUS-1198** - `@cumulus/ingest` no longer enforces any expectations about whether `provider_path` contains a leading slash or not.
- **CUMULUS-1170**
  - Update scripts and docs to use `npm` instead of `yarn`
  - Use `package-lock.json` files to ensure matching versions of npm packages
  - Update CI builds to use `npm ci` instead of `npm install`
- **CUMULUS-670**
  - Updated ParsePDR task to read standard PDR types+ (+ tgz as an external customer requirement) and add a fileType to granule-files on Granule discovery
  - Updated ParsePDR to fail if unrecognized type is used
  - Updated all relevant task schemas to include granule->files->filetype as a string value
  - Updated tests/test fixtures to include the fileType in the step function/task inputs and output validations as needed
  - Updated MoveGranules task to handle incoming configuration with new "fileType" values and to add them as appropriate to the lambda output.
  - Updated DiscoverGranules step/related workflows to read new Collection file parameter fileType that will map a discovered file to a workflow fileType
  - Updated CNM parser to add the fileType to the defined granule file fileType on ingest and updated integration tests to verify/validate that behavior
  - Updated generateEcho10XMLString in cmr-utils.js to use a map/related library to ensure order as CMR requires ordering for their online resources.
  - Updated post-to-cmr task to appropriately export CNM filetypes to CMR in echo10/UMM exports
- **CUMULUS-1139** - Granules stored in the API contain a `files` property. That schema has been greatly
  simplified and now better matches the CNM format.
  - The `name` property has been renamed to `fileName`.
  - The `filepath` property has been renamed to `key`.
  - The `checksumValue` property has been renamed to `checksum`.
  - The `path` property has been removed.
  - The `url_path` property has been removed.
  - The `filename` property (which contained an `s3://` URL) has been removed, and the `bucket`
    and `key` properties should be used instead. Any requests sent to the API containing a `granule.files[].filename`
    property will be rejected, and any responses coming back from the API will not contain that
    `filename` property.
  - A `source` property has been added, which is a URL indicating the original source of the file.
  - `@cumulus/ingest/granule.moveGranuleFiles()` no longer includes a `filename` field in its
    output. The `bucket` and `key` fields should be used instead.
- **CUMULUS-672**

  - Changed `@cumulus/integration-tests/api/EarthdataLogin.getEarthdataLoginRedirectResponse` to `@cumulus/integration-tests/api/EarthdataLogin.getEarthdataAccessToken`. The new function returns an access response from Earthdata login, if successful.
  - `@cumulus/integration-tests/cmr/getOnlineResources` now accepts an object of options, including `cmrMetadataFormat`. Based on the `cmrMetadataFormat`, the function will correctly retrieve the online resources for each metadata format (ECHO10, UMM-G)

- **CUMULUS-1101**

  - Moved `@cumulus/common/file/getFileChecksumFromStream` into `@cumulus/checksum`, and renamed it to `generateChecksumFromStream`.
    This is a breaking change for users relying on `@cumulus/common/file/getFileChecksumFromStream`.
  - Refactored `@cumulus/ingest/Granule` to depend on new `common/aws` checksum functions and remove significantly present checksumming code.
    - Deprecated `@cumulus/ingest/granule.validateChecksum`. Replaced with `@cumulus/ingest/granule.verifyFile`.
    - Renamed `granule.getChecksumFromFile` to `granule.retrieveSuppliedFileChecksumInformation` to be more accurate.
  - Deprecated `@cumulus/common/aws.checksumS3Objects`. Use `@cumulus/common/aws.calculateS3ObjectChecksum` instead.

- CUMULUS-1171

  - Fixed provider handling in the API to make it consistent between protocols.
    Before this change, FTP providers were configured using the `host` and
    `port` properties. HTTP providers ignored `port` and `protocol`, and stored
    an entire URL in the `host` property. Updated the API to only accept valid
    hostnames or IP addresses in the `provider.host` field. Updated ingest code
    to properly build HTTP and HTTPS URLs from `provider.protocol`,
    `provider.host`, and `provider.port`.
  - The default provider port was being set to 21, no matter what protocol was
    being used. Removed that default.

- **CUMULUS-1176**

  - `@cumulus/move-granules` breaking change:
    Input to `move-granules` is now expected to be in the form of a granules object (i.e. `{ granules: [ { ... }, { ... } ] }`);
    For backwards compatibility with array-of-files outputs from processing steps, use the new `@cumulus/files-to-granules` task as an intermediate step.
    This task will perform the input translation. This change allows `move-granules` to be simpler and behave more predictably.
    `config.granuleIdExtraction` and `config.input_granules` are no longer needed/used by `move-granules`.
  - `@cumulus/post-to-cmr`: `config.granuleIdExtraction` is no longer needed/used by `post-to-cmr`.

- CUMULUS-1174
  - Better error message and stacktrace for S3KeyPairProvider error reporting.

### Fixed

- **CUMULUS-1218** Reconciliation report will now scan only completed granules.
- `@cumulus/api` files and granules were not getting indexed correctly because files indexing was failing in `db-indexer`
- `@cumulus/deployment` A bug in the Cloudformation template was preventing the API from being able to be launched in a VPC, updated the IAM template to give the permissions to be able to run the API in a VPC

### Deprecated

- `@cumulus/api/models/Granule.removeGranuleFromCmr`, instead use `@cumulus/api/models/Granule.removeGranuleFromCmrByGranule`
- `@cumulus/ingest/granule.validateChecksum`, instead use `@cumulus/ingest/granule.verifyFile`
- `@cumulus/common/aws.checksumS3Objects`, instead use `@cumulus/common/aws.calculateS3ObjectChecksum`
- `@cumulus/cmrjs`: `getGranuleId` and `getCmrFiles` are deprecated due to changes in input handling.

## [v1.11.3] - 2019-3-5

### Added

- **CUMULUS-1187** - Added `@cumulus/ingest/granule/duplicateHandlingType()` to determine how duplicate files should be handled in an ingest workflow

### Fixed

- **CUMULUS-1187** - workflows not respecting the duplicate handling value specified in the collection
- Removed refreshToken schema requirement for OAuth

## [v1.11.2] - 2019-2-15

### Added

- CUMULUS-1169
  - Added a `@cumulus/common/StepFunctions` module. It contains functions for querying the AWS
    StepFunctions API. These functions have the ability to retry when a ThrottlingException occurs.
  - Added `@cumulus/common/aws.retryOnThrottlingException()`, which will wrap a function in code to
    retry on ThrottlingExceptions.
  - Added `@cumulus/common/test-utils.throttleOnce()`, which will cause a function to return a
    ThrottlingException the first time it is called, then return its normal result after that.
- CUMULUS-1103 Compare the collection holdings in CMR with Cumulus' internal data store
- CUMULUS-1099 Add support for UMMG JSON metadata versions > 1.4.
  - If a version is found in the metadata object, that version is used for processing and publishing to CMR otherwise, version 1.4 is assumed.
- CUMULUS-678
  - Added support for UMMG json v1.4 metadata files.
    `reconcileCMRMetadata` added to `@cumulus/cmrjs` to update metadata record with new file locations.
    `@cumulus/common/errors` adds two new error types `CMRMetaFileNotFound` and `InvalidArgument`.
    `@cumulus/common/test-utils` adds new function `randomId` to create a random string with id to help in debugging.
    `@cumulus/common/BucketsConfig` adds a new helper class `BucketsConfig` for working with bucket stack configuration and bucket names.
    `@cumulus/common/aws` adds new function `s3PutObjectTagging` as a convenience for the aws [s3().putObjectTagging](https://docs.aws.amazon.com/AWSJavaScriptSDK/latest/AWS/S3.html#putObjectTagging-property) function.
    `@cumulus/cmrjs` Adds: - `isCMRFile` - Identify an echo10(xml) or UMMG(json) metadata file. - `metadataObjectFromCMRFile` Read and parse CMR XML file from s3. - `updateCMRMetadata` Modify a cmr metadata (xml/json) file with updated information. - `publish2CMR` Posts XML or UMMG CMR data to CMR service. - `reconcileCMRMetadata` Reconciles cmr metadata file after a file moves.
- Adds some ECS and other permissions to StepRole to enable running ECS tasks from a workflow
- Added Apache logs to cumulus api and distribution lambdas
- **CUMULUS-1119** - Added `@cumulus/integration-tests/api/EarthdataLogin.getEarthdataLoginRedirectResponse` helper for integration tests to handle login with Earthdata and to return response from redirect to Cumulus API
- **CUMULUS-673** Added `@cumulus/common/file/getFileChecksumFromStream` to get file checksum from a readable stream

### Fixed

- CUMULUS-1123
  - Cloudformation template overrides now work as expected

### Changed

- CUMULUS-1169
  - Deprecated the `@cumulus/common/step-functions` module.
  - Updated code that queries the StepFunctions API to use the retry-enabled functions from
    `@cumulus/common/StepFunctions`
- CUMULUS-1121
  - Schema validation is now strongly enforced when writing to the database.
    Additional properties are not allowed and will result in a validation error.
- CUMULUS-678
  `tasks/move-granules` simplified and refactored to use functionality from cmrjs.
  `ingest/granules.moveGranuleFiles` now just moves granule files and returns a list of the updated files. Updating metadata now handled by `@cumulus/cmrjs/reconcileCMRMetadata`.
  `move-granules.updateGranuleMetadata` refactored and bugs fixed in the case of a file matching multiple collection.files.regexps.
  `getCmrXmlFiles` simplified and now only returns an object with the cmrfilename and the granuleId.
  `@cumulus/test-processing` - test processing task updated to generate UMM-G metadata

- CUMULUS-1043

  - `@cumulus/api` now uses [express](http://expressjs.com/) as the API engine.
  - All `@cumulus/api` endpoints on ApiGateway are consolidated to a single endpoint the uses `{proxy+}` definition.
  - All files under `packages/api/endpoints` along with associated tests are updated to support express's request and response objects.
  - Replaced environment variables `internal`, `bucket` and `systemBucket` with `system_bucket`.
  - Update `@cumulus/integration-tests` to work with updated cumulus-api express endpoints

- `@cumulus/integration-tests` - `buildAndExecuteWorkflow` and `buildWorkflow` updated to take a `meta` param to allow for additional fields to be added to the workflow `meta`

- **CUMULUS-1049** Updated `Retrieve Execution Status API` in `@cumulus/api`: If the execution doesn't exist in Step Function API, Cumulus API returns the execution status information from the database.

- **CUMULUS-1119**
  - Renamed `DISTRIBUTION_URL` environment variable to `DISTRIBUTION_ENDPOINT`
  - Renamed `DEPLOYMENT_ENDPOINT` environment variable to `DISTRIBUTION_REDIRECT_ENDPOINT`
  - Renamed `API_ENDPOINT` environment variable to `TOKEN_REDIRECT_ENDPOINT`

### Removed

- Functions deprecated before 1.11.0:
  - @cumulus/api/models/base: static Manager.createTable() and static Manager.deleteTable()
  - @cumulus/ingest/aws/S3
  - @cumulus/ingest/aws/StepFunction.getExecution()
  - @cumulus/ingest/aws/StepFunction.pullEvent()
  - @cumulus/ingest/consumer.Consume
  - @cumulus/ingest/granule/Ingest.getBucket()

### Deprecated

`@cmrjs/ingestConcept`, instead use the CMR object methods. `@cmrjs/CMR.ingestGranule` or `@cmrjs/CMR.ingestCollection`
`@cmrjs/searchConcept`, instead use the CMR object methods. `@cmrjs/CMR.searchGranules` or `@cmrjs/CMR.searchCollections`
`@cmrjs/deleteConcept`, instead use the CMR object methods. `@cmrjs/CMR.deleteGranule` or `@cmrjs/CMR.deleteCollection`

## [v1.11.1] - 2018-12-18

**Please Note**

- Ensure your `app/config.yml` has a `clientId` specified in the `cmr` section. This will allow CMR to identify your requests for better support and metrics.
  - For an example, please see [the example config](https://github.com/nasa/cumulus/blob/1c7e2bf41b75da9f87004c4e40fbcf0f39f56794/example/app/config.yml#L128).

### Added

- Added a `/tokenDelete` endpoint in `@cumulus/api` to delete access token records

### Changed

- CUMULUS-678
  `@cumulus/ingest/crypto` moved and renamed to `@cumulus/common/key-pair-provider`
  `@cumulus/ingest/aws` function: `KMSDecryptionFailed` and class: `KMS` extracted and moved to `@cumulus/common` and `KMS` is exported as `KMSProvider` from `@cumulus/common/key-pair-provider`
  `@cumulus/ingest/granule` functions: `publish`, `getGranuleId`, `getXMLMetadataAsString`, `getMetadataBodyAndTags`, `parseXmlString`, `getCmrXMLFiles`, `postS3Object`, `contructOnlineAccessUrls`, `updateMetadata`, extracted and moved to `@cumulus/cmrjs`
  `getGranuleId`, `getCmrXMLFiles`, `publish`, `updateMetadata` removed from `@cumulus/ingest/granule` and added to `@cumulus/cmrjs`;
  `updateMetadata` renamed `updateCMRMetadata`.
  `@cumulus/ingest` test files renamed.
- **CUMULUS-1070**
  - Add `'Client-Id'` header to all `@cumulus/cmrjs` requests (made via `searchConcept`, `ingestConcept`, and `deleteConcept`).
  - Updated `cumulus/example/app/config.yml` entry for `cmr.clientId` to use stackName for easier CMR-side identification.

## [v1.11.0] - 2018-11-30

**Please Note**

- Redeploy IAM roles:
  - CUMULUS-817 includes a migration that requires reconfiguration/redeployment of IAM roles. Please see the [upgrade instructions](https://nasa.github.io/cumulus/docs/upgrade/1.11.0) for more information.
  - CUMULUS-977 includes a few new SNS-related permissions added to the IAM roles that will require redeployment of IAM roles.
- `cumulus-message-adapter` v1.0.13+ is required for `@cumulus/api` granule reingest API to work properly. The latest version should be downloaded automatically by kes.
- A `TOKEN_SECRET` value (preferably 256-bit for security) must be added to `.env` to securely sign JWTs used for authorization in `@cumulus/api`

### Changed

- **CUUMULUS-1000** - Distribution endpoint now persists logins, instead of
  redirecting to Earthdata Login on every request
- **CUMULUS-783 CUMULUS-790** - Updated `@cumulus/sync-granule` and `@cumulus/move-granules` tasks to always overwrite existing files for manually-triggered reingest.
- **CUMULUS-906** - Updated `@cumulus/api` granule reingest API to
  - add `reingestGranule: true` and `forceDuplicateOverwrite: true` to Cumulus message `cumulus_meta.cumulus_context` field to indicate that the workflow is a manually triggered re-ingest.
  - return warning message to operator when duplicateHandling is not `replace`
  - `cumulus-message-adapter` v1.0.13+ is required.
- **CUMULUS-793** - Updated the granule move PUT request in `@cumulus/api` to reject the move with a 409 status code if one or more of the files already exist at the destination location
- Updated `@cumulus/helloworld` to use S3 to store state for pass on retry tests
- Updated `@cumulus/ingest`:
  - [Required for MAAP] `http.js#list` will now find links with a trailing whitespace
  - Removed code from `granule.js` which looked for files in S3 using `{ Bucket: discoveredFile.bucket, Key: discoveredFile.name }`. This is obsolete since `@cumulus/ingest` uses a `file-staging` and `constructCollectionId()` directory prefixes by default.
- **CUMULUS-989**
  - Updated `@cumulus/api` to use [JWT (JSON Web Token)](https://jwt.io/introduction/) as the transport format for API authorization tokens and to use JWT verification in the request authorization
  - Updated `/token` endpoint in `@cumulus/api` to return tokens as JWTs
  - Added a `/refresh` endpoint in `@cumulus/api` to request new access tokens from the OAuth provider using the refresh token
  - Added `refreshAccessToken` to `@cumulus/api/lib/EarthdataLogin` to manage refresh token requests with the Earthdata OAuth provider

### Added

- **CUMULUS-1050**
  - Separated configuration flags for originalPayload/finalPayload cleanup such that they can be set to different retention times
- **CUMULUS-798**
  - Added daily Executions cleanup CloudWatch event that triggers cleanExecutions lambda
  - Added cleanExecutions lambda that removes finalPayload/originalPayload field entries for records older than configured timeout value (execution_payload_retention_period), with a default of 30 days
- **CUMULUS-815/816**
  - Added 'originalPayload' and 'finalPayload' fields to Executions table
  - Updated Execution model to populate originalPayload with the execution payload on record creation
  - Updated Execution model code to populate finalPayload field with the execution payload on execution completion
  - Execution API now exposes the above fields
- **CUMULUS-977**
  - Rename `kinesisConsumer` to `messageConsumer` as it handles both Kinesis streams and SNS topics as of this version.
  - Add `sns`-type rule support. These rules create a subscription between an SNS topic and the `messageConsumer`.
    When a message is received, `messageConsumer` is triggered and passes the SNS message (JSON format expected) in
    its entirety to the workflow in the `payload` field of the Cumulus message. For more information on sns-type rules,
    see the [documentation](https://nasa.github.io/cumulus/docs/data-cookbooks/setup#rules).
- **CUMULUS-975**
  - Add `KinesisInboundEventLogger` and `KinesisOutboundEventLogger` API lambdas. These lambdas
    are utilized to dump incoming and outgoing ingest workflow kinesis streams
    to cloudwatch for analytics in case of AWS/stream failure.
  - Update rules model to allow tracking of log_event ARNs related to
    Rule event logging. Kinesis rule types will now automatically log
    incoming events via a Kinesis event triggered lambda.
    CUMULUS-975-migration-4
  - Update migration code to require explicit migration names per run
  - Added migration_4 to migrate/update exisitng Kinesis rules to have a log event mapping
  - Added new IAM policy for migration lambda
- **CUMULUS-775**
  - Adds a instance metadata endpoint to the `@cumulus/api` package.
  - Adds a new convenience function `hostId` to the `@cumulus/cmrjs` to help build environment specific cmr urls.
  - Fixed `@cumulus/cmrjs.searchConcept` to search and return CMR results.
  - Modified `@cumulus/cmrjs.CMR.searchGranule` and `@cumulus/cmrjs.CMR.searchCollection` to include CMR's provider as a default parameter to searches.
- **CUMULUS-965**
  - Add `@cumulus/test-data.loadJSONTestData()`,
    `@cumulus/test-data.loadTestData()`, and
    `@cumulus/test-data.streamTestData()` to safely load test data. These
    functions should be used instead of using `require()` to load test data,
    which could lead to tests interferring with each other.
  - Add a `@cumulus/common/util/deprecate()` function to mark a piece of code as
    deprecated
- **CUMULUS-986**
  - Added `waitForTestExecutionStart` to `@cumulus/integration-tests`
- **CUMULUS-919**
  - In `@cumulus/deployment`, added support for NGAP permissions boundaries for IAM roles with `useNgapPermissionBoundary` flag in `iam/config.yml`. Defaults to false.

### Fixed

- Fixed a bug where FTP sockets were not closed after an error, keeping the Lambda function active until it timed out [CUMULUS-972]
- **CUMULUS-656**
  - The API will no longer allow the deletion of a provider if that provider is
    referenced by a rule
  - The API will no longer allow the deletion of a collection if that collection
    is referenced by a rule
- Fixed a bug where `@cumulus/sf-sns-report` was not pulling large messages from S3 correctly.

### Deprecated

- `@cumulus/ingest/aws/StepFunction.pullEvent()`. Use `@cumulus/common/aws.pullStepFunctionEvent()`.
- `@cumulus/ingest/consumer.Consume` due to unpredictable implementation. Use `@cumulus/ingest/consumer.Consumer`.
  Call `Consumer.consume()` instead of `Consume.read()`.

## [v1.10.4] - 2018-11-28

### Added

- **CUMULUS-1008**
  - New `config.yml` parameter for SQS consumers: `sqs_consumer_rate: (default 500)`, which is the maximum number of
    messages the consumer will attempt to process per execution. Currently this is only used by the sf-starter consumer,
    which runs every minute by default, making this a messages-per-minute upper bound. SQS does not guarantee the number
    of messages returned per call, so this is not a fixed rate of consumption, only attempted number of messages received.

### Deprecated

- `@cumulus/ingest/consumer.Consume` due to unpredictable implementation. Use `@cumulus/ingest/consumer.Consumer`.

### Changed

- Backported update of `packages/api` dependency `@mapbox/dyno` to `1.4.2` to mitigate `event-stream` vulnerability.

## [v1.10.3] - 2018-10-31

### Added

- **CUMULUS-817**
  - Added AWS Dead Letter Queues for lambdas that are scheduled asynchronously/such that failures show up only in cloudwatch logs.
- **CUMULUS-956**
  - Migrated developer documentation and data-cookbooks to Docusaurus
    - supports versioning of documentation
  - Added `docs/docs-how-to.md` to outline how to do things like add new docs or locally install for testing.
  - Deployment/CI scripts have been updated to work with the new format
- **CUMULUS-811**
  - Added new S3 functions to `@cumulus/common/aws`:
    - `aws.s3TagSetToQueryString`: converts S3 TagSet array to querystring (for use with upload()).
    - `aws.s3PutObject`: Returns promise of S3 `putObject`, which puts an object on S3
    - `aws.s3CopyObject`: Returns promise of S3 `copyObject`, which copies an object in S3 to a new S3 location
    - `aws.s3GetObjectTagging`: Returns promise of S3 `getObjectTagging`, which returns an object containing an S3 TagSet.
  - `@/cumulus/common/aws.s3PutObject` defaults to an explicit `ACL` of 'private' if not overridden.
  - `@/cumulus/common/aws.s3CopyObject` defaults to an explicit `TaggingDirective` of 'COPY' if not overridden.

### Deprecated

- **CUMULUS-811**
  - Deprecated `@cumulus/ingest/aws.S3`. Member functions of this class will now
    log warnings pointing to similar functionality in `@cumulus/common/aws`.

## [v1.10.2] - 2018-10-24

### Added

- **CUMULUS-965**
  - Added a `@cumulus/logger` package
- **CUMULUS-885**
  - Added 'human readable' version identifiers to Lambda Versioning lambda aliases
- **CUMULUS-705**
  - Note: Make sure to update the IAM stack when deploying this update.
  - Adds an AsyncOperations model and associated DynamoDB table to the
    `@cumulus/api` package
  - Adds an /asyncOperations endpoint to the `@cumulus/api` package, which can
    be used to fetch the status of an AsyncOperation.
  - Adds a /bulkDelete endpoint to the `@cumulus/api` package, which performs an
    asynchronous bulk-delete operation. This is a stub right now which is only
    intended to demonstration how AsyncOperations work.
  - Adds an AsyncOperation ECS task to the `@cumulus/api` package, which will
    fetch an Lambda function, run it in ECS, and then store the result to the
    AsyncOperations table in DynamoDB.
- **CUMULUS-851** - Added workflow lambda versioning feature to allow in-flight workflows to use lambda versions that were in place when a workflow was initiated

  - Updated Kes custom code to remove logic that used the CMA file key to determine template compilation logic. Instead, utilize a `customCompilation` template configuration flag to indicate a template should use Cumulus's kes customized methods instead of 'core'.
  - Added `useWorkflowLambdaVersions` configuration option to enable the lambdaVersioning feature set. **This option is set to true by default** and should be set to false to disable the feature.
  - Added uniqueIdentifier configuration key to S3 sourced lambdas to optionally support S3 lambda resource versioning within this scheme. This key must be unique for each modified version of the lambda package and must be updated in configuration each time the source changes.
  - Added a new nested stack template that will create a `LambdaVersions` stack that will take lambda parameters from the base template, generate lambda versions/aliases and return outputs with references to the most 'current' lambda alias reference, and updated 'core' template to utilize these outputs (if `useWorkflowLambdaVersions` is enabled).

- Created a `@cumulus/api/lib/OAuth2` interface, which is implemented by the
  `@cumulus/api/lib/EarthdataLogin` and `@cumulus/api/lib/GoogleOAuth2` classes.
  Endpoints that need to handle authentication will determine which class to use
  based on environment variables. This also greatly simplifies testing.
- Added `@cumulus/api/lib/assertions`, containing more complex AVA test assertions
- Added PublishGranule workflow to publish a granule to CMR without full reingest. (ingest-in-place capability)

- `@cumulus/integration-tests` new functionality:
  - `listCollections` to list collections from a provided data directory
  - `deleteCollection` to delete list of collections from a deployed stack
  - `cleanUpCollections` combines the above in one function.
  - `listProviders` to list providers from a provided data directory
  - `deleteProviders` to delete list of providers from a deployed stack
  - `cleanUpProviders` combines the above in one function.
  - `@cumulus/integrations-tests/api.js`: `deleteGranule` and `deletePdr` functions to make `DELETE` requests to Cumulus API
  - `rules` API functionality for posting and deleting a rule and listing all rules
  - `wait-for-deploy` lambda for use in the redeployment tests
- `@cumulus/ingest/granule.js`: `ingestFile` inserts new `duplicate_found: true` field in the file's record if a duplicate file already exists on S3.
- `@cumulus/api`: `/execution-status` endpoint requests and returns complete execution output if execution output is stored in S3 due to size.
- Added option to use environment variable to set CMR host in `@cumulus/cmrjs`.
- **CUMULUS-781** - Added integration tests for `@cumulus/sync-granule` when `duplicateHandling` is set to `replace` or `skip`
- **CUMULUS-791** - `@cumulus/move-granules`: `moveFileRequest` inserts new `duplicate_found: true` field in the file's record if a duplicate file already exists on S3. Updated output schema to document new `duplicate_found` field.

### Removed

- Removed `@cumulus/common/fake-earthdata-login-server`. Tests can now create a
  service stub based on `@cumulus/api/lib/OAuth2` if testing requires handling
  authentication.

### Changed

- **CUMULUS-940** - modified `@cumulus/common/aws` `receiveSQSMessages` to take a parameter object instead of positional parameters. All defaults remain the same, but now access to long polling is available through `options.waitTimeSeconds`.
- **CUMULUS-948** - Update lambda functions `CNMToCMA` and `CnmResponse` in the `cumulus-data-shared` bucket and point the default stack to them.
- **CUMULUS-782** - Updated `@cumulus/sync-granule` task and `Granule.ingestFile` in `@cumulus/ingest` to keep both old and new data when a destination file with different checksum already exists and `duplicateHandling` is `version`
- Updated the config schema in `@cumulus/move-granules` to include the `moveStagedFiles` param.
- **CUMULUS-778** - Updated config schema and documentation in `@cumulus/sync-granule` to include `duplicateHandling` parameter for specifying how duplicate filenames should be handled
- **CUMULUS-779** - Updated `@cumulus/sync-granule` to throw `DuplicateFile` error when destination files already exist and `duplicateHandling` is `error`
- **CUMULUS-780** - Updated `@cumulus/sync-granule` to use `error` as the default for `duplicateHandling` when it is not specified
- **CUMULUS-780** - Updated `@cumulus/api` to use `error` as the default value for `duplicateHandling` in the `Collection` model
- **CUMULUS-785** - Updated the config schema and documentation in `@cumulus/move-granules` to include `duplicateHandling` parameter for specifying how duplicate filenames should be handled
- **CUMULUS-786, CUMULUS-787** - Updated `@cumulus/move-granules` to throw `DuplicateFile` error when destination files already exist and `duplicateHandling` is `error` or not specified
- **CUMULUS-789** - Updated `@cumulus/move-granules` to keep both old and new data when a destination file with different checksum already exists and `duplicateHandling` is `version`

### Fixed

- `getGranuleId` in `@cumulus/ingest` bug: `getGranuleId` was constructing an error using `filename` which was undefined. The fix replaces `filename` with the `uri` argument.
- Fixes to `del` in `@cumulus/api/endpoints/granules.js` to not error/fail when not all files exist in S3 (e.g. delete granule which has only 2 of 3 files ingested).
- `@cumulus/deployment/lib/crypto.js` now checks for private key existence properly.

## [v1.10.1] - 2018-09-4

### Fixed

- Fixed cloudformation template errors in `@cumulus/deployment/`
  - Replaced references to Fn::Ref: with Ref:
  - Moved long form template references to a newline

## [v1.10.0] - 2018-08-31

### Removed

- Removed unused and broken code from `@cumulus/common`
  - Removed `@cumulus/common/test-helpers`
  - Removed `@cumulus/common/task`
  - Removed `@cumulus/common/message-source`
  - Removed the `getPossiblyRemote` function from `@cumulus/common/aws`
  - Removed the `startPromisedSfnExecution` function from `@cumulus/common/aws`
  - Removed the `getCurrentSfnTask` function from `@cumulus/common/aws`

### Changed

- **CUMULUS-839** - In `@cumulus/sync-granule`, 'collection' is now an optional config parameter

### Fixed

- **CUMULUS-859** Moved duplicate code in `@cumulus/move-granules` and `@cumulus/post-to-cmr` to `@cumulus/ingest`. Fixed imports making assumptions about directory structure.
- `@cumulus/ingest/consumer` correctly limits the number of messages being received and processed from SQS. Details:
  - **Background:** `@cumulus/api` includes a lambda `<stack-name>-sqs2sf` which processes messages from the `<stack-name>-startSF` SQS queue every minute. The `sqs2sf` lambda uses `@cumulus/ingest/consumer` to receive and process messages from SQS.
  - **Bug:** More than `messageLimit` number of messages were being consumed and processed from the `<stack-name>-startSF` SQS queue. Many step functions were being triggered simultaneously by the lambda `<stack-name>-sqs2sf` (which consumes every minute from the `startSF` queue) and resulting in step function failure with the error: `An error occurred (ThrottlingException) when calling the GetExecutionHistory`.
  - **Fix:** `@cumulus/ingest/consumer#processMessages` now processes messages until `timeLimit` has passed _OR_ once it receives up to `messageLimit` messages. `sqs2sf` is deployed with a [default `messageLimit` of 10](https://github.com/nasa/cumulus/blob/670000c8a821ff37ae162385f921c40956e293f7/packages/deployment/app/config.yml#L147).
  - **IMPORTANT NOTE:** `consumer` will actually process up to `messageLimit * 2 - 1` messages. This is because sometimes `receiveSQSMessages` will return less than `messageLimit` messages and thus the consumer will continue to make calls to `receiveSQSMessages`. For example, given a `messageLimit` of 10 and subsequent calls to `receiveSQSMessages` returns up to 9 messages, the loop will continue and a final call could return up to 10 messages.

## [v1.9.1] - 2018-08-22

**Please Note** To take advantage of the added granule tracking API functionality, updates are required for the message adapter and its libraries. You should be on the following versions:

- `cumulus-message-adapter` 1.0.9+
- `cumulus-message-adapter-js` 1.0.4+
- `cumulus-message-adapter-java` 1.2.7+
- `cumulus-message-adapter-python` 1.0.5+

### Added

- **CUMULUS-687** Added logs endpoint to search for logs from a specific workflow execution in `@cumulus/api`. Added integration test.
- **CUMULUS-836** - `@cumulus/deployment` supports a configurable docker storage driver for ECS. ECS can be configured with either `devicemapper` (the default storage driver for AWS ECS-optimized AMIs) or `overlay2` (the storage driver used by the NGAP 2.0 AMI). The storage driver can be configured in `app/config.yml` with `ecs.docker.storageDriver: overlay2 | devicemapper`. The default is `overlay2`.
  - To support this configuration, a [Handlebars](https://handlebarsjs.com/) helper `ifEquals` was added to `packages/deployment/lib/kes.js`.
- **CUMULUS-836** - `@cumulus/api` added IAM roles required by the NGAP 2.0 AMI. The NGAP 2.0 AMI runs a script `register_instances_with_ssm.py` which requires the ECS IAM role to include `ec2:DescribeInstances` and `ssm:GetParameter` permissions.

### Fixed

- **CUMULUS-836** - `@cumulus/deployment` uses `overlay2` driver by default and does not attempt to write `--storage-opt dm.basesize` to fix [this error](https://github.com/moby/moby/issues/37039).
- **CUMULUS-413** Kinesis processing now captures all errrors.
  - Added kinesis fallback mechanism when errors occur during record processing.
  - Adds FallbackTopicArn to `@cumulus/api/lambdas.yml`
  - Adds fallbackConsumer lambda to `@cumulus/api`
  - Adds fallbackqueue option to lambda definitions capture lambda failures after three retries.
  - Adds kinesisFallback SNS topic to signal incoming errors from kinesis stream.
  - Adds kinesisFailureSQS to capture fully failed events from all retries.
- **CUMULUS-855** Adds integration test for kinesis' error path.
- **CUMULUS-686** Added workflow task name and version tracking via `@cumulus/api` executions endpoint under new `tasks` property, and under `workflow_tasks` in step input/output.
  - Depends on `cumulus-message-adapter` 1.0.9+, `cumulus-message-adapter-js` 1.0.4+, `cumulus-message-adapter-java` 1.2.7+ and `cumulus-message-adapter-python` 1.0.5+
- **CUMULUS-771**
  - Updated sync-granule to stream the remote file to s3
  - Added integration test for ingesting granules from ftp provider
  - Updated http/https integration tests for ingesting granules from http/https providers
- **CUMULUS-862** Updated `@cumulus/integration-tests` to handle remote lambda output
- **CUMULUS-856** Set the rule `state` to have default value `ENABLED`

### Changed

- In `@cumulus/deployment`, changed the example app config.yml to have additional IAM roles

## [v1.9.0] - 2018-08-06

**Please note** additional information and upgrade instructions [here](https://nasa.github.io/cumulus/docs/upgrade/1.9.0)

### Added

- **CUMULUS-712** - Added integration tests verifying expected behavior in workflows
- **GITC-776-2** - Add support for versioned collections

### Fixed

- **CUMULUS-832**
  - Fixed indentation in example config.yml in `@cumulus/deployment`
  - Fixed issue with new deployment using the default distribution endpoint in `@cumulus/deployment` and `@cumulus/api`

## [v1.8.1] - 2018-08-01

**Note** IAM roles should be re-deployed with this release.

- **Cumulus-726**
  - Added function to `@cumulus/integration-tests`: `sfnStep` includes `getStepInput` which returns the input to the schedule event of a given step function step.
  - Added IAM policy `@cumulus/deployment`: Lambda processing IAM role includes `kinesis::PutRecord` so step function lambdas can write to kinesis streams.
- **Cumulus Community Edition**
  - Added Google OAuth authentication token logic to `@cumulus/api`. Refactored token endpoint to use environment variable flag `OAUTH_PROVIDER` when determining with authentication method to use.
  - Added API Lambda memory configuration variable `api_lambda_memory` to `@cumulus/api` and `@cumulus/deployment`.

### Changed

- **Cumulus-726**
  - Changed function in `@cumulus/api`: `models/rules.js#addKinesisEventSource` was modified to call to `deleteKinesisEventSource` with all required parameters (rule's name, arn and type).
  - Changed function in `@cumulus/integration-tests`: `getStepOutput` can now be used to return output of failed steps. If users of this function want the output of a failed event, they can pass a third parameter `eventType` as `'failure'`. This function will work as always for steps which completed successfully.

### Removed

- **Cumulus-726**

  - Configuration change to `@cumulus/deployment`: Removed default auto scaling configuration for Granules and Files DynamoDB tables.

- **CUMULUS-688**
  - Add integration test for ExecutionStatus
  - Function addition to `@cumulus/integration-tests`: `api` includes `getExecutionStatus` which returns the execution status from the Cumulus API

## [v1.8.0] - 2018-07-23

### Added

- **CUMULUS-718** Adds integration test for Kinesis triggering a workflow.

- **GITC-776-3** Added more flexibility for rules. You can now edit all fields on the rule's record
  We may need to update the api documentation to reflect this.

- **CUMULUS-681** - Add ingest-in-place action to granules endpoint

  - new applyWorkflow action at PUT /granules/{granuleid} Applying a workflow starts an execution of the provided workflow and passes the granule record as payload.
    Parameter(s):
    - workflow - the workflow name

- **CUMULUS-685** - Add parent exeuction arn to the execution which is triggered from a parent step function

### Changed

- **CUMULUS-768** - Integration tests get S3 provider data from shared data folder

### Fixed

- **CUMULUS-746** - Move granule API correctly updates record in dynamo DB and cmr xml file
- **CUMULUS-766** - Populate database fileSize field from S3 if value not present in Ingest payload

## [v1.7.1] - 2018-07-27 - [BACKPORT]

### Fixed

- **CUMULUS-766** - Backport from 1.8.0 - Populate database fileSize field from S3 if value not present in Ingest payload

## [v1.7.0] - 2018-07-02

### Please note: [Upgrade Instructions](https://nasa.github.io/cumulus/docs/upgrade/1.7.0)

### Added

- **GITC-776-2** - Add support for versioned collectons
- **CUMULUS-491** - Add granule reconciliation API endpoints.
- **CUMULUS-480** Add suport for backup and recovery:
  - Add DynamoDB tables for granules, executions and pdrs
  - Add ability to write all records to S3
  - Add ability to download all DynamoDB records in form json files
  - Add ability to upload records to DynamoDB
  - Add migration scripts for copying granule, pdr and execution records from ElasticSearch to DynamoDB
  - Add IAM support for batchWrite on dynamoDB
-
- **CUMULUS-508** - `@cumulus/deployment` cloudformation template allows for lambdas and ECS clusters to have multiple AZ availability.
  - `@cumulus/deployment` also ensures docker uses `devicemapper` storage driver.
- **CUMULUS-755** - `@cumulus/deployment` Add DynamoDB autoscaling support.
  - Application developers can add autoscaling and override default values in their deployment's `app/config.yml` file using a `{TableName}Table:` key.

### Fixed

- **CUMULUS-747** - Delete granule API doesn't delete granule files in s3 and granule in elasticsearch
  - update the StreamSpecification DynamoDB tables to have StreamViewType: "NEW_AND_OLD_IMAGES"
  - delete granule files in s3
- **CUMULUS-398** - Fix not able to filter executions by workflow
- **CUMULUS-748** - Fix invalid lambda .zip files being validated/uploaded to AWS
- **CUMULUS-544** - Post to CMR task has UAT URL hard-coded
  - Made configurable: PostToCmr now requires CMR_ENVIRONMENT env to be set to 'SIT' or 'OPS' for those CMR environments. Default is UAT.

### Changed

- **GITC-776-4** - Changed Discover-pdrs to not rely on collection but use provider_path in config. It also has an optional filterPdrs regex configuration parameter

- **CUMULUS-710** - In the integration test suite, `getStepOutput` returns the output of the first successful step execution or last failed, if none exists

## [v1.6.0] - 2018-06-06

### Please note: [Upgrade Instructions](https://nasa.github.io/cumulus/docs/upgrade/1.6.0)

### Fixed

- **CUMULUS-602** - Format all logs sent to Elastic Search.
  - Extract cumulus log message and index it to Elastic Search.

### Added

- **CUMULUS-556** - add a mechanism for creating and running migration scripts on deployment.
- **CUMULUS-461** Support use of metadata date and other components in `url_path` property

### Changed

- **CUMULUS-477** Update bucket configuration to support multiple buckets of the same type:
  - Change the structure of the buckets to allow for more than one bucket of each type. The bucket structure is now:
    bucket-key:
    name: <bucket-name>
    type: <type> i.e. internal, public, etc.
  - Change IAM and app deployment configuration to support new bucket structure
  - Update tasks and workflows to support new bucket structure
  - Replace instances where buckets.internal is relied upon to either use the system bucket or a configured bucket
  - Move IAM template to the deployment package. NOTE: You now have to specify '--template node_modules/@cumulus/deployment/iam' in your IAM deployment
  - Add IAM cloudformation template support to filter buckets by type

## [v1.5.5] - 2018-05-30

### Added

- **CUMULUS-530** - PDR tracking through Queue-granules
  - Add optional `pdr` property to the sync-granule task's input config and output payload.
- **CUMULUS-548** - Create a Lambda task that generates EMS distribution reports
  - In order to supply EMS Distribution Reports, you must enable S3 Server
    Access Logging on any S3 buckets used for distribution. See [How Do I Enable Server Access Logging for an S3 Bucket?](https://docs.aws.amazon.com/AmazonS3/latest/user-guide/server-access-logging.html)
    The "Target bucket" setting should point at the Cumulus internal bucket.
    The "Target prefix" should be
    "<STACK_NAME>/ems-distribution/s3-server-access-logs/", where "STACK_NAME"
    is replaced with the name of your Cumulus stack.

### Fixed

- **CUMULUS-546 - Kinesis Consumer should catch and log invalid JSON**
  - Kinesis Consumer lambda catches and logs errors so that consumer doesn't get stuck in a loop re-processing bad json records.
- EMS report filenames are now based on their start time instead of the time
  instead of the time that the report was generated
- **CUMULUS-552 - Cumulus API returns different results for the same collection depending on query**
  - The collection, provider and rule records in elasticsearch are now replaced with records from dynamo db when the dynamo db records are updated.

### Added

- `@cumulus/deployment`'s default cloudformation template now configures storage for Docker to match the configured ECS Volume. The template defines Docker's devicemapper basesize (`dm.basesize`) using `ecs.volumeSize`. This addresses ECS default of limiting Docker containers to 10GB of storage ([Read more](https://aws.amazon.com/premiumsupport/knowledge-center/increase-default-ecs-docker-limit/)).

## [v1.5.4] - 2018-05-21

### Added

- **CUMULUS-535** - EMS Ingest, Archive, Archive Delete reports
  - Add lambda EmsReport to create daily EMS Ingest, Archive, Archive Delete reports
  - ems.provider property added to `@cumulus/deployment/app/config.yml`.
    To change the provider name, please add `ems: provider` property to `app/config.yml`.
- **CUMULUS-480** Use DynamoDB to store granules, pdrs and execution records
  - Activate PointInTime feature on DynamoDB tables
  - Increase test coverage on api package
  - Add ability to restore metadata records from json files to DynamoDB
- **CUMULUS-459** provide API endpoint for moving granules from one location on s3 to another

## [v1.5.3] - 2018-05-18

### Fixed

- **CUMULUS-557 - "Add dataType to DiscoverGranules output"**
  - Granules discovered by the DiscoverGranules task now include dataType
  - dataType is now a required property for granules used as input to the
    QueueGranules task
- **CUMULUS-550** Update deployment app/config.yml to force elasticsearch updates for deleted granules

## [v1.5.2] - 2018-05-15

### Fixed

- **CUMULUS-514 - "Unable to Delete the Granules"**
  - updated cmrjs.deleteConcept to return success if the record is not found
    in CMR.

### Added

- **CUMULUS-547** - The distribution API now includes an
  "earthdataLoginUsername" query parameter when it returns a signed S3 URL
- **CUMULUS-527 - "parse-pdr queues up all granules and ignores regex"**
  - Add an optional config property to the ParsePdr task called
    "granuleIdFilter". This property is a regular expression that is applied
    against the filename of the first file of each granule contained in the
    PDR. If the regular expression matches, then the granule is included in
    the output. Defaults to '.', which will match all granules in the PDR.
- File checksums in PDRs now support MD5
- Deployment support to subscribe to an SNS topic that already exists
- **CUMULUS-470, CUMULUS-471** In-region S3 Policy lambda added to API to update bucket policy for in-region access.
- **CUMULUS-533** Added fields to granule indexer to support EMS ingest and archive record creation
- **CUMULUS-534** Track deleted granules
  - added `deletedgranule` type to `cumulus` index.
  - **Important Note:** Force custom bootstrap to re-run by adding this to
    app/config.yml `es: elasticSearchMapping: 7`
- You can now deploy cumulus without ElasticSearch. Just add `es: null` to your `app/config.yml` file. This is only useful for debugging purposes. Cumulus still requires ElasticSearch to properly operate.
- `@cumulus/integration-tests` includes and exports the `addRules` function, which seeds rules into the DynamoDB table.
- Added capability to support EFS in cloud formation template. Also added
  optional capability to ssh to your instance and privileged lambda functions.
- Added support to force discovery of PDRs that have already been processed
  and filtering of selected data types
- `@cumulus/cmrjs` uses an environment variable `USER_IP_ADDRESS` or fallback
  IP address of `10.0.0.0` when a public IP address is not available. This
  supports lambda functions deployed into a VPC's private subnet, where no
  public IP address is available.

### Changed

- **CUMULUS-550** Custom bootstrap automatically adds new types to index on
  deployment

## [v1.5.1] - 2018-04-23

### Fixed

- add the missing dist folder to the hello-world task
- disable uglifyjs on the built version of the pdr-status-check (read: https://github.com/webpack-contrib/uglifyjs-webpack-plugin/issues/264)

## [v1.5.0] - 2018-04-23

### Changed

- Removed babel from all tasks and packages and increased minimum node requirements to version 8.10
- Lambda functions created by @cumulus/deployment will use node8.10 by default
- Moved [cumulus-integration-tests](https://github.com/nasa/cumulus-integration-tests) to the `example` folder CUMULUS-512
- Streamlined all packages dependencies (e.g. remove redundant dependencies and make sure versions are the same across packages)
- **CUMULUS-352:** Update Cumulus Elasticsearch indices to use [index aliases](https://www.elastic.co/guide/en/elasticsearch/reference/current/indices-aliases.html).
- **CUMULUS-519:** ECS tasks are no longer restarted after each CF deployment unless `ecs.restartTasksOnDeploy` is set to true
- **CUMULUS-298:** Updated log filterPattern to include all CloudWatch logs in ElasticSearch
- **CUMULUS-518:** Updates to the SyncGranule config schema
  - `granuleIdExtraction` is no longer a property
  - `process` is now an optional property
  - `provider_path` is no longer a property

### Fixed

- **CUMULUS-455 "Kes deployments using only an updated message adapter do not get automatically deployed"**
  - prepended the hash value of cumulus-message-adapter.zip file to the zip file name of lambda which uses message adapter.
  - the lambda function will be redeployed when message adapter or lambda function are updated
- Fixed a bug in the bootstrap lambda function where it stuck during update process
- Fixed a bug where the sf-sns-report task did not return the payload of the incoming message as the output of the task [CUMULUS-441]

### Added

- **CUMULUS-352:** Add reindex CLI to the API package.
- **CUMULUS-465:** Added mock http/ftp/sftp servers to the integration tests
- Added a `delete` method to the `@common/CollectionConfigStore` class
- **CUMULUS-467 "@cumulus/integration-tests or cumulus-integration-tests should seed provider and collection in deployed DynamoDB"**
  - `example` integration-tests populates providers and collections to database
  - `example` workflow messages are populated from workflow templates in s3, provider and collection information in database, and input payloads. Input templates are removed.
  - added `https` protocol to provider schema

## [v1.4.1] - 2018-04-11

### Fixed

- Sync-granule install

## [v1.4.0] - 2018-04-09

### Fixed

- **CUMULUS-392 "queue-granules not returning the sfn-execution-arns queued"**
  - updated queue-granules to return the sfn-execution-arns queued and pdr if exists.
  - added pdr to ingest message meta.pdr instead of payload, so the pdr information doesn't get lost in the ingest workflow, and ingested granule in elasticsearch has pdr name.
  - fixed sf-sns-report schema, remove the invalid part
  - fixed pdr-status-check schema, the failed execution contains arn and reason
- **CUMULUS-206** make sure homepage and repository urls exist in package.json files of tasks and packages

### Added

- Example folder with a cumulus deployment example

### Changed

- [CUMULUS-450](https://bugs.earthdata.nasa.gov/browse/CUMULUS-450) - Updated
  the config schema of the **queue-granules** task
  - The config no longer takes a "collection" property
  - The config now takes an "internalBucket" property
  - The config now takes a "stackName" property
- [CUMULUS-450](https://bugs.earthdata.nasa.gov/browse/CUMULUS-450) - Updated
  the config schema of the **parse-pdr** task
  - The config no longer takes a "collection" property
  - The "stack", "provider", and "bucket" config properties are now
    required
- **CUMULUS-469** Added a lambda to the API package to prototype creating an S3 bucket policy for direct, in-region S3 access for the prototype bucket

### Removed

- Removed the `findTmpTestDataDirectory()` function from
  `@cumulus/common/test-utils`

### Fixed

- [CUMULUS-450](https://bugs.earthdata.nasa.gov/browse/CUMULUS-450)
  - The **queue-granules** task now enqueues a **sync-granule** task with the
    correct collection config for that granule based on the granule's
    data-type. It had previously been using the collection config from the
    config of the **queue-granules** task, which was a problem if the granules
    being queued belonged to different data-types.
  - The **parse-pdr** task now handles the case where a PDR contains granules
    with different data types, and uses the correct granuleIdExtraction for
    each granule.

### Added

- **CUMULUS-448** Add code coverage checking using [nyc](https://github.com/istanbuljs/nyc).

## [v1.3.0] - 2018-03-29

### Deprecated

- discover-s3-granules is deprecated. The functionality is provided by the discover-granules task

### Fixed

- **CUMULUS-331:** Fix aws.downloadS3File to handle non-existent key
- Using test ftp provider for discover-granules testing [CUMULUS-427]
- **CUMULUS-304: "Add AWS API throttling to pdr-status-check task"** Added concurrency limit on SFN API calls. The default concurrency is 10 and is configurable through Lambda environment variable CONCURRENCY.
- **CUMULUS-414: "Schema validation not being performed on many tasks"** revised npm build scripts of tasks that use cumulus-message-adapter to place schema directories into dist directories.
- **CUMULUS-301:** Update all tests to use test-data package for testing data.
- **CUMULUS-271: "Empty response body from rules PUT endpoint"** Added the updated rule to response body.
- Increased memory allotment for `CustomBootstrap` lambda function. Resolves failed deployments where `CustomBootstrap` lambda function was failing with error `Process exited before completing request`. This was causing deployments to stall, fail to update and fail to rollback. This error is thrown when the lambda function tries to use more memory than it is allotted.
- Cumulus repository folders structure updated:
  - removed the `cumulus` folder altogether
  - moved `cumulus/tasks` to `tasks` folder at the root level
  - moved the tasks that are not converted to use CMA to `tasks/.not_CMA_compliant`
  - updated paths where necessary

### Added

- `@cumulus/integration-tests` - Added support for testing the output of an ECS activity as well as a Lambda function.

## [v1.2.0] - 2018-03-20

### Fixed

- Update vulnerable npm packages [CUMULUS-425]
- `@cumulus/api`: `kinesis-consumer.js` uses `sf-scheduler.js#schedule` instead of placing a message directly on the `startSF` SQS queue. This is a fix for [CUMULUS-359](https://bugs.earthdata.nasa.gov/browse/CUMULUS-359) because `sf-scheduler.js#schedule` looks up the provider and collection data in DynamoDB and adds it to the `meta` object of the enqueued message payload.
- `@cumulus/api`: `kinesis-consumer.js` catches and logs errors instead of doing an error callback. Before this change, `kinesis-consumer` was failing to process new records when an existing record caused an error because it would call back with an error and stop processing additional records. It keeps trying to process the record causing the error because it's "position" in the stream is unchanged. Catching and logging the errors is part 1 of the fix. Proposed part 2 is to enqueue the error and the message on a "dead-letter" queue so it can be processed later ([CUMULUS-413](https://bugs.earthdata.nasa.gov/browse/CUMULUS-413)).
- **CUMULUS-260: "PDR page on dashboard only shows zeros."** The PDR stats in LPDAAC are all 0s, even if the dashboard has been fixed to retrieve the correct fields. The current version of pdr-status-check has a few issues.
  - pdr is not included in the input/output schema. It's available from the input event. So the pdr status and stats are not updated when the ParsePdr workflow is complete. Adding the pdr to the input/output of the task will fix this.
  - pdr-status-check doesn't update pdr stats which prevent the real time pdr progress from showing up in the dashboard. To solve this, added lambda function sf-sns-report which is copied from @cumulus/api/lambdas/sf-sns-broadcast with modification, sf-sns-report can be used to report step function status anywhere inside a step function. So add step sf-sns-report after each pdr-status-check, we will get the PDR status progress at real time.
  - It's possible an execution is still in the queue and doesn't exist in sfn yet. Added code to handle 'ExecutionDoesNotExist' error when checking the execution status.
- Fixed `aws.cloudwatchevents()` typo in `packages/ingest/aws.js`. This typo was the root cause of the error: `Error: Could not process scheduled_ingest, Error: : aws.cloudwatchevents is not a constructor` seen when trying to update a rule.

### Removed

- `@cumulus/ingest/aws`: Remove queueWorkflowMessage which is no longer being used by `@cumulus/api`'s `kinesis-consumer.js`.

## [v1.1.4] - 2018-03-15

### Added

- added flag `useList` to parse-pdr [CUMULUS-404]

### Fixed

- Pass encrypted password to the ApiGranule Lambda function [CUMULUS-424]

## [v1.1.3] - 2018-03-14

### Fixed

- Changed @cumulus/deployment package install behavior. The build process will happen after installation

## [v1.1.2] - 2018-03-14

### Added

- added tools to @cumulus/integration-tests for local integration testing
- added end to end testing for discovering and parsing of PDRs
- `yarn e2e` command is available for end to end testing

### Fixed

- **CUMULUS-326: "Occasionally encounter "Too Many Requests" on deployment"** The api gateway calls will handle throttling errors
- **CUMULUS-175: "Dashboard providers not in sync with AWS providers."** The root cause of this bug - DynamoDB operations not showing up in Elasticsearch - was shared by collections and rules. The fix was to update providers', collections' and rules; POST, PUT and DELETE endpoints to operate on DynamoDB and using DynamoDB streams to update Elasticsearch. The following packages were made:
  - `@cumulus/deployment` deploys DynamoDB streams for the Collections, Providers and Rules tables as well as a new lambda function called `dbIndexer`. The `dbIndexer` lambda has an event source mapping which listens to each of the DynamoDB streams. The dbIndexer lambda receives events referencing operations on the DynamoDB table and updates the elasticsearch cluster accordingly.
  - The `@cumulus/api` endpoints for collections, providers and rules _only_ query DynamoDB, with the exception of LIST endpoints and the collections' GET endpoint.

### Updated

- Broke up `kes.override.js` of @cumulus/deployment to multiple modules and moved to a new location
- Expanded @cumulus/deployment test coverage
- all tasks were updated to use cumulus-message-adapter-js 1.0.1
- added build process to integration-tests package to babelify it before publication
- Update @cumulus/integration-tests lambda.js `getLambdaOutput` to return the entire lambda output. Previously `getLambdaOutput` returned only the payload.

## [v1.1.1] - 2018-03-08

### Removed

- Unused queue lambda in api/lambdas [CUMULUS-359]

### Fixed

- Kinesis message content is passed to the triggered workflow [CUMULUS-359]
- Kinesis message queues a workflow message and does not write to rules table [CUMULUS-359]

## [v1.1.0] - 2018-03-05

### Added

- Added a `jlog` function to `common/test-utils` to aid in test debugging
- Integration test package with command line tool [CUMULUS-200] by @laurenfrederick
- Test for FTP `useList` flag [CUMULUS-334] by @kkelly51

### Updated

- The `queue-pdrs` task now uses the [cumulus-message-adapter-js](https://github.com/nasa/cumulus-message-adapter-js)
  library
- Updated the `queue-pdrs` JSON schemas
- The test-utils schema validation functions now throw an error if validation
  fails
- The `queue-granules` task now uses the [cumulus-message-adapter-js](https://github.com/nasa/cumulus-message-adapter-js)
  library
- Updated the `queue-granules` JSON schemas

### Removed

- Removed the `getSfnExecutionByName` function from `common/aws`
- Removed the `getGranuleStatus` function from `common/aws`

## [v1.0.1] - 2018-02-27

### Added

- More tests for discover-pdrs, dicover-granules by @yjpa7145
- Schema validation utility for tests by @yjpa7145

### Changed

- Fix an FTP listing bug for servers that do not support STAT [CUMULUS-334] by @kkelly51

## [v1.0.0] - 2018-02-23

[unreleased]: https://github.com/nasa/cumulus/compare/v5.0.0...HEAD
[v5.0.0]: https://github.com/nasa/cumulus/compare/v4.0.0...v5.0.0
[v4.0.0]: https://github.com/nasa/cumulus/compare/v3.0.1...v4.0.0
[v3.0.1]: https://github.com/nasa/cumulus/compare/v3.0.0...v3.0.1
[v3.0.0]: https://github.com/nasa/cumulus/compare/v2.0.1...v3.0.0
[v2.0.7]: https://github.com/nasa/cumulus/compare/v2.0.6...v2.0.7
[v2.0.6]: https://github.com/nasa/cumulus/compare/v2.0.5...v2.0.6
[v2.0.5]: https://github.com/nasa/cumulus/compare/v2.0.4...v2.0.5
[v2.0.4]: https://github.com/nasa/cumulus/compare/v2.0.3...v2.0.4
[v2.0.3]: https://github.com/nasa/cumulus/compare/v2.0.2...v2.0.3
[v2.0.2]: https://github.com/nasa/cumulus/compare/v2.0.1...v2.0.2
[v2.0.1]: https://github.com/nasa/cumulus/compare/v1.24.0...v2.0.1
[v2.0.0]: https://github.com/nasa/cumulus/compare/v1.24.0...v2.0.0
[v1.24.0]: https://github.com/nasa/cumulus/compare/v1.23.2...v1.24.0
[v1.23.2]: https://github.com/nasa/cumulus/compare/v1.22.1...v1.23.2
[v1.22.1]: https://github.com/nasa/cumulus/compare/v1.21.0...v1.22.1
[v1.21.0]: https://github.com/nasa/cumulus/compare/v1.20.0...v1.21.0
[v1.20.0]: https://github.com/nasa/cumulus/compare/v1.19.0...v1.20.0
[v1.19.0]: https://github.com/nasa/cumulus/compare/v1.18.0...v1.19.0
[v1.18.0]: https://github.com/nasa/cumulus/compare/v1.17.0...v1.18.0
[v1.17.0]: https://github.com/nasa/cumulus/compare/v1.16.1...v1.17.0
[v1.16.1]: https://github.com/nasa/cumulus/compare/v1.16.0...v1.16.1
[v1.16.0]: https://github.com/nasa/cumulus/compare/v1.15.0...v1.16.0
[v1.15.0]: https://github.com/nasa/cumulus/compare/v1.14.5...v1.15.0
[v1.14.5]: https://github.com/nasa/cumulus/compare/v1.14.4...v1.14.5
[v1.14.4]: https://github.com/nasa/cumulus/compare/v1.14.3...v1.14.4
[v1.14.3]: https://github.com/nasa/cumulus/compare/v1.14.2...v1.14.3
[v1.14.2]: https://github.com/nasa/cumulus/compare/v1.14.1...v1.14.2
[v1.14.1]: https://github.com/nasa/cumulus/compare/v1.14.0...v1.14.1
[v1.14.0]: https://github.com/nasa/cumulus/compare/v1.13.5...v1.14.0
[v1.13.5]: https://github.com/nasa/cumulus/compare/v1.13.4...v1.13.5
[v1.13.4]: https://github.com/nasa/cumulus/compare/v1.13.3...v1.13.4
[v1.13.3]: https://github.com/nasa/cumulus/compare/v1.13.2...v1.13.3
[v1.13.2]: https://github.com/nasa/cumulus/compare/v1.13.1...v1.13.2
[v1.13.1]: https://github.com/nasa/cumulus/compare/v1.13.0...v1.13.1
[v1.13.0]: https://github.com/nasa/cumulus/compare/v1.12.1...v1.13.0
[v1.12.1]: https://github.com/nasa/cumulus/compare/v1.12.0...v1.12.1
[v1.12.0]: https://github.com/nasa/cumulus/compare/v1.11.3...v1.12.0
[v1.11.3]: https://github.com/nasa/cumulus/compare/v1.11.2...v1.11.3
[v1.11.2]: https://github.com/nasa/cumulus/compare/v1.11.1...v1.11.2
[v1.11.1]: https://github.com/nasa/cumulus/compare/v1.11.0...v1.11.1
[v1.11.0]: https://github.com/nasa/cumulus/compare/v1.10.4...v1.11.0
[v1.10.4]: https://github.com/nasa/cumulus/compare/v1.10.3...v1.10.4
[v1.10.3]: https://github.com/nasa/cumulus/compare/v1.10.2...v1.10.3
[v1.10.2]: https://github.com/nasa/cumulus/compare/v1.10.1...v1.10.2
[v1.10.1]: https://github.com/nasa/cumulus/compare/v1.10.0...v1.10.1
[v1.10.0]: https://github.com/nasa/cumulus/compare/v1.9.1...v1.10.0
[v1.9.1]: https://github.com/nasa/cumulus/compare/v1.9.0...v1.9.1
[v1.9.0]: https://github.com/nasa/cumulus/compare/v1.8.1...v1.9.0
[v1.8.1]: https://github.com/nasa/cumulus/compare/v1.8.0...v1.8.1
[v1.8.0]: https://github.com/nasa/cumulus/compare/v1.7.0...v1.8.0
[v1.7.0]: https://github.com/nasa/cumulus/compare/v1.6.0...v1.7.0
[v1.6.0]: https://github.com/nasa/cumulus/compare/v1.5.5...v1.6.0
[v1.5.5]: https://github.com/nasa/cumulus/compare/v1.5.4...v1.5.5
[v1.5.4]: https://github.com/nasa/cumulus/compare/v1.5.3...v1.5.4
[v1.5.3]: https://github.com/nasa/cumulus/compare/v1.5.2...v1.5.3
[v1.5.2]: https://github.com/nasa/cumulus/compare/v1.5.1...v1.5.2
[v1.5.1]: https://github.com/nasa/cumulus/compare/v1.5.0...v1.5.1
[v1.5.0]: https://github.com/nasa/cumulus/compare/v1.4.1...v1.5.0
[v1.4.1]: https://github.com/nasa/cumulus/compare/v1.4.0...v1.4.1
[v1.4.0]: https://github.com/nasa/cumulus/compare/v1.3.0...v1.4.0
[v1.3.0]: https://github.com/nasa/cumulus/compare/v1.2.0...v1.3.0
[v1.2.0]: https://github.com/nasa/cumulus/compare/v1.1.4...v1.2.0
[v1.1.4]: https://github.com/nasa/cumulus/compare/v1.1.3...v1.1.4
[v1.1.3]: https://github.com/nasa/cumulus/compare/v1.1.2...v1.1.3
[v1.1.2]: https://github.com/nasa/cumulus/compare/v1.1.1...v1.1.2
[v1.1.1]: https://github.com/nasa/cumulus/compare/v1.0.1...v1.1.1
[v1.1.0]: https://github.com/nasa/cumulus/compare/v1.0.1...v1.1.0
[v1.0.1]: https://github.com/nasa/cumulus/compare/v1.0.0...v1.0.1
[v1.0.0]: https://github.com/nasa/cumulus/compare/pre-v1-release...v1.0.0

[thin-egress-app]: <https://github.com/asfadmin/thin-egress-app> "Thin Egress App"<|MERGE_RESOLUTION|>--- conflicted
+++ resolved
@@ -72,11 +72,7 @@
   - **CUMULUS-2367**
     - Added `granules_executions` table to RDS schema to allow for a many-to-many relationship between granules and executions
       - The table refers to granule and execution records using foreign keys defined with ON CASCADE DELETE, which means that any time a granule or execution record is deleted, all of the records in the `granules_executions` table referring to that record will also be deleted.
-<<<<<<< HEAD
-    - Added `upsertWithExecutionHistory` helper to `@cumulus/db` to allow for upserting a granule record and its corresponding `granules_execution` record
-=======
     - Added `upsertGranuleWithExecutionJoinRecord` helper to `@cumulus/db` to allow for upserting a granule record and its corresponding `granules_execution` record
->>>>>>> 89284dda
 - **CUMULUS-2128**
   - Added helper functions:
     - `@cumulus/db/translate/file/translateApiFiletoPostgresFile`
