# Changelog

All notable changes to this project will be documented in this file.

The format is based on [Keep a Changelog](http://keepachangelog.com/en/1.0.0/).

## [Unreleased]

### MIGRATION STEPS

- **CUMULUS-2099**
  - All references to `meta.queues` in workflow configuration must be replaced with references to queue URLs from Terraform resources. See the updated [data cookbooks](https://nasa.github.io/cumulus/docs/data-cookbooks/about-cookbooks) or example [Discover Granules workflow configuration](https://github.com/nasa/cumulus/blob/master/example/cumulus-tf/discover_granules_workflow.asl.json).
  - The steps for configuring queued execution throttling have changed. See the [updated documentation](https://nasa.github.io/cumulus/docs/data-cookbooks/throttling-queued-executions).
  - In addition to the configuration for execution throttling, the internal mechanism for tracking executions by queue has changed. As a result, you should **disable any rules or workflows scheduling executions via a throttled queue** before upgrading. Otherwise, you may be at risk of having **twice as many executions** as are configured for the queue while the updated tracking is deployed. You can re-enable these rules/workflows once the upgrade is complete.

- **CUMULUS-2111**
  - **Before you re-deploy your `cumulus-tf` module**, note that the [`thin-egress-app`][thin-egress-app] is no longer deployed by default as part of the `cumulus` module, so you must add the TEA module to your deployment and manually modify your Terraform state **to avoid losing your API gateway and impacting any Cloudfront endpoints pointing to those gateways**. If you don't care about losing your API gateway and impacting Cloudfront endpoints, you can ignore the instructions for manually modifying state.

    1. Add the [`thin-egress-app`][thin-egress-app] module to your `cumulus-tf` deployment as shown in the [Cumulus example deployment](https://github.com/nasa/cumulus/tree/master/example/cumulus-tf/main.tf).

         - Note that the values for `tea_stack_name` variable to the `cumulus` module and the `stack_name` variable to the `thin_egress_app` module **must match**
         - Also, if you are specifying the `stage_name` variable to the `thin_egress_app` module, **the value of the `tea_api_gateway_stage` variable to the `cumulus` module must match it**

    2. **If you want to preserve your existing `thin-egress-app` API gateway and avoid having to update your Cloudfront endpoint for distribution, then you must follow these instructions**: <https://nasa.github.io/cumulus/docs/upgrade-notes/migrate_tea_standalone>. Otherwise, you can re-deploy as usual.

  - If you provide your own custom bucket map to TEA as a standalone module, **you must ensure that your custom bucket map includes mappings for the `protected` and `public` buckets specified in your `cumulus-tf/terraform.tfvars`, otherwise Cumulus may not be able to determine the correct distribution URL for ingested files and you may encounter errors**

### BREAKING CHANGES

- **CUMULUS-2099**
  - `meta.queues` has been removed from Cumulus core workflow messages.
  - `@cumulus/sf-sqs-report` workflow task no longer reads the reporting queue URL from `input.meta.queues.reporting` on the incoming event. Instead, it requires that the queue URL be set as the `reporting_queue_url` environment variable on the deployed Lambda.
- **CUMULUS-2111**
  - The deployment of the `thin-egress-app` module has be removed from `tf-modules/distribution`, which is a part of the `tf-modules/cumulus` module. Thus, the `thin-egress-app` module is no longer deployed for you by default. See the migration steps for details about how to add deployment for the `thin-egress-app`.
- **CUMULUS-2141**
  - The `parse-pdr` task has been updated to respect the `NODE_NAME` property in
    a PDR's `FILE_GROUP`. If a `NODE_NAME` is present, the task will query the
    Cumulus API for a provider with that host. If a provider is found, the
    output granule from the task will contain a `provider` property containing
    that provider. If `NODE_NAME` is set but a provider with that host cannot be
    found in the API, or if multiple providers are found with that same host,
    the task will fail.
  - The `queue-granules` task has been updated to expect an optional
    `granule.provider` property on each granule. If present, the granule will be
    enqueued using that provider. If not present, the task's `config.provider`
    will be used instead.

#### CODE CHANGES

- The `@cumulus/api-client.providers.getProviders` function now takes a
  `queryStringParameters` parameter which can be used to filter the providers
  which are returned
- The `@cumulus/aws-client/S3.getS3ObjectReadStreamAsync` function has been
  removed. It read the entire S3 object into memory before returning a read
  stream, which could cause Lambdas to run out of memory. Use
  `@cumulus/aws-client/S3.getObjectReadStream` instead.
- The `@cumulus/ingest/util.lookupMimeType` function now returns `undefined`
  rather than `null` if the mime type could not be found.
- The `@cumulus/ingest/lock.removeLock` function now returns `undefined`
- The `@cumulus/ingest/granule.generateMoveFileParams` function now returns
  `source: undefined` and `target :undefined` on the response object if either could not be
  determined. Previously, `null` had been returned.
- The `@cumulus/ingest/recursion.recursion` function must now be imported using
  `const { recursion } = require('@cumulus/ingest/recursion');`
- The `@cumulus/ingest/granule.getRenamedS3File` function has been renamed to
  `listVersionedObjects`

### Added

- Added `thin_egress_stack_name` variable to `cumulus` and `distribution` Terraform modules to allow overriding the default Cloudformation stack name used for the `thin-egress-app`. **Please note that if you change/set this value for an existing deployment, it will destroy and re-create your API gateway for the `thin-egress-app`.**
- **CUMULUS-2155**
  - Added `rds_connection_heartbeat` to `cumulus` and `data-migration` tf
    modules.  If set to true, this diagnostic variable instructs Core's database
    code to fire off a connection 'heartbeat' query and log the timing/results
    for diagnostic purposes, and retry certain connection timeouts once.
    This option is disabled by default
- **CUMULUS-2123**
  - Added `cumulus-rds-tf` DB cluster module to `tf-modules` that adds a
    severless RDS Aurora/ PostgreSQL  database cluster to meet the PostgreSQL
    requirements for the 2.1.x release series
  - Updated the default Cumulus module to take the following new required variables:
    - rds_user_access_secret_arn:
      AWS Secrets Manager secret ARN containing a JSON string of DB credentials
      (containing at least host, password, port as keys)
    - rds_security_group:
      RDS Security Group that provides connection access to the RDS cluster
  - Updated API lambdas and default ECS cluster to add them to the
    `rds_security_group` for database access
- **CUMULUS-1855**
  - Fixed SyncGranule task to return an empty granules list when given an empty
    (or absent) granules list on input, rather than throwing an exception
- **CUMULUS-1955**
  - Added `@cumulus/aws-client/S3.getObject` to get an AWS S3 object
  - Added `@cumulus/aws-client/S3.waitForObject` to get an AWS S3 object,
    retrying, if necessary
- **CUMULUS-1961**
  - Adds `startTimestamp` and `endTimestamp` parameters to endpoint
    `reconcilationReports`.  Setting these values will filter the returned
    report to cumulus data that falls within the timestamps. It also causes the
    report to be one directional, meaning cumulus is only reconciled with CMR,
    but not the other direction. The Granules will be filtered by their
    `updatedAt` values. Collections are filtered by the updatedAt time of their
    granules, i.e. Collections with granules that are updatedAt a time between
    the time parameters will be returned in the reconciliation reports.
  - Adds `startTimestamp` and `endTimestamp` parameters to create-reconciliation-reports
    lambda function. If either of these params is passed in with a value that can be
    converted to a date object, the inter-platform comparison between Cumulus and CMR will
    be one way.  That is, collections, granules, and files will be filtered by time for
    those found in Cumulus and only those compared to the CMR holdings. For the moment
    there is not enough information to change the internal consistency check, and S3 vs
    Cumulus comparisons are unchanged by the timestamps.
- **CUMULUS-1963**
  - Adds `granuleId` as input parameter to `/reconcilationReports`
    endpoint. Limits inputs parameters to either `collectionId` or `granuleId`
    and will fail to create the report if both are provided.  Adding granuleId
    will find collections in Cumulus by granuleId and compare those one way
    with those in CMR.
  - `/reconciliationReports` now validates any input json before starting the
    async operation and the lambda handler no longer validates input
    parameters.
- **CUMULUS-1965**
  - Adds `collectionId` parameter to the `/reconcilationReports`
    endpoint. Setting this value will limit the scope of the reconcilation
    report to only the input collectionId when comparing Cumulus and
    CMR. `collectionId` is provided an array of strings e.g. `[shortname___version, shortname2___version2]`
- **CUMULUS-2107**
  - Added a new task, `update-cmr-access-constraints`, that will set access constraints in CMR Metadata.
    Currently supports UMMG-JSON and Echo10XML, where it will configure `AccessConstraints` and
    `RestrictionFlag/RestrictionComment`, respectively.
  - Added an operator doc on how to configure and run the access constraint update workflow, which will update the metadata using the new task, and then publish the updated metadata to CMR.
  - Added an operator doc on bulk operations.
- **CUMULUS-2111**
  - Added variables to `cumulus` module:
    - `tea_api_egress_log_group`
    - `tea_external_api_endpoint`
    - `tea_internal_api_endpoint`
    - `tea_rest_api_id`
    - `tea_rest_api_root_resource_id`
    - `tea_stack_name`
  - Added variables to `distribution` module:
    - `tea_api_egress_log_group`
    - `tea_external_api_endpoint`
    - `tea_internal_api_endpoint`
    - `tea_rest_api_id`
    - `tea_rest_api_root_resource_id`
    - `tea_stack_name`
- **CUMULUS-2112**
  - Added `@cumulus/api/lambdas/internal-reconciliation-report`, so create-reconciliation-report
    lambda can create `Internal` reconciliation report
- **CUMULUS-2116**
  - Added `@cumulus/api/models/granule.unpublishAndDeleteGranule` which unpublishes a granule from CMR and deletes it from Cumulus, but does not update the record to `published: false` before deletion
- **CUMULUS-2113**
  - Added Granule not found report to reports endpoint
  - Update reports to return breakdown by Granule of files both in DynamoDB and S3
- **CUMULUS-2126**
  - The collections endpoint now writes to the RDS database
<<<<<<< HEAD
- **CUMULUS-1964**
  - Reports can now be filtered on provider
=======
- **CUMULUS-2156**
  - Support array inputs parameters for `Internal` reconciliation report
>>>>>>> c781084d

### Changed

- Upgraded version of [TEA](https://github.com/asfadmin/thin-egress-app/) deployed with Cumulus to build 88.
- **CUMULUS-2107**
  - Updated the `applyWorkflow` functionality on the granules endpoint to take a `meta` property to pass into the workflow message.
  - Updated the `BULK_GRANULE` functionality on the granules endpoint to support the above `applyWorkflow` change.
- **CUMULUS-2111**
  - Changed `distribution_api_gateway_stage` variable for `cumulus` module to `tea_api_gateway_stage`
  - Changed `api_gateway_stage` variable for `distribution` module to `tea_api_gateway_stage`

### Fixed

- **CUMULUS-1955**
  - Due to AWS's eventual consistency model, it was possible for PostToCMR to
    publish an earlier version of a CMR metadata file, rather than the latest
    version created in a workflow.  This fix guarantees that the latest version
    is published, as expected.
- **CUMULUS-2116**
  - Fixed a race condition with bulk granule delete causing deleted granules to still appear in Elasticsearch. Granules removed via bulk delete should now be removed from Elasticsearch.
- **CUMULUS-1961**
  - Fixed `activeCollections` query only returning 10 results
- **CUMULUS-2015**
  - Reduced concurrency of `QueueGranules` task. That task now has a
    `config.concurrency` option that defaults to `3`.
- **CUMULUS-2163**
  - Remove the `public-read` ACL from the `move-granules` task
- **CUMULUS-2164**
  - Fix issue where `cumulus` index is recreated and attached to an alias if it has been previously deleted

### Deprecated

- **CUMULUS-1955**
  - `@cumulus/aws-client/S3.getS3Object()`
- `@cumulus/message/Queue.getQueueNameByUrl()`
- `@cumulus/message/Queue.getQueueName()`

### Removed

- **CUMULUS-2111**
  - Removed `distribution_url` and `distribution_redirect_uri` outputs from the `cumulus` module
  - Removed variables from the `cumulus` module:
    - `distribution_url`
    - `log_api_gateway_to_cloudwatch`
    - `thin_egress_cookie_domain`
    - `thin_egress_domain_cert_arn`
    - `thin_egress_download_role_in_region_arn`
    - `thin_egress_jwt_algo`
    - `thin_egress_jwt_secret_name`
    - `thin_egress_lambda_code_dependency_archive_key`
    - `thin_egress_stack_name`
  - Removed outputs from the `distribution` module:
    - `distribution_url`
    - `internal_tea_api`
    - `rest_api_id`
    - `thin_egress_app_redirect_uri`
  - Removed variables from the `distribution` module:
    - `bucket_map_key`
    - `distribution_url`
    - `log_api_gateway_to_cloudwatch`
    - `thin_egress_cookie_domain`
    - `thin_egress_domain_cert_arn`
    - `thin_egress_download_role_in_region_arn`
    - `thin_egress_jwt_algo`
    - `thin_egress_jwt_secret_name`
    - `thin_egress_lambda_code_dependency_archive_key`
- `@cumulus/aws-client/S3.calculateS3ObjectChecksum`
- `@cumulus/aws-client/S3.getS3ObjectReadStream`
- `@cumulus/cmrjs.getFullMetadata`
- `@cumulus/cmrjs.getMetadata`
- `@cumulus/common/util.isNil`
- `@cumulus/common/util.isNull`
- `@cumulus/common/util.isUndefined`
- `@cumulus/common/util.lookupMimeType`
- `@cumulus/common/util.mkdtempSync`
- `@cumulus/common/util.negate`
- `@cumulus/common/util.noop`
- `@cumulus/common/util.omit`
- `@cumulus/common/util.renameProperty`
- `@cumulus/common/util.sleep`
- `@cumulus/common/util.thread`
- `@cumulus/ingest/granule.copyGranuleFile`
- `@cumulus/ingest/granule.moveGranuleFile`
- `@cumulus/integration-tests/api/rules.deleteRule`
- `@cumulus/integration-tests/api/rules.getRule`
- `@cumulus/integration-tests/api/rules.listRules`
- `@cumulus/integration-tests/api/rules.postRule`
- `@cumulus/integration-tests/api/rules.rerunRule`
- `@cumulus/integration-tests/api/rules.updateRule`
- `@cumulus/integration-tests/sfnStep.parseStepMessage`
- `@cumulus/message/Queue.getQueueName`
- `@cumulus/message/Queue.getQueueNameByUrl`

## [v2.0.1] 2020-07-28

### Added

- **CUMULUS-1886**
  - Added `multiple sort keys` support to `@cumulus/api`
- **CUMULUS-2099**
  - `@cumulus/message/Queue.getQueueUrl` to get the queue URL specified in a Cumulus workflow message, if any.

### Fixed

- **[PR 1790](https://github.com/nasa/cumulus/pull/1790)**
  - Fixed bug with request headers in `@cumulus/launchpad-auth` causing Launchpad token requests to fail

## [v2.0.0] 2020-07-23

### BREAKING CHANGES

- Changes to the `@cumulus/api-client` package
  - The `CumulusApiClientError` class must now be imported using
    `const { CumulusApiClientError } = require('@cumulus/api-client/CumulusApiClientError')`
- The `@cumulus/sftp-client/SftpClient` class must now be imported using
  `const { SftpClient } = require('@cumulus/sftp-client');`
- Instances of `@cumulus/ingest/SftpProviderClient` no longer implicitly connect
  when `download`, `list`, or `sync` are called. You must call `connect` on the
  provider client before issuing one of those calls. Failure to do so will
  result in a "Client not connected" exception being thrown.
- Instances of `@cumulus/ingest/SftpProviderClient` no longer implicitly
  disconnect from the SFTP server when `list` is called.
- Instances of `@cumulus/sftp-client/SftpClient` must now be expclicitly closed
  by calling `.end()`
- Instances of `@cumulus/sftp-client/SftpClient` no longer implicitly connect to
  the server when `download`, `unlink`, `syncToS3`, `syncFromS3`, and `list` are
  called. You must explicitly call `connect` before calling one of those
  methods.
- Changes to the `@cumulus/common` package
  - `cloudwatch-event.getSfEventMessageObject()` now returns `undefined` if the
    message could not be found or could not be parsed. It previously returned
    `null`.
  - `S3KeyPairProvider.decrypt()` now throws an exception if the bucket
    containing the key cannot be determined.
  - `S3KeyPairProvider.decrypt()` now throws an exception if the stack cannot be
    determined.
  - `S3KeyPairProvider.encrypt()` now throws an exception if the bucket
    containing the key cannot be determined.
  - `S3KeyPairProvider.encrypt()` now throws an exception if the stack cannot be
    determined.
  - `sns-event.getSnsEventMessageObject()` now returns `undefined` if it could
    not be parsed. It previously returned `null`.
  - The `aws` module has been removed.
  - The `BucketsConfig.buckets` property is now read-only and private
  - The `test-utils.validateConfig()` function now resolves to `undefined`
    rather than `true`.
  - The `test-utils.validateInput()` function now resolves to `undefined` rather
    than `true`.
  - The `test-utils.validateOutput()` function now resolves to `undefined`
    rather than `true`.
  - The static `S3KeyPairProvider.retrieveKey()` function has been removed.
- Changes to the `@cumulus/cmrjs` package
  - `@cumulus/cmrjs.constructOnlineAccessUrl()` and
    `@cumulus/cmrjs/cmr-utils.constructOnlineAccessUrl()` previously took a
    `buckets` parameter, which was an instance of
    `@cumulus/common/BucketsConfig`. They now take a `bucketTypes` parameter,
    which is a simple object mapping bucket names to bucket types. Example:
    `{ 'private-1': 'private', 'public-1': 'public' }`
  - `@cumulus/cmrjs.reconcileCMRMetadata()` and
    `@cumulus/cmrjs/cmr-utils.reconcileCMRMetadata()` now take a **required**
    `bucketTypes` parameter, which is a simple object mapping bucket names to
    bucket types. Example: `{ 'private-1': 'private', 'public-1': 'public' }`
  - `@cumulus/cmrjs.updateCMRMetadata()` and
    `@cumulus/cmrjs/cmr-utils.updateCMRMetadata()` previously took an optional
    `inBuckets` parameter, which was an instance of
    `@cumulus/common/BucketsConfig`. They now take a **required** `bucketTypes`
    parameter, which is a simple object mapping bucket names to bucket types.
    Example: `{ 'private-1': 'private', 'public-1': 'public' }`
- The minimum supported version of all published Cumulus packages is now Node
  12.18.0
  - Tasks using the `cumuluss/cumulus-ecs-task` Docker image must be updated to
    `cumuluss/cumulus-ecs-task:1.7.0`. This can be done by updating the `image`
    property of any tasks defined using the `cumulus_ecs_service` Terraform
    module.
- Changes to `@cumulus/aws-client/S3`
  - The signature of the `getObjectSize` function has changed. It now takes a
    params object with three properties:
    - **s3**: an instance of an AWS.S3 object
    - **bucket**
    - **key**
  - The `getObjectSize` function will no longer retry if the object does not
    exist
- **CUMULUS-1861**
  - `@cumulus/message/Collections.getCollectionIdFromMessage` now throws a
    `CumulusMessageError` if `collectionName` and `collectionVersion` are missing
    from `meta.collection`.   Previously this method would return
    `'undefined___undefined'` instead
  - `@cumulus/integration-tests/addCollections` now returns an array of collections that
    were added rather than the count of added collections
- **CUMULUS-1930**
  - The `@cumulus/common/util.uuid()` function has been removed
- **CUMULUS-1955**
  - `@cumulus/aws-client/S3.multipartCopyObject` now returns an object with the
    AWS `etag` of the destination object
  - `@cumulus/ingest/S3ProviderClient.list` now sets a file object's `path`
    property to `undefined` instead of `null` when the file is at the top level
    of its bucket
  - The `sync` methods of the following classes in the `@cumulus/ingest` package
    now return an object with the AWS `s3uri` and `etag` of the destination file
    (they previously returned only a string representing the S3 URI)
    - `FtpProviderClient`
    - `HttpProviderClient`
    - `S3ProviderClient`
    - `SftpProviderClient`
- **CUMULUS-1958**
  - The following methods exported from `@cumulus/cmr-js/cmr-utils` were made
    async, and added distributionBucketMap as a parameter:
    - constructOnlineAccessUrl
    - generateFileUrl
    - reconcileCMRMetadata
    - updateCMRMetadata
- **CUMULUS-1969**
  - The `DiscoverPdrs` task now expects `provider_path` to be provided at
    `event.config.provider_path`, not `event.config.collection.provider_path`
  - `event.config.provider_path` is now a required parameter of the
    `DiscoverPdrs` task
  - `event.config.collection` is no longer a parameter to the `DiscoverPdrs`
    task
  - Collections no longer support the `provider_path` property. The tasks that
    relied on that property are now referencing `config.meta.provider_path`.
    Workflows should be updated accordingly.
- **CUMULUS-1977**
  - Moved bulk granule deletion endpoint from `/bulkDelete` to
    `/granules/bulkDelete`
- **CUMULUS-1991**
  - Updated CMR metadata generation to use "Download file.hdf" (where `file.hdf` is the filename of the given resource) as the resource description instead of "File to download"
  - CMR metadata updates now respect changes to resource descriptions (previously only changes to resource URLs were respected)

### MIGRATION STEPS

- Due to an issue with the AWS API Gateway and how the Thin Egress App Cloudformation template applies updates, you may need to redeploy your
  `thin-egress-app-EgressGateway` manually as a one time migration step.    If your deployment fails with an
  error similar to:

  ```bash
  Error: Lambda function (<stack>-tf-TeaCache) returned error: ({"errorType":"HTTPError","errorMessage":"Response code 404 (Not Found)"})
  ```

  Then follow the [AWS
  instructions](https://docs.aws.amazon.com/apigateway/latest/developerguide/how-to-deploy-api-with-console.html)
  to `Redeploy a REST API to a stage` for your egress API and re-run `terraform
  apply`.

### Added

- **CUMULUS-1902**
  - Add Common Use Cases section under Operator Docs

- **CUMULUS-2058**
  - Added `lambda_processing_role_name` as an output from the `cumulus` module
    to provide the processing role name
- **CUMULUS-1417**
  - Added a `checksumFor` property to collection `files` config. Set this
    property on a checksum file's definition matching the `regex` of the target
    file. More details in the ['Data Cookbooks
    Setup'](https://nasa.github.io/cumulus/docs/next/data-cookbooks/setup)
    documentation.
  - Added `checksumFor` validation to collections model.
- **CUMULUS-1956**
  - Added `@cumulus/earthata-login-client` package
  - The `/s3credentials` endpoint that is deployed as part of distribution now
    supports authentication using tokens created by a different application. If
    a request contains the `EDL-ClientId` and `EDL-Token` headers,
    authentication will be handled using that token rather than attempting to
    use OAuth.
  - `@cumulus/earthata-login-client.getTokenUsername()` now accepts an
    `xRequestId` argument, which will be included as the `X-Request-Id` header
    when calling Earthdata Login.
  - If the `s3Credentials` endpoint is invoked with an EDL token and an
    `X-Request-Id` header, that `X-Request-Id` header will be forwarded to
    Earthata Login.
- **CUMULUS-1957**
  - If EDL token authentication is being used, and the `EDL-Client-Name` header
    is set, `@the-client-name` will be appended to the end of the Earthdata
    Login username that is used as the `RoleSessionName` of the temporary IAM
    credentials. This value will show up in the AWS S3 server access logs.
- **CUMULUS-1958**
  - Add the ability for users to specify a `bucket_map_key` to the `cumulus`
    terraform module as an override for the default .yaml values that are passed
    to TEA by Core.    Using this option *requires* that each configured
    Cumulus 'distribution' bucket (e.g. public/protected buckets) have a single
    TEA mapping.  Multiple maps per bucket are not supported.
  - Updated Generating a distribution URL, the MoveGranules task and all CMR
    reconciliation functionality to utilize the TEA bucket map override.
  - Updated deploy process to utilize a bootstrap 'tea-map-cache' lambda that
    will, after deployment of Cumulus Core's TEA instance, query TEA for all
    protected/public buckets and generate a mapping configuration used
    internally by Core.  This object is also exposed as an output of the Cumulus
    module as `distribution_bucket_map`.
- **CUMULUS-1961**
  - Replaces DynamoDB for Elasticsearch for reconciliationReportForCumulusCMR
    comparisons between Cumulus and CMR.
- **CUMULUS-1970**
  - Created the `add-missing-file-checksums` workflow task
  - Added `@cumulus/aws-client/S3.calculateObjectHash()` function
  - Added `@cumulus/aws-client/S3.getObjectReadStream()` function
- **CUMULUS-1887**
  - Add additional fields to the granule CSV download file
- **CUMULUS-2019**
  - Add `infix` search to es query builder `@cumulus/api/es/es/queries` to
    support partial matching of the keywords

### Changed

- **CUMULUS-2032**
  - Updated @cumulus/ingest/HttpProviderClient to utilize a configuration key
    `httpListTimeout` to set the default timeout for discovery HTTP/HTTPS
    requests, and updates the default for the provider to 5 minutes (300 seconds).
  - Updated the DiscoverGranules and DiscoverPDRs tasks to utilize the updated
    configuration value if set via workflow config, and updates the default for
    these tasks to 5 minutes (300 seconds).

- **CUMULUS-176**
  - The API will now respond with a 400 status code when a request body contains
    invalid JSON. It had previously returned a 500 status code.
- **CUMULUS-1861**
  - Updates Rule objects to no longer require a collection.
  - Changes the DLQ behavior for `sfEventSqsToDbRecords` and
    `sfEventSqsToDbRecordsInputQueue`. Previously failure to write a database
    record would result in lambda success, and an error log in the CloudWatch
    logs.   The lambda has been updated to manually add a record to
    the `sfEventSqsToDbRecordsDeadLetterQueue` if the granule, execution, *or*
    pdr record fails to write, in addition to the previous error logging.
- **CUMULUS-1956**
  - The `/s3credentials` endpoint that is deployed as part of distribution now
    supports authentication using tokens created by a different application. If
    a request contains the `EDL-ClientId` and `EDL-Token` headers,
    authentication will be handled using that token rather than attempting to
    use OAuth.
- **CUMULUS-1977**
  - API endpoint POST `/granules/bulk` now returns a 202 status on a successful
    response instead of a 200 response
  - API endpoint DELETE `/granules/<granule-id>` now returns a 404 status if the
    granule record was already deleted
  - `@cumulus/api/models/Granule.update()` now returns the updated granule
    record
  - Implemented POST `/granules/bulkDelete` API endpoint to support deleting
    granules specified by ID or returned by the provided query in the request
    body. If the request is successful, the endpoint returns the async operation
    ID that has been started to remove the granules.
    - To use a query in the request body, your deployment must be
      [configured to access the Elasticsearch host for ESDIS metrics](https://nasa.github.io/cumulus/docs/additional-deployment-options/cloudwatch-logs-delivery#esdis-metrics)
      in your environment
  - Added `@cumulus/api/models/Granule.getRecord()` method to return raw record
    from DynamoDB
  - Added `@cumulus/api/models/Granule.delete()` method which handles deleting
    the granule record from DynamoDB and the granule files from S3
- **CUMULUS-1982**
  - The `globalConnectionLimit` property of providers is now optional and
    defaults to "unlimited"
- **CUMULUS-1997**
  - Added optional `launchpad` configuration to `@cumulus/hyrax-metadata-updates` task config schema.
- **CUMULUS-1991**
  - `@cumulus/cmrjs/src/cmr-utils/constructOnlineAccessUrls()` now throws an error if `cmrGranuleUrlType = "distribution"` and no distribution endpoint argument is provided
- **CUMULUS-2011**
  - Reconciliation reports are now generated within an AsyncOperation
- **CUMULUS-2016**
  - Upgrade TEA to version 79

### Fixed

- **CUMULUS-1991**
  - Added missing `DISTRIBUTION_ENDPOINT` environment variable for API lambdas. This environment variable is required for API requests to move granules.

- **CUMULUS-1961**
  - Fixed granules and executions query params not getting sent to API in granule list operation in `@cumulus/api-client`

### Deprecated

- `@cumulus/aws-client/S3.calculateS3ObjectChecksum()`
- `@cumulus/aws-client/S3.getS3ObjectReadStream()`
- `@cumulus/common/log.convertLogLevel()`
- `@cumulus/collection-config-store`
- `@cumulus/common/util.sleep()`

- **CUMULUS-1930**
  - `@cumulus/common/log.convertLogLevel()`
  - `@cumulus/common/util.isNull()`
  - `@cumulus/common/util.isUndefined()`
  - `@cumulus/common/util.negate()`
  - `@cumulus/common/util.noop()`
  - `@cumulus/common/util.isNil()`
  - `@cumulus/common/util.renameProperty()`
  - `@cumulus/common/util.lookupMimeType()`
  - `@cumulus/common/util.thread()`
  - `@cumulus/common/util.mkdtempSync()`

### Removed

- The deprecated `@cumulus/common.bucketsConfigJsonObject` function has been
  removed
- The deprecated `@cumulus/common.CollectionConfigStore` class has been removed
- The deprecated `@cumulus/common.concurrency` module has been removed
- The deprecated `@cumulus/common.constructCollectionId` function has been
  removed
- The deprecated `@cumulus/common.launchpad` module has been removed
- The deprecated `@cumulus/common.LaunchpadToken` class has been removed
- The deprecated `@cumulus/common.Semaphore` class has been removed
- The deprecated `@cumulus/common.stringUtils` module has been removed
- The deprecated `@cumulus/common/aws.cloudwatchlogs` function has been removed
- The deprecated `@cumulus/common/aws.deleteS3Files` function has been removed
- The deprecated `@cumulus/common/aws.deleteS3Object` function has been removed
- The deprecated `@cumulus/common/aws.dynamodb` function has been removed
- The deprecated `@cumulus/common/aws.dynamodbDocClient` function has been
  removed
- The deprecated `@cumulus/common/aws.getExecutionArn` function has been removed
- The deprecated `@cumulus/common/aws.headObject` function has been removed
- The deprecated `@cumulus/common/aws.listS3ObjectsV2` function has been removed
- The deprecated `@cumulus/common/aws.parseS3Uri` function has been removed
- The deprecated `@cumulus/common/aws.promiseS3Upload` function has been removed
- The deprecated `@cumulus/common/aws.recursivelyDeleteS3Bucket` function has
  been removed
- The deprecated `@cumulus/common/aws.s3CopyObject` function has been removed
- The deprecated `@cumulus/common/aws.s3ObjectExists` function has been removed
- The deprecated `@cumulus/common/aws.s3PutObject` function has been removed
- The deprecated `@cumulus/common/bucketsConfigJsonObject` function has been
  removed
- The deprecated `@cumulus/common/CloudWatchLogger` class has been removed
- The deprecated `@cumulus/common/collection-config-store.CollectionConfigStore`
  class has been removed
- The deprecated `@cumulus/common/collection-config-store.constructCollectionId`
  function has been removed
- The deprecated `@cumulus/common/concurrency.limit` function has been removed
- The deprecated `@cumulus/common/concurrency.mapTolerant` function has been
  removed
- The deprecated `@cumulus/common/concurrency.promiseUrl` function has been
  removed
- The deprecated `@cumulus/common/concurrency.toPromise` function has been
  removed
- The deprecated `@cumulus/common/concurrency.unless` function has been removed
- The deprecated `@cumulus/common/config.parseConfig` function has been removed
- The deprecated `@cumulus/common/config.resolveResource` function has been
  removed
- The deprecated `@cumulus/common/DynamoDb.get` function has been removed
- The deprecated `@cumulus/common/DynamoDb.scan` function has been removed
- The deprecated `@cumulus/common/FieldPattern` class has been removed
- The deprecated `@cumulus/common/launchpad.getLaunchpadToken` function has been
  removed
- The deprecated `@cumulus/common/launchpad.validateLaunchpadToken` function has
  been removed
- The deprecated `@cumulus/common/LaunchpadToken` class has been removed
- The deprecated `@cumulus/common/message.buildCumulusMeta` function has been
  removed
- The deprecated `@cumulus/common/message.buildQueueMessageFromTemplate`
  function has been removed
- The deprecated `@cumulus/common/message.getCollectionIdFromMessage` function
  has been removed
- The deprecated `@cumulus/common/message.getMaximumExecutions` function has
  been removed
- The deprecated `@cumulus/common/message.getMessageExecutionArn` function has
  been removed
- The deprecated `@cumulus/common/message.getMessageExecutionName` function has
  been removed
- The deprecated `@cumulus/common/message.getMessageFromTemplate` function has
  been removed
- The deprecated `@cumulus/common/message.getMessageGranules` function has been
  removed
- The deprecated `@cumulus/common/message.getMessageStateMachineArn` function
  has been removed
- The deprecated `@cumulus/common/message.getQueueName` function has been
  removed
- The deprecated `@cumulus/common/message.getQueueNameByUrl` function has been
  removed
- The deprecated `@cumulus/common/message.hasQueueAndExecutionLimit` function
  has been removed
- The deprecated `@cumulus/common/Semaphore` class has been removed
- The deprecated `@cumulus/common/string.globalReplace` functon has been removed
- The deprecated `@cumulus/common/string.isNonEmptyString` functon has been
  removed
- The deprecated `@cumulus/common/string.isValidHostname` functon has been
  removed
- The deprecated `@cumulus/common/string.match` functon has been removed
- The deprecated `@cumulus/common/string.matches` functon has been removed
- The deprecated `@cumulus/common/string.replace` functon has been removed
- The deprecated `@cumulus/common/string.toLower` functon has been removed
- The deprecated `@cumulus/common/string.toUpper` functon has been removed
- The deprecated `@cumulus/common/testUtils.getLocalstackEndpoint` function has been removed
- The deprecated `@cumulus/common/util.setErrorStack` function has been removed
- The `@cumulus/common/util.uuid` function has been removed
- The deprecated `@cumulus/common/workflows.getWorkflowArn` function has been
  removed
- The deprecated `@cumulus/common/workflows.getWorkflowFile` function has been
  removed
- The deprecated `@cumulus/common/workflows.getWorkflowList` function has been
  removed
- The deprecated `@cumulus/common/workflows.getWorkflowTemplate` function has
  been removed
- `@cumulus/aws-client/StepFunctions.toSfnExecutionName()`
- `@cumulus/aws-client/StepFunctions.fromSfnExecutionName()`
- `@cumulus/aws-client/StepFunctions.getExecutionArn()`
- `@cumulus/aws-client/StepFunctions.getExecutionUrl()`
- `@cumulus/aws-client/StepFunctions.getStateMachineArn()`
- `@cumulus/aws-client/StepFunctions.pullStepFunctionEvent()`
- `@cumulus/common/test-utils/throttleOnce()`
- `@cumulus/integration-tests/api/distribution.invokeApiDistributionLambda()`
- `@cumulus/integration-tests/api/distribution.getDistributionApiRedirect()`
- `@cumulus/integration-tests/api/distribution.getDistributionApiFileStream()`

## [v1.24.0] 2020-06-03

### BREAKING CHANGES

- **CUMULUS-1969**
  - The `DiscoverPdrs` task now expects `provider_path` to be provided at
    `event.config.provider_path`, not `event.config.collection.provider_path`
  - `event.config.provider_path` is now a required parameter of the
    `DiscoverPdrs` task
  - `event.config.collection` is no longer a parameter to the `DiscoverPdrs`
    task
  - Collections no longer support the `provider_path` property. The tasks that
    relied on that property are now referencing `config.meta.provider_path`.
    Workflows should be updated accordingly.

- **CUMULUS-1997**
  - `@cumulus/cmr-client/CMRSearchConceptQueue` parameters have been changed to take a `cmrSettings` object containing clientId, provider, and auth information. This can be generated using `@cumulus/cmrjs/cmr-utils/getCmrSettings`. The `cmrEnvironment` variable has been removed.

### Added

- **CUMULUS-1800**
  - Added task configuration setting named `syncChecksumFiles` to the
    SyncGranule task. This setting is `false` by default, but when set to
    `true`, all checksum files associated with data files that are downloaded
    will be downloaded as well.
- **CUMULUS-1952**
  - Updated HTTP(S) provider client to accept username/password for Basic authorization. This change adds support for Basic Authorization such as Earthdata login redirects to ingest (i.e. as implemented in SyncGranule), but not to discovery (i.e. as implemented in DiscoverGranules). Discovery still expects the provider's file system to be publicly accessible, but not the individual files and their contents.
  - **NOTE**: Using this in combination with the HTTP protocol may expose usernames and passwords to intermediary network entities. HTTPS is highly recommended.
- **CUMULUS-1997**
  - Added optional `launchpad` configuration to `@cumulus/hyrax-metadata-updates` task config schema.

### Fixed

- **CUMULUS-1997**
  - Updated all CMR operations to use configured authentication scheme
- **CUMULUS-2010**
  - Updated `@cumulus/api/launchpadSaml` to support multiple userGroup attributes from the SAML response

## [v1.23.2] 2020-05-22

### BREAKING CHANGES

- Updates to the Cumulus archive API:
  - All endpoints now return a `401` response instead of a `403` for any request where the JWT passed as a Bearer token is invalid.
  - POST `/refresh` and DELETE `/token/<token>` endpoints now return a `401` response for requests with expired tokens

- **CUMULUS-1894**
  - `@cumulus/ingest/granule.handleDuplicateFile()`
    - The `copyOptions` parameter has been removed
    - An `ACL` parameter has been added
  - `@cumulus/ingest/granule.renameS3FileWithTimestamp()`
    - Now returns `undefined`

- **CUMULUS-1896**
  Updated all Cumulus core lambdas to utilize the new message adapter streaming interface via [cumulus-message-adapter-js v1.2.0](https://github.com/nasa/cumulus-message-adapter-js/releases/tag/v1.2.0).   Users of this version of Cumulus (or later) must utilize version 1.3.0 or greater of the [cumulus-message-adapter](https://github.com/nasa/cumulus-message-adapter) to support core lambdas.

- **CUMULUS-1912**
  - `@cumulus/api` reconciliationReports list endpoint returns a list of reconciliationReport records instead of S3Uri.

- **CUMULUS-1969**
  - The `DiscoverGranules` task now expects `provider_path` to be provided at
    `event.config.provider_path`, not `event.config.collection.provider_path`
  - `config.provider_path` is now a required parameter of the `DiscoverGranules`
    task

### MIGRATION STEPS

- To take advantage of the new TTL-based access token expiration implemented in CUMULUS-1777 (see notes below) and clear out existing records in your access tokens table, do the following:
  1. Log out of any active dashboard sessions
  2. Use the AWS console or CLI to delete your `<prefix>-AccessTokensTable` DynamoDB table
  3. [Re-deploy your `data-persistence` module](https://nasa.github.io/cumulus/docs/deployment/upgrade-readme#update-data-persistence-resources), which should re-create the `<prefix>-AccessTokensTable` DynamoDB table
  4. Return to using the Cumulus API/dashboard as normal
- This release requires the Cumulus Message Adapter layer deployed with Cumulus Core to be at least 1.3.0, as the core lambdas have updated to [cumulus-message-adapter-js v1.2.0](https://github.com/nasa/cumulus-message-adapter-js/releases/tag/v1.2.0) and the new CMA interface.  As a result, users should:
  1. Follow the [Cumulus Message Adapter (CMA) deployment instructions](https://nasa.github.io/cumulus/docs/deployment/deployment-readme#deploy-the-cumulus-message-adapter-layer) and install a CMA layer version >=1.3.0
  2. If you are using any custom Node.js Lambdas in your workflows **and** the Cumulus CMA layer/`cumulus-message-adapter-js`, you must update your lambda to use [cumulus-message-adapter-js v1.2.0](https://github.com/nasa/cumulus-message-adapter-js/releases/tag/v1.2.0) and follow the migration instructions in the release notes. Prior versions of `cumulus-message-adapter-js` are not compatible with CMA >= 1.3.0.
- Migrate existing s3 reconciliation report records to database (CUMULUS-1911):
  - After update your `data persistence` module and Cumulus resources, run the command:

  ```bash
  ./node_modules/.bin/cumulus-api migrate --stack `<your-terraform-deployment-prefix>` --migrationVersion migration5
  ```

### Added

- Added a limit for concurrent Elasticsearch requests when doing an index from database operation
- Added the `es_request_concurrency` parameter to the archive and cumulus Terraform modules

- **CUMULUS-1995**
  - Added the `es_index_shards` parameter to the archive and cumulus Terraform modules to configure the number of shards for the ES index
    - If you have an existing ES index, you will need to [reindex](https://nasa.github.io/cumulus-api/#reindex) and then [change index](https://nasa.github.io/cumulus-api/#change-index) to take advantage of shard updates

- **CUMULUS-1894**
  - Added `@cumulus/aws-client/S3.moveObject()`

- **CUMULUS-1911**
  - Added ReconciliationReports table
  - Updated CreateReconciliationReport lambda to save Reconciliation Report records to database
  - Updated dbIndexer and IndexFromDatabase lambdas to index Reconciliation Report records to Elasticsearch
  - Added migration_5 to migrate existing s3 reconciliation report records to database and Elasticsearch
  - Updated `@cumulus/api` package, `tf-modules/archive` and `tf-modules/data-persistence` Terraform modules

- **CUMULUS-1916**
  - Added util function for seeding reconciliation reports when running API locally in dashboard

### Changed

- **CUMULUS-1777**
  - The `expirationTime` property is now a **required field** of the access tokens model.
  - Updated the `AccessTokens` table to set a [TTL](https://docs.aws.amazon.com/amazondynamodb/latest/developerguide/howitworks-ttl.html) on the `expirationTime` field in `tf-modules/data-persistence/dynamo.tf`. As a result, access token records in this table whose `expirationTime` has passed should be **automatically deleted by DynamoDB**.
  - Updated all code creating access token records in the Dynamo `AccessTokens` table to set the `expirationTime` field value in seconds from the epoch.
- **CUMULUS-1912**
  - Updated reconciliationReports endpoints to query against Elasticsearch, delete report from both database and s3
  - Added `@cumulus/api-client/reconciliationReports`
- **CUMULUS-1999**
  - Updated `@cumulus/common/util.deprecate()` so that only a single deprecation notice is printed for each name/version combination

### Fixed

- **CUMULUS-1894**
  - The `SyncGranule` task can now handle files larger than 5 GB
- **CUMULUS-1987**
  - `Remove granule from CMR` operation in `@cumulus/api` now passes token to CMR when fetching granule metadata, allowing removal of private granules
- **CUMULUS-1993**
  - For a given queue, the `sqs-message-consumer` Lambda will now only schedule workflows for rules matching the queue **and the collection information in each queue message (if any)**
    - The consumer also now only reads each queue message **once per Lambda invocation**, whereas previously each message was read **once per queue rule per Lambda invocation**
  - Fixed bug preventing the deletion of multiple SNS rules that share the same SNS topic

### Deprecated

- **CUMULUS-1894**
  - `@cumulus/ingest/granule.copyGranuleFile()`
  - `@cumulus/ingest/granule.moveGranuleFile()`

- **CUMULUS-1987** - Deprecated the following functions:
  - `@cumulus/cmrjs/getMetadata(cmrLink)` -> `@cumulus/cmr-client/CMR.getGranuleMetadata(cmrLink)`
  - `@cumulus/cmrjs/getFullMetadata(cmrLink)`

## [v1.22.1] 2020-05-04

**Note**: v1.22.0 was not released as a package due to npm/release concerns.  Users upgrading to 1.22.x should start with 1.22.1

### Added

- **CUMULUS-1894**
  - Added `@cumulus/aws-client/S3.multipartCopyObject()`
- **CUMULUS-408**
  - Added `certificateUri` field to provider schema. This optional field allows operators to specify an S3 uri to a CA bundle to use for HTTPS requests.
- **CUMULUS-1787**
  - Added `collections/active` endpoint for returning collections with active granules in `@cumulus/api`
- **CUMULUS-1799**
  - Added `@cumulus/common/stack.getBucketsConfigKey()` to return the S3 key for the buckets config object
  - Added `@cumulus/common/workflows.getWorkflowFileKey()` to return the S3 key for a workflow definition object
  - Added `@cumulus/common/workflows.getWorkflowsListKeyPrefix()` to return the S3 key prefix for objects containing workflow definitions
  - Added `@cumulus/message` package containing utilities for building and parsing Cumulus messages
- **CUMULUS-1850**
  - Added `@cumulus/aws-client/Kinesis.describeStream()` to get a Kinesis stream description
- **CUMULUS-1853**
  - Added `@cumulus/integration-tests/collections.createCollection()`
  - Added `@cumulus/integration-tests/executions.findExecutionArn()`
  - Added `@cumulus/integration-tests/executions.getExecutionWithStatus()`
  - Added `@cumulus/integration-tests/granules.getGranuleWithStatus()`
  - Added `@cumulus/integration-tests/providers.createProvider()`
  - Added `@cumulus/integration-tests/rules.createOneTimeRule()`

### Changed

- **CUMULUS-1682**
  - Moved all `@cumulus/ingest/parse-pdr` code into the `parse-pdr` task as it had become tightly coupled with that task's handler and was not used anywhere else. Unit tests also restored.
- **CUMULUS-1820**
  - Updated the Thin Egress App module used in `tf-modules/distribution/main.tf` to build 74. [See the release notes](https://github.com/asfadmin/thin-egress-app/releases/tag/tea-build.74).
- **CUMULUS-1852**
  - Updated POST endpoints for `/collections`, `/providers`, and `/rules` to log errors when returning a 500 response
  - Updated POST endpoint for `/collections`:
    - Return a 400 response when the `name` or `version` fields are missing
    - Return a 409 response if the collection already exists
    - Improved error messages to be more explicit
  - Updated POST endpoint for `/providers`:
    - Return a 400 response if the `host` field value is invalid
    - Return a 409 response if the provider already exists
  - Updated POST endpoint for `/rules`:
    - Return a 400 response if rule `name` is invalid
    - Return a 400 response if rule `type` is invalid
- **CUMULUS-1891**
  - Updated the following endpoints using async operations to return a 503 error if the ECS task  cannot be started and a 500 response for a non-specific error:
    - POST `/replays`
    - POST `/bulkDelete`
    - POST `/elasticsearch/index-from-database`
    - POST `/granules/bulk`

### Fixed

- **CUMULUS-408**
  - Fixed HTTPS discovery and ingest.

- **CUMULUS-1850**
  - Fixed a bug in Kinesis event processing where the message consumer would not properly filter available rules based on the collection information in the event and the Kinesis stream ARN

- **CUMULUS-1853**
  - Fixed a bug where attempting to create a rule containing a payload property
    would fail schema validation.

- **CUMULUS-1854**
  - Rule schema is validated before starting workflows or creating event source mappings

- **CUMULUS-1974**
  - Fixed @cumulus/api webpack config for missing underscore object due to underscore update

### Deprecated

- **CUMULUS-1799** - Deprecated the following code. For cases where the code was moved into another package, the new code location is noted:
  - `@cumulus/aws-client/StepFunctions.fromSfnExecutionName()`
  - `@cumulus/aws-client/StepFunctions.toSfnExecutionName()`
  - `@cumulus/aws-client/StepFunctions.getExecutionArn()` -> `@cumulus/message/Executions.buildExecutionArn()`
  - `@cumulus/aws-client/StepFunctions.getExecutionUrl()` -> `@cumulus/message/Executions.getExecutionUrlFromArn()`
  - `@cumulus/aws-client/StepFunctions.getStateMachineArn()` -> `@cumulus/message/Executions.getStateMachineArnFromExecutionArn()`
  - `@cumulus/aws-client/StepFunctions.pullStepFunctionEvent()` -> `@cumulus/message/StepFunctions.pullStepFunctionEvent()`
  - `@cumulus/common/bucketsConfigJsonObject()`
  - `@cumulus/common/CloudWatchLogger`
  - `@cumulus/common/collection-config-store/CollectionConfigStore` -> `@cumulus/collection-config-store`
  - `@cumulus/common/collection-config-store.constructCollectionId()` -> `@cumulus/message/Collections.constructCollectionId`
  - `@cumulus/common/concurrency.limit()`
  - `@cumulus/common/concurrency.mapTolerant()`
  - `@cumulus/common/concurrency.promiseUrl()`
  - `@cumulus/common/concurrency.toPromise()`
  - `@cumulus/common/concurrency.unless()`
  - `@cumulus/common/config.buildSchema()`
  - `@cumulus/common/config.parseConfig()`
  - `@cumulus/common/config.resolveResource()`
  - `@cumulus/common/config.resourceToArn()`
  - `@cumulus/common/FieldPattern`
  - `@cumulus/common/launchpad.getLaunchpadToken()` -> `@cumulus/launchpad-auth/index.getLaunchpadToken()`
  - `@cumulus/common/LaunchpadToken` -> `@cumulus/launchpad-auth/LaunchpadToken`
  - `@cumulus/common/launchpad.validateLaunchpadToken()` -> `@cumulus/launchpad-auth/index.validateLaunchpadToken()`
  - `@cumulus/common/message.buildCumulusMeta()` -> `@cumulus/message/Build.buildCumulusMeta()`
  - `@cumulus/common/message.buildQueueMessageFromTemplate()` -> `@cumulus/message/Build.buildQueueMessageFromTemplate()`
  - `@cumulus/common/message.getCollectionIdFromMessage()` -> `@cumulus/message/Collections.getCollectionIdFromMessage()`
  - `@cumulus/common/message.getMessageExecutionArn()` -> `@cumulus/message/Executions.getMessageExecutionArn()`
  - `@cumulus/common/message.getMessageExecutionName()` -> `@cumulus/message/Executions.getMessageExecutionName()`
  - `@cumulus/common/message.getMaximumExecutions()` -> `@cumulus/message/Queue.getMaximumExecutions()`
  - `@cumulus/common/message.getMessageFromTemplate()`
  - `@cumulus/common/message.getMessageStateMachineArn()` -> `@cumulus/message/Executions.getMessageStateMachineArn()`)
  - `@cumulus/common/message.getMessageGranules()` -> `@cumulus/message/Granules.getMessageGranules()`
  - `@cumulus/common/message.getQueueNameByUrl()` -> `@cumulus/message/Queue.getQueueNameByUrl()`
  - `@cumulus/common/message.getQueueName()` -> `@cumulus/message/Queue.getQueueName()`)
  - `@cumulus/common/message.hasQueueAndExecutionLimit()` -> `@cumulus/message/Queue.hasQueueAndExecutionLimit()`
  - `@cumulus/common/Semaphore`
  - `@cumulus/common/test-utils.throttleOnce()`
  - `@cumulus/common/workflows.getWorkflowArn()`
  - `@cumulus/common/workflows.getWorkflowFile()`
  - `@cumulus/common/workflows.getWorkflowList()`
  - `@cumulus/common/workflows.getWorkflowTemplate()`
  - `@cumulus/integration-tests/sfnStep/SfnStep.parseStepMessage()` -> `@cumulus/message/StepFunctions.parseStepMessage()`
- **CUMULUS-1858** - Deprecated the following functions.
  - `@cumulus/common/string.globalReplace()`
  - `@cumulus/common/string.isNonEmptyString()`
  - `@cumulus/common/string.isValidHostname()`
  - `@cumulus/common/string.match()`
  - `@cumulus/common/string.matches()`
  - `@cumulus/common/string.replace()`
  - `@cumulus/common/string.toLower()`
  - `@cumulus/common/string.toUpper()`

### Removed

- **CUMULUS-1799**: Deprecated code removals:
  - Removed from `@cumulus/common/aws`:
    - `pullStepFunctionEvent()`
  - Removed `@cumulus/common/sfnStep`
  - Removed `@cumulus/common/StepFunctions`

## [v1.21.0] 2020-03-30

### PLEASE NOTE

- **CUMULUS-1762**: the `messageConsumer` for `sns` and `kinesis`-type rules now fetches
  the collection information from the message. You should ensure that your rule's collection
  name and version match what is in the message for these ingest messages to be processed.
  If no matching rule is found, an error will be thrown and logged in the
  `messageConsumer` Lambda function's log group.

### Added

- **CUMULUS-1629**`
  - Updates discover-granules task to respect/utilize duplicateHandling configuration such that
    - skip:               Duplicates will be filtered from the granule list
    - error:              Duplicates encountered will result in step failure
    - replace, version:   Duplicates will be ignored and handled as normal.
  - Adds a new copy of the API lambda `PrivateApiLambda()` which is configured to not require authentication. This Lambda is not connected to an API gateway
  - Adds `@cumulus/api-client` with functions for use by workflow lambdas to call the API when needed

- **CUMULUS-1732**
  - Added Python task/activity workflow and integration test (`PythonReferenceSpec`) to test `cumulus-message-adapter-python`and `cumulus-process-py` integration.
- **CUMULUS-1795**
  - Added an IAM policy on the Cumulus EC2 creation to enable SSM when the `deploy_to_ngap` flag is true

### Changed

- **CUMULUS-1762**
  - the `messageConsumer` for `sns` and `kinesis`-type rules now fetches the collection
    information from the message.

### Deprecated

- **CUMULUS-1629**
  - Deprecate `granulesApi`, `rulesApi`, `emsApi`, `executionsAPI` from `@cumulus/integration-test/api` in favor of code moved to `@cumulus/api-client`

### Removed

- **CUMULUS-1799**: Deprecated code removals
  - Removed deprecated method `@cumulus/api/models/Granule.createGranulesFromSns()`
  - Removed deprecated method `@cumulus/api/models/Granule.removeGranuleFromCmr()`
  - Removed from `@cumulus/common/aws`:
    - `apigateway()`
    - `buildS3Uri()`
    - `calculateS3ObjectChecksum()`
    - `cf()`
    - `cloudwatch()`
    - `cloudwatchevents()`
    - `cloudwatchlogs()`
    - `createAndWaitForDynamoDbTable()`
    - `createQueue()`
    - `deleteSQSMessage()`
    - `describeCfStackResources()`
    - `downloadS3File()`
    - `downloadS3Files()`
    - `DynamoDbSearchQueue` class
    - `dynamodbstreams()`
    - `ec2()`
    - `ecs()`
    - `fileExists()`
    - `findResourceArn()`
    - `fromSfnExecutionName()`
    - `getFileBucketAndKey()`
    - `getJsonS3Object()`
    - `getQueueUrl()`
    - `getObjectSize()`
    - `getS3ObjectReadStream()`
    - `getSecretString()`
    - `getStateMachineArn()`
    - `headObject()`
    - `isThrottlingException()`
    - `kinesis()`
    - `lambda()`
    - `listS3Objects()`
    - `promiseS3Upload()`
    - `publishSnsMessage()`
    - `putJsonS3Object()`
    - `receiveSQSMessages()`
    - `s3CopyObject()`
    - `s3GetObjectTagging()`
    - `s3Join()`
    - `S3ListObjectsV2Queue` class
    - `s3TagSetToQueryString()`
    - `s3PutObjectTagging()`
    - `secretsManager()`
    - `sendSQSMessage()`
    - `sfn()`
    - `sns()`
    - `sqs()`
    - `sqsQueueExists()`
    - `toSfnExecutionName()`
    - `uploadS3FileStream()`
    - `uploadS3Files()`
    - `validateS3ObjectChecksum()`
  - Removed `@cumulus/common/CloudFormationGateway` class
  - Removed `@cumulus/common/concurrency/Mutex` class
  - Removed `@cumulus/common/errors`
  - Removed `@cumulus/common/sftp`
  - Removed `@cumulus/common/string.unicodeEscape`
  - Removed `@cumulus/cmrjs/cmr-utils.getGranuleId()`
  - Removed `@cumulus/cmrjs/cmr-utils.getCmrFiles()`
  - Removed `@cumulus/cmrjs/cmr/CMR` class
  - Removed `@cumulus/cmrjs/cmr/CMRSearchConceptQueue` class
  - Removed `@cumulus/cmrjs/utils.getHost()`
  - Removed `@cumulus/cmrjs/utils.getIp()`
  - Removed `@cumulus/cmrjs/utils.hostId()`
  - Removed `@cumulus/cmrjs/utils/ummVersion()`
  - Removed `@cumulus/cmrjs/utils.updateToken()`
  - Removed `@cumulus/cmrjs/utils.validateUMMG()`
  - Removed `@cumulus/ingest/aws.getEndpoint()`
  - Removed `@cumulus/ingest/aws.getExecutionUrl()`
  - Removed `@cumulus/ingest/aws/invoke()`
  - Removed `@cumulus/ingest/aws/CloudWatch` class
  - Removed `@cumulus/ingest/aws/ECS` class
  - Removed `@cumulus/ingest/aws/Events` class
  - Removed `@cumulus/ingest/aws/SQS` class
  - Removed `@cumulus/ingest/aws/StepFunction` class
  - Removed `@cumulus/ingest/util.normalizeProviderPath()`
  - Removed `@cumulus/integration-tests/index.listCollections()`
  - Removed `@cumulus/integration-tests/index.listProviders()`
  - Removed `@cumulus/integration-tests/index.rulesList()`
  - Removed `@cumulus/integration-tests/api/api.addCollectionApi()`

## [v1.20.0] 2020-03-12

### BREAKING CHANGES

- **CUMULUS-1714**
  - Changed the format of the message sent to the granule SNS Topic. Message includes the granule record under `record` and the type of event under `event`. Messages with `deleted` events will have the record that was deleted with a `deletedAt` timestamp. Options for `event` are `Create | Update | Delete`
- **CUMULUS-1769** - `deploy_to_ngap` is now a **required** variable for the `tf-modules/cumulus` module. **For those deploying to NGAP environments, this variable should always be set to `true`.**

### Notable changes

- **CUMULUS-1739** - You can now exclude Elasticsearch from your `tf-modules/data-persistence` deployment (via `include_elasticsearch = false`) and your `tf-modules/cumulus` module will still deploy successfully.

- **CUMULUS-1769** - If you set `deploy_to_ngap = true` for the `tf-modules/archive` Terraform module, **you can only deploy your archive API gateway as `PRIVATE`**, not `EDGE`.

### Added

- Added `@cumulus/aws-client/S3.getS3ObjectReadStreamAsync()` to deal with S3 eventual consistency issues by checking for the existence an S3 object with retries before getting a readable stream for that object.
- **CUMULUS-1769**
  - Added `deploy_to_ngap` boolean variable for the `tf-modules/cumulus` and `tf-modules/archive` Terraform modules. This variable is required. **For those deploying to NGAP environments, this variable should always be set to `true`.**
- **HYRAX-70**
  - Add the hyrax-metadata-update task

### Changed

- [`AccessToken.get()`](https://github.com/nasa/cumulus/blob/master/packages/api/models/access-tokens.js) now enforces [strongly consistent reads from DynamoDB](https://docs.aws.amazon.com/amazondynamodb/latest/developerguide/HowItWorks.ReadConsistency.html)
- **CUMULUS-1739**
  - Updated `tf-modules/data-persistence` to make Elasticsearch alarm resources and outputs conditional on the `include_elasticsearch` variable
  - Updated `@cumulus/aws-client/S3.getObjectSize` to include automatic retries for any failures from `S3.headObject`
- **CUMULUS-1784**
  - Updated `@cumulus/api/lib/DistributionEvent.remoteIP()` to parse the IP address in an S3 access log from the `A-sourceip` query parameter if present, otherwise fallback to the original parsing behavior.
- **CUMULUS-1768**
  - The `stats/summary` endpoint reports the distinct collections for the number of granules reported

### Fixed

- **CUMULUS-1739** - Fixed the `tf-modules/cumulus` and `tf-modules/archive` modules to make these Elasticsearch variables truly optional:
  - `elasticsearch_domain_arn`
  - `elasticsearch_hostname`
  - `elasticsearch_security_group_id`

- **CUMULUS-1768**
  - Fixed the `stats/` endpoint so that data is correctly filtered by timestamp and `processingTime` is calculated correctly.

- **CUMULUS-1769**
  - In the `tf-modules/archive` Terraform module, the `lifecycle` block ignoring changes to the `policy` of the archive API gateway is now only enforced if `deploy_to_ngap = true`. This fixes a bug where users deploying outside of NGAP could not update their API gateway's resource policy when going from `PRIVATE` to `EDGE`, preventing their API from being accessed publicly.

- **CUMULUS-1775**
  - Fix/update api endpoint to use updated google auth endpoints such that it will work with new accounts

### Removed

- **CUMULUS-1768**
  - Removed API endpoints `stats/histogram` and `stats/average`. All advanced stats needs should be acquired from Cloud Metrics or similarly configured ELK stack.

## [v1.19.0] 2020-02-28

### BREAKING CHANGES

- **CUMULUS-1736**
  - The `@cumulus/discover-granules` task now sets the `dataType` of discovered
    granules based on the `name` of the configured collection, not the
    `dataType`.
  - The config schema of the `@cumulus/discover-granules` task now requires that
    collections contain a `version`.
  - The `@cumulus/sync-granule` task will set the `dataType` and `version` of a
    granule based on the configured collection if those fields are not already
    set on the granule. Previously it was using the `dataType` field of the
    configured collection, then falling back to the `name` field of the
    collection. This update will just use the `name` field of the collection to
    set the `dataType` field of the granule.

- **CUMULUS-1446**
  - Update the `@cumulus/integration-tests/api/executions.getExecution()`
    function to parse the response and return the execution, rather than return
    the full API response.

- **CUMULUS-1672**
  - The `cumulus` Terraform module in previous releases set a
    `Deployment = var.prefix` tag on all resources that it managed. In this
    release, a `tags` input variable has been added to the `cumulus` Terraform
    module to allow resource tagging to be customized. No default tags will be
    applied to Cumulus-managed resources. To replicate the previous behavior,
    set `tags = { Deployment: var.prefix }` as an input variable for the
    `cumulus` Terraform module.

- **CUMULUS-1684 Migration Instructions**
  - In previous releases, a provider's username and password were encrypted
    using a custom encryption library. That has now been updated to use KMS.
    This release includes a Lambda function named
    `<prefix>-ProviderSecretsMigration`, which will re-encrypt existing
    provider credentials to use KMS. After this release has been deployed, you
    will need to manually invoke that Lambda function using either the AWS CLI
    or AWS Console. It should only need to be successfully run once.
  - Future releases of Cumulus will invoke a
    `<prefix>-VerifyProviderSecretsMigration` Lambda function as part of the
    deployment, which will cause the deployment to fail if the migration
    Lambda has not been run.

- **CUMULUS-1718**
  - The `@cumulus/sf-sns-report` task for reporting mid-workflow updates has been retired.
  This task was used as the `PdrStatusReport` task in our ParsePdr example workflow.
  If you have a ParsePdr or other workflow using this task, use `@cumulus/sf-sqs-report` instead.
  Trying to deploy the old task will result in an error as the cumulus module no longer exports `sf_sns_report_task`.
  - Migration instruction: In your workflow definition, for each step using the old task change:
  `"Resource": "${module.cumulus.sf_sns_report_task.task_arn}"`
  to
  `"Resource": "${module.cumulus.sf_sqs_report_task.task_arn}"`

- **CUMULUS-1755**
  - The `thin_egress_jwt_secret_name` variable for the `tf-modules/cumulus` Terraform module is now **required**. This variable is passed on to the Thin Egress App in `tf-modules/distribution/main.tf`, which uses the keys stored in the secret to sign JWTs. See the [Thin Egress App documentation on how to create a value for this secret](https://github.com/asfadmin/thin-egress-app#setting-up-the-jwt-cookie-secrets).

### Added

- **CUMULUS-1446**
  - Add `@cumulus/common/FileUtils.readJsonFile()` function
  - Add `@cumulus/common/FileUtils.readTextFile()` function
  - Add `@cumulus/integration-tests/api/collections.createCollection()` function
  - Add `@cumulus/integration-tests/api/collections.deleteCollection()` function
  - Add `@cumulus/integration-tests/api/collections.getCollection()` function
  - Add `@cumulus/integration-tests/api/providers.getProvider()` function
  - Add `@cumulus/integration-tests/index.getExecutionOutput()` function
  - Add `@cumulus/integration-tests/index.loadCollection()` function
  - Add `@cumulus/integration-tests/index.loadProvider()` function
  - Add `@cumulus/integration-tests/index.readJsonFilesFromDir()` function

- **CUMULUS-1672**
  - Add a `tags` input variable to the `archive` Terraform module
  - Add a `tags` input variable to the `cumulus` Terraform module
  - Add a `tags` input variable to the `cumulus_ecs_service` Terraform module
  - Add a `tags` input variable to the `data-persistence` Terraform module
  - Add a `tags` input variable to the `distribution` Terraform module
  - Add a `tags` input variable to the `ingest` Terraform module
  - Add a `tags` input variable to the `s3-replicator` Terraform module

- **CUMULUS-1707**
  - Enable logrotate on ECS cluster

- **CUMULUS-1684**
  - Add a `@cumulus/aws-client/KMS` library of KMS-related functions
  - Add `@cumulus/aws-client/S3.getTextObject()`
  - Add `@cumulus/sftp-client` package
  - Create `ProviderSecretsMigration` Lambda function
  - Create `VerifyProviderSecretsMigration` Lambda function

- **CUMULUS-1548**
  - Add ability to put default Cumulus logs in Metrics' ELK stack
  - Add ability to add custom logs to Metrics' ELK Stack

- **CUMULUS-1702**
  - When logs are sent to Metrics' ELK stack, the logs endpoints will return results from there

- **CUMULUS-1459**
  - Async Operations are indexed in Elasticsearch
  - To index any existing async operations you'll need to perform an index from
    database function.

- **CUMULUS-1717**
  - Add `@cumulus/aws-client/deleteAndWaitForDynamoDbTableNotExists`, which
    deletes a DynamoDB table and waits to ensure the table no longer exists
  - Added `publishGranules` Lambda to handle publishing granule messages to SNS when granule records are written to DynamoDB
  - Added `@cumulus/api/models/Granule.storeGranulesFromCumulusMessage` to store granules from a Cumulus message to DynamoDB

- **CUMULUS-1718**
  - Added `@cumulus/sf-sqs-report` task to allow mid-workflow reporting updates.
  - Added `stepfunction_event_reporter_queue_url` and `sf_sqs_report_task` outputs to the `cumulus` module.
  - Added `publishPdrs` Lambda to handle publishing PDR messages to SNS when PDR records are written to DynamoDB.
  - Added `@cumulus/api/models/Pdr.storePdrFromCumulusMessage` to store PDRs from a Cumulus message to DynamoDB.
  - Added `@cumulus/aws-client/parseSQSMessageBody` to parse an SQS message body string into an object.

- **Ability to set custom backend API url in the archive module**
  - Add `api_url` definition in `tf-modules/cumulus/archive.tf`
  - Add `archive_api_url` variable in `tf-modules/cumulus/variables.tf`

- **CUMULUS-1741**
  - Added an optional `elasticsearch_security_group_ids` variable to the
    `data-persistence` Terraform module to allow additional security groups to
    be assigned to the Elasticsearch Domain.

- **CUMULUS-1752**
  - Added `@cumulus/integration-tests/api/distribution.invokeTEADistributionLambda` to simulate a request to the [Thin Egress App](https://github.com/asfadmin/thin-egress-app) by invoking the Lambda and getting a response payload.
  - Added `@cumulus/integration-tests/api/distribution.getTEARequestHeaders` to generate necessary request headers for a request to the Thin Egress App
  - Added `@cumulus/integration-tests/api/distribution.getTEADistributionApiFileStream` to get a response stream for a file served by Thin Egress App
  - Added `@cumulus/integration-tests/api/distribution.getTEADistributionApiRedirect` to get a redirect response from the Thin Egress App

- **CUMULUS-1755**
  - Added `@cumulus/aws-client/CloudFormation.describeCfStack()` to describe a Cloudformation stack
  - Added `@cumulus/aws-client/CloudFormation.getCfStackParameterValues()` to get multiple parameter values for a Cloudformation stack

### Changed

- **CUMULUS-1725**
  - Moved the logic that updates the granule files cache Dynamo table into its
    own Lambda function called `granuleFilesCacheUpdater`.

- **CUMULUS-1736**
  - The `collections` model in the API package now determines the name of a
    collection based on the `name` property, rather than using `dataType` and
    then falling back to `name`.
  - The `@cumulus/integration-tests.loadCollection()` function no longer appends
    the postfix to the end of the collection's `dataType`.
  - The `@cumulus/integration-tests.addCollections()` function no longer appends
    the postfix to the end of the collection's `dataType`.

- **CUMULUS-1672**
  - Add a `retryOptions` parameter to the `@cumulus/aws-client/S3.headObject`
     function, which will retry if the object being queried does not exist.

- **CUMULUS-1446**
  - Mark the `@cumulus/integration-tests/api.addCollectionApi()` function as
    deprecated
  - Mark the `@cumulus/integration-tests/index.listCollections()` function as
    deprecated
  - Mark the `@cumulus/integration-tests/index.listProviders()` function as
    deprecated
  - Mark the `@cumulus/integration-tests/index.rulesList()` function as
    deprecated

- **CUMULUS-1672**
  - Previously, the `cumulus` module defaulted to setting a
    `Deployment = var.prefix` tag on all resources that it managed. In this
    release, the `cumulus` module will now accept a `tags` input variable that
    defines the tags to be assigned to all resources that it manages.
  - Previously, the `data-persistence` module defaulted to setting a
    `Deployment = var.prefix` tag on all resources that it managed. In this
    release, the `data-persistence` module will now accept a `tags` input
    variable that defines the tags to be assigned to all resources that it
    manages.
  - Previously, the `distribution` module defaulted to setting a
    `Deployment = var.prefix` tag on all resources that it managed. In this
    release, the `distribution` module will now accept a `tags` input variable
    that defines the tags to be assigned to all resources that it manages.
  - Previously, the `ingest` module defaulted to setting a
    `Deployment = var.prefix` tag on all resources that it managed. In this
    release, the `ingest` module will now accept a `tags` input variable that
    defines the tags to be assigned to all resources that it manages.
  - Previously, the `s3-replicator` module defaulted to setting a
    `Deployment = var.prefix` tag on all resources that it managed. In this
    release, the `s3-replicator` module will now accept a `tags` input variable
    that defines the tags to be assigned to all resources that it manages.

- **CUMULUS-1684**
  - Update the API package to encrypt provider credentials using KMS instead of
    using RSA keys stored in S3

- **CUMULUS-1717**
  - Changed name of `cwSfExecutionEventToDb` Lambda to `cwSfEventToDbRecords`
  - Updated `cwSfEventToDbRecords` to write granule records to DynamoDB from the incoming Cumulus message

- **CUMULUS-1718**
  - Renamed `cwSfEventToDbRecords` to `sfEventSqsToDbRecords` due to architecture change to being a consumer of an SQS queue of Step Function Cloudwatch events.
  - Updated `sfEventSqsToDbRecords` to write PDR records to DynamoDB from the incoming Cumulus message
  - Moved `data-cookbooks/sns.md` to `data-cookbooks/ingest-notifications.md` and updated it to reflect recent changes.

- **CUMULUS-1748**
  - (S)FTP discovery tasks now use the provider-path as-is instead of forcing it to a relative path.
  - Improved error handling to catch permission denied FTP errors better and log them properly. Workflows will still fail encountering this error and we intend to consider that approach in a future ticket.

- **CUMULUS-1752**
  - Moved class for parsing distribution events to its own file: `@cumulus/api/lib/DistributionEvent.js`
    - Updated `DistributionEvent` to properly parse S3 access logs generated by requests from the [Thin Egress App](https://github.com/asfadmin/thin-egress-app)

- **CUMULUS-1753** - Changes to `@cumulus/ingest/HttpProviderClient.js`:
  - Removed regex filter in `HttpProviderClient.list()` that was used to return only files with an extension between 1 and 4 characters long. `HttpProviderClient.list()` will now return all files linked from the HTTP provider host.

- **CUMULUS-1755**
  - Updated the Thin Egress App module used in `tf-modules/distribution/main.tf` to build 61. [See the release notes](https://github.com/asfadmin/thin-egress-app/releases/tag/tea-build.61).

- **CUMULUS-1757**
  - Update @cumulus/cmr-client CMRSearchConceptQueue to take optional cmrEnvironment parameter

### Deprecated

- **CUMULUS-1684**
  - Deprecate `@cumulus/common/key-pair-provider/S3KeyPairProvider`
  - Deprecate `@cumulus/common/key-pair-provider/S3KeyPairProvider.encrypt()`
  - Deprecate `@cumulus/common/key-pair-provider/S3KeyPairProvider.decrypt()`
  - Deprecate `@cumulus/common/kms/KMS`
  - Deprecate `@cumulus/common/kms/KMS.encrypt()`
  - Deprecate `@cumulus/common/kms/KMS.decrypt()`
  - Deprecate `@cumulus/common/sftp.Sftp`

- **CUMULUS-1717**
  - Deprecate `@cumulus/api/models/Granule.createGranulesFromSns`

- **CUMULUS-1718**
  - Deprecate `@cumulus/sf-sns-report`.
    - This task has been updated to always throw an error directing the user to use `@cumulus/sf-sqs-report` instead. This was done because there is no longer an SNS topic to which to publish, and no consumers to listen to it.

- **CUMULUS-1748**
  - Deprecate `@cumulus/ingest/util.normalizeProviderPath`

- **CUMULUS-1752**
  - Deprecate `@cumulus/integration-tests/api/distribution.getDistributionApiFileStream`
  - Deprecate `@cumulus/integration-tests/api/distribution.getDistributionApiRedirect`
  - Deprecate `@cumulus/integration-tests/api/distribution.invokeApiDistributionLambda`

### Removed

- **CUMULUS-1684**
  - Remove the deployment script that creates encryption keys and stores them to
    S3

- **CUMULUS-1768**
  - Removed API endpoints `stats/histogram` and `stats/average`. All advanced stats needs should be acquired from Cloud Metrics or similarly configured ELK stack.

### Fixed

- **Fix default values for urs_url in variables.tf files**
  - Remove trailing `/` from default `urs_url` values.

- **CUMULUS-1610** - Add the Elasticsearch security group to the EC2 security groups

- **CUMULUS-1740** - `cumulus_meta.workflow_start_time` is now set in Cumulus
  messages

- **CUMULUS-1753** - Fixed `@cumulus/ingest/HttpProviderClient.js` to properly handle HTTP providers with:
  - Multiple link tags (e.g. `<a>`) per line of source code
  - Link tags in uppercase or lowercase (e.g. `<A>`)
  - Links with filepaths in the link target (e.g. `<a href="/path/to/file.txt">`). These files will be returned from HTTP file discovery **as the file name only** (e.g. `file.txt`).

- **CUMULUS-1768**
  - Fix an issue in the stats endpoints in `@cumulus/api` to send back stats for the correct type

## [v1.18.0] 2020-02-03

### BREAKING CHANGES

- **CUMULUS-1686**

  - `ecs_cluster_instance_image_id` is now a _required_ variable of the `cumulus` module, instead of optional.

- **CUMULUS-1698**

  - Change variable `saml_launchpad_metadata_path` to `saml_launchpad_metadata_url` in the `tf-modules/cumulus` Terraform module.

- **CUMULUS-1703**
  - Remove the unused `forceDownload` option from the `sync-granule` tasks's config
  - Remove the `@cumulus/ingest/granule.Discover` class
  - Remove the `@cumulus/ingest/granule.Granule` class
  - Remove the `@cumulus/ingest/pdr.Discover` class
  - Remove the `@cumulus/ingest/pdr.Granule` class
  - Remove the `@cumulus/ingest/parse-pdr.parsePdr` function

### Added

- **CUMULUS-1040**

  - Added `@cumulus/aws-client` package to provide utilities for working with AWS services and the Node.js AWS SDK
  - Added `@cumulus/errors` package which exports error classes for use in Cumulus workflow code
  - Added `@cumulus/integration-tests/sfnStep` to provide utilities for parsing step function execution histories

- **CUMULUS-1102**

  - Adds functionality to the @cumulus/api package for better local testing.
    - Adds data seeding for @cumulus/api's localAPI.
      - seed functions allow adding collections, executions, granules, pdrs, providers, and rules to a Localstack Elasticsearch and DynamoDB via `addCollections`, `addExecutions`, `addGranules`, `addPdrs`, `addProviders`, and `addRules`.
    - Adds `eraseDataStack` function to local API server code allowing resetting of local datastack for testing (ES and DynamoDB).
    - Adds optional parameters to the @cumulus/api bin serve to allow for launching the api without destroying the current data.

- **CUMULUS-1697**

  - Added the `@cumulus/tf-inventory` package that provides command line utilities for managing Terraform resources in your AWS account

- **CUMULUS-1703**

  - Add `@cumulus/aws-client/S3.createBucket` function
  - Add `@cumulus/aws-client/S3.putFile` function
  - Add `@cumulus/common/string.isNonEmptyString` function
  - Add `@cumulus/ingest/FtpProviderClient` class
  - Add `@cumulus/ingest/HttpProviderClient` class
  - Add `@cumulus/ingest/S3ProviderClient` class
  - Add `@cumulus/ingest/SftpProviderClient` class
  - Add `@cumulus/ingest/providerClientUtils.buildProviderClient` function
  - Add `@cumulus/ingest/providerClientUtils.fetchTextFile` function

- **CUMULUS-1731**

  - Add new optional input variables to the Cumulus Terraform module to support TEA upgrade:
    - `thin_egress_cookie_domain` - Valid domain for Thin Egress App cookie
    - `thin_egress_domain_cert_arn` - Certificate Manager SSL Cert ARN for Thin
      Egress App if deployed outside NGAP/CloudFront
    - `thin_egress_download_role_in_region_arn` - ARN for reading of Thin Egress
      App data buckets for in-region requests
    - `thin_egress_jwt_algo` - Algorithm with which to encode the Thin Egress
      App JWT cookie
    - `thin_egress_jwt_secret_name` - Name of AWS secret where keys for the Thin
      Egress App JWT encode/decode are stored
    - `thin_egress_lambda_code_dependency_archive_key` - Thin Egress App - S3
      Key of packaged python modules for lambda dependency layer

- **CUMULUS-1733**
  - Add `discovery-filtering` operator doc to document previously undocumented functionality.

- **CUMULUS-1737**
  - Added the `cumulus-test-cleanup` module to run a nightly cleanup on resources left over from the integration tests run from the `example/spec` directory.

### Changed

- **CUMULUS-1102**

  - Updates `@cumulus/api/auth/testAuth` to use JWT instead of random tokens.
  - Updates the default AMI for the ecs_cluster_instance_image_id.

- **CUMULUS-1622**

  - Mutex class has been deprecated in `@cumulus/common/concurrency` and will be removed in a future release.

- **CUMULUS-1686**

  - Changed `ecs_cluster_instance_image_id` to be a required variable of the `cumulus` module and removed the default value.
    The default was not available across accounts and regions, nor outside of NGAP and therefore not particularly useful.

- **CUMULUS-1688**

  - Updated `@cumulus/aws.receiveSQSMessages` not to replace `message.Body` with a parsed object. This behavior was undocumented and confusing as received messages appeared to contradict AWS docs that state `message.Body` is always a string.
  - Replaced `sf_watcher` CloudWatch rule from `cloudwatch-events.tf` with an EventSourceMapping on `sqs2sf` mapped to the `start_sf` SQS queue (in `event-sources.tf`).
  - Updated `sqs2sf` with an EventSourceMapping handler and unit test.

- **CUMULUS-1698**

  - Change variable `saml_launchpad_metadata_path` to `saml_launchpad_metadata_url` in the `tf-modules/cumulus` Terraform module.
  - Updated `@cumulus/api/launchpadSaml` to download launchpad IDP metadata from configured location when the metadata in s3 is not valid, and to work with updated IDP metadata and SAML response.

- **CUMULUS-1731**
  - Upgrade the version of the Thin Egress App deployed by Cumulus to v48
    - Note: New variables available, see the 'Added' section of this changelog.

### Fixed

- **CUMULUS-1664**

  - Updated `dbIndexer` Lambda to remove hardcoded references to DynamoDB table names.

- **CUMULUS-1733**
  - Fixed granule discovery recursion algorithm used in S/FTP protocols.

### Removed

- **CUMULUS-1481**
  - removed `process` config and output from PostToCmr as it was not required by the task nor downstream steps, and should still be in the output message's `meta` regardless.

### Deprecated

- **CUMULUS-1040**
  - Deprecated the following code. For cases where the code was moved into another package, the new code location is noted:
    - `@cumulus/common/CloudFormationGateway` -> `@cumulus/aws-client/CloudFormationGateway`
    - `@cumulus/common/DynamoDb` -> `@cumulus/aws-client/DynamoDb`
    - `@cumulus/common/errors` -> `@cumulus/errors`
    - `@cumulus/common/StepFunctions` -> `@cumulus/aws-client/StepFunctions`
    - All of the exported functions in `@cumulus/commmon/aws` (moved into `@cumulus/aws-client`), except:
      - `@cumulus/common/aws/isThrottlingException` -> `@cumulus/errors/isThrottlingException`
      - `@cumulus/common/aws/improveStackTrace` (not deprecated)
      - `@cumulus/common/aws/retryOnThrottlingException` (not deprecated)
    - `@cumulus/common/sfnStep/SfnStep.parseStepMessage` -> `@cumulus/integration-tests/sfnStep/SfnStep.parseStepMessage`
    - `@cumulus/common/sfnStep/ActivityStep` -> `@cumulus/integration-tests/sfnStep/ActivityStep`
    - `@cumulus/common/sfnStep/LambdaStep` -> `@cumulus/integration-tests/sfnStep/LambdaStep`
    - `@cumulus/common/string/unicodeEscape` -> `@cumulus/aws-client/StepFunctions.unicodeEscape`
    - `@cumulus/common/util/setErrorStack` -> `@cumulus/aws-client/util/setErrorStack`
    - `@cumulus/ingest/aws/invoke` -> `@cumulus/aws-client/Lambda/invoke`
    - `@cumulus/ingest/aws/CloudWatch.bucketSize`
    - `@cumulus/ingest/aws/CloudWatch.cw`
    - `@cumulus/ingest/aws/ECS.ecs`
    - `@cumulus/ingest/aws/ECS`
    - `@cumulus/ingest/aws/Events.putEvent` -> `@cumulus/aws-client/CloudwatchEvents.putEvent`
    - `@cumulus/ingest/aws/Events.deleteEvent` -> `@cumulus/aws-client/CloudwatchEvents.deleteEvent`
    - `@cumulus/ingest/aws/Events.deleteTarget` -> `@cumulus/aws-client/CloudwatchEvents.deleteTarget`
    - `@cumulus/ingest/aws/Events.putTarget` -> `@cumulus/aws-client/CloudwatchEvents.putTarget`
    - `@cumulus/ingest/aws/SQS.attributes` -> `@cumulus/aws-client/SQS.getQueueAttributes`
    - `@cumulus/ingest/aws/SQS.deleteMessage` -> `@cumulus/aws-client/SQS.deleteSQSMessage`
    - `@cumulus/ingest/aws/SQS.deleteQueue` -> `@cumulus/aws-client/SQS.deleteQueue`
    - `@cumulus/ingest/aws/SQS.getUrl` -> `@cumulus/aws-client/SQS.getQueueUrlByName`
    - `@cumulus/ingest/aws/SQS.receiveMessage` -> `@cumulus/aws-client/SQS.receiveSQSMessages`
    - `@cumulus/ingest/aws/SQS.sendMessage` -> `@cumulus/aws-client/SQS.sendSQSMessage`
    - `@cumulus/ingest/aws/StepFunction.getExecutionStatus` -> `@cumulus/aws-client/StepFunction.getExecutionStatus`
    - `@cumulus/ingest/aws/StepFunction.getExecutionUrl` -> `@cumulus/aws-client/StepFunction.getExecutionUrl`

## [v1.17.0] - 2019-12-31

### BREAKING CHANGES

- **CUMULUS-1498**
  - The `@cumulus/cmrjs.publish2CMR` function expects that the value of its
    `creds.password` parameter is a plaintext password.
  - Rather than using an encrypted password from the `cmr_password` environment
    variable, the `@cumulus/cmrjs.updateCMRMetadata` function now looks for an
    environment variable called `cmr_password_secret_name` and fetches the CMR
    password from that secret in AWS Secrets Manager.
  - The `@cumulus/post-to-cmr` task now expects a
    `config.cmr.passwordSecretName` value, rather than `config.cmr.password`.
    The CMR password will be fetched from that secret in AWS Secrets Manager.

### Added

- **CUMULUS-630**

  - Added support for replaying Kinesis records on a stream into the Cumulus Kinesis workflow triggering mechanism: either all the records, or some time slice delimited by start and end timestamps.
  - Added `/replays` endpoint to the operator API for triggering replays.
  - Added `Replay Kinesis Messages` documentation to Operator Docs.
  - Added `manualConsumer` lambda function to consume a Kinesis stream. Used by the replay AsyncOperation.

- **CUMULUS-1687**
  - Added new API endpoint for listing async operations at `/asyncOperations`
  - All asyncOperations now include the fields `description` and `operationType`. `operationType` can be one of the following. [`Bulk Delete`, `Bulk Granules`, `ES Index`, `Kinesis Replay`]

### Changed

- **CUMULUS-1626**

  - Updates Cumulus to use node10/CMA 1.1.2 for all of its internal lambdas in prep for AWS node 8 EOL

- **CUMULUS-1498**
  - Remove the DynamoDB Users table. The list of OAuth users who are allowed to
    use the API is now stored in S3.
  - The CMR password and Launchpad passphrase are now stored in Secrets Manager

## [v1.16.1] - 2019-12-6

**Please note**:

- The `region` argument to the `cumulus` Terraform module has been removed. You may see a warning or error if you have that variable populated.
- Your workflow tasks should use the following versions of the CMA libraries to utilize new granule, parentArn, asyncOperationId, and stackName fields on the logs:
  - `cumulus-message-adapter-js` version 1.0.10+
  - `cumulus-message-adapter-python` version 1.1.1+
  - `cumulus-message-adapter-java` version 1.2.11+
- The `data-persistence` module no longer manages the creation of an Elasticsearch service-linked role for deploying Elasticsearch to a VPC. Follow the [deployment instructions on preparing your VPC](https://nasa.github.io/cumulus/docs/deployment/deployment-readme#vpc-subnets-and-security-group) for guidance on how to create the Elasticsearch service-linked role manually.
- There is now a `distribution_api_gateway_stage` variable for the `tf-modules/cumulus` Terraform module that will be used as the API gateway stage name used for the distribution API (Thin Egress App)
- Default value for the `urs_url` variable is now `https://uat.urs.earthdata.nasa.gov/` in the `tf-modules/cumulus` and `tf-modules/archive` Terraform modules. So deploying the `cumulus` module without a `urs_url` variable set will integrate your Cumulus deployment with the UAT URS environment.

### Added

- **CUMULUS-1563**

  - Added `custom_domain_name` variable to `tf-modules/data-persistence` module

- **CUMULUS-1654**
  - Added new helpers to `@cumulus/common/execution-history`:
    - `getStepExitedEvent()` returns the `TaskStateExited` event in a workflow execution history after the given step completion/failure event
    - `getTaskExitedEventOutput()` returns the output message for a `TaskStateExited` event in a workflow execution history

### Changed

- **CUMULUS-1578**

  - Updates SAML launchpad configuration to authorize via configured userGroup.
    [See the NASA specific documentation (protected)](https://wiki.earthdata.nasa.gov/display/CUMULUS/Cumulus+SAML+Launchpad+Integration)

- **CUMULUS-1579**

  - Elasticsearch list queries use `match` instead of `term`. `term` had been analyzing the terms and not supporting `-` in the field values.

- **CUMULUS-1619**

  - Adds 4 new keys to `@cumulus/logger` to display granules, parentArn, asyncOperationId, and stackName.
  - Depends on `cumulus-message-adapter-js` version 1.0.10+. Cumulus tasks updated to use this version.

- **CUMULUS-1654**

  - Changed `@cumulus/common/SfnStep.parseStepMessage()` to a static class method

- **CUMULUS-1641**
  - Added `meta.retries` and `meta.visibilityTimeout` properties to sqs-type rule. To create sqs-type rule, you're required to configure a dead-letter queue on your queue.
  - Added `sqsMessageRemover` lambda which removes the message from SQS queue upon successful workflow execution.
  - Updated `sqsMessageConsumer` lambda to not delete message from SQS queue, and to retry the SQS message for configured number of times.

### Removed

- Removed `create_service_linked_role` variable from `tf-modules/data-persistence` module.

- **CUMULUS-1321**
  - The `region` argument to the `cumulus` Terraform module has been removed

### Fixed

- **CUMULUS-1668** - Fixed a race condition where executions may not have been
  added to the database correctly
- **CUMULUS-1654** - Fixed issue with `publishReports` Lambda not including workflow execution error information for failed workflows with a single step
- Fixed `tf-modules/cumulus` module so that the `urs_url` variable is passed on to its invocation of the `tf-modules/archive` module

## [v1.16.0] - 2019-11-15

### Added

- **CUMULUS-1321**

  - A `deploy_distribution_s3_credentials_endpoint` variable has been added to
    the `cumulus` Terraform module. If true, the NGAP-backed S3 credentials
    endpoint will be added to the Thin Egress App's API. Default: true

- **CUMULUS-1544**

  - Updated the `/granules/bulk` endpoint to correctly query Elasticsearch when
    granule ids are not provided.

- **CUMULUS-1580**
  - Added `/granules/bulk` endpoint to `@cumulus/api` to perform bulk actions on granules given either a list of granule ids or an Elasticsearch query and the workflow to perform.

### Changed

- **CUMULUS-1561**

  - Fix the way that we are handling Terraform provider version requirements
  - Pass provider configs into child modules using the method that the
    [Terraform documentation](https://www.terraform.io/docs/configuration/modules.html#providers-within-modules)
    suggests
  - Remove the `region` input variable from the `s3_access_test` Terraform module
  - Remove the `aws_profile` and `aws_region` input variables from the
    `s3-replicator` Terraform module

- **CUMULUS-1639**
  - Because of
    [S3's Data Consistency Model](https://docs.aws.amazon.com/AmazonS3/latest/dev/Introduction.html#BasicsObjects),
    there may be situations where a GET operation for an object can temporarily
    return a `NoSuchKey` response even if that object _has_ been created. The
    `@cumulus/common/aws.getS3Object()` function has been updated to support
    retries if a `NoSuchKey` response is returned by S3. This behavior can be
    enabled by passing a `retryOptions` object to that function. Supported
    values for that object can be found here:
    <https://github.com/tim-kos/node-retry#retryoperationoptions>

### Removed

- **CUMULUS-1559**
  - `logToSharedDestination` has been migrated to the Terraform deployment as `log_api_gateway_to_cloudwatch` and will ONLY apply to egress lambdas.
    Due to the differences in the Terraform deployment model, we cannot support a global log subscription toggle for a configurable subset of lambdas.
    However, setting up your own log forwarding for a Lambda with Terraform is fairly simple, as you will only need to add SubscriptionFilters to your Terraform configuration, one per log group.
    See [the Terraform documentation](https://www.terraform.io/docs/providers/aws/r/cloudwatch_log_subscription_filter.html) for details on how to do this.
    An empty FilterPattern ("") will capture all logs in a group.

## [v1.15.0] - 2019-11-04

### BREAKING CHANGES

- **CUMULUS-1644** - When a workflow execution begins or ends, the workflow
  payload is parsed and any new or updated PDRs or granules referenced in that
  workflow are stored to the Cumulus archive. The defined interface says that a
  PDR in `payload.pdr` will be added to the archive, and any granules in
  `payload.granules` will also be added to the archive. In previous releases,
  PDRs found in `meta.pdr` and granules found in `meta.input_granules` were also
  added to the archive. This caused unexpected behavior and has been removed.
  Only PDRs from `payload.pdr` and granules from `payload.granules` will now be
  added to the Cumulus archive.

- **CUMULUS-1449** - Cumulus now uses a universal workflow template when
  starting a workflow that contains general information specific to the
  deployment, but not specific to the workflow. Workflow task configs must be
  defined using AWS step function parameters. As part of this change,
  `CumulusConfig` has been retired and task configs must now be defined under
  the `cma.task_config` key in the Parameters section of a step function
  definition.

  **Migration instructions**:

  NOTE: These instructions require the use of Cumulus Message Adapter v1.1.x+.
  Please ensure you are using a compatible version before attempting to migrate
  workflow configurations. When defining workflow steps, remove any
  `CumulusConfig` section, as shown below:

  ```yaml
  ParsePdr:
    CumulusConfig:
      provider: "{$.meta.provider}"
      bucket: "{$.meta.buckets.internal.name}"
      stack: "{$.meta.stack}"
  ```

  Instead, use AWS Parameters to pass `task_config` for the task directly into
  the Cumulus Message Adapter:

  ```yaml
  ParsePdr:
    Parameters:
      cma:
        event.$: "$"
        task_config:
          provider: "{$.meta.provider}"
          bucket: "{$.meta.buckets.internal.name}"
          stack: "{$.meta.stack}"
  ```

  In this example, the `cma` key is used to pass parameters to the message
  adapter. Using `task_config` in combination with `event.$: '$'` allows the
  message adapter to process `task_config` as the `config` passed to the Cumulus
  task. See `example/workflows/sips.yml` in the core repository for further
  examples of how to set the Parameters.

  Additionally, workflow configurations for the `QueueGranules` and `QueuePdrs`
  tasks need to be updated:

  - `queue-pdrs` config changes:
    - `parsePdrMessageTemplateUri` replaced with `parsePdrWorkflow`, which is
      the workflow name (i.e. top-level name in `config.yml`, e.g. 'ParsePdr').
    - `internalBucket` and `stackName` configs now required to look up
      configuration from the deployment. Brings the task config in line with
      that of `queue-granules`.
  - `queue-granules` config change: `ingestGranuleMessageTemplateUri` replaced
    with `ingestGranuleWorkflow`, which is the workflow name (e.g.
    'IngestGranule').

- **CUMULUS-1396** - **Workflow steps at the beginning and end of a workflow
  using the `SfSnsReport` Lambda have now been deprecated (e.g. `StartStatus`,
  `StopStatus`) and should be removed from your workflow definitions**. These
  steps were used for publishing ingest notifications and have been replaced by
  an implementation using Cloudwatch events for Step Functions to trigger a
  Lambda that publishes ingest notifications. For further detail on how ingest
  notifications are published, see the notes below on **CUMULUS-1394**. For
  examples of how to update your workflow definitions, see our
  [example workflow definitions](https://github.com/nasa/cumulus/blob/master/example/workflows/).

- **CUMULUS-1470**
  - Remove Cumulus-defined ECS service autoscaling, allowing integrators to
    better customize autoscaling to meet their needs. In order to use
    autoscaling with ECS services, appropriate
    `AWS::ApplicationAutoScaling::ScalableTarget`,
    `AWS::ApplicationAutoScaling::ScalingPolicy`, and `AWS::CloudWatch::Alarm`
    resources should be defined in a kes overrides file. See
    [this example](https://github.com/nasa/cumulus/blob/release-1.15.x/example/overrides/app/cloudformation.template.yml)
    for an example.
  - The following config parameters are no longer used:
    - ecs.services.\<NAME\>.minTasks
    - ecs.services.\<NAME\>.maxTasks
    - ecs.services.\<NAME\>.scaleInActivityScheduleTime
    - ecs.services.\<NAME\>.scaleInAdjustmentPercent
    - ecs.services.\<NAME\>.scaleOutActivityScheduleTime
    - ecs.services.\<NAME\>.scaleOutAdjustmentPercent
    - ecs.services.\<NAME\>.activityName

### Added

- **CUMULUS-1100**

  - Added 30-day retention properties to all log groups that were missing those policies.

- **CUMULUS-1396**

  - Added `@cumulus/common/sfnStep`:
    - `LambdaStep` - A class for retrieving and parsing input and output to Lambda steps in AWS Step Functions
    - `ActivityStep` - A class for retrieving and parsing input and output to ECS activity steps in AWS Step Functions

- **CUMULUS-1574**

  - Added `GET /token` endpoint for SAML authorization when cumulus is protected by Launchpad.
    This lets a user retieve a token by hand that can be presented to the API.

- **CUMULUS-1625**

  - Added `sf_start_rate` variable to the `ingest` Terraform module, equivalent to `sqs_consumer_rate` in the old model, but will not be automatically applied to custom queues as that was.

- **CUMULUS-1513**
  - Added `sqs`-type rule support in the Cumulus API `@cumulus/api`
  - Added `sqsMessageConsumer` lambda which processes messages from the SQS queues configured in the `sqs` rules.

### Changed

- **CUMULUS-1639**

  - Because of
    [S3's Data Consistency Model](https://docs.aws.amazon.com/AmazonS3/latest/dev/Introduction.html#BasicsObjects),
    there may be situations where a GET operation for an object can temporarily
    return a `NoSuchKey` response even if that object _has_ been created. The
    `@cumulus/common/aws.getS3Object()` function will now retry up to 10 times
    if a `NoSuchKey` response is returned by S3. This can behavior can be
    overridden by passing `{ retries: 0 }` as the `retryOptions` argument.

- **CUMULUS-1449**

  - `queue-pdrs` & `queue-granules` config changes. Details in breaking changes section.
  - Cumulus now uses a universal workflow template when starting workflow that contains general information specific to the deployment, but not specific to the workflow.
  - Changed the way workflow configs are defined, from `CumulusConfig` to a `task_config` AWS Parameter.

- **CUMULUS-1452**

  - Changed the default ECS docker storage drive to `devicemapper`

- **CUMULUS-1453**
  - Removed config schema for `@cumulus/sf-sns-report` task
  - Updated `@cumulus/sf-sns-report` to always assume that it is running as an intermediate step in a workflow, not as the first or last step

### Removed

- **CUMULUS-1449**
  - Retired `CumulusConfig` as part of step function definitions, as this is an artifact of the way Kes parses workflow definitions that was not possible to migrate to Terraform. Use AWS Parameters and the `task_config` key instead. See change note above.
  - Removed individual workflow templates.

### Fixed

- **CUMULUS-1620** - Fixed bug where `message_adapter_version` does not correctly inject the CMA

- **CUMULUS-1396** - Updated `@cumulus/common/StepFunctions.getExecutionHistory()` to recursively fetch execution history when `nextToken` is returned in response

- **CUMULUS-1571** - Updated `@cumulus/common/DynamoDb.get()` to throw any errors encountered when trying to get a record and the record does exist

- **CUMULUS-1452**
  - Updated the EC2 initialization scripts to use full volume size for docker storage
  - Changed the default ECS docker storage drive to `devicemapper`

## [v1.14.5] - 2019-12-30 - [BACKPORT]

### Updated

- **CUMULUS-1626**
  - Updates Cumulus to use node10/CMA 1.1.2 for all of its internal lambdas in prep for AWS node 8 EOL

## [v1.14.4] - 2019-10-28

### Fixed

- **CUMULUS-1632** - Pinned `aws-elasticsearch-connector` package in `@cumulus/api` to version `8.1.3`, since `8.2.0` includes breaking changes

## [v1.14.3] - 2019-10-18

### Fixed

- **CUMULUS-1620** - Fixed bug where `message_adapter_version` does not correctly inject the CMA

- **CUMULUS-1572** - A granule is now included in discovery results even when
  none of its files has a matching file type in the associated collection
  configuration. Previously, if all files for a granule were unmatched by a file
  type configuration, the granule was excluded from the discovery results.
  Further, added support for a `boolean` property
  `ignoreFilesConfigForDiscovery`, which controls how a granule's files are
  filtered at discovery time.

## [v1.14.2] - 2019-10-08

### BREAKING CHANGES

Your Cumulus Message Adapter version should be pinned to `v1.0.13` or lower in your `app/config.yml` using `message_adapter_version: v1.0.13` OR you should use the workflow migration steps below to work with CMA v1.1.1+.

- **CUMULUS-1394** - The implementation of the `SfSnsReport` Lambda requires additional environment variables for integration with the new ingest notification SNS topics. Therefore, **you must update the definition of `SfSnsReport` in your `lambdas.yml` like so**:

```yaml
SfSnsReport:
  handler: index.handler
  timeout: 300
  source: node_modules/@cumulus/sf-sns-report/dist
  tables:
    - ExecutionsTable
  envs:
    execution_sns_topic_arn:
      function: Ref
      value: reportExecutionsSns
    granule_sns_topic_arn:
      function: Ref
      value: reportGranulesSns
    pdr_sns_topic_arn:
      function: Ref
      value: reportPdrsSns
```

- **CUMULUS-1447** -
  The newest release of the Cumulus Message Adapter (v1.1.1) requires that parameterized configuration be used for remote message functionality. Once released, Kes will automatically bring in CMA v1.1.1 without additional configuration.

  **Migration instructions**
  Oversized messages are no longer written to S3 automatically. In order to utilize remote messaging functionality, configure a `ReplaceConfig` AWS Step Function parameter on your CMA task:

  ```yaml
  ParsePdr:
    Parameters:
      cma:
        event.$: "$"
        ReplaceConfig:
          FullMessage: true
  ```

  Accepted fields in `ReplaceConfig` include `MaxSize`, `FullMessage`, `Path` and `TargetPath`.
  See https://github.com/nasa/cumulus-message-adapter/blob/master/CONTRACT.md#remote-message-configuration for full details.

  As this change is backward compatible in Cumulus Core, users wishing to utilize the previous version of the CMA may opt to transition to using a CMA lambda layer, or set `message_adapter_version` in their configuration to a version prior to v1.1.0.

### PLEASE NOTE

- **CUMULUS-1394** - Ingest notifications are now provided via 3 separate SNS topics for executions, granules, and PDRs, instead of a single `sftracker` SNS topic. Whereas the `sftracker` SNS topic received a full Cumulus execution message, the new topics all receive generated records for the given object. The new topics are only published to if the given object exists for the current execution. For a given execution/granule/PDR, **two messages will be received by each topic**: one message indicating that ingest is running and another message indicating that ingest has completed or failed. The new SNS topics are:

  - `reportExecutions` - Receives 1 message per execution
  - `reportGranules` - Receives 1 message per granule in an execution
  - `reportPdrs` - Receives 1 message per PDR

### Added

- **CUMULUS-639**

  - Adds SAML JWT and launchpad token authentication to Cumulus API (configurable)
    - **NOTE** to authenticate with Launchpad ensure your launchpad user_id is in the `<prefix>-UsersTable`
    - when Cumulus configured to protect API via Launchpad:
      - New endpoints
        - `GET /saml/login` - starting point for SAML SSO creates the login request url and redirects to the SAML Identity Provider Service (IDP)
        - `POST /saml/auth` - SAML Assertion Consumer Service. POST receiver from SAML IDP. Validates response, logs the user in, and returnes a SAML-based JWT.
    - Disabled endpoints
      - `POST /refresh`
      - Changes authorization worklow:
      - `ensureAuthorized` now presumes the bearer token is a JWT and tries to validate. If the token is malformed, it attempts to validate the token against Launchpad. This allows users to bring their own token as described here https://wiki.earthdata.nasa.gov/display/CUMULUS/Cumulus+API+with+Launchpad+Authentication. But it also allows dashboard users to manually authenticate via Launchpad SAML to receive a Launchpad-based JWT.

- **CUMULUS-1394**
  - Added `Granule.generateGranuleRecord()` method to granules model to generate a granule database record from a Cumulus execution message
  - Added `Pdr.generatePdrRecord()` method to PDRs model to generate a granule database record from a Cumulus execution message
  - Added helpers to `@cumulus/common/message`:
    - `getMessageExecutionName()` - Get the execution name from a Cumulus execution message
    - `getMessageStateMachineArn()` - Get the state machine ARN from a Cumulus execution message
    - `getMessageExecutionArn()` - Get the execution ARN for a Cumulus execution message
    - `getMessageGranules()` - Get the granules from a Cumulus execution message, if any.
  - Added `@cumulus/common/cloudwatch-event/isFailedSfStatus()` to determine if a Step Function status from a Cloudwatch event is a failed status

### Changed

- **CUMULUS-1308**

  - HTTP PUT of a Collection, Provider, or Rule via the Cumulus API now
    performs full replacement of the existing object with the object supplied
    in the request payload. Previous behavior was to perform a modification
    (partial update) by merging the existing object with the (possibly partial)
    object in the payload, but this did not conform to the HTTP standard, which
    specifies PATCH as the means for modifications rather than replacements.

- **CUMULUS-1375**

  - Migrate Cumulus from deprecated Elasticsearch JS client to new, supported one in `@cumulus/api`

- **CUMULUS-1485** Update `@cumulus/cmr-client` to return error message from CMR for validation failures.

- **CUMULUS-1394**

  - Renamed `Execution.generateDocFromPayload()` to `Execution.generateRecord()` on executions model. The method generates an execution database record from a Cumulus execution message.

- **CUMULUS-1432**

  - `logs` endpoint takes the level parameter as a string and not a number
  - Elasticsearch term query generation no longer converts numbers to boolean

- **CUMULUS-1447**

  - Consolidated all remote message handling code into @common/aws
  - Update remote message code to handle updated CMA remote message flags
  - Update example SIPS workflows to utilize Parameterized CMA configuration

- **CUMULUS-1448** Refactor workflows that are mutating cumulus_meta to utilize meta field

- **CUMULUS-1451**

  - Elasticsearch cluster setting `auto_create_index` will be set to false. This had been causing issues in the bootstrap lambda on deploy.

- **CUMULUS-1456**
  - `@cumulus/api` endpoints default error handler uses `boom` package to format errors, which is consistent with other API endpoint errors.

### Fixed

- **CUMULUS-1432** `logs` endpoint filter correctly filters logs by level
- **CUMULUS-1484** `useMessageAdapter` now does not set CUMULUS_MESSAGE_ADAPTER_DIR when `true`

### Removed

- **CUMULUS-1394**
  - Removed `sfTracker` SNS topic. Replaced by three new SNS topics for granule, execution, and PDR ingest notifications.
  - Removed unused functions from `@cumulus/common/aws`:
    - `getGranuleS3Params()`
    - `setGranuleStatus()`

## [v1.14.1] - 2019-08-29

### Fixed

- **CUMULUS-1455**

  - CMR token links updated to point to CMR legacy services rather than echo

- **CUMULUS-1211**
  - Errors thrown during granule discovery are no longer swallowed and ignored.
    Rather, errors are propagated to allow for proper error-handling and
    meaningful messaging.

## [v1.14.0] - 2019-08-22

### PLEASE NOTE

- We have encountered transient lambda service errors in our integration testing. Please handle transient service errors following [these guidelines](https://docs.aws.amazon.com/step-functions/latest/dg/bp-lambda-serviceexception.html). The workflows in the `example/workflows` folder have been updated with retries configured for these errors.

- **CUMULUS-799** added additional IAM permissions to support reading CloudWatch and API Gateway, so **you will have to redeploy your IAM stack.**

- **CUMULUS-800** Several items:

  - **Delete existing API Gateway stages**: To allow enabling of API Gateway logging, Cumulus now creates and manages a Stage resource during deployment. Before upgrading Cumulus, it is necessary to delete the API Gateway stages on both the Backend API and the Distribution API. Instructions are included in the documenation under [Delete API Gateway Stages](https://nasa.github.io/cumulus/docs/additional-deployment-options/delete-api-gateway-stages).

  - **Set up account permissions for API Gateway to write to CloudWatch**: In a one time operation for your AWS account, to enable CloudWatch Logs for API Gateway, you must first grant the API Gateway permission to read and write logs to CloudWatch for your account. The `AmazonAPIGatewayPushToCloudWatchLogs` managed policy (with an ARN of `arn:aws:iam::aws:policy/service-role/AmazonAPIGatewayPushToCloudWatchLogs`) has all the required permissions. You can find a simple how to in the documentation under [Enable API Gateway Logging.](https://nasa.github.io/cumulus/docs/additional-deployment-options/enable-gateway-logging-permissions)

  - **Configure API Gateway to write logs to CloudWatch** To enable execution logging for the distribution API set `config.yaml` `apiConfigs.distribution.logApigatewayToCloudwatch` value to `true`. More information [Enable API Gateway Logs](https://nasa.github.io/cumulus/docs/additional-deployment-options/enable-api-logs)

  - **Configure CloudWatch log delivery**: It is possible to deliver CloudWatch API execution and access logs to a cross-account shared AWS::Logs::Destination. An operator does this by adding the key `logToSharedDestination` to the `config.yml` at the default level with a value of a writable log destination. More information in the documenation under [Configure CloudWatch Logs Delivery.](https://nasa.github.io/cumulus/docs/additional-deployment-options/configure-cloudwatch-logs-delivery)

  - **Additional Lambda Logging**: It is now possible to configure any lambda to deliver logs to a shared subscriptions by setting `logToSharedDestination` to the ARN of a writable location (either an AWS::Logs::Destination or a Kinesis Stream) on any lambda config. Documentation for [Lambda Log Subscriptions](https://nasa.github.io/cumulus/docs/additional-deployment-options/additional-lambda-logging)

  - **Configure S3 Server Access Logs**: If you are running Cumulus in an NGAP environment you may [configure S3 Server Access Logs](https://nasa.github.io/cumulus/docs/next/deployment/server_access_logging) to be delivered to a shared bucket where the Metrics Team will ingest the logs into their ELK stack. Contact the Metrics team for permission and location.

- **CUMULUS-1368** The Cumulus distribution API has been deprecated and is being replaced by ASF's Thin Egress App. By default, the distribution API will not deploy. Please follow [the instructions for deploying and configuring Thin Egress](https://nasa.github.io/cumulus/docs/deployment/thin_egress_app).

To instead continue to deploy and use the legacy Cumulus distribution app, add the following to your `config.yml`:

```yaml
deployDistributionApi: true
```

If you deploy with no distribution app your deployment will succeed but you may encounter errors in your workflows, particularly in the `MoveGranule` task.

- **CUMULUS-1418** Users who are packaging the CMA in their Lambdas outside of Cumulus may need to update their Lambda configuration. Please see `BREAKING CHANGES` below for details.

### Added

- **CUMULUS-642**
  - Adds Launchpad as an authentication option for the Cumulus API.
  - Updated deployment documentation and added [instructions to setup Cumulus API Launchpad authentication](https://wiki.earthdata.nasa.gov/display/CUMULUS/Cumulus+API+with+Launchpad+Authentication)
- **CUMULUS-1418**
  - Adds usage docs/testing of lambda layers (introduced in PR1125), updates Core example tasks to use the updated `cumulus-ecs-task` and a CMA layer instead of kes CMA injection.
  - Added Terraform module to publish CMA as layer to user account.
- **PR1125** - Adds `layers` config option to support deploying Lambdas with layers
- **PR1128** - Added `useXRay` config option to enable AWS X-Ray for Lambdas.
- **CUMULUS-1345**
  - Adds new variables to the app deployment under `cmr`.
  - `cmrEnvironment` values are `SIT`, `UAT`, or `OPS` with `UAT` as the default.
  - `cmrLimit` and `cmrPageSize` have been added as configurable options.
- **CUMULUS-1273**
  - Added lambda function EmsProductMetadataReport to generate EMS Product Metadata report
- **CUMULUS-1226**
  - Added API endpoint `elasticsearch/index-from-database` to index to an Elasticsearch index from the database for recovery purposes and `elasticsearch/indices-status` to check the status of Elasticsearch indices via the API.
- **CUMULUS-824**
  - Added new Collection parameter `reportToEms` to configure whether the collection is reported to EMS
- **CUMULUS-1357**
  - Added new BackendApi endpoint `ems` that generates EMS reports.
- **CUMULUS-1241**
  - Added information about queues with maximum execution limits defined to default workflow templates (`meta.queueExecutionLimits`)
- **CUMULUS-1311**
  - Added `@cumulus/common/message` with various message parsing/preparation helpers
- **CUMULUS-812**

  - Added support for limiting the number of concurrent executions started from a queue. [See the data cookbook](https://nasa.github.io/cumulus/docs/data-cookbooks/throttling-queued-executions) for more information.

- **CUMULUS-1337**

  - Adds `cumulus.stackName` value to the `instanceMetadata` endpoint.

- **CUMULUS-1368**

  - Added `cmrGranuleUrlType` to the `@cumulus/move-granules` task. This determines what kind of links go in the CMR files. The options are `distribution`, `s3`, or `none`, with the default being distribution. If there is no distribution API being used with Cumulus, you must set the value to `s3` or `none`.

- Added `packages/s3-replicator` Terraform module to allow same-region s3 replication to metrics bucket.

- **CUMULUS-1392**

  - Added `tf-modules/report-granules` Terraform module which processes granule ingest notifications received via SNS and stores granule data to a database. The module includes:
    - SNS topic for publishing granule ingest notifications
    - Lambda to process granule notifications and store data
    - IAM permissions for the Lambda
    - Subscription for the Lambda to the SNS topic

- **CUMULUS-1393**

  - Added `tf-modules/report-pdrs` Terraform module which processes PDR ingest notifications received via SNS and stores PDR data to a database. The module includes:
    - SNS topic for publishing PDR ingest notifications
    - Lambda to process PDR notifications and store data
    - IAM permissions for the Lambda
    - Subscription for the Lambda to the SNS topic
  - Added unit tests for `@cumulus/api/models/pdrs.createPdrFromSns()`

- **CUMULUS-1400**

  - Added `tf-modules/report-executions` Terraform module which processes workflow execution information received via SNS and stores it to a database. The module includes:
    - SNS topic for publishing execution data
    - Lambda to process and store execution data
    - IAM permissions for the Lambda
    - Subscription for the Lambda to the SNS topic
  - Added `@cumulus/common/sns-event` which contains helpers for SNS events:
    - `isSnsEvent()` returns true if event is from SNS
    - `getSnsEventMessage()` extracts and parses the message from an SNS event
    - `getSnsEventMessageObject()` extracts and parses message object from an SNS event
  - Added `@cumulus/common/cloudwatch-event` which contains helpers for Cloudwatch events:
    - `isSfExecutionEvent()` returns true if event is from Step Functions
    - `isTerminalSfStatus()` determines if a Step Function status from a Cloudwatch event is a terminal status
    - `getSfEventStatus()` gets the Step Function status from a Cloudwatch event
    - `getSfEventDetailValue()` extracts a Step Function event detail field from a Cloudwatch event
    - `getSfEventMessageObject()` extracts and parses Step Function detail object from a Cloudwatch event

- **CUMULUS-1429**

  - Added `tf-modules/data-persistence` Terraform module which includes resources for data persistence in Cumulus:
    - DynamoDB tables
    - Elasticsearch with optional support for VPC
    - Cloudwatch alarm for number of Elasticsearch nodes

- **CUMULUS-1379** CMR Launchpad Authentication
  - Added `launchpad` configuration to `@cumulus/deployment/app/config.yml`, and cloudformation templates, workflow message, lambda configuration, api endpoint configuration
  - Added `@cumulus/common/LaunchpadToken` and `@cumulus/common/launchpad` to provide methods to get token and validate token
  - Updated lambdas to use Launchpad token for CMR actions (ingest and delete granules)
  - Updated deployment documentation and added [instructions to setup CMR client for Launchpad authentication](https://wiki.earthdata.nasa.gov/display/CUMULUS/CMR+Launchpad+Authentication)

## Changed

- **CUMULUS-1232**

  - Added retries to update `@cumulus/cmr-client` `updateToken()`

- **CUMULUS-1245 CUMULUS-795**

  - Added additional `ems` configuration parameters for sending the ingest reports to EMS
  - Added functionality to send daily ingest reports to EMS

- **CUMULUS-1241**

  - Removed the concept of "priority levels" and added ability to define a number of maximum concurrent executions per SQS queue
  - Changed mapping of Cumulus message properties for the `sqs2sfThrottle` lambda:
    - Queue name is read from `cumulus_meta.queueName`
    - Maximum executions for the queue is read from `meta.queueExecutionLimits[queueName]`, where `queueName` is `cumulus_meta.queueName`
  - Changed `sfSemaphoreDown` lambda to only attempt decrementing semaphores when:
    - the message is for a completed/failed/aborted/timed out workflow AND
    - `cumulus_meta.queueName` exists on the Cumulus message AND
    - An entry for the queue name (`cumulus_meta.queueName`) exists in the the object `meta.queueExecutionLimits` on the Cumulus message

- **CUMULUS-1338**

  - Updated `sfSemaphoreDown` lambda to be triggered via AWS Step Function Cloudwatch events instead of subscription to `sfTracker` SNS topic

- **CUMULUS-1311**

  - Updated `@cumulus/queue-granules` to set `cumulus_meta.queueName` for queued execution messages
  - Updated `@cumulus/queue-pdrs` to set `cumulus_meta.queueName` for queued execution messages
  - Updated `sqs2sfThrottle` lambda to immediately decrement queue semaphore value if dispatching Step Function execution throws an error

- **CUMULUS-1362**

  - Granule `processingStartTime` and `processingEndTime` will be set to the execution start time and end time respectively when there is no sync granule or post to cmr task present in the workflow

- **CUMULUS-1400**
  - Deprecated `@cumulus/ingest/aws/getExecutionArn`. Use `@cumulus/common/aws/getExecutionArn` instead.

### Fixed

- **CUMULUS-1439**

  - Fix bug with rule.logEventArn deletion on Kinesis rule update and fix unit test to verify

- **CUMULUS-796**

  - Added production information (collection ShortName and Version, granuleId) to EMS distribution report
  - Added functionality to send daily distribution reports to EMS

- **CUMULUS-1319**

  - Fixed a bug where granule ingest times were not being stored to the database

- **CUMULUS-1356**

  - The `Collection` model's `delete` method now _removes_ the specified item
    from the collection config store that was inserted by the `create` method.
    Previously, this behavior was missing.

- **CUMULUS-1374**
  - Addressed audit concerns (https://www.npmjs.com/advisories/782) in api package

### BREAKING CHANGES

### Changed

- **CUMULUS-1418**
  - Adding a default `cmaDir` key to configuration will cause `CUMULUS_MESSAGE_ADAPTER_DIR` to be set by default to `/opt` for any Lambda not setting `useCma` to true, or explicitly setting the CMA environment variable. In lambdas that package the CMA independently of the Cumulus packaging. Lambdas manually packaging the CMA should have their Lambda configuration updated to set the CMA path, or alternately if not using the CMA as a Lambda layer in this deployment set `cmaDir` to `./cumulus-message-adapter`.

### Removed

- **CUMULUS-1337**

  - Removes the S3 Access Metrics package added in CUMULUS-799

- **PR1130**
  - Removed code deprecated since v1.11.1:
    - Removed `@cumulus/common/step-functions`. Use `@cumulus/common/StepFunctions` instead.
    - Removed `@cumulus/api/lib/testUtils.fakeFilesFactory`. Use `@cumulus/api/lib/testUtils.fakeFileFactory` instead.
    - Removed `@cumulus/cmrjs/cmr` functions: `searchConcept`, `ingestConcept`, `deleteConcept`. Use the functions in `@cumulus/cmr-client` instead.
    - Removed `@cumulus/ingest/aws.getExecutionHistory`. Use `@cumulus/common/StepFunctions.getExecutionHistory` instead.

## [v1.13.5] - 2019-08-29 - [BACKPORT]

### Fixed

- **CUMULUS-1455** - CMR token links updated to point to CMR legacy services rather than echo

## [v1.13.4] - 2019-07-29

- **CUMULUS-1411** - Fix deployment issue when using a template override

## [v1.13.3] - 2019-07-26

- **CUMULUS-1345** Full backport of CUMULUS-1345 features - Adds new variables to the app deployment under `cmr`.
  - `cmrEnvironment` values are `SIT`, `UAT`, or `OPS` with `UAT` as the default.
  - `cmrLimit` and `cmrPageSize` have been added as configurable options.

## [v1.13.2] - 2019-07-25

- Re-release of v1.13.1 to fix broken npm packages.

## [v1.13.1] - 2019-07-22

- **CUMULUS-1374** - Resolve audit compliance with lodash version for api package subdependency
- **CUMULUS-1412** - Resolve audit compliance with googleapi package
- **CUMULUS-1345** - Backported CMR environment setting in getUrl to address immediate user need. CMR_ENVIRONMENT can now be used to set the CMR environment to OPS/SIT

## [v1.13.0] - 2019-5-20

### PLEASE NOTE

**CUMULUS-802** added some additional IAM permissions to support ECS autoscaling, so **you will have to redeploy your IAM stack.**
As a result of the changes for **CUMULUS-1193**, **CUMULUS-1264**, and **CUMULUS-1310**, **you must delete your existing stacks (except IAM) before deploying this version of Cumulus.**
If running Cumulus within a VPC and extended downtime is acceptable, we recommend doing this at the end of the day to allow AWS backend resources and network interfaces to be cleaned up overnight.

### BREAKING CHANGES

- **CUMULUS-1228**

  - The default AMI used by ECS instances is now an NGAP-compliant AMI. This
    will be a breaking change for non-NGAP deployments. If you do not deploy to
    NGAP, you will need to find the AMI ID of the
    [most recent Amazon ECS-optimized AMI](https://docs.aws.amazon.com/AmazonECS/latest/developerguide/ecs-optimized_AMI.html),
    and set the `ecs.amiid` property in your config. Instructions for finding
    the most recent NGAP AMI can be found using
    [these instructions](https://wiki.earthdata.nasa.gov/display/ESKB/Select+an+NGAP+Created+AMI).

- **CUMULUS-1310**

  - Database resources (DynamoDB, ElasticSearch) have been moved to an independent `db` stack.
    Migrations for this version will need to be user-managed. (e.g. [elasticsearch](https://docs.aws.amazon.com/elasticsearch-service/latest/developerguide/es-version-migration.html#snapshot-based-migration) and [dynamoDB](https://docs.aws.amazon.com/datapipeline/latest/DeveloperGuide/dp-template-exports3toddb.html)).
    Order of stack deployment is `iam` -> `db` -> `app`.
  - All stacks can now be deployed using a single `config.yml` file, i.e.: `kes cf deploy --kes-folder app --template node_modules/@cumulus/deployment/[iam|db|app] [...]`
    Backwards-compatible. For development, please re-run `npm run bootstrap` to build new `kes` overrides.
    Deployment docs have been updated to show how to deploy a single-config Cumulus instance.
  - `params` have been moved: Nest `params` fields under `app`, `db` or `iam` to override all Parameters for a particular stack's cloudformation template. Backwards-compatible with multi-config setups.
  - `stackName` and `stackNameNoDash` have been retired. Use `prefix` and `prefixNoDash` instead.
  - The `iams` section in `app/config.yml` IAM roles has been deprecated as a user-facing parameter,
    _unless_ your IAM role ARNs do not match the convention shown in `@cumulus/deployment/app/config.yml`
  - The `vpc.securityGroup` will need to be set with a pre-existing security group ID to use Cumulus in a VPC. Must allow inbound HTTP(S) (Port 443).

- **CUMULUS-1212**

  - `@cumulus/post-to-cmr` will now fail if any granules being processed are missing a metadata file. You can set the new config option `skipMetaCheck` to `true` to pass post-to-cmr without a metadata file.

- **CUMULUS-1232**

  - `@cumulus/sync-granule` will no longer silently pass if no checksum data is provided. It will use input
    from the granule object to:
    - Verify checksum if `checksumType` and `checksumValue` are in the file record OR a checksum file is provided
      (throws `InvalidChecksum` on fail), else log warning that no checksum is available.
    - Then, verify synced S3 file size if `file.size` is in the file record (throws `UnexpectedFileSize` on fail),
      else log warning that no file size is available.
    - Pass the step.

- **CUMULUS-1264**

  - The Cloudformation templating and deployment configuration has been substantially refactored.
    - `CumulusApiDefault` nested stack resource has been renamed to `CumulusApiDistribution`
    - `CumulusApiV1` nested stack resource has been renamed to `CumulusApiBackend`
  - The `urs: true` config option for when defining your lambdas (e.g. in `lambdas.yml`) has been deprecated. There are two new options to replace it:
    - `urs_redirect: 'token'`: This will expose a `TOKEN_REDIRECT_ENDPOINT` environment variable to your lambda that references the `/token` endpoint on the Cumulus backend API
    - `urs_redirect: 'distribution'`: This will expose a `DISTRIBUTION_REDIRECT_ENDPOINT` environment variable to your lambda that references the `/redirect` endpoint on the Cumulus distribution API

- **CUMULUS-1193**

  - The elasticsearch instance is moved behind the VPC.
  - Your account will need an Elasticsearch Service Linked role. This is a one-time setup for the account. You can follow the instructions to use the AWS console or AWS CLI [here](https://docs.aws.amazon.com/IAM/latest/UserGuide/using-service-linked-roles.html) or use the following AWS CLI command: `aws iam create-service-linked-role --aws-service-name es.amazonaws.com`

- **CUMULUS-802**

  - ECS `maxInstances` must be greater than `minInstances`. If you use defaults, no change is required.

- **CUMULUS-1269**
  - Brought Cumulus data models in line with CNM JSON schema:
    - Renamed file object `fileType` field to `type`
    - Renamed file object `fileSize` field to `size`
    - Renamed file object `checksumValue` field to `checksum` where not already done.
    - Added `ancillary` and `linkage` type support to file objects.

### Added

- **CUMULUS-799**

  - Added an S3 Access Metrics package which will take S3 Server Access Logs and
    write access metrics to CloudWatch

- **CUMULUS-1242** - Added `sqs2sfThrottle` lambda. The lambda reads SQS messages for queued executions and uses semaphores to only start new executions if the maximum number of executions defined for the priority key (`cumulus_meta.priorityKey`) has not been reached. Any SQS messages that are read but not used to start executions remain in the queue.

- **CUMULUS-1240**

  - Added `sfSemaphoreDown` lambda. This lambda receives SNS messages and for each message it decrements the semaphore used to track the number of running executions if:
    - the message is for a completed/failed workflow AND
    - the message contains a level of priority (`cumulus_meta.priorityKey`)
  - Added `sfSemaphoreDown` lambda as a subscriber to the `sfTracker` SNS topic

- **CUMULUS-1265**

  - Added `apiConfigs` configuration option to configure API Gateway to be private
  - All internal lambdas configured to run inside the VPC by default
  - Removed references to `NoVpc` lambdas from documentation and `example` folder.

- **CUMULUS-802**
  - Adds autoscaling of ECS clusters
  - Adds autoscaling of ECS services that are handling StepFunction activities

## Changed

- Updated `@cumulus/ingest/http/httpMixin.list()` to trim trailing spaces on discovered filenames

- **CUMULUS-1310**

  - Database resources (DynamoDB, ElasticSearch) have been moved to an independent `db` stack.
    This will enable future updates to avoid affecting database resources or requiring migrations.
    Migrations for this version will need to be user-managed.
    (e.g. [elasticsearch](https://docs.aws.amazon.com/elasticsearch-service/latest/developerguide/es-version-migration.html#snapshot-based-migration) and [dynamoDB](https://docs.aws.amazon.com/datapipeline/latest/DeveloperGuide/dp-template-exports3toddb.html)).
    Order of stack deployment is `iam` -> `db` -> `app`.
  - All stacks can now be deployed using a single `config.yml` file, i.e.: `kes cf deploy --kes-folder app --template node_modules/@cumulus/deployment/[iam|db|app] [...]`
    Backwards-compatible. Please re-run `npm run bootstrap` to build new `kes` overrides.
    Deployment docs have been updated to show how to deploy a single-config Cumulus instance.
  - `params` fields should now be nested under the stack key (i.e. `app`, `db` or `iam`) to provide Parameters for a particular stack's cloudformation template,
    for use with single-config instances. Keys _must_ match the name of the deployment package folder (`app`, `db`, or `iam`).
    Backwards-compatible with multi-config setups.
  - `stackName` and `stackNameNoDash` have been retired as user-facing config parameters. Use `prefix` and `prefixNoDash` instead.
    This will be used to create stack names for all stacks in a single-config use case.
    `stackName` may still be used as an override in multi-config usage, although this is discouraged.
    Warning: overriding the `db` stack's `stackName` will require you to set `dbStackName` in your `app/config.yml`.
    This parameter is required to fetch outputs from the `db` stack to reference in the `app` stack.
  - The `iams` section in `app/config.yml` IAM roles has been retired as a user-facing parameter,
    _unless_ your IAM role ARNs do not match the convention shown in `@cumulus/deployment/app/config.yml`
    In that case, overriding `iams` in your own config is recommended.
  - `iam` and `db` `cloudformation.yml` file names will have respective prefixes (e.g `iam.cloudformation.yml`).
  - Cumulus will now only attempt to create reconciliation reports for buckets of the `private`, `public` and `protected` types.
  - Cumulus will no longer set up its own security group.
    To pass a pre-existing security group for in-VPC deployments as a parameter to the Cumulus template, populate `vpc.securityGroup` in `config.yml`.
    This security group must allow inbound HTTP(S) traffic (Port 443). SSH traffic (Port 22) must be permitted for SSH access to ECS instances.
  - Deployment docs have been updated with examples for the new deployment model.

- **CUMULUS-1236**

  - Moves access to public files behind the distribution endpoint. Authentication is not required, but direct http access has been disallowed.

- **CUMULUS-1223**

  - Adds unauthenticated access for public bucket files to the Distribution API. Public files should be requested the same way as protected files, but for public files a redirect to a self-signed S3 URL will happen without requiring authentication with Earthdata login.

- **CUMULUS-1232**

  - Unifies duplicate handling in `ingest/granule.handleDuplicateFile` for maintainability.
  - Changed `ingest/granule.ingestFile` and `move-granules/index.moveFileRequest` to use new function.
  - Moved file versioning code to `ingest/granule.moveGranuleFileWithVersioning`
  - `ingest/granule.verifyFile` now also tests `file.size` for verification if it is in the file record and throws
    `UnexpectedFileSize` error for file size not matching input.
  - `ingest/granule.verifyFile` logs warnings if checksum and/or file size are not available.

- **CUMULUS-1193**

  - Moved reindex CLI functionality to an API endpoint. See [API docs](https://nasa.github.io/cumulus-api/#elasticsearch-1)

- **CUMULUS-1207**
  - No longer disable lambda event source mappings when disabling a rule

### Fixed

- Updated Lerna publish script so that published Cumulus packages will pin their dependencies on other Cumulus packages to exact versions (e.g. `1.12.1` instead of `^1.12.1`)

- **CUMULUS-1203**

  - Fixes IAM template's use of intrinsic functions such that IAM template overrides now work with kes

- **CUMULUS-1268**
  - Deployment will not fail if there are no ES alarms or ECS services

## [v1.12.1] - 2019-4-8

## [v1.12.0] - 2019-4-4

Note: There was an issue publishing 1.12.0. Upgrade to 1.12.1.

### BREAKING CHANGES

- **CUMULUS-1139**

  - `granule.applyWorkflow` uses the new-style granule record as input to workflows.

- **CUMULUS-1171**

  - Fixed provider handling in the API to make it consistent between protocols.
    NOTE: This is a breaking change. When applying this upgrade, users will need to:
    1. Disable all workflow rules
    2. Update any `http` or `https` providers so that the host field only
       contains a valid hostname or IP address, and the port field contains the
       provider port.
    3. Perform the deployment
    4. Re-enable workflow rules

- **CUMULUS-1176**:

  - `@cumulus/move-granules` input expectations have changed. `@cumulus/files-to-granules` is a new intermediate task to perform input translation in the old style.
    See the Added and Changed sections of this release changelog for more information.

- **CUMULUS-670**

  - The behavior of ParsePDR and related code has changed in this release. PDRs with FILE_TYPEs that do not conform to the PDR ICD (+ TGZ) (https://cdn.earthdata.nasa.gov/conduit/upload/6376/ESDS-RFC-030v1.0.pdf) will fail to parse.

- **CUMULUS-1208**
  - The granule object input to `@cumulus/queue-granules` will now be added to ingest workflow messages **as is**. In practice, this means that if you are using `@cumulus/queue-granules` to trigger ingest workflows and your granule objects input have invalid properties, then your ingest workflows will fail due to schema validation errors.

### Added

- **CUMULUS-777**
  - Added new cookbook entry on configuring Cumulus to track ancillary files.
- **CUMULUS-1183**
  - Kes overrides will now abort with a warning if a workflow step is configured without a corresponding
    lambda configuration
- **CUMULUS-1223**

  - Adds convenience function `@cumulus/common/bucketsConfigJsonObject` for fetching stack's bucket configuration as an object.

- **CUMULUS-853**
  - Updated FakeProcessing example lambda to include option to generate fake browse
  - Added feature documentation for ancillary metadata export, a new cookbook entry describing a workflow with ancillary metadata generation(browse), and related task definition documentation
- **CUMULUS-805**
  - Added a CloudWatch alarm to check running ElasticSearch instances, and a CloudWatch dashboard to view the health of ElasticSearch
  - Specify `AWS_REGION` in `.env` to be used by deployment script
- **CUMULUS-803**
  - Added CloudWatch alarms to check running tasks of each ECS service, and add the alarms to CloudWatch dashboard
- **CUMULUS-670**
  - Added Ancillary Metadata Export feature (see https://nasa.github.io/cumulus/docs/features/ancillary_metadata for more information)
  - Added new Collection file parameter "fileType" that allows configuration of workflow granule file fileType
- **CUMULUS-1184** - Added kes logging output to ensure we always see the state machine reference before failures due to configuration
- **CUMULUS-1105** - Added a dashboard endpoint to serve the dashboard from an S3 bucket
- **CUMULUS-1199** - Moves `s3credentials` endpoint from the backend to the distribution API.
- **CUMULUS-666**
  - Added `@api/endpoints/s3credentials` to allow EarthData Login authorized users to retrieve temporary security credentials for same-region direct S3 access.
- **CUMULUS-671**
  - Added `@packages/integration-tests/api/distribution/getDistributionApiS3SignedUrl()` to return the S3 signed URL for a file protected by the distribution API
- **CUMULUS-672**
  - Added `cmrMetadataFormat` and `cmrConceptId` to output for individual granules from `@cumulus/post-to-cmr`. `cmrMetadataFormat` will be read from the `cmrMetadataFormat` generated for each granule in `@cumulus/cmrjs/publish2CMR()`
  - Added helpers to `@packages/integration-tests/api/distribution`:
    - `getDistributionApiFileStream()` returns a stream to download files protected by the distribution API
    - `getDistributionFileUrl()` constructs URLs for requesting files from the distribution API
- **CUMULUS-1185** `@cumulus/api/models/Granule.removeGranuleFromCmrByGranule` to replace `@cumulus/api/models/Granule.removeGranuleFromCmr` and use the Granule UR from the CMR metadata to remove the granule from CMR

- **CUMULUS-1101**

  - Added new `@cumulus/checksum` package. This package provides functions to calculate and validate checksums.
  - Added new checksumming functions to `@cumulus/common/aws`: `calculateS3ObjectChecksum` and `validateS3ObjectChecksum`, which depend on the `checksum` package.

- CUMULUS-1171

  - Added `@cumulus/common` API documentation to `packages/common/docs/API.md`
  - Added an `npm run build-docs` task to `@cumulus/common`
  - Added `@cumulus/common/string#isValidHostname()`
  - Added `@cumulus/common/string#match()`
  - Added `@cumulus/common/string#matches()`
  - Added `@cumulus/common/string#toLower()`
  - Added `@cumulus/common/string#toUpper()`
  - Added `@cumulus/common/URLUtils#buildURL()`
  - Added `@cumulus/common/util#isNil()`
  - Added `@cumulus/common/util#isNull()`
  - Added `@cumulus/common/util#isUndefined()`
  - Added `@cumulus/common/util#negate()`

- **CUMULUS-1176**

  - Added new `@cumulus/files-to-granules` task to handle converting file array output from `cumulus-process` tasks into granule objects.
    Allows simplification of `@cumulus/move-granules` and `@cumulus/post-to-cmr`, see Changed section for more details.

- CUMULUS-1151 Compare the granule holdings in CMR with Cumulus' internal data store
- CUMULUS-1152 Compare the granule file holdings in CMR with Cumulus' internal data store

### Changed

- **CUMULUS-1216** - Updated `@cumulus/ingest/granule/ingestFile` to download files to expected staging location.
- **CUMULUS-1208** - Updated `@cumulus/ingest/queue/enqueueGranuleIngestMessage()` to not transform granule object passed to it when building an ingest message
- **CUMULUS-1198** - `@cumulus/ingest` no longer enforces any expectations about whether `provider_path` contains a leading slash or not.
- **CUMULUS-1170**
  - Update scripts and docs to use `npm` instead of `yarn`
  - Use `package-lock.json` files to ensure matching versions of npm packages
  - Update CI builds to use `npm ci` instead of `npm install`
- **CUMULUS-670**
  - Updated ParsePDR task to read standard PDR types+ (+ tgz as an external customer requirement) and add a fileType to granule-files on Granule discovery
  - Updated ParsePDR to fail if unrecognized type is used
  - Updated all relevant task schemas to include granule->files->filetype as a string value
  - Updated tests/test fixtures to include the fileType in the step function/task inputs and output validations as needed
  - Updated MoveGranules task to handle incoming configuration with new "fileType" values and to add them as appropriate to the lambda output.
  - Updated DiscoverGranules step/related workflows to read new Collection file parameter fileType that will map a discovered file to a workflow fileType
  - Updated CNM parser to add the fileType to the defined granule file fileType on ingest and updated integration tests to verify/validate that behavior
  - Updated generateEcho10XMLString in cmr-utils.js to use a map/related library to ensure order as CMR requires ordering for their online resources.
  - Updated post-to-cmr task to appropriately export CNM filetypes to CMR in echo10/UMM exports
- **CUMULUS-1139** - Granules stored in the API contain a `files` property. That schema has been greatly
  simplified and now better matches the CNM format.
  - The `name` property has been renamed to `fileName`.
  - The `filepath` property has been renamed to `key`.
  - The `checksumValue` property has been renamed to `checksum`.
  - The `path` property has been removed.
  - The `url_path` property has been removed.
  - The `filename` property (which contained an `s3://` URL) has been removed, and the `bucket`
    and `key` properties should be used instead. Any requests sent to the API containing a `granule.files[].filename`
    property will be rejected, and any responses coming back from the API will not contain that
    `filename` property.
  - A `source` property has been added, which is a URL indicating the original source of the file.
  - `@cumulus/ingest/granule.moveGranuleFiles()` no longer includes a `filename` field in its
    output. The `bucket` and `key` fields should be used instead.
- **CUMULUS-672**

  - Changed `@cumulus/integration-tests/api/EarthdataLogin.getEarthdataLoginRedirectResponse` to `@cumulus/integration-tests/api/EarthdataLogin.getEarthdataAccessToken`. The new function returns an access response from Earthdata login, if successful.
  - `@cumulus/integration-tests/cmr/getOnlineResources` now accepts an object of options, including `cmrMetadataFormat`. Based on the `cmrMetadataFormat`, the function will correctly retrieve the online resources for each metadata format (ECHO10, UMM-G)

- **CUMULUS-1101**

  - Moved `@cumulus/common/file/getFileChecksumFromStream` into `@cumulus/checksum`, and renamed it to `generateChecksumFromStream`.
    This is a breaking change for users relying on `@cumulus/common/file/getFileChecksumFromStream`.
  - Refactored `@cumulus/ingest/Granule` to depend on new `common/aws` checksum functions and remove significantly present checksumming code.
    - Deprecated `@cumulus/ingest/granule.validateChecksum`. Replaced with `@cumulus/ingest/granule.verifyFile`.
    - Renamed `granule.getChecksumFromFile` to `granule.retrieveSuppliedFileChecksumInformation` to be more accurate.
  - Deprecated `@cumulus/common/aws.checksumS3Objects`. Use `@cumulus/common/aws.calculateS3ObjectChecksum` instead.

- CUMULUS-1171

  - Fixed provider handling in the API to make it consistent between protocols.
    Before this change, FTP providers were configured using the `host` and
    `port` properties. HTTP providers ignored `port` and `protocol`, and stored
    an entire URL in the `host` property. Updated the API to only accept valid
    hostnames or IP addresses in the `provider.host` field. Updated ingest code
    to properly build HTTP and HTTPS URLs from `provider.protocol`,
    `provider.host`, and `provider.port`.
  - The default provider port was being set to 21, no matter what protocol was
    being used. Removed that default.

- **CUMULUS-1176**

  - `@cumulus/move-granules` breaking change:
    Input to `move-granules` is now expected to be in the form of a granules object (i.e. `{ granules: [ { ... }, { ... } ] }`);
    For backwards compatibility with array-of-files outputs from processing steps, use the new `@cumulus/files-to-granules` task as an intermediate step.
    This task will perform the input translation. This change allows `move-granules` to be simpler and behave more predictably.
    `config.granuleIdExtraction` and `config.input_granules` are no longer needed/used by `move-granules`.
  - `@cumulus/post-to-cmr`: `config.granuleIdExtraction` is no longer needed/used by `post-to-cmr`.

- CUMULUS-1174
  - Better error message and stacktrace for S3KeyPairProvider error reporting.

### Fixed

- **CUMULUS-1218** Reconciliation report will now scan only completed granules.
- `@cumulus/api` files and granules were not getting indexed correctly because files indexing was failing in `db-indexer`
- `@cumulus/deployment` A bug in the Cloudformation template was preventing the API from being able to be launched in a VPC, updated the IAM template to give the permissions to be able to run the API in a VPC

### Deprecated

- `@cumulus/api/models/Granule.removeGranuleFromCmr`, instead use `@cumulus/api/models/Granule.removeGranuleFromCmrByGranule`
- `@cumulus/ingest/granule.validateChecksum`, instead use `@cumulus/ingest/granule.verifyFile`
- `@cumulus/common/aws.checksumS3Objects`, instead use `@cumulus/common/aws.calculateS3ObjectChecksum`
- `@cumulus/cmrjs`: `getGranuleId` and `getCmrFiles` are deprecated due to changes in input handling.

## [v1.11.3] - 2019-3-5

### Added

- **CUMULUS-1187** - Added `@cumulus/ingest/granule/duplicateHandlingType()` to determine how duplicate files should be handled in an ingest workflow

### Fixed

- **CUMULUS-1187** - workflows not respecting the duplicate handling value specified in the collection
- Removed refreshToken schema requirement for OAuth

## [v1.11.2] - 2019-2-15

### Added

- CUMULUS-1169
  - Added a `@cumulus/common/StepFunctions` module. It contains functions for querying the AWS
    StepFunctions API. These functions have the ability to retry when a ThrottlingException occurs.
  - Added `@cumulus/common/aws.retryOnThrottlingException()`, which will wrap a function in code to
    retry on ThrottlingExceptions.
  - Added `@cumulus/common/test-utils.throttleOnce()`, which will cause a function to return a
    ThrottlingException the first time it is called, then return its normal result after that.
- CUMULUS-1103 Compare the collection holdings in CMR with Cumulus' internal data store
- CUMULUS-1099 Add support for UMMG JSON metadata versions > 1.4.
  - If a version is found in the metadata object, that version is used for processing and publishing to CMR otherwise, version 1.4 is assumed.
- CUMULUS-678
  - Added support for UMMG json v1.4 metadata files.
    `reconcileCMRMetadata` added to `@cumulus/cmrjs` to update metadata record with new file locations.
    `@cumulus/common/errors` adds two new error types `CMRMetaFileNotFound` and `InvalidArgument`.
    `@cumulus/common/test-utils` adds new function `randomId` to create a random string with id to help in debugging.
    `@cumulus/common/BucketsConfig` adds a new helper class `BucketsConfig` for working with bucket stack configuration and bucket names.
    `@cumulus/common/aws` adds new function `s3PutObjectTagging` as a convenience for the aws [s3().putObjectTagging](https://docs.aws.amazon.com/AWSJavaScriptSDK/latest/AWS/S3.html#putObjectTagging-property) function.
    `@cumulus/cmrjs` Adds: - `isCMRFile` - Identify an echo10(xml) or UMMG(json) metadata file. - `metadataObjectFromCMRFile` Read and parse CMR XML file from s3. - `updateCMRMetadata` Modify a cmr metadata (xml/json) file with updated information. - `publish2CMR` Posts XML or UMMG CMR data to CMR service. - `reconcileCMRMetadata` Reconciles cmr metadata file after a file moves.
- Adds some ECS and other permissions to StepRole to enable running ECS tasks from a workflow
- Added Apache logs to cumulus api and distribution lambdas
- **CUMULUS-1119** - Added `@cumulus/integration-tests/api/EarthdataLogin.getEarthdataLoginRedirectResponse` helper for integration tests to handle login with Earthdata and to return response from redirect to Cumulus API
- **CUMULUS-673** Added `@cumulus/common/file/getFileChecksumFromStream` to get file checksum from a readable stream

### Fixed

- CUMULUS-1123
  - Cloudformation template overrides now work as expected

### Changed

- CUMULUS-1169
  - Deprecated the `@cumulus/common/step-functions` module.
  - Updated code that queries the StepFunctions API to use the retry-enabled functions from
    `@cumulus/common/StepFunctions`
- CUMULUS-1121
  - Schema validation is now strongly enforced when writing to the database.
    Additional properties are not allowed and will result in a validation error.
- CUMULUS-678
  `tasks/move-granules` simplified and refactored to use functionality from cmrjs.
  `ingest/granules.moveGranuleFiles` now just moves granule files and returns a list of the updated files. Updating metadata now handled by `@cumulus/cmrjs/reconcileCMRMetadata`.
  `move-granules.updateGranuleMetadata` refactored and bugs fixed in the case of a file matching multiple collection.files.regexps.
  `getCmrXmlFiles` simplified and now only returns an object with the cmrfilename and the granuleId.
  `@cumulus/test-processing` - test processing task updated to generate UMM-G metadata

- CUMULUS-1043

  - `@cumulus/api` now uses [express](http://expressjs.com/) as the API engine.
  - All `@cumulus/api` endpoints on ApiGateway are consolidated to a single endpoint the uses `{proxy+}` definition.
  - All files under `packages/api/endpoints` along with associated tests are updated to support express's request and response objects.
  - Replaced environment variables `internal`, `bucket` and `systemBucket` with `system_bucket`.
  - Update `@cumulus/integration-tests` to work with updated cumulus-api express endpoints

- `@cumulus/integration-tests` - `buildAndExecuteWorkflow` and `buildWorkflow` updated to take a `meta` param to allow for additional fields to be added to the workflow `meta`

- **CUMULUS-1049** Updated `Retrieve Execution Status API` in `@cumulus/api`: If the execution doesn't exist in Step Function API, Cumulus API returns the execution status information from the database.

- **CUMULUS-1119**
  - Renamed `DISTRIBUTION_URL` environment variable to `DISTRIBUTION_ENDPOINT`
  - Renamed `DEPLOYMENT_ENDPOINT` environment variable to `DISTRIBUTION_REDIRECT_ENDPOINT`
  - Renamed `API_ENDPOINT` environment variable to `TOKEN_REDIRECT_ENDPOINT`

### Removed

- Functions deprecated before 1.11.0:
  - @cumulus/api/models/base: static Manager.createTable() and static Manager.deleteTable()
  - @cumulus/ingest/aws/S3
  - @cumulus/ingest/aws/StepFunction.getExecution()
  - @cumulus/ingest/aws/StepFunction.pullEvent()
  - @cumulus/ingest/consumer.Consume
  - @cumulus/ingest/granule/Ingest.getBucket()

### Deprecated

`@cmrjs/ingestConcept`, instead use the CMR object methods. `@cmrjs/CMR.ingestGranule` or `@cmrjs/CMR.ingestCollection`
`@cmrjs/searchConcept`, instead use the CMR object methods. `@cmrjs/CMR.searchGranules` or `@cmrjs/CMR.searchCollections`
`@cmrjs/deleteConcept`, instead use the CMR object methods. `@cmrjs/CMR.deleteGranule` or `@cmrjs/CMR.deleteCollection`

## [v1.11.1] - 2018-12-18

**Please Note**

- Ensure your `app/config.yml` has a `clientId` specified in the `cmr` section. This will allow CMR to identify your requests for better support and metrics.
  - For an example, please see [the example config](https://github.com/nasa/cumulus/blob/1c7e2bf41b75da9f87004c4e40fbcf0f39f56794/example/app/config.yml#L128).

### Added

- Added a `/tokenDelete` endpoint in `@cumulus/api` to delete access token records

### Changed

- CUMULUS-678
  `@cumulus/ingest/crypto` moved and renamed to `@cumulus/common/key-pair-provider`
  `@cumulus/ingest/aws` function: `KMSDecryptionFailed` and class: `KMS` extracted and moved to `@cumulus/common` and `KMS` is exported as `KMSProvider` from `@cumulus/common/key-pair-provider`
  `@cumulus/ingest/granule` functions: `publish`, `getGranuleId`, `getXMLMetadataAsString`, `getMetadataBodyAndTags`, `parseXmlString`, `getCmrXMLFiles`, `postS3Object`, `contructOnlineAccessUrls`, `updateMetadata`, extracted and moved to `@cumulus/cmrjs`
  `getGranuleId`, `getCmrXMLFiles`, `publish`, `updateMetadata` removed from `@cumulus/ingest/granule` and added to `@cumulus/cmrjs`;
  `updateMetadata` renamed `updateCMRMetadata`.
  `@cumulus/ingest` test files renamed.
- **CUMULUS-1070**
  - Add `'Client-Id'` header to all `@cumulus/cmrjs` requests (made via `searchConcept`, `ingestConcept`, and `deleteConcept`).
  - Updated `cumulus/example/app/config.yml` entry for `cmr.clientId` to use stackName for easier CMR-side identification.

## [v1.11.0] - 2018-11-30

**Please Note**

- Redeploy IAM roles:
  - CUMULUS-817 includes a migration that requires reconfiguration/redeployment of IAM roles. Please see the [upgrade instructions](https://nasa.github.io/cumulus/docs/upgrade/1.11.0) for more information.
  - CUMULUS-977 includes a few new SNS-related permissions added to the IAM roles that will require redeployment of IAM roles.
- `cumulus-message-adapter` v1.0.13+ is required for `@cumulus/api` granule reingest API to work properly. The latest version should be downloaded automatically by kes.
- A `TOKEN_SECRET` value (preferably 256-bit for security) must be added to `.env` to securely sign JWTs used for authorization in `@cumulus/api`

### Changed

- **CUUMULUS-1000** - Distribution endpoint now persists logins, instead of
  redirecting to Earthdata Login on every request
- **CUMULUS-783 CUMULUS-790** - Updated `@cumulus/sync-granule` and `@cumulus/move-granules` tasks to always overwrite existing files for manually-triggered reingest.
- **CUMULUS-906** - Updated `@cumulus/api` granule reingest API to
  - add `reingestGranule: true` and `forceDuplicateOverwrite: true` to Cumulus message `cumulus_meta.cumulus_context` field to indicate that the workflow is a manually triggered re-ingest.
  - return warning message to operator when duplicateHandling is not `replace`
  - `cumulus-message-adapter` v1.0.13+ is required.
- **CUMULUS-793** - Updated the granule move PUT request in `@cumulus/api` to reject the move with a 409 status code if one or more of the files already exist at the destination location
- Updated `@cumulus/helloworld` to use S3 to store state for pass on retry tests
- Updated `@cumulus/ingest`:
  - [Required for MAAP] `http.js#list` will now find links with a trailing whitespace
  - Removed code from `granule.js` which looked for files in S3 using `{ Bucket: discoveredFile.bucket, Key: discoveredFile.name }`. This is obsolete since `@cumulus/ingest` uses a `file-staging` and `constructCollectionId()` directory prefixes by default.
- **CUMULUS-989**
  - Updated `@cumulus/api` to use [JWT (JSON Web Token)](https://jwt.io/introduction/) as the transport format for API authorization tokens and to use JWT verification in the request authorization
  - Updated `/token` endpoint in `@cumulus/api` to return tokens as JWTs
  - Added a `/refresh` endpoint in `@cumulus/api` to request new access tokens from the OAuth provider using the refresh token
  - Added `refreshAccessToken` to `@cumulus/api/lib/EarthdataLogin` to manage refresh token requests with the Earthdata OAuth provider

### Added

- **CUMULUS-1050**
  - Separated configuration flags for originalPayload/finalPayload cleanup such that they can be set to different retention times
- **CUMULUS-798**
  - Added daily Executions cleanup CloudWatch event that triggers cleanExecutions lambda
  - Added cleanExecutions lambda that removes finalPayload/originalPayload field entries for records older than configured timeout value (execution_payload_retention_period), with a default of 30 days
- **CUMULUS-815/816**
  - Added 'originalPayload' and 'finalPayload' fields to Executions table
  - Updated Execution model to populate originalPayload with the execution payload on record creation
  - Updated Execution model code to populate finalPayload field with the execution payload on execution completion
  - Execution API now exposes the above fields
- **CUMULUS-977**
  - Rename `kinesisConsumer` to `messageConsumer` as it handles both Kinesis streams and SNS topics as of this version.
  - Add `sns`-type rule support. These rules create a subscription between an SNS topic and the `messageConsumer`.
    When a message is received, `messageConsumer` is triggered and passes the SNS message (JSON format expected) in
    its entirety to the workflow in the `payload` field of the Cumulus message. For more information on sns-type rules,
    see the [documentation](https://nasa.github.io/cumulus/docs/data-cookbooks/setup#rules).
- **CUMULUS-975**
  - Add `KinesisInboundEventLogger` and `KinesisOutboundEventLogger` API lambdas. These lambdas
    are utilized to dump incoming and outgoing ingest workflow kinesis streams
    to cloudwatch for analytics in case of AWS/stream failure.
  - Update rules model to allow tracking of log_event ARNs related to
    Rule event logging. Kinesis rule types will now automatically log
    incoming events via a Kinesis event triggered lambda.
    CUMULUS-975-migration-4
  - Update migration code to require explicit migration names per run
  - Added migration_4 to migrate/update exisitng Kinesis rules to have a log event mapping
  - Added new IAM policy for migration lambda
- **CUMULUS-775**
  - Adds a instance metadata endpoint to the `@cumulus/api` package.
  - Adds a new convenience function `hostId` to the `@cumulus/cmrjs` to help build environment specific cmr urls.
  - Fixed `@cumulus/cmrjs.searchConcept` to search and return CMR results.
  - Modified `@cumulus/cmrjs.CMR.searchGranule` and `@cumulus/cmrjs.CMR.searchCollection` to include CMR's provider as a default parameter to searches.
- **CUMULUS-965**
  - Add `@cumulus/test-data.loadJSONTestData()`,
    `@cumulus/test-data.loadTestData()`, and
    `@cumulus/test-data.streamTestData()` to safely load test data. These
    functions should be used instead of using `require()` to load test data,
    which could lead to tests interferring with each other.
  - Add a `@cumulus/common/util/deprecate()` function to mark a piece of code as
    deprecated
- **CUMULUS-986**
  - Added `waitForTestExecutionStart` to `@cumulus/integration-tests`
- **CUMULUS-919**
  - In `@cumulus/deployment`, added support for NGAP permissions boundaries for IAM roles with `useNgapPermissionBoundary` flag in `iam/config.yml`. Defaults to false.

### Fixed

- Fixed a bug where FTP sockets were not closed after an error, keeping the Lambda function active until it timed out [CUMULUS-972]
- **CUMULUS-656**
  - The API will no longer allow the deletion of a provider if that provider is
    referenced by a rule
  - The API will no longer allow the deletion of a collection if that collection
    is referenced by a rule
- Fixed a bug where `@cumulus/sf-sns-report` was not pulling large messages from S3 correctly.

### Deprecated

- `@cumulus/ingest/aws/StepFunction.pullEvent()`. Use `@cumulus/common/aws.pullStepFunctionEvent()`.
- `@cumulus/ingest/consumer.Consume` due to unpredictable implementation. Use `@cumulus/ingest/consumer.Consumer`.
  Call `Consumer.consume()` instead of `Consume.read()`.

## [v1.10.4] - 2018-11-28

### Added

- **CUMULUS-1008**
  - New `config.yml` parameter for SQS consumers: `sqs_consumer_rate: (default 500)`, which is the maximum number of
    messages the consumer will attempt to process per execution. Currently this is only used by the sf-starter consumer,
    which runs every minute by default, making this a messages-per-minute upper bound. SQS does not guarantee the number
    of messages returned per call, so this is not a fixed rate of consumption, only attempted number of messages received.

### Deprecated

- `@cumulus/ingest/consumer.Consume` due to unpredictable implementation. Use `@cumulus/ingest/consumer.Consumer`.

### Changed

- Backported update of `packages/api` dependency `@mapbox/dyno` to `1.4.2` to mitigate `event-stream` vulnerability.

## [v1.10.3] - 2018-10-31

### Added

- **CUMULUS-817**
  - Added AWS Dead Letter Queues for lambdas that are scheduled asynchronously/such that failures show up only in cloudwatch logs.
- **CUMULUS-956**
  - Migrated developer documentation and data-cookbooks to Docusaurus
    - supports versioning of documentation
  - Added `docs/docs-how-to.md` to outline how to do things like add new docs or locally install for testing.
  - Deployment/CI scripts have been updated to work with the new format
- **CUMULUS-811**
  - Added new S3 functions to `@cumulus/common/aws`:
    - `aws.s3TagSetToQueryString`: converts S3 TagSet array to querystring (for use with upload()).
    - `aws.s3PutObject`: Returns promise of S3 `putObject`, which puts an object on S3
    - `aws.s3CopyObject`: Returns promise of S3 `copyObject`, which copies an object in S3 to a new S3 location
    - `aws.s3GetObjectTagging`: Returns promise of S3 `getObjectTagging`, which returns an object containing an S3 TagSet.
  - `@/cumulus/common/aws.s3PutObject` defaults to an explicit `ACL` of 'private' if not overridden.
  - `@/cumulus/common/aws.s3CopyObject` defaults to an explicit `TaggingDirective` of 'COPY' if not overridden.

### Deprecated

- **CUMULUS-811**
  - Deprecated `@cumulus/ingest/aws.S3`. Member functions of this class will now
    log warnings pointing to similar functionality in `@cumulus/common/aws`.

## [v1.10.2] - 2018-10-24

### Added

- **CUMULUS-965**
  - Added a `@cumulus/logger` package
- **CUMULUS-885**
  - Added 'human readable' version identifiers to Lambda Versioning lambda aliases
- **CUMULUS-705**
  - Note: Make sure to update the IAM stack when deploying this update.
  - Adds an AsyncOperations model and associated DynamoDB table to the
    `@cumulus/api` package
  - Adds an /asyncOperations endpoint to the `@cumulus/api` package, which can
    be used to fetch the status of an AsyncOperation.
  - Adds a /bulkDelete endpoint to the `@cumulus/api` package, which performs an
    asynchronous bulk-delete operation. This is a stub right now which is only
    intended to demonstration how AsyncOperations work.
  - Adds an AsyncOperation ECS task to the `@cumulus/api` package, which will
    fetch an Lambda function, run it in ECS, and then store the result to the
    AsyncOperations table in DynamoDB.
- **CUMULUS-851** - Added workflow lambda versioning feature to allow in-flight workflows to use lambda versions that were in place when a workflow was initiated

  - Updated Kes custom code to remove logic that used the CMA file key to determine template compilation logic. Instead, utilize a `customCompilation` template configuration flag to indicate a template should use Cumulus's kes customized methods instead of 'core'.
  - Added `useWorkflowLambdaVersions` configuration option to enable the lambdaVersioning feature set. **This option is set to true by default** and should be set to false to disable the feature.
  - Added uniqueIdentifier configuration key to S3 sourced lambdas to optionally support S3 lambda resource versioning within this scheme. This key must be unique for each modified version of the lambda package and must be updated in configuration each time the source changes.
  - Added a new nested stack template that will create a `LambdaVersions` stack that will take lambda parameters from the base template, generate lambda versions/aliases and return outputs with references to the most 'current' lambda alias reference, and updated 'core' template to utilize these outputs (if `useWorkflowLambdaVersions` is enabled).

- Created a `@cumulus/api/lib/OAuth2` interface, which is implemented by the
  `@cumulus/api/lib/EarthdataLogin` and `@cumulus/api/lib/GoogleOAuth2` classes.
  Endpoints that need to handle authentication will determine which class to use
  based on environment variables. This also greatly simplifies testing.
- Added `@cumulus/api/lib/assertions`, containing more complex AVA test assertions
- Added PublishGranule workflow to publish a granule to CMR without full reingest. (ingest-in-place capability)

- `@cumulus/integration-tests` new functionality:
  - `listCollections` to list collections from a provided data directory
  - `deleteCollection` to delete list of collections from a deployed stack
  - `cleanUpCollections` combines the above in one function.
  - `listProviders` to list providers from a provided data directory
  - `deleteProviders` to delete list of providers from a deployed stack
  - `cleanUpProviders` combines the above in one function.
  - `@cumulus/integrations-tests/api.js`: `deleteGranule` and `deletePdr` functions to make `DELETE` requests to Cumulus API
  - `rules` API functionality for posting and deleting a rule and listing all rules
  - `wait-for-deploy` lambda for use in the redeployment tests
- `@cumulus/ingest/granule.js`: `ingestFile` inserts new `duplicate_found: true` field in the file's record if a duplicate file already exists on S3.
- `@cumulus/api`: `/execution-status` endpoint requests and returns complete execution output if execution output is stored in S3 due to size.
- Added option to use environment variable to set CMR host in `@cumulus/cmrjs`.
- **CUMULUS-781** - Added integration tests for `@cumulus/sync-granule` when `duplicateHandling` is set to `replace` or `skip`
- **CUMULUS-791** - `@cumulus/move-granules`: `moveFileRequest` inserts new `duplicate_found: true` field in the file's record if a duplicate file already exists on S3. Updated output schema to document new `duplicate_found` field.

### Removed

- Removed `@cumulus/common/fake-earthdata-login-server`. Tests can now create a
  service stub based on `@cumulus/api/lib/OAuth2` if testing requires handling
  authentication.

### Changed

- **CUMULUS-940** - modified `@cumulus/common/aws` `receiveSQSMessages` to take a parameter object instead of positional parameters. All defaults remain the same, but now access to long polling is available through `options.waitTimeSeconds`.
- **CUMULUS-948** - Update lambda functions `CNMToCMA` and `CnmResponse` in the `cumulus-data-shared` bucket and point the default stack to them.
- **CUMULUS-782** - Updated `@cumulus/sync-granule` task and `Granule.ingestFile` in `@cumulus/ingest` to keep both old and new data when a destination file with different checksum already exists and `duplicateHandling` is `version`
- Updated the config schema in `@cumulus/move-granules` to include the `moveStagedFiles` param.
- **CUMULUS-778** - Updated config schema and documentation in `@cumulus/sync-granule` to include `duplicateHandling` parameter for specifying how duplicate filenames should be handled
- **CUMULUS-779** - Updated `@cumulus/sync-granule` to throw `DuplicateFile` error when destination files already exist and `duplicateHandling` is `error`
- **CUMULUS-780** - Updated `@cumulus/sync-granule` to use `error` as the default for `duplicateHandling` when it is not specified
- **CUMULUS-780** - Updated `@cumulus/api` to use `error` as the default value for `duplicateHandling` in the `Collection` model
- **CUMULUS-785** - Updated the config schema and documentation in `@cumulus/move-granules` to include `duplicateHandling` parameter for specifying how duplicate filenames should be handled
- **CUMULUS-786, CUMULUS-787** - Updated `@cumulus/move-granules` to throw `DuplicateFile` error when destination files already exist and `duplicateHandling` is `error` or not specified
- **CUMULUS-789** - Updated `@cumulus/move-granules` to keep both old and new data when a destination file with different checksum already exists and `duplicateHandling` is `version`

### Fixed

- `getGranuleId` in `@cumulus/ingest` bug: `getGranuleId` was constructing an error using `filename` which was undefined. The fix replaces `filename` with the `uri` argument.
- Fixes to `del` in `@cumulus/api/endpoints/granules.js` to not error/fail when not all files exist in S3 (e.g. delete granule which has only 2 of 3 files ingested).
- `@cumulus/deployment/lib/crypto.js` now checks for private key existence properly.

## [v1.10.1] - 2018-09-4

### Fixed

- Fixed cloudformation template errors in `@cumulus/deployment/`
  - Replaced references to Fn::Ref: with Ref:
  - Moved long form template references to a newline

## [v1.10.0] - 2018-08-31

### Removed

- Removed unused and broken code from `@cumulus/common`
  - Removed `@cumulus/common/test-helpers`
  - Removed `@cumulus/common/task`
  - Removed `@cumulus/common/message-source`
  - Removed the `getPossiblyRemote` function from `@cumulus/common/aws`
  - Removed the `startPromisedSfnExecution` function from `@cumulus/common/aws`
  - Removed the `getCurrentSfnTask` function from `@cumulus/common/aws`

### Changed

- **CUMULUS-839** - In `@cumulus/sync-granule`, 'collection' is now an optional config parameter

### Fixed

- **CUMULUS-859** Moved duplicate code in `@cumulus/move-granules` and `@cumulus/post-to-cmr` to `@cumulus/ingest`. Fixed imports making assumptions about directory structure.
- `@cumulus/ingest/consumer` correctly limits the number of messages being received and processed from SQS. Details:
  - **Background:** `@cumulus/api` includes a lambda `<stack-name>-sqs2sf` which processes messages from the `<stack-name>-startSF` SQS queue every minute. The `sqs2sf` lambda uses `@cumulus/ingest/consumer` to receive and process messages from SQS.
  - **Bug:** More than `messageLimit` number of messages were being consumed and processed from the `<stack-name>-startSF` SQS queue. Many step functions were being triggered simultaneously by the lambda `<stack-name>-sqs2sf` (which consumes every minute from the `startSF` queue) and resulting in step function failure with the error: `An error occurred (ThrottlingException) when calling the GetExecutionHistory`.
  - **Fix:** `@cumulus/ingest/consumer#processMessages` now processes messages until `timeLimit` has passed _OR_ once it receives up to `messageLimit` messages. `sqs2sf` is deployed with a [default `messageLimit` of 10](https://github.com/nasa/cumulus/blob/670000c8a821ff37ae162385f921c40956e293f7/packages/deployment/app/config.yml#L147).
  - **IMPORTANT NOTE:** `consumer` will actually process up to `messageLimit * 2 - 1` messages. This is because sometimes `receiveSQSMessages` will return less than `messageLimit` messages and thus the consumer will continue to make calls to `receiveSQSMessages`. For example, given a `messageLimit` of 10 and subsequent calls to `receiveSQSMessages` returns up to 9 messages, the loop will continue and a final call could return up to 10 messages.

## [v1.9.1] - 2018-08-22

**Please Note** To take advantage of the added granule tracking API functionality, updates are required for the message adapter and its libraries. You should be on the following versions:

- `cumulus-message-adapter` 1.0.9+
- `cumulus-message-adapter-js` 1.0.4+
- `cumulus-message-adapter-java` 1.2.7+
- `cumulus-message-adapter-python` 1.0.5+

### Added

- **CUMULUS-687** Added logs endpoint to search for logs from a specific workflow execution in `@cumulus/api`. Added integration test.
- **CUMULUS-836** - `@cumulus/deployment` supports a configurable docker storage driver for ECS. ECS can be configured with either `devicemapper` (the default storage driver for AWS ECS-optimized AMIs) or `overlay2` (the storage driver used by the NGAP 2.0 AMI). The storage driver can be configured in `app/config.yml` with `ecs.docker.storageDriver: overlay2 | devicemapper`. The default is `overlay2`.
  - To support this configuration, a [Handlebars](https://handlebarsjs.com/) helper `ifEquals` was added to `packages/deployment/lib/kes.js`.
- **CUMULUS-836** - `@cumulus/api` added IAM roles required by the NGAP 2.0 AMI. The NGAP 2.0 AMI runs a script `register_instances_with_ssm.py` which requires the ECS IAM role to include `ec2:DescribeInstances` and `ssm:GetParameter` permissions.

### Fixed

- **CUMULUS-836** - `@cumulus/deployment` uses `overlay2` driver by default and does not attempt to write `--storage-opt dm.basesize` to fix [this error](https://github.com/moby/moby/issues/37039).
- **CUMULUS-413** Kinesis processing now captures all errrors.
  - Added kinesis fallback mechanism when errors occur during record processing.
  - Adds FallbackTopicArn to `@cumulus/api/lambdas.yml`
  - Adds fallbackConsumer lambda to `@cumulus/api`
  - Adds fallbackqueue option to lambda definitions capture lambda failures after three retries.
  - Adds kinesisFallback SNS topic to signal incoming errors from kinesis stream.
  - Adds kinesisFailureSQS to capture fully failed events from all retries.
- **CUMULUS-855** Adds integration test for kinesis' error path.
- **CUMULUS-686** Added workflow task name and version tracking via `@cumulus/api` executions endpoint under new `tasks` property, and under `workflow_tasks` in step input/output.
  - Depends on `cumulus-message-adapter` 1.0.9+, `cumulus-message-adapter-js` 1.0.4+, `cumulus-message-adapter-java` 1.2.7+ and `cumulus-message-adapter-python` 1.0.5+
- **CUMULUS-771**
  - Updated sync-granule to stream the remote file to s3
  - Added integration test for ingesting granules from ftp provider
  - Updated http/https integration tests for ingesting granules from http/https providers
- **CUMULUS-862** Updated `@cumulus/integration-tests` to handle remote lambda output
- **CUMULUS-856** Set the rule `state` to have default value `ENABLED`

### Changed

- In `@cumulus/deployment`, changed the example app config.yml to have additional IAM roles

## [v1.9.0] - 2018-08-06

**Please note** additional information and upgrade instructions [here](https://nasa.github.io/cumulus/docs/upgrade/1.9.0)

### Added

- **CUMULUS-712** - Added integration tests verifying expected behavior in workflows
- **GITC-776-2** - Add support for versioned collections

### Fixed

- **CUMULUS-832**
  - Fixed indentation in example config.yml in `@cumulus/deployment`
  - Fixed issue with new deployment using the default distribution endpoint in `@cumulus/deployment` and `@cumulus/api`

## [v1.8.1] - 2018-08-01

**Note** IAM roles should be re-deployed with this release.

- **Cumulus-726**
  - Added function to `@cumulus/integration-tests`: `sfnStep` includes `getStepInput` which returns the input to the schedule event of a given step function step.
  - Added IAM policy `@cumulus/deployment`: Lambda processing IAM role includes `kinesis::PutRecord` so step function lambdas can write to kinesis streams.
- **Cumulus Community Edition**
  - Added Google OAuth authentication token logic to `@cumulus/api`. Refactored token endpoint to use environment variable flag `OAUTH_PROVIDER` when determining with authentication method to use.
  - Added API Lambda memory configuration variable `api_lambda_memory` to `@cumulus/api` and `@cumulus/deployment`.

### Changed

- **Cumulus-726**
  - Changed function in `@cumulus/api`: `models/rules.js#addKinesisEventSource` was modified to call to `deleteKinesisEventSource` with all required parameters (rule's name, arn and type).
  - Changed function in `@cumulus/integration-tests`: `getStepOutput` can now be used to return output of failed steps. If users of this function want the output of a failed event, they can pass a third parameter `eventType` as `'failure'`. This function will work as always for steps which completed successfully.

### Removed

- **Cumulus-726**

  - Configuration change to `@cumulus/deployment`: Removed default auto scaling configuration for Granules and Files DynamoDB tables.

- **CUMULUS-688**
  - Add integration test for ExecutionStatus
  - Function addition to `@cumulus/integration-tests`: `api` includes `getExecutionStatus` which returns the execution status from the Cumulus API

## [v1.8.0] - 2018-07-23

### Added

- **CUMULUS-718** Adds integration test for Kinesis triggering a workflow.

- **GITC-776-3** Added more flexibility for rules. You can now edit all fields on the rule's record
  We may need to update the api documentation to reflect this.

- **CUMULUS-681** - Add ingest-in-place action to granules endpoint

  - new applyWorkflow action at PUT /granules/{granuleid} Applying a workflow starts an execution of the provided workflow and passes the granule record as payload.
    Parameter(s):
    - workflow - the workflow name

- **CUMULUS-685** - Add parent exeuction arn to the execution which is triggered from a parent step function

### Changed

- **CUMULUS-768** - Integration tests get S3 provider data from shared data folder

### Fixed

- **CUMULUS-746** - Move granule API correctly updates record in dynamo DB and cmr xml file
- **CUMULUS-766** - Populate database fileSize field from S3 if value not present in Ingest payload

## [v1.7.1] - 2018-07-27 - [BACKPORT]

### Fixed

- **CUMULUS-766** - Backport from 1.8.0 - Populate database fileSize field from S3 if value not present in Ingest payload

## [v1.7.0] - 2018-07-02

### Please note: [Upgrade Instructions](https://nasa.github.io/cumulus/docs/upgrade/1.7.0)

### Added

- **GITC-776-2** - Add support for versioned collectons
- **CUMULUS-491** - Add granule reconciliation API endpoints.
- **CUMULUS-480** Add suport for backup and recovery:
  - Add DynamoDB tables for granules, executions and pdrs
  - Add ability to write all records to S3
  - Add ability to download all DynamoDB records in form json files
  - Add ability to upload records to DynamoDB
  - Add migration scripts for copying granule, pdr and execution records from ElasticSearch to DynamoDB
  - Add IAM support for batchWrite on dynamoDB
-
- **CUMULUS-508** - `@cumulus/deployment` cloudformation template allows for lambdas and ECS clusters to have multiple AZ availability.
  - `@cumulus/deployment` also ensures docker uses `devicemapper` storage driver.
- **CUMULUS-755** - `@cumulus/deployment` Add DynamoDB autoscaling support.
  - Application developers can add autoscaling and override default values in their deployment's `app/config.yml` file using a `{TableName}Table:` key.

### Fixed

- **CUMULUS-747** - Delete granule API doesn't delete granule files in s3 and granule in elasticsearch
  - update the StreamSpecification DynamoDB tables to have StreamViewType: "NEW_AND_OLD_IMAGES"
  - delete granule files in s3
- **CUMULUS-398** - Fix not able to filter executions by workflow
- **CUMULUS-748** - Fix invalid lambda .zip files being validated/uploaded to AWS
- **CUMULUS-544** - Post to CMR task has UAT URL hard-coded
  - Made configurable: PostToCmr now requires CMR_ENVIRONMENT env to be set to 'SIT' or 'OPS' for those CMR environments. Default is UAT.

### Changed

- **GITC-776-4** - Changed Discover-pdrs to not rely on collection but use provider_path in config. It also has an optional filterPdrs regex configuration parameter

- **CUMULUS-710** - In the integration test suite, `getStepOutput` returns the output of the first successful step execution or last failed, if none exists

## [v1.6.0] - 2018-06-06

### Please note: [Upgrade Instructions](https://nasa.github.io/cumulus/docs/upgrade/1.6.0)

### Fixed

- **CUMULUS-602** - Format all logs sent to Elastic Search.
  - Extract cumulus log message and index it to Elastic Search.

### Added

- **CUMULUS-556** - add a mechanism for creating and running migration scripts on deployment.
- **CUMULUS-461** Support use of metadata date and other components in `url_path` property

### Changed

- **CUMULUS-477** Update bucket configuration to support multiple buckets of the same type:
  - Change the structure of the buckets to allow for more than one bucket of each type. The bucket structure is now:
    bucket-key:
    name: <bucket-name>
    type: <type> i.e. internal, public, etc.
  - Change IAM and app deployment configuration to support new bucket structure
  - Update tasks and workflows to support new bucket structure
  - Replace instances where buckets.internal is relied upon to either use the system bucket or a configured bucket
  - Move IAM template to the deployment package. NOTE: You now have to specify '--template node_modules/@cumulus/deployment/iam' in your IAM deployment
  - Add IAM cloudformation template support to filter buckets by type

## [v1.5.5] - 2018-05-30

### Added

- **CUMULUS-530** - PDR tracking through Queue-granules
  - Add optional `pdr` property to the sync-granule task's input config and output payload.
- **CUMULUS-548** - Create a Lambda task that generates EMS distribution reports
  - In order to supply EMS Distribution Reports, you must enable S3 Server
    Access Logging on any S3 buckets used for distribution. See [How Do I Enable Server Access Logging for an S3 Bucket?](https://docs.aws.amazon.com/AmazonS3/latest/user-guide/server-access-logging.html)
    The "Target bucket" setting should point at the Cumulus internal bucket.
    The "Target prefix" should be
    "<STACK_NAME>/ems-distribution/s3-server-access-logs/", where "STACK_NAME"
    is replaced with the name of your Cumulus stack.

### Fixed

- **CUMULUS-546 - Kinesis Consumer should catch and log invalid JSON**
  - Kinesis Consumer lambda catches and logs errors so that consumer doesn't get stuck in a loop re-processing bad json records.
- EMS report filenames are now based on their start time instead of the time
  instead of the time that the report was generated
- **CUMULUS-552 - Cumulus API returns different results for the same collection depending on query**
  - The collection, provider and rule records in elasticsearch are now replaced with records from dynamo db when the dynamo db records are updated.

### Added

- `@cumulus/deployment`'s default cloudformation template now configures storage for Docker to match the configured ECS Volume. The template defines Docker's devicemapper basesize (`dm.basesize`) using `ecs.volumeSize`. This addresses ECS default of limiting Docker containers to 10GB of storage ([Read more](https://aws.amazon.com/premiumsupport/knowledge-center/increase-default-ecs-docker-limit/)).

## [v1.5.4] - 2018-05-21

### Added

- **CUMULUS-535** - EMS Ingest, Archive, Archive Delete reports
  - Add lambda EmsReport to create daily EMS Ingest, Archive, Archive Delete reports
  - ems.provider property added to `@cumulus/deployment/app/config.yml`.
    To change the provider name, please add `ems: provider` property to `app/config.yml`.
- **CUMULUS-480** Use DynamoDB to store granules, pdrs and execution records
  - Activate PointInTime feature on DynamoDB tables
  - Increase test coverage on api package
  - Add ability to restore metadata records from json files to DynamoDB
- **CUMULUS-459** provide API endpoint for moving granules from one location on s3 to another

## [v1.5.3] - 2018-05-18

### Fixed

- **CUMULUS-557 - "Add dataType to DiscoverGranules output"**
  - Granules discovered by the DiscoverGranules task now include dataType
  - dataType is now a required property for granules used as input to the
    QueueGranules task
- **CUMULUS-550** Update deployment app/config.yml to force elasticsearch updates for deleted granules

## [v1.5.2] - 2018-05-15

### Fixed

- **CUMULUS-514 - "Unable to Delete the Granules"**
  - updated cmrjs.deleteConcept to return success if the record is not found
    in CMR.

### Added

- **CUMULUS-547** - The distribution API now includes an
  "earthdataLoginUsername" query parameter when it returns a signed S3 URL
- **CUMULUS-527 - "parse-pdr queues up all granules and ignores regex"**
  - Add an optional config property to the ParsePdr task called
    "granuleIdFilter". This property is a regular expression that is applied
    against the filename of the first file of each granule contained in the
    PDR. If the regular expression matches, then the granule is included in
    the output. Defaults to '.', which will match all granules in the PDR.
- File checksums in PDRs now support MD5
- Deployment support to subscribe to an SNS topic that already exists
- **CUMULUS-470, CUMULUS-471** In-region S3 Policy lambda added to API to update bucket policy for in-region access.
- **CUMULUS-533** Added fields to granule indexer to support EMS ingest and archive record creation
- **CUMULUS-534** Track deleted granules
  - added `deletedgranule` type to `cumulus` index.
  - **Important Note:** Force custom bootstrap to re-run by adding this to
    app/config.yml `es: elasticSearchMapping: 7`
- You can now deploy cumulus without ElasticSearch. Just add `es: null` to your `app/config.yml` file. This is only useful for debugging purposes. Cumulus still requires ElasticSearch to properly operate.
- `@cumulus/integration-tests` includes and exports the `addRules` function, which seeds rules into the DynamoDB table.
- Added capability to support EFS in cloud formation template. Also added
  optional capability to ssh to your instance and privileged lambda functions.
- Added support to force discovery of PDRs that have already been processed
  and filtering of selected data types
- `@cumulus/cmrjs` uses an environment variable `USER_IP_ADDRESS` or fallback
  IP address of `10.0.0.0` when a public IP address is not available. This
  supports lambda functions deployed into a VPC's private subnet, where no
  public IP address is available.

### Changed

- **CUMULUS-550** Custom bootstrap automatically adds new types to index on
  deployment

## [v1.5.1] - 2018-04-23

### Fixed

- add the missing dist folder to the hello-world task
- disable uglifyjs on the built version of the pdr-status-check (read: https://github.com/webpack-contrib/uglifyjs-webpack-plugin/issues/264)

## [v1.5.0] - 2018-04-23

### Changed

- Removed babel from all tasks and packages and increased minimum node requirements to version 8.10
- Lambda functions created by @cumulus/deployment will use node8.10 by default
- Moved [cumulus-integration-tests](https://github.com/nasa/cumulus-integration-tests) to the `example` folder CUMULUS-512
- Streamlined all packages dependencies (e.g. remove redundant dependencies and make sure versions are the same across packages)
- **CUMULUS-352:** Update Cumulus Elasticsearch indices to use [index aliases](https://www.elastic.co/guide/en/elasticsearch/reference/current/indices-aliases.html).
- **CUMULUS-519:** ECS tasks are no longer restarted after each CF deployment unless `ecs.restartTasksOnDeploy` is set to true
- **CUMULUS-298:** Updated log filterPattern to include all CloudWatch logs in ElasticSearch
- **CUMULUS-518:** Updates to the SyncGranule config schema
  - `granuleIdExtraction` is no longer a property
  - `process` is now an optional property
  - `provider_path` is no longer a property

### Fixed

- **CUMULUS-455 "Kes deployments using only an updated message adapter do not get automatically deployed"**
  - prepended the hash value of cumulus-message-adapter.zip file to the zip file name of lambda which uses message adapter.
  - the lambda function will be redeployed when message adapter or lambda function are updated
- Fixed a bug in the bootstrap lambda function where it stuck during update process
- Fixed a bug where the sf-sns-report task did not return the payload of the incoming message as the output of the task [CUMULUS-441]

### Added

- **CUMULUS-352:** Add reindex CLI to the API package.
- **CUMULUS-465:** Added mock http/ftp/sftp servers to the integration tests
- Added a `delete` method to the `@common/CollectionConfigStore` class
- **CUMULUS-467 "@cumulus/integration-tests or cumulus-integration-tests should seed provider and collection in deployed DynamoDB"**
  - `example` integration-tests populates providers and collections to database
  - `example` workflow messages are populated from workflow templates in s3, provider and collection information in database, and input payloads. Input templates are removed.
  - added `https` protocol to provider schema

## [v1.4.1] - 2018-04-11

### Fixed

- Sync-granule install

## [v1.4.0] - 2018-04-09

### Fixed

- **CUMULUS-392 "queue-granules not returning the sfn-execution-arns queued"**
  - updated queue-granules to return the sfn-execution-arns queued and pdr if exists.
  - added pdr to ingest message meta.pdr instead of payload, so the pdr information doesn't get lost in the ingest workflow, and ingested granule in elasticsearch has pdr name.
  - fixed sf-sns-report schema, remove the invalid part
  - fixed pdr-status-check schema, the failed execution contains arn and reason
- **CUMULUS-206** make sure homepage and repository urls exist in package.json files of tasks and packages

### Added

- Example folder with a cumulus deployment example

### Changed

- [CUMULUS-450](https://bugs.earthdata.nasa.gov/browse/CUMULUS-450) - Updated
  the config schema of the **queue-granules** task
  - The config no longer takes a "collection" property
  - The config now takes an "internalBucket" property
  - The config now takes a "stackName" property
- [CUMULUS-450](https://bugs.earthdata.nasa.gov/browse/CUMULUS-450) - Updated
  the config schema of the **parse-pdr** task
  - The config no longer takes a "collection" property
  - The "stack", "provider", and "bucket" config properties are now
    required
- **CUMULUS-469** Added a lambda to the API package to prototype creating an S3 bucket policy for direct, in-region S3 access for the prototype bucket

### Removed

- Removed the `findTmpTestDataDirectory()` function from
  `@cumulus/common/test-utils`

### Fixed

- [CUMULUS-450](https://bugs.earthdata.nasa.gov/browse/CUMULUS-450)
  - The **queue-granules** task now enqueues a **sync-granule** task with the
    correct collection config for that granule based on the granule's
    data-type. It had previously been using the collection config from the
    config of the **queue-granules** task, which was a problem if the granules
    being queued belonged to different data-types.
  - The **parse-pdr** task now handles the case where a PDR contains granules
    with different data types, and uses the correct granuleIdExtraction for
    each granule.

### Added

- **CUMULUS-448** Add code coverage checking using [nyc](https://github.com/istanbuljs/nyc).

## [v1.3.0] - 2018-03-29

### Deprecated

- discover-s3-granules is deprecated. The functionality is provided by the discover-granules task

### Fixed

- **CUMULUS-331:** Fix aws.downloadS3File to handle non-existent key
- Using test ftp provider for discover-granules testing [CUMULUS-427]
- **CUMULUS-304: "Add AWS API throttling to pdr-status-check task"** Added concurrency limit on SFN API calls. The default concurrency is 10 and is configurable through Lambda environment variable CONCURRENCY.
- **CUMULUS-414: "Schema validation not being performed on many tasks"** revised npm build scripts of tasks that use cumulus-message-adapter to place schema directories into dist directories.
- **CUMULUS-301:** Update all tests to use test-data package for testing data.
- **CUMULUS-271: "Empty response body from rules PUT endpoint"** Added the updated rule to response body.
- Increased memory allotment for `CustomBootstrap` lambda function. Resolves failed deployments where `CustomBootstrap` lambda function was failing with error `Process exited before completing request`. This was causing deployments to stall, fail to update and fail to rollback. This error is thrown when the lambda function tries to use more memory than it is allotted.
- Cumulus repository folders structure updated:
  - removed the `cumulus` folder altogether
  - moved `cumulus/tasks` to `tasks` folder at the root level
  - moved the tasks that are not converted to use CMA to `tasks/.not_CMA_compliant`
  - updated paths where necessary

### Added

- `@cumulus/integration-tests` - Added support for testing the output of an ECS activity as well as a Lambda function.

## [v1.2.0] - 2018-03-20

### Fixed

- Update vulnerable npm packages [CUMULUS-425]
- `@cumulus/api`: `kinesis-consumer.js` uses `sf-scheduler.js#schedule` instead of placing a message directly on the `startSF` SQS queue. This is a fix for [CUMULUS-359](https://bugs.earthdata.nasa.gov/browse/CUMULUS-359) because `sf-scheduler.js#schedule` looks up the provider and collection data in DynamoDB and adds it to the `meta` object of the enqueued message payload.
- `@cumulus/api`: `kinesis-consumer.js` catches and logs errors instead of doing an error callback. Before this change, `kinesis-consumer` was failing to process new records when an existing record caused an error because it would call back with an error and stop processing additional records. It keeps trying to process the record causing the error because it's "position" in the stream is unchanged. Catching and logging the errors is part 1 of the fix. Proposed part 2 is to enqueue the error and the message on a "dead-letter" queue so it can be processed later ([CUMULUS-413](https://bugs.earthdata.nasa.gov/browse/CUMULUS-413)).
- **CUMULUS-260: "PDR page on dashboard only shows zeros."** The PDR stats in LPDAAC are all 0s, even if the dashboard has been fixed to retrieve the correct fields. The current version of pdr-status-check has a few issues.
  - pdr is not included in the input/output schema. It's available from the input event. So the pdr status and stats are not updated when the ParsePdr workflow is complete. Adding the pdr to the input/output of the task will fix this.
  - pdr-status-check doesn't update pdr stats which prevent the real time pdr progress from showing up in the dashboard. To solve this, added lambda function sf-sns-report which is copied from @cumulus/api/lambdas/sf-sns-broadcast with modification, sf-sns-report can be used to report step function status anywhere inside a step function. So add step sf-sns-report after each pdr-status-check, we will get the PDR status progress at real time.
  - It's possible an execution is still in the queue and doesn't exist in sfn yet. Added code to handle 'ExecutionDoesNotExist' error when checking the execution status.
- Fixed `aws.cloudwatchevents()` typo in `packages/ingest/aws.js`. This typo was the root cause of the error: `Error: Could not process scheduled_ingest, Error: : aws.cloudwatchevents is not a constructor` seen when trying to update a rule.

### Removed

- `@cumulus/ingest/aws`: Remove queueWorkflowMessage which is no longer being used by `@cumulus/api`'s `kinesis-consumer.js`.

## [v1.1.4] - 2018-03-15

### Added

- added flag `useList` to parse-pdr [CUMULUS-404]

### Fixed

- Pass encrypted password to the ApiGranule Lambda function [CUMULUS-424]

## [v1.1.3] - 2018-03-14

### Fixed

- Changed @cumulus/deployment package install behavior. The build process will happen after installation

## [v1.1.2] - 2018-03-14

### Added

- added tools to @cumulus/integration-tests for local integration testing
- added end to end testing for discovering and parsing of PDRs
- `yarn e2e` command is available for end to end testing

### Fixed

- **CUMULUS-326: "Occasionally encounter "Too Many Requests" on deployment"** The api gateway calls will handle throttling errors
- **CUMULUS-175: "Dashboard providers not in sync with AWS providers."** The root cause of this bug - DynamoDB operations not showing up in Elasticsearch - was shared by collections and rules. The fix was to update providers', collections' and rules; POST, PUT and DELETE endpoints to operate on DynamoDB and using DynamoDB streams to update Elasticsearch. The following packages were made:
  - `@cumulus/deployment` deploys DynamoDB streams for the Collections, Providers and Rules tables as well as a new lambda function called `dbIndexer`. The `dbIndexer` lambda has an event source mapping which listens to each of the DynamoDB streams. The dbIndexer lambda receives events referencing operations on the DynamoDB table and updates the elasticsearch cluster accordingly.
  - The `@cumulus/api` endpoints for collections, providers and rules _only_ query DynamoDB, with the exception of LIST endpoints and the collections' GET endpoint.

### Updated

- Broke up `kes.override.js` of @cumulus/deployment to multiple modules and moved to a new location
- Expanded @cumulus/deployment test coverage
- all tasks were updated to use cumulus-message-adapter-js 1.0.1
- added build process to integration-tests package to babelify it before publication
- Update @cumulus/integration-tests lambda.js `getLambdaOutput` to return the entire lambda output. Previously `getLambdaOutput` returned only the payload.

## [v1.1.1] - 2018-03-08

### Removed

- Unused queue lambda in api/lambdas [CUMULUS-359]

### Fixed

- Kinesis message content is passed to the triggered workflow [CUMULUS-359]
- Kinesis message queues a workflow message and does not write to rules table [CUMULUS-359]

## [v1.1.0] - 2018-03-05

### Added

- Added a `jlog` function to `common/test-utils` to aid in test debugging
- Integration test package with command line tool [CUMULUS-200] by @laurenfrederick
- Test for FTP `useList` flag [CUMULUS-334] by @kkelly51

### Updated

- The `queue-pdrs` task now uses the [cumulus-message-adapter-js](https://github.com/nasa/cumulus-message-adapter-js)
  library
- Updated the `queue-pdrs` JSON schemas
- The test-utils schema validation functions now throw an error if validation
  fails
- The `queue-granules` task now uses the [cumulus-message-adapter-js](https://github.com/nasa/cumulus-message-adapter-js)
  library
- Updated the `queue-granules` JSON schemas

### Removed

- Removed the `getSfnExecutionByName` function from `common/aws`
- Removed the `getGranuleStatus` function from `common/aws`

## [v1.0.1] - 2018-02-27

### Added

- More tests for discover-pdrs, dicover-granules by @yjpa7145
- Schema validation utility for tests by @yjpa7145

### Changed

- Fix an FTP listing bug for servers that do not support STAT [CUMULUS-334] by @kkelly51

## [v1.0.0] - 2018-02-23

[unreleased]: https://github.com/nasa/cumulus/compare/v2.0.1...HEAD
[v2.0.1]:  https://github.com/nasa/cumulus/compare/v1.24.0...v2.0.1
[v2.0.0]:  https://github.com/nasa/cumulus/compare/v1.24.0...v2.0.0
[v1.24.0]: https://github.com/nasa/cumulus/compare/v1.23.2...v1.24.0
[v1.23.2]: https://github.com/nasa/cumulus/compare/v1.22.1...v1.23.2
[v1.22.1]: https://github.com/nasa/cumulus/compare/v1.21.0...v1.22.1
[v1.21.0]: https://github.com/nasa/cumulus/compare/v1.20.0...v1.21.0
[v1.20.0]: https://github.com/nasa/cumulus/compare/v1.19.0...v1.20.0
[v1.19.0]: https://github.com/nasa/cumulus/compare/v1.18.0...v1.19.0
[v1.18.0]: https://github.com/nasa/cumulus/compare/v1.17.0...v1.18.0
[v1.17.0]: https://github.com/nasa/cumulus/compare/v1.16.1...v1.17.0
[v1.16.1]: https://github.com/nasa/cumulus/compare/v1.16.0...v1.16.1
[v1.16.0]: https://github.com/nasa/cumulus/compare/v1.15.0...v1.16.0
[v1.15.0]: https://github.com/nasa/cumulus/compare/v1.14.5...v1.15.0
[v1.14.5]: https://github.com/nasa/cumulus/compare/v1.14.4...v1.14.5
[v1.14.4]: https://github.com/nasa/cumulus/compare/v1.14.3...v1.14.4
[v1.14.3]: https://github.com/nasa/cumulus/compare/v1.14.2...v1.14.3
[v1.14.2]: https://github.com/nasa/cumulus/compare/v1.14.1...v1.14.2
[v1.14.1]: https://github.com/nasa/cumulus/compare/v1.14.0...v1.14.1
[v1.14.0]: https://github.com/nasa/cumulus/compare/v1.13.5...v1.14.0
[v1.13.5]: https://github.com/nasa/cumulus/compare/v1.13.4...v1.13.5
[v1.13.4]: https://github.com/nasa/cumulus/compare/v1.13.3...v1.13.4
[v1.13.3]: https://github.com/nasa/cumulus/compare/v1.13.2...v1.13.3
[v1.13.2]: https://github.com/nasa/cumulus/compare/v1.13.1...v1.13.2
[v1.13.1]: https://github.com/nasa/cumulus/compare/v1.13.0...v1.13.1
[v1.13.0]: https://github.com/nasa/cumulus/compare/v1.12.1...v1.13.0
[v1.12.1]: https://github.com/nasa/cumulus/compare/v1.12.0...v1.12.1
[v1.12.0]: https://github.com/nasa/cumulus/compare/v1.11.3...v1.12.0
[v1.11.3]: https://github.com/nasa/cumulus/compare/v1.11.2...v1.11.3
[v1.11.2]: https://github.com/nasa/cumulus/compare/v1.11.1...v1.11.2
[v1.11.1]: https://github.com/nasa/cumulus/compare/v1.11.0...v1.11.1
[v1.11.0]: https://github.com/nasa/cumulus/compare/v1.10.4...v1.11.0
[v1.10.4]: https://github.com/nasa/cumulus/compare/v1.10.3...v1.10.4
[v1.10.3]: https://github.com/nasa/cumulus/compare/v1.10.2...v1.10.3
[v1.10.2]: https://github.com/nasa/cumulus/compare/v1.10.1...v1.10.2
[v1.10.1]: https://github.com/nasa/cumulus/compare/v1.10.0...v1.10.1
[v1.10.0]: https://github.com/nasa/cumulus/compare/v1.9.1...v1.10.0
[v1.9.1]: https://github.com/nasa/cumulus/compare/v1.9.0...v1.9.1
[v1.9.0]: https://github.com/nasa/cumulus/compare/v1.8.1...v1.9.0
[v1.8.1]: https://github.com/nasa/cumulus/compare/v1.8.0...v1.8.1
[v1.8.0]: https://github.com/nasa/cumulus/compare/v1.7.0...v1.8.0
[v1.7.0]: https://github.com/nasa/cumulus/compare/v1.6.0...v1.7.0
[v1.6.0]: https://github.com/nasa/cumulus/compare/v1.5.5...v1.6.0
[v1.5.5]: https://github.com/nasa/cumulus/compare/v1.5.4...v1.5.5
[v1.5.4]: https://github.com/nasa/cumulus/compare/v1.5.3...v1.5.4
[v1.5.3]: https://github.com/nasa/cumulus/compare/v1.5.2...v1.5.3
[v1.5.2]: https://github.com/nasa/cumulus/compare/v1.5.1...v1.5.2
[v1.5.1]: https://github.com/nasa/cumulus/compare/v1.5.0...v1.5.1
[v1.5.0]: https://github.com/nasa/cumulus/compare/v1.4.1...v1.5.0
[v1.4.1]: https://github.com/nasa/cumulus/compare/v1.4.0...v1.4.1
[v1.4.0]: https://github.com/nasa/cumulus/compare/v1.3.0...v1.4.0
[v1.3.0]: https://github.com/nasa/cumulus/compare/v1.2.0...v1.3.0
[v1.2.0]: https://github.com/nasa/cumulus/compare/v1.1.4...v1.2.0
[v1.1.4]: https://github.com/nasa/cumulus/compare/v1.1.3...v1.1.4
[v1.1.3]: https://github.com/nasa/cumulus/compare/v1.1.2...v1.1.3
[v1.1.2]: https://github.com/nasa/cumulus/compare/v1.1.1...v1.1.2
[v1.1.1]: https://github.com/nasa/cumulus/compare/v1.0.1...v1.1.1
[v1.1.0]: https://github.com/nasa/cumulus/compare/v1.0.1...v1.1.0
[v1.0.1]: https://github.com/nasa/cumulus/compare/v1.0.0...v1.0.1
[v1.0.0]: https://github.com/nasa/cumulus/compare/pre-v1-release...v1.0.0

[thin-egress-app]: <https://github.com/asfadmin/thin-egress-app> "Thin Egress App"<|MERGE_RESOLUTION|>--- conflicted
+++ resolved
@@ -118,6 +118,8 @@
   - `/reconciliationReports` now validates any input json before starting the
     async operation and the lambda handler no longer validates input
     parameters.
+- **CUMULUS-1964**
+  - Reports can now be filtered on provider
 - **CUMULUS-1965**
   - Adds `collectionId` parameter to the `/reconcilationReports`
     endpoint. Setting this value will limit the scope of the reconcilation
@@ -154,13 +156,8 @@
   - Update reports to return breakdown by Granule of files both in DynamoDB and S3
 - **CUMULUS-2126**
   - The collections endpoint now writes to the RDS database
-<<<<<<< HEAD
-- **CUMULUS-1964**
-  - Reports can now be filtered on provider
-=======
 - **CUMULUS-2156**
   - Support array inputs parameters for `Internal` reconciliation report
->>>>>>> c781084d
 
 ### Changed
 
