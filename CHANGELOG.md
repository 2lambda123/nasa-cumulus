# Changelog

All notable changes to this project will be documented in this file.

The format is based on [Keep a Changelog](http://keepachangelog.com/en/1.0.0/).

## [Unreleased]

### BREAKING CHANGES

- **CUMULUS-2185** - RDS Migration Epic
  - **CUMULUS-2191**
    - Removed the following from the `@cumulus/api/models.asyncOperation` class in
      favor of the added `@cumulus/async-operations` module:
      - `start`
      - `startAsyncOperations`
  - **CUMULUS-2187**
    - The `async-operations` endpoint will now omit `output` instead
      of returning `none` when the operation did not return output.
  - **CUMULUS-2309**
    - Removed `@cumulus/api/models/granule.unpublishAndDeleteGranule` in favor of `@cumulus/api/lib/granule-remove-from-cmr.unpublishGranule` and `@cumulus/api/lib/granule-delete.deleteGranuleAndFiles`.

### Added

- **CUMULUS-2185** - RDS Migration Epic
  - **CUMULUS-2130**
    - Added postgres-migration-count-tool lambda/ECS task to allow for
      evaluation of database state
    - Added /migrationCounts api endpoint that allows running of the
      postgres-migration-count-tool as an asyncOperation
  - **CUMULUS-2394**
    - Updated PDR and Granule writes to check the step function
    workflow_start_time against the createdAt field for each record to
    ensure old records do not overwrite newer ones for legacy Dynamo and
    Postgres writes
  - **CUMULUS-2188**
    - Added `data-migration2` Lambda to be run after `data-migration1`
    - Added logic to `data-migration2` Lambda for migrating execution records from DynamoDB to PostgreSQL
  - **CUMULUS-2191**
    - Added `@cumulus/async-operations` to core packages, exposing
      `startAsyncOperation` which will handle starting an async operation and adding an entry to both PostgreSQL and DynamoDb
  - **CUMULUS-2127**
    - Add schema migration for `collections` table
  - **CUMULUS-2129**
    - Added logic to `data-migration1` Lambda for migrating collection records from Dynamo to PostgreSQL
  - **CUMULUS-2157**
    - Add schema migration for `providers` table
    - Added logic to `data-migration1` Lambda for migrating provider records from Dynamo to PostgreSQL
  - **CUMULUS-2187**
    - Added logic to `data-migration1` Lambda for migrating async operation records from Dynamo to PostgreSQL
  - **CUMULUS-2198**
    - Added logic to `data-migration1` Lambda for migrating rule records from DynamoDB to PostgreSQL
  - **CUMULUS-2182**
    - Add schema migration for PDRs table
  - **CUMULUS-2230**
    - Add schema migration for `rules` table
  - **CUMULUS-2183**
    - Add schema migration for `asyncOperations` table
  - **CUMULUS-2184**
    - Add schema migration for `executions` table
  - **CUMULUS-2257**
    - Updated PostgreSQL table and column names to snake_case
    - Added `translateApiAsyncOperationToPostgresAsyncOperation` function to `@cumulus/db`
  - **CUMULUS-2186**
    - Added logic to `data-migration2` Lambda for migrating PDR records from
      DynamoDB to PostgreSQL
  - **CUMULUS-2235**
    - Added initial ingest load spec test/utility
  - **CUMULUS-2167**
    - Added logic to `data-migration2` Lambda for migrating Granule records from DynamoDB to PostgreSQL and parse Granule records to store File records in RDS.
  - **CUMULUS-2367**
    - Added `granules_executions` table to PostgreSQL schema to allow for a many-to-many relationship between granules and executions
      - The table refers to granule and execution records using foreign keys defined with ON CASCADE DELETE, which means that any time a granule or execution record is deleted, all of the records in the `granules_executions` table referring to that record will also be deleted.
    - Added `upsertGranuleWithExecutionJoinRecord` helper to `@cumulus/db` to allow for upserting a granule record and its corresponding `granules_execution` record
  - **CUMULUS-2128**
    - Added helper functions:
      - `@cumulus/db/translate/file/translateApiFiletoPostgresFile`
      - `@cumulus/db/translate/file/translateApiGranuletoPostgresGranule`
      - `@cumulus/message/Providers/getMessageProvider`
  - **CUMULUS-2190**
    - Added helper functions:
      - `@cumulus/message/Executions/getMessageExecutionOriginalPayload`
      - `@cumulus/message/Executions/getMessageExecutionFinalPayload`
      - `@cumulus/message/workflows/getMessageWorkflowTasks`
      - `@cumulus/message/workflows/getMessageWorkflowStartTime`
      - `@cumulus/message/workflows/getMessageWorkflowStopTime`
      - `@cumulus/message/workflows/getMessageWorkflowName`
  - **CUMULUS-2192**
    - Added helper functions:
      - `@cumulus/message/PDRs/getMessagePdrRunningExecutions`
      - `@cumulus/message/PDRs/getMessagePdrCompletedExecutions`
      - `@cumulus/message/PDRs/getMessagePdrFailedExecutions`
      - `@cumulus/message/PDRs/getMessagePdrStats`
      - `@cumulus/message/PDRs/getPdrPercentCompletion`
      - `@cumulus/message/workflows/getWorkflowDuration`
  - **CUMULUS-2199**
    - Added `translateApiRuleToPostgresRule` to `@cumulus/db` to translate API Rule to conform to Postgres Rule definition.
  - **CUMUlUS-2128**
    - Added "upsert" logic to the `sfEventSqsToDbRecords` Lambda for granule and file writes to the core PostgreSQL database
  - **CUMULUS-2199**
    - Updated Rules endpoint to write rules to core PostgreSQL database in addition to DynamoDB and to delete rules from the PostgreSQL database in addition to DynamoDB.
    - Updated `create` in Rules Model to take in optional `createdAt` parameter which sets the value of createdAt if not specified during function call.
  - **CUMULUS-2189**
    - Updated Provider endpoint logic to write providers in parallel to Core
      PostgreSQL database
    - Update integration tests to utilize API calls instead of direct
      api/model/Provider calls
  - **CUMULUS-2191**
    - Updated cumuluss/async-operation task to write async-operations to the PostgreSQL database.
  - **CUMULUS-2228**
    - Added logic to the `sfEventSqsToDbRecords` Lambda to write execution, PDR, and granule records to the core PostgreSQL database in parallel with writes to DynamoDB
  - **CUMUlUS-2190**
    - Added "upsert" logic to the `sfEventSqsToDbRecords` Lambda for PDR writes to the core PostgreSQL database
  - **CUMUlUS-2192**
    - Added "upsert" logic to the `sfEventSqsToDbRecords` Lambda for execution writes to the core PostgreSQL database
  - **CUMULUS-2187**
    - The `async-operations` endpoint will now omit `output` instead
      of returning `none` when the operation did not return output.
  - **CUMULUS-2167**
    - Change PostgreSQL schema definition for `files` to remove `filename` and `name` and only support `file_name`.
    - Change PostgreSQL schema definition for `files` to remove `size` to only support `file_size`.
    - Change `PostgresFile` to remove duplicate fields `filename` and `name` and rename `size` to `file_size`.
  - **CUMULUS-2266**
    - Change `sf-event-sqs-to-db-records` behavior to discard and not throw an error on an out-of-order/delayed message so as not to have it be sent to the DLQ.
  - **CUMULUS-2305**
    - Changed `DELETE /pdrs/{pdrname}` API behavior to also delete record from PostgreSQL database.
  - **CUMULUS-2309**
    - Changed `DELETE /granules/{granuleName}` API behavior to also delete record from PostgreSQL database.
    - Changed `Bulk operation BULK_GRANULE_DELETE` API behavior to also delete records from PostgreSQL database.
  - **CUMULUS-2367**
    - Updated `granule_cumulus_id` foreign key to granule in PostgreSQL `files` table to use a CASCADE delete, so records in the files table are automatically deleted by the database when the corresponding granule is deleted.
  - **CUMULUS-2407**
    - Updated data-migration1 and data-migration2 Lambdas to use UPSERT instead of UPDATE when migrating dynamoDB records to PostgreSQL.
    - Changed data-migration1 and data-migration2 logic to only update already migrated records if the incoming record update has a newer timestamp
  - **CUMULUS-2329**
    - Add write-db-dlq-records-to-s3 lambda.
    - Add terraform config to automatically write db records DLQ messages to an s3 archive on the system bucket.
    - Add unit tests and a component spec test for the above.
  - **CUMULUS-2406**
    - Updated parallel write logic to ensure that updatedAt/updated_at timestamps are the same in Dynamo/PG on record write for the following data types:
      - async operations
      - granules
      - executions
      - PDRs
  - **CUMULUS-2446**
    - Remove schema validation check against DynamoDB table for collections when migrating records from DynamoDB to core PostgreSQL database.
<<<<<<< HEAD
  - **CUMULUS-2447**
    - Changed `translateApiAsyncOperationToPostgresAsyncOperation` to call `JSON.stringify` and then `JSON.parse` on output.

=======
  - **CUMULUS-2313**
    - Added `postgres-migration-async-operation` lambda to start an ECS task to run a the `data-migration2` lambda.
    - Updated `async_operations` table to include `Data Migration 2` as a new `operation_type`.
    - Updated `cumulus-tf/variables.tf` to include `optional_dynamo_tables` that will be merged with `dynamo_tables`.
   
>>>>>>> 9b9a1f42
## [v7.1.0] 2021-03-12

### Notable changes

- `sync-granule` task will now properly handle syncing 0 byte files to S3

### Added

- `tf-modules/cumulus` module now supports a `cmr_custom_host` variable that can
  be used to set to an arbitray  host for making CMR requests (e.g.
  `https://custom-cmr-host.com`).
- Added `buckets` variable to `tf-modules/archive`
- **CUMULUS-2345**
  - Deploy ORCA with Cumulus, see `example/cumulus-tf/orca.tf` and `example/cumulus-tf/terraform.tfvars.example`
  - Add `CopyToGlacier` step to [example IngestAndPublishGranule workflow](https://github.com/nasa/cumulus/blob/master/example/cumulus-tf/ingest_and_publish_granule_workflow.asl.json)
- **CUMULUS-2424**
  - Added `childWorkflowMeta` to `queue-pdrs` config. An object passed to this config value will be merged into a child workflow message's `meta` object. For an example of how this can be used, see `example/cumulus-tf/discover_and_queue_pdrs_with_child_workflow_meta_workflow.asl.json`.
- **CUMULUS-2427**
  - Added support for using a custom queue with SQS and Kinesis rules. Whatever queue URL is set on the `rule.queueUrl` property will be used to schedule workflows for that rule. This change allows SQS/Kinesis rules to use [any throttled queues defined for a deployment](https://nasa.github.io/cumulus/docs/data-cookbooks/throttling-queued-executions).

### Fixed

- **CUMULUS-2394**
  - Updated PDR and Granule writes to check the step function `workflow_start_time` against
      the `createdAt` field  for each record to ensure old records do not
      overwrite newer ones

- **CUMULUS-2346**
  - Added orca API endpoint to `@cumulus/api` to get recovery status
  - Add `CopyToGlacier` step to [example IngestAndPublishGranuleWithOrca workflow](https://github.com/nasa/cumulus/blob/master/example/cumulus-tf/ingest_and_publish_granule_with_orca_workflow.tf)

### Changed

- `<prefix>-lambda-api-gateway` IAM role used by API Gateway Lambda now
  supports accessing all buckets defined in your `buckets` variable except
  "internal" buckets
- Updated the default scroll duration used in ESScrollSearch and part of the
  reconcilation report functions as a result of testing and seeing timeouts
  at its current value of 2min.
- **CUMULUS-2355**
  - Added logic to disable `/s3Credentials` endpoint based upon value for
    environment variable `DISABLE_S3_CREDENTIALS`. If set to "true", the
    endpoint will not dispense S3 credentials and instead return a message
    indicating that the endpoint has been disabled.
- **CUMULUS-2355**
  - Added logic to disable `/s3Credentials` endpoint based upon value for environment variable `DISABLE_S3_CREDENTIALS`. If set to "true",  the endpoint will not dispense S3 credentials and instead return a message indicating that the endpoint has been disabled.
- **CUMULUS-2397**
  - Updated `/elasticsearch` endpoint's `reindex` function to prevent
    reindexing when source and destination indices are the same.
- **CUMULUS-2420**
  - Updated test function `waitForAsyncOperationStatus` to take a retryObject
    and use exponential backoff.  Increased the total test duration for both
    AsycOperation specs and the ReconciliationReports tests.
- **CUMULUS-2427**
  - Removed `queueUrl` from the parameters object for `@cumulus/message/Build.buildQueueMessageFromTemplate`
  - Removed `queueUrl` from the parameters object for `@cumulus/message/Build.buildCumulusMeta`

### Fixed

- Fixed issue in `@cumulus/ingest/S3ProviderClient.sync()` preventing 0 byte files from being synced to S3.

### Removed

- Removed variables from `tf-modules/archive`:
  - `private_buckets`
  - `protected_buckets`
  - `public_buckets`

## [v7.0.0] 2021-02-22

### BREAKING CHANGES

- **CUMULUS-2362** - Endpoints for the logs (/logs) will now throw an error unless Metrics is set up

### Added

- **CUMULUS-2345**
  - Deploy ORCA with Cumulus, see `example/cumulus-tf/orca.tf` and `example/cumulus-tf/terraform.tfvars.example`
  - Add `CopyToGlacier` step to [example IngestAndPublishGranule workflow](https://github.com/nasa/cumulus/blob/master/example/cumulus-tf/ingest_and_publish_granule_workflow.asl.json)
- **CUMULUS-2376**
  - Added `cmrRevisionId` as an optional parameter to `post-to-cmr` that will be used when publishing metadata to CMR.
- **CUMULUS-2412**
  - Adds function `getCollectionsByShortNameAndVersion` to @cumulus/cmrjs that performs a compound query to CMR to retrieve collection information on a list of collections. This replaces a series of calls to the CMR for each collection with a single call on the `/collections` endpoint and should improve performance when CMR return times are increased.

### Changed

- **CUMULUS-2362**
  - Logs endpoints only work with Metrics set up
- **CUMULUS-2376**
  - Updated `publishUMMGJSON2CMR` to take in an optional `revisionId` parameter.
  - Updated `publishUMMGJSON2CMR` to throw an error if optional `revisionId` does not match resulting revision ID.
  - Updated `publishECHO10XML2CMR` to take in an optional `revisionId` parameter.
  - Updated `publishECHO10XML2CMR` to throw an error if optional `revisionId` does not match resulting revision ID.
  - Updated `publish2CMR` to take in optional `cmrRevisionId`.
  - Updated `getWriteHeaders` to take in an optional CMR Revision ID.
  - Updated `ingestGranule` to take in an optional CMR Revision ID to pass to `getWriteHeaders`.
  - Updated `ingestUMMGranule` to take in an optional CMR Revision ID to pass to `getWriteHeaders`.
- **CUMULUS-2350**
  - Updates the examples on the `/s3credentialsREADME`, to include Python and
    JavaScript code demonstrating how to refrsh  the s3credential for
    programatic access.
- **CUMULUS-2383**
  - PostToCMR task will return CMRInternalError when a `500` status is returned from CMR

## [v6.0.0] 2021-02-16

### MIGRATION NOTES

- **CUMULUS-2255** - Cumulus has upgraded its supported version of Terraform
  from **0.12.12** to **0.13.6**. Please see the [instructions to upgrade your
  deployments](https://github.com/nasa/cumulus/blob/master/docs/upgrade-notes/upgrading-tf-version-0.13.6.md).

- **CUMULUS-2350**
  - If the  `/s3credentialsREADME`, does not appear to be working after
    deploymnt, [manual redeployment](https://docs.aws.amazon.com/apigateway/latest/developerguide/how-to-deploy-api-with-console.html)
    of the API-gateway stage may be necessary to finish the deployment.

### BREAKING CHANGES

- **CUMULUS-2255** - Cumulus has upgraded its supported version of Terraform from **0.12.12** to **0.13.6**.

### Added

- **CUMULUS-2291**
  - Add provider filter to Granule Inventory Report
- **CUMULUS-2300**
  - Added `childWorkflowMeta` to `queue-granules` config. Object passed to this
    value will be merged into a child workflow messag's  `meta` object. For an
    example of how this can be used, see
    `example/cumulus-tf/discover_granules_workflow.asl.json`.
- **CUMULUS-2350**
  - Adds an unprotected endpoint, `/s3credentialsREADME`, to the
    s3-credentials-endpoint that dispays  information on how to use the
    `/s3credentials` endpoint
- **CUMULUS-2368**
  - Add QueueWorkflow task
- **CUMULUS-2391**
  - Add reportToEms to collections.files file schema
- **CUMULUS-2395**
  - Add Core module parameter `ecs_custom_sg_ids` to Cumulus module to allow for
    custom security group mappings
- **CUMULUS-2402**
  - Officially expose `sftp()` for use in `@cumulus/sftp-client`

### Changed

- **CUMULUS-2323**
  - The sync granules task when used with the s3 provider now uses the
    `source_bucket` key in `granule.files` objects.  If incoming payloads using
    this task have a `source_bucket` value for a file using the s3 provider, the
    task will attempt to sync from the bucket defined in the file's
    `source_bucket` key instead of the `provider`.
    - Updated `S3ProviderClient.sync` to allow for an optional bucket parameter
      in support of the changed behavior.
  - Removed `addBucketToFile` and related code from sync-granules task

- **CUMULUS-2255**
  - Updated Terraform deployment code syntax for compatibility with version 0.13.6
- **CUMULUS-2321**
  - Updated API endpoint GET `/reconciliationReports/{name}` to return the
    pre-signe s3 URL in addition to report data

### Fixed

- Updated `hyrax-metadata-updates` task so the opendap url has Type 'USE SERVICE API'

- **CUMULUS-2310**
  - Use valid filename for reconciliation report
- **CUMULUS-2351**
  - Inventory report no longer includes the File/Granule relation object in the
    okCountByGranules key of a report.  The information is only included when a
    'Granule Not Found' report is run.

### Removed

- **CUMULUS-2364**
  - Remove the internal Cumulus logging lambda (log2elasticsearch)

## [v5.0.1] 2021-01-27

### Changed

- **CUMULUS-2344**
  - Elasticsearch API now allows you to reindex to an index that already exists
  - If using the Change Index operation and the new index doesn't exist, it will be created
  - Regarding instructions for CUMULUS-2020, you can now do a change index
    operation before a reindex operation. This will
    ensure that new data will end up in the new index while Elasticsearch is reindexing.

- **CUMULUS-2351**
  - Inventory report no longer includes the File/Granule relation object in the okCountByGranules key of a report. The information is only included when a 'Granule Not Found' report is run.

### Removed

- **CUMULUS-2367**
  - Removed `execution_cumulus_id` column from granules RDS schema and data type

## [v5.0.0] 2021-01-12

### BREAKING CHANGES

- **CUMULUS-2020**
  - Elasticsearch data mappings have been updated to improve search and the API
    has been update to reflect those changes. See Migration notes on how to
    update the Elasticsearch mappings.

### Migration notes

- **CUMULUS-2020**
  - Elasticsearch data mappings have been updated to improve search. For
    example, case insensitive searching will now work (e.g. 'MOD' and 'mod' will
    return the same granule results). To use the improved Elasticsearch queries,
    [reindex](https://nasa.github.io/cumulus-api/#reindex) to create a new index
    with the correct types. Then perform a [change
    index](https://nasa.github.io/cumulus-api/#change-index) operation to use
    the new index.
- **CUMULUS-2258**
  - Because the `egress_lambda_log_group` and
    `egress_lambda_log_subscription_filter` resource were removed from the
    `cumulus` module, new definitions for these resources must be added to
    `cumulus-tf/main.tf`. For reference on how to define these resources, see
    [`example/cumulus-tf/thin_egress_app.tf`](https://github.com/nasa/cumulus/blob/master/example/cumulus-tf/thin_egress_app.tf).
  - The `tea_stack_name` variable being passed into the `cumulus` module should be removed
- **CUMULUS-2344**
  - Regarding instructions for CUMULUS-2020, you can now do a change index operation before a reindex operation. This will
    ensure that new data will end up in the new index while Elasticsearch is reindexing.

### BREAKING CHANGES

- **CUMULUS-2020**
  - Elasticsearch data mappings have been updated to improve search and the API has been updated to reflect those changes. See Migration notes on how to update the Elasticsearch mappings.

### Added

- **CUMULUS-2318**
  - Added`async_operation_image` as `cumulus` module variable to allow for override of the async_operation container image.  Users can optionally specify a non-default docker image for use with Core async operations.
- **CUMULUS-2219**
  - Added `lzards-backup` Core task to facilitate making LZARDS backup requests in Cumulus ingest workflows
- **CUMULUS-2092**
  - Add documentation for Granule Not Found Reports
- **HYRAX-320**
  - `@cumulus/hyrax-metadata-updates`Add component URI encoding for entry title id and granule ur to allow for values with special characters in them. For example, EntryTitleId 'Sentinel-6A MF/Jason-CS L2 Advanced Microwave Radiometer (AMR-C) NRT Geophysical Parameters' Now, URLs generated from such values will be encoded correctly and parsable by HyraxInTheCloud
- **CUMULUS-1370**
  - Add documentation for Getting Started section including FAQs
- **CUMULUS-2092**
  - Add documentation for Granule Not Found Reports
- **CUMULUS-2219**
  - Added `lzards-backup` Core task to facilitate making LZARDS backup requests in Cumulus ingest workflows
- **CUMULUS-2280**
  - In local api, retry to create tables if they fail to ensure localstack has had time to start fully.
- **CUMULUS-2290**
  - Add `queryFields` to granule schema, and this allows workflow tasks to add queryable data to granule record. For reference on how to add data to `queryFields` field, see [`example/cumulus-tf/kinesis_trigger_test_workflow.tf`](https://github.com/nasa/cumulus/blob/master/example/cumulus-tf/kinesis_trigger_test_workflow.tf).
- **CUMULUS-2318**
  - Added`async_operation_image` as `cumulus` module variable to allow for override of the async_operation container image.  Users can optionally specify a non-default docker image for use with Core async operations.

### Changed

- **CUMULUS-2020**
  - Updated Elasticsearch mappings to support case-insensitive search
- **CUMULUS-2124**
  - cumulus-rds-tf terraform module now takes engine_version as an input variable.
- **CUMULUS-2279**
  - Changed the formatting of granule CMR links: instead of a link to the `/search/granules.json` endpoint, now it is a direct link to `/search/concepts/conceptid.format`
- **CUMULUS-2296**
  - Improved PDR spec compliance of `parse-pdr` by updating `@cumulus/pvl` to parse fields in a manner more consistent with the PDR ICD, with respect to numbers and dates. Anything not matching the ICD expectations, or incompatible with Javascript parsing, will be parsed as a string instead.
- **CUMULUS-2344**
  - Elasticsearch API now allows you to reindex to an index that already exists
  - If using the Change Index operation and the new index doesn't exist, it will be created

### Removed

- **CUMULUS-2258**
  - Removed `tea_stack_name` variable from `tf-modules/distribution/variables.tf` and `tf-modules/cumulus/variables.tf`
  - Removed `egress_lambda_log_group` and `egress_lambda_log_subscription_filter` resources from `tf-modules/distribution/main.tf`

## [v4.0.0] 2020-11-20

### Migration notes

- Update the name of your `cumulus_message_adapter_lambda_layer_arn` variable for the `cumulus` module to `cumulus_message_adapter_lambda_layer_version_arn`. The value of the variable should remain the same (a layer version ARN of a Lambda layer for the [`cumulus-message-adapter`](https://github.com/nasa/cumulus-message-adapter/).
- **CUMULUS-2138** - Update all workflows using the `MoveGranules` step to add `UpdateGranulesCmrMetadataFileLinksStep`that runs after it. See the example [`IngestAndPublishWorkflow`](https://github.com/nasa/cumulus/blob/master/example/cumulus-tf/ingest_and_publish_granule_workflow.asl.json) for reference.
- **CUMULUS-2251**
  - Because it has been removed from the `cumulus` module, a new resource definition for `egress_api_gateway_log_subscription_filter` must be added to `cumulus-tf/main.tf`. For reference on how to define this resource, see [`example/cumulus-tf/main.tf`](https://github.com/nasa/cumulus/blob/master/example/cumulus-tf/main.tf).

### Added

- **CUMULUS-2248**
  - Updates Integration Tests README to point to new fake provider template.
- **CUMULUS-2239**
  - Add resource declaration to create a VPC endpoint in tea-map-cache module if `deploy_to_ngap` is false.
- **CUMULUS-2063**
  - Adds a new, optional query parameter to the `/collections[&getMMT=true]` and `/collections/active[&getMMT=true]` endpoints. When a user provides a value of `true` for `getMMT` in the query parameters, the endpoint will search CMR and update each collection's results with new key `MMTLink` containing a link to the MMT (Metadata Management Tool) if a CMR collection id is found.
- **CUMULUS-2170**
  - Adds ability to filter granule inventory reports
- **CUMULUS-2211**
  - Adds `granules/bulkReingest` endpoint to `@cumulus/api`
- **CUMULUS-2251**
  - Adds `log_api_gateway_to_cloudwatch` variable to `example/cumulus-tf/variables.tf`.
  - Adds `log_api_gateway_to_cloudwatch` variable to `thin_egress_app` module definition.

### Changed

- **CUMULUS-2216**
  - `/collection` and `/collection/active` endpoints now return collections without granule aggregate statistics by default. The original behavior is preserved and can be found by including a query param of `includeStats=true` on the request to the endpoint.
  - The `es/collections` Collection class takes a new parameter includeStats. It no longer appends granule aggregate statistics to the returned results by default. One must set the new parameter to any non-false value.
- **CUMULUS-2201**
  - Update `dbIndexer` lambda to process requests in serial
  - Fixes ingestPdrWithNodeNameSpec parsePdr provider error
- **CUMULUS-2251**
  - Moves Egress Api Gateway Log Group Filter from `tf-modules/distribution/main.tf` to `example/cumulus-tf/main.tf`

### Fixed

- **CUMULUS-2251**
  - This fixes a deployment error caused by depending on the `thin_egress_app` module output for a resource count.

### Removed

- **CUMULUS-2251**
  - Removes `tea_api_egress_log_group` variable from `tf-modules/distribution/variables.tf` and `tf-modules/cumulus/variables.tf`.

### BREAKING CHANGES

- **CUMULUS-2138** - CMR metadata update behavior has been removed from the `move-granules` task into a
new `update-granules-cmr-metadata-file-links` task.
- **CUMULUS-2216**
  - `/collection` and `/collection/active` endpoints now return collections without granule aggregate statistics by default. The original behavior is preserved and can be found by including a query param of `includeStats=true` on the request to the endpoint.  This is likely to affect the dashboard only but included here for the change of behavior.
- **[1956](https://github.com/nasa/cumulus/issues/1956)**
  - Update the name of the `cumulus_message_adapter_lambda_layer_arn` output from the `cumulus-message-adapter` module to `cumulus_message_adapter_lambda_layer_version_arn`. The output value has changed from being the ARN of the Lambda layer **without a version** to the ARN of the Lambda layer **with a version**.
  - Update the variable name in the `cumulus` and `ingest` modules from `cumulus_message_adapter_lambda_layer_arn` to `cumulus_message_adapter_lambda_layer_version_arn`

## [v3.0.1] 2020-10-21

- **CUMULUS-2203**
  - Update Core tasks to use
    [cumulus-message-adapter-js](https://github.com/nasa/cumulus-message-adapter-js)
    v2.0.0 to resolve memory leak/lambda ENOMEM constant failure issue.   This
    issue caused lambdas to slowly use all memory in the run environment and
    prevented AWS from halting/restarting warmed instances when task code was
    throwing consistent errors under load.

- **CUMULUS-2232**
  - Updated versions for `ajv`, `lodash`, `googleapis`, `archiver`, and
    `@cumulus/aws-client` to remediate vulnerabilities found in SNYK scan.

### Fixed

- **CUMULUS-2233**
  - Fixes /s3credentials bug where the expiration time on the cookie was set to a time that is always expired, so authentication was never being recognized as complete by the API. Consequently, the user would end up in a redirect loop and requests to /s3credentials would never complete successfully. The bug was caused by the fact that the code setting the expiration time for the cookie was expecting a time value in milliseconds, but was receiving the expirationTime from the EarthdataLoginClient in seconds. This bug has been fixed by converting seconds into milliseconds. Unit tests were added to test that the expiration time has been converted to milliseconds and checking that the cookie's expiration time is greater than the current time.

## [v3.0.0] 2020-10-7

### MIGRATION STEPS

- **CUMULUS-2099**
  - All references to `meta.queues` in workflow configuration must be replaced with references to queue URLs from Terraform resources. See the updated [data cookbooks](https://nasa.github.io/cumulus/docs/data-cookbooks/about-cookbooks) or example [Discover Granules workflow configuration](https://github.com/nasa/cumulus/blob/master/example/cumulus-tf/discover_granules_workflow.asl.json).
  - The steps for configuring queued execution throttling have changed. See the [updated documentation](https://nasa.github.io/cumulus/docs/data-cookbooks/throttling-queued-executions).
  - In addition to the configuration for execution throttling, the internal mechanism for tracking executions by queue has changed. As a result, you should **disable any rules or workflows scheduling executions via a throttled queue** before upgrading. Otherwise, you may be at risk of having **twice as many executions** as are configured for the queue while the updated tracking is deployed. You can re-enable these rules/workflows once the upgrade is complete.

- **CUMULUS-2111**
  - **Before you re-deploy your `cumulus-tf` module**, note that the [`thin-egress-app`][thin-egress-app] is no longer deployed by default as part of the `cumulus` module, so you must add the TEA module to your deployment and manually modify your Terraform state **to avoid losing your API gateway and impacting any Cloudfront endpoints pointing to those gateways**. If you don't care about losing your API gateway and impacting Cloudfront endpoints, you can ignore the instructions for manually modifying state.

    1. Add the [`thin-egress-app`][thin-egress-app] module to your `cumulus-tf` deployment as shown in the [Cumulus example deployment](https://github.com/nasa/cumulus/tree/master/example/cumulus-tf/main.tf).

         - Note that the values for `tea_stack_name` variable to the `cumulus` module and the `stack_name` variable to the `thin_egress_app` module **must match**
         - Also, if you are specifying the `stage_name` variable to the `thin_egress_app` module, **the value of the `tea_api_gateway_stage` variable to the `cumulus` module must match it**

    2. **If you want to preserve your existing `thin-egress-app` API gateway and avoid having to update your Cloudfront endpoint for distribution, then you must follow these instructions**: <https://nasa.github.io/cumulus/docs/upgrade-notes/migrate_tea_standalone>. Otherwise, you can re-deploy as usual.

  - If you provide your own custom bucket map to TEA as a standalone module, **you must ensure that your custom bucket map includes mappings for the `protected` and `public` buckets specified in your `cumulus-tf/terraform.tfvars`, otherwise Cumulus may not be able to determine the correct distribution URL for ingested files and you may encounter errors**

- **CUMULUS-2197**
  - EMS resources are now optional, and `ems_deploy` is set to `false` by default, which will delete your EMS resources.
  - If you would like to keep any deployed EMS resources, add the `ems_deploy` variable set to `true` in your `cumulus-tf/terraform.tfvars`

### BREAKING CHANGES

- **CUMULUS-2200**
  - Changes return from 303 redirect to 200 success for `Granule Inventory`'s
    `/reconciliationReport` returns.  The user (dashboard) must read the value
    of `url` from the return to get the s3SignedURL and then download the report.
- **CUMULUS-2099**
  - `meta.queues` has been removed from Cumulus core workflow messages.
  - `@cumulus/sf-sqs-report` workflow task no longer reads the reporting queue URL from `input.meta.queues.reporting` on the incoming event. Instead, it requires that the queue URL be set as the `reporting_queue_url` environment variable on the deployed Lambda.
- **CUMULUS-2111**
  - The deployment of the `thin-egress-app` module has be removed from `tf-modules/distribution`, which is a part of the `tf-modules/cumulus` module. Thus, the `thin-egress-app` module is no longer deployed for you by default. See the migration steps for details about how to add deployment for the `thin-egress-app`.
- **CUMULUS-2141**
  - The `parse-pdr` task has been updated to respect the `NODE_NAME` property in
    a PDR's `FILE_GROUP`. If a `NODE_NAME` is present, the task will query the
    Cumulus API for a provider with that host. If a provider is found, the
    output granule from the task will contain a `provider` property containing
    that provider. If `NODE_NAME` is set but a provider with that host cannot be
    found in the API, or if multiple providers are found with that same host,
    the task will fail.
  - The `queue-granules` task has been updated to expect an optional
    `granule.provider` property on each granule. If present, the granule will be
    enqueued using that provider. If not present, the task's `config.provider`
    will be used instead.
- **CUMULUS-2197**
  - EMS resources are now optional and will not be deployed by default. See migration steps for information
    about how to deploy EMS resources.

#### CODE CHANGES

- The `@cumulus/api-client.providers.getProviders` function now takes a
  `queryStringParameters` parameter which can be used to filter the providers
  which are returned
- The `@cumulus/aws-client/S3.getS3ObjectReadStreamAsync` function has been
  removed. It read the entire S3 object into memory before returning a read
  stream, which could cause Lambdas to run out of memory. Use
  `@cumulus/aws-client/S3.getObjectReadStream` instead.
- The `@cumulus/ingest/util.lookupMimeType` function now returns `undefined`
  rather than `null` if the mime type could not be found.
- The `@cumulus/ingest/lock.removeLock` function now returns `undefined`
- The `@cumulus/ingest/granule.generateMoveFileParams` function now returns
  `source: undefined` and `target :undefined` on the response object if either could not be
  determined. Previously, `null` had been returned.
- The `@cumulus/ingest/recursion.recursion` function must now be imported using
  `const { recursion } = require('@cumulus/ingest/recursion');`
- The `@cumulus/ingest/granule.getRenamedS3File` function has been renamed to
  `listVersionedObjects`
- `@cumulus/common.http` has been removed
- `@cumulus/common/http.download` has been removed

### Added

- **CUMULUS-1855**
  - Fixed SyncGranule task to return an empty granules list when given an empty
    (or absent) granules list on input, rather than throwing an exception
- **CUMULUS-1955**
  - Added `@cumulus/aws-client/S3.getObject` to get an AWS S3 object
  - Added `@cumulus/aws-client/S3.waitForObject` to get an AWS S3 object,
    retrying, if necessary
- **CUMULUS-1961**
  - Adds `startTimestamp` and `endTimestamp` parameters to endpoint
    `reconcilationReports`.  Setting these values will filter the returned
    report to cumulus data that falls within the timestamps. It also causes the
    report to be one directional, meaning cumulus is only reconciled with CMR,
    but not the other direction. The Granules will be filtered by their
    `updatedAt` values. Collections are filtered by the updatedAt time of their
    granules, i.e. Collections with granules that are updatedAt a time between
    the time parameters will be returned in the reconciliation reports.
  - Adds `startTimestamp` and `endTimestamp` parameters to create-reconciliation-reports
    lambda function. If either of these params is passed in with a value that can be
    converted to a date object, the inter-platform comparison between Cumulus and CMR will
    be one way.  That is, collections, granules, and files will be filtered by time for
    those found in Cumulus and only those compared to the CMR holdings. For the moment
    there is not enough information to change the internal consistency check, and S3 vs
    Cumulus comparisons are unchanged by the timestamps.
- **CUMULUS-1962**
  - Adds `location` as parameter to `/reconciliationReports` endpoint. Options are `S3`
    resulting in a S3 vs. Cumulus database search or `CMR` resulting in CMR vs. Cumulus database search.
- **CUMULUS-1963**
  - Adds `granuleId` as input parameter to `/reconcilationReports`
    endpoint. Limits inputs parameters to either `collectionId` or `granuleId`
    and will fail to create the report if both are provided.  Adding granuleId
    will find collections in Cumulus by granuleId and compare those one way
    with those in CMR.
  - `/reconciliationReports` now validates any input json before starting the
    async operation and the lambda handler no longer validates input
    parameters.
- **CUMULUS-1964**
  - Reports can now be filtered on provider
- **CUMULUS-1965**
  - Adds `collectionId` parameter to the `/reconcilationReports`
    endpoint. Setting this value will limit the scope of the reconcilation
    report to only the input collectionId when comparing Cumulus and
    CMR. `collectionId` is provided an array of strings e.g. `[shortname___version, shortname2___version2]`
- **CUMULUS-2107**
  - Added a new task, `update-cmr-access-constraints`, that will set access constraints in CMR Metadata.
    Currently supports UMMG-JSON and Echo10XML, where it will configure `AccessConstraints` and
    `RestrictionFlag/RestrictionComment`, respectively.
  - Added an operator doc on how to configure and run the access constraint update workflow, which will update the metadata using the new task, and then publish the updated metadata to CMR.
  - Added an operator doc on bulk operations.
- **CUMULUS-2111**
  - Added variables to `cumulus` module:
    - `tea_api_egress_log_group`
    - `tea_external_api_endpoint`
    - `tea_internal_api_endpoint`
    - `tea_rest_api_id`
    - `tea_rest_api_root_resource_id`
    - `tea_stack_name`
  - Added variables to `distribution` module:
    - `tea_api_egress_log_group`
    - `tea_external_api_endpoint`
    - `tea_internal_api_endpoint`
    - `tea_rest_api_id`
    - `tea_rest_api_root_resource_id`
    - `tea_stack_name`
- **CUMULUS-2112**
  - Added `@cumulus/api/lambdas/internal-reconciliation-report`, so create-reconciliation-report
    lambda can create `Internal` reconciliation report
- **CUMULUS-2116**
  - Added `@cumulus/api/models/granule.unpublishAndDeleteGranule` which
  unpublishes a granule from CMR and deletes it from Cumulus, but does not
  update the record to `published: false` before deletion
- **CUMULUS-2113**
  - Added Granule not found report to reports endpoint
  - Update reports to return breakdown by Granule of files both in DynamoDB and S3
- **CUMULUS-2123**
  - Added `cumulus-rds-tf` DB cluster module to `tf-modules` that adds a
    severless RDS Aurora/ PostgreSQL  database cluster to meet the PostgreSQL
    requirements for future releases.
  - Updated the default Cumulus module to take the following new required variables:
    - rds_user_access_secret_arn:
      AWS Secrets Manager secret ARN containing a JSON string of DB credentials
      (containing at least host, password, port as keys)
    - rds_security_group:
      RDS Security Group that provides connection access to the RDS cluster
  - Updated API lambdas and default ECS cluster to add them to the
    `rds_security_group` for database access
- **CUMULUS-2126**
  - The collections endpoint now writes to the RDS database
- **CUMULUS-2127**
  - Added migration to create collections relation for RDS database
- **CUMULUS-2129**
  - Added `data-migration1` Terraform module and Lambda to migrate data from Dynamo to RDS
    - Added support to Lambda for migrating collections data from Dynamo to RDS
- **CUMULUS-2155**
  - Added `rds_connection_heartbeat` to `cumulus` and `data-migration` tf
    modules.  If set to true, this diagnostic variable instructs Core's database
    code to fire off a connection 'heartbeat' query and log the timing/results
    for diagnostic purposes, and retry certain connection timeouts once.
    This option is disabled by default
- **CUMULUS-2156**
  - Support array inputs parameters for `Internal` reconciliation report
- **CUMULUS-2157**
  - Added support to `data-migration1` Lambda for migrating providers data from Dynamo to RDS
    - The migration process for providers will convert any credentials that are stored unencrypted or encrypted with an S3 keypair provider to be encrypted with a KMS key instead
- **CUMULUS-2161**
  - Rules now support an `executionNamePrefix` property. If set, any executions
    triggered as a result of that rule will use that prefix in the name of the
    execution.
  - The `QueueGranules` task now supports an `executionNamePrefix` property. Any
    executions queued by that task will use that prefix in the name of the
    execution. See the
    [example workflow](./example/cumulus-tf/discover_granules_with_execution_name_prefix_workflow.asl.json)
    for usage.
  - The `QueuePdrs` task now supports an `executionNamePrefix` config property.
    Any executions queued by that task will use that prefix in the name of the
    execution. See the
    [example workflow](./example/cumulus-tf/discover_and_queue_pdrs_with_execution_name_prefix_workflow.asl.json)
    for usage.
- **CUMULUS-2162**
  - Adds new report type to `/reconciliationReport` endpoint.  The new report
    is `Granule Inventory`. This report is a CSV file of all the granules in
    the Cumulus DB. This report will eventually replace the existing
    `granules-csv` endpoint which has been deprecated.
- **CUMULUS-2197**
  - Added `ems_deploy` variable to the `cumulus` module. This is set to false by default, except
    for our example deployment, where it is needed for integration tests.

### Changed

- Upgraded version of [TEA](https://github.com/asfadmin/thin-egress-app/) deployed with Cumulus to build 88.
- **CUMULUS-2107**
  - Updated the `applyWorkflow` functionality on the granules endpoint to take a `meta` property to pass into the workflow message.
  - Updated the `BULK_GRANULE` functionality on the granules endpoint to support the above `applyWorkflow` change.
- **CUMULUS-2111**
  - Changed `distribution_api_gateway_stage` variable for `cumulus` module to `tea_api_gateway_stage`
  - Changed `api_gateway_stage` variable for `distribution` module to `tea_api_gateway_stage`
- **CUMULUS-2224**
  - Updated `/reconciliationReport`'s file reconciliation to include `"EXTENDED METADATA"` as a valid CMR relatedUrls Type.

### Fixed

- **CUMULUS-2168**
  - Fixed issue where large number of documents (generally logs) in the
    `cumulus` elasticsearch index results in the collection granule stats
    queries failing for the collections list api endpoint
- **CUMULUS-1955**
  - Due to AWS's eventual consistency model, it was possible for PostToCMR to
    publish an earlier version of a CMR metadata file, rather than the latest
    version created in a workflow.  This fix guarantees that the latest version
    is published, as expected.
- **CUMULUS-1961**
  - Fixed `activeCollections` query only returning 10 results
- **CUMULUS-2201**
  - Fix Reconciliation Report integration test failures by waiting for collections appear
    in es list and ingesting a fake granule xml file to CMR
- **CUMULUS-2015**
  - Reduced concurrency of `QueueGranules` task. That task now has a
    `config.concurrency` option that defaults to `3`.
- **CUMULUS-2116**
  - Fixed a race condition with bulk granule delete causing deleted granules to still appear in Elasticsearch. Granules removed via bulk delete should now be removed from Elasticsearch.
- **CUMULUS-2163**
  - Remove the `public-read` ACL from the `move-granules` task
- **CUMULUS-2164**
  - Fix issue where `cumulus` index is recreated and attached to an alias if it has been previously deleted
- **CUMULUS-2195**
  - Fixed issue with redirect from `/token` not working when using a Cloudfront endpoint to access the Cumulus API with Launchpad authentication enabled. The redirect should now work properly whether you are using a plain API gateway URL or a Cloudfront endpoint pointing at an API gateway URL.
- **CUMULUS-2200**
  - Fixed issue where __in and __not queries were stripping spaces from values

### Deprecated

- **CUMULUS-1955**
  - `@cumulus/aws-client/S3.getS3Object()`
  - `@cumulus/message/Queue.getQueueNameByUrl()`
  - `@cumulus/message/Queue.getQueueName()`
- **CUMULUS-2162**
  - `@cumulus/api/endpoints/granules-csv/list()`

### Removed

- **CUMULUS-2111**
  - Removed `distribution_url` and `distribution_redirect_uri` outputs from the `cumulus` module
  - Removed variables from the `cumulus` module:
    - `distribution_url`
    - `log_api_gateway_to_cloudwatch`
    - `thin_egress_cookie_domain`
    - `thin_egress_domain_cert_arn`
    - `thin_egress_download_role_in_region_arn`
    - `thin_egress_jwt_algo`
    - `thin_egress_jwt_secret_name`
    - `thin_egress_lambda_code_dependency_archive_key`
    - `thin_egress_stack_name`
  - Removed outputs from the `distribution` module:
    - `distribution_url`
    - `internal_tea_api`
    - `rest_api_id`
    - `thin_egress_app_redirect_uri`
  - Removed variables from the `distribution` module:
    - `bucket_map_key`
    - `distribution_url`
    - `log_api_gateway_to_cloudwatch`
    - `thin_egress_cookie_domain`
    - `thin_egress_domain_cert_arn`
    - `thin_egress_download_role_in_region_arn`
    - `thin_egress_jwt_algo`
    - `thin_egress_jwt_secret_name`
    - `thin_egress_lambda_code_dependency_archive_key`
- **CUMULUS-2157**
  - Removed `providerSecretsMigration` and `verifyProviderSecretsMigration` lambdas
- Removed deprecated `@cumulus/sf-sns-report` task
- Removed code:
  - `@cumulus/aws-client/S3.calculateS3ObjectChecksum`
  - `@cumulus/aws-client/S3.getS3ObjectReadStream`
  - `@cumulus/cmrjs.getFullMetadata`
  - `@cumulus/cmrjs.getMetadata`
  - `@cumulus/common/util.isNil`
  - `@cumulus/common/util.isNull`
  - `@cumulus/common/util.isUndefined`
  - `@cumulus/common/util.lookupMimeType`
  - `@cumulus/common/util.mkdtempSync`
  - `@cumulus/common/util.negate`
  - `@cumulus/common/util.noop`
  - `@cumulus/common/util.omit`
  - `@cumulus/common/util.renameProperty`
  - `@cumulus/common/util.sleep`
  - `@cumulus/common/util.thread`
  - `@cumulus/ingest/granule.copyGranuleFile`
  - `@cumulus/ingest/granule.moveGranuleFile`
  - `@cumulus/integration-tests/api/rules.deleteRule`
  - `@cumulus/integration-tests/api/rules.getRule`
  - `@cumulus/integration-tests/api/rules.listRules`
  - `@cumulus/integration-tests/api/rules.postRule`
  - `@cumulus/integration-tests/api/rules.rerunRule`
  - `@cumulus/integration-tests/api/rules.updateRule`
  - `@cumulus/integration-tests/sfnStep.parseStepMessage`
  - `@cumulus/message/Queue.getQueueName`
  - `@cumulus/message/Queue.getQueueNameByUrl`

## v2.0.2+ Backport releases

Release v2.0.1 was the last release on the 2.0.x release series.

Changes after this version on the 2.0.x release series are limited
security/requested feature patches and will not be ported forward to future
releases unless there is a corresponding CHANGELOG entry.

For up-to-date CHANGELOG for the maintenance release branch see
[CHANGELOG.md](https://github.com/nasa/cumulus/blob/release-2.0.x/CHANGELOG.md)
from the 2.0.x branch.

For the most recent release information for the maintenance branch please see
the [release page](https://github.com/nasa/cumulus/releases)

## [v2.0.7] 2020-10-1 - [BACKPORT]

### Fixed

- CVE-2020-7720
  - Updated common `node-forge` dependency to 0.10.0 to address CVE finding

### [v2.0.6] 2020-09-25 - [BACKPORT]

### Fixed

- **CUMULUS-2168**
  - Fixed issue where large number of documents (generally logs) in the
    `cumulus` elasticsearch index results in the collection granule stats
    queries failing for the collections list api endpoint

### [v2.0.5] 2020-09-15 - [BACKPORT]

#### Added

- Added `thin_egress_stack_name` variable to `cumulus` and `distribution` Terraform modules to allow overriding the default Cloudformation stack name used for the `thin-egress-app`. **Please note that if you change/set this value for an existing deployment, it will destroy and re-create your API gateway for the `thin-egress-app`.**

#### Fixed

- Fix collection list queries. Removed fixes to collection stats, which break queries for a large number of granules.

### [v2.0.4] 2020-09-08 - [BACKPORT]

#### Changed

- Upgraded version of [TEA](https://github.com/asfadmin/thin-egress-app/) deployed with Cumulus to build 88.

### [v2.0.3] 2020-09-02 - [BACKPORT]

#### Fixed

- **CUMULUS-1961**
  - Fixed `activeCollections` query only returning 10 results

- **CUMULUS-2039**
  - Fix issue causing SyncGranules task to run out of memory on large granules

#### CODE CHANGES

- The `@cumulus/aws-client/S3.getS3ObjectReadStreamAsync` function has been
  removed. It read the entire S3 object into memory before returning a read
  stream, which could cause Lambdas to run out of memory. Use
  `@cumulus/aws-client/S3.getObjectReadStream` instead.

### [v2.0.2] 2020-08-17 - [BACKPORT]

#### CODE CHANGES

- The `@cumulus/ingest/util.lookupMimeType` function now returns `undefined`
  rather than `null` if the mime type could not be found.
- The `@cumulus/ingest/lock.removeLock` function now returns `undefined`

#### Added

- **CUMULUS-2116**
  - Added `@cumulus/api/models/granule.unpublishAndDeleteGranule` which
  unpublishes a granule from CMR and deletes it from Cumulus, but does not
  update the record to `published: false` before deletion

### Fixed

- **CUMULUS-2116**
  - Fixed a race condition with bulk granule delete causing deleted granules to still appear in Elasticsearch. Granules removed via bulk delete should now be removed from Elasticsearch.

## [v2.0.1] 2020-07-28

### Added

- **CUMULUS-1886**
  - Added `multiple sort keys` support to `@cumulus/api`
- **CUMULUS-2099**
  - `@cumulus/message/Queue.getQueueUrl` to get the queue URL specified in a Cumulus workflow message, if any.

### Fixed

- **[PR 1790](https://github.com/nasa/cumulus/pull/1790)**
  - Fixed bug with request headers in `@cumulus/launchpad-auth` causing Launchpad token requests to fail

## [v2.0.0] 2020-07-23

### BREAKING CHANGES

- Changes to the `@cumulus/api-client` package
  - The `CumulusApiClientError` class must now be imported using
    `const { CumulusApiClientError } = require('@cumulus/api-client/CumulusApiClientError')`
- The `@cumulus/sftp-client/SftpClient` class must now be imported using
  `const { SftpClient } = require('@cumulus/sftp-client');`
- Instances of `@cumulus/ingest/SftpProviderClient` no longer implicitly connect
  when `download`, `list`, or `sync` are called. You must call `connect` on the
  provider client before issuing one of those calls. Failure to do so will
  result in a "Client not connected" exception being thrown.
- Instances of `@cumulus/ingest/SftpProviderClient` no longer implicitly
  disconnect from the SFTP server when `list` is called.
- Instances of `@cumulus/sftp-client/SftpClient` must now be expclicitly closed
  by calling `.end()`
- Instances of `@cumulus/sftp-client/SftpClient` no longer implicitly connect to
  the server when `download`, `unlink`, `syncToS3`, `syncFromS3`, and `list` are
  called. You must explicitly call `connect` before calling one of those
  methods.
- Changes to the `@cumulus/common` package
  - `cloudwatch-event.getSfEventMessageObject()` now returns `undefined` if the
    message could not be found or could not be parsed. It previously returned
    `null`.
  - `S3KeyPairProvider.decrypt()` now throws an exception if the bucket
    containing the key cannot be determined.
  - `S3KeyPairProvider.decrypt()` now throws an exception if the stack cannot be
    determined.
  - `S3KeyPairProvider.encrypt()` now throws an exception if the bucket
    containing the key cannot be determined.
  - `S3KeyPairProvider.encrypt()` now throws an exception if the stack cannot be
    determined.
  - `sns-event.getSnsEventMessageObject()` now returns `undefined` if it could
    not be parsed. It previously returned `null`.
  - The `aws` module has been removed.
  - The `BucketsConfig.buckets` property is now read-only and private
  - The `test-utils.validateConfig()` function now resolves to `undefined`
    rather than `true`.
  - The `test-utils.validateInput()` function now resolves to `undefined` rather
    than `true`.
  - The `test-utils.validateOutput()` function now resolves to `undefined`
    rather than `true`.
  - The static `S3KeyPairProvider.retrieveKey()` function has been removed.
- Changes to the `@cumulus/cmrjs` package
  - `@cumulus/cmrjs.constructOnlineAccessUrl()` and
    `@cumulus/cmrjs/cmr-utils.constructOnlineAccessUrl()` previously took a
    `buckets` parameter, which was an instance of
    `@cumulus/common/BucketsConfig`. They now take a `bucketTypes` parameter,
    which is a simple object mapping bucket names to bucket types. Example:
    `{ 'private-1': 'private', 'public-1': 'public' }`
  - `@cumulus/cmrjs.reconcileCMRMetadata()` and
    `@cumulus/cmrjs/cmr-utils.reconcileCMRMetadata()` now take a **required**
    `bucketTypes` parameter, which is a simple object mapping bucket names to
    bucket types. Example: `{ 'private-1': 'private', 'public-1': 'public' }`
  - `@cumulus/cmrjs.updateCMRMetadata()` and
    `@cumulus/cmrjs/cmr-utils.updateCMRMetadata()` previously took an optional
    `inBuckets` parameter, which was an instance of
    `@cumulus/common/BucketsConfig`. They now take a **required** `bucketTypes`
    parameter, which is a simple object mapping bucket names to bucket types.
    Example: `{ 'private-1': 'private', 'public-1': 'public' }`
- The minimum supported version of all published Cumulus packages is now Node
  12.18.0
  - Tasks using the `cumuluss/cumulus-ecs-task` Docker image must be updated to
    `cumuluss/cumulus-ecs-task:1.7.0`. This can be done by updating the `image`
    property of any tasks defined using the `cumulus_ecs_service` Terraform
    module.
- Changes to `@cumulus/aws-client/S3`
  - The signature of the `getObjectSize` function has changed. It now takes a
    params object with three properties:
    - **s3**: an instance of an AWS.S3 object
    - **bucket**
    - **key**
  - The `getObjectSize` function will no longer retry if the object does not
    exist
- **CUMULUS-1861**
  - `@cumulus/message/Collections.getCollectionIdFromMessage` now throws a
    `CumulusMessageError` if `collectionName` and `collectionVersion` are missing
    from `meta.collection`.   Previously this method would return
    `'undefined___undefined'` instead
  - `@cumulus/integration-tests/addCollections` now returns an array of collections that
    were added rather than the count of added collections
- **CUMULUS-1930**
  - The `@cumulus/common/util.uuid()` function has been removed
- **CUMULUS-1955**
  - `@cumulus/aws-client/S3.multipartCopyObject` now returns an object with the
    AWS `etag` of the destination object
  - `@cumulus/ingest/S3ProviderClient.list` now sets a file object's `path`
    property to `undefined` instead of `null` when the file is at the top level
    of its bucket
  - The `sync` methods of the following classes in the `@cumulus/ingest` package
    now return an object with the AWS `s3uri` and `etag` of the destination file
    (they previously returned only a string representing the S3 URI)
    - `FtpProviderClient`
    - `HttpProviderClient`
    - `S3ProviderClient`
    - `SftpProviderClient`
- **CUMULUS-1958**
  - The following methods exported from `@cumulus/cmr-js/cmr-utils` were made
    async, and added distributionBucketMap as a parameter:
    - constructOnlineAccessUrl
    - generateFileUrl
    - reconcileCMRMetadata
    - updateCMRMetadata
- **CUMULUS-1969**
  - The `DiscoverPdrs` task now expects `provider_path` to be provided at
    `event.config.provider_path`, not `event.config.collection.provider_path`
  - `event.config.provider_path` is now a required parameter of the
    `DiscoverPdrs` task
  - `event.config.collection` is no longer a parameter to the `DiscoverPdrs`
    task
  - Collections no longer support the `provider_path` property. The tasks that
    relied on that property are now referencing `config.meta.provider_path`.
    Workflows should be updated accordingly.
- **CUMULUS-1977**
  - Moved bulk granule deletion endpoint from `/bulkDelete` to
    `/granules/bulkDelete`
- **CUMULUS-1991**
  - Updated CMR metadata generation to use "Download file.hdf" (where `file.hdf` is the filename of the given resource) as the resource description instead of "File to download"
  - CMR metadata updates now respect changes to resource descriptions (previously only changes to resource URLs were respected)

### MIGRATION STEPS

- Due to an issue with the AWS API Gateway and how the Thin Egress App Cloudformation template applies updates, you may need to redeploy your
  `thin-egress-app-EgressGateway` manually as a one time migration step.    If your deployment fails with an
  error similar to:

  ```bash
  Error: Lambda function (<stack>-tf-TeaCache) returned error: ({"errorType":"HTTPError","errorMessage":"Response code 404 (Not Found)"})
  ```

  Then follow the [AWS
  instructions](https://docs.aws.amazon.com/apigateway/latest/developerguide/how-to-deploy-api-with-console.html)
  to `Redeploy a REST API to a stage` for your egress API and re-run `terraform
  apply`.

### Added

- **CUMULUS-2081**
  - Add Integrator Guide section for onboarding
  - Add helpful tips documentation

- **CUMULUS-1902**
  - Add Common Use Cases section under Operator Docs

- **CUMULUS-2058**
  - Added `lambda_processing_role_name` as an output from the `cumulus` module
    to provide the processing role name
- **CUMULUS-1417**
  - Added a `checksumFor` property to collection `files` config. Set this
    property on a checksum file's definition matching the `regex` of the target
    file. More details in the ['Data Cookbooks
    Setup'](https://nasa.github.io/cumulus/docs/next/data-cookbooks/setup)
    documentation.
  - Added `checksumFor` validation to collections model.
- **CUMULUS-1956**
  - Added `@cumulus/earthata-login-client` package
  - The `/s3credentials` endpoint that is deployed as part of distribution now
    supports authentication using tokens created by a different application. If
    a request contains the `EDL-ClientId` and `EDL-Token` headers,
    authentication will be handled using that token rather than attempting to
    use OAuth.
  - `@cumulus/earthata-login-client.getTokenUsername()` now accepts an
    `xRequestId` argument, which will be included as the `X-Request-Id` header
    when calling Earthdata Login.
  - If the `s3Credentials` endpoint is invoked with an EDL token and an
    `X-Request-Id` header, that `X-Request-Id` header will be forwarded to
    Earthata Login.
- **CUMULUS-1957**
  - If EDL token authentication is being used, and the `EDL-Client-Name` header
    is set, `@the-client-name` will be appended to the end of the Earthdata
    Login username that is used as the `RoleSessionName` of the temporary IAM
    credentials. This value will show up in the AWS S3 server access logs.
- **CUMULUS-1958**
  - Add the ability for users to specify a `bucket_map_key` to the `cumulus`
    terraform module as an override for the default .yaml values that are passed
    to TEA by Core.    Using this option *requires* that each configured
    Cumulus 'distribution' bucket (e.g. public/protected buckets) have a single
    TEA mapping.  Multiple maps per bucket are not supported.
  - Updated Generating a distribution URL, the MoveGranules task and all CMR
    reconciliation functionality to utilize the TEA bucket map override.
  - Updated deploy process to utilize a bootstrap 'tea-map-cache' lambda that
    will, after deployment of Cumulus Core's TEA instance, query TEA for all
    protected/public buckets and generate a mapping configuration used
    internally by Core.  This object is also exposed as an output of the Cumulus
    module as `distribution_bucket_map`.
- **CUMULUS-1961**
  - Replaces DynamoDB for Elasticsearch for reconciliationReportForCumulusCMR
    comparisons between Cumulus and CMR.
- **CUMULUS-1970**
  - Created the `add-missing-file-checksums` workflow task
  - Added `@cumulus/aws-client/S3.calculateObjectHash()` function
  - Added `@cumulus/aws-client/S3.getObjectReadStream()` function
- **CUMULUS-1887**
  - Add additional fields to the granule CSV download file
- **CUMULUS-2019**
  - Add `infix` search to es query builder `@cumulus/api/es/es/queries` to
    support partial matching of the keywords

### Changed

- **CUMULUS-2032**
  - Updated @cumulus/ingest/HttpProviderClient to utilize a configuration key
    `httpListTimeout` to set the default timeout for discovery HTTP/HTTPS
    requests, and updates the default for the provider to 5 minutes (300 seconds).
  - Updated the DiscoverGranules and DiscoverPDRs tasks to utilize the updated
    configuration value if set via workflow config, and updates the default for
    these tasks to 5 minutes (300 seconds).

- **CUMULUS-176**
  - The API will now respond with a 400 status code when a request body contains
    invalid JSON. It had previously returned a 500 status code.
- **CUMULUS-1861**
  - Updates Rule objects to no longer require a collection.
  - Changes the DLQ behavior for `sfEventSqsToDbRecords` and
    `sfEventSqsToDbRecordsInputQueue`. Previously failure to write a database
    record would result in lambda success, and an error log in the CloudWatch
    logs.   The lambda has been updated to manually add a record to
    the `sfEventSqsToDbRecordsDeadLetterQueue` if the granule, execution, *or*
    pdr record fails to write, in addition to the previous error logging.
- **CUMULUS-1956**
  - The `/s3credentials` endpoint that is deployed as part of distribution now
    supports authentication using tokens created by a different application. If
    a request contains the `EDL-ClientId` and `EDL-Token` headers,
    authentication will be handled using that token rather than attempting to
    use OAuth.
- **CUMULUS-1977**
  - API endpoint POST `/granules/bulk` now returns a 202 status on a successful
    response instead of a 200 response
  - API endpoint DELETE `/granules/<granule-id>` now returns a 404 status if the
    granule record was already deleted
  - `@cumulus/api/models/Granule.update()` now returns the updated granule
    record
  - Implemented POST `/granules/bulkDelete` API endpoint to support deleting
    granules specified by ID or returned by the provided query in the request
    body. If the request is successful, the endpoint returns the async operation
    ID that has been started to remove the granules.
    - To use a query in the request body, your deployment must be
      [configured to access the Elasticsearch host for ESDIS metrics](https://nasa.github.io/cumulus/docs/additional-deployment-options/cloudwatch-logs-delivery#esdis-metrics)
      in your environment
  - Added `@cumulus/api/models/Granule.getRecord()` method to return raw record
    from DynamoDB
  - Added `@cumulus/api/models/Granule.delete()` method which handles deleting
    the granule record from DynamoDB and the granule files from S3
- **CUMULUS-1982**
  - The `globalConnectionLimit` property of providers is now optional and
    defaults to "unlimited"
- **CUMULUS-1997**
  - Added optional `launchpad` configuration to `@cumulus/hyrax-metadata-updates` task config schema.
- **CUMULUS-1991**
  - `@cumulus/cmrjs/src/cmr-utils/constructOnlineAccessUrls()` now throws an error if `cmrGranuleUrlType = "distribution"` and no distribution endpoint argument is provided
- **CUMULUS-2011**
  - Reconciliation reports are now generated within an AsyncOperation
- **CUMULUS-2016**
  - Upgrade TEA to version 79

### Fixed

- **CUMULUS-1991**
  - Added missing `DISTRIBUTION_ENDPOINT` environment variable for API lambdas. This environment variable is required for API requests to move granules.

- **CUMULUS-1961**
  - Fixed granules and executions query params not getting sent to API in granule list operation in `@cumulus/api-client`

### Deprecated

- `@cumulus/aws-client/S3.calculateS3ObjectChecksum()`
- `@cumulus/aws-client/S3.getS3ObjectReadStream()`
- `@cumulus/common/log.convertLogLevel()`
- `@cumulus/collection-config-store`
- `@cumulus/common/util.sleep()`

- **CUMULUS-1930**
  - `@cumulus/common/log.convertLogLevel()`
  - `@cumulus/common/util.isNull()`
  - `@cumulus/common/util.isUndefined()`
  - `@cumulus/common/util.negate()`
  - `@cumulus/common/util.noop()`
  - `@cumulus/common/util.isNil()`
  - `@cumulus/common/util.renameProperty()`
  - `@cumulus/common/util.lookupMimeType()`
  - `@cumulus/common/util.thread()`
  - `@cumulus/common/util.mkdtempSync()`

### Removed

- The deprecated `@cumulus/common.bucketsConfigJsonObject` function has been
  removed
- The deprecated `@cumulus/common.CollectionConfigStore` class has been removed
- The deprecated `@cumulus/common.concurrency` module has been removed
- The deprecated `@cumulus/common.constructCollectionId` function has been
  removed
- The deprecated `@cumulus/common.launchpad` module has been removed
- The deprecated `@cumulus/common.LaunchpadToken` class has been removed
- The deprecated `@cumulus/common.Semaphore` class has been removed
- The deprecated `@cumulus/common.stringUtils` module has been removed
- The deprecated `@cumulus/common/aws.cloudwatchlogs` function has been removed
- The deprecated `@cumulus/common/aws.deleteS3Files` function has been removed
- The deprecated `@cumulus/common/aws.deleteS3Object` function has been removed
- The deprecated `@cumulus/common/aws.dynamodb` function has been removed
- The deprecated `@cumulus/common/aws.dynamodbDocClient` function has been
  removed
- The deprecated `@cumulus/common/aws.getExecutionArn` function has been removed
- The deprecated `@cumulus/common/aws.headObject` function has been removed
- The deprecated `@cumulus/common/aws.listS3ObjectsV2` function has been removed
- The deprecated `@cumulus/common/aws.parseS3Uri` function has been removed
- The deprecated `@cumulus/common/aws.promiseS3Upload` function has been removed
- The deprecated `@cumulus/common/aws.recursivelyDeleteS3Bucket` function has
  been removed
- The deprecated `@cumulus/common/aws.s3CopyObject` function has been removed
- The deprecated `@cumulus/common/aws.s3ObjectExists` function has been removed
- The deprecated `@cumulus/common/aws.s3PutObject` function has been removed
- The deprecated `@cumulus/common/bucketsConfigJsonObject` function has been
  removed
- The deprecated `@cumulus/common/CloudWatchLogger` class has been removed
- The deprecated `@cumulus/common/collection-config-store.CollectionConfigStore`
  class has been removed
- The deprecated `@cumulus/common/collection-config-store.constructCollectionId`
  function has been removed
- The deprecated `@cumulus/common/concurrency.limit` function has been removed
- The deprecated `@cumulus/common/concurrency.mapTolerant` function has been
  removed
- The deprecated `@cumulus/common/concurrency.promiseUrl` function has been
  removed
- The deprecated `@cumulus/common/concurrency.toPromise` function has been
  removed
- The deprecated `@cumulus/common/concurrency.unless` function has been removed
- The deprecated `@cumulus/common/config.parseConfig` function has been removed
- The deprecated `@cumulus/common/config.resolveResource` function has been
  removed
- The deprecated `@cumulus/common/DynamoDb.get` function has been removed
- The deprecated `@cumulus/common/DynamoDb.scan` function has been removed
- The deprecated `@cumulus/common/FieldPattern` class has been removed
- The deprecated `@cumulus/common/launchpad.getLaunchpadToken` function has been
  removed
- The deprecated `@cumulus/common/launchpad.validateLaunchpadToken` function has
  been removed
- The deprecated `@cumulus/common/LaunchpadToken` class has been removed
- The deprecated `@cumulus/common/message.buildCumulusMeta` function has been
  removed
- The deprecated `@cumulus/common/message.buildQueueMessageFromTemplate`
  function has been removed
- The deprecated `@cumulus/common/message.getCollectionIdFromMessage` function
  has been removed
- The deprecated `@cumulus/common/message.getMaximumExecutions` function has
  been removed
- The deprecated `@cumulus/common/message.getMessageExecutionArn` function has
  been removed
- The deprecated `@cumulus/common/message.getMessageExecutionName` function has
  been removed
- The deprecated `@cumulus/common/message.getMessageFromTemplate` function has
  been removed
- The deprecated `@cumulus/common/message.getMessageGranules` function has been
  removed
- The deprecated `@cumulus/common/message.getMessageStateMachineArn` function
  has been removed
- The deprecated `@cumulus/common/message.getQueueName` function has been
  removed
- The deprecated `@cumulus/common/message.getQueueNameByUrl` function has been
  removed
- The deprecated `@cumulus/common/message.hasQueueAndExecutionLimit` function
  has been removed
- The deprecated `@cumulus/common/Semaphore` class has been removed
- The deprecated `@cumulus/common/string.globalReplace` functon has been removed
- The deprecated `@cumulus/common/string.isNonEmptyString` functon has been
  removed
- The deprecated `@cumulus/common/string.isValidHostname` functon has been
  removed
- The deprecated `@cumulus/common/string.match` functon has been removed
- The deprecated `@cumulus/common/string.matches` functon has been removed
- The deprecated `@cumulus/common/string.replace` functon has been removed
- The deprecated `@cumulus/common/string.toLower` functon has been removed
- The deprecated `@cumulus/common/string.toUpper` functon has been removed
- The deprecated `@cumulus/common/testUtils.getLocalstackEndpoint` function has been removed
- The deprecated `@cumulus/common/util.setErrorStack` function has been removed
- The `@cumulus/common/util.uuid` function has been removed
- The deprecated `@cumulus/common/workflows.getWorkflowArn` function has been
  removed
- The deprecated `@cumulus/common/workflows.getWorkflowFile` function has been
  removed
- The deprecated `@cumulus/common/workflows.getWorkflowList` function has been
  removed
- The deprecated `@cumulus/common/workflows.getWorkflowTemplate` function has
  been removed
- `@cumulus/aws-client/StepFunctions.toSfnExecutionName()`
- `@cumulus/aws-client/StepFunctions.fromSfnExecutionName()`
- `@cumulus/aws-client/StepFunctions.getExecutionArn()`
- `@cumulus/aws-client/StepFunctions.getExecutionUrl()`
- `@cumulus/aws-client/StepFunctions.getStateMachineArn()`
- `@cumulus/aws-client/StepFunctions.pullStepFunctionEvent()`
- `@cumulus/common/test-utils/throttleOnce()`
- `@cumulus/integration-tests/api/distribution.invokeApiDistributionLambda()`
- `@cumulus/integration-tests/api/distribution.getDistributionApiRedirect()`
- `@cumulus/integration-tests/api/distribution.getDistributionApiFileStream()`

## [v1.24.0] 2020-06-03

### BREAKING CHANGES

- **CUMULUS-1969**
  - The `DiscoverPdrs` task now expects `provider_path` to be provided at
    `event.config.provider_path`, not `event.config.collection.provider_path`
  - `event.config.provider_path` is now a required parameter of the
    `DiscoverPdrs` task
  - `event.config.collection` is no longer a parameter to the `DiscoverPdrs`
    task
  - Collections no longer support the `provider_path` property. The tasks that
    relied on that property are now referencing `config.meta.provider_path`.
    Workflows should be updated accordingly.

- **CUMULUS-1997**
  - `@cumulus/cmr-client/CMRSearchConceptQueue` parameters have been changed to take a `cmrSettings` object containing clientId, provider, and auth information. This can be generated using `@cumulus/cmrjs/cmr-utils/getCmrSettings`. The `cmrEnvironment` variable has been removed.

### Added

- **CUMULUS-1800**
  - Added task configuration setting named `syncChecksumFiles` to the
    SyncGranule task. This setting is `false` by default, but when set to
    `true`, all checksum files associated with data files that are downloaded
    will be downloaded as well.
- **CUMULUS-1952**
  - Updated HTTP(S) provider client to accept username/password for Basic authorization. This change adds support for Basic Authorization such as Earthdata login redirects to ingest (i.e. as implemented in SyncGranule), but not to discovery (i.e. as implemented in DiscoverGranules). Discovery still expects the provider's file system to be publicly accessible, but not the individual files and their contents.
  - **NOTE**: Using this in combination with the HTTP protocol may expose usernames and passwords to intermediary network entities. HTTPS is highly recommended.
- **CUMULUS-1997**
  - Added optional `launchpad` configuration to `@cumulus/hyrax-metadata-updates` task config schema.

### Fixed

- **CUMULUS-1997**
  - Updated all CMR operations to use configured authentication scheme
- **CUMULUS-2010**
  - Updated `@cumulus/api/launchpadSaml` to support multiple userGroup attributes from the SAML response

## [v1.23.2] 2020-05-22

### BREAKING CHANGES

- Updates to the Cumulus archive API:
  - All endpoints now return a `401` response instead of a `403` for any request where the JWT passed as a Bearer token is invalid.
  - POST `/refresh` and DELETE `/token/<token>` endpoints now return a `401` response for requests with expired tokens

- **CUMULUS-1894**
  - `@cumulus/ingest/granule.handleDuplicateFile()`
    - The `copyOptions` parameter has been removed
    - An `ACL` parameter has been added
  - `@cumulus/ingest/granule.renameS3FileWithTimestamp()`
    - Now returns `undefined`

- **CUMULUS-1896**
  Updated all Cumulus core lambdas to utilize the new message adapter streaming interface via [cumulus-message-adapter-js v1.2.0](https://github.com/nasa/cumulus-message-adapter-js/releases/tag/v1.2.0).   Users of this version of Cumulus (or later) must utilize version 1.3.0 or greater of the [cumulus-message-adapter](https://github.com/nasa/cumulus-message-adapter) to support core lambdas.

- **CUMULUS-1912**
  - `@cumulus/api` reconciliationReports list endpoint returns a list of reconciliationReport records instead of S3Uri.

- **CUMULUS-1969**
  - The `DiscoverGranules` task now expects `provider_path` to be provided at
    `event.config.provider_path`, not `event.config.collection.provider_path`
  - `config.provider_path` is now a required parameter of the `DiscoverGranules`
    task

### MIGRATION STEPS

- To take advantage of the new TTL-based access token expiration implemented in CUMULUS-1777 (see notes below) and clear out existing records in your access tokens table, do the following:
  1. Log out of any active dashboard sessions
  2. Use the AWS console or CLI to delete your `<prefix>-AccessTokensTable` DynamoDB table
  3. [Re-deploy your `data-persistence` module](https://nasa.github.io/cumulus/docs/deployment/upgrade-readme#update-data-persistence-resources), which should re-create the `<prefix>-AccessTokensTable` DynamoDB table
  4. Return to using the Cumulus API/dashboard as normal
- This release requires the Cumulus Message Adapter layer deployed with Cumulus Core to be at least 1.3.0, as the core lambdas have updated to [cumulus-message-adapter-js v1.2.0](https://github.com/nasa/cumulus-message-adapter-js/releases/tag/v1.2.0) and the new CMA interface.  As a result, users should:
  1. Follow the [Cumulus Message Adapter (CMA) deployment instructions](https://nasa.github.io/cumulus/docs/deployment/deployment-readme#deploy-the-cumulus-message-adapter-layer) and install a CMA layer version >=1.3.0
  2. If you are using any custom Node.js Lambdas in your workflows **and** the Cumulus CMA layer/`cumulus-message-adapter-js`, you must update your lambda to use [cumulus-message-adapter-js v1.2.0](https://github.com/nasa/cumulus-message-adapter-js/releases/tag/v1.2.0) and follow the migration instructions in the release notes. Prior versions of `cumulus-message-adapter-js` are not compatible with CMA >= 1.3.0.
- Migrate existing s3 reconciliation report records to database (CUMULUS-1911):
  - After update your `data persistence` module and Cumulus resources, run the command:

  ```bash
  ./node_modules/.bin/cumulus-api migrate --stack `<your-terraform-deployment-prefix>` --migrationVersion migration5
  ```

### Added

- Added a limit for concurrent Elasticsearch requests when doing an index from database operation
- Added the `es_request_concurrency` parameter to the archive and cumulus Terraform modules

- **CUMULUS-1995**
  - Added the `es_index_shards` parameter to the archive and cumulus Terraform modules to configure the number of shards for the ES index
    - If you have an existing ES index, you will need to [reindex](https://nasa.github.io/cumulus-api/#reindex) and then [change index](https://nasa.github.io/cumulus-api/#change-index) to take advantage of shard updates

- **CUMULUS-1894**
  - Added `@cumulus/aws-client/S3.moveObject()`

- **CUMULUS-1911**
  - Added ReconciliationReports table
  - Updated CreateReconciliationReport lambda to save Reconciliation Report records to database
  - Updated dbIndexer and IndexFromDatabase lambdas to index Reconciliation Report records to Elasticsearch
  - Added migration_5 to migrate existing s3 reconciliation report records to database and Elasticsearch
  - Updated `@cumulus/api` package, `tf-modules/archive` and `tf-modules/data-persistence` Terraform modules

- **CUMULUS-1916**
  - Added util function for seeding reconciliation reports when running API locally in dashboard

### Changed

- **CUMULUS-1777**
  - The `expirationTime` property is now a **required field** of the access tokens model.
  - Updated the `AccessTokens` table to set a [TTL](https://docs.aws.amazon.com/amazondynamodb/latest/developerguide/howitworks-ttl.html) on the `expirationTime` field in `tf-modules/data-persistence/dynamo.tf`. As a result, access token records in this table whose `expirationTime` has passed should be **automatically deleted by DynamoDB**.
  - Updated all code creating access token records in the Dynamo `AccessTokens` table to set the `expirationTime` field value in seconds from the epoch.
- **CUMULUS-1912**
  - Updated reconciliationReports endpoints to query against Elasticsearch, delete report from both database and s3
  - Added `@cumulus/api-client/reconciliationReports`
- **CUMULUS-1999**
  - Updated `@cumulus/common/util.deprecate()` so that only a single deprecation notice is printed for each name/version combination

### Fixed

- **CUMULUS-1894**
  - The `SyncGranule` task can now handle files larger than 5 GB
- **CUMULUS-1987**
  - `Remove granule from CMR` operation in `@cumulus/api` now passes token to CMR when fetching granule metadata, allowing removal of private granules
- **CUMULUS-1993**
  - For a given queue, the `sqs-message-consumer` Lambda will now only schedule workflows for rules matching the queue **and the collection information in each queue message (if any)**
    - The consumer also now only reads each queue message **once per Lambda invocation**, whereas previously each message was read **once per queue rule per Lambda invocation**
  - Fixed bug preventing the deletion of multiple SNS rules that share the same SNS topic

### Deprecated

- **CUMULUS-1894**
  - `@cumulus/ingest/granule.copyGranuleFile()`
  - `@cumulus/ingest/granule.moveGranuleFile()`

- **CUMULUS-1987** - Deprecated the following functions:
  - `@cumulus/cmrjs/getMetadata(cmrLink)` -> `@cumulus/cmr-client/CMR.getGranuleMetadata(cmrLink)`
  - `@cumulus/cmrjs/getFullMetadata(cmrLink)`

## [v1.22.1] 2020-05-04

**Note**: v1.22.0 was not released as a package due to npm/release concerns.  Users upgrading to 1.22.x should start with 1.22.1

### Added

- **CUMULUS-1894**
  - Added `@cumulus/aws-client/S3.multipartCopyObject()`
- **CUMULUS-408**
  - Added `certificateUri` field to provider schema. This optional field allows operators to specify an S3 uri to a CA bundle to use for HTTPS requests.
- **CUMULUS-1787**
  - Added `collections/active` endpoint for returning collections with active granules in `@cumulus/api`
- **CUMULUS-1799**
  - Added `@cumulus/common/stack.getBucketsConfigKey()` to return the S3 key for the buckets config object
  - Added `@cumulus/common/workflows.getWorkflowFileKey()` to return the S3 key for a workflow definition object
  - Added `@cumulus/common/workflows.getWorkflowsListKeyPrefix()` to return the S3 key prefix for objects containing workflow definitions
  - Added `@cumulus/message` package containing utilities for building and parsing Cumulus messages
- **CUMULUS-1850**
  - Added `@cumulus/aws-client/Kinesis.describeStream()` to get a Kinesis stream description
- **CUMULUS-1853**
  - Added `@cumulus/integration-tests/collections.createCollection()`
  - Added `@cumulus/integration-tests/executions.findExecutionArn()`
  - Added `@cumulus/integration-tests/executions.getExecutionWithStatus()`
  - Added `@cumulus/integration-tests/granules.getGranuleWithStatus()`
  - Added `@cumulus/integration-tests/providers.createProvider()`
  - Added `@cumulus/integration-tests/rules.createOneTimeRule()`

### Changed

- **CUMULUS-1682**
  - Moved all `@cumulus/ingest/parse-pdr` code into the `parse-pdr` task as it had become tightly coupled with that task's handler and was not used anywhere else. Unit tests also restored.
- **CUMULUS-1820**
  - Updated the Thin Egress App module used in `tf-modules/distribution/main.tf` to build 74. [See the release notes](https://github.com/asfadmin/thin-egress-app/releases/tag/tea-build.74).
- **CUMULUS-1852**
  - Updated POST endpoints for `/collections`, `/providers`, and `/rules` to log errors when returning a 500 response
  - Updated POST endpoint for `/collections`:
    - Return a 400 response when the `name` or `version` fields are missing
    - Return a 409 response if the collection already exists
    - Improved error messages to be more explicit
  - Updated POST endpoint for `/providers`:
    - Return a 400 response if the `host` field value is invalid
    - Return a 409 response if the provider already exists
  - Updated POST endpoint for `/rules`:
    - Return a 400 response if rule `name` is invalid
    - Return a 400 response if rule `type` is invalid
- **CUMULUS-1891**
  - Updated the following endpoints using async operations to return a 503 error if the ECS task  cannot be started and a 500 response for a non-specific error:
    - POST `/replays`
    - POST `/bulkDelete`
    - POST `/elasticsearch/index-from-database`
    - POST `/granules/bulk`

### Fixed

- **CUMULUS-408**
  - Fixed HTTPS discovery and ingest.

- **CUMULUS-1850**
  - Fixed a bug in Kinesis event processing where the message consumer would not properly filter available rules based on the collection information in the event and the Kinesis stream ARN

- **CUMULUS-1853**
  - Fixed a bug where attempting to create a rule containing a payload property
    would fail schema validation.

- **CUMULUS-1854**
  - Rule schema is validated before starting workflows or creating event source mappings

- **CUMULUS-1974**
  - Fixed @cumulus/api webpack config for missing underscore object due to underscore update

- **CUMULUS-2210**
  - Fixed `cmr_oauth_provider` variable not being propogated to reconciliation reports

### Deprecated

- **CUMULUS-1799** - Deprecated the following code. For cases where the code was moved into another package, the new code location is noted:
  - `@cumulus/aws-client/StepFunctions.fromSfnExecutionName()`
  - `@cumulus/aws-client/StepFunctions.toSfnExecutionName()`
  - `@cumulus/aws-client/StepFunctions.getExecutionArn()` -> `@cumulus/message/Executions.buildExecutionArn()`
  - `@cumulus/aws-client/StepFunctions.getExecutionUrl()` -> `@cumulus/message/Executions.getExecutionUrlFromArn()`
  - `@cumulus/aws-client/StepFunctions.getStateMachineArn()` -> `@cumulus/message/Executions.getStateMachineArnFromExecutionArn()`
  - `@cumulus/aws-client/StepFunctions.pullStepFunctionEvent()` -> `@cumulus/message/StepFunctions.pullStepFunctionEvent()`
  - `@cumulus/common/bucketsConfigJsonObject()`
  - `@cumulus/common/CloudWatchLogger`
  - `@cumulus/common/collection-config-store/CollectionConfigStore` -> `@cumulus/collection-config-store`
  - `@cumulus/common/collection-config-store.constructCollectionId()` -> `@cumulus/message/Collections.constructCollectionId`
  - `@cumulus/common/concurrency.limit()`
  - `@cumulus/common/concurrency.mapTolerant()`
  - `@cumulus/common/concurrency.promiseUrl()`
  - `@cumulus/common/concurrency.toPromise()`
  - `@cumulus/common/concurrency.unless()`
  - `@cumulus/common/config.buildSchema()`
  - `@cumulus/common/config.parseConfig()`
  - `@cumulus/common/config.resolveResource()`
  - `@cumulus/common/config.resourceToArn()`
  - `@cumulus/common/FieldPattern`
  - `@cumulus/common/launchpad.getLaunchpadToken()` -> `@cumulus/launchpad-auth/index.getLaunchpadToken()`
  - `@cumulus/common/LaunchpadToken` -> `@cumulus/launchpad-auth/LaunchpadToken`
  - `@cumulus/common/launchpad.validateLaunchpadToken()` -> `@cumulus/launchpad-auth/index.validateLaunchpadToken()`
  - `@cumulus/common/message.buildCumulusMeta()` -> `@cumulus/message/Build.buildCumulusMeta()`
  - `@cumulus/common/message.buildQueueMessageFromTemplate()` -> `@cumulus/message/Build.buildQueueMessageFromTemplate()`
  - `@cumulus/common/message.getCollectionIdFromMessage()` -> `@cumulus/message/Collections.getCollectionIdFromMessage()`
  - `@cumulus/common/message.getMessageExecutionArn()` -> `@cumulus/message/Executions.getMessageExecutionArn()`
  - `@cumulus/common/message.getMessageExecutionName()` -> `@cumulus/message/Executions.getMessageExecutionName()`
  - `@cumulus/common/message.getMaximumExecutions()` -> `@cumulus/message/Queue.getMaximumExecutions()`
  - `@cumulus/common/message.getMessageFromTemplate()`
  - `@cumulus/common/message.getMessageStateMachineArn()` -> `@cumulus/message/Executions.getMessageStateMachineArn()`)
  - `@cumulus/common/message.getMessageGranules()` -> `@cumulus/message/Granules.getMessageGranules()`
  - `@cumulus/common/message.getQueueNameByUrl()` -> `@cumulus/message/Queue.getQueueNameByUrl()`
  - `@cumulus/common/message.getQueueName()` -> `@cumulus/message/Queue.getQueueName()`)
  - `@cumulus/common/message.hasQueueAndExecutionLimit()` -> `@cumulus/message/Queue.hasQueueAndExecutionLimit()`
  - `@cumulus/common/Semaphore`
  - `@cumulus/common/test-utils.throttleOnce()`
  - `@cumulus/common/workflows.getWorkflowArn()`
  - `@cumulus/common/workflows.getWorkflowFile()`
  - `@cumulus/common/workflows.getWorkflowList()`
  - `@cumulus/common/workflows.getWorkflowTemplate()`
  - `@cumulus/integration-tests/sfnStep/SfnStep.parseStepMessage()` -> `@cumulus/message/StepFunctions.parseStepMessage()`
- **CUMULUS-1858** - Deprecated the following functions.
  - `@cumulus/common/string.globalReplace()`
  - `@cumulus/common/string.isNonEmptyString()`
  - `@cumulus/common/string.isValidHostname()`
  - `@cumulus/common/string.match()`
  - `@cumulus/common/string.matches()`
  - `@cumulus/common/string.replace()`
  - `@cumulus/common/string.toLower()`
  - `@cumulus/common/string.toUpper()`

### Removed

- **CUMULUS-1799**: Deprecated code removals:
  - Removed from `@cumulus/common/aws`:
    - `pullStepFunctionEvent()`
  - Removed `@cumulus/common/sfnStep`
  - Removed `@cumulus/common/StepFunctions`

## [v1.21.0] 2020-03-30

### PLEASE NOTE

- **CUMULUS-1762**: the `messageConsumer` for `sns` and `kinesis`-type rules now fetches
  the collection information from the message. You should ensure that your rule's collection
  name and version match what is in the message for these ingest messages to be processed.
  If no matching rule is found, an error will be thrown and logged in the
  `messageConsumer` Lambda function's log group.

### Added

- **CUMULUS-1629**`
  - Updates discover-granules task to respect/utilize duplicateHandling configuration such that
    - skip:               Duplicates will be filtered from the granule list
    - error:              Duplicates encountered will result in step failure
    - replace, version:   Duplicates will be ignored and handled as normal.
  - Adds a new copy of the API lambda `PrivateApiLambda()` which is configured to not require authentication. This Lambda is not connected to an API gateway
  - Adds `@cumulus/api-client` with functions for use by workflow lambdas to call the API when needed

- **CUMULUS-1732**
  - Added Python task/activity workflow and integration test (`PythonReferenceSpec`) to test `cumulus-message-adapter-python`and `cumulus-process-py` integration.
- **CUMULUS-1795**
  - Added an IAM policy on the Cumulus EC2 creation to enable SSM when the `deploy_to_ngap` flag is true

### Changed

- **CUMULUS-1762**
  - the `messageConsumer` for `sns` and `kinesis`-type rules now fetches the collection
    information from the message.

### Deprecated

- **CUMULUS-1629**
  - Deprecate `granulesApi`, `rulesApi`, `emsApi`, `executionsAPI` from `@cumulus/integration-test/api` in favor of code moved to `@cumulus/api-client`

### Removed

- **CUMULUS-1799**: Deprecated code removals
  - Removed deprecated method `@cumulus/api/models/Granule.createGranulesFromSns()`
  - Removed deprecated method `@cumulus/api/models/Granule.removeGranuleFromCmr()`
  - Removed from `@cumulus/common/aws`:
    - `apigateway()`
    - `buildS3Uri()`
    - `calculateS3ObjectChecksum()`
    - `cf()`
    - `cloudwatch()`
    - `cloudwatchevents()`
    - `cloudwatchlogs()`
    - `createAndWaitForDynamoDbTable()`
    - `createQueue()`
    - `deleteSQSMessage()`
    - `describeCfStackResources()`
    - `downloadS3File()`
    - `downloadS3Files()`
    - `DynamoDbSearchQueue` class
    - `dynamodbstreams()`
    - `ec2()`
    - `ecs()`
    - `fileExists()`
    - `findResourceArn()`
    - `fromSfnExecutionName()`
    - `getFileBucketAndKey()`
    - `getJsonS3Object()`
    - `getQueueUrl()`
    - `getObjectSize()`
    - `getS3ObjectReadStream()`
    - `getSecretString()`
    - `getStateMachineArn()`
    - `headObject()`
    - `isThrottlingException()`
    - `kinesis()`
    - `lambda()`
    - `listS3Objects()`
    - `promiseS3Upload()`
    - `publishSnsMessage()`
    - `putJsonS3Object()`
    - `receiveSQSMessages()`
    - `s3CopyObject()`
    - `s3GetObjectTagging()`
    - `s3Join()`
    - `S3ListObjectsV2Queue` class
    - `s3TagSetToQueryString()`
    - `s3PutObjectTagging()`
    - `secretsManager()`
    - `sendSQSMessage()`
    - `sfn()`
    - `sns()`
    - `sqs()`
    - `sqsQueueExists()`
    - `toSfnExecutionName()`
    - `uploadS3FileStream()`
    - `uploadS3Files()`
    - `validateS3ObjectChecksum()`
  - Removed `@cumulus/common/CloudFormationGateway` class
  - Removed `@cumulus/common/concurrency/Mutex` class
  - Removed `@cumulus/common/errors`
  - Removed `@cumulus/common/sftp`
  - Removed `@cumulus/common/string.unicodeEscape`
  - Removed `@cumulus/cmrjs/cmr-utils.getGranuleId()`
  - Removed `@cumulus/cmrjs/cmr-utils.getCmrFiles()`
  - Removed `@cumulus/cmrjs/cmr/CMR` class
  - Removed `@cumulus/cmrjs/cmr/CMRSearchConceptQueue` class
  - Removed `@cumulus/cmrjs/utils.getHost()`
  - Removed `@cumulus/cmrjs/utils.getIp()`
  - Removed `@cumulus/cmrjs/utils.hostId()`
  - Removed `@cumulus/cmrjs/utils/ummVersion()`
  - Removed `@cumulus/cmrjs/utils.updateToken()`
  - Removed `@cumulus/cmrjs/utils.validateUMMG()`
  - Removed `@cumulus/ingest/aws.getEndpoint()`
  - Removed `@cumulus/ingest/aws.getExecutionUrl()`
  - Removed `@cumulus/ingest/aws/invoke()`
  - Removed `@cumulus/ingest/aws/CloudWatch` class
  - Removed `@cumulus/ingest/aws/ECS` class
  - Removed `@cumulus/ingest/aws/Events` class
  - Removed `@cumulus/ingest/aws/SQS` class
  - Removed `@cumulus/ingest/aws/StepFunction` class
  - Removed `@cumulus/ingest/util.normalizeProviderPath()`
  - Removed `@cumulus/integration-tests/index.listCollections()`
  - Removed `@cumulus/integration-tests/index.listProviders()`
  - Removed `@cumulus/integration-tests/index.rulesList()`
  - Removed `@cumulus/integration-tests/api/api.addCollectionApi()`

## [v1.20.0] 2020-03-12

### BREAKING CHANGES

- **CUMULUS-1714**
  - Changed the format of the message sent to the granule SNS Topic. Message includes the granule record under `record` and the type of event under `event`. Messages with `deleted` events will have the record that was deleted with a `deletedAt` timestamp. Options for `event` are `Create | Update | Delete`
- **CUMULUS-1769** - `deploy_to_ngap` is now a **required** variable for the `tf-modules/cumulus` module. **For those deploying to NGAP environments, this variable should always be set to `true`.**

### Notable changes

- **CUMULUS-1739** - You can now exclude Elasticsearch from your `tf-modules/data-persistence` deployment (via `include_elasticsearch = false`) and your `tf-modules/cumulus` module will still deploy successfully.

- **CUMULUS-1769** - If you set `deploy_to_ngap = true` for the `tf-modules/archive` Terraform module, **you can only deploy your archive API gateway as `PRIVATE`**, not `EDGE`.

### Added

- Added `@cumulus/aws-client/S3.getS3ObjectReadStreamAsync()` to deal with S3 eventual consistency issues by checking for the existence an S3 object with retries before getting a readable stream for that object.
- **CUMULUS-1769**
  - Added `deploy_to_ngap` boolean variable for the `tf-modules/cumulus` and `tf-modules/archive` Terraform modules. This variable is required. **For those deploying to NGAP environments, this variable should always be set to `true`.**
- **HYRAX-70**
  - Add the hyrax-metadata-update task

### Changed

- [`AccessToken.get()`](https://github.com/nasa/cumulus/blob/master/packages/api/models/access-tokens.js) now enforces [strongly consistent reads from DynamoDB](https://docs.aws.amazon.com/amazondynamodb/latest/developerguide/HowItWorks.ReadConsistency.html)
- **CUMULUS-1739**
  - Updated `tf-modules/data-persistence` to make Elasticsearch alarm resources and outputs conditional on the `include_elasticsearch` variable
  - Updated `@cumulus/aws-client/S3.getObjectSize` to include automatic retries for any failures from `S3.headObject`
- **CUMULUS-1784**
  - Updated `@cumulus/api/lib/DistributionEvent.remoteIP()` to parse the IP address in an S3 access log from the `A-sourceip` query parameter if present, otherwise fallback to the original parsing behavior.
- **CUMULUS-1768**
  - The `stats/summary` endpoint reports the distinct collections for the number of granules reported

### Fixed

- **CUMULUS-1739** - Fixed the `tf-modules/cumulus` and `tf-modules/archive` modules to make these Elasticsearch variables truly optional:
  - `elasticsearch_domain_arn`
  - `elasticsearch_hostname`
  - `elasticsearch_security_group_id`

- **CUMULUS-1768**
  - Fixed the `stats/` endpoint so that data is correctly filtered by timestamp and `processingTime` is calculated correctly.

- **CUMULUS-1769**
  - In the `tf-modules/archive` Terraform module, the `lifecycle` block ignoring changes to the `policy` of the archive API gateway is now only enforced if `deploy_to_ngap = true`. This fixes a bug where users deploying outside of NGAP could not update their API gateway's resource policy when going from `PRIVATE` to `EDGE`, preventing their API from being accessed publicly.

- **CUMULUS-1775**
  - Fix/update api endpoint to use updated google auth endpoints such that it will work with new accounts

### Removed

- **CUMULUS-1768**
  - Removed API endpoints `stats/histogram` and `stats/average`. All advanced stats needs should be acquired from Cloud Metrics or similarly configured ELK stack.

## [v1.19.0] 2020-02-28

### BREAKING CHANGES

- **CUMULUS-1736**
  - The `@cumulus/discover-granules` task now sets the `dataType` of discovered
    granules based on the `name` of the configured collection, not the
    `dataType`.
  - The config schema of the `@cumulus/discover-granules` task now requires that
    collections contain a `version`.
  - The `@cumulus/sync-granule` task will set the `dataType` and `version` of a
    granule based on the configured collection if those fields are not already
    set on the granule. Previously it was using the `dataType` field of the
    configured collection, then falling back to the `name` field of the
    collection. This update will just use the `name` field of the collection to
    set the `dataType` field of the granule.

- **CUMULUS-1446**
  - Update the `@cumulus/integration-tests/api/executions.getExecution()`
    function to parse the response and return the execution, rather than return
    the full API response.

- **CUMULUS-1672**
  - The `cumulus` Terraform module in previous releases set a
    `Deployment = var.prefix` tag on all resources that it managed. In this
    release, a `tags` input variable has been added to the `cumulus` Terraform
    module to allow resource tagging to be customized. No default tags will be
    applied to Cumulus-managed resources. To replicate the previous behavior,
    set `tags = { Deployment: var.prefix }` as an input variable for the
    `cumulus` Terraform module.

- **CUMULUS-1684 Migration Instructions**
  - In previous releases, a provider's username and password were encrypted
    using a custom encryption library. That has now been updated to use KMS.
    This release includes a Lambda function named
    `<prefix>-ProviderSecretsMigration`, which will re-encrypt existing
    provider credentials to use KMS. After this release has been deployed, you
    will need to manually invoke that Lambda function using either the AWS CLI
    or AWS Console. It should only need to be successfully run once.
  - Future releases of Cumulus will invoke a
    `<prefix>-VerifyProviderSecretsMigration` Lambda function as part of the
    deployment, which will cause the deployment to fail if the migration
    Lambda has not been run.

- **CUMULUS-1718**
  - The `@cumulus/sf-sns-report` task for reporting mid-workflow updates has been retired.
  This task was used as the `PdrStatusReport` task in our ParsePdr example workflow.
  If you have a ParsePdr or other workflow using this task, use `@cumulus/sf-sqs-report` instead.
  Trying to deploy the old task will result in an error as the cumulus module no longer exports `sf_sns_report_task`.
  - Migration instruction: In your workflow definition, for each step using the old task change:
  `"Resource": "${module.cumulus.sf_sns_report_task.task_arn}"`
  to
  `"Resource": "${module.cumulus.sf_sqs_report_task.task_arn}"`

- **CUMULUS-1755**
  - The `thin_egress_jwt_secret_name` variable for the `tf-modules/cumulus` Terraform module is now **required**. This variable is passed on to the Thin Egress App in `tf-modules/distribution/main.tf`, which uses the keys stored in the secret to sign JWTs. See the [Thin Egress App documentation on how to create a value for this secret](https://github.com/asfadmin/thin-egress-app#setting-up-the-jwt-cookie-secrets).

### Added

- **CUMULUS-1446**
  - Add `@cumulus/common/FileUtils.readJsonFile()` function
  - Add `@cumulus/common/FileUtils.readTextFile()` function
  - Add `@cumulus/integration-tests/api/collections.createCollection()` function
  - Add `@cumulus/integration-tests/api/collections.deleteCollection()` function
  - Add `@cumulus/integration-tests/api/collections.getCollection()` function
  - Add `@cumulus/integration-tests/api/providers.getProvider()` function
  - Add `@cumulus/integration-tests/index.getExecutionOutput()` function
  - Add `@cumulus/integration-tests/index.loadCollection()` function
  - Add `@cumulus/integration-tests/index.loadProvider()` function
  - Add `@cumulus/integration-tests/index.readJsonFilesFromDir()` function

- **CUMULUS-1672**
  - Add a `tags` input variable to the `archive` Terraform module
  - Add a `tags` input variable to the `cumulus` Terraform module
  - Add a `tags` input variable to the `cumulus_ecs_service` Terraform module
  - Add a `tags` input variable to the `data-persistence` Terraform module
  - Add a `tags` input variable to the `distribution` Terraform module
  - Add a `tags` input variable to the `ingest` Terraform module
  - Add a `tags` input variable to the `s3-replicator` Terraform module

- **CUMULUS-1707**
  - Enable logrotate on ECS cluster

- **CUMULUS-1684**
  - Add a `@cumulus/aws-client/KMS` library of KMS-related functions
  - Add `@cumulus/aws-client/S3.getTextObject()`
  - Add `@cumulus/sftp-client` package
  - Create `ProviderSecretsMigration` Lambda function
  - Create `VerifyProviderSecretsMigration` Lambda function

- **CUMULUS-1548**
  - Add ability to put default Cumulus logs in Metrics' ELK stack
  - Add ability to add custom logs to Metrics' ELK Stack

- **CUMULUS-1702**
  - When logs are sent to Metrics' ELK stack, the logs endpoints will return results from there

- **CUMULUS-1459**
  - Async Operations are indexed in Elasticsearch
  - To index any existing async operations you'll need to perform an index from
    database function.

- **CUMULUS-1717**
  - Add `@cumulus/aws-client/deleteAndWaitForDynamoDbTableNotExists`, which
    deletes a DynamoDB table and waits to ensure the table no longer exists
  - Added `publishGranules` Lambda to handle publishing granule messages to SNS when granule records are written to DynamoDB
  - Added `@cumulus/api/models/Granule.storeGranulesFromCumulusMessage` to store granules from a Cumulus message to DynamoDB

- **CUMULUS-1718**
  - Added `@cumulus/sf-sqs-report` task to allow mid-workflow reporting updates.
  - Added `stepfunction_event_reporter_queue_url` and `sf_sqs_report_task` outputs to the `cumulus` module.
  - Added `publishPdrs` Lambda to handle publishing PDR messages to SNS when PDR records are written to DynamoDB.
  - Added `@cumulus/api/models/Pdr.storePdrFromCumulusMessage` to store PDRs from a Cumulus message to DynamoDB.
  - Added `@cumulus/aws-client/parseSQSMessageBody` to parse an SQS message body string into an object.

- **Ability to set custom backend API url in the archive module**
  - Add `api_url` definition in `tf-modules/cumulus/archive.tf`
  - Add `archive_api_url` variable in `tf-modules/cumulus/variables.tf`

- **CUMULUS-1741**
  - Added an optional `elasticsearch_security_group_ids` variable to the
    `data-persistence` Terraform module to allow additional security groups to
    be assigned to the Elasticsearch Domain.

- **CUMULUS-1752**
  - Added `@cumulus/integration-tests/api/distribution.invokeTEADistributionLambda` to simulate a request to the [Thin Egress App](https://github.com/asfadmin/thin-egress-app) by invoking the Lambda and getting a response payload.
  - Added `@cumulus/integration-tests/api/distribution.getTEARequestHeaders` to generate necessary request headers for a request to the Thin Egress App
  - Added `@cumulus/integration-tests/api/distribution.getTEADistributionApiFileStream` to get a response stream for a file served by Thin Egress App
  - Added `@cumulus/integration-tests/api/distribution.getTEADistributionApiRedirect` to get a redirect response from the Thin Egress App

- **CUMULUS-1755**
  - Added `@cumulus/aws-client/CloudFormation.describeCfStack()` to describe a Cloudformation stack
  - Added `@cumulus/aws-client/CloudFormation.getCfStackParameterValues()` to get multiple parameter values for a Cloudformation stack

### Changed

- **CUMULUS-1725**
  - Moved the logic that updates the granule files cache Dynamo table into its
    own Lambda function called `granuleFilesCacheUpdater`.

- **CUMULUS-1736**
  - The `collections` model in the API package now determines the name of a
    collection based on the `name` property, rather than using `dataType` and
    then falling back to `name`.
  - The `@cumulus/integration-tests.loadCollection()` function no longer appends
    the postfix to the end of the collection's `dataType`.
  - The `@cumulus/integration-tests.addCollections()` function no longer appends
    the postfix to the end of the collection's `dataType`.

- **CUMULUS-1672**
  - Add a `retryOptions` parameter to the `@cumulus/aws-client/S3.headObject`
     function, which will retry if the object being queried does not exist.

- **CUMULUS-1446**
  - Mark the `@cumulus/integration-tests/api.addCollectionApi()` function as
    deprecated
  - Mark the `@cumulus/integration-tests/index.listCollections()` function as
    deprecated
  - Mark the `@cumulus/integration-tests/index.listProviders()` function as
    deprecated
  - Mark the `@cumulus/integration-tests/index.rulesList()` function as
    deprecated

- **CUMULUS-1672**
  - Previously, the `cumulus` module defaulted to setting a
    `Deployment = var.prefix` tag on all resources that it managed. In this
    release, the `cumulus` module will now accept a `tags` input variable that
    defines the tags to be assigned to all resources that it manages.
  - Previously, the `data-persistence` module defaulted to setting a
    `Deployment = var.prefix` tag on all resources that it managed. In this
    release, the `data-persistence` module will now accept a `tags` input
    variable that defines the tags to be assigned to all resources that it
    manages.
  - Previously, the `distribution` module defaulted to setting a
    `Deployment = var.prefix` tag on all resources that it managed. In this
    release, the `distribution` module will now accept a `tags` input variable
    that defines the tags to be assigned to all resources that it manages.
  - Previously, the `ingest` module defaulted to setting a
    `Deployment = var.prefix` tag on all resources that it managed. In this
    release, the `ingest` module will now accept a `tags` input variable that
    defines the tags to be assigned to all resources that it manages.
  - Previously, the `s3-replicator` module defaulted to setting a
    `Deployment = var.prefix` tag on all resources that it managed. In this
    release, the `s3-replicator` module will now accept a `tags` input variable
    that defines the tags to be assigned to all resources that it manages.

- **CUMULUS-1684**
  - Update the API package to encrypt provider credentials using KMS instead of
    using RSA keys stored in S3

- **CUMULUS-1717**
  - Changed name of `cwSfExecutionEventToDb` Lambda to `cwSfEventToDbRecords`
  - Updated `cwSfEventToDbRecords` to write granule records to DynamoDB from the incoming Cumulus message

- **CUMULUS-1718**
  - Renamed `cwSfEventToDbRecords` to `sfEventSqsToDbRecords` due to architecture change to being a consumer of an SQS queue of Step Function Cloudwatch events.
  - Updated `sfEventSqsToDbRecords` to write PDR records to DynamoDB from the incoming Cumulus message
  - Moved `data-cookbooks/sns.md` to `data-cookbooks/ingest-notifications.md` and updated it to reflect recent changes.

- **CUMULUS-1748**
  - (S)FTP discovery tasks now use the provider-path as-is instead of forcing it to a relative path.
  - Improved error handling to catch permission denied FTP errors better and log them properly. Workflows will still fail encountering this error and we intend to consider that approach in a future ticket.

- **CUMULUS-1752**
  - Moved class for parsing distribution events to its own file: `@cumulus/api/lib/DistributionEvent.js`
    - Updated `DistributionEvent` to properly parse S3 access logs generated by requests from the [Thin Egress App](https://github.com/asfadmin/thin-egress-app)

- **CUMULUS-1753** - Changes to `@cumulus/ingest/HttpProviderClient.js`:
  - Removed regex filter in `HttpProviderClient.list()` that was used to return only files with an extension between 1 and 4 characters long. `HttpProviderClient.list()` will now return all files linked from the HTTP provider host.

- **CUMULUS-1755**
  - Updated the Thin Egress App module used in `tf-modules/distribution/main.tf` to build 61. [See the release notes](https://github.com/asfadmin/thin-egress-app/releases/tag/tea-build.61).

- **CUMULUS-1757**
  - Update @cumulus/cmr-client CMRSearchConceptQueue to take optional cmrEnvironment parameter

### Deprecated

- **CUMULUS-1684**
  - Deprecate `@cumulus/common/key-pair-provider/S3KeyPairProvider`
  - Deprecate `@cumulus/common/key-pair-provider/S3KeyPairProvider.encrypt()`
  - Deprecate `@cumulus/common/key-pair-provider/S3KeyPairProvider.decrypt()`
  - Deprecate `@cumulus/common/kms/KMS`
  - Deprecate `@cumulus/common/kms/KMS.encrypt()`
  - Deprecate `@cumulus/common/kms/KMS.decrypt()`
  - Deprecate `@cumulus/common/sftp.Sftp`

- **CUMULUS-1717**
  - Deprecate `@cumulus/api/models/Granule.createGranulesFromSns`

- **CUMULUS-1718**
  - Deprecate `@cumulus/sf-sns-report`.
    - This task has been updated to always throw an error directing the user to use `@cumulus/sf-sqs-report` instead. This was done because there is no longer an SNS topic to which to publish, and no consumers to listen to it.

- **CUMULUS-1748**
  - Deprecate `@cumulus/ingest/util.normalizeProviderPath`

- **CUMULUS-1752**
  - Deprecate `@cumulus/integration-tests/api/distribution.getDistributionApiFileStream`
  - Deprecate `@cumulus/integration-tests/api/distribution.getDistributionApiRedirect`
  - Deprecate `@cumulus/integration-tests/api/distribution.invokeApiDistributionLambda`

### Removed

- **CUMULUS-1684**
  - Remove the deployment script that creates encryption keys and stores them to
    S3

- **CUMULUS-1768**
  - Removed API endpoints `stats/histogram` and `stats/average`. All advanced stats needs should be acquired from Cloud Metrics or similarly configured ELK stack.

### Fixed

- **Fix default values for urs_url in variables.tf files**
  - Remove trailing `/` from default `urs_url` values.

- **CUMULUS-1610** - Add the Elasticsearch security group to the EC2 security groups

- **CUMULUS-1740** - `cumulus_meta.workflow_start_time` is now set in Cumulus
  messages

- **CUMULUS-1753** - Fixed `@cumulus/ingest/HttpProviderClient.js` to properly handle HTTP providers with:
  - Multiple link tags (e.g. `<a>`) per line of source code
  - Link tags in uppercase or lowercase (e.g. `<A>`)
  - Links with filepaths in the link target (e.g. `<a href="/path/to/file.txt">`). These files will be returned from HTTP file discovery **as the file name only** (e.g. `file.txt`).

- **CUMULUS-1768**
  - Fix an issue in the stats endpoints in `@cumulus/api` to send back stats for the correct type

## [v1.18.0] 2020-02-03

### BREAKING CHANGES

- **CUMULUS-1686**

  - `ecs_cluster_instance_image_id` is now a _required_ variable of the `cumulus` module, instead of optional.

- **CUMULUS-1698**

  - Change variable `saml_launchpad_metadata_path` to `saml_launchpad_metadata_url` in the `tf-modules/cumulus` Terraform module.

- **CUMULUS-1703**
  - Remove the unused `forceDownload` option from the `sync-granule` tasks's config
  - Remove the `@cumulus/ingest/granule.Discover` class
  - Remove the `@cumulus/ingest/granule.Granule` class
  - Remove the `@cumulus/ingest/pdr.Discover` class
  - Remove the `@cumulus/ingest/pdr.Granule` class
  - Remove the `@cumulus/ingest/parse-pdr.parsePdr` function

### Added

- **CUMULUS-1040**

  - Added `@cumulus/aws-client` package to provide utilities for working with AWS services and the Node.js AWS SDK
  - Added `@cumulus/errors` package which exports error classes for use in Cumulus workflow code
  - Added `@cumulus/integration-tests/sfnStep` to provide utilities for parsing step function execution histories

- **CUMULUS-1102**

  - Adds functionality to the @cumulus/api package for better local testing.
    - Adds data seeding for @cumulus/api's localAPI.
      - seed functions allow adding collections, executions, granules, pdrs, providers, and rules to a Localstack Elasticsearch and DynamoDB via `addCollections`, `addExecutions`, `addGranules`, `addPdrs`, `addProviders`, and `addRules`.
    - Adds `eraseDataStack` function to local API server code allowing resetting of local datastack for testing (ES and DynamoDB).
    - Adds optional parameters to the @cumulus/api bin serve to allow for launching the api without destroying the current data.

- **CUMULUS-1697**

  - Added the `@cumulus/tf-inventory` package that provides command line utilities for managing Terraform resources in your AWS account

- **CUMULUS-1703**

  - Add `@cumulus/aws-client/S3.createBucket` function
  - Add `@cumulus/aws-client/S3.putFile` function
  - Add `@cumulus/common/string.isNonEmptyString` function
  - Add `@cumulus/ingest/FtpProviderClient` class
  - Add `@cumulus/ingest/HttpProviderClient` class
  - Add `@cumulus/ingest/S3ProviderClient` class
  - Add `@cumulus/ingest/SftpProviderClient` class
  - Add `@cumulus/ingest/providerClientUtils.buildProviderClient` function
  - Add `@cumulus/ingest/providerClientUtils.fetchTextFile` function

- **CUMULUS-1731**

  - Add new optional input variables to the Cumulus Terraform module to support TEA upgrade:
    - `thin_egress_cookie_domain` - Valid domain for Thin Egress App cookie
    - `thin_egress_domain_cert_arn` - Certificate Manager SSL Cert ARN for Thin
      Egress App if deployed outside NGAP/CloudFront
    - `thin_egress_download_role_in_region_arn` - ARN for reading of Thin Egress
      App data buckets for in-region requests
    - `thin_egress_jwt_algo` - Algorithm with which to encode the Thin Egress
      App JWT cookie
    - `thin_egress_jwt_secret_name` - Name of AWS secret where keys for the Thin
      Egress App JWT encode/decode are stored
    - `thin_egress_lambda_code_dependency_archive_key` - Thin Egress App - S3
      Key of packaged python modules for lambda dependency layer

- **CUMULUS-1733**
  - Add `discovery-filtering` operator doc to document previously undocumented functionality.

- **CUMULUS-1737**
  - Added the `cumulus-test-cleanup` module to run a nightly cleanup on resources left over from the integration tests run from the `example/spec` directory.

### Changed

- **CUMULUS-1102**

  - Updates `@cumulus/api/auth/testAuth` to use JWT instead of random tokens.
  - Updates the default AMI for the ecs_cluster_instance_image_id.

- **CUMULUS-1622**

  - Mutex class has been deprecated in `@cumulus/common/concurrency` and will be removed in a future release.

- **CUMULUS-1686**

  - Changed `ecs_cluster_instance_image_id` to be a required variable of the `cumulus` module and removed the default value.
    The default was not available across accounts and regions, nor outside of NGAP and therefore not particularly useful.

- **CUMULUS-1688**

  - Updated `@cumulus/aws.receiveSQSMessages` not to replace `message.Body` with a parsed object. This behavior was undocumented and confusing as received messages appeared to contradict AWS docs that state `message.Body` is always a string.
  - Replaced `sf_watcher` CloudWatch rule from `cloudwatch-events.tf` with an EventSourceMapping on `sqs2sf` mapped to the `start_sf` SQS queue (in `event-sources.tf`).
  - Updated `sqs2sf` with an EventSourceMapping handler and unit test.

- **CUMULUS-1698**

  - Change variable `saml_launchpad_metadata_path` to `saml_launchpad_metadata_url` in the `tf-modules/cumulus` Terraform module.
  - Updated `@cumulus/api/launchpadSaml` to download launchpad IDP metadata from configured location when the metadata in s3 is not valid, and to work with updated IDP metadata and SAML response.

- **CUMULUS-1731**
  - Upgrade the version of the Thin Egress App deployed by Cumulus to v48
    - Note: New variables available, see the 'Added' section of this changelog.

### Fixed

- **CUMULUS-1664**

  - Updated `dbIndexer` Lambda to remove hardcoded references to DynamoDB table names.

- **CUMULUS-1733**
  - Fixed granule discovery recursion algorithm used in S/FTP protocols.

### Removed

- **CUMULUS-1481**
  - removed `process` config and output from PostToCmr as it was not required by the task nor downstream steps, and should still be in the output message's `meta` regardless.

### Deprecated

- **CUMULUS-1040**
  - Deprecated the following code. For cases where the code was moved into another package, the new code location is noted:
    - `@cumulus/common/CloudFormationGateway` -> `@cumulus/aws-client/CloudFormationGateway`
    - `@cumulus/common/DynamoDb` -> `@cumulus/aws-client/DynamoDb`
    - `@cumulus/common/errors` -> `@cumulus/errors`
    - `@cumulus/common/StepFunctions` -> `@cumulus/aws-client/StepFunctions`
    - All of the exported functions in `@cumulus/commmon/aws` (moved into `@cumulus/aws-client`), except:
      - `@cumulus/common/aws/isThrottlingException` -> `@cumulus/errors/isThrottlingException`
      - `@cumulus/common/aws/improveStackTrace` (not deprecated)
      - `@cumulus/common/aws/retryOnThrottlingException` (not deprecated)
    - `@cumulus/common/sfnStep/SfnStep.parseStepMessage` -> `@cumulus/integration-tests/sfnStep/SfnStep.parseStepMessage`
    - `@cumulus/common/sfnStep/ActivityStep` -> `@cumulus/integration-tests/sfnStep/ActivityStep`
    - `@cumulus/common/sfnStep/LambdaStep` -> `@cumulus/integration-tests/sfnStep/LambdaStep`
    - `@cumulus/common/string/unicodeEscape` -> `@cumulus/aws-client/StepFunctions.unicodeEscape`
    - `@cumulus/common/util/setErrorStack` -> `@cumulus/aws-client/util/setErrorStack`
    - `@cumulus/ingest/aws/invoke` -> `@cumulus/aws-client/Lambda/invoke`
    - `@cumulus/ingest/aws/CloudWatch.bucketSize`
    - `@cumulus/ingest/aws/CloudWatch.cw`
    - `@cumulus/ingest/aws/ECS.ecs`
    - `@cumulus/ingest/aws/ECS`
    - `@cumulus/ingest/aws/Events.putEvent` -> `@cumulus/aws-client/CloudwatchEvents.putEvent`
    - `@cumulus/ingest/aws/Events.deleteEvent` -> `@cumulus/aws-client/CloudwatchEvents.deleteEvent`
    - `@cumulus/ingest/aws/Events.deleteTarget` -> `@cumulus/aws-client/CloudwatchEvents.deleteTarget`
    - `@cumulus/ingest/aws/Events.putTarget` -> `@cumulus/aws-client/CloudwatchEvents.putTarget`
    - `@cumulus/ingest/aws/SQS.attributes` -> `@cumulus/aws-client/SQS.getQueueAttributes`
    - `@cumulus/ingest/aws/SQS.deleteMessage` -> `@cumulus/aws-client/SQS.deleteSQSMessage`
    - `@cumulus/ingest/aws/SQS.deleteQueue` -> `@cumulus/aws-client/SQS.deleteQueue`
    - `@cumulus/ingest/aws/SQS.getUrl` -> `@cumulus/aws-client/SQS.getQueueUrlByName`
    - `@cumulus/ingest/aws/SQS.receiveMessage` -> `@cumulus/aws-client/SQS.receiveSQSMessages`
    - `@cumulus/ingest/aws/SQS.sendMessage` -> `@cumulus/aws-client/SQS.sendSQSMessage`
    - `@cumulus/ingest/aws/StepFunction.getExecutionStatus` -> `@cumulus/aws-client/StepFunction.getExecutionStatus`
    - `@cumulus/ingest/aws/StepFunction.getExecutionUrl` -> `@cumulus/aws-client/StepFunction.getExecutionUrl`

## [v1.17.0] - 2019-12-31

### BREAKING CHANGES

- **CUMULUS-1498**
  - The `@cumulus/cmrjs.publish2CMR` function expects that the value of its
    `creds.password` parameter is a plaintext password.
  - Rather than using an encrypted password from the `cmr_password` environment
    variable, the `@cumulus/cmrjs.updateCMRMetadata` function now looks for an
    environment variable called `cmr_password_secret_name` and fetches the CMR
    password from that secret in AWS Secrets Manager.
  - The `@cumulus/post-to-cmr` task now expects a
    `config.cmr.passwordSecretName` value, rather than `config.cmr.password`.
    The CMR password will be fetched from that secret in AWS Secrets Manager.

### Added

- **CUMULUS-630**

  - Added support for replaying Kinesis records on a stream into the Cumulus Kinesis workflow triggering mechanism: either all the records, or some time slice delimited by start and end timestamps.
  - Added `/replays` endpoint to the operator API for triggering replays.
  - Added `Replay Kinesis Messages` documentation to Operator Docs.
  - Added `manualConsumer` lambda function to consume a Kinesis stream. Used by the replay AsyncOperation.

- **CUMULUS-1687**
  - Added new API endpoint for listing async operations at `/asyncOperations`
  - All asyncOperations now include the fields `description` and `operationType`. `operationType` can be one of the following. [`Bulk Delete`, `Bulk Granules`, `ES Index`, `Kinesis Replay`]

### Changed

- **CUMULUS-1626**

  - Updates Cumulus to use node10/CMA 1.1.2 for all of its internal lambdas in prep for AWS node 8 EOL

- **CUMULUS-1498**
  - Remove the DynamoDB Users table. The list of OAuth users who are allowed to
    use the API is now stored in S3.
  - The CMR password and Launchpad passphrase are now stored in Secrets Manager

## [v1.16.1] - 2019-12-6

**Please note**:

- The `region` argument to the `cumulus` Terraform module has been removed. You may see a warning or error if you have that variable populated.
- Your workflow tasks should use the following versions of the CMA libraries to utilize new granule, parentArn, asyncOperationId, and stackName fields on the logs:
  - `cumulus-message-adapter-js` version 1.0.10+
  - `cumulus-message-adapter-python` version 1.1.1+
  - `cumulus-message-adapter-java` version 1.2.11+
- The `data-persistence` module no longer manages the creation of an Elasticsearch service-linked role for deploying Elasticsearch to a VPC. Follow the [deployment instructions on preparing your VPC](https://nasa.github.io/cumulus/docs/deployment/deployment-readme#vpc-subnets-and-security-group) for guidance on how to create the Elasticsearch service-linked role manually.
- There is now a `distribution_api_gateway_stage` variable for the `tf-modules/cumulus` Terraform module that will be used as the API gateway stage name used for the distribution API (Thin Egress App)
- Default value for the `urs_url` variable is now `https://uat.urs.earthdata.nasa.gov/` in the `tf-modules/cumulus` and `tf-modules/archive` Terraform modules. So deploying the `cumulus` module without a `urs_url` variable set will integrate your Cumulus deployment with the UAT URS environment.

### Added

- **CUMULUS-1563**

  - Added `custom_domain_name` variable to `tf-modules/data-persistence` module

- **CUMULUS-1654**
  - Added new helpers to `@cumulus/common/execution-history`:
    - `getStepExitedEvent()` returns the `TaskStateExited` event in a workflow execution history after the given step completion/failure event
    - `getTaskExitedEventOutput()` returns the output message for a `TaskStateExited` event in a workflow execution history

### Changed

- **CUMULUS-1578**

  - Updates SAML launchpad configuration to authorize via configured userGroup.
    [See the NASA specific documentation (protected)](https://wiki.earthdata.nasa.gov/display/CUMULUS/Cumulus+SAML+Launchpad+Integration)

- **CUMULUS-1579**

  - Elasticsearch list queries use `match` instead of `term`. `term` had been analyzing the terms and not supporting `-` in the field values.

- **CUMULUS-1619**

  - Adds 4 new keys to `@cumulus/logger` to display granules, parentArn, asyncOperationId, and stackName.
  - Depends on `cumulus-message-adapter-js` version 1.0.10+. Cumulus tasks updated to use this version.

- **CUMULUS-1654**

  - Changed `@cumulus/common/SfnStep.parseStepMessage()` to a static class method

- **CUMULUS-1641**
  - Added `meta.retries` and `meta.visibilityTimeout` properties to sqs-type rule. To create sqs-type rule, you're required to configure a dead-letter queue on your queue.
  - Added `sqsMessageRemover` lambda which removes the message from SQS queue upon successful workflow execution.
  - Updated `sqsMessageConsumer` lambda to not delete message from SQS queue, and to retry the SQS message for configured number of times.

### Removed

- Removed `create_service_linked_role` variable from `tf-modules/data-persistence` module.

- **CUMULUS-1321**
  - The `region` argument to the `cumulus` Terraform module has been removed

### Fixed

- **CUMULUS-1668** - Fixed a race condition where executions may not have been
  added to the database correctly
- **CUMULUS-1654** - Fixed issue with `publishReports` Lambda not including workflow execution error information for failed workflows with a single step
- Fixed `tf-modules/cumulus` module so that the `urs_url` variable is passed on to its invocation of the `tf-modules/archive` module

## [v1.16.0] - 2019-11-15

### Added

- **CUMULUS-1321**

  - A `deploy_distribution_s3_credentials_endpoint` variable has been added to
    the `cumulus` Terraform module. If true, the NGAP-backed S3 credentials
    endpoint will be added to the Thin Egress App's API. Default: true

- **CUMULUS-1544**

  - Updated the `/granules/bulk` endpoint to correctly query Elasticsearch when
    granule ids are not provided.

- **CUMULUS-1580**
  - Added `/granules/bulk` endpoint to `@cumulus/api` to perform bulk actions on granules given either a list of granule ids or an Elasticsearch query and the workflow to perform.

### Changed

- **CUMULUS-1561**

  - Fix the way that we are handling Terraform provider version requirements
  - Pass provider configs into child modules using the method that the
    [Terraform documentation](https://www.terraform.io/docs/configuration/modules.html#providers-within-modules)
    suggests
  - Remove the `region` input variable from the `s3_access_test` Terraform module
  - Remove the `aws_profile` and `aws_region` input variables from the
    `s3-replicator` Terraform module

- **CUMULUS-1639**
  - Because of
    [S3's Data Consistency Model](https://docs.aws.amazon.com/AmazonS3/latest/dev/Introduction.html#BasicsObjects),
    there may be situations where a GET operation for an object can temporarily
    return a `NoSuchKey` response even if that object _has_ been created. The
    `@cumulus/common/aws.getS3Object()` function has been updated to support
    retries if a `NoSuchKey` response is returned by S3. This behavior can be
    enabled by passing a `retryOptions` object to that function. Supported
    values for that object can be found here:
    <https://github.com/tim-kos/node-retry#retryoperationoptions>

### Removed

- **CUMULUS-1559**
  - `logToSharedDestination` has been migrated to the Terraform deployment as `log_api_gateway_to_cloudwatch` and will ONLY apply to egress lambdas.
    Due to the differences in the Terraform deployment model, we cannot support a global log subscription toggle for a configurable subset of lambdas.
    However, setting up your own log forwarding for a Lambda with Terraform is fairly simple, as you will only need to add SubscriptionFilters to your Terraform configuration, one per log group.
    See [the Terraform documentation](https://www.terraform.io/docs/providers/aws/r/cloudwatch_log_subscription_filter.html) for details on how to do this.
    An empty FilterPattern ("") will capture all logs in a group.

## [v1.15.0] - 2019-11-04

### BREAKING CHANGES

- **CUMULUS-1644** - When a workflow execution begins or ends, the workflow
  payload is parsed and any new or updated PDRs or granules referenced in that
  workflow are stored to the Cumulus archive. The defined interface says that a
  PDR in `payload.pdr` will be added to the archive, and any granules in
  `payload.granules` will also be added to the archive. In previous releases,
  PDRs found in `meta.pdr` and granules found in `meta.input_granules` were also
  added to the archive. This caused unexpected behavior and has been removed.
  Only PDRs from `payload.pdr` and granules from `payload.granules` will now be
  added to the Cumulus archive.

- **CUMULUS-1449** - Cumulus now uses a universal workflow template when
  starting a workflow that contains general information specific to the
  deployment, but not specific to the workflow. Workflow task configs must be
  defined using AWS step function parameters. As part of this change,
  `CumulusConfig` has been retired and task configs must now be defined under
  the `cma.task_config` key in the Parameters section of a step function
  definition.

  **Migration instructions**:

  NOTE: These instructions require the use of Cumulus Message Adapter v1.1.x+.
  Please ensure you are using a compatible version before attempting to migrate
  workflow configurations. When defining workflow steps, remove any
  `CumulusConfig` section, as shown below:

  ```yaml
  ParsePdr:
    CumulusConfig:
      provider: "{$.meta.provider}"
      bucket: "{$.meta.buckets.internal.name}"
      stack: "{$.meta.stack}"
  ```

  Instead, use AWS Parameters to pass `task_config` for the task directly into
  the Cumulus Message Adapter:

  ```yaml
  ParsePdr:
    Parameters:
      cma:
        event.$: "$"
        task_config:
          provider: "{$.meta.provider}"
          bucket: "{$.meta.buckets.internal.name}"
          stack: "{$.meta.stack}"
  ```

  In this example, the `cma` key is used to pass parameters to the message
  adapter. Using `task_config` in combination with `event.$: '$'` allows the
  message adapter to process `task_config` as the `config` passed to the Cumulus
  task. See `example/workflows/sips.yml` in the core repository for further
  examples of how to set the Parameters.

  Additionally, workflow configurations for the `QueueGranules` and `QueuePdrs`
  tasks need to be updated:

  - `queue-pdrs` config changes:
    - `parsePdrMessageTemplateUri` replaced with `parsePdrWorkflow`, which is
      the workflow name (i.e. top-level name in `config.yml`, e.g. 'ParsePdr').
    - `internalBucket` and `stackName` configs now required to look up
      configuration from the deployment. Brings the task config in line with
      that of `queue-granules`.
  - `queue-granules` config change: `ingestGranuleMessageTemplateUri` replaced
    with `ingestGranuleWorkflow`, which is the workflow name (e.g.
    'IngestGranule').

- **CUMULUS-1396** - **Workflow steps at the beginning and end of a workflow
  using the `SfSnsReport` Lambda have now been deprecated (e.g. `StartStatus`,
  `StopStatus`) and should be removed from your workflow definitions**. These
  steps were used for publishing ingest notifications and have been replaced by
  an implementation using Cloudwatch events for Step Functions to trigger a
  Lambda that publishes ingest notifications. For further detail on how ingest
  notifications are published, see the notes below on **CUMULUS-1394**. For
  examples of how to update your workflow definitions, see our
  [example workflow definitions](https://github.com/nasa/cumulus/blob/master/example/workflows/).

- **CUMULUS-1470**
  - Remove Cumulus-defined ECS service autoscaling, allowing integrators to
    better customize autoscaling to meet their needs. In order to use
    autoscaling with ECS services, appropriate
    `AWS::ApplicationAutoScaling::ScalableTarget`,
    `AWS::ApplicationAutoScaling::ScalingPolicy`, and `AWS::CloudWatch::Alarm`
    resources should be defined in a kes overrides file. See
    [this example](https://github.com/nasa/cumulus/blob/release-1.15.x/example/overrides/app/cloudformation.template.yml)
    for an example.
  - The following config parameters are no longer used:
    - ecs.services.\<NAME\>.minTasks
    - ecs.services.\<NAME\>.maxTasks
    - ecs.services.\<NAME\>.scaleInActivityScheduleTime
    - ecs.services.\<NAME\>.scaleInAdjustmentPercent
    - ecs.services.\<NAME\>.scaleOutActivityScheduleTime
    - ecs.services.\<NAME\>.scaleOutAdjustmentPercent
    - ecs.services.\<NAME\>.activityName

### Added

- **CUMULUS-1100**

  - Added 30-day retention properties to all log groups that were missing those policies.

- **CUMULUS-1396**

  - Added `@cumulus/common/sfnStep`:
    - `LambdaStep` - A class for retrieving and parsing input and output to Lambda steps in AWS Step Functions
    - `ActivityStep` - A class for retrieving and parsing input and output to ECS activity steps in AWS Step Functions

- **CUMULUS-1574**

  - Added `GET /token` endpoint for SAML authorization when cumulus is protected by Launchpad.
    This lets a user retieve a token by hand that can be presented to the API.

- **CUMULUS-1625**

  - Added `sf_start_rate` variable to the `ingest` Terraform module, equivalent to `sqs_consumer_rate` in the old model, but will not be automatically applied to custom queues as that was.

- **CUMULUS-1513**
  - Added `sqs`-type rule support in the Cumulus API `@cumulus/api`
  - Added `sqsMessageConsumer` lambda which processes messages from the SQS queues configured in the `sqs` rules.

### Changed

- **CUMULUS-1639**

  - Because of
    [S3's Data Consistency Model](https://docs.aws.amazon.com/AmazonS3/latest/dev/Introduction.html#BasicsObjects),
    there may be situations where a GET operation for an object can temporarily
    return a `NoSuchKey` response even if that object _has_ been created. The
    `@cumulus/common/aws.getS3Object()` function will now retry up to 10 times
    if a `NoSuchKey` response is returned by S3. This can behavior can be
    overridden by passing `{ retries: 0 }` as the `retryOptions` argument.

- **CUMULUS-1449**

  - `queue-pdrs` & `queue-granules` config changes. Details in breaking changes section.
  - Cumulus now uses a universal workflow template when starting workflow that contains general information specific to the deployment, but not specific to the workflow.
  - Changed the way workflow configs are defined, from `CumulusConfig` to a `task_config` AWS Parameter.

- **CUMULUS-1452**

  - Changed the default ECS docker storage drive to `devicemapper`

- **CUMULUS-1453**
  - Removed config schema for `@cumulus/sf-sns-report` task
  - Updated `@cumulus/sf-sns-report` to always assume that it is running as an intermediate step in a workflow, not as the first or last step

### Removed

- **CUMULUS-1449**
  - Retired `CumulusConfig` as part of step function definitions, as this is an artifact of the way Kes parses workflow definitions that was not possible to migrate to Terraform. Use AWS Parameters and the `task_config` key instead. See change note above.
  - Removed individual workflow templates.

### Fixed

- **CUMULUS-1620** - Fixed bug where `message_adapter_version` does not correctly inject the CMA

- **CUMULUS-1396** - Updated `@cumulus/common/StepFunctions.getExecutionHistory()` to recursively fetch execution history when `nextToken` is returned in response

- **CUMULUS-1571** - Updated `@cumulus/common/DynamoDb.get()` to throw any errors encountered when trying to get a record and the record does exist

- **CUMULUS-1452**
  - Updated the EC2 initialization scripts to use full volume size for docker storage
  - Changed the default ECS docker storage drive to `devicemapper`

## [v1.14.5] - 2019-12-30 - [BACKPORT]

### Updated

- **CUMULUS-1626**
  - Updates Cumulus to use node10/CMA 1.1.2 for all of its internal lambdas in prep for AWS node 8 EOL

## [v1.14.4] - 2019-10-28

### Fixed

- **CUMULUS-1632** - Pinned `aws-elasticsearch-connector` package in `@cumulus/api` to version `8.1.3`, since `8.2.0` includes breaking changes

## [v1.14.3] - 2019-10-18

### Fixed

- **CUMULUS-1620** - Fixed bug where `message_adapter_version` does not correctly inject the CMA

- **CUMULUS-1572** - A granule is now included in discovery results even when
  none of its files has a matching file type in the associated collection
  configuration. Previously, if all files for a granule were unmatched by a file
  type configuration, the granule was excluded from the discovery results.
  Further, added support for a `boolean` property
  `ignoreFilesConfigForDiscovery`, which controls how a granule's files are
  filtered at discovery time.

## [v1.14.2] - 2019-10-08

### BREAKING CHANGES

Your Cumulus Message Adapter version should be pinned to `v1.0.13` or lower in your `app/config.yml` using `message_adapter_version: v1.0.13` OR you should use the workflow migration steps below to work with CMA v1.1.1+.

- **CUMULUS-1394** - The implementation of the `SfSnsReport` Lambda requires additional environment variables for integration with the new ingest notification SNS topics. Therefore, **you must update the definition of `SfSnsReport` in your `lambdas.yml` like so**:

```yaml
SfSnsReport:
  handler: index.handler
  timeout: 300
  source: node_modules/@cumulus/sf-sns-report/dist
  tables:
    - ExecutionsTable
  envs:
    execution_sns_topic_arn:
      function: Ref
      value: reportExecutionsSns
    granule_sns_topic_arn:
      function: Ref
      value: reportGranulesSns
    pdr_sns_topic_arn:
      function: Ref
      value: reportPdrsSns
```

- **CUMULUS-1447** -
  The newest release of the Cumulus Message Adapter (v1.1.1) requires that parameterized configuration be used for remote message functionality. Once released, Kes will automatically bring in CMA v1.1.1 without additional configuration.

  **Migration instructions**
  Oversized messages are no longer written to S3 automatically. In order to utilize remote messaging functionality, configure a `ReplaceConfig` AWS Step Function parameter on your CMA task:

  ```yaml
  ParsePdr:
    Parameters:
      cma:
        event.$: "$"
        ReplaceConfig:
          FullMessage: true
  ```

  Accepted fields in `ReplaceConfig` include `MaxSize`, `FullMessage`, `Path` and `TargetPath`.
  See https://github.com/nasa/cumulus-message-adapter/blob/master/CONTRACT.md#remote-message-configuration for full details.

  As this change is backward compatible in Cumulus Core, users wishing to utilize the previous version of the CMA may opt to transition to using a CMA lambda layer, or set `message_adapter_version` in their configuration to a version prior to v1.1.0.

### PLEASE NOTE

- **CUMULUS-1394** - Ingest notifications are now provided via 3 separate SNS topics for executions, granules, and PDRs, instead of a single `sftracker` SNS topic. Whereas the `sftracker` SNS topic received a full Cumulus execution message, the new topics all receive generated records for the given object. The new topics are only published to if the given object exists for the current execution. For a given execution/granule/PDR, **two messages will be received by each topic**: one message indicating that ingest is running and another message indicating that ingest has completed or failed. The new SNS topics are:

  - `reportExecutions` - Receives 1 message per execution
  - `reportGranules` - Receives 1 message per granule in an execution
  - `reportPdrs` - Receives 1 message per PDR

### Added

- **CUMULUS-639**

  - Adds SAML JWT and launchpad token authentication to Cumulus API (configurable)
    - **NOTE** to authenticate with Launchpad ensure your launchpad user_id is in the `<prefix>-UsersTable`
    - when Cumulus configured to protect API via Launchpad:
      - New endpoints
        - `GET /saml/login` - starting point for SAML SSO creates the login request url and redirects to the SAML Identity Provider Service (IDP)
        - `POST /saml/auth` - SAML Assertion Consumer Service. POST receiver from SAML IDP. Validates response, logs the user in, and returnes a SAML-based JWT.
    - Disabled endpoints
      - `POST /refresh`
      - Changes authorization worklow:
      - `ensureAuthorized` now presumes the bearer token is a JWT and tries to validate. If the token is malformed, it attempts to validate the token against Launchpad. This allows users to bring their own token as described here https://wiki.earthdata.nasa.gov/display/CUMULUS/Cumulus+API+with+Launchpad+Authentication. But it also allows dashboard users to manually authenticate via Launchpad SAML to receive a Launchpad-based JWT.

- **CUMULUS-1394**
  - Added `Granule.generateGranuleRecord()` method to granules model to generate a granule database record from a Cumulus execution message
  - Added `Pdr.generatePdrRecord()` method to PDRs model to generate a granule database record from a Cumulus execution message
  - Added helpers to `@cumulus/common/message`:
    - `getMessageExecutionName()` - Get the execution name from a Cumulus execution message
    - `getMessageStateMachineArn()` - Get the state machine ARN from a Cumulus execution message
    - `getMessageExecutionArn()` - Get the execution ARN for a Cumulus execution message
    - `getMessageGranules()` - Get the granules from a Cumulus execution message, if any.
  - Added `@cumulus/common/cloudwatch-event/isFailedSfStatus()` to determine if a Step Function status from a Cloudwatch event is a failed status

### Changed

- **CUMULUS-1308**

  - HTTP PUT of a Collection, Provider, or Rule via the Cumulus API now
    performs full replacement of the existing object with the object supplied
    in the request payload. Previous behavior was to perform a modification
    (partial update) by merging the existing object with the (possibly partial)
    object in the payload, but this did not conform to the HTTP standard, which
    specifies PATCH as the means for modifications rather than replacements.

- **CUMULUS-1375**

  - Migrate Cumulus from deprecated Elasticsearch JS client to new, supported one in `@cumulus/api`

- **CUMULUS-1485** Update `@cumulus/cmr-client` to return error message from CMR for validation failures.

- **CUMULUS-1394**

  - Renamed `Execution.generateDocFromPayload()` to `Execution.generateRecord()` on executions model. The method generates an execution database record from a Cumulus execution message.

- **CUMULUS-1432**

  - `logs` endpoint takes the level parameter as a string and not a number
  - Elasticsearch term query generation no longer converts numbers to boolean

- **CUMULUS-1447**

  - Consolidated all remote message handling code into @common/aws
  - Update remote message code to handle updated CMA remote message flags
  - Update example SIPS workflows to utilize Parameterized CMA configuration

- **CUMULUS-1448** Refactor workflows that are mutating cumulus_meta to utilize meta field

- **CUMULUS-1451**

  - Elasticsearch cluster setting `auto_create_index` will be set to false. This had been causing issues in the bootstrap lambda on deploy.

- **CUMULUS-1456**
  - `@cumulus/api` endpoints default error handler uses `boom` package to format errors, which is consistent with other API endpoint errors.

### Fixed

- **CUMULUS-1432** `logs` endpoint filter correctly filters logs by level
- **CUMULUS-1484** `useMessageAdapter` now does not set CUMULUS_MESSAGE_ADAPTER_DIR when `true`

### Removed

- **CUMULUS-1394**
  - Removed `sfTracker` SNS topic. Replaced by three new SNS topics for granule, execution, and PDR ingest notifications.
  - Removed unused functions from `@cumulus/common/aws`:
    - `getGranuleS3Params()`
    - `setGranuleStatus()`

## [v1.14.1] - 2019-08-29

### Fixed

- **CUMULUS-1455**

  - CMR token links updated to point to CMR legacy services rather than echo

- **CUMULUS-1211**
  - Errors thrown during granule discovery are no longer swallowed and ignored.
    Rather, errors are propagated to allow for proper error-handling and
    meaningful messaging.

## [v1.14.0] - 2019-08-22

### PLEASE NOTE

- We have encountered transient lambda service errors in our integration testing. Please handle transient service errors following [these guidelines](https://docs.aws.amazon.com/step-functions/latest/dg/bp-lambda-serviceexception.html). The workflows in the `example/workflows` folder have been updated with retries configured for these errors.

- **CUMULUS-799** added additional IAM permissions to support reading CloudWatch and API Gateway, so **you will have to redeploy your IAM stack.**

- **CUMULUS-800** Several items:

  - **Delete existing API Gateway stages**: To allow enabling of API Gateway logging, Cumulus now creates and manages a Stage resource during deployment. Before upgrading Cumulus, it is necessary to delete the API Gateway stages on both the Backend API and the Distribution API. Instructions are included in the documenation under [Delete API Gateway Stages](https://nasa.github.io/cumulus/docs/additional-deployment-options/delete-api-gateway-stages).

  - **Set up account permissions for API Gateway to write to CloudWatch**: In a one time operation for your AWS account, to enable CloudWatch Logs for API Gateway, you must first grant the API Gateway permission to read and write logs to CloudWatch for your account. The `AmazonAPIGatewayPushToCloudWatchLogs` managed policy (with an ARN of `arn:aws:iam::aws:policy/service-role/AmazonAPIGatewayPushToCloudWatchLogs`) has all the required permissions. You can find a simple how to in the documentation under [Enable API Gateway Logging.](https://nasa.github.io/cumulus/docs/additional-deployment-options/enable-gateway-logging-permissions)

  - **Configure API Gateway to write logs to CloudWatch** To enable execution logging for the distribution API set `config.yaml` `apiConfigs.distribution.logApigatewayToCloudwatch` value to `true`. More information [Enable API Gateway Logs](https://nasa.github.io/cumulus/docs/additional-deployment-options/enable-api-logs)

  - **Configure CloudWatch log delivery**: It is possible to deliver CloudWatch API execution and access logs to a cross-account shared AWS::Logs::Destination. An operator does this by adding the key `logToSharedDestination` to the `config.yml` at the default level with a value of a writable log destination. More information in the documenation under [Configure CloudWatch Logs Delivery.](https://nasa.github.io/cumulus/docs/additional-deployment-options/configure-cloudwatch-logs-delivery)

  - **Additional Lambda Logging**: It is now possible to configure any lambda to deliver logs to a shared subscriptions by setting `logToSharedDestination` to the ARN of a writable location (either an AWS::Logs::Destination or a Kinesis Stream) on any lambda config. Documentation for [Lambda Log Subscriptions](https://nasa.github.io/cumulus/docs/additional-deployment-options/additional-lambda-logging)

  - **Configure S3 Server Access Logs**: If you are running Cumulus in an NGAP environment you may [configure S3 Server Access Logs](https://nasa.github.io/cumulus/docs/next/deployment/server_access_logging) to be delivered to a shared bucket where the Metrics Team will ingest the logs into their ELK stack. Contact the Metrics team for permission and location.

- **CUMULUS-1368** The Cumulus distribution API has been deprecated and is being replaced by ASF's Thin Egress App. By default, the distribution API will not deploy. Please follow [the instructions for deploying and configuring Thin Egress](https://nasa.github.io/cumulus/docs/deployment/thin_egress_app).

To instead continue to deploy and use the legacy Cumulus distribution app, add the following to your `config.yml`:

```yaml
deployDistributionApi: true
```

If you deploy with no distribution app your deployment will succeed but you may encounter errors in your workflows, particularly in the `MoveGranule` task.

- **CUMULUS-1418** Users who are packaging the CMA in their Lambdas outside of Cumulus may need to update their Lambda configuration. Please see `BREAKING CHANGES` below for details.

### Added

- **CUMULUS-642**
  - Adds Launchpad as an authentication option for the Cumulus API.
  - Updated deployment documentation and added [instructions to setup Cumulus API Launchpad authentication](https://wiki.earthdata.nasa.gov/display/CUMULUS/Cumulus+API+with+Launchpad+Authentication)
- **CUMULUS-1418**
  - Adds usage docs/testing of lambda layers (introduced in PR1125), updates Core example tasks to use the updated `cumulus-ecs-task` and a CMA layer instead of kes CMA injection.
  - Added Terraform module to publish CMA as layer to user account.
- **PR1125** - Adds `layers` config option to support deploying Lambdas with layers
- **PR1128** - Added `useXRay` config option to enable AWS X-Ray for Lambdas.
- **CUMULUS-1345**
  - Adds new variables to the app deployment under `cmr`.
  - `cmrEnvironment` values are `SIT`, `UAT`, or `OPS` with `UAT` as the default.
  - `cmrLimit` and `cmrPageSize` have been added as configurable options.
- **CUMULUS-1273**
  - Added lambda function EmsProductMetadataReport to generate EMS Product Metadata report
- **CUMULUS-1226**
  - Added API endpoint `elasticsearch/index-from-database` to index to an Elasticsearch index from the database for recovery purposes and `elasticsearch/indices-status` to check the status of Elasticsearch indices via the API.
- **CUMULUS-824**
  - Added new Collection parameter `reportToEms` to configure whether the collection is reported to EMS
- **CUMULUS-1357**
  - Added new BackendApi endpoint `ems` that generates EMS reports.
- **CUMULUS-1241**
  - Added information about queues with maximum execution limits defined to default workflow templates (`meta.queueExecutionLimits`)
- **CUMULUS-1311**
  - Added `@cumulus/common/message` with various message parsing/preparation helpers
- **CUMULUS-812**

  - Added support for limiting the number of concurrent executions started from a queue. [See the data cookbook](https://nasa.github.io/cumulus/docs/data-cookbooks/throttling-queued-executions) for more information.

- **CUMULUS-1337**

  - Adds `cumulus.stackName` value to the `instanceMetadata` endpoint.

- **CUMULUS-1368**

  - Added `cmrGranuleUrlType` to the `@cumulus/move-granules` task. This determines what kind of links go in the CMR files. The options are `distribution`, `s3`, or `none`, with the default being distribution. If there is no distribution API being used with Cumulus, you must set the value to `s3` or `none`.

- Added `packages/s3-replicator` Terraform module to allow same-region s3 replication to metrics bucket.

- **CUMULUS-1392**

  - Added `tf-modules/report-granules` Terraform module which processes granule ingest notifications received via SNS and stores granule data to a database. The module includes:
    - SNS topic for publishing granule ingest notifications
    - Lambda to process granule notifications and store data
    - IAM permissions for the Lambda
    - Subscription for the Lambda to the SNS topic

- **CUMULUS-1393**

  - Added `tf-modules/report-pdrs` Terraform module which processes PDR ingest notifications received via SNS and stores PDR data to a database. The module includes:
    - SNS topic for publishing PDR ingest notifications
    - Lambda to process PDR notifications and store data
    - IAM permissions for the Lambda
    - Subscription for the Lambda to the SNS topic
  - Added unit tests for `@cumulus/api/models/pdrs.createPdrFromSns()`

- **CUMULUS-1400**

  - Added `tf-modules/report-executions` Terraform module which processes workflow execution information received via SNS and stores it to a database. The module includes:
    - SNS topic for publishing execution data
    - Lambda to process and store execution data
    - IAM permissions for the Lambda
    - Subscription for the Lambda to the SNS topic
  - Added `@cumulus/common/sns-event` which contains helpers for SNS events:
    - `isSnsEvent()` returns true if event is from SNS
    - `getSnsEventMessage()` extracts and parses the message from an SNS event
    - `getSnsEventMessageObject()` extracts and parses message object from an SNS event
  - Added `@cumulus/common/cloudwatch-event` which contains helpers for Cloudwatch events:
    - `isSfExecutionEvent()` returns true if event is from Step Functions
    - `isTerminalSfStatus()` determines if a Step Function status from a Cloudwatch event is a terminal status
    - `getSfEventStatus()` gets the Step Function status from a Cloudwatch event
    - `getSfEventDetailValue()` extracts a Step Function event detail field from a Cloudwatch event
    - `getSfEventMessageObject()` extracts and parses Step Function detail object from a Cloudwatch event

- **CUMULUS-1429**

  - Added `tf-modules/data-persistence` Terraform module which includes resources for data persistence in Cumulus:
    - DynamoDB tables
    - Elasticsearch with optional support for VPC
    - Cloudwatch alarm for number of Elasticsearch nodes

- **CUMULUS-1379** CMR Launchpad Authentication
  - Added `launchpad` configuration to `@cumulus/deployment/app/config.yml`, and cloudformation templates, workflow message, lambda configuration, api endpoint configuration
  - Added `@cumulus/common/LaunchpadToken` and `@cumulus/common/launchpad` to provide methods to get token and validate token
  - Updated lambdas to use Launchpad token for CMR actions (ingest and delete granules)
  - Updated deployment documentation and added [instructions to setup CMR client for Launchpad authentication](https://wiki.earthdata.nasa.gov/display/CUMULUS/CMR+Launchpad+Authentication)

## Changed

- **CUMULUS-1232**

  - Added retries to update `@cumulus/cmr-client` `updateToken()`

- **CUMULUS-1245 CUMULUS-795**

  - Added additional `ems` configuration parameters for sending the ingest reports to EMS
  - Added functionality to send daily ingest reports to EMS

- **CUMULUS-1241**

  - Removed the concept of "priority levels" and added ability to define a number of maximum concurrent executions per SQS queue
  - Changed mapping of Cumulus message properties for the `sqs2sfThrottle` lambda:
    - Queue name is read from `cumulus_meta.queueName`
    - Maximum executions for the queue is read from `meta.queueExecutionLimits[queueName]`, where `queueName` is `cumulus_meta.queueName`
  - Changed `sfSemaphoreDown` lambda to only attempt decrementing semaphores when:
    - the message is for a completed/failed/aborted/timed out workflow AND
    - `cumulus_meta.queueName` exists on the Cumulus message AND
    - An entry for the queue name (`cumulus_meta.queueName`) exists in the the object `meta.queueExecutionLimits` on the Cumulus message

- **CUMULUS-1338**

  - Updated `sfSemaphoreDown` lambda to be triggered via AWS Step Function Cloudwatch events instead of subscription to `sfTracker` SNS topic

- **CUMULUS-1311**

  - Updated `@cumulus/queue-granules` to set `cumulus_meta.queueName` for queued execution messages
  - Updated `@cumulus/queue-pdrs` to set `cumulus_meta.queueName` for queued execution messages
  - Updated `sqs2sfThrottle` lambda to immediately decrement queue semaphore value if dispatching Step Function execution throws an error

- **CUMULUS-1362**

  - Granule `processingStartTime` and `processingEndTime` will be set to the execution start time and end time respectively when there is no sync granule or post to cmr task present in the workflow

- **CUMULUS-1400**
  - Deprecated `@cumulus/ingest/aws/getExecutionArn`. Use `@cumulus/common/aws/getExecutionArn` instead.

### Fixed

- **CUMULUS-1439**

  - Fix bug with rule.logEventArn deletion on Kinesis rule update and fix unit test to verify

- **CUMULUS-796**

  - Added production information (collection ShortName and Version, granuleId) to EMS distribution report
  - Added functionality to send daily distribution reports to EMS

- **CUMULUS-1319**

  - Fixed a bug where granule ingest times were not being stored to the database

- **CUMULUS-1356**

  - The `Collection` model's `delete` method now _removes_ the specified item
    from the collection config store that was inserted by the `create` method.
    Previously, this behavior was missing.

- **CUMULUS-1374**
  - Addressed audit concerns (https://www.npmjs.com/advisories/782) in api package

### BREAKING CHANGES

### Changed

- **CUMULUS-1418**
  - Adding a default `cmaDir` key to configuration will cause `CUMULUS_MESSAGE_ADAPTER_DIR` to be set by default to `/opt` for any Lambda not setting `useCma` to true, or explicitly setting the CMA environment variable. In lambdas that package the CMA independently of the Cumulus packaging. Lambdas manually packaging the CMA should have their Lambda configuration updated to set the CMA path, or alternately if not using the CMA as a Lambda layer in this deployment set `cmaDir` to `./cumulus-message-adapter`.

### Removed

- **CUMULUS-1337**

  - Removes the S3 Access Metrics package added in CUMULUS-799

- **PR1130**
  - Removed code deprecated since v1.11.1:
    - Removed `@cumulus/common/step-functions`. Use `@cumulus/common/StepFunctions` instead.
    - Removed `@cumulus/api/lib/testUtils.fakeFilesFactory`. Use `@cumulus/api/lib/testUtils.fakeFileFactory` instead.
    - Removed `@cumulus/cmrjs/cmr` functions: `searchConcept`, `ingestConcept`, `deleteConcept`. Use the functions in `@cumulus/cmr-client` instead.
    - Removed `@cumulus/ingest/aws.getExecutionHistory`. Use `@cumulus/common/StepFunctions.getExecutionHistory` instead.

## [v1.13.5] - 2019-08-29 - [BACKPORT]

### Fixed

- **CUMULUS-1455** - CMR token links updated to point to CMR legacy services rather than echo

## [v1.13.4] - 2019-07-29

- **CUMULUS-1411** - Fix deployment issue when using a template override

## [v1.13.3] - 2019-07-26

- **CUMULUS-1345** Full backport of CUMULUS-1345 features - Adds new variables to the app deployment under `cmr`.
  - `cmrEnvironment` values are `SIT`, `UAT`, or `OPS` with `UAT` as the default.
  - `cmrLimit` and `cmrPageSize` have been added as configurable options.

## [v1.13.2] - 2019-07-25

- Re-release of v1.13.1 to fix broken npm packages.

## [v1.13.1] - 2019-07-22

- **CUMULUS-1374** - Resolve audit compliance with lodash version for api package subdependency
- **CUMULUS-1412** - Resolve audit compliance with googleapi package
- **CUMULUS-1345** - Backported CMR environment setting in getUrl to address immediate user need. CMR_ENVIRONMENT can now be used to set the CMR environment to OPS/SIT

## [v1.13.0] - 2019-5-20

### PLEASE NOTE

**CUMULUS-802** added some additional IAM permissions to support ECS autoscaling, so **you will have to redeploy your IAM stack.**
As a result of the changes for **CUMULUS-1193**, **CUMULUS-1264**, and **CUMULUS-1310**, **you must delete your existing stacks (except IAM) before deploying this version of Cumulus.**
If running Cumulus within a VPC and extended downtime is acceptable, we recommend doing this at the end of the day to allow AWS backend resources and network interfaces to be cleaned up overnight.

### BREAKING CHANGES

- **CUMULUS-1228**

  - The default AMI used by ECS instances is now an NGAP-compliant AMI. This
    will be a breaking change for non-NGAP deployments. If you do not deploy to
    NGAP, you will need to find the AMI ID of the
    [most recent Amazon ECS-optimized AMI](https://docs.aws.amazon.com/AmazonECS/latest/developerguide/ecs-optimized_AMI.html),
    and set the `ecs.amiid` property in your config. Instructions for finding
    the most recent NGAP AMI can be found using
    [these instructions](https://wiki.earthdata.nasa.gov/display/ESKB/Select+an+NGAP+Created+AMI).

- **CUMULUS-1310**

  - Database resources (DynamoDB, ElasticSearch) have been moved to an independent `db` stack.
    Migrations for this version will need to be user-managed. (e.g. [elasticsearch](https://docs.aws.amazon.com/elasticsearch-service/latest/developerguide/es-version-migration.html#snapshot-based-migration) and [dynamoDB](https://docs.aws.amazon.com/datapipeline/latest/DeveloperGuide/dp-template-exports3toddb.html)).
    Order of stack deployment is `iam` -> `db` -> `app`.
  - All stacks can now be deployed using a single `config.yml` file, i.e.: `kes cf deploy --kes-folder app --template node_modules/@cumulus/deployment/[iam|db|app] [...]`
    Backwards-compatible. For development, please re-run `npm run bootstrap` to build new `kes` overrides.
    Deployment docs have been updated to show how to deploy a single-config Cumulus instance.
  - `params` have been moved: Nest `params` fields under `app`, `db` or `iam` to override all Parameters for a particular stack's cloudformation template. Backwards-compatible with multi-config setups.
  - `stackName` and `stackNameNoDash` have been retired. Use `prefix` and `prefixNoDash` instead.
  - The `iams` section in `app/config.yml` IAM roles has been deprecated as a user-facing parameter,
    _unless_ your IAM role ARNs do not match the convention shown in `@cumulus/deployment/app/config.yml`
  - The `vpc.securityGroup` will need to be set with a pre-existing security group ID to use Cumulus in a VPC. Must allow inbound HTTP(S) (Port 443).

- **CUMULUS-1212**

  - `@cumulus/post-to-cmr` will now fail if any granules being processed are missing a metadata file. You can set the new config option `skipMetaCheck` to `true` to pass post-to-cmr without a metadata file.

- **CUMULUS-1232**

  - `@cumulus/sync-granule` will no longer silently pass if no checksum data is provided. It will use input
    from the granule object to:
    - Verify checksum if `checksumType` and `checksumValue` are in the file record OR a checksum file is provided
      (throws `InvalidChecksum` on fail), else log warning that no checksum is available.
    - Then, verify synced S3 file size if `file.size` is in the file record (throws `UnexpectedFileSize` on fail),
      else log warning that no file size is available.
    - Pass the step.

- **CUMULUS-1264**

  - The Cloudformation templating and deployment configuration has been substantially refactored.
    - `CumulusApiDefault` nested stack resource has been renamed to `CumulusApiDistribution`
    - `CumulusApiV1` nested stack resource has been renamed to `CumulusApiBackend`
  - The `urs: true` config option for when defining your lambdas (e.g. in `lambdas.yml`) has been deprecated. There are two new options to replace it:
    - `urs_redirect: 'token'`: This will expose a `TOKEN_REDIRECT_ENDPOINT` environment variable to your lambda that references the `/token` endpoint on the Cumulus backend API
    - `urs_redirect: 'distribution'`: This will expose a `DISTRIBUTION_REDIRECT_ENDPOINT` environment variable to your lambda that references the `/redirect` endpoint on the Cumulus distribution API

- **CUMULUS-1193**

  - The elasticsearch instance is moved behind the VPC.
  - Your account will need an Elasticsearch Service Linked role. This is a one-time setup for the account. You can follow the instructions to use the AWS console or AWS CLI [here](https://docs.aws.amazon.com/IAM/latest/UserGuide/using-service-linked-roles.html) or use the following AWS CLI command: `aws iam create-service-linked-role --aws-service-name es.amazonaws.com`

- **CUMULUS-802**

  - ECS `maxInstances` must be greater than `minInstances`. If you use defaults, no change is required.

- **CUMULUS-1269**
  - Brought Cumulus data models in line with CNM JSON schema:
    - Renamed file object `fileType` field to `type`
    - Renamed file object `fileSize` field to `size`
    - Renamed file object `checksumValue` field to `checksum` where not already done.
    - Added `ancillary` and `linkage` type support to file objects.

### Added

- **CUMULUS-799**

  - Added an S3 Access Metrics package which will take S3 Server Access Logs and
    write access metrics to CloudWatch

- **CUMULUS-1242** - Added `sqs2sfThrottle` lambda. The lambda reads SQS messages for queued executions and uses semaphores to only start new executions if the maximum number of executions defined for the priority key (`cumulus_meta.priorityKey`) has not been reached. Any SQS messages that are read but not used to start executions remain in the queue.

- **CUMULUS-1240**

  - Added `sfSemaphoreDown` lambda. This lambda receives SNS messages and for each message it decrements the semaphore used to track the number of running executions if:
    - the message is for a completed/failed workflow AND
    - the message contains a level of priority (`cumulus_meta.priorityKey`)
  - Added `sfSemaphoreDown` lambda as a subscriber to the `sfTracker` SNS topic

- **CUMULUS-1265**

  - Added `apiConfigs` configuration option to configure API Gateway to be private
  - All internal lambdas configured to run inside the VPC by default
  - Removed references to `NoVpc` lambdas from documentation and `example` folder.

- **CUMULUS-802**
  - Adds autoscaling of ECS clusters
  - Adds autoscaling of ECS services that are handling StepFunction activities

## Changed

- Updated `@cumulus/ingest/http/httpMixin.list()` to trim trailing spaces on discovered filenames

- **CUMULUS-1310**

  - Database resources (DynamoDB, ElasticSearch) have been moved to an independent `db` stack.
    This will enable future updates to avoid affecting database resources or requiring migrations.
    Migrations for this version will need to be user-managed.
    (e.g. [elasticsearch](https://docs.aws.amazon.com/elasticsearch-service/latest/developerguide/es-version-migration.html#snapshot-based-migration) and [dynamoDB](https://docs.aws.amazon.com/datapipeline/latest/DeveloperGuide/dp-template-exports3toddb.html)).
    Order of stack deployment is `iam` -> `db` -> `app`.
  - All stacks can now be deployed using a single `config.yml` file, i.e.: `kes cf deploy --kes-folder app --template node_modules/@cumulus/deployment/[iam|db|app] [...]`
    Backwards-compatible. Please re-run `npm run bootstrap` to build new `kes` overrides.
    Deployment docs have been updated to show how to deploy a single-config Cumulus instance.
  - `params` fields should now be nested under the stack key (i.e. `app`, `db` or `iam`) to provide Parameters for a particular stack's cloudformation template,
    for use with single-config instances. Keys _must_ match the name of the deployment package folder (`app`, `db`, or `iam`).
    Backwards-compatible with multi-config setups.
  - `stackName` and `stackNameNoDash` have been retired as user-facing config parameters. Use `prefix` and `prefixNoDash` instead.
    This will be used to create stack names for all stacks in a single-config use case.
    `stackName` may still be used as an override in multi-config usage, although this is discouraged.
    Warning: overriding the `db` stack's `stackName` will require you to set `dbStackName` in your `app/config.yml`.
    This parameter is required to fetch outputs from the `db` stack to reference in the `app` stack.
  - The `iams` section in `app/config.yml` IAM roles has been retired as a user-facing parameter,
    _unless_ your IAM role ARNs do not match the convention shown in `@cumulus/deployment/app/config.yml`
    In that case, overriding `iams` in your own config is recommended.
  - `iam` and `db` `cloudformation.yml` file names will have respective prefixes (e.g `iam.cloudformation.yml`).
  - Cumulus will now only attempt to create reconciliation reports for buckets of the `private`, `public` and `protected` types.
  - Cumulus will no longer set up its own security group.
    To pass a pre-existing security group for in-VPC deployments as a parameter to the Cumulus template, populate `vpc.securityGroup` in `config.yml`.
    This security group must allow inbound HTTP(S) traffic (Port 443). SSH traffic (Port 22) must be permitted for SSH access to ECS instances.
  - Deployment docs have been updated with examples for the new deployment model.

- **CUMULUS-1236**

  - Moves access to public files behind the distribution endpoint. Authentication is not required, but direct http access has been disallowed.

- **CUMULUS-1223**

  - Adds unauthenticated access for public bucket files to the Distribution API. Public files should be requested the same way as protected files, but for public files a redirect to a self-signed S3 URL will happen without requiring authentication with Earthdata login.

- **CUMULUS-1232**

  - Unifies duplicate handling in `ingest/granule.handleDuplicateFile` for maintainability.
  - Changed `ingest/granule.ingestFile` and `move-granules/index.moveFileRequest` to use new function.
  - Moved file versioning code to `ingest/granule.moveGranuleFileWithVersioning`
  - `ingest/granule.verifyFile` now also tests `file.size` for verification if it is in the file record and throws
    `UnexpectedFileSize` error for file size not matching input.
  - `ingest/granule.verifyFile` logs warnings if checksum and/or file size are not available.

- **CUMULUS-1193**

  - Moved reindex CLI functionality to an API endpoint. See [API docs](https://nasa.github.io/cumulus-api/#elasticsearch-1)

- **CUMULUS-1207**
  - No longer disable lambda event source mappings when disabling a rule

### Fixed

- Updated Lerna publish script so that published Cumulus packages will pin their dependencies on other Cumulus packages to exact versions (e.g. `1.12.1` instead of `^1.12.1`)

- **CUMULUS-1203**

  - Fixes IAM template's use of intrinsic functions such that IAM template overrides now work with kes

- **CUMULUS-1268**
  - Deployment will not fail if there are no ES alarms or ECS services

## [v1.12.1] - 2019-4-8

## [v1.12.0] - 2019-4-4

Note: There was an issue publishing 1.12.0. Upgrade to 1.12.1.

### BREAKING CHANGES

- **CUMULUS-1139**

  - `granule.applyWorkflow` uses the new-style granule record as input to workflows.

- **CUMULUS-1171**

  - Fixed provider handling in the API to make it consistent between protocols.
    NOTE: This is a breaking change. When applying this upgrade, users will need to:
    1. Disable all workflow rules
    2. Update any `http` or `https` providers so that the host field only
       contains a valid hostname or IP address, and the port field contains the
       provider port.
    3. Perform the deployment
    4. Re-enable workflow rules

- **CUMULUS-1176**:

  - `@cumulus/move-granules` input expectations have changed. `@cumulus/files-to-granules` is a new intermediate task to perform input translation in the old style.
    See the Added and Changed sections of this release changelog for more information.

- **CUMULUS-670**

  - The behavior of ParsePDR and related code has changed in this release. PDRs with FILE_TYPEs that do not conform to the PDR ICD (+ TGZ) (https://cdn.earthdata.nasa.gov/conduit/upload/6376/ESDS-RFC-030v1.0.pdf) will fail to parse.

- **CUMULUS-1208**
  - The granule object input to `@cumulus/queue-granules` will now be added to ingest workflow messages **as is**. In practice, this means that if you are using `@cumulus/queue-granules` to trigger ingest workflows and your granule objects input have invalid properties, then your ingest workflows will fail due to schema validation errors.

### Added

- **CUMULUS-777**
  - Added new cookbook entry on configuring Cumulus to track ancillary files.
- **CUMULUS-1183**
  - Kes overrides will now abort with a warning if a workflow step is configured without a corresponding
    lambda configuration
- **CUMULUS-1223**

  - Adds convenience function `@cumulus/common/bucketsConfigJsonObject` for fetching stack's bucket configuration as an object.

- **CUMULUS-853**
  - Updated FakeProcessing example lambda to include option to generate fake browse
  - Added feature documentation for ancillary metadata export, a new cookbook entry describing a workflow with ancillary metadata generation(browse), and related task definition documentation
- **CUMULUS-805**
  - Added a CloudWatch alarm to check running ElasticSearch instances, and a CloudWatch dashboard to view the health of ElasticSearch
  - Specify `AWS_REGION` in `.env` to be used by deployment script
- **CUMULUS-803**
  - Added CloudWatch alarms to check running tasks of each ECS service, and add the alarms to CloudWatch dashboard
- **CUMULUS-670**
  - Added Ancillary Metadata Export feature (see https://nasa.github.io/cumulus/docs/features/ancillary_metadata for more information)
  - Added new Collection file parameter "fileType" that allows configuration of workflow granule file fileType
- **CUMULUS-1184** - Added kes logging output to ensure we always see the state machine reference before failures due to configuration
- **CUMULUS-1105** - Added a dashboard endpoint to serve the dashboard from an S3 bucket
- **CUMULUS-1199** - Moves `s3credentials` endpoint from the backend to the distribution API.
- **CUMULUS-666**
  - Added `@api/endpoints/s3credentials` to allow EarthData Login authorized users to retrieve temporary security credentials for same-region direct S3 access.
- **CUMULUS-671**
  - Added `@packages/integration-tests/api/distribution/getDistributionApiS3SignedUrl()` to return the S3 signed URL for a file protected by the distribution API
- **CUMULUS-672**
  - Added `cmrMetadataFormat` and `cmrConceptId` to output for individual granules from `@cumulus/post-to-cmr`. `cmrMetadataFormat` will be read from the `cmrMetadataFormat` generated for each granule in `@cumulus/cmrjs/publish2CMR()`
  - Added helpers to `@packages/integration-tests/api/distribution`:
    - `getDistributionApiFileStream()` returns a stream to download files protected by the distribution API
    - `getDistributionFileUrl()` constructs URLs for requesting files from the distribution API
- **CUMULUS-1185** `@cumulus/api/models/Granule.removeGranuleFromCmrByGranule` to replace `@cumulus/api/models/Granule.removeGranuleFromCmr` and use the Granule UR from the CMR metadata to remove the granule from CMR

- **CUMULUS-1101**

  - Added new `@cumulus/checksum` package. This package provides functions to calculate and validate checksums.
  - Added new checksumming functions to `@cumulus/common/aws`: `calculateS3ObjectChecksum` and `validateS3ObjectChecksum`, which depend on the `checksum` package.

- CUMULUS-1171

  - Added `@cumulus/common` API documentation to `packages/common/docs/API.md`
  - Added an `npm run build-docs` task to `@cumulus/common`
  - Added `@cumulus/common/string#isValidHostname()`
  - Added `@cumulus/common/string#match()`
  - Added `@cumulus/common/string#matches()`
  - Added `@cumulus/common/string#toLower()`
  - Added `@cumulus/common/string#toUpper()`
  - Added `@cumulus/common/URLUtils#buildURL()`
  - Added `@cumulus/common/util#isNil()`
  - Added `@cumulus/common/util#isNull()`
  - Added `@cumulus/common/util#isUndefined()`
  - Added `@cumulus/common/util#negate()`

- **CUMULUS-1176**

  - Added new `@cumulus/files-to-granules` task to handle converting file array output from `cumulus-process` tasks into granule objects.
    Allows simplification of `@cumulus/move-granules` and `@cumulus/post-to-cmr`, see Changed section for more details.

- CUMULUS-1151 Compare the granule holdings in CMR with Cumulus' internal data store
- CUMULUS-1152 Compare the granule file holdings in CMR with Cumulus' internal data store

### Changed

- **CUMULUS-1216** - Updated `@cumulus/ingest/granule/ingestFile` to download files to expected staging location.
- **CUMULUS-1208** - Updated `@cumulus/ingest/queue/enqueueGranuleIngestMessage()` to not transform granule object passed to it when building an ingest message
- **CUMULUS-1198** - `@cumulus/ingest` no longer enforces any expectations about whether `provider_path` contains a leading slash or not.
- **CUMULUS-1170**
  - Update scripts and docs to use `npm` instead of `yarn`
  - Use `package-lock.json` files to ensure matching versions of npm packages
  - Update CI builds to use `npm ci` instead of `npm install`
- **CUMULUS-670**
  - Updated ParsePDR task to read standard PDR types+ (+ tgz as an external customer requirement) and add a fileType to granule-files on Granule discovery
  - Updated ParsePDR to fail if unrecognized type is used
  - Updated all relevant task schemas to include granule->files->filetype as a string value
  - Updated tests/test fixtures to include the fileType in the step function/task inputs and output validations as needed
  - Updated MoveGranules task to handle incoming configuration with new "fileType" values and to add them as appropriate to the lambda output.
  - Updated DiscoverGranules step/related workflows to read new Collection file parameter fileType that will map a discovered file to a workflow fileType
  - Updated CNM parser to add the fileType to the defined granule file fileType on ingest and updated integration tests to verify/validate that behavior
  - Updated generateEcho10XMLString in cmr-utils.js to use a map/related library to ensure order as CMR requires ordering for their online resources.
  - Updated post-to-cmr task to appropriately export CNM filetypes to CMR in echo10/UMM exports
- **CUMULUS-1139** - Granules stored in the API contain a `files` property. That schema has been greatly
  simplified and now better matches the CNM format.
  - The `name` property has been renamed to `fileName`.
  - The `filepath` property has been renamed to `key`.
  - The `checksumValue` property has been renamed to `checksum`.
  - The `path` property has been removed.
  - The `url_path` property has been removed.
  - The `filename` property (which contained an `s3://` URL) has been removed, and the `bucket`
    and `key` properties should be used instead. Any requests sent to the API containing a `granule.files[].filename`
    property will be rejected, and any responses coming back from the API will not contain that
    `filename` property.
  - A `source` property has been added, which is a URL indicating the original source of the file.
  - `@cumulus/ingest/granule.moveGranuleFiles()` no longer includes a `filename` field in its
    output. The `bucket` and `key` fields should be used instead.
- **CUMULUS-672**

  - Changed `@cumulus/integration-tests/api/EarthdataLogin.getEarthdataLoginRedirectResponse` to `@cumulus/integration-tests/api/EarthdataLogin.getEarthdataAccessToken`. The new function returns an access response from Earthdata login, if successful.
  - `@cumulus/integration-tests/cmr/getOnlineResources` now accepts an object of options, including `cmrMetadataFormat`. Based on the `cmrMetadataFormat`, the function will correctly retrieve the online resources for each metadata format (ECHO10, UMM-G)

- **CUMULUS-1101**

  - Moved `@cumulus/common/file/getFileChecksumFromStream` into `@cumulus/checksum`, and renamed it to `generateChecksumFromStream`.
    This is a breaking change for users relying on `@cumulus/common/file/getFileChecksumFromStream`.
  - Refactored `@cumulus/ingest/Granule` to depend on new `common/aws` checksum functions and remove significantly present checksumming code.
    - Deprecated `@cumulus/ingest/granule.validateChecksum`. Replaced with `@cumulus/ingest/granule.verifyFile`.
    - Renamed `granule.getChecksumFromFile` to `granule.retrieveSuppliedFileChecksumInformation` to be more accurate.
  - Deprecated `@cumulus/common/aws.checksumS3Objects`. Use `@cumulus/common/aws.calculateS3ObjectChecksum` instead.

- CUMULUS-1171

  - Fixed provider handling in the API to make it consistent between protocols.
    Before this change, FTP providers were configured using the `host` and
    `port` properties. HTTP providers ignored `port` and `protocol`, and stored
    an entire URL in the `host` property. Updated the API to only accept valid
    hostnames or IP addresses in the `provider.host` field. Updated ingest code
    to properly build HTTP and HTTPS URLs from `provider.protocol`,
    `provider.host`, and `provider.port`.
  - The default provider port was being set to 21, no matter what protocol was
    being used. Removed that default.

- **CUMULUS-1176**

  - `@cumulus/move-granules` breaking change:
    Input to `move-granules` is now expected to be in the form of a granules object (i.e. `{ granules: [ { ... }, { ... } ] }`);
    For backwards compatibility with array-of-files outputs from processing steps, use the new `@cumulus/files-to-granules` task as an intermediate step.
    This task will perform the input translation. This change allows `move-granules` to be simpler and behave more predictably.
    `config.granuleIdExtraction` and `config.input_granules` are no longer needed/used by `move-granules`.
  - `@cumulus/post-to-cmr`: `config.granuleIdExtraction` is no longer needed/used by `post-to-cmr`.

- CUMULUS-1174
  - Better error message and stacktrace for S3KeyPairProvider error reporting.

### Fixed

- **CUMULUS-1218** Reconciliation report will now scan only completed granules.
- `@cumulus/api` files and granules were not getting indexed correctly because files indexing was failing in `db-indexer`
- `@cumulus/deployment` A bug in the Cloudformation template was preventing the API from being able to be launched in a VPC, updated the IAM template to give the permissions to be able to run the API in a VPC

### Deprecated

- `@cumulus/api/models/Granule.removeGranuleFromCmr`, instead use `@cumulus/api/models/Granule.removeGranuleFromCmrByGranule`
- `@cumulus/ingest/granule.validateChecksum`, instead use `@cumulus/ingest/granule.verifyFile`
- `@cumulus/common/aws.checksumS3Objects`, instead use `@cumulus/common/aws.calculateS3ObjectChecksum`
- `@cumulus/cmrjs`: `getGranuleId` and `getCmrFiles` are deprecated due to changes in input handling.

## [v1.11.3] - 2019-3-5

### Added

- **CUMULUS-1187** - Added `@cumulus/ingest/granule/duplicateHandlingType()` to determine how duplicate files should be handled in an ingest workflow

### Fixed

- **CUMULUS-1187** - workflows not respecting the duplicate handling value specified in the collection
- Removed refreshToken schema requirement for OAuth

## [v1.11.2] - 2019-2-15

### Added

- CUMULUS-1169
  - Added a `@cumulus/common/StepFunctions` module. It contains functions for querying the AWS
    StepFunctions API. These functions have the ability to retry when a ThrottlingException occurs.
  - Added `@cumulus/common/aws.retryOnThrottlingException()`, which will wrap a function in code to
    retry on ThrottlingExceptions.
  - Added `@cumulus/common/test-utils.throttleOnce()`, which will cause a function to return a
    ThrottlingException the first time it is called, then return its normal result after that.
- CUMULUS-1103 Compare the collection holdings in CMR with Cumulus' internal data store
- CUMULUS-1099 Add support for UMMG JSON metadata versions > 1.4.
  - If a version is found in the metadata object, that version is used for processing and publishing to CMR otherwise, version 1.4 is assumed.
- CUMULUS-678
  - Added support for UMMG json v1.4 metadata files.
    `reconcileCMRMetadata` added to `@cumulus/cmrjs` to update metadata record with new file locations.
    `@cumulus/common/errors` adds two new error types `CMRMetaFileNotFound` and `InvalidArgument`.
    `@cumulus/common/test-utils` adds new function `randomId` to create a random string with id to help in debugging.
    `@cumulus/common/BucketsConfig` adds a new helper class `BucketsConfig` for working with bucket stack configuration and bucket names.
    `@cumulus/common/aws` adds new function `s3PutObjectTagging` as a convenience for the aws [s3().putObjectTagging](https://docs.aws.amazon.com/AWSJavaScriptSDK/latest/AWS/S3.html#putObjectTagging-property) function.
    `@cumulus/cmrjs` Adds: - `isCMRFile` - Identify an echo10(xml) or UMMG(json) metadata file. - `metadataObjectFromCMRFile` Read and parse CMR XML file from s3. - `updateCMRMetadata` Modify a cmr metadata (xml/json) file with updated information. - `publish2CMR` Posts XML or UMMG CMR data to CMR service. - `reconcileCMRMetadata` Reconciles cmr metadata file after a file moves.
- Adds some ECS and other permissions to StepRole to enable running ECS tasks from a workflow
- Added Apache logs to cumulus api and distribution lambdas
- **CUMULUS-1119** - Added `@cumulus/integration-tests/api/EarthdataLogin.getEarthdataLoginRedirectResponse` helper for integration tests to handle login with Earthdata and to return response from redirect to Cumulus API
- **CUMULUS-673** Added `@cumulus/common/file/getFileChecksumFromStream` to get file checksum from a readable stream

### Fixed

- CUMULUS-1123
  - Cloudformation template overrides now work as expected

### Changed

- CUMULUS-1169
  - Deprecated the `@cumulus/common/step-functions` module.
  - Updated code that queries the StepFunctions API to use the retry-enabled functions from
    `@cumulus/common/StepFunctions`
- CUMULUS-1121
  - Schema validation is now strongly enforced when writing to the database.
    Additional properties are not allowed and will result in a validation error.
- CUMULUS-678
  `tasks/move-granules` simplified and refactored to use functionality from cmrjs.
  `ingest/granules.moveGranuleFiles` now just moves granule files and returns a list of the updated files. Updating metadata now handled by `@cumulus/cmrjs/reconcileCMRMetadata`.
  `move-granules.updateGranuleMetadata` refactored and bugs fixed in the case of a file matching multiple collection.files.regexps.
  `getCmrXmlFiles` simplified and now only returns an object with the cmrfilename and the granuleId.
  `@cumulus/test-processing` - test processing task updated to generate UMM-G metadata

- CUMULUS-1043

  - `@cumulus/api` now uses [express](http://expressjs.com/) as the API engine.
  - All `@cumulus/api` endpoints on ApiGateway are consolidated to a single endpoint the uses `{proxy+}` definition.
  - All files under `packages/api/endpoints` along with associated tests are updated to support express's request and response objects.
  - Replaced environment variables `internal`, `bucket` and `systemBucket` with `system_bucket`.
  - Update `@cumulus/integration-tests` to work with updated cumulus-api express endpoints

- `@cumulus/integration-tests` - `buildAndExecuteWorkflow` and `buildWorkflow` updated to take a `meta` param to allow for additional fields to be added to the workflow `meta`

- **CUMULUS-1049** Updated `Retrieve Execution Status API` in `@cumulus/api`: If the execution doesn't exist in Step Function API, Cumulus API returns the execution status information from the database.

- **CUMULUS-1119**
  - Renamed `DISTRIBUTION_URL` environment variable to `DISTRIBUTION_ENDPOINT`
  - Renamed `DEPLOYMENT_ENDPOINT` environment variable to `DISTRIBUTION_REDIRECT_ENDPOINT`
  - Renamed `API_ENDPOINT` environment variable to `TOKEN_REDIRECT_ENDPOINT`

### Removed

- Functions deprecated before 1.11.0:
  - @cumulus/api/models/base: static Manager.createTable() and static Manager.deleteTable()
  - @cumulus/ingest/aws/S3
  - @cumulus/ingest/aws/StepFunction.getExecution()
  - @cumulus/ingest/aws/StepFunction.pullEvent()
  - @cumulus/ingest/consumer.Consume
  - @cumulus/ingest/granule/Ingest.getBucket()

### Deprecated

`@cmrjs/ingestConcept`, instead use the CMR object methods. `@cmrjs/CMR.ingestGranule` or `@cmrjs/CMR.ingestCollection`
`@cmrjs/searchConcept`, instead use the CMR object methods. `@cmrjs/CMR.searchGranules` or `@cmrjs/CMR.searchCollections`
`@cmrjs/deleteConcept`, instead use the CMR object methods. `@cmrjs/CMR.deleteGranule` or `@cmrjs/CMR.deleteCollection`

## [v1.11.1] - 2018-12-18

**Please Note**

- Ensure your `app/config.yml` has a `clientId` specified in the `cmr` section. This will allow CMR to identify your requests for better support and metrics.
  - For an example, please see [the example config](https://github.com/nasa/cumulus/blob/1c7e2bf41b75da9f87004c4e40fbcf0f39f56794/example/app/config.yml#L128).

### Added

- Added a `/tokenDelete` endpoint in `@cumulus/api` to delete access token records

### Changed

- CUMULUS-678
  `@cumulus/ingest/crypto` moved and renamed to `@cumulus/common/key-pair-provider`
  `@cumulus/ingest/aws` function: `KMSDecryptionFailed` and class: `KMS` extracted and moved to `@cumulus/common` and `KMS` is exported as `KMSProvider` from `@cumulus/common/key-pair-provider`
  `@cumulus/ingest/granule` functions: `publish`, `getGranuleId`, `getXMLMetadataAsString`, `getMetadataBodyAndTags`, `parseXmlString`, `getCmrXMLFiles`, `postS3Object`, `contructOnlineAccessUrls`, `updateMetadata`, extracted and moved to `@cumulus/cmrjs`
  `getGranuleId`, `getCmrXMLFiles`, `publish`, `updateMetadata` removed from `@cumulus/ingest/granule` and added to `@cumulus/cmrjs`;
  `updateMetadata` renamed `updateCMRMetadata`.
  `@cumulus/ingest` test files renamed.
- **CUMULUS-1070**
  - Add `'Client-Id'` header to all `@cumulus/cmrjs` requests (made via `searchConcept`, `ingestConcept`, and `deleteConcept`).
  - Updated `cumulus/example/app/config.yml` entry for `cmr.clientId` to use stackName for easier CMR-side identification.

## [v1.11.0] - 2018-11-30

**Please Note**

- Redeploy IAM roles:
  - CUMULUS-817 includes a migration that requires reconfiguration/redeployment of IAM roles. Please see the [upgrade instructions](https://nasa.github.io/cumulus/docs/upgrade/1.11.0) for more information.
  - CUMULUS-977 includes a few new SNS-related permissions added to the IAM roles that will require redeployment of IAM roles.
- `cumulus-message-adapter` v1.0.13+ is required for `@cumulus/api` granule reingest API to work properly. The latest version should be downloaded automatically by kes.
- A `TOKEN_SECRET` value (preferably 256-bit for security) must be added to `.env` to securely sign JWTs used for authorization in `@cumulus/api`

### Changed

- **CUUMULUS-1000** - Distribution endpoint now persists logins, instead of
  redirecting to Earthdata Login on every request
- **CUMULUS-783 CUMULUS-790** - Updated `@cumulus/sync-granule` and `@cumulus/move-granules` tasks to always overwrite existing files for manually-triggered reingest.
- **CUMULUS-906** - Updated `@cumulus/api` granule reingest API to
  - add `reingestGranule: true` and `forceDuplicateOverwrite: true` to Cumulus message `cumulus_meta.cumulus_context` field to indicate that the workflow is a manually triggered re-ingest.
  - return warning message to operator when duplicateHandling is not `replace`
  - `cumulus-message-adapter` v1.0.13+ is required.
- **CUMULUS-793** - Updated the granule move PUT request in `@cumulus/api` to reject the move with a 409 status code if one or more of the files already exist at the destination location
- Updated `@cumulus/helloworld` to use S3 to store state for pass on retry tests
- Updated `@cumulus/ingest`:
  - [Required for MAAP] `http.js#list` will now find links with a trailing whitespace
  - Removed code from `granule.js` which looked for files in S3 using `{ Bucket: discoveredFile.bucket, Key: discoveredFile.name }`. This is obsolete since `@cumulus/ingest` uses a `file-staging` and `constructCollectionId()` directory prefixes by default.
- **CUMULUS-989**
  - Updated `@cumulus/api` to use [JWT (JSON Web Token)](https://jwt.io/introduction/) as the transport format for API authorization tokens and to use JWT verification in the request authorization
  - Updated `/token` endpoint in `@cumulus/api` to return tokens as JWTs
  - Added a `/refresh` endpoint in `@cumulus/api` to request new access tokens from the OAuth provider using the refresh token
  - Added `refreshAccessToken` to `@cumulus/api/lib/EarthdataLogin` to manage refresh token requests with the Earthdata OAuth provider

### Added

- **CUMULUS-1050**
  - Separated configuration flags for originalPayload/finalPayload cleanup such that they can be set to different retention times
- **CUMULUS-798**
  - Added daily Executions cleanup CloudWatch event that triggers cleanExecutions lambda
  - Added cleanExecutions lambda that removes finalPayload/originalPayload field entries for records older than configured timeout value (execution_payload_retention_period), with a default of 30 days
- **CUMULUS-815/816**
  - Added 'originalPayload' and 'finalPayload' fields to Executions table
  - Updated Execution model to populate originalPayload with the execution payload on record creation
  - Updated Execution model code to populate finalPayload field with the execution payload on execution completion
  - Execution API now exposes the above fields
- **CUMULUS-977**
  - Rename `kinesisConsumer` to `messageConsumer` as it handles both Kinesis streams and SNS topics as of this version.
  - Add `sns`-type rule support. These rules create a subscription between an SNS topic and the `messageConsumer`.
    When a message is received, `messageConsumer` is triggered and passes the SNS message (JSON format expected) in
    its entirety to the workflow in the `payload` field of the Cumulus message. For more information on sns-type rules,
    see the [documentation](https://nasa.github.io/cumulus/docs/data-cookbooks/setup#rules).
- **CUMULUS-975**
  - Add `KinesisInboundEventLogger` and `KinesisOutboundEventLogger` API lambdas. These lambdas
    are utilized to dump incoming and outgoing ingest workflow kinesis streams
    to cloudwatch for analytics in case of AWS/stream failure.
  - Update rules model to allow tracking of log_event ARNs related to
    Rule event logging. Kinesis rule types will now automatically log
    incoming events via a Kinesis event triggered lambda.
    CUMULUS-975-migration-4
  - Update migration code to require explicit migration names per run
  - Added migration_4 to migrate/update exisitng Kinesis rules to have a log event mapping
  - Added new IAM policy for migration lambda
- **CUMULUS-775**
  - Adds a instance metadata endpoint to the `@cumulus/api` package.
  - Adds a new convenience function `hostId` to the `@cumulus/cmrjs` to help build environment specific cmr urls.
  - Fixed `@cumulus/cmrjs.searchConcept` to search and return CMR results.
  - Modified `@cumulus/cmrjs.CMR.searchGranule` and `@cumulus/cmrjs.CMR.searchCollection` to include CMR's provider as a default parameter to searches.
- **CUMULUS-965**
  - Add `@cumulus/test-data.loadJSONTestData()`,
    `@cumulus/test-data.loadTestData()`, and
    `@cumulus/test-data.streamTestData()` to safely load test data. These
    functions should be used instead of using `require()` to load test data,
    which could lead to tests interferring with each other.
  - Add a `@cumulus/common/util/deprecate()` function to mark a piece of code as
    deprecated
- **CUMULUS-986**
  - Added `waitForTestExecutionStart` to `@cumulus/integration-tests`
- **CUMULUS-919**
  - In `@cumulus/deployment`, added support for NGAP permissions boundaries for IAM roles with `useNgapPermissionBoundary` flag in `iam/config.yml`. Defaults to false.

### Fixed

- Fixed a bug where FTP sockets were not closed after an error, keeping the Lambda function active until it timed out [CUMULUS-972]
- **CUMULUS-656**
  - The API will no longer allow the deletion of a provider if that provider is
    referenced by a rule
  - The API will no longer allow the deletion of a collection if that collection
    is referenced by a rule
- Fixed a bug where `@cumulus/sf-sns-report` was not pulling large messages from S3 correctly.

### Deprecated

- `@cumulus/ingest/aws/StepFunction.pullEvent()`. Use `@cumulus/common/aws.pullStepFunctionEvent()`.
- `@cumulus/ingest/consumer.Consume` due to unpredictable implementation. Use `@cumulus/ingest/consumer.Consumer`.
  Call `Consumer.consume()` instead of `Consume.read()`.

## [v1.10.4] - 2018-11-28

### Added

- **CUMULUS-1008**
  - New `config.yml` parameter for SQS consumers: `sqs_consumer_rate: (default 500)`, which is the maximum number of
    messages the consumer will attempt to process per execution. Currently this is only used by the sf-starter consumer,
    which runs every minute by default, making this a messages-per-minute upper bound. SQS does not guarantee the number
    of messages returned per call, so this is not a fixed rate of consumption, only attempted number of messages received.

### Deprecated

- `@cumulus/ingest/consumer.Consume` due to unpredictable implementation. Use `@cumulus/ingest/consumer.Consumer`.

### Changed

- Backported update of `packages/api` dependency `@mapbox/dyno` to `1.4.2` to mitigate `event-stream` vulnerability.

## [v1.10.3] - 2018-10-31

### Added

- **CUMULUS-817**
  - Added AWS Dead Letter Queues for lambdas that are scheduled asynchronously/such that failures show up only in cloudwatch logs.
- **CUMULUS-956**
  - Migrated developer documentation and data-cookbooks to Docusaurus
    - supports versioning of documentation
  - Added `docs/docs-how-to.md` to outline how to do things like add new docs or locally install for testing.
  - Deployment/CI scripts have been updated to work with the new format
- **CUMULUS-811**
  - Added new S3 functions to `@cumulus/common/aws`:
    - `aws.s3TagSetToQueryString`: converts S3 TagSet array to querystring (for use with upload()).
    - `aws.s3PutObject`: Returns promise of S3 `putObject`, which puts an object on S3
    - `aws.s3CopyObject`: Returns promise of S3 `copyObject`, which copies an object in S3 to a new S3 location
    - `aws.s3GetObjectTagging`: Returns promise of S3 `getObjectTagging`, which returns an object containing an S3 TagSet.
  - `@/cumulus/common/aws.s3PutObject` defaults to an explicit `ACL` of 'private' if not overridden.
  - `@/cumulus/common/aws.s3CopyObject` defaults to an explicit `TaggingDirective` of 'COPY' if not overridden.

### Deprecated

- **CUMULUS-811**
  - Deprecated `@cumulus/ingest/aws.S3`. Member functions of this class will now
    log warnings pointing to similar functionality in `@cumulus/common/aws`.

## [v1.10.2] - 2018-10-24

### Added

- **CUMULUS-965**
  - Added a `@cumulus/logger` package
- **CUMULUS-885**
  - Added 'human readable' version identifiers to Lambda Versioning lambda aliases
- **CUMULUS-705**
  - Note: Make sure to update the IAM stack when deploying this update.
  - Adds an AsyncOperations model and associated DynamoDB table to the
    `@cumulus/api` package
  - Adds an /asyncOperations endpoint to the `@cumulus/api` package, which can
    be used to fetch the status of an AsyncOperation.
  - Adds a /bulkDelete endpoint to the `@cumulus/api` package, which performs an
    asynchronous bulk-delete operation. This is a stub right now which is only
    intended to demonstration how AsyncOperations work.
  - Adds an AsyncOperation ECS task to the `@cumulus/api` package, which will
    fetch an Lambda function, run it in ECS, and then store the result to the
    AsyncOperations table in DynamoDB.
- **CUMULUS-851** - Added workflow lambda versioning feature to allow in-flight workflows to use lambda versions that were in place when a workflow was initiated

  - Updated Kes custom code to remove logic that used the CMA file key to determine template compilation logic. Instead, utilize a `customCompilation` template configuration flag to indicate a template should use Cumulus's kes customized methods instead of 'core'.
  - Added `useWorkflowLambdaVersions` configuration option to enable the lambdaVersioning feature set. **This option is set to true by default** and should be set to false to disable the feature.
  - Added uniqueIdentifier configuration key to S3 sourced lambdas to optionally support S3 lambda resource versioning within this scheme. This key must be unique for each modified version of the lambda package and must be updated in configuration each time the source changes.
  - Added a new nested stack template that will create a `LambdaVersions` stack that will take lambda parameters from the base template, generate lambda versions/aliases and return outputs with references to the most 'current' lambda alias reference, and updated 'core' template to utilize these outputs (if `useWorkflowLambdaVersions` is enabled).

- Created a `@cumulus/api/lib/OAuth2` interface, which is implemented by the
  `@cumulus/api/lib/EarthdataLogin` and `@cumulus/api/lib/GoogleOAuth2` classes.
  Endpoints that need to handle authentication will determine which class to use
  based on environment variables. This also greatly simplifies testing.
- Added `@cumulus/api/lib/assertions`, containing more complex AVA test assertions
- Added PublishGranule workflow to publish a granule to CMR without full reingest. (ingest-in-place capability)

- `@cumulus/integration-tests` new functionality:
  - `listCollections` to list collections from a provided data directory
  - `deleteCollection` to delete list of collections from a deployed stack
  - `cleanUpCollections` combines the above in one function.
  - `listProviders` to list providers from a provided data directory
  - `deleteProviders` to delete list of providers from a deployed stack
  - `cleanUpProviders` combines the above in one function.
  - `@cumulus/integrations-tests/api.js`: `deleteGranule` and `deletePdr` functions to make `DELETE` requests to Cumulus API
  - `rules` API functionality for posting and deleting a rule and listing all rules
  - `wait-for-deploy` lambda for use in the redeployment tests
- `@cumulus/ingest/granule.js`: `ingestFile` inserts new `duplicate_found: true` field in the file's record if a duplicate file already exists on S3.
- `@cumulus/api`: `/execution-status` endpoint requests and returns complete execution output if execution output is stored in S3 due to size.
- Added option to use environment variable to set CMR host in `@cumulus/cmrjs`.
- **CUMULUS-781** - Added integration tests for `@cumulus/sync-granule` when `duplicateHandling` is set to `replace` or `skip`
- **CUMULUS-791** - `@cumulus/move-granules`: `moveFileRequest` inserts new `duplicate_found: true` field in the file's record if a duplicate file already exists on S3. Updated output schema to document new `duplicate_found` field.

### Removed

- Removed `@cumulus/common/fake-earthdata-login-server`. Tests can now create a
  service stub based on `@cumulus/api/lib/OAuth2` if testing requires handling
  authentication.

### Changed

- **CUMULUS-940** - modified `@cumulus/common/aws` `receiveSQSMessages` to take a parameter object instead of positional parameters. All defaults remain the same, but now access to long polling is available through `options.waitTimeSeconds`.
- **CUMULUS-948** - Update lambda functions `CNMToCMA` and `CnmResponse` in the `cumulus-data-shared` bucket and point the default stack to them.
- **CUMULUS-782** - Updated `@cumulus/sync-granule` task and `Granule.ingestFile` in `@cumulus/ingest` to keep both old and new data when a destination file with different checksum already exists and `duplicateHandling` is `version`
- Updated the config schema in `@cumulus/move-granules` to include the `moveStagedFiles` param.
- **CUMULUS-778** - Updated config schema and documentation in `@cumulus/sync-granule` to include `duplicateHandling` parameter for specifying how duplicate filenames should be handled
- **CUMULUS-779** - Updated `@cumulus/sync-granule` to throw `DuplicateFile` error when destination files already exist and `duplicateHandling` is `error`
- **CUMULUS-780** - Updated `@cumulus/sync-granule` to use `error` as the default for `duplicateHandling` when it is not specified
- **CUMULUS-780** - Updated `@cumulus/api` to use `error` as the default value for `duplicateHandling` in the `Collection` model
- **CUMULUS-785** - Updated the config schema and documentation in `@cumulus/move-granules` to include `duplicateHandling` parameter for specifying how duplicate filenames should be handled
- **CUMULUS-786, CUMULUS-787** - Updated `@cumulus/move-granules` to throw `DuplicateFile` error when destination files already exist and `duplicateHandling` is `error` or not specified
- **CUMULUS-789** - Updated `@cumulus/move-granules` to keep both old and new data when a destination file with different checksum already exists and `duplicateHandling` is `version`

### Fixed

- `getGranuleId` in `@cumulus/ingest` bug: `getGranuleId` was constructing an error using `filename` which was undefined. The fix replaces `filename` with the `uri` argument.
- Fixes to `del` in `@cumulus/api/endpoints/granules.js` to not error/fail when not all files exist in S3 (e.g. delete granule which has only 2 of 3 files ingested).
- `@cumulus/deployment/lib/crypto.js` now checks for private key existence properly.

## [v1.10.1] - 2018-09-4

### Fixed

- Fixed cloudformation template errors in `@cumulus/deployment/`
  - Replaced references to Fn::Ref: with Ref:
  - Moved long form template references to a newline

## [v1.10.0] - 2018-08-31

### Removed

- Removed unused and broken code from `@cumulus/common`
  - Removed `@cumulus/common/test-helpers`
  - Removed `@cumulus/common/task`
  - Removed `@cumulus/common/message-source`
  - Removed the `getPossiblyRemote` function from `@cumulus/common/aws`
  - Removed the `startPromisedSfnExecution` function from `@cumulus/common/aws`
  - Removed the `getCurrentSfnTask` function from `@cumulus/common/aws`

### Changed

- **CUMULUS-839** - In `@cumulus/sync-granule`, 'collection' is now an optional config parameter

### Fixed

- **CUMULUS-859** Moved duplicate code in `@cumulus/move-granules` and `@cumulus/post-to-cmr` to `@cumulus/ingest`. Fixed imports making assumptions about directory structure.
- `@cumulus/ingest/consumer` correctly limits the number of messages being received and processed from SQS. Details:
  - **Background:** `@cumulus/api` includes a lambda `<stack-name>-sqs2sf` which processes messages from the `<stack-name>-startSF` SQS queue every minute. The `sqs2sf` lambda uses `@cumulus/ingest/consumer` to receive and process messages from SQS.
  - **Bug:** More than `messageLimit` number of messages were being consumed and processed from the `<stack-name>-startSF` SQS queue. Many step functions were being triggered simultaneously by the lambda `<stack-name>-sqs2sf` (which consumes every minute from the `startSF` queue) and resulting in step function failure with the error: `An error occurred (ThrottlingException) when calling the GetExecutionHistory`.
  - **Fix:** `@cumulus/ingest/consumer#processMessages` now processes messages until `timeLimit` has passed _OR_ once it receives up to `messageLimit` messages. `sqs2sf` is deployed with a [default `messageLimit` of 10](https://github.com/nasa/cumulus/blob/670000c8a821ff37ae162385f921c40956e293f7/packages/deployment/app/config.yml#L147).
  - **IMPORTANT NOTE:** `consumer` will actually process up to `messageLimit * 2 - 1` messages. This is because sometimes `receiveSQSMessages` will return less than `messageLimit` messages and thus the consumer will continue to make calls to `receiveSQSMessages`. For example, given a `messageLimit` of 10 and subsequent calls to `receiveSQSMessages` returns up to 9 messages, the loop will continue and a final call could return up to 10 messages.

## [v1.9.1] - 2018-08-22

**Please Note** To take advantage of the added granule tracking API functionality, updates are required for the message adapter and its libraries. You should be on the following versions:

- `cumulus-message-adapter` 1.0.9+
- `cumulus-message-adapter-js` 1.0.4+
- `cumulus-message-adapter-java` 1.2.7+
- `cumulus-message-adapter-python` 1.0.5+

### Added

- **CUMULUS-687** Added logs endpoint to search for logs from a specific workflow execution in `@cumulus/api`. Added integration test.
- **CUMULUS-836** - `@cumulus/deployment` supports a configurable docker storage driver for ECS. ECS can be configured with either `devicemapper` (the default storage driver for AWS ECS-optimized AMIs) or `overlay2` (the storage driver used by the NGAP 2.0 AMI). The storage driver can be configured in `app/config.yml` with `ecs.docker.storageDriver: overlay2 | devicemapper`. The default is `overlay2`.
  - To support this configuration, a [Handlebars](https://handlebarsjs.com/) helper `ifEquals` was added to `packages/deployment/lib/kes.js`.
- **CUMULUS-836** - `@cumulus/api` added IAM roles required by the NGAP 2.0 AMI. The NGAP 2.0 AMI runs a script `register_instances_with_ssm.py` which requires the ECS IAM role to include `ec2:DescribeInstances` and `ssm:GetParameter` permissions.

### Fixed

- **CUMULUS-836** - `@cumulus/deployment` uses `overlay2` driver by default and does not attempt to write `--storage-opt dm.basesize` to fix [this error](https://github.com/moby/moby/issues/37039).
- **CUMULUS-413** Kinesis processing now captures all errrors.
  - Added kinesis fallback mechanism when errors occur during record processing.
  - Adds FallbackTopicArn to `@cumulus/api/lambdas.yml`
  - Adds fallbackConsumer lambda to `@cumulus/api`
  - Adds fallbackqueue option to lambda definitions capture lambda failures after three retries.
  - Adds kinesisFallback SNS topic to signal incoming errors from kinesis stream.
  - Adds kinesisFailureSQS to capture fully failed events from all retries.
- **CUMULUS-855** Adds integration test for kinesis' error path.
- **CUMULUS-686** Added workflow task name and version tracking via `@cumulus/api` executions endpoint under new `tasks` property, and under `workflow_tasks` in step input/output.
  - Depends on `cumulus-message-adapter` 1.0.9+, `cumulus-message-adapter-js` 1.0.4+, `cumulus-message-adapter-java` 1.2.7+ and `cumulus-message-adapter-python` 1.0.5+
- **CUMULUS-771**
  - Updated sync-granule to stream the remote file to s3
  - Added integration test for ingesting granules from ftp provider
  - Updated http/https integration tests for ingesting granules from http/https providers
- **CUMULUS-862** Updated `@cumulus/integration-tests` to handle remote lambda output
- **CUMULUS-856** Set the rule `state` to have default value `ENABLED`

### Changed

- In `@cumulus/deployment`, changed the example app config.yml to have additional IAM roles

## [v1.9.0] - 2018-08-06

**Please note** additional information and upgrade instructions [here](https://nasa.github.io/cumulus/docs/upgrade/1.9.0)

### Added

- **CUMULUS-712** - Added integration tests verifying expected behavior in workflows
- **GITC-776-2** - Add support for versioned collections

### Fixed

- **CUMULUS-832**
  - Fixed indentation in example config.yml in `@cumulus/deployment`
  - Fixed issue with new deployment using the default distribution endpoint in `@cumulus/deployment` and `@cumulus/api`

## [v1.8.1] - 2018-08-01

**Note** IAM roles should be re-deployed with this release.

- **Cumulus-726**
  - Added function to `@cumulus/integration-tests`: `sfnStep` includes `getStepInput` which returns the input to the schedule event of a given step function step.
  - Added IAM policy `@cumulus/deployment`: Lambda processing IAM role includes `kinesis::PutRecord` so step function lambdas can write to kinesis streams.
- **Cumulus Community Edition**
  - Added Google OAuth authentication token logic to `@cumulus/api`. Refactored token endpoint to use environment variable flag `OAUTH_PROVIDER` when determining with authentication method to use.
  - Added API Lambda memory configuration variable `api_lambda_memory` to `@cumulus/api` and `@cumulus/deployment`.

### Changed

- **Cumulus-726**
  - Changed function in `@cumulus/api`: `models/rules.js#addKinesisEventSource` was modified to call to `deleteKinesisEventSource` with all required parameters (rule's name, arn and type).
  - Changed function in `@cumulus/integration-tests`: `getStepOutput` can now be used to return output of failed steps. If users of this function want the output of a failed event, they can pass a third parameter `eventType` as `'failure'`. This function will work as always for steps which completed successfully.

### Removed

- **Cumulus-726**

  - Configuration change to `@cumulus/deployment`: Removed default auto scaling configuration for Granules and Files DynamoDB tables.

- **CUMULUS-688**
  - Add integration test for ExecutionStatus
  - Function addition to `@cumulus/integration-tests`: `api` includes `getExecutionStatus` which returns the execution status from the Cumulus API

## [v1.8.0] - 2018-07-23

### Added

- **CUMULUS-718** Adds integration test for Kinesis triggering a workflow.

- **GITC-776-3** Added more flexibility for rules. You can now edit all fields on the rule's record
  We may need to update the api documentation to reflect this.

- **CUMULUS-681** - Add ingest-in-place action to granules endpoint

  - new applyWorkflow action at PUT /granules/{granuleid} Applying a workflow starts an execution of the provided workflow and passes the granule record as payload.
    Parameter(s):
    - workflow - the workflow name

- **CUMULUS-685** - Add parent exeuction arn to the execution which is triggered from a parent step function

### Changed

- **CUMULUS-768** - Integration tests get S3 provider data from shared data folder

### Fixed

- **CUMULUS-746** - Move granule API correctly updates record in dynamo DB and cmr xml file
- **CUMULUS-766** - Populate database fileSize field from S3 if value not present in Ingest payload

## [v1.7.1] - 2018-07-27 - [BACKPORT]

### Fixed

- **CUMULUS-766** - Backport from 1.8.0 - Populate database fileSize field from S3 if value not present in Ingest payload

## [v1.7.0] - 2018-07-02

### Please note: [Upgrade Instructions](https://nasa.github.io/cumulus/docs/upgrade/1.7.0)

### Added

- **GITC-776-2** - Add support for versioned collectons
- **CUMULUS-491** - Add granule reconciliation API endpoints.
- **CUMULUS-480** Add suport for backup and recovery:
  - Add DynamoDB tables for granules, executions and pdrs
  - Add ability to write all records to S3
  - Add ability to download all DynamoDB records in form json files
  - Add ability to upload records to DynamoDB
  - Add migration scripts for copying granule, pdr and execution records from ElasticSearch to DynamoDB
  - Add IAM support for batchWrite on dynamoDB
-
- **CUMULUS-508** - `@cumulus/deployment` cloudformation template allows for lambdas and ECS clusters to have multiple AZ availability.
  - `@cumulus/deployment` also ensures docker uses `devicemapper` storage driver.
- **CUMULUS-755** - `@cumulus/deployment` Add DynamoDB autoscaling support.
  - Application developers can add autoscaling and override default values in their deployment's `app/config.yml` file using a `{TableName}Table:` key.

### Fixed

- **CUMULUS-747** - Delete granule API doesn't delete granule files in s3 and granule in elasticsearch
  - update the StreamSpecification DynamoDB tables to have StreamViewType: "NEW_AND_OLD_IMAGES"
  - delete granule files in s3
- **CUMULUS-398** - Fix not able to filter executions by workflow
- **CUMULUS-748** - Fix invalid lambda .zip files being validated/uploaded to AWS
- **CUMULUS-544** - Post to CMR task has UAT URL hard-coded
  - Made configurable: PostToCmr now requires CMR_ENVIRONMENT env to be set to 'SIT' or 'OPS' for those CMR environments. Default is UAT.

### Changed

- **GITC-776-4** - Changed Discover-pdrs to not rely on collection but use provider_path in config. It also has an optional filterPdrs regex configuration parameter

- **CUMULUS-710** - In the integration test suite, `getStepOutput` returns the output of the first successful step execution or last failed, if none exists

## [v1.6.0] - 2018-06-06

### Please note: [Upgrade Instructions](https://nasa.github.io/cumulus/docs/upgrade/1.6.0)

### Fixed

- **CUMULUS-602** - Format all logs sent to Elastic Search.
  - Extract cumulus log message and index it to Elastic Search.

### Added

- **CUMULUS-556** - add a mechanism for creating and running migration scripts on deployment.
- **CUMULUS-461** Support use of metadata date and other components in `url_path` property

### Changed

- **CUMULUS-477** Update bucket configuration to support multiple buckets of the same type:
  - Change the structure of the buckets to allow for more than one bucket of each type. The bucket structure is now:
    bucket-key:
    name: <bucket-name>
    type: <type> i.e. internal, public, etc.
  - Change IAM and app deployment configuration to support new bucket structure
  - Update tasks and workflows to support new bucket structure
  - Replace instances where buckets.internal is relied upon to either use the system bucket or a configured bucket
  - Move IAM template to the deployment package. NOTE: You now have to specify '--template node_modules/@cumulus/deployment/iam' in your IAM deployment
  - Add IAM cloudformation template support to filter buckets by type

## [v1.5.5] - 2018-05-30

### Added

- **CUMULUS-530** - PDR tracking through Queue-granules
  - Add optional `pdr` property to the sync-granule task's input config and output payload.
- **CUMULUS-548** - Create a Lambda task that generates EMS distribution reports
  - In order to supply EMS Distribution Reports, you must enable S3 Server
    Access Logging on any S3 buckets used for distribution. See [How Do I Enable Server Access Logging for an S3 Bucket?](https://docs.aws.amazon.com/AmazonS3/latest/user-guide/server-access-logging.html)
    The "Target bucket" setting should point at the Cumulus internal bucket.
    The "Target prefix" should be
    "<STACK_NAME>/ems-distribution/s3-server-access-logs/", where "STACK_NAME"
    is replaced with the name of your Cumulus stack.

### Fixed

- **CUMULUS-546 - Kinesis Consumer should catch and log invalid JSON**
  - Kinesis Consumer lambda catches and logs errors so that consumer doesn't get stuck in a loop re-processing bad json records.
- EMS report filenames are now based on their start time instead of the time
  instead of the time that the report was generated
- **CUMULUS-552 - Cumulus API returns different results for the same collection depending on query**
  - The collection, provider and rule records in elasticsearch are now replaced with records from dynamo db when the dynamo db records are updated.

### Added

- `@cumulus/deployment`'s default cloudformation template now configures storage for Docker to match the configured ECS Volume. The template defines Docker's devicemapper basesize (`dm.basesize`) using `ecs.volumeSize`. This addresses ECS default of limiting Docker containers to 10GB of storage ([Read more](https://aws.amazon.com/premiumsupport/knowledge-center/increase-default-ecs-docker-limit/)).

## [v1.5.4] - 2018-05-21

### Added

- **CUMULUS-535** - EMS Ingest, Archive, Archive Delete reports
  - Add lambda EmsReport to create daily EMS Ingest, Archive, Archive Delete reports
  - ems.provider property added to `@cumulus/deployment/app/config.yml`.
    To change the provider name, please add `ems: provider` property to `app/config.yml`.
- **CUMULUS-480** Use DynamoDB to store granules, pdrs and execution records
  - Activate PointInTime feature on DynamoDB tables
  - Increase test coverage on api package
  - Add ability to restore metadata records from json files to DynamoDB
- **CUMULUS-459** provide API endpoint for moving granules from one location on s3 to another

## [v1.5.3] - 2018-05-18

### Fixed

- **CUMULUS-557 - "Add dataType to DiscoverGranules output"**
  - Granules discovered by the DiscoverGranules task now include dataType
  - dataType is now a required property for granules used as input to the
    QueueGranules task
- **CUMULUS-550** Update deployment app/config.yml to force elasticsearch updates for deleted granules

## [v1.5.2] - 2018-05-15

### Fixed

- **CUMULUS-514 - "Unable to Delete the Granules"**
  - updated cmrjs.deleteConcept to return success if the record is not found
    in CMR.

### Added

- **CUMULUS-547** - The distribution API now includes an
  "earthdataLoginUsername" query parameter when it returns a signed S3 URL
- **CUMULUS-527 - "parse-pdr queues up all granules and ignores regex"**
  - Add an optional config property to the ParsePdr task called
    "granuleIdFilter". This property is a regular expression that is applied
    against the filename of the first file of each granule contained in the
    PDR. If the regular expression matches, then the granule is included in
    the output. Defaults to '.', which will match all granules in the PDR.
- File checksums in PDRs now support MD5
- Deployment support to subscribe to an SNS topic that already exists
- **CUMULUS-470, CUMULUS-471** In-region S3 Policy lambda added to API to update bucket policy for in-region access.
- **CUMULUS-533** Added fields to granule indexer to support EMS ingest and archive record creation
- **CUMULUS-534** Track deleted granules
  - added `deletedgranule` type to `cumulus` index.
  - **Important Note:** Force custom bootstrap to re-run by adding this to
    app/config.yml `es: elasticSearchMapping: 7`
- You can now deploy cumulus without ElasticSearch. Just add `es: null` to your `app/config.yml` file. This is only useful for debugging purposes. Cumulus still requires ElasticSearch to properly operate.
- `@cumulus/integration-tests` includes and exports the `addRules` function, which seeds rules into the DynamoDB table.
- Added capability to support EFS in cloud formation template. Also added
  optional capability to ssh to your instance and privileged lambda functions.
- Added support to force discovery of PDRs that have already been processed
  and filtering of selected data types
- `@cumulus/cmrjs` uses an environment variable `USER_IP_ADDRESS` or fallback
  IP address of `10.0.0.0` when a public IP address is not available. This
  supports lambda functions deployed into a VPC's private subnet, where no
  public IP address is available.

### Changed

- **CUMULUS-550** Custom bootstrap automatically adds new types to index on
  deployment

## [v1.5.1] - 2018-04-23

### Fixed

- add the missing dist folder to the hello-world task
- disable uglifyjs on the built version of the pdr-status-check (read: https://github.com/webpack-contrib/uglifyjs-webpack-plugin/issues/264)

## [v1.5.0] - 2018-04-23

### Changed

- Removed babel from all tasks and packages and increased minimum node requirements to version 8.10
- Lambda functions created by @cumulus/deployment will use node8.10 by default
- Moved [cumulus-integration-tests](https://github.com/nasa/cumulus-integration-tests) to the `example` folder CUMULUS-512
- Streamlined all packages dependencies (e.g. remove redundant dependencies and make sure versions are the same across packages)
- **CUMULUS-352:** Update Cumulus Elasticsearch indices to use [index aliases](https://www.elastic.co/guide/en/elasticsearch/reference/current/indices-aliases.html).
- **CUMULUS-519:** ECS tasks are no longer restarted after each CF deployment unless `ecs.restartTasksOnDeploy` is set to true
- **CUMULUS-298:** Updated log filterPattern to include all CloudWatch logs in ElasticSearch
- **CUMULUS-518:** Updates to the SyncGranule config schema
  - `granuleIdExtraction` is no longer a property
  - `process` is now an optional property
  - `provider_path` is no longer a property

### Fixed

- **CUMULUS-455 "Kes deployments using only an updated message adapter do not get automatically deployed"**
  - prepended the hash value of cumulus-message-adapter.zip file to the zip file name of lambda which uses message adapter.
  - the lambda function will be redeployed when message adapter or lambda function are updated
- Fixed a bug in the bootstrap lambda function where it stuck during update process
- Fixed a bug where the sf-sns-report task did not return the payload of the incoming message as the output of the task [CUMULUS-441]

### Added

- **CUMULUS-352:** Add reindex CLI to the API package.
- **CUMULUS-465:** Added mock http/ftp/sftp servers to the integration tests
- Added a `delete` method to the `@common/CollectionConfigStore` class
- **CUMULUS-467 "@cumulus/integration-tests or cumulus-integration-tests should seed provider and collection in deployed DynamoDB"**
  - `example` integration-tests populates providers and collections to database
  - `example` workflow messages are populated from workflow templates in s3, provider and collection information in database, and input payloads. Input templates are removed.
  - added `https` protocol to provider schema

## [v1.4.1] - 2018-04-11

### Fixed

- Sync-granule install

## [v1.4.0] - 2018-04-09

### Fixed

- **CUMULUS-392 "queue-granules not returning the sfn-execution-arns queued"**
  - updated queue-granules to return the sfn-execution-arns queued and pdr if exists.
  - added pdr to ingest message meta.pdr instead of payload, so the pdr information doesn't get lost in the ingest workflow, and ingested granule in elasticsearch has pdr name.
  - fixed sf-sns-report schema, remove the invalid part
  - fixed pdr-status-check schema, the failed execution contains arn and reason
- **CUMULUS-206** make sure homepage and repository urls exist in package.json files of tasks and packages

### Added

- Example folder with a cumulus deployment example

### Changed

- [CUMULUS-450](https://bugs.earthdata.nasa.gov/browse/CUMULUS-450) - Updated
  the config schema of the **queue-granules** task
  - The config no longer takes a "collection" property
  - The config now takes an "internalBucket" property
  - The config now takes a "stackName" property
- [CUMULUS-450](https://bugs.earthdata.nasa.gov/browse/CUMULUS-450) - Updated
  the config schema of the **parse-pdr** task
  - The config no longer takes a "collection" property
  - The "stack", "provider", and "bucket" config properties are now
    required
- **CUMULUS-469** Added a lambda to the API package to prototype creating an S3 bucket policy for direct, in-region S3 access for the prototype bucket

### Removed

- Removed the `findTmpTestDataDirectory()` function from
  `@cumulus/common/test-utils`

### Fixed

- [CUMULUS-450](https://bugs.earthdata.nasa.gov/browse/CUMULUS-450)
  - The **queue-granules** task now enqueues a **sync-granule** task with the
    correct collection config for that granule based on the granule's
    data-type. It had previously been using the collection config from the
    config of the **queue-granules** task, which was a problem if the granules
    being queued belonged to different data-types.
  - The **parse-pdr** task now handles the case where a PDR contains granules
    with different data types, and uses the correct granuleIdExtraction for
    each granule.

### Added

- **CUMULUS-448** Add code coverage checking using [nyc](https://github.com/istanbuljs/nyc).

## [v1.3.0] - 2018-03-29

### Deprecated

- discover-s3-granules is deprecated. The functionality is provided by the discover-granules task

### Fixed

- **CUMULUS-331:** Fix aws.downloadS3File to handle non-existent key
- Using test ftp provider for discover-granules testing [CUMULUS-427]
- **CUMULUS-304: "Add AWS API throttling to pdr-status-check task"** Added concurrency limit on SFN API calls. The default concurrency is 10 and is configurable through Lambda environment variable CONCURRENCY.
- **CUMULUS-414: "Schema validation not being performed on many tasks"** revised npm build scripts of tasks that use cumulus-message-adapter to place schema directories into dist directories.
- **CUMULUS-301:** Update all tests to use test-data package for testing data.
- **CUMULUS-271: "Empty response body from rules PUT endpoint"** Added the updated rule to response body.
- Increased memory allotment for `CustomBootstrap` lambda function. Resolves failed deployments where `CustomBootstrap` lambda function was failing with error `Process exited before completing request`. This was causing deployments to stall, fail to update and fail to rollback. This error is thrown when the lambda function tries to use more memory than it is allotted.
- Cumulus repository folders structure updated:
  - removed the `cumulus` folder altogether
  - moved `cumulus/tasks` to `tasks` folder at the root level
  - moved the tasks that are not converted to use CMA to `tasks/.not_CMA_compliant`
  - updated paths where necessary

### Added

- `@cumulus/integration-tests` - Added support for testing the output of an ECS activity as well as a Lambda function.

## [v1.2.0] - 2018-03-20

### Fixed

- Update vulnerable npm packages [CUMULUS-425]
- `@cumulus/api`: `kinesis-consumer.js` uses `sf-scheduler.js#schedule` instead of placing a message directly on the `startSF` SQS queue. This is a fix for [CUMULUS-359](https://bugs.earthdata.nasa.gov/browse/CUMULUS-359) because `sf-scheduler.js#schedule` looks up the provider and collection data in DynamoDB and adds it to the `meta` object of the enqueued message payload.
- `@cumulus/api`: `kinesis-consumer.js` catches and logs errors instead of doing an error callback. Before this change, `kinesis-consumer` was failing to process new records when an existing record caused an error because it would call back with an error and stop processing additional records. It keeps trying to process the record causing the error because it's "position" in the stream is unchanged. Catching and logging the errors is part 1 of the fix. Proposed part 2 is to enqueue the error and the message on a "dead-letter" queue so it can be processed later ([CUMULUS-413](https://bugs.earthdata.nasa.gov/browse/CUMULUS-413)).
- **CUMULUS-260: "PDR page on dashboard only shows zeros."** The PDR stats in LPDAAC are all 0s, even if the dashboard has been fixed to retrieve the correct fields. The current version of pdr-status-check has a few issues.
  - pdr is not included in the input/output schema. It's available from the input event. So the pdr status and stats are not updated when the ParsePdr workflow is complete. Adding the pdr to the input/output of the task will fix this.
  - pdr-status-check doesn't update pdr stats which prevent the real time pdr progress from showing up in the dashboard. To solve this, added lambda function sf-sns-report which is copied from @cumulus/api/lambdas/sf-sns-broadcast with modification, sf-sns-report can be used to report step function status anywhere inside a step function. So add step sf-sns-report after each pdr-status-check, we will get the PDR status progress at real time.
  - It's possible an execution is still in the queue and doesn't exist in sfn yet. Added code to handle 'ExecutionDoesNotExist' error when checking the execution status.
- Fixed `aws.cloudwatchevents()` typo in `packages/ingest/aws.js`. This typo was the root cause of the error: `Error: Could not process scheduled_ingest, Error: : aws.cloudwatchevents is not a constructor` seen when trying to update a rule.

### Removed

- `@cumulus/ingest/aws`: Remove queueWorkflowMessage which is no longer being used by `@cumulus/api`'s `kinesis-consumer.js`.

## [v1.1.4] - 2018-03-15

### Added

- added flag `useList` to parse-pdr [CUMULUS-404]

### Fixed

- Pass encrypted password to the ApiGranule Lambda function [CUMULUS-424]

## [v1.1.3] - 2018-03-14

### Fixed

- Changed @cumulus/deployment package install behavior. The build process will happen after installation

## [v1.1.2] - 2018-03-14

### Added

- added tools to @cumulus/integration-tests for local integration testing
- added end to end testing for discovering and parsing of PDRs
- `yarn e2e` command is available for end to end testing

### Fixed

- **CUMULUS-326: "Occasionally encounter "Too Many Requests" on deployment"** The api gateway calls will handle throttling errors
- **CUMULUS-175: "Dashboard providers not in sync with AWS providers."** The root cause of this bug - DynamoDB operations not showing up in Elasticsearch - was shared by collections and rules. The fix was to update providers', collections' and rules; POST, PUT and DELETE endpoints to operate on DynamoDB and using DynamoDB streams to update Elasticsearch. The following packages were made:
  - `@cumulus/deployment` deploys DynamoDB streams for the Collections, Providers and Rules tables as well as a new lambda function called `dbIndexer`. The `dbIndexer` lambda has an event source mapping which listens to each of the DynamoDB streams. The dbIndexer lambda receives events referencing operations on the DynamoDB table and updates the elasticsearch cluster accordingly.
  - The `@cumulus/api` endpoints for collections, providers and rules _only_ query DynamoDB, with the exception of LIST endpoints and the collections' GET endpoint.

### Updated

- Broke up `kes.override.js` of @cumulus/deployment to multiple modules and moved to a new location
- Expanded @cumulus/deployment test coverage
- all tasks were updated to use cumulus-message-adapter-js 1.0.1
- added build process to integration-tests package to babelify it before publication
- Update @cumulus/integration-tests lambda.js `getLambdaOutput` to return the entire lambda output. Previously `getLambdaOutput` returned only the payload.

## [v1.1.1] - 2018-03-08

### Removed

- Unused queue lambda in api/lambdas [CUMULUS-359]

### Fixed

- Kinesis message content is passed to the triggered workflow [CUMULUS-359]
- Kinesis message queues a workflow message and does not write to rules table [CUMULUS-359]

## [v1.1.0] - 2018-03-05

### Added

- Added a `jlog` function to `common/test-utils` to aid in test debugging
- Integration test package with command line tool [CUMULUS-200] by @laurenfrederick
- Test for FTP `useList` flag [CUMULUS-334] by @kkelly51

### Updated

- The `queue-pdrs` task now uses the [cumulus-message-adapter-js](https://github.com/nasa/cumulus-message-adapter-js)
  library
- Updated the `queue-pdrs` JSON schemas
- The test-utils schema validation functions now throw an error if validation
  fails
- The `queue-granules` task now uses the [cumulus-message-adapter-js](https://github.com/nasa/cumulus-message-adapter-js)
  library
- Updated the `queue-granules` JSON schemas

### Removed

- Removed the `getSfnExecutionByName` function from `common/aws`
- Removed the `getGranuleStatus` function from `common/aws`

## [v1.0.1] - 2018-02-27

### Added

- More tests for discover-pdrs, dicover-granules by @yjpa7145
- Schema validation utility for tests by @yjpa7145

### Changed

- Fix an FTP listing bug for servers that do not support STAT [CUMULUS-334] by @kkelly51

## [v1.0.0] - 2018-02-23

[unreleased]: https://github.com/nasa/cumulus/compare/v7.1.0...HEAD
[v7.1.0]: https://github.com/nasa/cumulus/compare/v7.1.0...v7.0.0
[v7.0.0]: https://github.com/nasa/cumulus/compare/v6.0.0...v7.0.0
[v6.0.0]: https://github.com/nasa/cumulus/compare/v5.0.1...v6.0.0
[v5.0.1]: https://github.com/nasa/cumulus/compare/v5.0.0...v5.0.1
[v5.0.0]: https://github.com/nasa/cumulus/compare/v4.0.0...v5.0.0
[v4.0.0]: https://github.com/nasa/cumulus/compare/v3.0.1...v4.0.0
[v3.0.1]: https://github.com/nasa/cumulus/compare/v3.0.0...v3.0.1
[v3.0.0]: https://github.com/nasa/cumulus/compare/v2.0.1...v3.0.0
[v2.0.7]: https://github.com/nasa/cumulus/compare/v2.0.6...v2.0.7
[v2.0.6]: https://github.com/nasa/cumulus/compare/v2.0.5...v2.0.6
[v2.0.5]: https://github.com/nasa/cumulus/compare/v2.0.4...v2.0.5
[v2.0.4]: https://github.com/nasa/cumulus/compare/v2.0.3...v2.0.4
[v2.0.3]: https://github.com/nasa/cumulus/compare/v2.0.2...v2.0.3
[v2.0.2]: https://github.com/nasa/cumulus/compare/v2.0.1...v2.0.2
[v2.0.1]: https://github.com/nasa/cumulus/compare/v1.24.0...v2.0.1
[v2.0.0]: https://github.com/nasa/cumulus/compare/v1.24.0...v2.0.0
[v1.24.0]: https://github.com/nasa/cumulus/compare/v1.23.2...v1.24.0
[v1.23.2]: https://github.com/nasa/cumulus/compare/v1.22.1...v1.23.2
[v1.22.1]: https://github.com/nasa/cumulus/compare/v1.21.0...v1.22.1
[v1.21.0]: https://github.com/nasa/cumulus/compare/v1.20.0...v1.21.0
[v1.20.0]: https://github.com/nasa/cumulus/compare/v1.19.0...v1.20.0
[v1.19.0]: https://github.com/nasa/cumulus/compare/v1.18.0...v1.19.0
[v1.18.0]: https://github.com/nasa/cumulus/compare/v1.17.0...v1.18.0
[v1.17.0]: https://github.com/nasa/cumulus/compare/v1.16.1...v1.17.0
[v1.16.1]: https://github.com/nasa/cumulus/compare/v1.16.0...v1.16.1
[v1.16.0]: https://github.com/nasa/cumulus/compare/v1.15.0...v1.16.0
[v1.15.0]: https://github.com/nasa/cumulus/compare/v1.14.5...v1.15.0
[v1.14.5]: https://github.com/nasa/cumulus/compare/v1.14.4...v1.14.5
[v1.14.4]: https://github.com/nasa/cumulus/compare/v1.14.3...v1.14.4
[v1.14.3]: https://github.com/nasa/cumulus/compare/v1.14.2...v1.14.3
[v1.14.2]: https://github.com/nasa/cumulus/compare/v1.14.1...v1.14.2
[v1.14.1]: https://github.com/nasa/cumulus/compare/v1.14.0...v1.14.1
[v1.14.0]: https://github.com/nasa/cumulus/compare/v1.13.5...v1.14.0
[v1.13.5]: https://github.com/nasa/cumulus/compare/v1.13.4...v1.13.5
[v1.13.4]: https://github.com/nasa/cumulus/compare/v1.13.3...v1.13.4
[v1.13.3]: https://github.com/nasa/cumulus/compare/v1.13.2...v1.13.3
[v1.13.2]: https://github.com/nasa/cumulus/compare/v1.13.1...v1.13.2
[v1.13.1]: https://github.com/nasa/cumulus/compare/v1.13.0...v1.13.1
[v1.13.0]: https://github.com/nasa/cumulus/compare/v1.12.1...v1.13.0
[v1.12.1]: https://github.com/nasa/cumulus/compare/v1.12.0...v1.12.1
[v1.12.0]: https://github.com/nasa/cumulus/compare/v1.11.3...v1.12.0
[v1.11.3]: https://github.com/nasa/cumulus/compare/v1.11.2...v1.11.3
[v1.11.2]: https://github.com/nasa/cumulus/compare/v1.11.1...v1.11.2
[v1.11.1]: https://github.com/nasa/cumulus/compare/v1.11.0...v1.11.1
[v1.11.0]: https://github.com/nasa/cumulus/compare/v1.10.4...v1.11.0
[v1.10.4]: https://github.com/nasa/cumulus/compare/v1.10.3...v1.10.4
[v1.10.3]: https://github.com/nasa/cumulus/compare/v1.10.2...v1.10.3
[v1.10.2]: https://github.com/nasa/cumulus/compare/v1.10.1...v1.10.2
[v1.10.1]: https://github.com/nasa/cumulus/compare/v1.10.0...v1.10.1
[v1.10.0]: https://github.com/nasa/cumulus/compare/v1.9.1...v1.10.0
[v1.9.1]: https://github.com/nasa/cumulus/compare/v1.9.0...v1.9.1
[v1.9.0]: https://github.com/nasa/cumulus/compare/v1.8.1...v1.9.0
[v1.8.1]: https://github.com/nasa/cumulus/compare/v1.8.0...v1.8.1
[v1.8.0]: https://github.com/nasa/cumulus/compare/v1.7.0...v1.8.0
[v1.7.0]: https://github.com/nasa/cumulus/compare/v1.6.0...v1.7.0
[v1.6.0]: https://github.com/nasa/cumulus/compare/v1.5.5...v1.6.0
[v1.5.5]: https://github.com/nasa/cumulus/compare/v1.5.4...v1.5.5
[v1.5.4]: https://github.com/nasa/cumulus/compare/v1.5.3...v1.5.4
[v1.5.3]: https://github.com/nasa/cumulus/compare/v1.5.2...v1.5.3
[v1.5.2]: https://github.com/nasa/cumulus/compare/v1.5.1...v1.5.2
[v1.5.1]: https://github.com/nasa/cumulus/compare/v1.5.0...v1.5.1
[v1.5.0]: https://github.com/nasa/cumulus/compare/v1.4.1...v1.5.0
[v1.4.1]: https://github.com/nasa/cumulus/compare/v1.4.0...v1.4.1
[v1.4.0]: https://github.com/nasa/cumulus/compare/v1.3.0...v1.4.0
[v1.3.0]: https://github.com/nasa/cumulus/compare/v1.2.0...v1.3.0
[v1.2.0]: https://github.com/nasa/cumulus/compare/v1.1.4...v1.2.0
[v1.1.4]: https://github.com/nasa/cumulus/compare/v1.1.3...v1.1.4
[v1.1.3]: https://github.com/nasa/cumulus/compare/v1.1.2...v1.1.3
[v1.1.2]: https://github.com/nasa/cumulus/compare/v1.1.1...v1.1.2
[v1.1.1]: https://github.com/nasa/cumulus/compare/v1.0.1...v1.1.1
[v1.1.0]: https://github.com/nasa/cumulus/compare/v1.0.1...v1.1.0
[v1.0.1]: https://github.com/nasa/cumulus/compare/v1.0.0...v1.0.1
[v1.0.0]: https://github.com/nasa/cumulus/compare/pre-v1-release...v1.0.0

[thin-egress-app]: <https://github.com/asfadmin/thin-egress-app> "Thin Egress App"<|MERGE_RESOLUTION|>--- conflicted
+++ resolved
@@ -144,17 +144,13 @@
       - PDRs
   - **CUMULUS-2446**
     - Remove schema validation check against DynamoDB table for collections when migrating records from DynamoDB to core PostgreSQL database.
-<<<<<<< HEAD
   - **CUMULUS-2447**
     - Changed `translateApiAsyncOperationToPostgresAsyncOperation` to call `JSON.stringify` and then `JSON.parse` on output.
-
-=======
   - **CUMULUS-2313**
     - Added `postgres-migration-async-operation` lambda to start an ECS task to run a the `data-migration2` lambda.
     - Updated `async_operations` table to include `Data Migration 2` as a new `operation_type`.
     - Updated `cumulus-tf/variables.tf` to include `optional_dynamo_tables` that will be merged with `dynamo_tables`.
    
->>>>>>> 9b9a1f42
 ## [v7.1.0] 2021-03-12
 
 ### Notable changes
