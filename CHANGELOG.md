--- conflicted
+++ resolved
@@ -5,9 +5,6 @@
 The format is based on [Keep a Changelog](http://keepachangelog.com/en/1.0.0/).
 
 ## [Unreleased]
-<<<<<<< HEAD
-=======
-
 - **CUMULUS-2203**
   - Update Core tasks to use
     [cumulus-message-adapter-js](https://github.com/nasa/cumulus-message-adapter-js)
@@ -21,7 +18,6 @@
     `/reconciliationReport` returns.  The user (dashboard) must read the value
     of `url` from the return to get the s3SignedURL and then download the report.
     
->>>>>>> cf7ae56c
 ### Added
 - **CUMULUS-2239**
   - Add resource declaration to create a VPC endpoint in tea-map-cache module if `deploy_to_ngap` is false.
