# Changelog
All notable changes to this project will be documented in this file.

The format is based on [Keep a Changelog](http://keepachangelog.com/en/1.0.0/)
and this project adheres to [Semantic Versioning](http://semver.org/spec/v2.0.0.html).

## [Unreleased]

### BREAKING CHANGES

- **CUMULUS-1212**
  - `@cumulus/post-to-cmr` will now fail if any granules being processed are missing a metadata file. You can set the new config option `skipMetaCheck` to `true` to pass post-to-cmr without a metadata file.

## Changed

- **CUMULUS-1236**
  - Moves access to public files behind the distribution endpoint.  Authentication is not required, but direct http access has been disallowed.

- **CUMULUS-1223**
  - Adds unauthenticated access for public bucket files to the Distribution API.  Public files should be requested the same way as protected files, but for public files a redirect to a self-signed S3 URL will happen without requiring authentication with Earthdata login.

<<<<<<< HEAD
### Fixed

- **CUMULUS-1203**
  - Fixes IAM template's use of intrinsic functions such that IAM template overrides now work with kes
=======
- **CUMULUS-1193**
  - Moved reindex CLI functionality to an API endpoint
>>>>>>> 85817496

## [v1.12.1] - 2019-4-8

## [v1.12.0] - 2019-4-4

Note: There was an issue publishing 1.12.0. Upgrade to 1.12.1.

### BREAKING CHANGES

- **CUMULUS-1139**
  - `granule.applyWorkflow`  uses the new-style granule record as input to workflows.

- **CUMULUS-1171**
  - Fixed provider handling in the API to make it consistent between protocols.
    NOTE: This is a breaking change. When applying this upgrade, users will need to:
    1. Disable all workflow rules
    2. Update any `http` or `https` providers so that the host field only
       contains a valid hostname or IP address, and the port field contains the
       provider port.
    3. Perform the deployment
    4. Re-enable workflow rules

- **CUMULUS-1176**:
  - `@cumulus/move-granules` input expectations have changed. `@cumulus/files-to-granules` is a new intermediate task to perform input translation in the old style.
    See the Added and Changed sections of this release changelog for more information.

- **CUMULUS-670**
  - The behavior of ParsePDR and related code has changed in this release.  PDRs with FILE_TYPEs that do not conform to the PDR ICD (+ TGZ) (https://cdn.earthdata.nasa.gov/conduit/upload/6376/ESDS-RFC-030v1.0.pdf) will fail to parse.

- **CUMULUS-1208**
  - The granule object input to `@cumulus/queue-granules` will now be added to ingest workflow messages **as is**. In practice, this means that if you are using `@cumulus/queue-granules` to trigger ingest workflows and your granule objects input have invalid properties, then your ingest workflows will fail due to schema validation errors.

### Added

- **CUMULUS-777**
  - Added new cookbook entry on configuring Cumulus to track ancillary files.
- **CUMULUS-1183**
  - Kes overrides will now abort with a warning if a workflow step is configured without a corresponding
    lambda configuration
- **CUMULUS-1223**
  - Adds convenience function `@cumulus/common/bucketsConfigJsonObject` for fetching stack's bucket configuration as an object.

- **CUMULUS-853**
  - Updated FakeProcessing example lambda to include option to generate fake browse
  - Added feature documentation for ancillary metadata export, a new cookbook entry describing a workflow with ancillary metadata generation(browse), and related task definition documentation
- **CUMULUS-805**
  - Added a CloudWatch alarm to check running ElasticSearch instances, and a CloudWatch dashboard to view the health of ElasticSearch
  - Specify `AWS_REGION` in `.env` to be used by deployment script
- **CUMULUS-803**
  - Added CloudWatch alarms to check running tasks of each ECS service, and add the alarms to CloudWatch dashboard
- **CUMULUS-670**
  - Added Ancillary Metadata Export feature (see https://nasa.github.io/cumulus/docs/features/ancillary_metadata for more information)
  - Added new Collection file parameter "fileType" that allows configuration of workflow granule file fileType
- **CUMULUS-1184** - Added kes logging output to ensure we always see the state machine reference before failures due to configuration
- **CUMULUS-1105** - Added a dashboard endpoint to serve the dashboard from an S3 bucket
- **CUMULUS-1199** - Moves `s3credentials` endpoint from the backend to the distribution API.
- **CUMULUS-666**
  - Added `@api/endpoints/s3credentials` to allow EarthData Login authorized users to retrieve temporary security credentials for same-region direct S3 access.
- **CUMULUS-671**
  - Added `@packages/integration-tests/api/distribution/getDistributionApiS3SignedUrl()` to return the S3 signed URL for a file protected by the distribution API
- **CUMULUS-672**
  - Added `cmrMetadataFormat` and `cmrConceptId` to output for individual granules from `@cumulus/post-to-cmr`. `cmrMetadataFormat` will be read from the `cmrMetadataFormat` generated for each granule in `@cumulus/cmrjs/publish2CMR()`
  - Added helpers to `@packages/integration-tests/api/distribution`:
    - `getDistributionApiFileStream()` returns a stream to download files protected by the distribution API
    - `getDistributionFileUrl()` constructs URLs for requesting files from the distribution API
- **CUMULUS-1185** `@cumulus/api/models/Granule.removeGranuleFromCmrByGranule` to replace `@cumulus/api/models/Granule.removeGranuleFromCmr` and use the Granule UR from the CMR metadata to remove the granule from CMR

- **CUMULUS-1101**
  - Added new `@cumulus/checksum` package. This package provides functions to calculate and validate checksums.
  - Added new checksumming functions to `@cumulus/common/aws`: `calculateS3ObjectChecksum` and `validateS3ObjectChecksum`, which depend on the `checksum` package.

- CUMULUS-1171
  - Added `@cumulus/common` API documentation to `packages/common/docs/API.md`
  - Added an `npm run build-docs` task to `@cumulus/common`
  - Added `@cumulus/common/string#isValidHostname()`
  - Added `@cumulus/common/string#match()`
  - Added `@cumulus/common/string#matches()`
  - Added `@cumulus/common/string#toLower()`
  - Added `@cumulus/common/string#toUpper()`
  - Added `@cumulus/common/URLUtils#buildURL()`
  - Added `@cumulus/common/util#isNil()`
  - Added `@cumulus/common/util#isNull()`
  - Added `@cumulus/common/util#isUndefined()`
  - Added `@cumulus/common/util#negate()`

- **CUMULUS-1176**
  - Added new `@cumulus/files-to-granules` task to handle converting file array output from `cumulus-process` tasks into granule objects.
    Allows simplification of `@cumulus/move-granules` and `@cumulus/post-to-cmr`, see Changed section for more details.

- CUMULUS-1151 Compare the granule holdings in CMR with Cumulus' internal data store
- CUMULUS-1152 Compare the granule file holdings in CMR with Cumulus' internal data store

### Changed

- **CUMULUS-1216** - Updated `@cumulus/ingest/granule/ingestFile` to download files to expected staging location.
- **CUMULUS-1208** - Updated `@cumulus/ingest/queue/enqueueGranuleIngestMessage()` to not transform granule object passed to it when building an ingest message
- **CUMULUS-1198** - `@cumulus/ingest` no longer enforces any expectations about whether `provider_path` contains a leading slash or not.
- **CUMULUS-1170**
  - Update scripts and docs to use `npm` instead of `yarn`
  - Use `package-lock.json` files to ensure matching versions of npm packages
  - Update CI builds to use `npm ci` instead of `npm install`
- **CUMULUS-670**
  - Updated ParsePDR task to read standard PDR types+ (+ tgz as an external customer requirement) and add a fileType to granule-files on Granule discovery
  - Updated ParsePDR to fail if unrecognized type is used
  - Updated all relevant task schemas to include granule->files->filetype as a string value
  - Updated tests/test fixtures to include the fileType in the step function/task inputs and output validations as needed
  - Updated MoveGranules task to handle incoming configuration with new "fileType" values and to add them as appropriate to the lambda output.
  - Updated DiscoverGranules step/related workflows to read new Collection file parameter fileType that will map a discovered file to a workflow fileType
  - Updated CNM parser to add the fileType to the defined granule file fileType on ingest and updated integration tests to verify/validate that behavior
  - Updated generateEcho10XMLString in cmr-utils.js to use a map/related library to ensure order as CMR requires ordering for their online resources.
  - Updated post-to-cmr task to appropriately export CNM filetypes to CMR in echo10/UMM exports
- **CUMULUS-1139** - Granules stored in the API contain a `files` property. That schema has been greatly
  simplified and now better matches the CNM format.
  - The `name` property has been renamed to `fileName`.
  - The `filepath` property has been renamed to `key`.
  - The `checksumValue` property has been renamed to `checksum`.
  - The `path` property has been removed.
  - The `url_path` property has been removed.
  - The `filename` property (which contained an `s3://` URL) has been removed, and the `bucket`
    and `key` properties should be used instead. Any requests sent to the API containing a `granule.files[].filename`
    property will be rejected, and any responses coming back from the API will not contain that
    `filename` property.
  - A `source` property has been added, which is a URL indicating the original source of the file.
  - `@cumulus/ingest/granule.moveGranuleFiles()` no longer includes a `filename` field in its
    output. The `bucket` and `key` fields should be used instead.
- **CUMULUS-672**
  - Changed `@cumulus/integration-tests/api/EarthdataLogin.getEarthdataLoginRedirectResponse` to `@cumulus/integration-tests/api/EarthdataLogin.getEarthdataAccessToken`. The new function returns an access response from Earthdata login, if successful.
  - `@cumulus/integration-tests/cmr/getOnlineResources` now accepts an object of options, including `cmrMetadataFormat`. Based on the `cmrMetadataFormat`, the function will correctly retrieve the online resources for each metadata format (ECHO10, UMM-G)

- **CUMULUS-1101**
  - Moved `@cumulus/common/file/getFileChecksumFromStream` into `@cumulus/checksum`, and renamed it to `generateChecksumFromStream`.
    This is a breaking change for users relying on `@cumulus/common/file/getFileChecksumFromStream`.
  - Refactored `@cumulus/ingest/Granule` to depend on new `common/aws` checksum functions and remove significantly present checksumming code.
    - Deprecated `@cumulus/ingest/granule.validateChecksum`. Replaced with `@cumulus/ingest/granule.verifyFile`.
    - Renamed `granule.getChecksumFromFile` to `granule.retrieveSuppliedFileChecksumInformation` to be more accurate.
  - Deprecated `@cumulus/common/aws.checksumS3Objects`. Use `@cumulus/common/aws.calculateS3ObjectChecksum` instead.

- CUMULUS-1171
  - Fixed provider handling in the API to make it consistent between protocols.
    Before this change, FTP providers were configured using the `host` and
    `port` properties. HTTP providers ignored `port` and `protocol`, and stored
    an entire URL in the `host` property. Updated the API to only accept valid
    hostnames or IP addresses in the `provider.host` field. Updated ingest code
    to properly build HTTP and HTTPS URLs from `provider.protocol`,
    `provider.host`, and `provider.port`.
  - The default provider port was being set to 21, no matter what protocol was
    being used. Removed that default.

- **CUMULUS-1176**
  - `@cumulus/move-granules` breaking change:
    Input to `move-granules` is now expected to be in the form of a granules object (i.e. `{ granules: [ { ... }, { ... } ] }`);
    For backwards compatibility with array-of-files outputs from processing steps, use the new `@cumulus/files-to-granules` task as an intermediate step.
    This task will perform the input translation. This change allows `move-granules` to be simpler and behave more predictably.
     `config.granuleIdExtraction` and `config.input_granules` are no longer needed/used by `move-granules`.
  - `@cumulus/post-to-cmr`: `config.granuleIdExtraction` is no longer needed/used by `post-to-cmr`.

- CUMULUS-1174
  - Better error message and stacktrace for S3KeyPairProvider error reporting.

### Fixed

- **CUMULUS-1218** Reconciliation report will now scan only completed granules.
- `@cumulus/api` files and granules were not getting indexed correctly because files indexing was failing in `db-indexer`
- `@cumulus/deployment` A bug in the Cloudformation template was preventing the API from being able to be launched in a VPC, updated the IAM template to give the permissions to be able to run the API in a VPC

### Deprecated

- `@cumulus/api/models/Granule.removeGranuleFromCmr`, instead use `@cumulus/api/models/Granule.removeGranuleFromCmrByGranule`
- `@cumulus/ingest/granule.validateChecksum`, instead use `@cumulus/ingest/granule.verifyFile`
- `@cumulus/common/aws.checksumS3Objects`, instead use `@cumulus/common/aws.calculateS3ObjectChecksum`
- `@cumulus/cmrjs`: `getGranuleId` and `getCmrFiles` are deprecated due to changes in input handling.

## [v1.11.3] - 2019-3-5

### Added

- **CUMULUS-1187** - Added `@cumulus/ingest/granule/duplicateHandlingType()` to determine how duplicate files should be handled in an ingest workflow

### Fixed

- **CUMULUS-1187** - workflows not respecting the duplicate handling value specified in the collection
- Removed refreshToken schema requirement for OAuth

## [v1.11.2] - 2019-2-15

### Added
- CUMULUS-1169
  - Added a `@cumulus/common/StepFunctions` module. It contains functions for querying the AWS
    StepFunctions API. These functions have the ability to retry when a ThrottlingException occurs.
  - Added `@cumulus/common/aws.retryOnThrottlingException()`, which will wrap a function in code to
    retry on ThrottlingExceptions.
  - Added `@cumulus/common/test-utils.throttleOnce()`, which will cause a function to return a
    ThrottlingException the first time it is called, then return its normal result after that.
- CUMULUS-1103 Compare the collection holdings in CMR with Cumulus' internal data store
- CUMULUS-1099 Add support for UMMG JSON metadata versions > 1.4.
    - If a version is found in the metadata object, that version is used for processing and publishing to CMR otherwise, version 1.4 is assumed.
- CUMULUS-678
    - Added support for UMMG json v1.4 metadata files.
  `reconcileCMRMetadata` added to `@cumulus/cmrjs` to update metadata record with new file locations.
  `@cumulus/common/errors` adds two new error types `CMRMetaFileNotFound` and `InvalidArgument`.
  `@cumulus/common/test-utils` adds new function `randomId` to create a random string with id to help in debugging.
  `@cumulus/common/BucketsConfig` adds a new helper class `BucketsConfig` for working with bucket stack configuration and bucket names.
  `@cumulus/common/aws` adds new function `s3PutObjectTagging` as a convenience for the aws  [s3().putObjectTagging](https://docs.aws.amazon.com/AWSJavaScriptSDK/latest/AWS/S3.html#putObjectTagging-property) function.
  `@cumulus/cmrjs` Adds:
        - `isCMRFile` - Identify an echo10(xml) or UMMG(json) metadata file.
        - `metadataObjectFromCMRFile` Read and parse CMR XML file from s3.
        - `updateCMRMetadata` Modify a cmr metadata (xml/json) file with updated information.
        - `publish2CMR` Posts XML or UMMG CMR data to CMR service.
        - `reconcileCMRMetadata` Reconciles cmr metadata file after a file moves.
- Adds some ECS and other permissions to StepRole to enable running ECS tasks from a workflow
- Added Apache logs to cumulus api and distribution lambdas
- **CUMULUS-1119** - Added `@cumulus/integration-tests/api/EarthdataLogin.getEarthdataLoginRedirectResponse` helper for integration tests to handle login with Earthdata and to return response from redirect to Cumulus API
- **CUMULUS-673** Added `@cumulus/common/file/getFileChecksumFromStream` to get file checksum from a readable stream

### Fixed
- CUMULUS-1123
  - Cloudformation template overrides now work as expected

### Changed
- CUMULUS-1169
  - Deprecated the `@cumulus/common/step-functions` module.
  - Updated code that queries the StepFunctions API to use the retry-enabled functions from
    `@cumulus/common/StepFunctions`
- CUMULUS-1121
  - Schema validation is now strongly enforced when writing to the database.
    Additional properties are not allowed and will result in a validation error.
- CUMULUS-678
  `tasks/move-granules` simplified and refactored to use functionality from cmrjs.
  `ingest/granules.moveGranuleFiles` now just moves granule files and returns a list of the updated files. Updating metadata now handled by `@cumulus/cmrjs/reconcileCMRMetadata`.
  `move-granules.updateGranuleMetadata` refactored and bugs fixed in the case of a file matching multiple collection.files.regexps.
  `getCmrXmlFiles` simplified and now only returns an object with the cmrfilename and the granuleId.
  `@cumulus/test-processing` - test processing task updated to generate UMM-G metadata

- CUMULUS-1043
  - `@cumulus/api` now uses [express](http://expressjs.com/) as the API engine.
  - All `@cumulus/api` endpoints on ApiGateway are consolidated to a single endpoint the uses `{proxy+}` definition.
  - All files under `packages/api/endpoints` along with associated tests are updated to support express's request and response objects.
  - Replaced environment variables `internal`, `bucket` and `systemBucket` with `system_bucket`.
  - Update `@cumulus/integration-tests` to work with updated cumulus-api express endpoints

- `@cumulus/integration-tests` - `buildAndExecuteWorkflow` and `buildWorkflow` updated to take a `meta` param to allow for additional fields to be added to the workflow `meta`

- **CUMULUS-1049** Updated `Retrieve Execution Status API` in `@cumulus/api`: If the execution doesn't exist in Step Function API, Cumulus API returns the execution status information from the database.

- **CUMULUS-1119**
  - Renamed `DISTRIBUTION_URL` environment variable to `DISTRIBUTION_ENDPOINT`
  - Renamed `DEPLOYMENT_ENDPOINT` environment variable to `DISTRIBUTION_REDIRECT_ENDPOINT`
  - Renamed `API_ENDPOINT` environment variable to `TOKEN_REDIRECT_ENDPOINT`

### Removed
- Functions deprecated before 1.11.0:
  - @cumulus/api/models/base: static Manager.createTable() and static Manager.deleteTable()
  - @cumulus/ingest/aws/S3
  - @cumulus/ingest/aws/StepFunction.getExecution()
  - @cumulus/ingest/aws/StepFunction.pullEvent()
  - @cumulus/ingest/consumer.Consume
  - @cumulus/ingest/granule/Ingest.getBucket()

### Deprecated
`@cmrjs/ingestConcept`, instead use the CMR object methods. `@cmrjs/CMR.ingestGranule` or `@cmrjs/CMR.ingestCollection`
`@cmrjs/searchConcept`, instead use the CMR object methods. `@cmrjs/CMR.searchGranules` or `@cmrjs/CMR.searchCollections`
`@cmrjs/deleteConcept`, instead use the CMR object methods. `@cmrjs/CMR.deleteGranule` or `@cmrjs/CMR.deleteCollection`



## [v1.11.1] - 2018-12-18

**Please Note**
- Ensure your `app/config.yml` has a `clientId` specified in the `cmr` section. This will allow CMR to identify your requests for better support and metrics.
  - For an example, please see [the example config](https://github.com/nasa/cumulus/blob/1c7e2bf41b75da9f87004c4e40fbcf0f39f56794/example/app/config.yml#L128).

### Added

- Added a `/tokenDelete` endpoint in `@cumulus/api` to delete access token records

### Changed

- CUMULUS-678
`@cumulus/ingest/crypto` moved and renamed to `@cumulus/common/key-pair-provider`
`@cumulus/ingest/aws` function:  `KMSDecryptionFailed` and class: `KMS` extracted and moved to `@cumulus/common` and `KMS` is exported as `KMSProvider` from `@cumulus/common/key-pair-provider`
`@cumulus/ingest/granule` functions: `publish`, `getGranuleId`, `getXMLMetadataAsString`, `getMetadataBodyAndTags`, `parseXmlString`, `getCmrXMLFiles`, `postS3Object`, `contructOnlineAccessUrls`, `updateMetadata`, extracted and moved to `@cumulus/cmrjs`
`getGranuleId`, `getCmrXMLFiles`, `publish`, `updateMetadata` removed from `@cumulus/ingest/granule` and added to `@cumulus/cmrjs`;
`updateMetadata` renamed `updateCMRMetadata`.
`@cumulus/ingest` test files renamed.
- **CUMULUS-1070**
  - Add `'Client-Id'` header to all `@cumulus/cmrjs` requests (made via `searchConcept`, `ingestConcept`, and `deleteConcept`).
  - Updated `cumulus/example/app/config.yml` entry for `cmr.clientId` to use stackName for easier CMR-side identification.

## [v1.11.0] - 2018-11-30

**Please Note**
- Redeploy IAM roles:
  - CUMULUS-817 includes a migration that requires reconfiguration/redeployment of IAM roles.  Please see the [upgrade instructions](https://nasa.github.io/cumulus/docs/upgrade/1.11.0) for more information.
  - CUMULUS-977 includes a few new SNS-related permissions added to the IAM roles that will require redeployment of IAM roles.
- `cumulus-message-adapter` v1.0.13+ is required for `@cumulus/api` granule reingest API to work properly.  The latest version should be downloaded automatically by kes.
- A `TOKEN_SECRET` value (preferably 256-bit for security) must be added to `.env` to securely sign JWTs used for authorization in `@cumulus/api`

### Changed

- **CUUMULUS-1000** - Distribution endpoint now persists logins, instead of
  redirecting to Earthdata Login on every request
- **CUMULUS-783 CUMULUS-790** - Updated `@cumulus/sync-granule` and `@cumulus/move-granules` tasks to always overwrite existing files for manually-triggered reingest.
- **CUMULUS-906** - Updated `@cumulus/api` granule reingest API to
  - add `reingestGranule: true` and `forceDuplicateOverwrite: true` to Cumulus message `cumulus_meta.cumulus_context` field to indicate that the workflow is a manually triggered re-ingest.
  - return warning message to operator when duplicateHandling is not `replace`
  - `cumulus-message-adapter` v1.0.13+ is required.
- **CUMULUS-793** - Updated the granule move PUT request in `@cumulus/api` to reject the move with a 409 status code if one or more of the files already exist at the destination location
- Updated `@cumulus/helloworld` to use S3 to store state for pass on retry tests
- Updated `@cumulus/ingest`:
  - [Required for MAAP] `http.js#list` will now find links with a trailing whitespace
  - Removed code from `granule.js` which looked for files in S3 using `{ Bucket: discoveredFile.bucket, Key: discoveredFile.name }`. This is obsolete since `@cumulus/ingest` uses a `file-staging` and `constructCollectionId()` directory prefixes by default.
- **CUMULUS-989**
  - Updated `@cumulus/api` to use [JWT (JSON Web Token)](https://jwt.io/introduction/) as the transport format for API authorization tokens and to use JWT verification in the request authorization
  - Updated `/token` endpoint in `@cumulus/api` to return tokens as JWTs
  - Added a `/refresh` endpoint in `@cumulus/api` to request new access tokens from the OAuth provider using the refresh token
  - Added `refreshAccessToken` to `@cumulus/api/lib/EarthdataLogin` to manage refresh token requests with the Earthdata OAuth provider

### Added
- **CUMULUS-1050**
  - Separated configuration flags for originalPayload/finalPayload cleanup such that they can be set to different retention times
- **CUMULUS-798**
  - Added daily Executions cleanup CloudWatch event that triggers cleanExecutions lambda
  - Added cleanExecutions lambda that removes finalPayload/originalPayload field entries for records older than configured timeout value (execution_payload_retention_period), with a default of 30 days
- **CUMULUS-815/816**
  - Added 'originalPayload' and 'finalPayload' fields to Executions table
  - Updated Execution model to populate originalPayload with the execution payload on record creation
  - Updated Execution model code to populate finalPayload field with the execution payload on execution completion
  - Execution API now exposes the above fields
- **CUMULUS-977**
  - Rename `kinesisConsumer` to `messageConsumer` as it handles both Kinesis streams and SNS topics as of this version.
  - Add `sns`-type rule support. These rules create a subscription between an SNS topic and the `messageConsumer`.
    When a message is received, `messageConsumer` is triggered and passes the SNS message (JSON format expected) in
    its entirety to the workflow in the `payload` field of the Cumulus message. For more information on sns-type rules,
    see the [documentation](https://nasa.github.io/cumulus/docs/data-cookbooks/setup#rules).
- **CUMULUS-975**
  - Add `KinesisInboundEventLogger` and `KinesisOutboundEventLogger` API lambdas.  These lambdas
    are utilized to dump incoming and outgoing ingest workflow kinesis streams
    to cloudwatch for analytics in case of AWS/stream failure.
  - Update rules model to allow tracking of log_event ARNs related to
    Rule event logging.    Kinesis rule types will now automatically log
    incoming events via a Kinesis event triggered lambda.
 CUMULUS-975-migration-4
  - Update migration code to require explicit migration names per run
  - Added migration_4 to migrate/update exisitng Kinesis rules to have a log event mapping
  - Added new IAM policy for migration lambda
- **CUMULUS-775**
  - Adds a instance metadata endpoint to the `@cumulus/api` package.
  - Adds a new convenience function `hostId` to the `@cumulus/cmrjs` to help build environment specific cmr urls.
  - Fixed `@cumulus/cmrjs.searchConcept` to search and return CMR results.
  - Modified `@cumulus/cmrjs.CMR.searchGranule` and `@cumulus/cmrjs.CMR.searchCollection` to include CMR's provider as a default parameter to searches.
- **CUMULUS-965**
  - Add `@cumulus/test-data.loadJSONTestData()`,
    `@cumulus/test-data.loadTestData()`, and
    `@cumulus/test-data.streamTestData()` to safely load test data. These
    functions should be used instead of using `require()` to load test data,
    which could lead to tests interferring with each other.
  - Add a `@cumulus/common/util/deprecate()` function to mark a piece of code as
    deprecated
- **CUMULUS-986**
  - Added `waitForTestExecutionStart` to `@cumulus/integration-tests`
- **CUMULUS-919**
  - In `@cumulus/deployment`, added support for NGAP permissions boundaries for IAM roles with `useNgapPermissionBoundary` flag in `iam/config.yml`. Defaults to false.

### Fixed
- Fixed a bug where FTP sockets were not closed after an error, keeping the Lambda function active until it timed out [CUMULUS-972]
- **CUMULUS-656**
  - The API will no longer allow the deletion of a provider if that provider is
    referenced by a rule
  - The API will no longer allow the deletion of a collection if that collection
    is referenced by a rule
- Fixed a bug where `@cumulus/sf-sns-report` was not pulling large messages from S3 correctly.

### Deprecated
- `@cumulus/ingest/aws/StepFunction.pullEvent()`. Use `@cumulus/common/aws.pullStepFunctionEvent()`.
- `@cumulus/ingest/consumer.Consume` due to unpredictable implementation. Use `@cumulus/ingest/consumer.Consumer`.
Call `Consumer.consume()` instead of `Consume.read()`.

## [v1.10.4] - 2018-11-28

### Added
- **CUMULUS-1008**
  - New `config.yml` parameter for SQS consumers: `sqs_consumer_rate: (default 500)`, which is the maximum number of
  messages the consumer will attempt to process per execution. Currently this is only used by the sf-starter consumer,
  which runs every minute by default, making this a messages-per-minute upper bound. SQS does not guarantee the number
  of messages returned per call, so this is not a fixed rate of consumption, only attempted number of messages received.

### Deprecated
- `@cumulus/ingest/consumer.Consume` due to unpredictable implementation. Use `@cumulus/ingest/consumer.Consumer`.

### Changed
- Backported update of `packages/api` dependency `@mapbox/dyno` to `1.4.2` to mitigate `event-stream` vulnerability.

## [v1.10.3] - 2018-10-31

### Added
- **CUMULUS-817**
  - Added AWS Dead Letter Queues for lambdas that are scheduled asynchronously/such that failures show up only in cloudwatch logs.
- **CUMULUS-956**
  - Migrated developer documentation and data-cookbooks to Docusaurus
    - supports versioning of documentation
  - Added `docs/docs-how-to.md` to outline how to do things like add new docs or locally install for testing.
  - Deployment/CI scripts have been updated to work with the new format
- **CUMULUS-811**
  - Added new S3 functions to `@cumulus/common/aws`:
    - `aws.s3TagSetToQueryString`: converts S3 TagSet array to querystring (for use with upload()).
    - `aws.s3PutObject`: Returns promise of S3 `putObject`, which puts an object on S3
    - `aws.s3CopyObject`: Returns promise of S3 `copyObject`, which copies an object in S3 to a new S3 location
    - `aws.s3GetObjectTagging`: Returns promise of S3 `getObjectTagging`, which returns an object containing an S3 TagSet.
  - `@/cumulus/common/aws.s3PutObject` defaults to an explicit `ACL` of 'private' if not overridden.
  - `@/cumulus/common/aws.s3CopyObject` defaults to an explicit `TaggingDirective` of 'COPY' if not overridden.

### Deprecated
- **CUMULUS-811**
  - Deprecated `@cumulus/ingest/aws.S3`. Member functions of this class will now
    log warnings pointing to similar functionality in `@cumulus/common/aws`.

## [v1.10.2] - 2018-10-24

### Added
- **CUMULUS-965**
  - Added a `@cumulus/logger` package
- **CUMULUS-885**
  - Added 'human readable' version identifiers to Lambda Versioning lambda aliases
- **CUMULUS-705**
  - Note: Make sure to update the IAM stack when deploying this update.
  - Adds an AsyncOperations model and associated DynamoDB table to the
    `@cumulus/api` package
  - Adds an /asyncOperations endpoint to the `@cumulus/api` package, which can
    be used to fetch the status of an AsyncOperation.
  - Adds a /bulkDelete endpoint to the `@cumulus/api` package, which performs an
    asynchronous bulk-delete operation. This is a stub right now which is only
    intended to demonstration how AsyncOperations work.
  - Adds an AsyncOperation ECS task to the `@cumulus/api` package, which will
    fetch an Lambda function, run it in ECS, and then store the result to the
    AsyncOperations table in DynamoDB.
- **CUMULUS-851** - Added workflow lambda versioning feature to allow in-flight workflows to use lambda versions that were in place when a workflow was initiated
    - Updated Kes custom code to remove logic that used the CMA file key to determine template compilation logic.  Instead, utilize a `customCompilation` template configuration flag to indicate a template should use Cumulus's kes customized methods instead of 'core'.
    - Added `useWorkflowLambdaVersions` configuration option to enable the lambdaVersioning feature set.   **This option is set to true by default** and should be set to false to disable the feature.
    - Added uniqueIdentifier configuration key to S3 sourced lambdas to optionally support S3 lambda resource versioning within this scheme. This key must be unique for each modified version of the lambda package and must be updated in configuration each time the source changes.
    - Added a new nested stack template that will create a `LambdaVersions` stack that will take lambda parameters from the base template, generate lambda versions/aliases and return outputs with references to the most 'current' lambda alias reference, and updated 'core' template to utilize these outputs (if `useWorkflowLambdaVersions` is enabled).

- Created a `@cumulus/api/lib/OAuth2` interface, which is implemented by the
  `@cumulus/api/lib/EarthdataLogin` and `@cumulus/api/lib/GoogleOAuth2` classes.
  Endpoints that need to handle authentication will determine which class to use
  based on environment variables. This also greatly simplifies testing.
- Added `@cumulus/api/lib/assertions`, containing more complex AVA test assertions
- Added PublishGranule workflow to publish a granule to CMR without full reingest. (ingest-in-place capability)

- `@cumulus/integration-tests` new functionality:
  - `listCollections` to list collections from a provided data directory
  - `deleteCollection` to delete list of collections from a deployed stack
  - `cleanUpCollections` combines the above in one function.
  - `listProviders` to list providers from a provided data directory
  - `deleteProviders` to delete list of providers from a deployed stack
  - `cleanUpProviders` combines the above in one function.
  - `@cumulus/integrations-tests/api.js`: `deleteGranule` and `deletePdr` functions to make `DELETE` requests to Cumulus API
  - `rules` API functionality for posting and deleting a rule and listing all rules
  - `wait-for-deploy` lambda for use in the redeployment tests
- `@cumulus/ingest/granule.js`: `ingestFile` inserts new `duplicate_found: true` field in the file's record if a duplicate file already exists on S3.
- `@cumulus/api`: `/execution-status` endpoint requests and returns complete execution output if  execution output is stored in S3 due to size.
- Added option to use environment variable to set CMR host in `@cumulus/cmrjs`.
- **CUMULUS-781** - Added integration tests for `@cumulus/sync-granule` when `duplicateHandling` is set to `replace` or `skip`
- **CUMULUS-791** - `@cumulus/move-granules`: `moveFileRequest` inserts new `duplicate_found: true` field in the file's record if a duplicate file already exists on S3. Updated output schema to document new `duplicate_found` field.

### Removed

- Removed `@cumulus/common/fake-earthdata-login-server`. Tests can now create a
  service stub based on `@cumulus/api/lib/OAuth2` if testing requires handling
  authentication.

### Changed

- **CUMULUS-940** - modified `@cumulus/common/aws` `receiveSQSMessages` to take a parameter object instead of positional parameters.  All defaults remain the same, but now access to long polling is available through `options.waitTimeSeconds`.
- **CUMULUS-948** - Update lambda functions `CNMToCMA` and `CnmResponse` in the `cumulus-data-shared` bucket and point the default stack to them.
- **CUMULUS-782** - Updated `@cumulus/sync-granule` task and `Granule.ingestFile` in `@cumulus/ingest` to keep both old and new data when a destination file with different checksum already exists and `duplicateHandling` is `version`
- Updated the config schema in `@cumulus/move-granules` to include the `moveStagedFiles` param.
- **CUMULUS-778** - Updated config schema and documentation in `@cumulus/sync-granule` to include `duplicateHandling` parameter for specifying how duplicate filenames should be handled
- **CUMULUS-779** - Updated `@cumulus/sync-granule` to throw `DuplicateFile` error when destination files already exist and `duplicateHandling` is `error`
- **CUMULUS-780** - Updated `@cumulus/sync-granule` to use `error` as the default for `duplicateHandling` when it is not specified
- **CUMULUS-780** - Updated `@cumulus/api` to use `error` as the default value for `duplicateHandling` in the `Collection` model
- **CUMULUS-785** - Updated the config schema and documentation in `@cumulus/move-granules` to include `duplicateHandling` parameter for specifying how duplicate filenames should be handled
- **CUMULUS-786, CUMULUS-787** - Updated `@cumulus/move-granules` to throw `DuplicateFile` error when destination files already exist and `duplicateHandling` is `error` or not specified
- **CUMULUS-789** - Updated `@cumulus/move-granules` to keep both old and new data when a destination file with different checksum already exists and `duplicateHandling` is `version`

### Fixed

- `getGranuleId` in `@cumulus/ingest` bug: `getGranuleId` was constructing an error using `filename` which was undefined. The fix replaces `filename` with the `uri` argument.
- Fixes to `del` in `@cumulus/api/endpoints/granules.js` to not error/fail when not all files exist in S3 (e.g. delete granule which has only 2 of 3 files ingested).
- `@cumulus/deployment/lib/crypto.js` now checks for private key existence properly.

## [v1.10.1] - 2018-09-4

### Fixed

- Fixed cloudformation template errors in `@cumulus/deployment/`
  - Replaced references to Fn::Ref: with Ref:
  - Moved long form template references to a newline

## [v1.10.0] - 2018-08-31

### Removed

- Removed unused and broken code from `@cumulus/common`
  - Removed `@cumulus/common/test-helpers`
  - Removed `@cumulus/common/task`
  - Removed `@cumulus/common/message-source`
  - Removed the `getPossiblyRemote` function from `@cumulus/common/aws`
  - Removed the `startPromisedSfnExecution` function from `@cumulus/common/aws`
  - Removed the `getCurrentSfnTask` function from `@cumulus/common/aws`

### Changed

- **CUMULUS-839** - In `@cumulus/sync-granule`, 'collection' is now an optional config parameter

### Fixed

- **CUMULUS-859** Moved duplicate code in `@cumulus/move-granules` and `@cumulus/post-to-cmr` to `@cumulus/ingest`. Fixed imports making assumptions about directory structure.
- `@cumulus/ingest/consumer` correctly limits the number of messages being received and processed from SQS. Details:
  - **Background:** `@cumulus/api` includes a lambda `<stack-name>-sqs2sf` which processes messages from the `<stack-name>-startSF` SQS queue every minute. The `sqs2sf` lambda uses `@cumulus/ingest/consumer` to receive and process messages from SQS.
  - **Bug:** More than `messageLimit` number of messages were being consumed and processed from the `<stack-name>-startSF` SQS queue. Many step functions were being triggered simultaneously by the lambda `<stack-name>-sqs2sf` (which consumes every minute from the `startSF` queue) and resulting in step function failure with the error: `An error occurred (ThrottlingException) when calling the GetExecutionHistory`.
  - **Fix:** `@cumulus/ingest/consumer#processMessages` now processes messages until `timeLimit` has passed _OR_ once it receives up to `messageLimit` messages. `sqs2sf` is deployed with a [default `messageLimit` of 10](https://github.com/nasa/cumulus/blob/670000c8a821ff37ae162385f921c40956e293f7/packages/deployment/app/config.yml#L147).
  - **IMPORTANT NOTE:** `consumer` will actually process up to `messageLimit * 2 - 1` messages. This is because sometimes `receiveSQSMessages` will return less than `messageLimit` messages and thus the consumer will continue to make calls to `receiveSQSMessages`. For example, given a `messageLimit` of 10 and subsequent calls to `receiveSQSMessages` returns up to 9 messages, the loop will continue and a final call could return up to 10 messages.


## [v1.9.1] - 2018-08-22

**Please Note** To take advantage of the added granule tracking API functionality, updates are required for the message adapter and its libraries. You should be on the following versions:
- `cumulus-message-adapter` 1.0.9+
- `cumulus-message-adapter-js` 1.0.4+
- `cumulus-message-adapter-java` 1.2.7+
- `cumulus-message-adapter-python` 1.0.5+

### Added

- **CUMULUS-687** Added logs endpoint to search for logs from a specific workflow execution in `@cumulus/api`. Added integration test.
- **CUMULUS-836** - `@cumulus/deployment` supports a configurable docker storage driver for ECS. ECS can be configured with either `devicemapper` (the default storage driver for AWS ECS-optimized AMIs) or `overlay2` (the storage driver used by the NGAP 2.0 AMI). The storage driver can be configured in `app/config.yml` with `ecs.docker.storageDriver: overlay2 | devicemapper`. The default is `overlay2`.
  - To support this configuration, a [Handlebars](https://handlebarsjs.com/) helper `ifEquals` was added to `packages/deployment/lib/kes.js`.
- **CUMULUS-836** - `@cumulus/api` added IAM roles required by the NGAP 2.0 AMI. The NGAP 2.0 AMI runs a script `register_instances_with_ssm.py` which requires the ECS IAM role to include `ec2:DescribeInstances` and `ssm:GetParameter` permissions.

### Fixed
- **CUMULUS-836** - `@cumulus/deployment` uses `overlay2` driver by default and does not attempt to write `--storage-opt dm.basesize` to fix [this error](https://github.com/moby/moby/issues/37039).
- **CUMULUS-413** Kinesis processing now captures all errrors.
  - Added kinesis fallback mechanism when errors occur during record processing.
  - Adds FallbackTopicArn to `@cumulus/api/lambdas.yml`
  - Adds fallbackConsumer lambda to `@cumulus/api`
  - Adds fallbackqueue option to lambda definitions capture lambda failures after three retries.
  - Adds kinesisFallback SNS topic to signal incoming errors from kinesis stream.
  - Adds kinesisFailureSQS to capture fully failed events from all retries.
- **CUMULUS-855** Adds integration test for kinesis' error path.
- **CUMULUS-686** Added workflow task name and version tracking via `@cumulus/api` executions endpoint under new `tasks` property, and under `workflow_tasks` in step input/output.
  - Depends on `cumulus-message-adapter` 1.0.9+, `cumulus-message-adapter-js` 1.0.4+, `cumulus-message-adapter-java` 1.2.7+ and `cumulus-message-adapter-python` 1.0.5+
- **CUMULUS-771**
  - Updated sync-granule to stream the remote file to s3
  - Added integration test for ingesting granules from ftp provider
  - Updated http/https integration tests for ingesting granules from http/https providers
- **CUMULUS-862** Updated `@cumulus/integration-tests` to handle remote lambda output
- **CUMULUS-856** Set the rule `state` to have default value `ENABLED`

### Changed

- In `@cumulus/deployment`, changed the example app config.yml to have additional IAM roles

## [v1.9.0] - 2018-08-06

**Please note** additional information and upgrade instructions [here](https://nasa.github.io/cumulus/docs/upgrade/1.9.0)

### Added
- **CUMULUS-712** - Added integration tests verifying expected behavior in workflows
- **GITC-776-2** - Add support for versioned collections

### Fixed
- **CUMULUS-832**
  - Fixed indentation in example config.yml in `@cumulus/deployment`
  - Fixed issue with new deployment using the default distribution endpoint in `@cumulus/deployment` and `@cumulus/api`

## [v1.8.1] - 2018-08-01

**Note** IAM roles should be re-deployed with this release.

- **Cumulus-726**
  - Added function to `@cumulus/integration-tests`: `sfnStep` includes `getStepInput` which returns the input to the schedule event of a given step function step.
  - Added IAM policy `@cumulus/deployment`: Lambda processing IAM role includes `kinesis::PutRecord` so step function lambdas can write to kinesis streams.
- **Cumulus Community Edition**
  - Added Google OAuth authentication token logic to `@cumulus/api`. Refactored token endpoint to use environment variable flag `OAUTH_PROVIDER` when determining with authentication method to use.
  - Added API Lambda memory configuration variable `api_lambda_memory` to `@cumulus/api` and `@cumulus/deployment`.

### Changed

- **Cumulus-726**
  - Changed function in `@cumulus/api`: `models/rules.js#addKinesisEventSource` was modified to call to `deleteKinesisEventSource` with all required parameters (rule's name, arn and type).
  - Changed function in `@cumulus/integration-tests`: `getStepOutput` can now be used to return output of failed steps. If users of this function want the output of a failed event, they can pass a third parameter `eventType` as `'failure'`. This function will work as always for steps which completed successfully.

### Removed

- **Cumulus-726**
  - Configuration change to `@cumulus/deployment`: Removed default auto scaling configuration for Granules and Files DynamoDB tables.

- **CUMULUS-688**
  - Add integration test for ExecutionStatus
  - Function addition to `@cumulus/integration-tests`: `api` includes `getExecutionStatus` which returns the execution status from the Cumulus API

## [v1.8.0] - 2018-07-23

### Added

- **CUMULUS-718** Adds integration test for Kinesis triggering a workflow.

- **GITC-776-3** Added more flexibility for rules.  You can now edit all fields on the rule's record
We may need to update the api documentation to reflect this.

- **CUMULUS-681** - Add ingest-in-place action to granules endpoint
    - new applyWorkflow action at PUT /granules/{granuleid} Applying a workflow starts an execution of the provided workflow and passes the granule record as payload.
      Parameter(s):
        - workflow - the workflow name

- **CUMULUS-685** - Add parent exeuction arn to the execution which is triggered from a parent step function

### Changed
- **CUMULUS-768** - Integration tests get S3 provider data from shared data folder

### Fixed
- **CUMULUS-746** - Move granule API correctly updates record in dynamo DB and cmr xml file
- **CUMULUS-766** - Populate database fileSize field from S3 if value not present in Ingest payload

## [v1.7.1] - 2018-07-27

### Fixed
- **CUMULUS-766** - Backport from 1.8.0 - Populate database fileSize field from S3 if value not present in Ingest payload

## [v1.7.0] - 2018-07-02

### Please note: [Upgrade Instructions](https://nasa.github.io/cumulus/docs/upgrade/1.7.0)

### Added
- **GITC-776-2** - Add support for versioned collectons
- **CUMULUS-491** - Add granule reconciliation API endpoints.
- **CUMULUS-480** Add suport for backup and recovery:
  - Add DynamoDB tables for granules, executions and pdrs
  - Add ability to write all records to S3
  - Add ability to download all DynamoDB records in form json files
  - Add ability to upload records to DynamoDB
  - Add migration scripts for copying granule, pdr and execution records from ElasticSearch to DynamoDB
  - Add IAM support for batchWrite on dynamoDB
-
- **CUMULUS-508** - `@cumulus/deployment` cloudformation template allows for lambdas and ECS clusters to have multiple AZ availability.
    - `@cumulus/deployment` also ensures docker uses `devicemapper` storage driver.
- **CUMULUS-755** - `@cumulus/deployment` Add DynamoDB autoscaling support.
    - Application developers can add autoscaling and override default values in their deployment's `app/config.yml` file using a `{TableName}Table:` key.

### Fixed
- **CUMULUS-747** - Delete granule API doesn't delete granule files in s3 and granule in elasticsearch
    - update the StreamSpecification DynamoDB tables to have StreamViewType: "NEW_AND_OLD_IMAGES"
    - delete granule files in s3
- **CUMULUS-398** - Fix not able to filter executions by workflow
- **CUMULUS-748** - Fix invalid lambda .zip files being validated/uploaded to AWS
- **CUMULUS-544** - Post to CMR task has UAT URL hard-coded
  - Made configurable: PostToCmr now requires CMR_ENVIRONMENT env to be set to 'SIT' or 'OPS' for those CMR environments. Default is UAT.

### Changed
- **GITC-776-4** - Changed Discover-pdrs to not rely on collection but use provider_path in config. It also has an optional filterPdrs regex configuration parameter

- **CUMULUS-710** - In the integration test suite, `getStepOutput` returns the output of the first successful step execution or last failed, if none exists

## [v1.6.0] - 2018-06-06

### Please note: [Upgrade Instructions](https://nasa.github.io/cumulus/docs/upgrade/1.6.0)

### Fixed
- **CUMULUS-602** - Format all logs sent to Elastic Search.
  - Extract cumulus log message and index it to Elastic Search.

### Added
- **CUMULUS-556** - add a mechanism for creating and running migration scripts on deployment.
- **CUMULUS-461** Support use of metadata date and other components in `url_path` property

### Changed
- **CUMULUS-477** Update bucket configuration to support multiple buckets of the same type:
  - Change the structure of the buckets to allow for  more than one bucket of each type. The bucket structure is now:
    bucket-key:
      name: <bucket-name>
      type: <type> i.e. internal, public, etc.
  - Change IAM and app deployment configuration to support new bucket structure
  - Update tasks and workflows to support new bucket structure
  - Replace instances where buckets.internal is relied upon to either use the system bucket or a configured bucket
  - Move IAM template to the deployment package. NOTE: You now have to specify '--template node_modules/@cumulus/deployment/iam' in your IAM deployment
  - Add IAM cloudformation template support to filter buckets by type

## [v1.5.5] - 2018-05-30

### Added
- **CUMULUS-530** - PDR tracking through Queue-granules
  - Add optional `pdr` property to the sync-granule task's input config and output payload.
- **CUMULUS-548** - Create a Lambda task that generates EMS distribution reports
  - In order to supply EMS Distribution Reports, you must enable S3 Server
    Access Logging on any S3 buckets used for distribution. See [How Do I Enable Server Access Logging for an S3 Bucket?](https://docs.aws.amazon.com/AmazonS3/latest/user-guide/server-access-logging.html)
    The "Target bucket" setting should point at the Cumulus internal bucket.
    The "Target prefix" should be
    "<STACK_NAME>/ems-distribution/s3-server-access-logs/", where "STACK_NAME"
    is replaced with the name of your Cumulus stack.

### Fixed
- **CUMULUS-546 - Kinesis Consumer should catch and log invalid JSON**
  - Kinesis Consumer lambda catches and logs errors so that consumer doesn't get stuck in a loop re-processing bad json records.
- EMS report filenames are now based on their start time instead of the time
  instead of the time that the report was generated
- **CUMULUS-552 - Cumulus API returns different results for the same collection depending on query**
  - The collection, provider and rule records in elasticsearch are now replaced with records from dynamo db when the dynamo db records are updated.

### Added
- `@cumulus/deployment`'s default cloudformation template now configures storage for Docker to match the configured ECS Volume. The template defines Docker's devicemapper basesize (`dm.basesize`) using `ecs.volumeSize`. This addresses ECS default of limiting Docker containers to 10GB of storage ([Read more](https://aws.amazon.com/premiumsupport/knowledge-center/increase-default-ecs-docker-limit/)).

## [v1.5.4] - 2018-05-21

### Added
- **CUMULUS-535** - EMS Ingest, Archive, Archive Delete reports
  - Add lambda EmsReport to create daily EMS Ingest, Archive, Archive Delete reports
  - ems.provider property added to `@cumulus/deployment/app/config.yml`.
    To change the provider name, please add `ems: provider` property to `app/config.yml`.
- **CUMULUS-480** Use DynamoDB to store granules, pdrs and execution records
  - Activate PointInTime feature on DynamoDB tables
  - Increase test coverage on api package
  - Add ability to restore metadata records from json files to DynamoDB
- **CUMULUS-459** provide API endpoint for moving granules from one location on s3 to another

## [v1.5.3] - 2018-05-18

### Fixed
- **CUMULUS-557 - "Add dataType to DiscoverGranules output"**
  - Granules discovered by the DiscoverGranules task now include dataType
  - dataType is now a required property for granules used as input to the
    QueueGranules task
- **CUMULUS-550** Update deployment app/config.yml to force elasticsearch updates for deleted granules

## [v1.5.2] - 2018-05-15

### Fixed
- **CUMULUS-514 - "Unable to Delete the Granules"**
  - updated cmrjs.deleteConcept to return success if the record is not found
    in CMR.

### Added
- **CUMULUS-547** - The distribution API now includes an
  "earthdataLoginUsername" query parameter when it returns a signed S3 URL
- **CUMULUS-527 - "parse-pdr queues up all granules and ignores regex"**
  - Add an optional config property to the ParsePdr task called
    "granuleIdFilter". This property is a regular expression that is applied
    against the filename of the first file of each granule contained in the
    PDR. If the regular expression matches, then the granule is included in
    the output. Defaults to '.', which will match all granules in the PDR.
- File checksums in PDRs now support MD5
- Deployment support to subscribe to an SNS topic that already exists
- **CUMULUS-470, CUMULUS-471** In-region S3 Policy lambda added to API to update bucket policy for in-region access.
- **CUMULUS-533** Added fields to granule indexer to support EMS ingest and archive record creation
- **CUMULUS-534** Track deleted granules
  - added `deletedgranule` type to `cumulus` index.
  - **Important Note:** Force custom bootstrap to re-run by adding this to
    app/config.yml `es: elasticSearchMapping: 7`
- You can now deploy cumulus without ElasticSearch. Just add `es: null` to your `app/config.yml` file. This is only useful for debugging purposes. Cumulus still requires ElasticSearch to properly operate.
- `@cumulus/integration-tests` includes and exports the `addRules` function, which seeds rules into the DynamoDB table.
- Added capability to support EFS in cloud formation template. Also added
  optional capability to ssh to your instance and privileged lambda functions.
- Added support to force discovery of PDRs that have already been processed
  and filtering of selected data types
- `@cumulus/cmrjs` uses an environment variable `USER_IP_ADDRESS` or fallback
  IP address of `10.0.0.0` when a public IP address is not available. This
  supports lambda functions deployed into a VPC's private subnet, where no
  public IP address is available.

### Changed
- **CUMULUS-550** Custom bootstrap automatically adds new types to index on
  deployment

## [v1.5.1] - 2018-04-23
### Fixed
- add the missing dist folder to the hello-world task
- disable uglifyjs on the built version of the pdr-status-check (read: https://github.com/webpack-contrib/uglifyjs-webpack-plugin/issues/264)

## [v1.5.0] - 2018-04-23
### Changed
- Removed babel from all tasks and packages and increased minimum node requirements to version 8.10
- Lambda functions created by @cumulus/deployment will use node8.10 by default
- Moved [cumulus-integration-tests](https://github.com/nasa/cumulus-integration-tests) to the `example` folder CUMULUS-512
- Streamlined all packages dependencies (e.g. remove redundant dependencies and make sure versions are the same across packages)
- **CUMULUS-352:** Update Cumulus Elasticsearch indices to use [index aliases](https://www.elastic.co/guide/en/elasticsearch/reference/current/indices-aliases.html).
- **CUMULUS-519:** ECS tasks are no longer restarted after each CF deployment unless `ecs.restartTasksOnDeploy` is set to true
- **CUMULUS-298:** Updated log filterPattern to include all CloudWatch logs in ElasticSearch
- **CUMULUS-518:** Updates to the SyncGranule config schema
  - `granuleIdExtraction` is no longer a property
  - `process` is now an optional property
  - `provider_path` is no longer a property

### Fixed
- **CUMULUS-455 "Kes deployments using only an updated message adapter do not get automatically deployed"**
  - prepended the hash value of cumulus-message-adapter.zip file to the zip file name of lambda which uses message adapter.
  - the lambda function will be redeployed when message adapter or lambda function are updated
- Fixed a bug in the bootstrap lambda function where it stuck during update process
- Fixed a bug where the sf-sns-report task did not return the payload of the incoming message as the output of the task [CUMULUS-441]

### Added
- **CUMULUS-352:** Add reindex CLI to the API package.
- **CUMULUS-465:** Added mock http/ftp/sftp servers to the integration tests
- Added a `delete` method to the `@common/CollectionConfigStore` class
- **CUMULUS-467 "@cumulus/integration-tests or cumulus-integration-tests should seed provider and collection in deployed DynamoDB"**
  - `example` integration-tests populates providers and collections to database
  - `example` workflow messages are populated from workflow templates in s3, provider and collection information in database, and input payloads.  Input templates are removed.
  - added `https` protocol to provider schema

## [v1.4.1] - 2018-04-11

### Fixed
- Sync-granule install

## [v1.4.0] - 2018-04-09

### Fixed
- **CUMULUS-392 "queue-granules not returning the sfn-execution-arns queued"**
  - updated queue-granules to return the sfn-execution-arns queued and pdr if exists.
  - added pdr to ingest message meta.pdr instead of payload, so the pdr information doesn't get lost in the ingest workflow, and ingested granule in elasticsearch has pdr name.
  - fixed sf-sns-report schema, remove the invalid part
  - fixed pdr-status-check schema, the failed execution contains arn and reason
- **CUMULUS-206** make sure homepage and repository urls exist in package.json files of tasks and packages

### Added
- Example folder with a cumulus deployment example

### Changed
- [CUMULUS-450](https://bugs.earthdata.nasa.gov/browse/CUMULUS-450) - Updated
  the config schema of the **queue-granules** task
  - The config no longer takes a "collection" property
  - The config now takes an "internalBucket" property
  - The config now takes a "stackName" property
- [CUMULUS-450](https://bugs.earthdata.nasa.gov/browse/CUMULUS-450) - Updated
  the config schema of the **parse-pdr** task
  - The config no longer takes a "collection" property
  - The "stack", "provider", and "bucket" config properties are now
    required
- **CUMULUS-469** Added a lambda to the API package to prototype creating an S3 bucket policy for direct, in-region S3 access for the prototype bucket

### Removed
- Removed the `findTmpTestDataDirectory()` function from
  `@cumulus/common/test-utils`

### Fixed
- [CUMULUS-450](https://bugs.earthdata.nasa.gov/browse/CUMULUS-450)
  - The **queue-granules** task now enqueues a **sync-granule** task with the
    correct collection config for that granule based on the granule's
    data-type. It had previously been using the collection config from the
    config of the **queue-granules** task, which was a problem if the granules
    being queued belonged to different data-types.
  - The **parse-pdr** task now handles the case where a PDR contains granules
    with different data types, and uses the correct granuleIdExtraction for
    each granule.

### Added
- **CUMULUS-448** Add code coverage checking using [nyc](https://github.com/istanbuljs/nyc).

## [v1.3.0] - 2018-03-29

### Deprecated
- discover-s3-granules is deprecated. The functionality is provided by the discover-granules task
### Fixed
- **CUMULUS-331:** Fix aws.downloadS3File to handle non-existent key
- Using test ftp provider for discover-granules testing [CUMULUS-427]
- **CUMULUS-304: "Add AWS API throttling to pdr-status-check task"** Added concurrency limit on SFN API calls.  The default concurrency is 10 and is configurable through Lambda environment variable CONCURRENCY.
- **CUMULUS-414: "Schema validation not being performed on many tasks"** revised npm build scripts of tasks that use cumulus-message-adapter to place schema directories into dist directories.
- **CUMULUS-301:** Update all tests to use test-data package for testing data.
- **CUMULUS-271: "Empty response body from rules PUT endpoint"** Added the updated rule to response body.
- Increased memory allotment for `CustomBootstrap` lambda function. Resolves failed deployments where `CustomBootstrap` lambda function was failing with error `Process exited before completing request`. This was causing deployments to stall, fail to update and fail to rollback. This error is thrown when the lambda function tries to use more memory than it is allotted.
- Cumulus repository folders structure updated:
  - removed the `cumulus` folder altogether
  - moved `cumulus/tasks` to `tasks` folder at the root level
  - moved the tasks that are not converted to use CMA to `tasks/.not_CMA_compliant`
  - updated paths where necessary

### Added
- `@cumulus/integration-tests` - Added support for testing the output of an ECS activity as well as a Lambda function.

## [v1.2.0] - 2018-03-20

### Fixed
- Update vulnerable npm packages [CUMULUS-425]
- `@cumulus/api`: `kinesis-consumer.js` uses `sf-scheduler.js#schedule` instead of placing a message directly on the `startSF` SQS queue. This is a fix for [CUMULUS-359](https://bugs.earthdata.nasa.gov/browse/CUMULUS-359) because `sf-scheduler.js#schedule` looks up the provider and collection data in DynamoDB and adds it to the `meta` object of the enqueued message payload.
- `@cumulus/api`: `kinesis-consumer.js` catches and logs errors instead of doing an error callback. Before this change, `kinesis-consumer` was failing to process new records when an existing record caused an error because it would call back with an error and stop processing additional records. It keeps trying to process the record causing the error because it's "position" in the stream is unchanged. Catching and logging the errors is part 1 of the fix. Proposed part 2 is to enqueue the error and the message on a "dead-letter" queue so it can be processed later ([CUMULUS-413](https://bugs.earthdata.nasa.gov/browse/CUMULUS-413)).
- **CUMULUS-260: "PDR page on dashboard only shows zeros."** The PDR stats in LPDAAC are all 0s, even if the dashboard has been fixed to retrieve the correct fields.  The current version of pdr-status-check has a few issues.
  - pdr is not included in the input/output schema.  It's available from the input event.  So the pdr status and stats are not updated when the ParsePdr workflow is complete.  Adding the pdr to the input/output of the task will fix this.
  - pdr-status-check doesn't update pdr stats which prevent the real time pdr progress from showing up in the dashboard. To solve this, added lambda function sf-sns-report which is copied from @cumulus/api/lambdas/sf-sns-broadcast with modification, sf-sns-report can be used to report step function status anywhere inside a step function.  So add step sf-sns-report after each pdr-status-check, we will get the PDR status progress at real time.
  - It's possible an execution is still in the queue and doesn't exist in sfn yet.  Added code to handle 'ExecutionDoesNotExist' error when checking the execution status.
- Fixed `aws.cloudwatchevents()` typo in `packages/ingest/aws.js`. This typo was the root cause of the error: `Error: Could not process scheduled_ingest, Error: : aws.cloudwatchevents is not a constructor` seen when trying to update a rule.


### Removed

- `@cumulus/ingest/aws`: Remove queueWorkflowMessage which is no longer being used by `@cumulus/api`'s `kinesis-consumer.js`.

## [v1.1.4] - 2018-03-15

### Added
- added flag `useList` to parse-pdr [CUMULUS-404]

### Fixed

- Pass encrypted password to the ApiGranule Lambda function [CUMULUS-424]


## [v1.1.3] - 2018-03-14
### Fixed
- Changed @cumulus/deployment package install behavior. The build process will happen after installation

## [v1.1.2] - 2018-03-14

### Added
- added tools to @cumulus/integration-tests for local integration testing
- added end to end testing for discovering and parsing of PDRs
- `yarn e2e` command is available for end to end testing
### Fixed

- **CUMULUS-326: "Occasionally encounter "Too Many Requests" on deployment"** The api gateway calls will handle throttling errors
- **CUMULUS-175: "Dashboard providers not in sync with AWS providers."** The root cause of this bug - DynamoDB operations not showing up in Elasticsearch - was shared by collections and rules. The fix was to update providers', collections' and rules; POST, PUT and DELETE endpoints to operate on DynamoDB and using DynamoDB streams to update Elasticsearch. The following packages were made:
  - `@cumulus/deployment` deploys DynamoDB streams for the Collections, Providers and Rules tables as well as a new lambda function called `dbIndexer`. The `dbIndexer` lambda has an event source mapping which listens to each of the DynamoDB streams. The dbIndexer lambda receives events referencing operations on the DynamoDB table and updates the elasticsearch cluster accordingly.
  - The `@cumulus/api` endpoints for collections, providers and rules _only_ query DynamoDB, with the exception of LIST endpoints and the collections' GET endpoint.

### Updated
- Broke up `kes.override.js` of @cumulus/deployment to multiple modules and moved to a new location
- Expanded @cumulus/deployment test coverage
- all tasks were updated to use cumulus-message-adapter-js 1.0.1
- added build process to integration-tests package to babelify it before publication
- Update @cumulus/integration-tests lambda.js `getLambdaOutput` to return the entire lambda output. Previously `getLambdaOutput` returned only the payload.

## [v1.1.1] - 2018-03-08

### Removed
- Unused queue lambda in api/lambdas [CUMULUS-359]

### Fixed
- Kinesis message content is passed to the triggered workflow [CUMULUS-359]
- Kinesis message queues a workflow message and does not write to rules table [CUMULUS-359]

## [v1.1.0] - 2018-03-05

### Added

- Added a `jlog` function to `common/test-utils` to aid in test debugging
- Integration test package with command line tool [CUMULUS-200] by @laurenfrederick
- Test for FTP `useList` flag [CUMULUS-334] by @kkelly51

### Updated
- The `queue-pdrs` task now uses the [cumulus-message-adapter-js](https://github.com/nasa/cumulus-message-adapter-js)
  library
- Updated the `queue-pdrs` JSON schemas
- The test-utils schema validation functions now throw an error if validation
  fails
- The `queue-granules` task now uses the [cumulus-message-adapter-js](https://github.com/nasa/cumulus-message-adapter-js)
  library
- Updated the `queue-granules` JSON schemas

### Removed
- Removed the `getSfnExecutionByName` function from `common/aws`
- Removed the `getGranuleStatus` function from `common/aws`

## [v1.0.1] - 2018-02-27

### Added
- More tests for discover-pdrs, dicover-granules by @yjpa7145
- Schema validation utility for tests by @yjpa7145

### Changed
- Fix an FTP listing bug for servers that do not support STAT [CUMULUS-334] by @kkelly51

## [v1.0.0] - 2018-02-23

[Unreleased]: https://github.com/nasa/cumulus/compare/v1.12.1...HEAD
[v1.12.1]: https://github.com/nasa/cumulus/compare/v1.12.0...v1.12.1
[v1.12.0]: https://github.com/nasa/cumulus/compare/v1.11.3...v1.12.0
[v1.11.3]: https://github.com/nasa/cumulus/compare/v1.11.2...v1.11.3
[v1.11.2]: https://github.com/nasa/cumulus/compare/v1.11.1...v1.11.2
[v1.11.1]: https://github.com/nasa/cumulus/compare/v1.11.0...v1.11.1
[v1.11.0]: https://github.com/nasa/cumulus/compare/v1.10.4...v1.11.0
[v1.10.4]: https://github.com/nasa/cumulus/compare/v1.10.3...v1.10.4
[v1.10.3]: https://github.com/nasa/cumulus/compare/v1.10.2...v1.10.3
[v1.10.2]: https://github.com/nasa/cumulus/compare/v1.10.1...v1.10.2
[v1.10.1]: https://github.com/nasa/cumulus/compare/v1.10.0...v1.10.1
[v1.10.0]: https://github.com/nasa/cumulus/compare/v1.9.1...v1.10.0
[v1.9.1]: https://github.com/nasa/cumulus/compare/v1.9.0...v1.9.1
[v1.9.0]: https://github.com/nasa/cumulus/compare/v1.8.1...v1.9.0
[v1.8.1]: https://github.com/nasa/cumulus/compare/v1.8.0...v1.8.1
[v1.8.0]: https://github.com/nasa/cumulus/compare/v1.7.0...v1.8.0
[v1.7.0]: https://github.com/nasa/cumulus/compare/v1.6.0...v1.7.0
[v1.6.0]: https://github.com/nasa/cumulus/compare/v1.5.5...v1.6.0
[v1.5.5]: https://github.com/nasa/cumulus/compare/v1.5.4...v1.5.5
[v1.5.4]: https://github.com/nasa/cumulus/compare/v1.5.3...v1.5.4
[v1.5.3]: https://github.com/nasa/cumulus/compare/v1.5.2...v1.5.3
[v1.5.2]: https://github.com/nasa/cumulus/compare/v1.5.1...v1.5.2
[v1.5.1]: https://github.com/nasa/cumulus/compare/v1.5.0...v1.5.1
[v1.5.0]: https://github.com/nasa/cumulus/compare/v1.4.1...v1.5.0
[v1.4.1]: https://github.com/nasa/cumulus/compare/v1.4.0...v1.4.1
[v1.4.0]: https://github.com/nasa/cumulus/compare/v1.3.0...v1.4.0
[v1.3.0]: https://github.com/nasa/cumulus/compare/v1.2.0...v1.3.0
[v1.2.0]: https://github.com/nasa/cumulus/compare/v1.1.4...v1.2.0
[v1.1.4]: https://github.com/nasa/cumulus/compare/v1.1.3...v1.1.4
[v1.1.3]: https://github.com/nasa/cumulus/compare/v1.1.2...v1.1.3
[v1.1.2]: https://github.com/nasa/cumulus/compare/v1.1.1...v1.1.2
[v1.1.1]: https://github.com/nasa/cumulus/compare/v1.0.1...v1.1.1
[v1.1.0]: https://github.com/nasa/cumulus/compare/v1.0.1...v1.1.0
[v1.0.1]: https://github.com/nasa/cumulus/compare/v1.0.0...v1.0.1
[v1.0.0]: https://github.com/nasa/cumulus/compare/pre-v1-release...v1.0.0<|MERGE_RESOLUTION|>--- conflicted
+++ resolved
@@ -19,15 +19,12 @@
 - **CUMULUS-1223**
   - Adds unauthenticated access for public bucket files to the Distribution API.  Public files should be requested the same way as protected files, but for public files a redirect to a self-signed S3 URL will happen without requiring authentication with Earthdata login.
 
-<<<<<<< HEAD
-### Fixed
-
+- **CUMULUS-1193**
+  - Moved reindex CLI functionality to an API endpoint
+  
+### Fixed
 - **CUMULUS-1203**
   - Fixes IAM template's use of intrinsic functions such that IAM template overrides now work with kes
-=======
-- **CUMULUS-1193**
-  - Moved reindex CLI functionality to an API endpoint
->>>>>>> 85817496
 
 ## [v1.12.1] - 2019-4-8
 
