# Changelog

All notable changes to this project will be documented in this file.

The format is based on [Keep a Changelog](http://keepachangelog.com/en/1.0.0/).

## [Unreleased]

### BREAKING CHANGES

- All API requests made by `@cumulus/api-client` will now throw an error if the status code
does not match the expected response (200 for most requests and 202 for a few requests that
trigger async operations). Previously the helpers in this package would return the response
regardless of the status code, so you may need to update any code using helpers from this
package to catch or to otherwise handle errors that you may encounter.

### Added

- Added user doc describing new features related to the Cumulus dead letter archive.
- **CUMULUS-2475**
  - Adds `GET` endpoint to distribution API
- **CUMULUS-2476**
  - Adds handler for authenticated `HEAD` Distribution requests replicating current behavior of TEA
- **CUMULUS-2478**
  - Implemented [bucket map](https://github.com/asfadmin/thin-egress-app#bucket-mapping).
  - Implemented /locate endpoint
  - Cumulus distribution API checks the file request against bucket map:
    - retrieves the bucket and key from file path
    - determines if the file request is public based on the bucket map rather than the bucket type
    - (EDL only) restricts download from PRIVATE_BUCKETS to users who belong to certain EDL User Groups
    - bucket prefix and object prefix are supported
<<<<<<< HEAD
  - Added 'Bearer token' support as an authorization method
- **CUMULUS-2487**
  - Added integration test for cumulus distribution API
- **CUMULUS-2569**
  - Created bucket map cache for cumulus distribution API
=======
  - Add 'Bearer token' support as an authorization method
- **CUMULUS-2568**
  - Add `deletePdr`/PDR deletion functionality to `@cumulus/api-client/pdrs`
  - Add `removeCollectionAndAllDependencies` to integration test helpers
- **CUMULUS-2487**
  - Add integration test for cumulus distribution API
- Added `example/spec/apiUtils.waitForApiStatus` to wait for a
record to be returned by the API with a specific value for
`status`
- Added `example/spec/discoverUtils.uploadS3GranuleDataForDiscovery` to upload granule data fixtures
to S3 with a randomized granule ID for `discover-granules` based
integration tests
- Added `example/spec/Collections.removeCollectionAndAllDependencies` to remove a collection and
all dependent objects (e.g. PDRs, granules, executions) from the
database via the API
- Added helpers to `@cumulus/api-client`:
  - `pdrs.deletePdr` - Delete a PDR via the API
  - `replays.postKinesisReplays` - Submit a POST request to the `/replays` endpoint for replaying Kinesis messages

### Changed

- Moved functions from `@cumulus/integration-tests` to `example/spec/helpers/workflowUtils`:
  - `startWorkflowExecution`
  - `startWorkflow`
  - `executeWorkflow`
  - `buildWorkflow`
  - `testWorkflow`
  - `buildAndExecuteWorkflow`
  - `buildAndStartWorkflow`
- `example/spec/helpers/workflowUtils.executeWorkflow` now uses
`waitForApiStatus` to ensure that the execution is `completed` or
`failed` before resolving
- `example/spec/helpers/testUtils.updateAndUploadTestFileToBucket`
now accepts an object of parameters rather than positional
arguments
- Removed PDR from the `payload` in the input payload test fixture for reconciliation report integration tests
- The following integration tests for PDR-based workflows were
updated to use randomized granule IDs:
  - `example/spec/parallel/ingest/ingestFromPdrSpec.js`
  - `example/spec/parallel/ingest/ingestFromPdrWithChildWorkflowMetaSpec.js`
  - `example/spec/parallel/ingest/ingestFromPdrWithExecutionNamePrefixSpec.js`
  - `example/spec/parallel/ingest/ingestPdrWithNodeNameSpec.js`
- Updated the `@cumulus/api-client/CumulusApiClientError` error class to include new properties that can be accessed directly on
the error object:
  - `statusCode` - The HTTP status code of the API response
  - `apiMessage` - The message from the API response
- Added `params.pRetryOptions` parameter to
`@cumulus/api-client/granules.deleteGranule` to control the retry
behavior
>>>>>>> 3ecc004e

### Fixed

- **CUMULUS-2568**
  - Update reconciliation report integration test to have better cleanup/failure
    behavior
- **CUMULUS-2520**
  - Fixed error that prevented `/elasticsearch/index-from-database` from starting.
- **CUMULUS-2532**
  - Fixed integration tests to have granule deletion occur before provider and
    collection deletion in test cleanup.
- **CUMULUS-2558**
  - Fixed issue where executions original_payload would not be retained on successful execution
- Fixed `@cumulus/api-client/pdrs.getPdr` to request correct
endpoint for returning a PDR from the API

## [v9.1.0] 2021-06-03

### BREAKING CHANGES

- `@cumulus/api-client/granules.getGranule` now returns the granule record from the GET `/granules/<granuleId>` endpoint, not the raw endpoint response
- **CUMULUS-2434**
  - To use the updated `update-granules-cmr-metadata-file-links` task, the
    granule  UMM-G metadata should have version 1.6.2 or later, since CMR s3
    link type 'GET DATA VIA DIRECT ACCESS' is not valid until UMM-G version
    [1.6.2](https://cdn.earthdata.nasa.gov/umm/granule/v1.6.2/umm-g-json-schema.json)
- **CUMULUS-2488**
  - Removed all EMS reporting including lambdas, endpoints, params, etc as all
    reporting is now handled through Cloud Metrics
- **CUMULUS-2472**
  - Moved existing `EarthdataLoginClient` to
    `@cumulus/oauth-client/EarthdataLoginClient` and updated all references in
    Cumulus Core.
  - Rename `EarthdataLoginClient` property from `earthdataLoginUrl` to
    `loginUrl for consistency with new OAuth clients. See example in
    [oauth-client
    README](https://github.com/nasa/cumulus/blob/master/packages/oauth-client/README.md)

### Added

- `@cumulus/api-client/granules.getGranuleResponse` to return the raw endpoint response from the GET `/granules/<granuleId>` endpoint
- **HYRAX-439** - Corrected README.md according to a new Hyrax URL format.
- **CUMULUS-2354**
  - Adds configuration options to allow `/s3credentials` endpoint to distribute
    same-region read-only tokens based on a user's CMR ACLs.
  - Configures the example deployment to enable this feature.
- **CUMULUS-2442**
  - Adds option to generate cloudfront URL to lzards-backup task. This will require a few new task config options that have been documented in the [task README](https://github.com/nasa/cumulus/blob/master/tasks/lzards-backup/README.md).
- **CUMULUS-2470**
  - Added `/s3credentials` endpoint for distribution API
- **CUMULUS-2471**
  - Add `/s3credentialsREADME` endpoint to distribution API
- **CUMULUS-2473**
  - Updated `tf-modules/cumulus_distribution` module to take earthdata or cognito credentials
  - Configured `example/cumulus-tf/cumulus_distribution.tf` to use CSDAP credentials
- **CUMULUS-2474**
  - Add `S3ObjectStore` to `aws-client`. This class allows for interaction with the S3 object store.
  - Add `object-store` package which contains abstracted object store functions for working with various cloud providers
- **CUMULUS-2477**
  - Added `/`, `/login` and `/logout` endpoints to cumulus distribution api
- **CUMULUS-2479**
  - Adds /version endpoint to distribution API
- **CUMULUS-2497**
  - Created `isISOFile()` to check if a CMR file is a CMR ISO file.
- **CUMULUS-2371**
  - Added helpers to `@cumulus/ingest/sqs`:
    - `archiveSqsMessageToS3` - archives an incoming SQS message to S3
    - `deleteArchivedMessageFromS3` - deletes a processed SQS message from S3
  - Added call to `archiveSqsMessageToS3` to `sqs-message-consumer` which
    archives all incoming SQS messages to S3.
  - Added call to `deleteArchivedMessageFrom` to `sqs-message-remover` which
    deletes archived SQS message from S3 once it has been processed.

### Changed

- **[PR2224](https://github.com/nasa/cumulus/pull/2244)**
  - Changed timeout on `sfEventSqsToDbRecords` Lambda to 60 seconds to match
    timeout for Knex library to acquire dataase connections
- **CUMULUS-2208**
  - Moved all `@cumulus/api/es/*` code to new `@cumulus/es-client` package
- Changed timeout on `sfEventSqsToDbRecords` Lambda to 60 seconds to match
  timeout for Knex library to acquire database connections
- **CUMULUS-2517**
  - Updated postgres-migration-count-tool default concurrency to '1'

- **CUMULUS-2489**
  - Updated docs for Terraform references in FAQs, glossary, and in Deployment sections

- **CUMULUS-2434**
  - Updated `@cumulus/cmrjs` `updateCMRMetadata` and related functions to add
    both HTTPS URLS and S3 URIs to CMR metadata.
  - Updated `update-granules-cmr-metadata-file-links` task to add both HTTPS
    URLs and S3 URIs to the OnlineAccessURLs field of CMR metadata. The task
    configuration parameter `cmrGranuleUrlType` now has default value `both`.
  - To use the updated `update-granules-cmr-metadata-file-links` task, the
    granule UMM-G metadata should have version 1.6.2 or later, since CMR s3 link
    type 'GET DATA VIA DIRECT ACCESS' is not valid until UMM-G version
    [1.6.2](https://cdn.earthdata.nasa.gov/umm/granule/v1.6.2/umm-g-json-schema.json)
- **CUMULUS-2472**
  - Renamed `@cumulus/earthdata-login-client` to more generic
    `@cumulus/oauth-client` as a parnt  class for new OAuth clients.
  - Added `@cumulus/oauth-client/CognitoClient` to interface with AWS cognito login service.
- **CUMULUS-2497**
  - Changed the `@cumulus/cmrjs` package:
    - Updated `@cumulus/cmrjs/cmr-utils.getGranuleTemporalInfo()` so it now
      returns temporal info for CMR ISO 19115 SMAP XML files.
    - Updated `@cumulus/cmrjs/cmr-utils.isCmrFilename()` to include
      `isISOFile()`.
- **CUMULUS-2532**
  - Changed integration tests to use `api-client/granules` functions as opposed
    to `granulesApi` from `@cumulus/integration-tests`.

### Fixed

- **CUMULUS-2519**
  - Update @cumulus/integration-tests.buildWorkflow to fail if provider/collection API response is not successful
- **CUMULUS-2518**
  - Update sf-event-sqs-to-db-records to not throw if a collection is not
    defined on a payload that has no granules/an empty granule payload object
- **CUMULUS-2512**
  - Updated ingest package S3 provider client to take additional parameter
    `remoteAltBucket` on `download` method to allow for per-file override of
    provider bucket for checksum
  - Updated @cumulus/ingest.fetchTextFile's signature to be parameterized and
    added `remoteAltBucket`to allow for an override of the passed in provider
    bucket for the source file
  - Update "eslint-plugin-import" to be pinned to 2.22.1
- **CUMULUS-2520**
  - Fixed error that prevented `/elasticsearch/index-from-database` from starting.
- **[2231](https://github.com/nasa/cumulus/issues/2231)**
  - Fixes broken relative path links in `docs/README.md`

### Removed

- **CUMULUS-2502**
  - Removed outdated documenation regarding Kibana index patterns for metrics.

## [v9.0.1] 2021-05-07

### Migration Steps

Please review the migration steps for 9.0.0 as this release is only a patch to
correct a failure in our build script and push out corrected release artifacts. The previous migration steps still apply.

### Changed

- Corrected `@cumulus/db` configuration to correctly build package.

## [v9.0.0] 2021-05-03

### Migration steps

- This release of Cumulus enables integration with a PostgreSQL database for archiving Cumulus data. There are several upgrade steps involved, **some of which need to be done before redeploying Cumulus**. See the [documentation on upgrading to the RDS release](https://nasa.github.io/cumulus/docs/upgrade-notes/upgrade-rds).

### BREAKING CHANGES

- **CUMULUS-2185** - RDS Migration Epic
  - **CUMULUS-2191**
    - Removed the following from the `@cumulus/api/models.asyncOperation` class in
      favor of the added `@cumulus/async-operations` module:
      - `start`
      - `startAsyncOperations`
  - **CUMULUS-2187**
    - The `async-operations` endpoint will now omit `output` instead of
      returning `none` when the operation did not return output.
  - **CUMULUS-2309**
    - Removed `@cumulus/api/models/granule.unpublishAndDeleteGranule` in favor
      of `@cumulus/api/lib/granule-remove-from-cmr.unpublishGranule` and
      `@cumulus/api/lib/granule-delete.deleteGranuleAndFiles`.
  - **CUMULUS-2385**
    - Updated `sf-event-sqs-to-db-records` to write a granule's files to
      PostgreSQL only after the workflow has exited the `Running` status.
      Please note that any workflow that uses `sf_sqs_report_task` for
      mid-workflow updates will be impacted.
    - Changed PostgreSQL `file` schema and TypeScript type definition to require
      `bucket` and `key` fields.
    - Updated granule/file write logic to mark a granule's status as "failed"
  - **CUMULUS-2455**
    - API `move granule` endpoint now moves granule files on a per-file basis
    - API `move granule` endpoint on granule file move failure will retain the
      file at it's original location, but continue to move any other granule
      files.
    - Removed the `move` method from the `@cumulus/api/models.granule` class.
      logic is now handled in `@cumulus/api/endpoints/granules` and is
      accessible via the Core API.

### Added

- **CUMULUS-2185** - RDS Migration Epic
  - **CUMULUS-2130**
    - Added postgres-migration-count-tool lambda/ECS task to allow for
      evaluation of database state
    - Added /migrationCounts api endpoint that allows running of the
      postgres-migration-count-tool as an asyncOperation
  - **CUMULUS-2394**
    - Updated PDR and Granule writes to check the step function
      workflow_start_time against the createdAt field for each record to ensure
      old records do not overwrite newer ones for legacy Dynamo and PostgreSQL
      writes
  - **CUMULUS-2188**
    - Added `data-migration2` Lambda to be run after `data-migration1`
    - Added logic to `data-migration2` Lambda for migrating execution records
      from DynamoDB to PostgreSQL
  - **CUMULUS-2191**
    - Added `@cumulus/async-operations` to core packages, exposing
      `startAsyncOperation` which will handle starting an async operation and
      adding an entry to both PostgreSQL and DynamoDb
  - **CUMULUS-2127**
    - Add schema migration for `collections` table
  - **CUMULUS-2129**
    - Added logic to `data-migration1` Lambda for migrating collection records
      from Dynamo to PostgreSQL
  - **CUMULUS-2157**
    - Add schema migration for `providers` table
    - Added logic to `data-migration1` Lambda for migrating provider records
      from Dynamo to PostgreSQL
  - **CUMULUS-2187**
    - Added logic to `data-migration1` Lambda for migrating async operation
      records from Dynamo to PostgreSQL
  - **CUMULUS-2198**
    - Added logic to `data-migration1` Lambda for migrating rule records from
      DynamoDB to PostgreSQL
  - **CUMULUS-2182**
    - Add schema migration for PDRs table
  - **CUMULUS-2230**
    - Add schema migration for `rules` table
  - **CUMULUS-2183**
    - Add schema migration for `asyncOperations` table
  - **CUMULUS-2184**
    - Add schema migration for `executions` table
  - **CUMULUS-2257**
    - Updated PostgreSQL table and column names to snake_case
    - Added `translateApiAsyncOperationToPostgresAsyncOperation` function to `@cumulus/db`
  - **CUMULUS-2186**
    - Added logic to `data-migration2` Lambda for migrating PDR records from
      DynamoDB to PostgreSQL
  - **CUMULUS-2235**
    - Added initial ingest load spec test/utility
  - **CUMULUS-2167**
    - Added logic to `data-migration2` Lambda for migrating Granule records from
      DynamoDB to PostgreSQL and parse Granule records to store File records in
      RDS.
  - **CUMULUS-2367**
    - Added `granules_executions` table to PostgreSQL schema to allow for a
      many-to-many relationship between granules and executions
      - The table refers to granule and execution records using foreign keys
        defined with ON CASCADE DELETE, which means that any time a granule or
        execution record is deleted, all of the records in the
        `granules_executions` table referring to that record will also be
        deleted.
    - Added `upsertGranuleWithExecutionJoinRecord` helper to `@cumulus/db` to
      allow for upserting a granule record and its corresponding
      `granules_execution` record
  - **CUMULUS-2128**
    - Added helper functions:
      - `@cumulus/db/translate/file/translateApiFiletoPostgresFile`
      - `@cumulus/db/translate/file/translateApiGranuletoPostgresGranule`
      - `@cumulus/message/Providers/getMessageProvider`
  - **CUMULUS-2190**
    - Added helper functions:
      - `@cumulus/message/Executions/getMessageExecutionOriginalPayload`
      - `@cumulus/message/Executions/getMessageExecutionFinalPayload`
      - `@cumulus/message/workflows/getMessageWorkflowTasks`
      - `@cumulus/message/workflows/getMessageWorkflowStartTime`
      - `@cumulus/message/workflows/getMessageWorkflowStopTime`
      - `@cumulus/message/workflows/getMessageWorkflowName`
  - **CUMULUS-2192**
    - Added helper functions:
      - `@cumulus/message/PDRs/getMessagePdrRunningExecutions`
      - `@cumulus/message/PDRs/getMessagePdrCompletedExecutions`
      - `@cumulus/message/PDRs/getMessagePdrFailedExecutions`
      - `@cumulus/message/PDRs/getMessagePdrStats`
      - `@cumulus/message/PDRs/getPdrPercentCompletion`
      - `@cumulus/message/workflows/getWorkflowDuration`
  - **CUMULUS-2199**
    - Added `translateApiRuleToPostgresRule` to `@cumulus/db` to translate API
      Rule to conform to Postgres Rule definition.
  - **CUMUlUS-2128**
    - Added "upsert" logic to the `sfEventSqsToDbRecords` Lambda for granule and
      file writes to the core PostgreSQL database
  - **CUMULUS-2199**
    - Updated Rules endpoint to write rules to core PostgreSQL database in
      addition to DynamoDB and to delete rules from the PostgreSQL database in
      addition to DynamoDB.
    - Updated `create` in Rules Model to take in optional `createdAt` parameter
      which sets the value of createdAt if not specified during function call.
  - **CUMULUS-2189**
    - Updated Provider endpoint logic to write providers in parallel to Core
      PostgreSQL database
    - Update integration tests to utilize API calls instead of direct
      api/model/Provider calls
  - **CUMULUS-2191**
    - Updated cumuluss/async-operation task to write async-operations to the
      PostgreSQL database.
  - **CUMULUS-2228**
    - Added logic to the `sfEventSqsToDbRecords` Lambda to write execution, PDR,
      and granule records to the core PostgreSQL database in parallel with
      writes to DynamoDB
  - **CUMUlUS-2190**
    - Added "upsert" logic to the `sfEventSqsToDbRecords` Lambda for PDR writes
      to the core PostgreSQL database
  - **CUMUlUS-2192**
    - Added "upsert" logic to the `sfEventSqsToDbRecords` Lambda for execution
      writes to the core PostgreSQL database
  - **CUMULUS-2187**
    - The `async-operations` endpoint will now omit `output` instead of
      returning `none` when the operation did not return output.
  - **CUMULUS-2167**
    - Change PostgreSQL schema definition for `files` to remove `filename` and
      `name` and only support `file_name`.
    - Change PostgreSQL schema definition for `files` to remove `size` to only
      support `file_size`.
    - Change `PostgresFile` to remove duplicate fields `filename` and `name` and
      rename `size` to `file_size`.
  - **CUMULUS-2266**
    - Change `sf-event-sqs-to-db-records` behavior to discard and not throw an
      error on an out-of-order/delayed message so as not to have it be sent to
      the DLQ.
  - **CUMULUS-2305**
    - Changed `DELETE /pdrs/{pdrname}` API behavior to also delete record from
      PostgreSQL database.
  - **CUMULUS-2309**
    - Changed `DELETE /granules/{granuleName}` API behavior to also delete
      record from PostgreSQL database.
    - Changed `Bulk operation BULK_GRANULE_DELETE` API behavior to also delete
      records from PostgreSQL database.
  - **CUMULUS-2367**
    - Updated `granule_cumulus_id` foreign key to granule in PostgreSQL `files`
      table to use a CASCADE delete, so records in the files table are
      automatically deleted by the database when the corresponding granule is
      deleted.
  - **CUMULUS-2407**
    - Updated data-migration1 and data-migration2 Lambdas to use UPSERT instead
      of UPDATE when migrating dynamoDB records to PostgreSQL.
    - Changed data-migration1 and data-migration2 logic to only update already
      migrated records if the incoming record update has a newer timestamp
  - **CUMULUS-2329**
    - Add `write-db-dlq-records-to-s3` lambda.
    - Add terraform config to automatically write db records DLQ messages to an
      s3 archive on the system bucket.
    - Add unit tests and a component spec test for the above.
  - **CUMULUS-2380**
    - Add `process-dead-letter-archive` lambda to pick up and process dead letters in the S3 system bucket dead letter archive.
    - Add `/deadLetterArchive/recoverCumulusMessages` endpoint to trigger an async operation to leverage this capability on demand.
    - Add unit tests and integration test for all of the above.
  - **CUMULUS-2406**
    - Updated parallel write logic to ensure that updatedAt/updated_at
      timestamps are the same in Dynamo/PG on record write for the following
      data types:
      - async operations
      - granules
      - executions
      - PDRs
  - **CUMULUS-2446**
    - Remove schema validation check against DynamoDB table for collections when
      migrating records from DynamoDB to core PostgreSQL database.
  - **CUMULUS-2447**
    - Changed `translateApiAsyncOperationToPostgresAsyncOperation` to call
      `JSON.stringify` and then `JSON.parse` on output.
  - **CUMULUS-2313**
    - Added `postgres-migration-async-operation` lambda to start an ECS task to
      run a the `data-migration2` lambda.
    - Updated `async_operations` table to include `Data Migration 2` as a new
      `operation_type`.
    - Updated `cumulus-tf/variables.tf` to include `optional_dynamo_tables` that
      will be merged with `dynamo_tables`.
  - **CUMULUS-2451**
    - Added summary type file `packages/db/src/types/summary.ts` with
      `MigrationSummary` and `DataMigration1` and `DataMigration2` types.
    - Updated `data-migration1` and `data-migration2` lambdas to return
      `MigrationSummary` objects.
    - Added logging for every batch of 100 records processed for executions,
      granules and files, and PDRs.
    - Removed `RecordAlreadyMigrated` logs in `data-migration1` and
      `data-migration2`
  - **CUMULUS-2452**
    - Added support for only migrating certain granules by specifying the
      `granuleSearchParams.granuleId` or `granuleSearchParams.collectionId`
      properties in the payload for the
      `<prefix>-postgres-migration-async-operation` Lambda
    - Added support for only running certain migrations for data-migration2 by
      specifying the `migrationsList` property in the payload for the
      `<prefix>-postgres-migration-async-operation` Lambda
  - **CUMULUS-2453**
    - Created `storeErrors` function which stores errors in system bucket.
    - Updated `executions` and `granulesAndFiles` data migrations to call `storeErrors` to store migration errors.
    - Added `system_bucket` variable to `data-migration2`.
  - **CUMULUS-2455**
    - Move granules API endpoint records move updates for migrated granule files
      if writing any of the granule files fails.
  - **CUMULUS-2468**
    - Added support for doing [DynamoDB parallel scanning](https://docs.aws.amazon.com/amazondynamodb/latest/developerguide/Scan.html#Scan.ParallelScan) for `executions` and `granules` migrations to improve performance. The behavior of the parallel scanning and writes can be controlled via the following properties on the event input to the `<prefix>-postgres-migration-async-operation` Lambda:
      - `granuleMigrationParams.parallelScanSegments`: How many segments to divide your granules DynamoDB table into for parallel scanning
      - `granuleMigrationParams.parallelScanLimit`: The maximum number of granule records to evaluate for each parallel scanning segment of the DynamoDB table
      - `granuleMigrationParams.writeConcurrency`: The maximum number of concurrent granule/file writes to perform to the PostgreSQL database across all DynamoDB segments
      - `executionMigrationParams.parallelScanSegments`: How many segments to divide your executions DynamoDB table into for parallel scanning
      - `executionMigrationParams.parallelScanLimit`: The maximum number of execution records to evaluate for each parallel scanning segment of the DynamoDB table
      - `executionMigrationParams.writeConcurrency`: The maximum number of concurrent execution writes to perform to the PostgreSQL database across all DynamoDB segments
  - **CUMULUS-2468** - Added `@cumulus/aws-client/DynamoDb.parallelScan` helper to perform [parallel scanning on DynamoDb tables](https://docs.aws.amazon.com/amazondynamodb/latest/developerguide/Scan.html#Scan.ParallelScan)
  - **CUMULUS-2507**
    - Updated granule record write logic to set granule status to `failed` in both Postgres and DynamoDB if any/all of its files fail to write to the database.

### Deprecated

- **CUMULUS-2185** - RDS Migration Epic
  - **CUMULUS-2455**
    - `@cumulus/ingest/moveGranuleFiles`

## [v8.1.0] 2021-04-29

### Added

- **CUMULUS-2348**
  - The `@cumulus/api` `/granules` and `/granules/{granuleId}` endpoints now take `getRecoveryStatus` parameter
  to include recoveryStatus in result granule(s)
  - The `@cumulus/api-client.granules.getGranule` function takes a `query` parameter which can be used to
  request additional granule information.
  - Published `@cumulus/api@7.2.1-alpha.0` for dashboard testing
- **CUMULUS-2469**
  - Added `tf-modules/cumulus_distribution` module to standup a skeleton
    distribution api

## [v8.0.0] 2021-04-08

### BREAKING CHANGES

- **CUMULUS-2428**
  - Changed `/granules/bulk` to use `queueUrl` property instead of a `queueName` property for setting the queue to use for scheduling bulk granule workflows

### Notable changes

- Bulk granule operations endpoint now supports setting a custom queue for scheduling workflows via the `queueUrl` property in the request body. If provided, this value should be the full URL for an SQS queue.

### Added

- **CUMULUS-2374**
  - Add cookbok entry for queueing PostToCmr step
  - Add example workflow to go with cookbook
- **CUMULUS-2421**
  - Added **experimental** `ecs_include_docker_cleanup_cronjob` boolean variable to the Cumulus module to enable cron job to clean up docker root storage blocks in ECS cluster template for non-`device-mapper` storage drivers. Default value is `false`. This fulfills a specific user support request. This feature is otherwise untested and will remain so until we can iterate with a better, more general-purpose solution. Use of this feature is **NOT** recommended unless you are certain you need it.

- **CUMULUS-1808**
  - Add additional error messaging in `deleteSnsTrigger` to give users more context about where to look to resolve ResourceNotFound error when disabling or deleting a rule.

### Fixed

- **CUMULUS-2281**
  - Changed discover-granules task to write discovered granules directly to
    logger, instead of via environment variable. This fixes a problem where a
    large number of found granules prevents this lambda from running as an
    activity with an E2BIG error.

## [v7.2.0] 2021-03-23

### Added

- **CUMULUS-2346**
  - Added orca API endpoint to `@cumulus/api` to get recovery status
  - Add `CopyToGlacier` step to [example IngestAndPublishGranuleWithOrca workflow](https://github.com/nasa/cumulus/blob/master/example/cumulus-tf/ingest_and_publish_granule_with_orca_workflow.tf)

### Changed

- **HYRAX-357**
  - Format of NGAP OPeNDAP URL changed and by default now is referring to concept id and optionally can include short name and version of collection.
  - `addShortnameAndVersionIdToConceptId` field has been added to the config inputs of the `hyrax-metadata-updates` task

## [v7.1.0] 2021-03-12

### Notable changes

- `sync-granule` task will now properly handle syncing 0 byte files to S3
- SQS/Kinesis rules now support scheduling workflows to a custom queue via the `rule.queueUrl` property. If provided, this value should be the full URL for an SQS queue.

### Added

- `tf-modules/cumulus` module now supports a `cmr_custom_host` variable that can
  be used to set to an arbitray  host for making CMR requests (e.g.
  `https://custom-cmr-host.com`).
- Added `buckets` variable to `tf-modules/archive`
- **CUMULUS-2345**
  - Deploy ORCA with Cumulus, see `example/cumulus-tf/orca.tf` and `example/cumulus-tf/terraform.tfvars.example`
  - Add `CopyToGlacier` step to [example IngestAndPublishGranule workflow](https://github.com/nasa/cumulus/blob/master/example/cumulus-tf/ingest_and_publish_granule_workflow.asl.json)
- **CUMULUS-2424**
  - Added `childWorkflowMeta` to `queue-pdrs` config. An object passed to this config value will be merged into a child workflow message's `meta` object. For an example of how this can be used, see `example/cumulus-tf/discover_and_queue_pdrs_with_child_workflow_meta_workflow.asl.json`.
- **CUMULUS-2427**
  - Added support for using a custom queue with SQS and Kinesis rules. Whatever queue URL is set on the `rule.queueUrl` property will be used to schedule workflows for that rule. This change allows SQS/Kinesis rules to use [any throttled queues defined for a deployment](https://nasa.github.io/cumulus/docs/data-cookbooks/throttling-queued-executions).

### Fixed

- **CUMULUS-2394**
  - Updated PDR and Granule writes to check the step function `workflow_start_time` against
      the `createdAt` field  for each record to ensure old records do not
      overwrite newer ones

### Changed

- `<prefix>-lambda-api-gateway` IAM role used by API Gateway Lambda now
  supports accessing all buckets defined in your `buckets` variable except
  "internal" buckets
- Updated the default scroll duration used in ESScrollSearch and part of the
  reconcilation report functions as a result of testing and seeing timeouts
  at its current value of 2min.
- **CUMULUS-2355**
  - Added logic to disable `/s3Credentials` endpoint based upon value for
    environment variable `DISABLE_S3_CREDENTIALS`. If set to "true", the
    endpoint will not dispense S3 credentials and instead return a message
    indicating that the endpoint has been disabled.
- **CUMULUS-2397**
  - Updated `/elasticsearch` endpoint's `reindex` function to prevent
    reindexing when source and destination indices are the same.
- **CUMULUS-2420**
  - Updated test function `waitForAsyncOperationStatus` to take a retryObject
    and use exponential backoff.  Increased the total test duration for both
    AsycOperation specs and the ReconciliationReports tests.
  - Updated the default scroll duration used in ESScrollSearch and part of the
    reconcilation report functions as a result of testing and seeing timeouts
    at its current value of 2min.
- **CUMULUS-2427**
  - Removed `queueUrl` from the parameters object for `@cumulus/message/Build.buildQueueMessageFromTemplate`
  - Removed `queueUrl` from the parameters object for `@cumulus/message/Build.buildCumulusMeta`

### Fixed

- Fixed issue in `@cumulus/ingest/S3ProviderClient.sync()` preventing 0 byte files from being synced to S3.

### Removed

- Removed variables from `tf-modules/archive`:
  - `private_buckets`
  - `protected_buckets`
  - `public_buckets`

## [v7.0.0] 2021-02-22

### BREAKING CHANGES

- **CUMULUS-2362** - Endpoints for the logs (/logs) will now throw an error unless Metrics is set up

### Added

- **CUMULUS-2345**
  - Deploy ORCA with Cumulus, see `example/cumulus-tf/orca.tf` and `example/cumulus-tf/terraform.tfvars.example`
  - Add `CopyToGlacier` step to [example IngestAndPublishGranule workflow](https://github.com/nasa/cumulus/blob/master/example/cumulus-tf/ingest_and_publish_granule_workflow.asl.json)
- **CUMULUS-2376**
  - Added `cmrRevisionId` as an optional parameter to `post-to-cmr` that will be used when publishing metadata to CMR.
- **CUMULUS-2412**
  - Adds function `getCollectionsByShortNameAndVersion` to @cumulus/cmrjs that performs a compound query to CMR to retrieve collection information on a list of collections. This replaces a series of calls to the CMR for each collection with a single call on the `/collections` endpoint and should improve performance when CMR return times are increased.

### Changed

- **CUMULUS-2362**
  - Logs endpoints only work with Metrics set up
- **CUMULUS-2376**
  - Updated `publishUMMGJSON2CMR` to take in an optional `revisionId` parameter.
  - Updated `publishUMMGJSON2CMR` to throw an error if optional `revisionId` does not match resulting revision ID.
  - Updated `publishECHO10XML2CMR` to take in an optional `revisionId` parameter.
  - Updated `publishECHO10XML2CMR` to throw an error if optional `revisionId` does not match resulting revision ID.
  - Updated `publish2CMR` to take in optional `cmrRevisionId`.
  - Updated `getWriteHeaders` to take in an optional CMR Revision ID.
  - Updated `ingestGranule` to take in an optional CMR Revision ID to pass to `getWriteHeaders`.
  - Updated `ingestUMMGranule` to take in an optional CMR Revision ID to pass to `getWriteHeaders`.
- **CUMULUS-2350**
  - Updates the examples on the `/s3credentialsREADME`, to include Python and
    JavaScript code demonstrating how to refrsh  the s3credential for
    programatic access.
- **CUMULUS-2383**
  - PostToCMR task will return CMRInternalError when a `500` status is returned from CMR

## [v6.0.0] 2021-02-16

### MIGRATION NOTES

- **CUMULUS-2255** - Cumulus has upgraded its supported version of Terraform
  from **0.12.12** to **0.13.6**. Please see the [instructions to upgrade your
  deployments](https://github.com/nasa/cumulus/blob/master/docs/upgrade-notes/upgrading-tf-version-0.13.6.md).

- **CUMULUS-2350**
  - If the  `/s3credentialsREADME`, does not appear to be working after
    deploymnt, [manual redeployment](https://docs.aws.amazon.com/apigateway/latest/developerguide/how-to-deploy-api-with-console.html)
    of the API-gateway stage may be necessary to finish the deployment.

### BREAKING CHANGES

- **CUMULUS-2255** - Cumulus has upgraded its supported version of Terraform from **0.12.12** to **0.13.6**.

### Added

- **CUMULUS-2291**
  - Add provider filter to Granule Inventory Report
- **CUMULUS-2300**
  - Added `childWorkflowMeta` to `queue-granules` config. Object passed to this
    value will be merged into a child workflow message's  `meta` object. For an
    example of how this can be used, see
    `example/cumulus-tf/discover_granules_workflow.asl.json`.
- **CUMULUS-2350**
  - Adds an unprotected endpoint, `/s3credentialsREADME`, to the
    s3-credentials-endpoint that displays  information on how to use the
    `/s3credentials` endpoint
- **CUMULUS-2368**
  - Add QueueWorkflow task
- **CUMULUS-2391**
  - Add reportToEms to collections.files file schema
- **CUMULUS-2395**
  - Add Core module parameter `ecs_custom_sg_ids` to Cumulus module to allow for
    custom security group mappings
- **CUMULUS-2402**
  - Officially expose `sftp()` for use in `@cumulus/sftp-client`

### Changed

- **CUMULUS-2323**
  - The sync granules task when used with the s3 provider now uses the
    `source_bucket` key in `granule.files` objects.  If incoming payloads using
    this task have a `source_bucket` value for a file using the s3 provider, the
    task will attempt to sync from the bucket defined in the file's
    `source_bucket` key instead of the `provider`.
    - Updated `S3ProviderClient.sync` to allow for an optional bucket parameter
      in support of the changed behavior.
  - Removed `addBucketToFile` and related code from sync-granules task

- **CUMULUS-2255**
  - Updated Terraform deployment code syntax for compatibility with version 0.13.6
- **CUMULUS-2321**
  - Updated API endpoint GET `/reconciliationReports/{name}` to return the
    pre-signe s3 URL in addition to report data

### Fixed

- Updated `hyrax-metadata-updates` task so the opendap url has Type 'USE SERVICE API'

- **CUMULUS-2310**
  - Use valid filename for reconciliation report
- **CUMULUS-2351**
  - Inventory report no longer includes the File/Granule relation object in the
    okCountByGranules key of a report.  The information is only included when a
    'Granule Not Found' report is run.

### Removed

- **CUMULUS-2364**
  - Remove the internal Cumulus logging lambda (log2elasticsearch)

## [v5.0.1] 2021-01-27

### Changed

- **CUMULUS-2344**
  - Elasticsearch API now allows you to reindex to an index that already exists
  - If using the Change Index operation and the new index doesn't exist, it will be created
  - Regarding instructions for CUMULUS-2020, you can now do a change index
    operation before a reindex operation. This will
    ensure that new data will end up in the new index while Elasticsearch is reindexing.

- **CUMULUS-2351**
  - Inventory report no longer includes the File/Granule relation object in the okCountByGranules key of a report. The information is only included when a 'Granule Not Found' report is run.

### Removed

- **CUMULUS-2367**
  - Removed `execution_cumulus_id` column from granules RDS schema and data type

## [v5.0.0] 2021-01-12

### BREAKING CHANGES

- **CUMULUS-2020**
  - Elasticsearch data mappings have been updated to improve search and the API
    has been update to reflect those changes. See Migration notes on how to
    update the Elasticsearch mappings.

### Migration notes

- **CUMULUS-2020**
  - Elasticsearch data mappings have been updated to improve search. For
    example, case insensitive searching will now work (e.g. 'MOD' and 'mod' will
    return the same granule results). To use the improved Elasticsearch queries,
    [reindex](https://nasa.github.io/cumulus-api/#reindex) to create a new index
    with the correct types. Then perform a [change
    index](https://nasa.github.io/cumulus-api/#change-index) operation to use
    the new index.
- **CUMULUS-2258**
  - Because the `egress_lambda_log_group` and
    `egress_lambda_log_subscription_filter` resource were removed from the
    `cumulus` module, new definitions for these resources must be added to
    `cumulus-tf/main.tf`. For reference on how to define these resources, see
    [`example/cumulus-tf/thin_egress_app.tf`](https://github.com/nasa/cumulus/blob/master/example/cumulus-tf/thin_egress_app.tf).
  - The `tea_stack_name` variable being passed into the `cumulus` module should be removed
- **CUMULUS-2344**
  - Regarding instructions for CUMULUS-2020, you can now do a change index operation before a reindex operation. This will
    ensure that new data will end up in the new index while Elasticsearch is reindexing.

### BREAKING CHANGES

- **CUMULUS-2020**
  - Elasticsearch data mappings have been updated to improve search and the API has been updated to reflect those changes. See Migration notes on how to update the Elasticsearch mappings.

### Added

- **CUMULUS-2318**
  - Added`async_operation_image` as `cumulus` module variable to allow for override of the async_operation container image.  Users can optionally specify a non-default docker image for use with Core async operations.
- **CUMULUS-2219**
  - Added `lzards-backup` Core task to facilitate making LZARDS backup requests in Cumulus ingest workflows
- **CUMULUS-2092**
  - Add documentation for Granule Not Found Reports
- **HYRAX-320**
  - `@cumulus/hyrax-metadata-updates`Add component URI encoding for entry title id and granule ur to allow for values with special characters in them. For example, EntryTitleId 'Sentinel-6A MF/Jason-CS L2 Advanced Microwave Radiometer (AMR-C) NRT Geophysical Parameters' Now, URLs generated from such values will be encoded correctly and parsable by HyraxInTheCloud
- **CUMULUS-1370**
  - Add documentation for Getting Started section including FAQs
- **CUMULUS-2092**
  - Add documentation for Granule Not Found Reports
- **CUMULUS-2219**
  - Added `lzards-backup` Core task to facilitate making LZARDS backup requests in Cumulus ingest workflows
- **CUMULUS-2280**
  - In local api, retry to create tables if they fail to ensure localstack has had time to start fully.
- **CUMULUS-2290**
  - Add `queryFields` to granule schema, and this allows workflow tasks to add queryable data to granule record. For reference on how to add data to `queryFields` field, see [`example/cumulus-tf/kinesis_trigger_test_workflow.tf`](https://github.com/nasa/cumulus/blob/master/example/cumulus-tf/kinesis_trigger_test_workflow.tf).
- **CUMULUS-2318**
  - Added`async_operation_image` as `cumulus` module variable to allow for override of the async_operation container image.  Users can optionally specify a non-default docker image for use with Core async operations.

### Changed

- **CUMULUS-2020**
  - Updated Elasticsearch mappings to support case-insensitive search
- **CUMULUS-2124**
  - cumulus-rds-tf terraform module now takes engine_version as an input variable.
- **CUMULUS-2279**
  - Changed the formatting of granule CMR links: instead of a link to the `/search/granules.json` endpoint, now it is a direct link to `/search/concepts/conceptid.format`
- **CUMULUS-2296**
  - Improved PDR spec compliance of `parse-pdr` by updating `@cumulus/pvl` to parse fields in a manner more consistent with the PDR ICD, with respect to numbers and dates. Anything not matching the ICD expectations, or incompatible with Javascript parsing, will be parsed as a string instead.
- **CUMULUS-2344**
  - Elasticsearch API now allows you to reindex to an index that already exists
  - If using the Change Index operation and the new index doesn't exist, it will be created

### Removed

- **CUMULUS-2258**
  - Removed `tea_stack_name` variable from `tf-modules/distribution/variables.tf` and `tf-modules/cumulus/variables.tf`
  - Removed `egress_lambda_log_group` and `egress_lambda_log_subscription_filter` resources from `tf-modules/distribution/main.tf`

## [v4.0.0] 2020-11-20

### Migration notes

- Update the name of your `cumulus_message_adapter_lambda_layer_arn` variable for the `cumulus` module to `cumulus_message_adapter_lambda_layer_version_arn`. The value of the variable should remain the same (a layer version ARN of a Lambda layer for the [`cumulus-message-adapter`](https://github.com/nasa/cumulus-message-adapter/).
- **CUMULUS-2138** - Update all workflows using the `MoveGranules` step to add `UpdateGranulesCmrMetadataFileLinksStep`that runs after it. See the example [`IngestAndPublishWorkflow`](https://github.com/nasa/cumulus/blob/master/example/cumulus-tf/ingest_and_publish_granule_workflow.asl.json) for reference.
- **CUMULUS-2251**
  - Because it has been removed from the `cumulus` module, a new resource definition for `egress_api_gateway_log_subscription_filter` must be added to `cumulus-tf/main.tf`. For reference on how to define this resource, see [`example/cumulus-tf/main.tf`](https://github.com/nasa/cumulus/blob/master/example/cumulus-tf/main.tf).

### Added

- **CUMULUS-2248**
  - Updates Integration Tests README to point to new fake provider template.
- **CUMULUS-2239**
  - Add resource declaration to create a VPC endpoint in tea-map-cache module if `deploy_to_ngap` is false.
- **CUMULUS-2063**
  - Adds a new, optional query parameter to the `/collections[&getMMT=true]` and `/collections/active[&getMMT=true]` endpoints. When a user provides a value of `true` for `getMMT` in the query parameters, the endpoint will search CMR and update each collection's results with new key `MMTLink` containing a link to the MMT (Metadata Management Tool) if a CMR collection id is found.
- **CUMULUS-2170**
  - Adds ability to filter granule inventory reports
- **CUMULUS-2211**
  - Adds `granules/bulkReingest` endpoint to `@cumulus/api`
- **CUMULUS-2251**
  - Adds `log_api_gateway_to_cloudwatch` variable to `example/cumulus-tf/variables.tf`.
  - Adds `log_api_gateway_to_cloudwatch` variable to `thin_egress_app` module definition.

### Changed

- **CUMULUS-2216**
  - `/collection` and `/collection/active` endpoints now return collections without granule aggregate statistics by default. The original behavior is preserved and can be found by including a query param of `includeStats=true` on the request to the endpoint.
  - The `es/collections` Collection class takes a new parameter includeStats. It no longer appends granule aggregate statistics to the returned results by default. One must set the new parameter to any non-false value.
- **CUMULUS-2201**
  - Update `dbIndexer` lambda to process requests in serial
  - Fixes ingestPdrWithNodeNameSpec parsePdr provider error
- **CUMULUS-2251**
  - Moves Egress Api Gateway Log Group Filter from `tf-modules/distribution/main.tf` to `example/cumulus-tf/main.tf`

### Fixed

- **CUMULUS-2251**
  - This fixes a deployment error caused by depending on the `thin_egress_app` module output for a resource count.

### Removed

- **CUMULUS-2251**
  - Removes `tea_api_egress_log_group` variable from `tf-modules/distribution/variables.tf` and `tf-modules/cumulus/variables.tf`.

### BREAKING CHANGES

- **CUMULUS-2138** - CMR metadata update behavior has been removed from the `move-granules` task into a
new `update-granules-cmr-metadata-file-links` task.
- **CUMULUS-2216**
  - `/collection` and `/collection/active` endpoints now return collections without granule aggregate statistics by default. The original behavior is preserved and can be found by including a query param of `includeStats=true` on the request to the endpoint.  This is likely to affect the dashboard only but included here for the change of behavior.
- **[1956](https://github.com/nasa/cumulus/issues/1956)**
  - Update the name of the `cumulus_message_adapter_lambda_layer_arn` output from the `cumulus-message-adapter` module to `cumulus_message_adapter_lambda_layer_version_arn`. The output value has changed from being the ARN of the Lambda layer **without a version** to the ARN of the Lambda layer **with a version**.
  - Update the variable name in the `cumulus` and `ingest` modules from `cumulus_message_adapter_lambda_layer_arn` to `cumulus_message_adapter_lambda_layer_version_arn`

## [v3.0.1] 2020-10-21

- **CUMULUS-2203**
  - Update Core tasks to use
    [cumulus-message-adapter-js](https://github.com/nasa/cumulus-message-adapter-js)
    v2.0.0 to resolve memory leak/lambda ENOMEM constant failure issue.   This
    issue caused lambdas to slowly use all memory in the run environment and
    prevented AWS from halting/restarting warmed instances when task code was
    throwing consistent errors under load.

- **CUMULUS-2232**
  - Updated versions for `ajv`, `lodash`, `googleapis`, `archiver`, and
    `@cumulus/aws-client` to remediate vulnerabilities found in SNYK scan.

### Fixed

- **CUMULUS-2233**
  - Fixes /s3credentials bug where the expiration time on the cookie was set to a time that is always expired, so authentication was never being recognized as complete by the API. Consequently, the user would end up in a redirect loop and requests to /s3credentials would never complete successfully. The bug was caused by the fact that the code setting the expiration time for the cookie was expecting a time value in milliseconds, but was receiving the expirationTime from the EarthdataLoginClient in seconds. This bug has been fixed by converting seconds into milliseconds. Unit tests were added to test that the expiration time has been converted to milliseconds and checking that the cookie's expiration time is greater than the current time.

## [v3.0.0] 2020-10-7

### MIGRATION STEPS

- **CUMULUS-2099**
  - All references to `meta.queues` in workflow configuration must be replaced with references to queue URLs from Terraform resources. See the updated [data cookbooks](https://nasa.github.io/cumulus/docs/data-cookbooks/about-cookbooks) or example [Discover Granules workflow configuration](https://github.com/nasa/cumulus/blob/master/example/cumulus-tf/discover_granules_workflow.asl.json).
  - The steps for configuring queued execution throttling have changed. See the [updated documentation](https://nasa.github.io/cumulus/docs/data-cookbooks/throttling-queued-executions).
  - In addition to the configuration for execution throttling, the internal mechanism for tracking executions by queue has changed. As a result, you should **disable any rules or workflows scheduling executions via a throttled queue** before upgrading. Otherwise, you may be at risk of having **twice as many executions** as are configured for the queue while the updated tracking is deployed. You can re-enable these rules/workflows once the upgrade is complete.

- **CUMULUS-2111**
  - **Before you re-deploy your `cumulus-tf` module**, note that the [`thin-egress-app`][thin-egress-app] is no longer deployed by default as part of the `cumulus` module, so you must add the TEA module to your deployment and manually modify your Terraform state **to avoid losing your API gateway and impacting any Cloudfront endpoints pointing to those gateways**. If you don't care about losing your API gateway and impacting Cloudfront endpoints, you can ignore the instructions for manually modifying state.

    1. Add the [`thin-egress-app`][thin-egress-app] module to your `cumulus-tf` deployment as shown in the [Cumulus example deployment](https://github.com/nasa/cumulus/tree/master/example/cumulus-tf/main.tf).

         - Note that the values for `tea_stack_name` variable to the `cumulus` module and the `stack_name` variable to the `thin_egress_app` module **must match**
         - Also, if you are specifying the `stage_name` variable to the `thin_egress_app` module, **the value of the `tea_api_gateway_stage` variable to the `cumulus` module must match it**

    2. **If you want to preserve your existing `thin-egress-app` API gateway and avoid having to update your Cloudfront endpoint for distribution, then you must follow these instructions**: <https://nasa.github.io/cumulus/docs/upgrade-notes/migrate_tea_standalone>. Otherwise, you can re-deploy as usual.

  - If you provide your own custom bucket map to TEA as a standalone module, **you must ensure that your custom bucket map includes mappings for the `protected` and `public` buckets specified in your `cumulus-tf/terraform.tfvars`, otherwise Cumulus may not be able to determine the correct distribution URL for ingested files and you may encounter errors**

- **CUMULUS-2197**
  - EMS resources are now optional, and `ems_deploy` is set to `false` by default, which will delete your EMS resources.
  - If you would like to keep any deployed EMS resources, add the `ems_deploy` variable set to `true` in your `cumulus-tf/terraform.tfvars`

### BREAKING CHANGES

- **CUMULUS-2200**
  - Changes return from 303 redirect to 200 success for `Granule Inventory`'s
    `/reconciliationReport` returns.  The user (dashboard) must read the value
    of `url` from the return to get the s3SignedURL and then download the report.
- **CUMULUS-2099**
  - `meta.queues` has been removed from Cumulus core workflow messages.
  - `@cumulus/sf-sqs-report` workflow task no longer reads the reporting queue URL from `input.meta.queues.reporting` on the incoming event. Instead, it requires that the queue URL be set as the `reporting_queue_url` environment variable on the deployed Lambda.
- **CUMULUS-2111**
  - The deployment of the `thin-egress-app` module has be removed from `tf-modules/distribution`, which is a part of the `tf-modules/cumulus` module. Thus, the `thin-egress-app` module is no longer deployed for you by default. See the migration steps for details about how to add deployment for the `thin-egress-app`.
- **CUMULUS-2141**
  - The `parse-pdr` task has been updated to respect the `NODE_NAME` property in
    a PDR's `FILE_GROUP`. If a `NODE_NAME` is present, the task will query the
    Cumulus API for a provider with that host. If a provider is found, the
    output granule from the task will contain a `provider` property containing
    that provider. If `NODE_NAME` is set but a provider with that host cannot be
    found in the API, or if multiple providers are found with that same host,
    the task will fail.
  - The `queue-granules` task has been updated to expect an optional
    `granule.provider` property on each granule. If present, the granule will be
    enqueued using that provider. If not present, the task's `config.provider`
    will be used instead.
- **CUMULUS-2197**
  - EMS resources are now optional and will not be deployed by default. See migration steps for information
    about how to deploy EMS resources.

#### CODE CHANGES

- The `@cumulus/api-client.providers.getProviders` function now takes a
  `queryStringParameters` parameter which can be used to filter the providers
  which are returned
- The `@cumulus/aws-client/S3.getS3ObjectReadStreamAsync` function has been
  removed. It read the entire S3 object into memory before returning a read
  stream, which could cause Lambdas to run out of memory. Use
  `@cumulus/aws-client/S3.getObjectReadStream` instead.
- The `@cumulus/ingest/util.lookupMimeType` function now returns `undefined`
  rather than `null` if the mime type could not be found.
- The `@cumulus/ingest/lock.removeLock` function now returns `undefined`
- The `@cumulus/ingest/granule.generateMoveFileParams` function now returns
  `source: undefined` and `target :undefined` on the response object if either could not be
  determined. Previously, `null` had been returned.
- The `@cumulus/ingest/recursion.recursion` function must now be imported using
  `const { recursion } = require('@cumulus/ingest/recursion');`
- The `@cumulus/ingest/granule.getRenamedS3File` function has been renamed to
  `listVersionedObjects`
- `@cumulus/common.http` has been removed
- `@cumulus/common/http.download` has been removed

### Added

- **CUMULUS-1855**
  - Fixed SyncGranule task to return an empty granules list when given an empty
    (or absent) granules list on input, rather than throwing an exception
- **CUMULUS-1955**
  - Added `@cumulus/aws-client/S3.getObject` to get an AWS S3 object
  - Added `@cumulus/aws-client/S3.waitForObject` to get an AWS S3 object,
    retrying, if necessary
- **CUMULUS-1961**
  - Adds `startTimestamp` and `endTimestamp` parameters to endpoint
    `reconcilationReports`.  Setting these values will filter the returned
    report to cumulus data that falls within the timestamps. It also causes the
    report to be one directional, meaning cumulus is only reconciled with CMR,
    but not the other direction. The Granules will be filtered by their
    `updatedAt` values. Collections are filtered by the updatedAt time of their
    granules, i.e. Collections with granules that are updatedAt a time between
    the time parameters will be returned in the reconciliation reports.
  - Adds `startTimestamp` and `endTimestamp` parameters to create-reconciliation-reports
    lambda function. If either of these params is passed in with a value that can be
    converted to a date object, the inter-platform comparison between Cumulus and CMR will
    be one way.  That is, collections, granules, and files will be filtered by time for
    those found in Cumulus and only those compared to the CMR holdings. For the moment
    there is not enough information to change the internal consistency check, and S3 vs
    Cumulus comparisons are unchanged by the timestamps.
- **CUMULUS-1962**
  - Adds `location` as parameter to `/reconciliationReports` endpoint. Options are `S3`
    resulting in a S3 vs. Cumulus database search or `CMR` resulting in CMR vs. Cumulus database search.
- **CUMULUS-1963**
  - Adds `granuleId` as input parameter to `/reconcilationReports`
    endpoint. Limits inputs parameters to either `collectionId` or `granuleId`
    and will fail to create the report if both are provided.  Adding granuleId
    will find collections in Cumulus by granuleId and compare those one way
    with those in CMR.
  - `/reconciliationReports` now validates any input json before starting the
    async operation and the lambda handler no longer validates input
    parameters.
- **CUMULUS-1964**
  - Reports can now be filtered on provider
- **CUMULUS-1965**
  - Adds `collectionId` parameter to the `/reconcilationReports`
    endpoint. Setting this value will limit the scope of the reconcilation
    report to only the input collectionId when comparing Cumulus and
    CMR. `collectionId` is provided an array of strings e.g. `[shortname___version, shortname2___version2]`
- **CUMULUS-2107**
  - Added a new task, `update-cmr-access-constraints`, that will set access constraints in CMR Metadata.
    Currently supports UMMG-JSON and Echo10XML, where it will configure `AccessConstraints` and
    `RestrictionFlag/RestrictionComment`, respectively.
  - Added an operator doc on how to configure and run the access constraint update workflow, which will update the metadata using the new task, and then publish the updated metadata to CMR.
  - Added an operator doc on bulk operations.
- **CUMULUS-2111**
  - Added variables to `cumulus` module:
    - `tea_api_egress_log_group`
    - `tea_external_api_endpoint`
    - `tea_internal_api_endpoint`
    - `tea_rest_api_id`
    - `tea_rest_api_root_resource_id`
    - `tea_stack_name`
  - Added variables to `distribution` module:
    - `tea_api_egress_log_group`
    - `tea_external_api_endpoint`
    - `tea_internal_api_endpoint`
    - `tea_rest_api_id`
    - `tea_rest_api_root_resource_id`
    - `tea_stack_name`
- **CUMULUS-2112**
  - Added `@cumulus/api/lambdas/internal-reconciliation-report`, so create-reconciliation-report
    lambda can create `Internal` reconciliation report
- **CUMULUS-2116**
  - Added `@cumulus/api/models/granule.unpublishAndDeleteGranule` which
  unpublishes a granule from CMR and deletes it from Cumulus, but does not
  update the record to `published: false` before deletion
- **CUMULUS-2113**
  - Added Granule not found report to reports endpoint
  - Update reports to return breakdown by Granule of files both in DynamoDB and S3
- **CUMULUS-2123**
  - Added `cumulus-rds-tf` DB cluster module to `tf-modules` that adds a
    severless RDS Aurora/ PostgreSQL  database cluster to meet the PostgreSQL
    requirements for future releases.
  - Updated the default Cumulus module to take the following new required variables:
    - rds_user_access_secret_arn:
      AWS Secrets Manager secret ARN containing a JSON string of DB credentials
      (containing at least host, password, port as keys)
    - rds_security_group:
      RDS Security Group that provides connection access to the RDS cluster
  - Updated API lambdas and default ECS cluster to add them to the
    `rds_security_group` for database access
- **CUMULUS-2126**
  - The collections endpoint now writes to the RDS database
- **CUMULUS-2127**
  - Added migration to create collections relation for RDS database
- **CUMULUS-2129**
  - Added `data-migration1` Terraform module and Lambda to migrate data from Dynamo to RDS
    - Added support to Lambda for migrating collections data from Dynamo to RDS
- **CUMULUS-2155**
  - Added `rds_connection_heartbeat` to `cumulus` and `data-migration` tf
    modules.  If set to true, this diagnostic variable instructs Core's database
    code to fire off a connection 'heartbeat' query and log the timing/results
    for diagnostic purposes, and retry certain connection timeouts once.
    This option is disabled by default
- **CUMULUS-2156**
  - Support array inputs parameters for `Internal` reconciliation report
- **CUMULUS-2157**
  - Added support to `data-migration1` Lambda for migrating providers data from Dynamo to RDS
    - The migration process for providers will convert any credentials that are stored unencrypted or encrypted with an S3 keypair provider to be encrypted with a KMS key instead
- **CUMULUS-2161**
  - Rules now support an `executionNamePrefix` property. If set, any executions
    triggered as a result of that rule will use that prefix in the name of the
    execution.
  - The `QueueGranules` task now supports an `executionNamePrefix` property. Any
    executions queued by that task will use that prefix in the name of the
    execution. See the
    [example workflow](./example/cumulus-tf/discover_granules_with_execution_name_prefix_workflow.asl.json)
    for usage.
  - The `QueuePdrs` task now supports an `executionNamePrefix` config property.
    Any executions queued by that task will use that prefix in the name of the
    execution. See the
    [example workflow](./example/cumulus-tf/discover_and_queue_pdrs_with_execution_name_prefix_workflow.asl.json)
    for usage.
- **CUMULUS-2162**
  - Adds new report type to `/reconciliationReport` endpoint.  The new report
    is `Granule Inventory`. This report is a CSV file of all the granules in
    the Cumulus DB. This report will eventually replace the existing
    `granules-csv` endpoint which has been deprecated.
- **CUMULUS-2197**
  - Added `ems_deploy` variable to the `cumulus` module. This is set to false by default, except
    for our example deployment, where it is needed for integration tests.

### Changed

- Upgraded version of [TEA](https://github.com/asfadmin/thin-egress-app/) deployed with Cumulus to build 88.
- **CUMULUS-2107**
  - Updated the `applyWorkflow` functionality on the granules endpoint to take a `meta` property to pass into the workflow message.
  - Updated the `BULK_GRANULE` functionality on the granules endpoint to support the above `applyWorkflow` change.
- **CUMULUS-2111**
  - Changed `distribution_api_gateway_stage` variable for `cumulus` module to `tea_api_gateway_stage`
  - Changed `api_gateway_stage` variable for `distribution` module to `tea_api_gateway_stage`
- **CUMULUS-2224**
  - Updated `/reconciliationReport`'s file reconciliation to include `"EXTENDED METADATA"` as a valid CMR relatedUrls Type.

### Fixed

- **CUMULUS-2168**
  - Fixed issue where large number of documents (generally logs) in the
    `cumulus` elasticsearch index results in the collection granule stats
    queries failing for the collections list api endpoint
- **CUMULUS-1955**
  - Due to AWS's eventual consistency model, it was possible for PostToCMR to
    publish an earlier version of a CMR metadata file, rather than the latest
    version created in a workflow.  This fix guarantees that the latest version
    is published, as expected.
- **CUMULUS-1961**
  - Fixed `activeCollections` query only returning 10 results
- **CUMULUS-2201**
  - Fix Reconciliation Report integration test failures by waiting for collections appear
    in es list and ingesting a fake granule xml file to CMR
- **CUMULUS-2015**
  - Reduced concurrency of `QueueGranules` task. That task now has a
    `config.concurrency` option that defaults to `3`.
- **CUMULUS-2116**
  - Fixed a race condition with bulk granule delete causing deleted granules to still appear in Elasticsearch. Granules removed via bulk delete should now be removed from Elasticsearch.
- **CUMULUS-2163**
  - Remove the `public-read` ACL from the `move-granules` task
- **CUMULUS-2164**
  - Fix issue where `cumulus` index is recreated and attached to an alias if it has been previously deleted
- **CUMULUS-2195**
  - Fixed issue with redirect from `/token` not working when using a Cloudfront endpoint to access the Cumulus API with Launchpad authentication enabled. The redirect should now work properly whether you are using a plain API gateway URL or a Cloudfront endpoint pointing at an API gateway URL.
- **CUMULUS-2200**
  - Fixed issue where __in and __not queries were stripping spaces from values

### Deprecated

- **CUMULUS-1955**
  - `@cumulus/aws-client/S3.getS3Object()`
  - `@cumulus/message/Queue.getQueueNameByUrl()`
  - `@cumulus/message/Queue.getQueueName()`
- **CUMULUS-2162**
  - `@cumulus/api/endpoints/granules-csv/list()`

### Removed

- **CUMULUS-2111**
  - Removed `distribution_url` and `distribution_redirect_uri` outputs from the `cumulus` module
  - Removed variables from the `cumulus` module:
    - `distribution_url`
    - `log_api_gateway_to_cloudwatch`
    - `thin_egress_cookie_domain`
    - `thin_egress_domain_cert_arn`
    - `thin_egress_download_role_in_region_arn`
    - `thin_egress_jwt_algo`
    - `thin_egress_jwt_secret_name`
    - `thin_egress_lambda_code_dependency_archive_key`
    - `thin_egress_stack_name`
  - Removed outputs from the `distribution` module:
    - `distribution_url`
    - `internal_tea_api`
    - `rest_api_id`
    - `thin_egress_app_redirect_uri`
  - Removed variables from the `distribution` module:
    - `bucket_map_key`
    - `distribution_url`
    - `log_api_gateway_to_cloudwatch`
    - `thin_egress_cookie_domain`
    - `thin_egress_domain_cert_arn`
    - `thin_egress_download_role_in_region_arn`
    - `thin_egress_jwt_algo`
    - `thin_egress_jwt_secret_name`
    - `thin_egress_lambda_code_dependency_archive_key`
- **CUMULUS-2157**
  - Removed `providerSecretsMigration` and `verifyProviderSecretsMigration` lambdas
- Removed deprecated `@cumulus/sf-sns-report` task
- Removed code:
  - `@cumulus/aws-client/S3.calculateS3ObjectChecksum`
  - `@cumulus/aws-client/S3.getS3ObjectReadStream`
  - `@cumulus/cmrjs.getFullMetadata`
  - `@cumulus/cmrjs.getMetadata`
  - `@cumulus/common/util.isNil`
  - `@cumulus/common/util.isNull`
  - `@cumulus/common/util.isUndefined`
  - `@cumulus/common/util.lookupMimeType`
  - `@cumulus/common/util.mkdtempSync`
  - `@cumulus/common/util.negate`
  - `@cumulus/common/util.noop`
  - `@cumulus/common/util.omit`
  - `@cumulus/common/util.renameProperty`
  - `@cumulus/common/util.sleep`
  - `@cumulus/common/util.thread`
  - `@cumulus/ingest/granule.copyGranuleFile`
  - `@cumulus/ingest/granule.moveGranuleFile`
  - `@cumulus/integration-tests/api/rules.deleteRule`
  - `@cumulus/integration-tests/api/rules.getRule`
  - `@cumulus/integration-tests/api/rules.listRules`
  - `@cumulus/integration-tests/api/rules.postRule`
  - `@cumulus/integration-tests/api/rules.rerunRule`
  - `@cumulus/integration-tests/api/rules.updateRule`
  - `@cumulus/integration-tests/sfnStep.parseStepMessage`
  - `@cumulus/message/Queue.getQueueName`
  - `@cumulus/message/Queue.getQueueNameByUrl`

## v2.0.2+ Backport releases

Release v2.0.1 was the last release on the 2.0.x release series.

Changes after this version on the 2.0.x release series are limited
security/requested feature patches and will not be ported forward to future
releases unless there is a corresponding CHANGELOG entry.

For up-to-date CHANGELOG for the maintenance release branch see
[CHANGELOG.md](https://github.com/nasa/cumulus/blob/release-2.0.x/CHANGELOG.md)
from the 2.0.x branch.

For the most recent release information for the maintenance branch please see
the [release page](https://github.com/nasa/cumulus/releases)

## [v2.0.7] 2020-10-1 - [BACKPORT]

### Fixed

- CVE-2020-7720
  - Updated common `node-forge` dependency to 0.10.0 to address CVE finding

### [v2.0.6] 2020-09-25 - [BACKPORT]

### Fixed

- **CUMULUS-2168**
  - Fixed issue where large number of documents (generally logs) in the
    `cumulus` elasticsearch index results in the collection granule stats
    queries failing for the collections list api endpoint

### [v2.0.5] 2020-09-15 - [BACKPORT]

#### Added

- Added `thin_egress_stack_name` variable to `cumulus` and `distribution` Terraform modules to allow overriding the default Cloudformation stack name used for the `thin-egress-app`. **Please note that if you change/set this value for an existing deployment, it will destroy and re-create your API gateway for the `thin-egress-app`.**

#### Fixed

- Fix collection list queries. Removed fixes to collection stats, which break queries for a large number of granules.

### [v2.0.4] 2020-09-08 - [BACKPORT]

#### Changed

- Upgraded version of [TEA](https://github.com/asfadmin/thin-egress-app/) deployed with Cumulus to build 88.

### [v2.0.3] 2020-09-02 - [BACKPORT]

#### Fixed

- **CUMULUS-1961**
  - Fixed `activeCollections` query only returning 10 results

- **CUMULUS-2039**
  - Fix issue causing SyncGranules task to run out of memory on large granules

#### CODE CHANGES

- The `@cumulus/aws-client/S3.getS3ObjectReadStreamAsync` function has been
  removed. It read the entire S3 object into memory before returning a read
  stream, which could cause Lambdas to run out of memory. Use
  `@cumulus/aws-client/S3.getObjectReadStream` instead.

### [v2.0.2] 2020-08-17 - [BACKPORT]

#### CODE CHANGES

- The `@cumulus/ingest/util.lookupMimeType` function now returns `undefined`
  rather than `null` if the mime type could not be found.
- The `@cumulus/ingest/lock.removeLock` function now returns `undefined`

#### Added

- **CUMULUS-2116**
  - Added `@cumulus/api/models/granule.unpublishAndDeleteGranule` which
  unpublishes a granule from CMR and deletes it from Cumulus, but does not
  update the record to `published: false` before deletion

### Fixed

- **CUMULUS-2116**
  - Fixed a race condition with bulk granule delete causing deleted granules to still appear in Elasticsearch. Granules removed via bulk delete should now be removed from Elasticsearch.

## [v2.0.1] 2020-07-28

### Added

- **CUMULUS-1886**
  - Added `multiple sort keys` support to `@cumulus/api`
- **CUMULUS-2099**
  - `@cumulus/message/Queue.getQueueUrl` to get the queue URL specified in a Cumulus workflow message, if any.

### Fixed

- **[PR 1790](https://github.com/nasa/cumulus/pull/1790)**
  - Fixed bug with request headers in `@cumulus/launchpad-auth` causing Launchpad token requests to fail

## [v2.0.0] 2020-07-23

### BREAKING CHANGES

- Changes to the `@cumulus/api-client` package
  - The `CumulusApiClientError` class must now be imported using
    `const { CumulusApiClientError } = require('@cumulus/api-client/CumulusApiClientError')`
- The `@cumulus/sftp-client/SftpClient` class must now be imported using
  `const { SftpClient } = require('@cumulus/sftp-client');`
- Instances of `@cumulus/ingest/SftpProviderClient` no longer implicitly connect
  when `download`, `list`, or `sync` are called. You must call `connect` on the
  provider client before issuing one of those calls. Failure to do so will
  result in a "Client not connected" exception being thrown.
- Instances of `@cumulus/ingest/SftpProviderClient` no longer implicitly
  disconnect from the SFTP server when `list` is called.
- Instances of `@cumulus/sftp-client/SftpClient` must now be expclicitly closed
  by calling `.end()`
- Instances of `@cumulus/sftp-client/SftpClient` no longer implicitly connect to
  the server when `download`, `unlink`, `syncToS3`, `syncFromS3`, and `list` are
  called. You must explicitly call `connect` before calling one of those
  methods.
- Changes to the `@cumulus/common` package
  - `cloudwatch-event.getSfEventMessageObject()` now returns `undefined` if the
    message could not be found or could not be parsed. It previously returned
    `null`.
  - `S3KeyPairProvider.decrypt()` now throws an exception if the bucket
    containing the key cannot be determined.
  - `S3KeyPairProvider.decrypt()` now throws an exception if the stack cannot be
    determined.
  - `S3KeyPairProvider.encrypt()` now throws an exception if the bucket
    containing the key cannot be determined.
  - `S3KeyPairProvider.encrypt()` now throws an exception if the stack cannot be
    determined.
  - `sns-event.getSnsEventMessageObject()` now returns `undefined` if it could
    not be parsed. It previously returned `null`.
  - The `aws` module has been removed.
  - The `BucketsConfig.buckets` property is now read-only and private
  - The `test-utils.validateConfig()` function now resolves to `undefined`
    rather than `true`.
  - The `test-utils.validateInput()` function now resolves to `undefined` rather
    than `true`.
  - The `test-utils.validateOutput()` function now resolves to `undefined`
    rather than `true`.
  - The static `S3KeyPairProvider.retrieveKey()` function has been removed.
- Changes to the `@cumulus/cmrjs` package
  - `@cumulus/cmrjs.constructOnlineAccessUrl()` and
    `@cumulus/cmrjs/cmr-utils.constructOnlineAccessUrl()` previously took a
    `buckets` parameter, which was an instance of
    `@cumulus/common/BucketsConfig`. They now take a `bucketTypes` parameter,
    which is a simple object mapping bucket names to bucket types. Example:
    `{ 'private-1': 'private', 'public-1': 'public' }`
  - `@cumulus/cmrjs.reconcileCMRMetadata()` and
    `@cumulus/cmrjs/cmr-utils.reconcileCMRMetadata()` now take a **required**
    `bucketTypes` parameter, which is a simple object mapping bucket names to
    bucket types. Example: `{ 'private-1': 'private', 'public-1': 'public' }`
  - `@cumulus/cmrjs.updateCMRMetadata()` and
    `@cumulus/cmrjs/cmr-utils.updateCMRMetadata()` previously took an optional
    `inBuckets` parameter, which was an instance of
    `@cumulus/common/BucketsConfig`. They now take a **required** `bucketTypes`
    parameter, which is a simple object mapping bucket names to bucket types.
    Example: `{ 'private-1': 'private', 'public-1': 'public' }`
- The minimum supported version of all published Cumulus packages is now Node
  12.18.0
  - Tasks using the `cumuluss/cumulus-ecs-task` Docker image must be updated to
    `cumuluss/cumulus-ecs-task:1.7.0`. This can be done by updating the `image`
    property of any tasks defined using the `cumulus_ecs_service` Terraform
    module.
- Changes to `@cumulus/aws-client/S3`
  - The signature of the `getObjectSize` function has changed. It now takes a
    params object with three properties:
    - **s3**: an instance of an AWS.S3 object
    - **bucket**
    - **key**
  - The `getObjectSize` function will no longer retry if the object does not
    exist
- **CUMULUS-1861**
  - `@cumulus/message/Collections.getCollectionIdFromMessage` now throws a
    `CumulusMessageError` if `collectionName` and `collectionVersion` are missing
    from `meta.collection`.   Previously this method would return
    `'undefined___undefined'` instead
  - `@cumulus/integration-tests/addCollections` now returns an array of collections that
    were added rather than the count of added collections
- **CUMULUS-1930**
  - The `@cumulus/common/util.uuid()` function has been removed
- **CUMULUS-1955**
  - `@cumulus/aws-client/S3.multipartCopyObject` now returns an object with the
    AWS `etag` of the destination object
  - `@cumulus/ingest/S3ProviderClient.list` now sets a file object's `path`
    property to `undefined` instead of `null` when the file is at the top level
    of its bucket
  - The `sync` methods of the following classes in the `@cumulus/ingest` package
    now return an object with the AWS `s3uri` and `etag` of the destination file
    (they previously returned only a string representing the S3 URI)
    - `FtpProviderClient`
    - `HttpProviderClient`
    - `S3ProviderClient`
    - `SftpProviderClient`
- **CUMULUS-1958**
  - The following methods exported from `@cumulus/cmr-js/cmr-utils` were made
    async, and added distributionBucketMap as a parameter:
    - constructOnlineAccessUrl
    - generateFileUrl
    - reconcileCMRMetadata
    - updateCMRMetadata
- **CUMULUS-1969**
  - The `DiscoverPdrs` task now expects `provider_path` to be provided at
    `event.config.provider_path`, not `event.config.collection.provider_path`
  - `event.config.provider_path` is now a required parameter of the
    `DiscoverPdrs` task
  - `event.config.collection` is no longer a parameter to the `DiscoverPdrs`
    task
  - Collections no longer support the `provider_path` property. The tasks that
    relied on that property are now referencing `config.meta.provider_path`.
    Workflows should be updated accordingly.
- **CUMULUS-1977**
  - Moved bulk granule deletion endpoint from `/bulkDelete` to
    `/granules/bulkDelete`
- **CUMULUS-1991**
  - Updated CMR metadata generation to use "Download file.hdf" (where `file.hdf` is the filename of the given resource) as the resource description instead of "File to download"
  - CMR metadata updates now respect changes to resource descriptions (previously only changes to resource URLs were respected)

### MIGRATION STEPS

- Due to an issue with the AWS API Gateway and how the Thin Egress App Cloudformation template applies updates, you may need to redeploy your
  `thin-egress-app-EgressGateway` manually as a one time migration step.    If your deployment fails with an
  error similar to:

  ```bash
  Error: Lambda function (<stack>-tf-TeaCache) returned error: ({"errorType":"HTTPError","errorMessage":"Response code 404 (Not Found)"})
  ```

  Then follow the [AWS
  instructions](https://docs.aws.amazon.com/apigateway/latest/developerguide/how-to-deploy-api-with-console.html)
  to `Redeploy a REST API to a stage` for your egress API and re-run `terraform
  apply`.

### Added

- **CUMULUS-2081**
  - Add Integrator Guide section for onboarding
  - Add helpful tips documentation

- **CUMULUS-1902**
  - Add Common Use Cases section under Operator Docs

- **CUMULUS-2058**
  - Added `lambda_processing_role_name` as an output from the `cumulus` module
    to provide the processing role name
- **CUMULUS-1417**
  - Added a `checksumFor` property to collection `files` config. Set this
    property on a checksum file's definition matching the `regex` of the target
    file. More details in the ['Data Cookbooks
    Setup'](https://nasa.github.io/cumulus/docs/next/data-cookbooks/setup)
    documentation.
  - Added `checksumFor` validation to collections model.
- **CUMULUS-1956**
  - Added `@cumulus/earthata-login-client` package
  - The `/s3credentials` endpoint that is deployed as part of distribution now
    supports authentication using tokens created by a different application. If
    a request contains the `EDL-ClientId` and `EDL-Token` headers,
    authentication will be handled using that token rather than attempting to
    use OAuth.
  - `@cumulus/earthata-login-client.getTokenUsername()` now accepts an
    `xRequestId` argument, which will be included as the `X-Request-Id` header
    when calling Earthdata Login.
  - If the `s3Credentials` endpoint is invoked with an EDL token and an
    `X-Request-Id` header, that `X-Request-Id` header will be forwarded to
    Earthata Login.
- **CUMULUS-1957**
  - If EDL token authentication is being used, and the `EDL-Client-Name` header
    is set, `@the-client-name` will be appended to the end of the Earthdata
    Login username that is used as the `RoleSessionName` of the temporary IAM
    credentials. This value will show up in the AWS S3 server access logs.
- **CUMULUS-1958**
  - Add the ability for users to specify a `bucket_map_key` to the `cumulus`
    terraform module as an override for the default .yaml values that are passed
    to TEA by Core.    Using this option *requires* that each configured
    Cumulus 'distribution' bucket (e.g. public/protected buckets) have a single
    TEA mapping.  Multiple maps per bucket are not supported.
  - Updated Generating a distribution URL, the MoveGranules task and all CMR
    reconciliation functionality to utilize the TEA bucket map override.
  - Updated deploy process to utilize a bootstrap 'tea-map-cache' lambda that
    will, after deployment of Cumulus Core's TEA instance, query TEA for all
    protected/public buckets and generate a mapping configuration used
    internally by Core.  This object is also exposed as an output of the Cumulus
    module as `distribution_bucket_map`.
- **CUMULUS-1961**
  - Replaces DynamoDB for Elasticsearch for reconciliationReportForCumulusCMR
    comparisons between Cumulus and CMR.
- **CUMULUS-1970**
  - Created the `add-missing-file-checksums` workflow task
  - Added `@cumulus/aws-client/S3.calculateObjectHash()` function
  - Added `@cumulus/aws-client/S3.getObjectReadStream()` function
- **CUMULUS-1887**
  - Add additional fields to the granule CSV download file
- **CUMULUS-2019**
  - Add `infix` search to es query builder `@cumulus/api/es/es/queries` to
    support partial matching of the keywords

### Changed

- **CUMULUS-2032**
  - Updated @cumulus/ingest/HttpProviderClient to utilize a configuration key
    `httpListTimeout` to set the default timeout for discovery HTTP/HTTPS
    requests, and updates the default for the provider to 5 minutes (300 seconds).
  - Updated the DiscoverGranules and DiscoverPDRs tasks to utilize the updated
    configuration value if set via workflow config, and updates the default for
    these tasks to 5 minutes (300 seconds).

- **CUMULUS-176**
  - The API will now respond with a 400 status code when a request body contains
    invalid JSON. It had previously returned a 500 status code.
- **CUMULUS-1861**
  - Updates Rule objects to no longer require a collection.
  - Changes the DLQ behavior for `sfEventSqsToDbRecords` and
    `sfEventSqsToDbRecordsInputQueue`. Previously failure to write a database
    record would result in lambda success, and an error log in the CloudWatch
    logs.   The lambda has been updated to manually add a record to
    the `sfEventSqsToDbRecordsDeadLetterQueue` if the granule, execution, *or*
    pdr record fails to write, in addition to the previous error logging.
- **CUMULUS-1956**
  - The `/s3credentials` endpoint that is deployed as part of distribution now
    supports authentication using tokens created by a different application. If
    a request contains the `EDL-ClientId` and `EDL-Token` headers,
    authentication will be handled using that token rather than attempting to
    use OAuth.
- **CUMULUS-1977**
  - API endpoint POST `/granules/bulk` now returns a 202 status on a successful
    response instead of a 200 response
  - API endpoint DELETE `/granules/<granule-id>` now returns a 404 status if the
    granule record was already deleted
  - `@cumulus/api/models/Granule.update()` now returns the updated granule
    record
  - Implemented POST `/granules/bulkDelete` API endpoint to support deleting
    granules specified by ID or returned by the provided query in the request
    body. If the request is successful, the endpoint returns the async operation
    ID that has been started to remove the granules.
    - To use a query in the request body, your deployment must be
      [configured to access the Elasticsearch host for ESDIS metrics](https://nasa.github.io/cumulus/docs/additional-deployment-options/cloudwatch-logs-delivery#esdis-metrics)
      in your environment
  - Added `@cumulus/api/models/Granule.getRecord()` method to return raw record
    from DynamoDB
  - Added `@cumulus/api/models/Granule.delete()` method which handles deleting
    the granule record from DynamoDB and the granule files from S3
- **CUMULUS-1982**
  - The `globalConnectionLimit` property of providers is now optional and
    defaults to "unlimited"
- **CUMULUS-1997**
  - Added optional `launchpad` configuration to `@cumulus/hyrax-metadata-updates` task config schema.
- **CUMULUS-1991**
  - `@cumulus/cmrjs/src/cmr-utils/constructOnlineAccessUrls()` now throws an error if `cmrGranuleUrlType = "distribution"` and no distribution endpoint argument is provided
- **CUMULUS-2011**
  - Reconciliation reports are now generated within an AsyncOperation
- **CUMULUS-2016**
  - Upgrade TEA to version 79

### Fixed

- **CUMULUS-1991**
  - Added missing `DISTRIBUTION_ENDPOINT` environment variable for API lambdas. This environment variable is required for API requests to move granules.

- **CUMULUS-1961**
  - Fixed granules and executions query params not getting sent to API in granule list operation in `@cumulus/api-client`

### Deprecated

- `@cumulus/aws-client/S3.calculateS3ObjectChecksum()`
- `@cumulus/aws-client/S3.getS3ObjectReadStream()`
- `@cumulus/common/log.convertLogLevel()`
- `@cumulus/collection-config-store`
- `@cumulus/common/util.sleep()`

- **CUMULUS-1930**
  - `@cumulus/common/log.convertLogLevel()`
  - `@cumulus/common/util.isNull()`
  - `@cumulus/common/util.isUndefined()`
  - `@cumulus/common/util.negate()`
  - `@cumulus/common/util.noop()`
  - `@cumulus/common/util.isNil()`
  - `@cumulus/common/util.renameProperty()`
  - `@cumulus/common/util.lookupMimeType()`
  - `@cumulus/common/util.thread()`
  - `@cumulus/common/util.mkdtempSync()`

### Removed

- The deprecated `@cumulus/common.bucketsConfigJsonObject` function has been
  removed
- The deprecated `@cumulus/common.CollectionConfigStore` class has been removed
- The deprecated `@cumulus/common.concurrency` module has been removed
- The deprecated `@cumulus/common.constructCollectionId` function has been
  removed
- The deprecated `@cumulus/common.launchpad` module has been removed
- The deprecated `@cumulus/common.LaunchpadToken` class has been removed
- The deprecated `@cumulus/common.Semaphore` class has been removed
- The deprecated `@cumulus/common.stringUtils` module has been removed
- The deprecated `@cumulus/common/aws.cloudwatchlogs` function has been removed
- The deprecated `@cumulus/common/aws.deleteS3Files` function has been removed
- The deprecated `@cumulus/common/aws.deleteS3Object` function has been removed
- The deprecated `@cumulus/common/aws.dynamodb` function has been removed
- The deprecated `@cumulus/common/aws.dynamodbDocClient` function has been
  removed
- The deprecated `@cumulus/common/aws.getExecutionArn` function has been removed
- The deprecated `@cumulus/common/aws.headObject` function has been removed
- The deprecated `@cumulus/common/aws.listS3ObjectsV2` function has been removed
- The deprecated `@cumulus/common/aws.parseS3Uri` function has been removed
- The deprecated `@cumulus/common/aws.promiseS3Upload` function has been removed
- The deprecated `@cumulus/common/aws.recursivelyDeleteS3Bucket` function has
  been removed
- The deprecated `@cumulus/common/aws.s3CopyObject` function has been removed
- The deprecated `@cumulus/common/aws.s3ObjectExists` function has been removed
- The deprecated `@cumulus/common/aws.s3PutObject` function has been removed
- The deprecated `@cumulus/common/bucketsConfigJsonObject` function has been
  removed
- The deprecated `@cumulus/common/CloudWatchLogger` class has been removed
- The deprecated `@cumulus/common/collection-config-store.CollectionConfigStore`
  class has been removed
- The deprecated `@cumulus/common/collection-config-store.constructCollectionId`
  function has been removed
- The deprecated `@cumulus/common/concurrency.limit` function has been removed
- The deprecated `@cumulus/common/concurrency.mapTolerant` function has been
  removed
- The deprecated `@cumulus/common/concurrency.promiseUrl` function has been
  removed
- The deprecated `@cumulus/common/concurrency.toPromise` function has been
  removed
- The deprecated `@cumulus/common/concurrency.unless` function has been removed
- The deprecated `@cumulus/common/config.parseConfig` function has been removed
- The deprecated `@cumulus/common/config.resolveResource` function has been
  removed
- The deprecated `@cumulus/common/DynamoDb.get` function has been removed
- The deprecated `@cumulus/common/DynamoDb.scan` function has been removed
- The deprecated `@cumulus/common/FieldPattern` class has been removed
- The deprecated `@cumulus/common/launchpad.getLaunchpadToken` function has been
  removed
- The deprecated `@cumulus/common/launchpad.validateLaunchpadToken` function has
  been removed
- The deprecated `@cumulus/common/LaunchpadToken` class has been removed
- The deprecated `@cumulus/common/message.buildCumulusMeta` function has been
  removed
- The deprecated `@cumulus/common/message.buildQueueMessageFromTemplate`
  function has been removed
- The deprecated `@cumulus/common/message.getCollectionIdFromMessage` function
  has been removed
- The deprecated `@cumulus/common/message.getMaximumExecutions` function has
  been removed
- The deprecated `@cumulus/common/message.getMessageExecutionArn` function has
  been removed
- The deprecated `@cumulus/common/message.getMessageExecutionName` function has
  been removed
- The deprecated `@cumulus/common/message.getMessageFromTemplate` function has
  been removed
- The deprecated `@cumulus/common/message.getMessageGranules` function has been
  removed
- The deprecated `@cumulus/common/message.getMessageStateMachineArn` function
  has been removed
- The deprecated `@cumulus/common/message.getQueueName` function has been
  removed
- The deprecated `@cumulus/common/message.getQueueNameByUrl` function has been
  removed
- The deprecated `@cumulus/common/message.hasQueueAndExecutionLimit` function
  has been removed
- The deprecated `@cumulus/common/Semaphore` class has been removed
- The deprecated `@cumulus/common/string.globalReplace` functon has been removed
- The deprecated `@cumulus/common/string.isNonEmptyString` functon has been
  removed
- The deprecated `@cumulus/common/string.isValidHostname` functon has been
  removed
- The deprecated `@cumulus/common/string.match` functon has been removed
- The deprecated `@cumulus/common/string.matches` functon has been removed
- The deprecated `@cumulus/common/string.replace` functon has been removed
- The deprecated `@cumulus/common/string.toLower` functon has been removed
- The deprecated `@cumulus/common/string.toUpper` functon has been removed
- The deprecated `@cumulus/common/testUtils.getLocalstackEndpoint` function has been removed
- The deprecated `@cumulus/common/util.setErrorStack` function has been removed
- The `@cumulus/common/util.uuid` function has been removed
- The deprecated `@cumulus/common/workflows.getWorkflowArn` function has been
  removed
- The deprecated `@cumulus/common/workflows.getWorkflowFile` function has been
  removed
- The deprecated `@cumulus/common/workflows.getWorkflowList` function has been
  removed
- The deprecated `@cumulus/common/workflows.getWorkflowTemplate` function has
  been removed
- `@cumulus/aws-client/StepFunctions.toSfnExecutionName()`
- `@cumulus/aws-client/StepFunctions.fromSfnExecutionName()`
- `@cumulus/aws-client/StepFunctions.getExecutionArn()`
- `@cumulus/aws-client/StepFunctions.getExecutionUrl()`
- `@cumulus/aws-client/StepFunctions.getStateMachineArn()`
- `@cumulus/aws-client/StepFunctions.pullStepFunctionEvent()`
- `@cumulus/common/test-utils/throttleOnce()`
- `@cumulus/integration-tests/api/distribution.invokeApiDistributionLambda()`
- `@cumulus/integration-tests/api/distribution.getDistributionApiRedirect()`
- `@cumulus/integration-tests/api/distribution.getDistributionApiFileStream()`

## [v1.24.0] 2020-06-03

### BREAKING CHANGES

- **CUMULUS-1969**
  - The `DiscoverPdrs` task now expects `provider_path` to be provided at
    `event.config.provider_path`, not `event.config.collection.provider_path`
  - `event.config.provider_path` is now a required parameter of the
    `DiscoverPdrs` task
  - `event.config.collection` is no longer a parameter to the `DiscoverPdrs`
    task
  - Collections no longer support the `provider_path` property. The tasks that
    relied on that property are now referencing `config.meta.provider_path`.
    Workflows should be updated accordingly.

- **CUMULUS-1997**
  - `@cumulus/cmr-client/CMRSearchConceptQueue` parameters have been changed to take a `cmrSettings` object containing clientId, provider, and auth information. This can be generated using `@cumulus/cmrjs/cmr-utils/getCmrSettings`. The `cmrEnvironment` variable has been removed.

### Added

- **CUMULUS-1800**
  - Added task configuration setting named `syncChecksumFiles` to the
    SyncGranule task. This setting is `false` by default, but when set to
    `true`, all checksum files associated with data files that are downloaded
    will be downloaded as well.
- **CUMULUS-1952**
  - Updated HTTP(S) provider client to accept username/password for Basic authorization. This change adds support for Basic Authorization such as Earthdata login redirects to ingest (i.e. as implemented in SyncGranule), but not to discovery (i.e. as implemented in DiscoverGranules). Discovery still expects the provider's file system to be publicly accessible, but not the individual files and their contents.
  - **NOTE**: Using this in combination with the HTTP protocol may expose usernames and passwords to intermediary network entities. HTTPS is highly recommended.
- **CUMULUS-1997**
  - Added optional `launchpad` configuration to `@cumulus/hyrax-metadata-updates` task config schema.

### Fixed

- **CUMULUS-1997**
  - Updated all CMR operations to use configured authentication scheme
- **CUMULUS-2010**
  - Updated `@cumulus/api/launchpadSaml` to support multiple userGroup attributes from the SAML response

## [v1.23.2] 2020-05-22

### BREAKING CHANGES

- Updates to the Cumulus archive API:
  - All endpoints now return a `401` response instead of a `403` for any request where the JWT passed as a Bearer token is invalid.
  - POST `/refresh` and DELETE `/token/<token>` endpoints now return a `401` response for requests with expired tokens

- **CUMULUS-1894**
  - `@cumulus/ingest/granule.handleDuplicateFile()`
    - The `copyOptions` parameter has been removed
    - An `ACL` parameter has been added
  - `@cumulus/ingest/granule.renameS3FileWithTimestamp()`
    - Now returns `undefined`

- **CUMULUS-1896**
  Updated all Cumulus core lambdas to utilize the new message adapter streaming interface via [cumulus-message-adapter-js v1.2.0](https://github.com/nasa/cumulus-message-adapter-js/releases/tag/v1.2.0).   Users of this version of Cumulus (or later) must utilize version 1.3.0 or greater of the [cumulus-message-adapter](https://github.com/nasa/cumulus-message-adapter) to support core lambdas.

- **CUMULUS-1912**
  - `@cumulus/api` reconciliationReports list endpoint returns a list of reconciliationReport records instead of S3Uri.

- **CUMULUS-1969**
  - The `DiscoverGranules` task now expects `provider_path` to be provided at
    `event.config.provider_path`, not `event.config.collection.provider_path`
  - `config.provider_path` is now a required parameter of the `DiscoverGranules`
    task

### MIGRATION STEPS

- To take advantage of the new TTL-based access token expiration implemented in CUMULUS-1777 (see notes below) and clear out existing records in your access tokens table, do the following:
  1. Log out of any active dashboard sessions
  2. Use the AWS console or CLI to delete your `<prefix>-AccessTokensTable` DynamoDB table
  3. [Re-deploy your `data-persistence` module](https://nasa.github.io/cumulus/docs/deployment/upgrade-readme#update-data-persistence-resources), which should re-create the `<prefix>-AccessTokensTable` DynamoDB table
  4. Return to using the Cumulus API/dashboard as normal
- This release requires the Cumulus Message Adapter layer deployed with Cumulus Core to be at least 1.3.0, as the core lambdas have updated to [cumulus-message-adapter-js v1.2.0](https://github.com/nasa/cumulus-message-adapter-js/releases/tag/v1.2.0) and the new CMA interface.  As a result, users should:
  1. Follow the [Cumulus Message Adapter (CMA) deployment instructions](https://nasa.github.io/cumulus/docs/deployment/deployment-readme#deploy-the-cumulus-message-adapter-layer) and install a CMA layer version >=1.3.0
  2. If you are using any custom Node.js Lambdas in your workflows **and** the Cumulus CMA layer/`cumulus-message-adapter-js`, you must update your lambda to use [cumulus-message-adapter-js v1.2.0](https://github.com/nasa/cumulus-message-adapter-js/releases/tag/v1.2.0) and follow the migration instructions in the release notes. Prior versions of `cumulus-message-adapter-js` are not compatible with CMA >= 1.3.0.
- Migrate existing s3 reconciliation report records to database (CUMULUS-1911):
  - After update your `data persistence` module and Cumulus resources, run the command:

  ```bash
  ./node_modules/.bin/cumulus-api migrate --stack `<your-terraform-deployment-prefix>` --migrationVersion migration5
  ```

### Added

- Added a limit for concurrent Elasticsearch requests when doing an index from database operation
- Added the `es_request_concurrency` parameter to the archive and cumulus Terraform modules

- **CUMULUS-1995**
  - Added the `es_index_shards` parameter to the archive and cumulus Terraform modules to configure the number of shards for the ES index
    - If you have an existing ES index, you will need to [reindex](https://nasa.github.io/cumulus-api/#reindex) and then [change index](https://nasa.github.io/cumulus-api/#change-index) to take advantage of shard updates

- **CUMULUS-1894**
  - Added `@cumulus/aws-client/S3.moveObject()`

- **CUMULUS-1911**
  - Added ReconciliationReports table
  - Updated CreateReconciliationReport lambda to save Reconciliation Report records to database
  - Updated dbIndexer and IndexFromDatabase lambdas to index Reconciliation Report records to Elasticsearch
  - Added migration_5 to migrate existing s3 reconciliation report records to database and Elasticsearch
  - Updated `@cumulus/api` package, `tf-modules/archive` and `tf-modules/data-persistence` Terraform modules

- **CUMULUS-1916**
  - Added util function for seeding reconciliation reports when running API locally in dashboard

### Changed

- **CUMULUS-1777**
  - The `expirationTime` property is now a **required field** of the access tokens model.
  - Updated the `AccessTokens` table to set a [TTL](https://docs.aws.amazon.com/amazondynamodb/latest/developerguide/howitworks-ttl.html) on the `expirationTime` field in `tf-modules/data-persistence/dynamo.tf`. As a result, access token records in this table whose `expirationTime` has passed should be **automatically deleted by DynamoDB**.
  - Updated all code creating access token records in the Dynamo `AccessTokens` table to set the `expirationTime` field value in seconds from the epoch.
- **CUMULUS-1912**
  - Updated reconciliationReports endpoints to query against Elasticsearch, delete report from both database and s3
  - Added `@cumulus/api-client/reconciliationReports`
- **CUMULUS-1999**
  - Updated `@cumulus/common/util.deprecate()` so that only a single deprecation notice is printed for each name/version combination

### Fixed

- **CUMULUS-1894**
  - The `SyncGranule` task can now handle files larger than 5 GB
- **CUMULUS-1987**
  - `Remove granule from CMR` operation in `@cumulus/api` now passes token to CMR when fetching granule metadata, allowing removal of private granules
- **CUMULUS-1993**
  - For a given queue, the `sqs-message-consumer` Lambda will now only schedule workflows for rules matching the queue **and the collection information in each queue message (if any)**
    - The consumer also now only reads each queue message **once per Lambda invocation**, whereas previously each message was read **once per queue rule per Lambda invocation**
  - Fixed bug preventing the deletion of multiple SNS rules that share the same SNS topic

### Deprecated

- **CUMULUS-1894**
  - `@cumulus/ingest/granule.copyGranuleFile()`
  - `@cumulus/ingest/granule.moveGranuleFile()`

- **CUMULUS-1987** - Deprecated the following functions:
  - `@cumulus/cmrjs/getMetadata(cmrLink)` -> `@cumulus/cmr-client/CMR.getGranuleMetadata(cmrLink)`
  - `@cumulus/cmrjs/getFullMetadata(cmrLink)`

## [v1.22.1] 2020-05-04

**Note**: v1.22.0 was not released as a package due to npm/release concerns.  Users upgrading to 1.22.x should start with 1.22.1

### Added

- **CUMULUS-1894**
  - Added `@cumulus/aws-client/S3.multipartCopyObject()`
- **CUMULUS-408**
  - Added `certificateUri` field to provider schema. This optional field allows operators to specify an S3 uri to a CA bundle to use for HTTPS requests.
- **CUMULUS-1787**
  - Added `collections/active` endpoint for returning collections with active granules in `@cumulus/api`
- **CUMULUS-1799**
  - Added `@cumulus/common/stack.getBucketsConfigKey()` to return the S3 key for the buckets config object
  - Added `@cumulus/common/workflows.getWorkflowFileKey()` to return the S3 key for a workflow definition object
  - Added `@cumulus/common/workflows.getWorkflowsListKeyPrefix()` to return the S3 key prefix for objects containing workflow definitions
  - Added `@cumulus/message` package containing utilities for building and parsing Cumulus messages
- **CUMULUS-1850**
  - Added `@cumulus/aws-client/Kinesis.describeStream()` to get a Kinesis stream description
- **CUMULUS-1853**
  - Added `@cumulus/integration-tests/collections.createCollection()`
  - Added `@cumulus/integration-tests/executions.findExecutionArn()`
  - Added `@cumulus/integration-tests/executions.getExecutionWithStatus()`
  - Added `@cumulus/integration-tests/granules.getGranuleWithStatus()`
  - Added `@cumulus/integration-tests/providers.createProvider()`
  - Added `@cumulus/integration-tests/rules.createOneTimeRule()`

### Changed

- **CUMULUS-1682**
  - Moved all `@cumulus/ingest/parse-pdr` code into the `parse-pdr` task as it had become tightly coupled with that task's handler and was not used anywhere else. Unit tests also restored.
- **CUMULUS-1820**
  - Updated the Thin Egress App module used in `tf-modules/distribution/main.tf` to build 74. [See the release notes](https://github.com/asfadmin/thin-egress-app/releases/tag/tea-build.74).
- **CUMULUS-1852**
  - Updated POST endpoints for `/collections`, `/providers`, and `/rules` to log errors when returning a 500 response
  - Updated POST endpoint for `/collections`:
    - Return a 400 response when the `name` or `version` fields are missing
    - Return a 409 response if the collection already exists
    - Improved error messages to be more explicit
  - Updated POST endpoint for `/providers`:
    - Return a 400 response if the `host` field value is invalid
    - Return a 409 response if the provider already exists
  - Updated POST endpoint for `/rules`:
    - Return a 400 response if rule `name` is invalid
    - Return a 400 response if rule `type` is invalid
- **CUMULUS-1891**
  - Updated the following endpoints using async operations to return a 503 error if the ECS task  cannot be started and a 500 response for a non-specific error:
    - POST `/replays`
    - POST `/bulkDelete`
    - POST `/elasticsearch/index-from-database`
    - POST `/granules/bulk`

### Fixed

- **CUMULUS-408**
  - Fixed HTTPS discovery and ingest.

- **CUMULUS-1850**
  - Fixed a bug in Kinesis event processing where the message consumer would not properly filter available rules based on the collection information in the event and the Kinesis stream ARN

- **CUMULUS-1853**
  - Fixed a bug where attempting to create a rule containing a payload property
    would fail schema validation.

- **CUMULUS-1854**
  - Rule schema is validated before starting workflows or creating event source mappings

- **CUMULUS-1974**
  - Fixed @cumulus/api webpack config for missing underscore object due to underscore update

- **CUMULUS-2210**
  - Fixed `cmr_oauth_provider` variable not being propogated to reconciliation reports

### Deprecated

- **CUMULUS-1799** - Deprecated the following code. For cases where the code was moved into another package, the new code location is noted:
  - `@cumulus/aws-client/StepFunctions.fromSfnExecutionName()`
  - `@cumulus/aws-client/StepFunctions.toSfnExecutionName()`
  - `@cumulus/aws-client/StepFunctions.getExecutionArn()` -> `@cumulus/message/Executions.buildExecutionArn()`
  - `@cumulus/aws-client/StepFunctions.getExecutionUrl()` -> `@cumulus/message/Executions.getExecutionUrlFromArn()`
  - `@cumulus/aws-client/StepFunctions.getStateMachineArn()` -> `@cumulus/message/Executions.getStateMachineArnFromExecutionArn()`
  - `@cumulus/aws-client/StepFunctions.pullStepFunctionEvent()` -> `@cumulus/message/StepFunctions.pullStepFunctionEvent()`
  - `@cumulus/common/bucketsConfigJsonObject()`
  - `@cumulus/common/CloudWatchLogger`
  - `@cumulus/common/collection-config-store/CollectionConfigStore` -> `@cumulus/collection-config-store`
  - `@cumulus/common/collection-config-store.constructCollectionId()` -> `@cumulus/message/Collections.constructCollectionId`
  - `@cumulus/common/concurrency.limit()`
  - `@cumulus/common/concurrency.mapTolerant()`
  - `@cumulus/common/concurrency.promiseUrl()`
  - `@cumulus/common/concurrency.toPromise()`
  - `@cumulus/common/concurrency.unless()`
  - `@cumulus/common/config.buildSchema()`
  - `@cumulus/common/config.parseConfig()`
  - `@cumulus/common/config.resolveResource()`
  - `@cumulus/common/config.resourceToArn()`
  - `@cumulus/common/FieldPattern`
  - `@cumulus/common/launchpad.getLaunchpadToken()` -> `@cumulus/launchpad-auth/index.getLaunchpadToken()`
  - `@cumulus/common/LaunchpadToken` -> `@cumulus/launchpad-auth/LaunchpadToken`
  - `@cumulus/common/launchpad.validateLaunchpadToken()` -> `@cumulus/launchpad-auth/index.validateLaunchpadToken()`
  - `@cumulus/common/message.buildCumulusMeta()` -> `@cumulus/message/Build.buildCumulusMeta()`
  - `@cumulus/common/message.buildQueueMessageFromTemplate()` -> `@cumulus/message/Build.buildQueueMessageFromTemplate()`
  - `@cumulus/common/message.getCollectionIdFromMessage()` -> `@cumulus/message/Collections.getCollectionIdFromMessage()`
  - `@cumulus/common/message.getMessageExecutionArn()` -> `@cumulus/message/Executions.getMessageExecutionArn()`
  - `@cumulus/common/message.getMessageExecutionName()` -> `@cumulus/message/Executions.getMessageExecutionName()`
  - `@cumulus/common/message.getMaximumExecutions()` -> `@cumulus/message/Queue.getMaximumExecutions()`
  - `@cumulus/common/message.getMessageFromTemplate()`
  - `@cumulus/common/message.getMessageStateMachineArn()` -> `@cumulus/message/Executions.getMessageStateMachineArn()`)
  - `@cumulus/common/message.getMessageGranules()` -> `@cumulus/message/Granules.getMessageGranules()`
  - `@cumulus/common/message.getQueueNameByUrl()` -> `@cumulus/message/Queue.getQueueNameByUrl()`
  - `@cumulus/common/message.getQueueName()` -> `@cumulus/message/Queue.getQueueName()`)
  - `@cumulus/common/message.hasQueueAndExecutionLimit()` -> `@cumulus/message/Queue.hasQueueAndExecutionLimit()`
  - `@cumulus/common/Semaphore`
  - `@cumulus/common/test-utils.throttleOnce()`
  - `@cumulus/common/workflows.getWorkflowArn()`
  - `@cumulus/common/workflows.getWorkflowFile()`
  - `@cumulus/common/workflows.getWorkflowList()`
  - `@cumulus/common/workflows.getWorkflowTemplate()`
  - `@cumulus/integration-tests/sfnStep/SfnStep.parseStepMessage()` -> `@cumulus/message/StepFunctions.parseStepMessage()`
- **CUMULUS-1858** - Deprecated the following functions.
  - `@cumulus/common/string.globalReplace()`
  - `@cumulus/common/string.isNonEmptyString()`
  - `@cumulus/common/string.isValidHostname()`
  - `@cumulus/common/string.match()`
  - `@cumulus/common/string.matches()`
  - `@cumulus/common/string.replace()`
  - `@cumulus/common/string.toLower()`
  - `@cumulus/common/string.toUpper()`

### Removed

- **CUMULUS-1799**: Deprecated code removals:
  - Removed from `@cumulus/common/aws`:
    - `pullStepFunctionEvent()`
  - Removed `@cumulus/common/sfnStep`
  - Removed `@cumulus/common/StepFunctions`

## [v1.21.0] 2020-03-30

### PLEASE NOTE

- **CUMULUS-1762**: the `messageConsumer` for `sns` and `kinesis`-type rules now fetches
  the collection information from the message. You should ensure that your rule's collection
  name and version match what is in the message for these ingest messages to be processed.
  If no matching rule is found, an error will be thrown and logged in the
  `messageConsumer` Lambda function's log group.

### Added

- **CUMULUS-1629**`
  - Updates discover-granules task to respect/utilize duplicateHandling configuration such that
    - skip:               Duplicates will be filtered from the granule list
    - error:              Duplicates encountered will result in step failure
    - replace, version:   Duplicates will be ignored and handled as normal.
  - Adds a new copy of the API lambda `PrivateApiLambda()` which is configured to not require authentication. This Lambda is not connected to an API gateway
  - Adds `@cumulus/api-client` with functions for use by workflow lambdas to call the API when needed

- **CUMULUS-1732**
  - Added Python task/activity workflow and integration test (`PythonReferenceSpec`) to test `cumulus-message-adapter-python`and `cumulus-process-py` integration.
- **CUMULUS-1795**
  - Added an IAM policy on the Cumulus EC2 creation to enable SSM when the `deploy_to_ngap` flag is true

### Changed

- **CUMULUS-1762**
  - the `messageConsumer` for `sns` and `kinesis`-type rules now fetches the collection
    information from the message.

### Deprecated

- **CUMULUS-1629**
  - Deprecate `granulesApi`, `rulesApi`, `emsApi`, `executionsAPI` from `@cumulus/integration-test/api` in favor of code moved to `@cumulus/api-client`

### Removed

- **CUMULUS-1799**: Deprecated code removals
  - Removed deprecated method `@cumulus/api/models/Granule.createGranulesFromSns()`
  - Removed deprecated method `@cumulus/api/models/Granule.removeGranuleFromCmr()`
  - Removed from `@cumulus/common/aws`:
    - `apigateway()`
    - `buildS3Uri()`
    - `calculateS3ObjectChecksum()`
    - `cf()`
    - `cloudwatch()`
    - `cloudwatchevents()`
    - `cloudwatchlogs()`
    - `createAndWaitForDynamoDbTable()`
    - `createQueue()`
    - `deleteSQSMessage()`
    - `describeCfStackResources()`
    - `downloadS3File()`
    - `downloadS3Files()`
    - `DynamoDbSearchQueue` class
    - `dynamodbstreams()`
    - `ec2()`
    - `ecs()`
    - `fileExists()`
    - `findResourceArn()`
    - `fromSfnExecutionName()`
    - `getFileBucketAndKey()`
    - `getJsonS3Object()`
    - `getQueueUrl()`
    - `getObjectSize()`
    - `getS3ObjectReadStream()`
    - `getSecretString()`
    - `getStateMachineArn()`
    - `headObject()`
    - `isThrottlingException()`
    - `kinesis()`
    - `lambda()`
    - `listS3Objects()`
    - `promiseS3Upload()`
    - `publishSnsMessage()`
    - `putJsonS3Object()`
    - `receiveSQSMessages()`
    - `s3CopyObject()`
    - `s3GetObjectTagging()`
    - `s3Join()`
    - `S3ListObjectsV2Queue` class
    - `s3TagSetToQueryString()`
    - `s3PutObjectTagging()`
    - `secretsManager()`
    - `sendSQSMessage()`
    - `sfn()`
    - `sns()`
    - `sqs()`
    - `sqsQueueExists()`
    - `toSfnExecutionName()`
    - `uploadS3FileStream()`
    - `uploadS3Files()`
    - `validateS3ObjectChecksum()`
  - Removed `@cumulus/common/CloudFormationGateway` class
  - Removed `@cumulus/common/concurrency/Mutex` class
  - Removed `@cumulus/common/errors`
  - Removed `@cumulus/common/sftp`
  - Removed `@cumulus/common/string.unicodeEscape`
  - Removed `@cumulus/cmrjs/cmr-utils.getGranuleId()`
  - Removed `@cumulus/cmrjs/cmr-utils.getCmrFiles()`
  - Removed `@cumulus/cmrjs/cmr/CMR` class
  - Removed `@cumulus/cmrjs/cmr/CMRSearchConceptQueue` class
  - Removed `@cumulus/cmrjs/utils.getHost()`
  - Removed `@cumulus/cmrjs/utils.getIp()`
  - Removed `@cumulus/cmrjs/utils.hostId()`
  - Removed `@cumulus/cmrjs/utils/ummVersion()`
  - Removed `@cumulus/cmrjs/utils.updateToken()`
  - Removed `@cumulus/cmrjs/utils.validateUMMG()`
  - Removed `@cumulus/ingest/aws.getEndpoint()`
  - Removed `@cumulus/ingest/aws.getExecutionUrl()`
  - Removed `@cumulus/ingest/aws/invoke()`
  - Removed `@cumulus/ingest/aws/CloudWatch` class
  - Removed `@cumulus/ingest/aws/ECS` class
  - Removed `@cumulus/ingest/aws/Events` class
  - Removed `@cumulus/ingest/aws/SQS` class
  - Removed `@cumulus/ingest/aws/StepFunction` class
  - Removed `@cumulus/ingest/util.normalizeProviderPath()`
  - Removed `@cumulus/integration-tests/index.listCollections()`
  - Removed `@cumulus/integration-tests/index.listProviders()`
  - Removed `@cumulus/integration-tests/index.rulesList()`
  - Removed `@cumulus/integration-tests/api/api.addCollectionApi()`

## [v1.20.0] 2020-03-12

### BREAKING CHANGES

- **CUMULUS-1714**
  - Changed the format of the message sent to the granule SNS Topic. Message includes the granule record under `record` and the type of event under `event`. Messages with `deleted` events will have the record that was deleted with a `deletedAt` timestamp. Options for `event` are `Create | Update | Delete`
- **CUMULUS-1769** - `deploy_to_ngap` is now a **required** variable for the `tf-modules/cumulus` module. **For those deploying to NGAP environments, this variable should always be set to `true`.**

### Notable changes

- **CUMULUS-1739** - You can now exclude Elasticsearch from your `tf-modules/data-persistence` deployment (via `include_elasticsearch = false`) and your `tf-modules/cumulus` module will still deploy successfully.

- **CUMULUS-1769** - If you set `deploy_to_ngap = true` for the `tf-modules/archive` Terraform module, **you can only deploy your archive API gateway as `PRIVATE`**, not `EDGE`.

### Added

- Added `@cumulus/aws-client/S3.getS3ObjectReadStreamAsync()` to deal with S3 eventual consistency issues by checking for the existence an S3 object with retries before getting a readable stream for that object.
- **CUMULUS-1769**
  - Added `deploy_to_ngap` boolean variable for the `tf-modules/cumulus` and `tf-modules/archive` Terraform modules. This variable is required. **For those deploying to NGAP environments, this variable should always be set to `true`.**
- **HYRAX-70**
  - Add the hyrax-metadata-update task

### Changed

- [`AccessToken.get()`](https://github.com/nasa/cumulus/blob/master/packages/api/models/access-tokens.js) now enforces [strongly consistent reads from DynamoDB](https://docs.aws.amazon.com/amazondynamodb/latest/developerguide/HowItWorks.ReadConsistency.html)
- **CUMULUS-1739**
  - Updated `tf-modules/data-persistence` to make Elasticsearch alarm resources and outputs conditional on the `include_elasticsearch` variable
  - Updated `@cumulus/aws-client/S3.getObjectSize` to include automatic retries for any failures from `S3.headObject`
- **CUMULUS-1784**
  - Updated `@cumulus/api/lib/DistributionEvent.remoteIP()` to parse the IP address in an S3 access log from the `A-sourceip` query parameter if present, otherwise fallback to the original parsing behavior.
- **CUMULUS-1768**
  - The `stats/summary` endpoint reports the distinct collections for the number of granules reported

### Fixed

- **CUMULUS-1739** - Fixed the `tf-modules/cumulus` and `tf-modules/archive` modules to make these Elasticsearch variables truly optional:
  - `elasticsearch_domain_arn`
  - `elasticsearch_hostname`
  - `elasticsearch_security_group_id`

- **CUMULUS-1768**
  - Fixed the `stats/` endpoint so that data is correctly filtered by timestamp and `processingTime` is calculated correctly.

- **CUMULUS-1769**
  - In the `tf-modules/archive` Terraform module, the `lifecycle` block ignoring changes to the `policy` of the archive API gateway is now only enforced if `deploy_to_ngap = true`. This fixes a bug where users deploying outside of NGAP could not update their API gateway's resource policy when going from `PRIVATE` to `EDGE`, preventing their API from being accessed publicly.

- **CUMULUS-1775**
  - Fix/update api endpoint to use updated google auth endpoints such that it will work with new accounts

### Removed

- **CUMULUS-1768**
  - Removed API endpoints `stats/histogram` and `stats/average`. All advanced stats needs should be acquired from Cloud Metrics or similarly configured ELK stack.

## [v1.19.0] 2020-02-28

### BREAKING CHANGES

- **CUMULUS-1736**
  - The `@cumulus/discover-granules` task now sets the `dataType` of discovered
    granules based on the `name` of the configured collection, not the
    `dataType`.
  - The config schema of the `@cumulus/discover-granules` task now requires that
    collections contain a `version`.
  - The `@cumulus/sync-granule` task will set the `dataType` and `version` of a
    granule based on the configured collection if those fields are not already
    set on the granule. Previously it was using the `dataType` field of the
    configured collection, then falling back to the `name` field of the
    collection. This update will just use the `name` field of the collection to
    set the `dataType` field of the granule.

- **CUMULUS-1446**
  - Update the `@cumulus/integration-tests/api/executions.getExecution()`
    function to parse the response and return the execution, rather than return
    the full API response.

- **CUMULUS-1672**
  - The `cumulus` Terraform module in previous releases set a
    `Deployment = var.prefix` tag on all resources that it managed. In this
    release, a `tags` input variable has been added to the `cumulus` Terraform
    module to allow resource tagging to be customized. No default tags will be
    applied to Cumulus-managed resources. To replicate the previous behavior,
    set `tags = { Deployment: var.prefix }` as an input variable for the
    `cumulus` Terraform module.

- **CUMULUS-1684 Migration Instructions**
  - In previous releases, a provider's username and password were encrypted
    using a custom encryption library. That has now been updated to use KMS.
    This release includes a Lambda function named
    `<prefix>-ProviderSecretsMigration`, which will re-encrypt existing
    provider credentials to use KMS. After this release has been deployed, you
    will need to manually invoke that Lambda function using either the AWS CLI
    or AWS Console. It should only need to be successfully run once.
  - Future releases of Cumulus will invoke a
    `<prefix>-VerifyProviderSecretsMigration` Lambda function as part of the
    deployment, which will cause the deployment to fail if the migration
    Lambda has not been run.

- **CUMULUS-1718**
  - The `@cumulus/sf-sns-report` task for reporting mid-workflow updates has been retired.
  This task was used as the `PdrStatusReport` task in our ParsePdr example workflow.
  If you have a ParsePdr or other workflow using this task, use `@cumulus/sf-sqs-report` instead.
  Trying to deploy the old task will result in an error as the cumulus module no longer exports `sf_sns_report_task`.
  - Migration instruction: In your workflow definition, for each step using the old task change:
  `"Resource": "${module.cumulus.sf_sns_report_task.task_arn}"`
  to
  `"Resource": "${module.cumulus.sf_sqs_report_task.task_arn}"`

- **CUMULUS-1755**
  - The `thin_egress_jwt_secret_name` variable for the `tf-modules/cumulus` Terraform module is now **required**. This variable is passed on to the Thin Egress App in `tf-modules/distribution/main.tf`, which uses the keys stored in the secret to sign JWTs. See the [Thin Egress App documentation on how to create a value for this secret](https://github.com/asfadmin/thin-egress-app#setting-up-the-jwt-cookie-secrets).

### Added

- **CUMULUS-1446**
  - Add `@cumulus/common/FileUtils.readJsonFile()` function
  - Add `@cumulus/common/FileUtils.readTextFile()` function
  - Add `@cumulus/integration-tests/api/collections.createCollection()` function
  - Add `@cumulus/integration-tests/api/collections.deleteCollection()` function
  - Add `@cumulus/integration-tests/api/collections.getCollection()` function
  - Add `@cumulus/integration-tests/api/providers.getProvider()` function
  - Add `@cumulus/integration-tests/index.getExecutionOutput()` function
  - Add `@cumulus/integration-tests/index.loadCollection()` function
  - Add `@cumulus/integration-tests/index.loadProvider()` function
  - Add `@cumulus/integration-tests/index.readJsonFilesFromDir()` function

- **CUMULUS-1672**
  - Add a `tags` input variable to the `archive` Terraform module
  - Add a `tags` input variable to the `cumulus` Terraform module
  - Add a `tags` input variable to the `cumulus_ecs_service` Terraform module
  - Add a `tags` input variable to the `data-persistence` Terraform module
  - Add a `tags` input variable to the `distribution` Terraform module
  - Add a `tags` input variable to the `ingest` Terraform module
  - Add a `tags` input variable to the `s3-replicator` Terraform module

- **CUMULUS-1707**
  - Enable logrotate on ECS cluster

- **CUMULUS-1684**
  - Add a `@cumulus/aws-client/KMS` library of KMS-related functions
  - Add `@cumulus/aws-client/S3.getTextObject()`
  - Add `@cumulus/sftp-client` package
  - Create `ProviderSecretsMigration` Lambda function
  - Create `VerifyProviderSecretsMigration` Lambda function

- **CUMULUS-1548**
  - Add ability to put default Cumulus logs in Metrics' ELK stack
  - Add ability to add custom logs to Metrics' ELK Stack

- **CUMULUS-1702**
  - When logs are sent to Metrics' ELK stack, the logs endpoints will return results from there

- **CUMULUS-1459**
  - Async Operations are indexed in Elasticsearch
  - To index any existing async operations you'll need to perform an index from
    database function.

- **CUMULUS-1717**
  - Add `@cumulus/aws-client/deleteAndWaitForDynamoDbTableNotExists`, which
    deletes a DynamoDB table and waits to ensure the table no longer exists
  - Added `publishGranules` Lambda to handle publishing granule messages to SNS when granule records are written to DynamoDB
  - Added `@cumulus/api/models/Granule.storeGranulesFromCumulusMessage` to store granules from a Cumulus message to DynamoDB

- **CUMULUS-1718**
  - Added `@cumulus/sf-sqs-report` task to allow mid-workflow reporting updates.
  - Added `stepfunction_event_reporter_queue_url` and `sf_sqs_report_task` outputs to the `cumulus` module.
  - Added `publishPdrs` Lambda to handle publishing PDR messages to SNS when PDR records are written to DynamoDB.
  - Added `@cumulus/api/models/Pdr.storePdrFromCumulusMessage` to store PDRs from a Cumulus message to DynamoDB.
  - Added `@cumulus/aws-client/parseSQSMessageBody` to parse an SQS message body string into an object.

- **Ability to set custom backend API url in the archive module**
  - Add `api_url` definition in `tf-modules/cumulus/archive.tf`
  - Add `archive_api_url` variable in `tf-modules/cumulus/variables.tf`

- **CUMULUS-1741**
  - Added an optional `elasticsearch_security_group_ids` variable to the
    `data-persistence` Terraform module to allow additional security groups to
    be assigned to the Elasticsearch Domain.

- **CUMULUS-1752**
  - Added `@cumulus/integration-tests/api/distribution.invokeTEADistributionLambda` to simulate a request to the [Thin Egress App](https://github.com/asfadmin/thin-egress-app) by invoking the Lambda and getting a response payload.
  - Added `@cumulus/integration-tests/api/distribution.getTEARequestHeaders` to generate necessary request headers for a request to the Thin Egress App
  - Added `@cumulus/integration-tests/api/distribution.getTEADistributionApiFileStream` to get a response stream for a file served by Thin Egress App
  - Added `@cumulus/integration-tests/api/distribution.getTEADistributionApiRedirect` to get a redirect response from the Thin Egress App

- **CUMULUS-1755**
  - Added `@cumulus/aws-client/CloudFormation.describeCfStack()` to describe a Cloudformation stack
  - Added `@cumulus/aws-client/CloudFormation.getCfStackParameterValues()` to get multiple parameter values for a Cloudformation stack

### Changed

- **CUMULUS-1725**
  - Moved the logic that updates the granule files cache Dynamo table into its
    own Lambda function called `granuleFilesCacheUpdater`.

- **CUMULUS-1736**
  - The `collections` model in the API package now determines the name of a
    collection based on the `name` property, rather than using `dataType` and
    then falling back to `name`.
  - The `@cumulus/integration-tests.loadCollection()` function no longer appends
    the postfix to the end of the collection's `dataType`.
  - The `@cumulus/integration-tests.addCollections()` function no longer appends
    the postfix to the end of the collection's `dataType`.

- **CUMULUS-1672**
  - Add a `retryOptions` parameter to the `@cumulus/aws-client/S3.headObject`
     function, which will retry if the object being queried does not exist.

- **CUMULUS-1446**
  - Mark the `@cumulus/integration-tests/api.addCollectionApi()` function as
    deprecated
  - Mark the `@cumulus/integration-tests/index.listCollections()` function as
    deprecated
  - Mark the `@cumulus/integration-tests/index.listProviders()` function as
    deprecated
  - Mark the `@cumulus/integration-tests/index.rulesList()` function as
    deprecated

- **CUMULUS-1672**
  - Previously, the `cumulus` module defaulted to setting a
    `Deployment = var.prefix` tag on all resources that it managed. In this
    release, the `cumulus` module will now accept a `tags` input variable that
    defines the tags to be assigned to all resources that it manages.
  - Previously, the `data-persistence` module defaulted to setting a
    `Deployment = var.prefix` tag on all resources that it managed. In this
    release, the `data-persistence` module will now accept a `tags` input
    variable that defines the tags to be assigned to all resources that it
    manages.
  - Previously, the `distribution` module defaulted to setting a
    `Deployment = var.prefix` tag on all resources that it managed. In this
    release, the `distribution` module will now accept a `tags` input variable
    that defines the tags to be assigned to all resources that it manages.
  - Previously, the `ingest` module defaulted to setting a
    `Deployment = var.prefix` tag on all resources that it managed. In this
    release, the `ingest` module will now accept a `tags` input variable that
    defines the tags to be assigned to all resources that it manages.
  - Previously, the `s3-replicator` module defaulted to setting a
    `Deployment = var.prefix` tag on all resources that it managed. In this
    release, the `s3-replicator` module will now accept a `tags` input variable
    that defines the tags to be assigned to all resources that it manages.

- **CUMULUS-1684**
  - Update the API package to encrypt provider credentials using KMS instead of
    using RSA keys stored in S3

- **CUMULUS-1717**
  - Changed name of `cwSfExecutionEventToDb` Lambda to `cwSfEventToDbRecords`
  - Updated `cwSfEventToDbRecords` to write granule records to DynamoDB from the incoming Cumulus message

- **CUMULUS-1718**
  - Renamed `cwSfEventToDbRecords` to `sfEventSqsToDbRecords` due to architecture change to being a consumer of an SQS queue of Step Function Cloudwatch events.
  - Updated `sfEventSqsToDbRecords` to write PDR records to DynamoDB from the incoming Cumulus message
  - Moved `data-cookbooks/sns.md` to `data-cookbooks/ingest-notifications.md` and updated it to reflect recent changes.

- **CUMULUS-1748**
  - (S)FTP discovery tasks now use the provider-path as-is instead of forcing it to a relative path.
  - Improved error handling to catch permission denied FTP errors better and log them properly. Workflows will still fail encountering this error and we intend to consider that approach in a future ticket.

- **CUMULUS-1752**
  - Moved class for parsing distribution events to its own file: `@cumulus/api/lib/DistributionEvent.js`
    - Updated `DistributionEvent` to properly parse S3 access logs generated by requests from the [Thin Egress App](https://github.com/asfadmin/thin-egress-app)

- **CUMULUS-1753** - Changes to `@cumulus/ingest/HttpProviderClient.js`:
  - Removed regex filter in `HttpProviderClient.list()` that was used to return only files with an extension between 1 and 4 characters long. `HttpProviderClient.list()` will now return all files linked from the HTTP provider host.

- **CUMULUS-1755**
  - Updated the Thin Egress App module used in `tf-modules/distribution/main.tf` to build 61. [See the release notes](https://github.com/asfadmin/thin-egress-app/releases/tag/tea-build.61).

- **CUMULUS-1757**
  - Update @cumulus/cmr-client CMRSearchConceptQueue to take optional cmrEnvironment parameter

### Deprecated

- **CUMULUS-1684**
  - Deprecate `@cumulus/common/key-pair-provider/S3KeyPairProvider`
  - Deprecate `@cumulus/common/key-pair-provider/S3KeyPairProvider.encrypt()`
  - Deprecate `@cumulus/common/key-pair-provider/S3KeyPairProvider.decrypt()`
  - Deprecate `@cumulus/common/kms/KMS`
  - Deprecate `@cumulus/common/kms/KMS.encrypt()`
  - Deprecate `@cumulus/common/kms/KMS.decrypt()`
  - Deprecate `@cumulus/common/sftp.Sftp`

- **CUMULUS-1717**
  - Deprecate `@cumulus/api/models/Granule.createGranulesFromSns`

- **CUMULUS-1718**
  - Deprecate `@cumulus/sf-sns-report`.
    - This task has been updated to always throw an error directing the user to use `@cumulus/sf-sqs-report` instead. This was done because there is no longer an SNS topic to which to publish, and no consumers to listen to it.

- **CUMULUS-1748**
  - Deprecate `@cumulus/ingest/util.normalizeProviderPath`

- **CUMULUS-1752**
  - Deprecate `@cumulus/integration-tests/api/distribution.getDistributionApiFileStream`
  - Deprecate `@cumulus/integration-tests/api/distribution.getDistributionApiRedirect`
  - Deprecate `@cumulus/integration-tests/api/distribution.invokeApiDistributionLambda`

### Removed

- **CUMULUS-1684**
  - Remove the deployment script that creates encryption keys and stores them to
    S3

- **CUMULUS-1768**
  - Removed API endpoints `stats/histogram` and `stats/average`. All advanced stats needs should be acquired from Cloud Metrics or similarly configured ELK stack.

### Fixed

- **Fix default values for urs_url in variables.tf files**
  - Remove trailing `/` from default `urs_url` values.

- **CUMULUS-1610** - Add the Elasticsearch security group to the EC2 security groups

- **CUMULUS-1740** - `cumulus_meta.workflow_start_time` is now set in Cumulus
  messages

- **CUMULUS-1753** - Fixed `@cumulus/ingest/HttpProviderClient.js` to properly handle HTTP providers with:
  - Multiple link tags (e.g. `<a>`) per line of source code
  - Link tags in uppercase or lowercase (e.g. `<A>`)
  - Links with filepaths in the link target (e.g. `<a href="/path/to/file.txt">`). These files will be returned from HTTP file discovery **as the file name only** (e.g. `file.txt`).

- **CUMULUS-1768**
  - Fix an issue in the stats endpoints in `@cumulus/api` to send back stats for the correct type

## [v1.18.0] 2020-02-03

### BREAKING CHANGES

- **CUMULUS-1686**

  - `ecs_cluster_instance_image_id` is now a _required_ variable of the `cumulus` module, instead of optional.

- **CUMULUS-1698**

  - Change variable `saml_launchpad_metadata_path` to `saml_launchpad_metadata_url` in the `tf-modules/cumulus` Terraform module.

- **CUMULUS-1703**
  - Remove the unused `forceDownload` option from the `sync-granule` tasks's config
  - Remove the `@cumulus/ingest/granule.Discover` class
  - Remove the `@cumulus/ingest/granule.Granule` class
  - Remove the `@cumulus/ingest/pdr.Discover` class
  - Remove the `@cumulus/ingest/pdr.Granule` class
  - Remove the `@cumulus/ingest/parse-pdr.parsePdr` function

### Added

- **CUMULUS-1040**

  - Added `@cumulus/aws-client` package to provide utilities for working with AWS services and the Node.js AWS SDK
  - Added `@cumulus/errors` package which exports error classes for use in Cumulus workflow code
  - Added `@cumulus/integration-tests/sfnStep` to provide utilities for parsing step function execution histories

- **CUMULUS-1102**

  - Adds functionality to the @cumulus/api package for better local testing.
    - Adds data seeding for @cumulus/api's localAPI.
      - seed functions allow adding collections, executions, granules, pdrs, providers, and rules to a Localstack Elasticsearch and DynamoDB via `addCollections`, `addExecutions`, `addGranules`, `addPdrs`, `addProviders`, and `addRules`.
    - Adds `eraseDataStack` function to local API server code allowing resetting of local datastack for testing (ES and DynamoDB).
    - Adds optional parameters to the @cumulus/api bin serve to allow for launching the api without destroying the current data.

- **CUMULUS-1697**

  - Added the `@cumulus/tf-inventory` package that provides command line utilities for managing Terraform resources in your AWS account

- **CUMULUS-1703**

  - Add `@cumulus/aws-client/S3.createBucket` function
  - Add `@cumulus/aws-client/S3.putFile` function
  - Add `@cumulus/common/string.isNonEmptyString` function
  - Add `@cumulus/ingest/FtpProviderClient` class
  - Add `@cumulus/ingest/HttpProviderClient` class
  - Add `@cumulus/ingest/S3ProviderClient` class
  - Add `@cumulus/ingest/SftpProviderClient` class
  - Add `@cumulus/ingest/providerClientUtils.buildProviderClient` function
  - Add `@cumulus/ingest/providerClientUtils.fetchTextFile` function

- **CUMULUS-1731**

  - Add new optional input variables to the Cumulus Terraform module to support TEA upgrade:
    - `thin_egress_cookie_domain` - Valid domain for Thin Egress App cookie
    - `thin_egress_domain_cert_arn` - Certificate Manager SSL Cert ARN for Thin
      Egress App if deployed outside NGAP/CloudFront
    - `thin_egress_download_role_in_region_arn` - ARN for reading of Thin Egress
      App data buckets for in-region requests
    - `thin_egress_jwt_algo` - Algorithm with which to encode the Thin Egress
      App JWT cookie
    - `thin_egress_jwt_secret_name` - Name of AWS secret where keys for the Thin
      Egress App JWT encode/decode are stored
    - `thin_egress_lambda_code_dependency_archive_key` - Thin Egress App - S3
      Key of packaged python modules for lambda dependency layer

- **CUMULUS-1733**
  - Add `discovery-filtering` operator doc to document previously undocumented functionality.

- **CUMULUS-1737**
  - Added the `cumulus-test-cleanup` module to run a nightly cleanup on resources left over from the integration tests run from the `example/spec` directory.

### Changed

- **CUMULUS-1102**

  - Updates `@cumulus/api/auth/testAuth` to use JWT instead of random tokens.
  - Updates the default AMI for the ecs_cluster_instance_image_id.

- **CUMULUS-1622**

  - Mutex class has been deprecated in `@cumulus/common/concurrency` and will be removed in a future release.

- **CUMULUS-1686**

  - Changed `ecs_cluster_instance_image_id` to be a required variable of the `cumulus` module and removed the default value.
    The default was not available across accounts and regions, nor outside of NGAP and therefore not particularly useful.

- **CUMULUS-1688**

  - Updated `@cumulus/aws.receiveSQSMessages` not to replace `message.Body` with a parsed object. This behavior was undocumented and confusing as received messages appeared to contradict AWS docs that state `message.Body` is always a string.
  - Replaced `sf_watcher` CloudWatch rule from `cloudwatch-events.tf` with an EventSourceMapping on `sqs2sf` mapped to the `start_sf` SQS queue (in `event-sources.tf`).
  - Updated `sqs2sf` with an EventSourceMapping handler and unit test.

- **CUMULUS-1698**

  - Change variable `saml_launchpad_metadata_path` to `saml_launchpad_metadata_url` in the `tf-modules/cumulus` Terraform module.
  - Updated `@cumulus/api/launchpadSaml` to download launchpad IDP metadata from configured location when the metadata in s3 is not valid, and to work with updated IDP metadata and SAML response.

- **CUMULUS-1731**
  - Upgrade the version of the Thin Egress App deployed by Cumulus to v48
    - Note: New variables available, see the 'Added' section of this changelog.

### Fixed

- **CUMULUS-1664**

  - Updated `dbIndexer` Lambda to remove hardcoded references to DynamoDB table names.

- **CUMULUS-1733**
  - Fixed granule discovery recursion algorithm used in S/FTP protocols.

### Removed

- **CUMULUS-1481**
  - removed `process` config and output from PostToCmr as it was not required by the task nor downstream steps, and should still be in the output message's `meta` regardless.

### Deprecated

- **CUMULUS-1040**
  - Deprecated the following code. For cases where the code was moved into another package, the new code location is noted:
    - `@cumulus/common/CloudFormationGateway` -> `@cumulus/aws-client/CloudFormationGateway`
    - `@cumulus/common/DynamoDb` -> `@cumulus/aws-client/DynamoDb`
    - `@cumulus/common/errors` -> `@cumulus/errors`
    - `@cumulus/common/StepFunctions` -> `@cumulus/aws-client/StepFunctions`
    - All of the exported functions in `@cumulus/commmon/aws` (moved into `@cumulus/aws-client`), except:
      - `@cumulus/common/aws/isThrottlingException` -> `@cumulus/errors/isThrottlingException`
      - `@cumulus/common/aws/improveStackTrace` (not deprecated)
      - `@cumulus/common/aws/retryOnThrottlingException` (not deprecated)
    - `@cumulus/common/sfnStep/SfnStep.parseStepMessage` -> `@cumulus/integration-tests/sfnStep/SfnStep.parseStepMessage`
    - `@cumulus/common/sfnStep/ActivityStep` -> `@cumulus/integration-tests/sfnStep/ActivityStep`
    - `@cumulus/common/sfnStep/LambdaStep` -> `@cumulus/integration-tests/sfnStep/LambdaStep`
    - `@cumulus/common/string/unicodeEscape` -> `@cumulus/aws-client/StepFunctions.unicodeEscape`
    - `@cumulus/common/util/setErrorStack` -> `@cumulus/aws-client/util/setErrorStack`
    - `@cumulus/ingest/aws/invoke` -> `@cumulus/aws-client/Lambda/invoke`
    - `@cumulus/ingest/aws/CloudWatch.bucketSize`
    - `@cumulus/ingest/aws/CloudWatch.cw`
    - `@cumulus/ingest/aws/ECS.ecs`
    - `@cumulus/ingest/aws/ECS`
    - `@cumulus/ingest/aws/Events.putEvent` -> `@cumulus/aws-client/CloudwatchEvents.putEvent`
    - `@cumulus/ingest/aws/Events.deleteEvent` -> `@cumulus/aws-client/CloudwatchEvents.deleteEvent`
    - `@cumulus/ingest/aws/Events.deleteTarget` -> `@cumulus/aws-client/CloudwatchEvents.deleteTarget`
    - `@cumulus/ingest/aws/Events.putTarget` -> `@cumulus/aws-client/CloudwatchEvents.putTarget`
    - `@cumulus/ingest/aws/SQS.attributes` -> `@cumulus/aws-client/SQS.getQueueAttributes`
    - `@cumulus/ingest/aws/SQS.deleteMessage` -> `@cumulus/aws-client/SQS.deleteSQSMessage`
    - `@cumulus/ingest/aws/SQS.deleteQueue` -> `@cumulus/aws-client/SQS.deleteQueue`
    - `@cumulus/ingest/aws/SQS.getUrl` -> `@cumulus/aws-client/SQS.getQueueUrlByName`
    - `@cumulus/ingest/aws/SQS.receiveMessage` -> `@cumulus/aws-client/SQS.receiveSQSMessages`
    - `@cumulus/ingest/aws/SQS.sendMessage` -> `@cumulus/aws-client/SQS.sendSQSMessage`
    - `@cumulus/ingest/aws/StepFunction.getExecutionStatus` -> `@cumulus/aws-client/StepFunction.getExecutionStatus`
    - `@cumulus/ingest/aws/StepFunction.getExecutionUrl` -> `@cumulus/aws-client/StepFunction.getExecutionUrl`

## [v1.17.0] - 2019-12-31

### BREAKING CHANGES

- **CUMULUS-1498**
  - The `@cumulus/cmrjs.publish2CMR` function expects that the value of its
    `creds.password` parameter is a plaintext password.
  - Rather than using an encrypted password from the `cmr_password` environment
    variable, the `@cumulus/cmrjs.updateCMRMetadata` function now looks for an
    environment variable called `cmr_password_secret_name` and fetches the CMR
    password from that secret in AWS Secrets Manager.
  - The `@cumulus/post-to-cmr` task now expects a
    `config.cmr.passwordSecretName` value, rather than `config.cmr.password`.
    The CMR password will be fetched from that secret in AWS Secrets Manager.

### Added

- **CUMULUS-630**

  - Added support for replaying Kinesis records on a stream into the Cumulus Kinesis workflow triggering mechanism: either all the records, or some time slice delimited by start and end timestamps.
  - Added `/replays` endpoint to the operator API for triggering replays.
  - Added `Replay Kinesis Messages` documentation to Operator Docs.
  - Added `manualConsumer` lambda function to consume a Kinesis stream. Used by the replay AsyncOperation.

- **CUMULUS-1687**
  - Added new API endpoint for listing async operations at `/asyncOperations`
  - All asyncOperations now include the fields `description` and `operationType`. `operationType` can be one of the following. [`Bulk Delete`, `Bulk Granules`, `ES Index`, `Kinesis Replay`]

### Changed

- **CUMULUS-1626**

  - Updates Cumulus to use node10/CMA 1.1.2 for all of its internal lambdas in prep for AWS node 8 EOL

- **CUMULUS-1498**
  - Remove the DynamoDB Users table. The list of OAuth users who are allowed to
    use the API is now stored in S3.
  - The CMR password and Launchpad passphrase are now stored in Secrets Manager

## [v1.16.1] - 2019-12-6

**Please note**:

- The `region` argument to the `cumulus` Terraform module has been removed. You may see a warning or error if you have that variable populated.
- Your workflow tasks should use the following versions of the CMA libraries to utilize new granule, parentArn, asyncOperationId, and stackName fields on the logs:
  - `cumulus-message-adapter-js` version 1.0.10+
  - `cumulus-message-adapter-python` version 1.1.1+
  - `cumulus-message-adapter-java` version 1.2.11+
- The `data-persistence` module no longer manages the creation of an Elasticsearch service-linked role for deploying Elasticsearch to a VPC. Follow the [deployment instructions on preparing your VPC](https://nasa.github.io/cumulus/docs/deployment/deployment-readme#vpc-subnets-and-security-group) for guidance on how to create the Elasticsearch service-linked role manually.
- There is now a `distribution_api_gateway_stage` variable for the `tf-modules/cumulus` Terraform module that will be used as the API gateway stage name used for the distribution API (Thin Egress App)
- Default value for the `urs_url` variable is now `https://uat.urs.earthdata.nasa.gov/` in the `tf-modules/cumulus` and `tf-modules/archive` Terraform modules. So deploying the `cumulus` module without a `urs_url` variable set will integrate your Cumulus deployment with the UAT URS environment.

### Added

- **CUMULUS-1563**

  - Added `custom_domain_name` variable to `tf-modules/data-persistence` module

- **CUMULUS-1654**
  - Added new helpers to `@cumulus/common/execution-history`:
    - `getStepExitedEvent()` returns the `TaskStateExited` event in a workflow execution history after the given step completion/failure event
    - `getTaskExitedEventOutput()` returns the output message for a `TaskStateExited` event in a workflow execution history

### Changed

- **CUMULUS-1578**

  - Updates SAML launchpad configuration to authorize via configured userGroup.
    [See the NASA specific documentation (protected)](https://wiki.earthdata.nasa.gov/display/CUMULUS/Cumulus+SAML+Launchpad+Integration)

- **CUMULUS-1579**

  - Elasticsearch list queries use `match` instead of `term`. `term` had been analyzing the terms and not supporting `-` in the field values.

- **CUMULUS-1619**

  - Adds 4 new keys to `@cumulus/logger` to display granules, parentArn, asyncOperationId, and stackName.
  - Depends on `cumulus-message-adapter-js` version 1.0.10+. Cumulus tasks updated to use this version.

- **CUMULUS-1654**

  - Changed `@cumulus/common/SfnStep.parseStepMessage()` to a static class method

- **CUMULUS-1641**
  - Added `meta.retries` and `meta.visibilityTimeout` properties to sqs-type rule. To create sqs-type rule, you're required to configure a dead-letter queue on your queue.
  - Added `sqsMessageRemover` lambda which removes the message from SQS queue upon successful workflow execution.
  - Updated `sqsMessageConsumer` lambda to not delete message from SQS queue, and to retry the SQS message for configured number of times.

### Removed

- Removed `create_service_linked_role` variable from `tf-modules/data-persistence` module.

- **CUMULUS-1321**
  - The `region` argument to the `cumulus` Terraform module has been removed

### Fixed

- **CUMULUS-1668** - Fixed a race condition where executions may not have been
  added to the database correctly
- **CUMULUS-1654** - Fixed issue with `publishReports` Lambda not including workflow execution error information for failed workflows with a single step
- Fixed `tf-modules/cumulus` module so that the `urs_url` variable is passed on to its invocation of the `tf-modules/archive` module

## [v1.16.0] - 2019-11-15

### Added

- **CUMULUS-1321**

  - A `deploy_distribution_s3_credentials_endpoint` variable has been added to
    the `cumulus` Terraform module. If true, the NGAP-backed S3 credentials
    endpoint will be added to the Thin Egress App's API. Default: true

- **CUMULUS-1544**

  - Updated the `/granules/bulk` endpoint to correctly query Elasticsearch when
    granule ids are not provided.

- **CUMULUS-1580**
  - Added `/granules/bulk` endpoint to `@cumulus/api` to perform bulk actions on granules given either a list of granule ids or an Elasticsearch query and the workflow to perform.

### Changed

- **CUMULUS-1561**

  - Fix the way that we are handling Terraform provider version requirements
  - Pass provider configs into child modules using the method that the
    [Terraform documentation](https://www.terraform.io/docs/configuration/modules.html#providers-within-modules)
    suggests
  - Remove the `region` input variable from the `s3_access_test` Terraform module
  - Remove the `aws_profile` and `aws_region` input variables from the
    `s3-replicator` Terraform module

- **CUMULUS-1639**
  - Because of
    [S3's Data Consistency Model](https://docs.aws.amazon.com/AmazonS3/latest/dev/Introduction.html#BasicsObjects),
    there may be situations where a GET operation for an object can temporarily
    return a `NoSuchKey` response even if that object _has_ been created. The
    `@cumulus/common/aws.getS3Object()` function has been updated to support
    retries if a `NoSuchKey` response is returned by S3. This behavior can be
    enabled by passing a `retryOptions` object to that function. Supported
    values for that object can be found here:
    <https://github.com/tim-kos/node-retry#retryoperationoptions>

### Removed

- **CUMULUS-1559**
  - `logToSharedDestination` has been migrated to the Terraform deployment as `log_api_gateway_to_cloudwatch` and will ONLY apply to egress lambdas.
    Due to the differences in the Terraform deployment model, we cannot support a global log subscription toggle for a configurable subset of lambdas.
    However, setting up your own log forwarding for a Lambda with Terraform is fairly simple, as you will only need to add SubscriptionFilters to your Terraform configuration, one per log group.
    See [the Terraform documentation](https://www.terraform.io/docs/providers/aws/r/cloudwatch_log_subscription_filter.html) for details on how to do this.
    An empty FilterPattern ("") will capture all logs in a group.

## [v1.15.0] - 2019-11-04

### BREAKING CHANGES

- **CUMULUS-1644** - When a workflow execution begins or ends, the workflow
  payload is parsed and any new or updated PDRs or granules referenced in that
  workflow are stored to the Cumulus archive. The defined interface says that a
  PDR in `payload.pdr` will be added to the archive, and any granules in
  `payload.granules` will also be added to the archive. In previous releases,
  PDRs found in `meta.pdr` and granules found in `meta.input_granules` were also
  added to the archive. This caused unexpected behavior and has been removed.
  Only PDRs from `payload.pdr` and granules from `payload.granules` will now be
  added to the Cumulus archive.

- **CUMULUS-1449** - Cumulus now uses a universal workflow template when
  starting a workflow that contains general information specific to the
  deployment, but not specific to the workflow. Workflow task configs must be
  defined using AWS step function parameters. As part of this change,
  `CumulusConfig` has been retired and task configs must now be defined under
  the `cma.task_config` key in the Parameters section of a step function
  definition.

  **Migration instructions**:

  NOTE: These instructions require the use of Cumulus Message Adapter v1.1.x+.
  Please ensure you are using a compatible version before attempting to migrate
  workflow configurations. When defining workflow steps, remove any
  `CumulusConfig` section, as shown below:

  ```yaml
  ParsePdr:
    CumulusConfig:
      provider: "{$.meta.provider}"
      bucket: "{$.meta.buckets.internal.name}"
      stack: "{$.meta.stack}"
  ```

  Instead, use AWS Parameters to pass `task_config` for the task directly into
  the Cumulus Message Adapter:

  ```yaml
  ParsePdr:
    Parameters:
      cma:
        event.$: "$"
        task_config:
          provider: "{$.meta.provider}"
          bucket: "{$.meta.buckets.internal.name}"
          stack: "{$.meta.stack}"
  ```

  In this example, the `cma` key is used to pass parameters to the message
  adapter. Using `task_config` in combination with `event.$: '$'` allows the
  message adapter to process `task_config` as the `config` passed to the Cumulus
  task. See `example/workflows/sips.yml` in the core repository for further
  examples of how to set the Parameters.

  Additionally, workflow configurations for the `QueueGranules` and `QueuePdrs`
  tasks need to be updated:

  - `queue-pdrs` config changes:
    - `parsePdrMessageTemplateUri` replaced with `parsePdrWorkflow`, which is
      the workflow name (i.e. top-level name in `config.yml`, e.g. 'ParsePdr').
    - `internalBucket` and `stackName` configs now required to look up
      configuration from the deployment. Brings the task config in line with
      that of `queue-granules`.
  - `queue-granules` config change: `ingestGranuleMessageTemplateUri` replaced
    with `ingestGranuleWorkflow`, which is the workflow name (e.g.
    'IngestGranule').

- **CUMULUS-1396** - **Workflow steps at the beginning and end of a workflow
  using the `SfSnsReport` Lambda have now been deprecated (e.g. `StartStatus`,
  `StopStatus`) and should be removed from your workflow definitions**. These
  steps were used for publishing ingest notifications and have been replaced by
  an implementation using Cloudwatch events for Step Functions to trigger a
  Lambda that publishes ingest notifications. For further detail on how ingest
  notifications are published, see the notes below on **CUMULUS-1394**. For
  examples of how to update your workflow definitions, see our
  [example workflow definitions](https://github.com/nasa/cumulus/blob/master/example/workflows/).

- **CUMULUS-1470**
  - Remove Cumulus-defined ECS service autoscaling, allowing integrators to
    better customize autoscaling to meet their needs. In order to use
    autoscaling with ECS services, appropriate
    `AWS::ApplicationAutoScaling::ScalableTarget`,
    `AWS::ApplicationAutoScaling::ScalingPolicy`, and `AWS::CloudWatch::Alarm`
    resources should be defined in a kes overrides file. See
    [this example](https://github.com/nasa/cumulus/blob/release-1.15.x/example/overrides/app/cloudformation.template.yml)
    for an example.
  - The following config parameters are no longer used:
    - ecs.services.\<NAME\>.minTasks
    - ecs.services.\<NAME\>.maxTasks
    - ecs.services.\<NAME\>.scaleInActivityScheduleTime
    - ecs.services.\<NAME\>.scaleInAdjustmentPercent
    - ecs.services.\<NAME\>.scaleOutActivityScheduleTime
    - ecs.services.\<NAME\>.scaleOutAdjustmentPercent
    - ecs.services.\<NAME\>.activityName

### Added

- **CUMULUS-1100**

  - Added 30-day retention properties to all log groups that were missing those policies.

- **CUMULUS-1396**

  - Added `@cumulus/common/sfnStep`:
    - `LambdaStep` - A class for retrieving and parsing input and output to Lambda steps in AWS Step Functions
    - `ActivityStep` - A class for retrieving and parsing input and output to ECS activity steps in AWS Step Functions

- **CUMULUS-1574**

  - Added `GET /token` endpoint for SAML authorization when cumulus is protected by Launchpad.
    This lets a user retieve a token by hand that can be presented to the API.

- **CUMULUS-1625**

  - Added `sf_start_rate` variable to the `ingest` Terraform module, equivalent to `sqs_consumer_rate` in the old model, but will not be automatically applied to custom queues as that was.

- **CUMULUS-1513**
  - Added `sqs`-type rule support in the Cumulus API `@cumulus/api`
  - Added `sqsMessageConsumer` lambda which processes messages from the SQS queues configured in the `sqs` rules.

### Changed

- **CUMULUS-1639**

  - Because of
    [S3's Data Consistency Model](https://docs.aws.amazon.com/AmazonS3/latest/dev/Introduction.html#BasicsObjects),
    there may be situations where a GET operation for an object can temporarily
    return a `NoSuchKey` response even if that object _has_ been created. The
    `@cumulus/common/aws.getS3Object()` function will now retry up to 10 times
    if a `NoSuchKey` response is returned by S3. This can behavior can be
    overridden by passing `{ retries: 0 }` as the `retryOptions` argument.

- **CUMULUS-1449**

  - `queue-pdrs` & `queue-granules` config changes. Details in breaking changes section.
  - Cumulus now uses a universal workflow template when starting workflow that contains general information specific to the deployment, but not specific to the workflow.
  - Changed the way workflow configs are defined, from `CumulusConfig` to a `task_config` AWS Parameter.

- **CUMULUS-1452**

  - Changed the default ECS docker storage drive to `devicemapper`

- **CUMULUS-1453**
  - Removed config schema for `@cumulus/sf-sns-report` task
  - Updated `@cumulus/sf-sns-report` to always assume that it is running as an intermediate step in a workflow, not as the first or last step

### Removed

- **CUMULUS-1449**
  - Retired `CumulusConfig` as part of step function definitions, as this is an artifact of the way Kes parses workflow definitions that was not possible to migrate to Terraform. Use AWS Parameters and the `task_config` key instead. See change note above.
  - Removed individual workflow templates.

### Fixed

- **CUMULUS-1620** - Fixed bug where `message_adapter_version` does not correctly inject the CMA

- **CUMULUS-1396** - Updated `@cumulus/common/StepFunctions.getExecutionHistory()` to recursively fetch execution history when `nextToken` is returned in response

- **CUMULUS-1571** - Updated `@cumulus/common/DynamoDb.get()` to throw any errors encountered when trying to get a record and the record does exist

- **CUMULUS-1452**
  - Updated the EC2 initialization scripts to use full volume size for docker storage
  - Changed the default ECS docker storage drive to `devicemapper`

## [v1.14.5] - 2019-12-30 - [BACKPORT]

### Updated

- **CUMULUS-1626**
  - Updates Cumulus to use node10/CMA 1.1.2 for all of its internal lambdas in prep for AWS node 8 EOL

## [v1.14.4] - 2019-10-28

### Fixed

- **CUMULUS-1632** - Pinned `aws-elasticsearch-connector` package in `@cumulus/api` to version `8.1.3`, since `8.2.0` includes breaking changes

## [v1.14.3] - 2019-10-18

### Fixed

- **CUMULUS-1620** - Fixed bug where `message_adapter_version` does not correctly inject the CMA

- **CUMULUS-1572** - A granule is now included in discovery results even when
  none of its files has a matching file type in the associated collection
  configuration. Previously, if all files for a granule were unmatched by a file
  type configuration, the granule was excluded from the discovery results.
  Further, added support for a `boolean` property
  `ignoreFilesConfigForDiscovery`, which controls how a granule's files are
  filtered at discovery time.

## [v1.14.2] - 2019-10-08

### BREAKING CHANGES

Your Cumulus Message Adapter version should be pinned to `v1.0.13` or lower in your `app/config.yml` using `message_adapter_version: v1.0.13` OR you should use the workflow migration steps below to work with CMA v1.1.1+.

- **CUMULUS-1394** - The implementation of the `SfSnsReport` Lambda requires additional environment variables for integration with the new ingest notification SNS topics. Therefore, **you must update the definition of `SfSnsReport` in your `lambdas.yml` like so**:

```yaml
SfSnsReport:
  handler: index.handler
  timeout: 300
  source: node_modules/@cumulus/sf-sns-report/dist
  tables:
    - ExecutionsTable
  envs:
    execution_sns_topic_arn:
      function: Ref
      value: reportExecutionsSns
    granule_sns_topic_arn:
      function: Ref
      value: reportGranulesSns
    pdr_sns_topic_arn:
      function: Ref
      value: reportPdrsSns
```

- **CUMULUS-1447** -
  The newest release of the Cumulus Message Adapter (v1.1.1) requires that parameterized configuration be used for remote message functionality. Once released, Kes will automatically bring in CMA v1.1.1 without additional configuration.

  **Migration instructions**
  Oversized messages are no longer written to S3 automatically. In order to utilize remote messaging functionality, configure a `ReplaceConfig` AWS Step Function parameter on your CMA task:

  ```yaml
  ParsePdr:
    Parameters:
      cma:
        event.$: "$"
        ReplaceConfig:
          FullMessage: true
  ```

  Accepted fields in `ReplaceConfig` include `MaxSize`, `FullMessage`, `Path` and `TargetPath`.
  See https://github.com/nasa/cumulus-message-adapter/blob/master/CONTRACT.md#remote-message-configuration for full details.

  As this change is backward compatible in Cumulus Core, users wishing to utilize the previous version of the CMA may opt to transition to using a CMA lambda layer, or set `message_adapter_version` in their configuration to a version prior to v1.1.0.

### PLEASE NOTE

- **CUMULUS-1394** - Ingest notifications are now provided via 3 separate SNS topics for executions, granules, and PDRs, instead of a single `sftracker` SNS topic. Whereas the `sftracker` SNS topic received a full Cumulus execution message, the new topics all receive generated records for the given object. The new topics are only published to if the given object exists for the current execution. For a given execution/granule/PDR, **two messages will be received by each topic**: one message indicating that ingest is running and another message indicating that ingest has completed or failed. The new SNS topics are:

  - `reportExecutions` - Receives 1 message per execution
  - `reportGranules` - Receives 1 message per granule in an execution
  - `reportPdrs` - Receives 1 message per PDR

### Added

- **CUMULUS-639**

  - Adds SAML JWT and launchpad token authentication to Cumulus API (configurable)
    - **NOTE** to authenticate with Launchpad ensure your launchpad user_id is in the `<prefix>-UsersTable`
    - when Cumulus configured to protect API via Launchpad:
      - New endpoints
        - `GET /saml/login` - starting point for SAML SSO creates the login request url and redirects to the SAML Identity Provider Service (IDP)
        - `POST /saml/auth` - SAML Assertion Consumer Service. POST receiver from SAML IDP. Validates response, logs the user in, and returnes a SAML-based JWT.
    - Disabled endpoints
      - `POST /refresh`
      - Changes authorization worklow:
      - `ensureAuthorized` now presumes the bearer token is a JWT and tries to validate. If the token is malformed, it attempts to validate the token against Launchpad. This allows users to bring their own token as described here https://wiki.earthdata.nasa.gov/display/CUMULUS/Cumulus+API+with+Launchpad+Authentication. But it also allows dashboard users to manually authenticate via Launchpad SAML to receive a Launchpad-based JWT.

- **CUMULUS-1394**
  - Added `Granule.generateGranuleRecord()` method to granules model to generate a granule database record from a Cumulus execution message
  - Added `Pdr.generatePdrRecord()` method to PDRs model to generate a granule database record from a Cumulus execution message
  - Added helpers to `@cumulus/common/message`:
    - `getMessageExecutionName()` - Get the execution name from a Cumulus execution message
    - `getMessageStateMachineArn()` - Get the state machine ARN from a Cumulus execution message
    - `getMessageExecutionArn()` - Get the execution ARN for a Cumulus execution message
    - `getMessageGranules()` - Get the granules from a Cumulus execution message, if any.
  - Added `@cumulus/common/cloudwatch-event/isFailedSfStatus()` to determine if a Step Function status from a Cloudwatch event is a failed status

### Changed

- **CUMULUS-1308**

  - HTTP PUT of a Collection, Provider, or Rule via the Cumulus API now
    performs full replacement of the existing object with the object supplied
    in the request payload. Previous behavior was to perform a modification
    (partial update) by merging the existing object with the (possibly partial)
    object in the payload, but this did not conform to the HTTP standard, which
    specifies PATCH as the means for modifications rather than replacements.

- **CUMULUS-1375**

  - Migrate Cumulus from deprecated Elasticsearch JS client to new, supported one in `@cumulus/api`

- **CUMULUS-1485** Update `@cumulus/cmr-client` to return error message from CMR for validation failures.

- **CUMULUS-1394**

  - Renamed `Execution.generateDocFromPayload()` to `Execution.generateRecord()` on executions model. The method generates an execution database record from a Cumulus execution message.

- **CUMULUS-1432**

  - `logs` endpoint takes the level parameter as a string and not a number
  - Elasticsearch term query generation no longer converts numbers to boolean

- **CUMULUS-1447**

  - Consolidated all remote message handling code into @common/aws
  - Update remote message code to handle updated CMA remote message flags
  - Update example SIPS workflows to utilize Parameterized CMA configuration

- **CUMULUS-1448** Refactor workflows that are mutating cumulus_meta to utilize meta field

- **CUMULUS-1451**

  - Elasticsearch cluster setting `auto_create_index` will be set to false. This had been causing issues in the bootstrap lambda on deploy.

- **CUMULUS-1456**
  - `@cumulus/api` endpoints default error handler uses `boom` package to format errors, which is consistent with other API endpoint errors.

### Fixed

- **CUMULUS-1432** `logs` endpoint filter correctly filters logs by level
- **CUMULUS-1484** `useMessageAdapter` now does not set CUMULUS_MESSAGE_ADAPTER_DIR when `true`

### Removed

- **CUMULUS-1394**
  - Removed `sfTracker` SNS topic. Replaced by three new SNS topics for granule, execution, and PDR ingest notifications.
  - Removed unused functions from `@cumulus/common/aws`:
    - `getGranuleS3Params()`
    - `setGranuleStatus()`

## [v1.14.1] - 2019-08-29

### Fixed

- **CUMULUS-1455**

  - CMR token links updated to point to CMR legacy services rather than echo

- **CUMULUS-1211**
  - Errors thrown during granule discovery are no longer swallowed and ignored.
    Rather, errors are propagated to allow for proper error-handling and
    meaningful messaging.

## [v1.14.0] - 2019-08-22

### PLEASE NOTE

- We have encountered transient lambda service errors in our integration testing. Please handle transient service errors following [these guidelines](https://docs.aws.amazon.com/step-functions/latest/dg/bp-lambda-serviceexception.html). The workflows in the `example/workflows` folder have been updated with retries configured for these errors.

- **CUMULUS-799** added additional IAM permissions to support reading CloudWatch and API Gateway, so **you will have to redeploy your IAM stack.**

- **CUMULUS-800** Several items:

  - **Delete existing API Gateway stages**: To allow enabling of API Gateway logging, Cumulus now creates and manages a Stage resource during deployment. Before upgrading Cumulus, it is necessary to delete the API Gateway stages on both the Backend API and the Distribution API. Instructions are included in the documenation under [Delete API Gateway Stages](https://nasa.github.io/cumulus/docs/additional-deployment-options/delete-api-gateway-stages).

  - **Set up account permissions for API Gateway to write to CloudWatch**: In a one time operation for your AWS account, to enable CloudWatch Logs for API Gateway, you must first grant the API Gateway permission to read and write logs to CloudWatch for your account. The `AmazonAPIGatewayPushToCloudWatchLogs` managed policy (with an ARN of `arn:aws:iam::aws:policy/service-role/AmazonAPIGatewayPushToCloudWatchLogs`) has all the required permissions. You can find a simple how to in the documentation under [Enable API Gateway Logging.](https://nasa.github.io/cumulus/docs/additional-deployment-options/enable-gateway-logging-permissions)

  - **Configure API Gateway to write logs to CloudWatch** To enable execution logging for the distribution API set `config.yaml` `apiConfigs.distribution.logApigatewayToCloudwatch` value to `true`. More information [Enable API Gateway Logs](https://nasa.github.io/cumulus/docs/additional-deployment-options/enable-api-logs)

  - **Configure CloudWatch log delivery**: It is possible to deliver CloudWatch API execution and access logs to a cross-account shared AWS::Logs::Destination. An operator does this by adding the key `logToSharedDestination` to the `config.yml` at the default level with a value of a writable log destination. More information in the documenation under [Configure CloudWatch Logs Delivery.](https://nasa.github.io/cumulus/docs/additional-deployment-options/configure-cloudwatch-logs-delivery)

  - **Additional Lambda Logging**: It is now possible to configure any lambda to deliver logs to a shared subscriptions by setting `logToSharedDestination` to the ARN of a writable location (either an AWS::Logs::Destination or a Kinesis Stream) on any lambda config. Documentation for [Lambda Log Subscriptions](https://nasa.github.io/cumulus/docs/additional-deployment-options/additional-lambda-logging)

  - **Configure S3 Server Access Logs**: If you are running Cumulus in an NGAP environment you may [configure S3 Server Access Logs](https://nasa.github.io/cumulus/docs/next/deployment/server_access_logging) to be delivered to a shared bucket where the Metrics Team will ingest the logs into their ELK stack. Contact the Metrics team for permission and location.

- **CUMULUS-1368** The Cumulus distribution API has been deprecated and is being replaced by ASF's Thin Egress App. By default, the distribution API will not deploy. Please follow [the instructions for deploying and configuring Thin Egress](https://nasa.github.io/cumulus/docs/deployment/thin_egress_app).

To instead continue to deploy and use the legacy Cumulus distribution app, add the following to your `config.yml`:

```yaml
deployDistributionApi: true
```

If you deploy with no distribution app your deployment will succeed but you may encounter errors in your workflows, particularly in the `MoveGranule` task.

- **CUMULUS-1418** Users who are packaging the CMA in their Lambdas outside of Cumulus may need to update their Lambda configuration. Please see `BREAKING CHANGES` below for details.

### Added

- **CUMULUS-642**
  - Adds Launchpad as an authentication option for the Cumulus API.
  - Updated deployment documentation and added [instructions to setup Cumulus API Launchpad authentication](https://wiki.earthdata.nasa.gov/display/CUMULUS/Cumulus+API+with+Launchpad+Authentication)
- **CUMULUS-1418**
  - Adds usage docs/testing of lambda layers (introduced in PR1125), updates Core example tasks to use the updated `cumulus-ecs-task` and a CMA layer instead of kes CMA injection.
  - Added Terraform module to publish CMA as layer to user account.
- **PR1125** - Adds `layers` config option to support deploying Lambdas with layers
- **PR1128** - Added `useXRay` config option to enable AWS X-Ray for Lambdas.
- **CUMULUS-1345**
  - Adds new variables to the app deployment under `cmr`.
  - `cmrEnvironment` values are `SIT`, `UAT`, or `OPS` with `UAT` as the default.
  - `cmrLimit` and `cmrPageSize` have been added as configurable options.
- **CUMULUS-1273**
  - Added lambda function EmsProductMetadataReport to generate EMS Product Metadata report
- **CUMULUS-1226**
  - Added API endpoint `elasticsearch/index-from-database` to index to an Elasticsearch index from the database for recovery purposes and `elasticsearch/indices-status` to check the status of Elasticsearch indices via the API.
- **CUMULUS-824**
  - Added new Collection parameter `reportToEms` to configure whether the collection is reported to EMS
- **CUMULUS-1357**
  - Added new BackendApi endpoint `ems` that generates EMS reports.
- **CUMULUS-1241**
  - Added information about queues with maximum execution limits defined to default workflow templates (`meta.queueExecutionLimits`)
- **CUMULUS-1311**
  - Added `@cumulus/common/message` with various message parsing/preparation helpers
- **CUMULUS-812**

  - Added support for limiting the number of concurrent executions started from a queue. [See the data cookbook](https://nasa.github.io/cumulus/docs/data-cookbooks/throttling-queued-executions) for more information.

- **CUMULUS-1337**

  - Adds `cumulus.stackName` value to the `instanceMetadata` endpoint.

- **CUMULUS-1368**

  - Added `cmrGranuleUrlType` to the `@cumulus/move-granules` task. This determines what kind of links go in the CMR files. The options are `distribution`, `s3`, or `none`, with the default being distribution. If there is no distribution API being used with Cumulus, you must set the value to `s3` or `none`.

- Added `packages/s3-replicator` Terraform module to allow same-region s3 replication to metrics bucket.

- **CUMULUS-1392**

  - Added `tf-modules/report-granules` Terraform module which processes granule ingest notifications received via SNS and stores granule data to a database. The module includes:
    - SNS topic for publishing granule ingest notifications
    - Lambda to process granule notifications and store data
    - IAM permissions for the Lambda
    - Subscription for the Lambda to the SNS topic

- **CUMULUS-1393**

  - Added `tf-modules/report-pdrs` Terraform module which processes PDR ingest notifications received via SNS and stores PDR data to a database. The module includes:
    - SNS topic for publishing PDR ingest notifications
    - Lambda to process PDR notifications and store data
    - IAM permissions for the Lambda
    - Subscription for the Lambda to the SNS topic
  - Added unit tests for `@cumulus/api/models/pdrs.createPdrFromSns()`

- **CUMULUS-1400**

  - Added `tf-modules/report-executions` Terraform module which processes workflow execution information received via SNS and stores it to a database. The module includes:
    - SNS topic for publishing execution data
    - Lambda to process and store execution data
    - IAM permissions for the Lambda
    - Subscription for the Lambda to the SNS topic
  - Added `@cumulus/common/sns-event` which contains helpers for SNS events:
    - `isSnsEvent()` returns true if event is from SNS
    - `getSnsEventMessage()` extracts and parses the message from an SNS event
    - `getSnsEventMessageObject()` extracts and parses message object from an SNS event
  - Added `@cumulus/common/cloudwatch-event` which contains helpers for Cloudwatch events:
    - `isSfExecutionEvent()` returns true if event is from Step Functions
    - `isTerminalSfStatus()` determines if a Step Function status from a Cloudwatch event is a terminal status
    - `getSfEventStatus()` gets the Step Function status from a Cloudwatch event
    - `getSfEventDetailValue()` extracts a Step Function event detail field from a Cloudwatch event
    - `getSfEventMessageObject()` extracts and parses Step Function detail object from a Cloudwatch event

- **CUMULUS-1429**

  - Added `tf-modules/data-persistence` Terraform module which includes resources for data persistence in Cumulus:
    - DynamoDB tables
    - Elasticsearch with optional support for VPC
    - Cloudwatch alarm for number of Elasticsearch nodes

- **CUMULUS-1379** CMR Launchpad Authentication
  - Added `launchpad` configuration to `@cumulus/deployment/app/config.yml`, and cloudformation templates, workflow message, lambda configuration, api endpoint configuration
  - Added `@cumulus/common/LaunchpadToken` and `@cumulus/common/launchpad` to provide methods to get token and validate token
  - Updated lambdas to use Launchpad token for CMR actions (ingest and delete granules)
  - Updated deployment documentation and added [instructions to setup CMR client for Launchpad authentication](https://wiki.earthdata.nasa.gov/display/CUMULUS/CMR+Launchpad+Authentication)

## Changed

- **CUMULUS-1232**

  - Added retries to update `@cumulus/cmr-client` `updateToken()`

- **CUMULUS-1245 CUMULUS-795**

  - Added additional `ems` configuration parameters for sending the ingest reports to EMS
  - Added functionality to send daily ingest reports to EMS

- **CUMULUS-1241**

  - Removed the concept of "priority levels" and added ability to define a number of maximum concurrent executions per SQS queue
  - Changed mapping of Cumulus message properties for the `sqs2sfThrottle` lambda:
    - Queue name is read from `cumulus_meta.queueName`
    - Maximum executions for the queue is read from `meta.queueExecutionLimits[queueName]`, where `queueName` is `cumulus_meta.queueName`
  - Changed `sfSemaphoreDown` lambda to only attempt decrementing semaphores when:
    - the message is for a completed/failed/aborted/timed out workflow AND
    - `cumulus_meta.queueName` exists on the Cumulus message AND
    - An entry for the queue name (`cumulus_meta.queueName`) exists in the the object `meta.queueExecutionLimits` on the Cumulus message

- **CUMULUS-1338**

  - Updated `sfSemaphoreDown` lambda to be triggered via AWS Step Function Cloudwatch events instead of subscription to `sfTracker` SNS topic

- **CUMULUS-1311**

  - Updated `@cumulus/queue-granules` to set `cumulus_meta.queueName` for queued execution messages
  - Updated `@cumulus/queue-pdrs` to set `cumulus_meta.queueName` for queued execution messages
  - Updated `sqs2sfThrottle` lambda to immediately decrement queue semaphore value if dispatching Step Function execution throws an error

- **CUMULUS-1362**

  - Granule `processingStartTime` and `processingEndTime` will be set to the execution start time and end time respectively when there is no sync granule or post to cmr task present in the workflow

- **CUMULUS-1400**
  - Deprecated `@cumulus/ingest/aws/getExecutionArn`. Use `@cumulus/common/aws/getExecutionArn` instead.

### Fixed

- **CUMULUS-1439**

  - Fix bug with rule.logEventArn deletion on Kinesis rule update and fix unit test to verify

- **CUMULUS-796**

  - Added production information (collection ShortName and Version, granuleId) to EMS distribution report
  - Added functionality to send daily distribution reports to EMS

- **CUMULUS-1319**

  - Fixed a bug where granule ingest times were not being stored to the database

- **CUMULUS-1356**

  - The `Collection` model's `delete` method now _removes_ the specified item
    from the collection config store that was inserted by the `create` method.
    Previously, this behavior was missing.

- **CUMULUS-1374**
  - Addressed audit concerns (https://www.npmjs.com/advisories/782) in api package

### BREAKING CHANGES

### Changed

- **CUMULUS-1418**
  - Adding a default `cmaDir` key to configuration will cause `CUMULUS_MESSAGE_ADAPTER_DIR` to be set by default to `/opt` for any Lambda not setting `useCma` to true, or explicitly setting the CMA environment variable. In lambdas that package the CMA independently of the Cumulus packaging. Lambdas manually packaging the CMA should have their Lambda configuration updated to set the CMA path, or alternately if not using the CMA as a Lambda layer in this deployment set `cmaDir` to `./cumulus-message-adapter`.

### Removed

- **CUMULUS-1337**

  - Removes the S3 Access Metrics package added in CUMULUS-799

- **PR1130**
  - Removed code deprecated since v1.11.1:
    - Removed `@cumulus/common/step-functions`. Use `@cumulus/common/StepFunctions` instead.
    - Removed `@cumulus/api/lib/testUtils.fakeFilesFactory`. Use `@cumulus/api/lib/testUtils.fakeFileFactory` instead.
    - Removed `@cumulus/cmrjs/cmr` functions: `searchConcept`, `ingestConcept`, `deleteConcept`. Use the functions in `@cumulus/cmr-client` instead.
    - Removed `@cumulus/ingest/aws.getExecutionHistory`. Use `@cumulus/common/StepFunctions.getExecutionHistory` instead.

## [v1.13.5] - 2019-08-29 - [BACKPORT]

### Fixed

- **CUMULUS-1455** - CMR token links updated to point to CMR legacy services rather than echo

## [v1.13.4] - 2019-07-29

- **CUMULUS-1411** - Fix deployment issue when using a template override

## [v1.13.3] - 2019-07-26

- **CUMULUS-1345** Full backport of CUMULUS-1345 features - Adds new variables to the app deployment under `cmr`.
  - `cmrEnvironment` values are `SIT`, `UAT`, or `OPS` with `UAT` as the default.
  - `cmrLimit` and `cmrPageSize` have been added as configurable options.

## [v1.13.2] - 2019-07-25

- Re-release of v1.13.1 to fix broken npm packages.

## [v1.13.1] - 2019-07-22

- **CUMULUS-1374** - Resolve audit compliance with lodash version for api package subdependency
- **CUMULUS-1412** - Resolve audit compliance with googleapi package
- **CUMULUS-1345** - Backported CMR environment setting in getUrl to address immediate user need. CMR_ENVIRONMENT can now be used to set the CMR environment to OPS/SIT

## [v1.13.0] - 2019-5-20

### PLEASE NOTE

**CUMULUS-802** added some additional IAM permissions to support ECS autoscaling, so **you will have to redeploy your IAM stack.**
As a result of the changes for **CUMULUS-1193**, **CUMULUS-1264**, and **CUMULUS-1310**, **you must delete your existing stacks (except IAM) before deploying this version of Cumulus.**
If running Cumulus within a VPC and extended downtime is acceptable, we recommend doing this at the end of the day to allow AWS backend resources and network interfaces to be cleaned up overnight.

### BREAKING CHANGES

- **CUMULUS-1228**

  - The default AMI used by ECS instances is now an NGAP-compliant AMI. This
    will be a breaking change for non-NGAP deployments. If you do not deploy to
    NGAP, you will need to find the AMI ID of the
    [most recent Amazon ECS-optimized AMI](https://docs.aws.amazon.com/AmazonECS/latest/developerguide/ecs-optimized_AMI.html),
    and set the `ecs.amiid` property in your config. Instructions for finding
    the most recent NGAP AMI can be found using
    [these instructions](https://wiki.earthdata.nasa.gov/display/ESKB/Select+an+NGAP+Created+AMI).

- **CUMULUS-1310**

  - Database resources (DynamoDB, ElasticSearch) have been moved to an independent `db` stack.
    Migrations for this version will need to be user-managed. (e.g. [elasticsearch](https://docs.aws.amazon.com/elasticsearch-service/latest/developerguide/es-version-migration.html#snapshot-based-migration) and [dynamoDB](https://docs.aws.amazon.com/datapipeline/latest/DeveloperGuide/dp-template-exports3toddb.html)).
    Order of stack deployment is `iam` -> `db` -> `app`.
  - All stacks can now be deployed using a single `config.yml` file, i.e.: `kes cf deploy --kes-folder app --template node_modules/@cumulus/deployment/[iam|db|app] [...]`
    Backwards-compatible. For development, please re-run `npm run bootstrap` to build new `kes` overrides.
    Deployment docs have been updated to show how to deploy a single-config Cumulus instance.
  - `params` have been moved: Nest `params` fields under `app`, `db` or `iam` to override all Parameters for a particular stack's cloudformation template. Backwards-compatible with multi-config setups.
  - `stackName` and `stackNameNoDash` have been retired. Use `prefix` and `prefixNoDash` instead.
  - The `iams` section in `app/config.yml` IAM roles has been deprecated as a user-facing parameter,
    _unless_ your IAM role ARNs do not match the convention shown in `@cumulus/deployment/app/config.yml`
  - The `vpc.securityGroup` will need to be set with a pre-existing security group ID to use Cumulus in a VPC. Must allow inbound HTTP(S) (Port 443).

- **CUMULUS-1212**

  - `@cumulus/post-to-cmr` will now fail if any granules being processed are missing a metadata file. You can set the new config option `skipMetaCheck` to `true` to pass post-to-cmr without a metadata file.

- **CUMULUS-1232**

  - `@cumulus/sync-granule` will no longer silently pass if no checksum data is provided. It will use input
    from the granule object to:
    - Verify checksum if `checksumType` and `checksumValue` are in the file record OR a checksum file is provided
      (throws `InvalidChecksum` on fail), else log warning that no checksum is available.
    - Then, verify synced S3 file size if `file.size` is in the file record (throws `UnexpectedFileSize` on fail),
      else log warning that no file size is available.
    - Pass the step.

- **CUMULUS-1264**

  - The Cloudformation templating and deployment configuration has been substantially refactored.
    - `CumulusApiDefault` nested stack resource has been renamed to `CumulusApiDistribution`
    - `CumulusApiV1` nested stack resource has been renamed to `CumulusApiBackend`
  - The `urs: true` config option for when defining your lambdas (e.g. in `lambdas.yml`) has been deprecated. There are two new options to replace it:
    - `urs_redirect: 'token'`: This will expose a `TOKEN_REDIRECT_ENDPOINT` environment variable to your lambda that references the `/token` endpoint on the Cumulus backend API
    - `urs_redirect: 'distribution'`: This will expose a `DISTRIBUTION_REDIRECT_ENDPOINT` environment variable to your lambda that references the `/redirect` endpoint on the Cumulus distribution API

- **CUMULUS-1193**

  - The elasticsearch instance is moved behind the VPC.
  - Your account will need an Elasticsearch Service Linked role. This is a one-time setup for the account. You can follow the instructions to use the AWS console or AWS CLI [here](https://docs.aws.amazon.com/IAM/latest/UserGuide/using-service-linked-roles.html) or use the following AWS CLI command: `aws iam create-service-linked-role --aws-service-name es.amazonaws.com`

- **CUMULUS-802**

  - ECS `maxInstances` must be greater than `minInstances`. If you use defaults, no change is required.

- **CUMULUS-1269**
  - Brought Cumulus data models in line with CNM JSON schema:
    - Renamed file object `fileType` field to `type`
    - Renamed file object `fileSize` field to `size`
    - Renamed file object `checksumValue` field to `checksum` where not already done.
    - Added `ancillary` and `linkage` type support to file objects.

### Added

- **CUMULUS-799**

  - Added an S3 Access Metrics package which will take S3 Server Access Logs and
    write access metrics to CloudWatch

- **CUMULUS-1242** - Added `sqs2sfThrottle` lambda. The lambda reads SQS messages for queued executions and uses semaphores to only start new executions if the maximum number of executions defined for the priority key (`cumulus_meta.priorityKey`) has not been reached. Any SQS messages that are read but not used to start executions remain in the queue.

- **CUMULUS-1240**

  - Added `sfSemaphoreDown` lambda. This lambda receives SNS messages and for each message it decrements the semaphore used to track the number of running executions if:
    - the message is for a completed/failed workflow AND
    - the message contains a level of priority (`cumulus_meta.priorityKey`)
  - Added `sfSemaphoreDown` lambda as a subscriber to the `sfTracker` SNS topic

- **CUMULUS-1265**

  - Added `apiConfigs` configuration option to configure API Gateway to be private
  - All internal lambdas configured to run inside the VPC by default
  - Removed references to `NoVpc` lambdas from documentation and `example` folder.

- **CUMULUS-802**
  - Adds autoscaling of ECS clusters
  - Adds autoscaling of ECS services that are handling StepFunction activities

## Changed

- Updated `@cumulus/ingest/http/httpMixin.list()` to trim trailing spaces on discovered filenames

- **CUMULUS-1310**

  - Database resources (DynamoDB, ElasticSearch) have been moved to an independent `db` stack.
    This will enable future updates to avoid affecting database resources or requiring migrations.
    Migrations for this version will need to be user-managed.
    (e.g. [elasticsearch](https://docs.aws.amazon.com/elasticsearch-service/latest/developerguide/es-version-migration.html#snapshot-based-migration) and [dynamoDB](https://docs.aws.amazon.com/datapipeline/latest/DeveloperGuide/dp-template-exports3toddb.html)).
    Order of stack deployment is `iam` -> `db` -> `app`.
  - All stacks can now be deployed using a single `config.yml` file, i.e.: `kes cf deploy --kes-folder app --template node_modules/@cumulus/deployment/[iam|db|app] [...]`
    Backwards-compatible. Please re-run `npm run bootstrap` to build new `kes` overrides.
    Deployment docs have been updated to show how to deploy a single-config Cumulus instance.
  - `params` fields should now be nested under the stack key (i.e. `app`, `db` or `iam`) to provide Parameters for a particular stack's cloudformation template,
    for use with single-config instances. Keys _must_ match the name of the deployment package folder (`app`, `db`, or `iam`).
    Backwards-compatible with multi-config setups.
  - `stackName` and `stackNameNoDash` have been retired as user-facing config parameters. Use `prefix` and `prefixNoDash` instead.
    This will be used to create stack names for all stacks in a single-config use case.
    `stackName` may still be used as an override in multi-config usage, although this is discouraged.
    Warning: overriding the `db` stack's `stackName` will require you to set `dbStackName` in your `app/config.yml`.
    This parameter is required to fetch outputs from the `db` stack to reference in the `app` stack.
  - The `iams` section in `app/config.yml` IAM roles has been retired as a user-facing parameter,
    _unless_ your IAM role ARNs do not match the convention shown in `@cumulus/deployment/app/config.yml`
    In that case, overriding `iams` in your own config is recommended.
  - `iam` and `db` `cloudformation.yml` file names will have respective prefixes (e.g `iam.cloudformation.yml`).
  - Cumulus will now only attempt to create reconciliation reports for buckets of the `private`, `public` and `protected` types.
  - Cumulus will no longer set up its own security group.
    To pass a pre-existing security group for in-VPC deployments as a parameter to the Cumulus template, populate `vpc.securityGroup` in `config.yml`.
    This security group must allow inbound HTTP(S) traffic (Port 443). SSH traffic (Port 22) must be permitted for SSH access to ECS instances.
  - Deployment docs have been updated with examples for the new deployment model.

- **CUMULUS-1236**

  - Moves access to public files behind the distribution endpoint. Authentication is not required, but direct http access has been disallowed.

- **CUMULUS-1223**

  - Adds unauthenticated access for public bucket files to the Distribution API. Public files should be requested the same way as protected files, but for public files a redirect to a self-signed S3 URL will happen without requiring authentication with Earthdata login.

- **CUMULUS-1232**

  - Unifies duplicate handling in `ingest/granule.handleDuplicateFile` for maintainability.
  - Changed `ingest/granule.ingestFile` and `move-granules/index.moveFileRequest` to use new function.
  - Moved file versioning code to `ingest/granule.moveGranuleFileWithVersioning`
  - `ingest/granule.verifyFile` now also tests `file.size` for verification if it is in the file record and throws
    `UnexpectedFileSize` error for file size not matching input.
  - `ingest/granule.verifyFile` logs warnings if checksum and/or file size are not available.

- **CUMULUS-1193**

  - Moved reindex CLI functionality to an API endpoint. See [API docs](https://nasa.github.io/cumulus-api/#elasticsearch-1)

- **CUMULUS-1207**
  - No longer disable lambda event source mappings when disabling a rule

### Fixed

- Updated Lerna publish script so that published Cumulus packages will pin their dependencies on other Cumulus packages to exact versions (e.g. `1.12.1` instead of `^1.12.1`)

- **CUMULUS-1203**

  - Fixes IAM template's use of intrinsic functions such that IAM template overrides now work with kes

- **CUMULUS-1268**
  - Deployment will not fail if there are no ES alarms or ECS services

## [v1.12.1] - 2019-4-8

## [v1.12.0] - 2019-4-4

Note: There was an issue publishing 1.12.0. Upgrade to 1.12.1.

### BREAKING CHANGES

- **CUMULUS-1139**

  - `granule.applyWorkflow` uses the new-style granule record as input to workflows.

- **CUMULUS-1171**

  - Fixed provider handling in the API to make it consistent between protocols.
    NOTE: This is a breaking change. When applying this upgrade, users will need to:
    1. Disable all workflow rules
    2. Update any `http` or `https` providers so that the host field only
       contains a valid hostname or IP address, and the port field contains the
       provider port.
    3. Perform the deployment
    4. Re-enable workflow rules

- **CUMULUS-1176**:

  - `@cumulus/move-granules` input expectations have changed. `@cumulus/files-to-granules` is a new intermediate task to perform input translation in the old style.
    See the Added and Changed sections of this release changelog for more information.

- **CUMULUS-670**

  - The behavior of ParsePDR and related code has changed in this release. PDRs with FILE_TYPEs that do not conform to the PDR ICD (+ TGZ) (https://cdn.earthdata.nasa.gov/conduit/upload/6376/ESDS-RFC-030v1.0.pdf) will fail to parse.

- **CUMULUS-1208**
  - The granule object input to `@cumulus/queue-granules` will now be added to ingest workflow messages **as is**. In practice, this means that if you are using `@cumulus/queue-granules` to trigger ingest workflows and your granule objects input have invalid properties, then your ingest workflows will fail due to schema validation errors.

### Added

- **CUMULUS-777**
  - Added new cookbook entry on configuring Cumulus to track ancillary files.
- **CUMULUS-1183**
  - Kes overrides will now abort with a warning if a workflow step is configured without a corresponding
    lambda configuration
- **CUMULUS-1223**

  - Adds convenience function `@cumulus/common/bucketsConfigJsonObject` for fetching stack's bucket configuration as an object.

- **CUMULUS-853**
  - Updated FakeProcessing example lambda to include option to generate fake browse
  - Added feature documentation for ancillary metadata export, a new cookbook entry describing a workflow with ancillary metadata generation(browse), and related task definition documentation
- **CUMULUS-805**
  - Added a CloudWatch alarm to check running ElasticSearch instances, and a CloudWatch dashboard to view the health of ElasticSearch
  - Specify `AWS_REGION` in `.env` to be used by deployment script
- **CUMULUS-803**
  - Added CloudWatch alarms to check running tasks of each ECS service, and add the alarms to CloudWatch dashboard
- **CUMULUS-670**
  - Added Ancillary Metadata Export feature (see https://nasa.github.io/cumulus/docs/features/ancillary_metadata for more information)
  - Added new Collection file parameter "fileType" that allows configuration of workflow granule file fileType
- **CUMULUS-1184** - Added kes logging output to ensure we always see the state machine reference before failures due to configuration
- **CUMULUS-1105** - Added a dashboard endpoint to serve the dashboard from an S3 bucket
- **CUMULUS-1199** - Moves `s3credentials` endpoint from the backend to the distribution API.
- **CUMULUS-666**
  - Added `@api/endpoints/s3credentials` to allow EarthData Login authorized users to retrieve temporary security credentials for same-region direct S3 access.
- **CUMULUS-671**
  - Added `@packages/integration-tests/api/distribution/getDistributionApiS3SignedUrl()` to return the S3 signed URL for a file protected by the distribution API
- **CUMULUS-672**
  - Added `cmrMetadataFormat` and `cmrConceptId` to output for individual granules from `@cumulus/post-to-cmr`. `cmrMetadataFormat` will be read from the `cmrMetadataFormat` generated for each granule in `@cumulus/cmrjs/publish2CMR()`
  - Added helpers to `@packages/integration-tests/api/distribution`:
    - `getDistributionApiFileStream()` returns a stream to download files protected by the distribution API
    - `getDistributionFileUrl()` constructs URLs for requesting files from the distribution API
- **CUMULUS-1185** `@cumulus/api/models/Granule.removeGranuleFromCmrByGranule` to replace `@cumulus/api/models/Granule.removeGranuleFromCmr` and use the Granule UR from the CMR metadata to remove the granule from CMR

- **CUMULUS-1101**

  - Added new `@cumulus/checksum` package. This package provides functions to calculate and validate checksums.
  - Added new checksumming functions to `@cumulus/common/aws`: `calculateS3ObjectChecksum` and `validateS3ObjectChecksum`, which depend on the `checksum` package.

- CUMULUS-1171

  - Added `@cumulus/common` API documentation to `packages/common/docs/API.md`
  - Added an `npm run build-docs` task to `@cumulus/common`
  - Added `@cumulus/common/string#isValidHostname()`
  - Added `@cumulus/common/string#match()`
  - Added `@cumulus/common/string#matches()`
  - Added `@cumulus/common/string#toLower()`
  - Added `@cumulus/common/string#toUpper()`
  - Added `@cumulus/common/URLUtils#buildURL()`
  - Added `@cumulus/common/util#isNil()`
  - Added `@cumulus/common/util#isNull()`
  - Added `@cumulus/common/util#isUndefined()`
  - Added `@cumulus/common/util#negate()`

- **CUMULUS-1176**

  - Added new `@cumulus/files-to-granules` task to handle converting file array output from `cumulus-process` tasks into granule objects.
    Allows simplification of `@cumulus/move-granules` and `@cumulus/post-to-cmr`, see Changed section for more details.

- CUMULUS-1151 Compare the granule holdings in CMR with Cumulus' internal data store
- CUMULUS-1152 Compare the granule file holdings in CMR with Cumulus' internal data store

### Changed

- **CUMULUS-1216** - Updated `@cumulus/ingest/granule/ingestFile` to download files to expected staging location.
- **CUMULUS-1208** - Updated `@cumulus/ingest/queue/enqueueGranuleIngestMessage()` to not transform granule object passed to it when building an ingest message
- **CUMULUS-1198** - `@cumulus/ingest` no longer enforces any expectations about whether `provider_path` contains a leading slash or not.
- **CUMULUS-1170**
  - Update scripts and docs to use `npm` instead of `yarn`
  - Use `package-lock.json` files to ensure matching versions of npm packages
  - Update CI builds to use `npm ci` instead of `npm install`
- **CUMULUS-670**
  - Updated ParsePDR task to read standard PDR types+ (+ tgz as an external customer requirement) and add a fileType to granule-files on Granule discovery
  - Updated ParsePDR to fail if unrecognized type is used
  - Updated all relevant task schemas to include granule->files->filetype as a string value
  - Updated tests/test fixtures to include the fileType in the step function/task inputs and output validations as needed
  - Updated MoveGranules task to handle incoming configuration with new "fileType" values and to add them as appropriate to the lambda output.
  - Updated DiscoverGranules step/related workflows to read new Collection file parameter fileType that will map a discovered file to a workflow fileType
  - Updated CNM parser to add the fileType to the defined granule file fileType on ingest and updated integration tests to verify/validate that behavior
  - Updated generateEcho10XMLString in cmr-utils.js to use a map/related library to ensure order as CMR requires ordering for their online resources.
  - Updated post-to-cmr task to appropriately export CNM filetypes to CMR in echo10/UMM exports
- **CUMULUS-1139** - Granules stored in the API contain a `files` property. That schema has been greatly
  simplified and now better matches the CNM format.
  - The `name` property has been renamed to `fileName`.
  - The `filepath` property has been renamed to `key`.
  - The `checksumValue` property has been renamed to `checksum`.
  - The `path` property has been removed.
  - The `url_path` property has been removed.
  - The `filename` property (which contained an `s3://` URL) has been removed, and the `bucket`
    and `key` properties should be used instead. Any requests sent to the API containing a `granule.files[].filename`
    property will be rejected, and any responses coming back from the API will not contain that
    `filename` property.
  - A `source` property has been added, which is a URL indicating the original source of the file.
  - `@cumulus/ingest/granule.moveGranuleFiles()` no longer includes a `filename` field in its
    output. The `bucket` and `key` fields should be used instead.
- **CUMULUS-672**

  - Changed `@cumulus/integration-tests/api/EarthdataLogin.getEarthdataLoginRedirectResponse` to `@cumulus/integration-tests/api/EarthdataLogin.getEarthdataAccessToken`. The new function returns an access response from Earthdata login, if successful.
  - `@cumulus/integration-tests/cmr/getOnlineResources` now accepts an object of options, including `cmrMetadataFormat`. Based on the `cmrMetadataFormat`, the function will correctly retrieve the online resources for each metadata format (ECHO10, UMM-G)

- **CUMULUS-1101**

  - Moved `@cumulus/common/file/getFileChecksumFromStream` into `@cumulus/checksum`, and renamed it to `generateChecksumFromStream`.
    This is a breaking change for users relying on `@cumulus/common/file/getFileChecksumFromStream`.
  - Refactored `@cumulus/ingest/Granule` to depend on new `common/aws` checksum functions and remove significantly present checksumming code.
    - Deprecated `@cumulus/ingest/granule.validateChecksum`. Replaced with `@cumulus/ingest/granule.verifyFile`.
    - Renamed `granule.getChecksumFromFile` to `granule.retrieveSuppliedFileChecksumInformation` to be more accurate.
  - Deprecated `@cumulus/common/aws.checksumS3Objects`. Use `@cumulus/common/aws.calculateS3ObjectChecksum` instead.

- CUMULUS-1171

  - Fixed provider handling in the API to make it consistent between protocols.
    Before this change, FTP providers were configured using the `host` and
    `port` properties. HTTP providers ignored `port` and `protocol`, and stored
    an entire URL in the `host` property. Updated the API to only accept valid
    hostnames or IP addresses in the `provider.host` field. Updated ingest code
    to properly build HTTP and HTTPS URLs from `provider.protocol`,
    `provider.host`, and `provider.port`.
  - The default provider port was being set to 21, no matter what protocol was
    being used. Removed that default.

- **CUMULUS-1176**

  - `@cumulus/move-granules` breaking change:
    Input to `move-granules` is now expected to be in the form of a granules object (i.e. `{ granules: [ { ... }, { ... } ] }`);
    For backwards compatibility with array-of-files outputs from processing steps, use the new `@cumulus/files-to-granules` task as an intermediate step.
    This task will perform the input translation. This change allows `move-granules` to be simpler and behave more predictably.
    `config.granuleIdExtraction` and `config.input_granules` are no longer needed/used by `move-granules`.
  - `@cumulus/post-to-cmr`: `config.granuleIdExtraction` is no longer needed/used by `post-to-cmr`.

- CUMULUS-1174
  - Better error message and stacktrace for S3KeyPairProvider error reporting.

### Fixed

- **CUMULUS-1218** Reconciliation report will now scan only completed granules.
- `@cumulus/api` files and granules were not getting indexed correctly because files indexing was failing in `db-indexer`
- `@cumulus/deployment` A bug in the Cloudformation template was preventing the API from being able to be launched in a VPC, updated the IAM template to give the permissions to be able to run the API in a VPC

### Deprecated

- `@cumulus/api/models/Granule.removeGranuleFromCmr`, instead use `@cumulus/api/models/Granule.removeGranuleFromCmrByGranule`
- `@cumulus/ingest/granule.validateChecksum`, instead use `@cumulus/ingest/granule.verifyFile`
- `@cumulus/common/aws.checksumS3Objects`, instead use `@cumulus/common/aws.calculateS3ObjectChecksum`
- `@cumulus/cmrjs`: `getGranuleId` and `getCmrFiles` are deprecated due to changes in input handling.

## [v1.11.3] - 2019-3-5

### Added

- **CUMULUS-1187** - Added `@cumulus/ingest/granule/duplicateHandlingType()` to determine how duplicate files should be handled in an ingest workflow

### Fixed

- **CUMULUS-1187** - workflows not respecting the duplicate handling value specified in the collection
- Removed refreshToken schema requirement for OAuth

## [v1.11.2] - 2019-2-15

### Added

- CUMULUS-1169
  - Added a `@cumulus/common/StepFunctions` module. It contains functions for querying the AWS
    StepFunctions API. These functions have the ability to retry when a ThrottlingException occurs.
  - Added `@cumulus/common/aws.retryOnThrottlingException()`, which will wrap a function in code to
    retry on ThrottlingExceptions.
  - Added `@cumulus/common/test-utils.throttleOnce()`, which will cause a function to return a
    ThrottlingException the first time it is called, then return its normal result after that.
- CUMULUS-1103 Compare the collection holdings in CMR with Cumulus' internal data store
- CUMULUS-1099 Add support for UMMG JSON metadata versions > 1.4.
  - If a version is found in the metadata object, that version is used for processing and publishing to CMR otherwise, version 1.4 is assumed.
- CUMULUS-678
  - Added support for UMMG json v1.4 metadata files.
    `reconcileCMRMetadata` added to `@cumulus/cmrjs` to update metadata record with new file locations.
    `@cumulus/common/errors` adds two new error types `CMRMetaFileNotFound` and `InvalidArgument`.
    `@cumulus/common/test-utils` adds new function `randomId` to create a random string with id to help in debugging.
    `@cumulus/common/BucketsConfig` adds a new helper class `BucketsConfig` for working with bucket stack configuration and bucket names.
    `@cumulus/common/aws` adds new function `s3PutObjectTagging` as a convenience for the aws [s3().putObjectTagging](https://docs.aws.amazon.com/AWSJavaScriptSDK/latest/AWS/S3.html#putObjectTagging-property) function.
    `@cumulus/cmrjs` Adds: - `isCMRFile` - Identify an echo10(xml) or UMMG(json) metadata file. - `metadataObjectFromCMRFile` Read and parse CMR XML file from s3. - `updateCMRMetadata` Modify a cmr metadata (xml/json) file with updated information. - `publish2CMR` Posts XML or UMMG CMR data to CMR service. - `reconcileCMRMetadata` Reconciles cmr metadata file after a file moves.
- Adds some ECS and other permissions to StepRole to enable running ECS tasks from a workflow
- Added Apache logs to cumulus api and distribution lambdas
- **CUMULUS-1119** - Added `@cumulus/integration-tests/api/EarthdataLogin.getEarthdataLoginRedirectResponse` helper for integration tests to handle login with Earthdata and to return response from redirect to Cumulus API
- **CUMULUS-673** Added `@cumulus/common/file/getFileChecksumFromStream` to get file checksum from a readable stream

### Fixed

- CUMULUS-1123
  - Cloudformation template overrides now work as expected

### Changed

- CUMULUS-1169
  - Deprecated the `@cumulus/common/step-functions` module.
  - Updated code that queries the StepFunctions API to use the retry-enabled functions from
    `@cumulus/common/StepFunctions`
- CUMULUS-1121
  - Schema validation is now strongly enforced when writing to the database.
    Additional properties are not allowed and will result in a validation error.
- CUMULUS-678
  `tasks/move-granules` simplified and refactored to use functionality from cmrjs.
  `ingest/granules.moveGranuleFiles` now just moves granule files and returns a list of the updated files. Updating metadata now handled by `@cumulus/cmrjs/reconcileCMRMetadata`.
  `move-granules.updateGranuleMetadata` refactored and bugs fixed in the case of a file matching multiple collection.files.regexps.
  `getCmrXmlFiles` simplified and now only returns an object with the cmrfilename and the granuleId.
  `@cumulus/test-processing` - test processing task updated to generate UMM-G metadata

- CUMULUS-1043

  - `@cumulus/api` now uses [express](http://expressjs.com/) as the API engine.
  - All `@cumulus/api` endpoints on ApiGateway are consolidated to a single endpoint the uses `{proxy+}` definition.
  - All files under `packages/api/endpoints` along with associated tests are updated to support express's request and response objects.
  - Replaced environment variables `internal`, `bucket` and `systemBucket` with `system_bucket`.
  - Update `@cumulus/integration-tests` to work with updated cumulus-api express endpoints

- `@cumulus/integration-tests` - `buildAndExecuteWorkflow` and `buildWorkflow` updated to take a `meta` param to allow for additional fields to be added to the workflow `meta`

- **CUMULUS-1049** Updated `Retrieve Execution Status API` in `@cumulus/api`: If the execution doesn't exist in Step Function API, Cumulus API returns the execution status information from the database.

- **CUMULUS-1119**
  - Renamed `DISTRIBUTION_URL` environment variable to `DISTRIBUTION_ENDPOINT`
  - Renamed `DEPLOYMENT_ENDPOINT` environment variable to `DISTRIBUTION_REDIRECT_ENDPOINT`
  - Renamed `API_ENDPOINT` environment variable to `TOKEN_REDIRECT_ENDPOINT`

### Removed

- Functions deprecated before 1.11.0:
  - @cumulus/api/models/base: static Manager.createTable() and static Manager.deleteTable()
  - @cumulus/ingest/aws/S3
  - @cumulus/ingest/aws/StepFunction.getExecution()
  - @cumulus/ingest/aws/StepFunction.pullEvent()
  - @cumulus/ingest/consumer.Consume
  - @cumulus/ingest/granule/Ingest.getBucket()

### Deprecated

`@cmrjs/ingestConcept`, instead use the CMR object methods. `@cmrjs/CMR.ingestGranule` or `@cmrjs/CMR.ingestCollection`
`@cmrjs/searchConcept`, instead use the CMR object methods. `@cmrjs/CMR.searchGranules` or `@cmrjs/CMR.searchCollections`
`@cmrjs/deleteConcept`, instead use the CMR object methods. `@cmrjs/CMR.deleteGranule` or `@cmrjs/CMR.deleteCollection`

## [v1.11.1] - 2018-12-18

**Please Note**

- Ensure your `app/config.yml` has a `clientId` specified in the `cmr` section. This will allow CMR to identify your requests for better support and metrics.
  - For an example, please see [the example config](https://github.com/nasa/cumulus/blob/1c7e2bf41b75da9f87004c4e40fbcf0f39f56794/example/app/config.yml#L128).

### Added

- Added a `/tokenDelete` endpoint in `@cumulus/api` to delete access token records

### Changed

- CUMULUS-678
  `@cumulus/ingest/crypto` moved and renamed to `@cumulus/common/key-pair-provider`
  `@cumulus/ingest/aws` function: `KMSDecryptionFailed` and class: `KMS` extracted and moved to `@cumulus/common` and `KMS` is exported as `KMSProvider` from `@cumulus/common/key-pair-provider`
  `@cumulus/ingest/granule` functions: `publish`, `getGranuleId`, `getXMLMetadataAsString`, `getMetadataBodyAndTags`, `parseXmlString`, `getCmrXMLFiles`, `postS3Object`, `contructOnlineAccessUrls`, `updateMetadata`, extracted and moved to `@cumulus/cmrjs`
  `getGranuleId`, `getCmrXMLFiles`, `publish`, `updateMetadata` removed from `@cumulus/ingest/granule` and added to `@cumulus/cmrjs`;
  `updateMetadata` renamed `updateCMRMetadata`.
  `@cumulus/ingest` test files renamed.
- **CUMULUS-1070**
  - Add `'Client-Id'` header to all `@cumulus/cmrjs` requests (made via `searchConcept`, `ingestConcept`, and `deleteConcept`).
  - Updated `cumulus/example/app/config.yml` entry for `cmr.clientId` to use stackName for easier CMR-side identification.

## [v1.11.0] - 2018-11-30

**Please Note**

- Redeploy IAM roles:
  - CUMULUS-817 includes a migration that requires reconfiguration/redeployment of IAM roles. Please see the [upgrade instructions](https://nasa.github.io/cumulus/docs/upgrade/1.11.0) for more information.
  - CUMULUS-977 includes a few new SNS-related permissions added to the IAM roles that will require redeployment of IAM roles.
- `cumulus-message-adapter` v1.0.13+ is required for `@cumulus/api` granule reingest API to work properly. The latest version should be downloaded automatically by kes.
- A `TOKEN_SECRET` value (preferably 256-bit for security) must be added to `.env` to securely sign JWTs used for authorization in `@cumulus/api`

### Changed

- **CUUMULUS-1000** - Distribution endpoint now persists logins, instead of
  redirecting to Earthdata Login on every request
- **CUMULUS-783 CUMULUS-790** - Updated `@cumulus/sync-granule` and `@cumulus/move-granules` tasks to always overwrite existing files for manually-triggered reingest.
- **CUMULUS-906** - Updated `@cumulus/api` granule reingest API to
  - add `reingestGranule: true` and `forceDuplicateOverwrite: true` to Cumulus message `cumulus_meta.cumulus_context` field to indicate that the workflow is a manually triggered re-ingest.
  - return warning message to operator when duplicateHandling is not `replace`
  - `cumulus-message-adapter` v1.0.13+ is required.
- **CUMULUS-793** - Updated the granule move PUT request in `@cumulus/api` to reject the move with a 409 status code if one or more of the files already exist at the destination location
- Updated `@cumulus/helloworld` to use S3 to store state for pass on retry tests
- Updated `@cumulus/ingest`:
  - [Required for MAAP] `http.js#list` will now find links with a trailing whitespace
  - Removed code from `granule.js` which looked for files in S3 using `{ Bucket: discoveredFile.bucket, Key: discoveredFile.name }`. This is obsolete since `@cumulus/ingest` uses a `file-staging` and `constructCollectionId()` directory prefixes by default.
- **CUMULUS-989**
  - Updated `@cumulus/api` to use [JWT (JSON Web Token)](https://jwt.io/introduction/) as the transport format for API authorization tokens and to use JWT verification in the request authorization
  - Updated `/token` endpoint in `@cumulus/api` to return tokens as JWTs
  - Added a `/refresh` endpoint in `@cumulus/api` to request new access tokens from the OAuth provider using the refresh token
  - Added `refreshAccessToken` to `@cumulus/api/lib/EarthdataLogin` to manage refresh token requests with the Earthdata OAuth provider

### Added

- **CUMULUS-1050**
  - Separated configuration flags for originalPayload/finalPayload cleanup such that they can be set to different retention times
- **CUMULUS-798**
  - Added daily Executions cleanup CloudWatch event that triggers cleanExecutions lambda
  - Added cleanExecutions lambda that removes finalPayload/originalPayload field entries for records older than configured timeout value (execution_payload_retention_period), with a default of 30 days
- **CUMULUS-815/816**
  - Added 'originalPayload' and 'finalPayload' fields to Executions table
  - Updated Execution model to populate originalPayload with the execution payload on record creation
  - Updated Execution model code to populate finalPayload field with the execution payload on execution completion
  - Execution API now exposes the above fields
- **CUMULUS-977**
  - Rename `kinesisConsumer` to `messageConsumer` as it handles both Kinesis streams and SNS topics as of this version.
  - Add `sns`-type rule support. These rules create a subscription between an SNS topic and the `messageConsumer`.
    When a message is received, `messageConsumer` is triggered and passes the SNS message (JSON format expected) in
    its entirety to the workflow in the `payload` field of the Cumulus message. For more information on sns-type rules,
    see the [documentation](https://nasa.github.io/cumulus/docs/data-cookbooks/setup#rules).
- **CUMULUS-975**
  - Add `KinesisInboundEventLogger` and `KinesisOutboundEventLogger` API lambdas. These lambdas
    are utilized to dump incoming and outgoing ingest workflow kinesis streams
    to cloudwatch for analytics in case of AWS/stream failure.
  - Update rules model to allow tracking of log_event ARNs related to
    Rule event logging. Kinesis rule types will now automatically log
    incoming events via a Kinesis event triggered lambda.
    CUMULUS-975-migration-4
  - Update migration code to require explicit migration names per run
  - Added migration_4 to migrate/update exisitng Kinesis rules to have a log event mapping
  - Added new IAM policy for migration lambda
- **CUMULUS-775**
  - Adds a instance metadata endpoint to the `@cumulus/api` package.
  - Adds a new convenience function `hostId` to the `@cumulus/cmrjs` to help build environment specific cmr urls.
  - Fixed `@cumulus/cmrjs.searchConcept` to search and return CMR results.
  - Modified `@cumulus/cmrjs.CMR.searchGranule` and `@cumulus/cmrjs.CMR.searchCollection` to include CMR's provider as a default parameter to searches.
- **CUMULUS-965**
  - Add `@cumulus/test-data.loadJSONTestData()`,
    `@cumulus/test-data.loadTestData()`, and
    `@cumulus/test-data.streamTestData()` to safely load test data. These
    functions should be used instead of using `require()` to load test data,
    which could lead to tests interferring with each other.
  - Add a `@cumulus/common/util/deprecate()` function to mark a piece of code as
    deprecated
- **CUMULUS-986**
  - Added `waitForTestExecutionStart` to `@cumulus/integration-tests`
- **CUMULUS-919**
  - In `@cumulus/deployment`, added support for NGAP permissions boundaries for IAM roles with `useNgapPermissionBoundary` flag in `iam/config.yml`. Defaults to false.

### Fixed

- Fixed a bug where FTP sockets were not closed after an error, keeping the Lambda function active until it timed out [CUMULUS-972]
- **CUMULUS-656**
  - The API will no longer allow the deletion of a provider if that provider is
    referenced by a rule
  - The API will no longer allow the deletion of a collection if that collection
    is referenced by a rule
- Fixed a bug where `@cumulus/sf-sns-report` was not pulling large messages from S3 correctly.

### Deprecated

- `@cumulus/ingest/aws/StepFunction.pullEvent()`. Use `@cumulus/common/aws.pullStepFunctionEvent()`.
- `@cumulus/ingest/consumer.Consume` due to unpredictable implementation. Use `@cumulus/ingest/consumer.Consumer`.
  Call `Consumer.consume()` instead of `Consume.read()`.

## [v1.10.4] - 2018-11-28

### Added

- **CUMULUS-1008**
  - New `config.yml` parameter for SQS consumers: `sqs_consumer_rate: (default 500)`, which is the maximum number of
    messages the consumer will attempt to process per execution. Currently this is only used by the sf-starter consumer,
    which runs every minute by default, making this a messages-per-minute upper bound. SQS does not guarantee the number
    of messages returned per call, so this is not a fixed rate of consumption, only attempted number of messages received.

### Deprecated

- `@cumulus/ingest/consumer.Consume` due to unpredictable implementation. Use `@cumulus/ingest/consumer.Consumer`.

### Changed

- Backported update of `packages/api` dependency `@mapbox/dyno` to `1.4.2` to mitigate `event-stream` vulnerability.

## [v1.10.3] - 2018-10-31

### Added

- **CUMULUS-817**
  - Added AWS Dead Letter Queues for lambdas that are scheduled asynchronously/such that failures show up only in cloudwatch logs.
- **CUMULUS-956**
  - Migrated developer documentation and data-cookbooks to Docusaurus
    - supports versioning of documentation
  - Added `docs/docs-how-to.md` to outline how to do things like add new docs or locally install for testing.
  - Deployment/CI scripts have been updated to work with the new format
- **CUMULUS-811**
  - Added new S3 functions to `@cumulus/common/aws`:
    - `aws.s3TagSetToQueryString`: converts S3 TagSet array to querystring (for use with upload()).
    - `aws.s3PutObject`: Returns promise of S3 `putObject`, which puts an object on S3
    - `aws.s3CopyObject`: Returns promise of S3 `copyObject`, which copies an object in S3 to a new S3 location
    - `aws.s3GetObjectTagging`: Returns promise of S3 `getObjectTagging`, which returns an object containing an S3 TagSet.
  - `@/cumulus/common/aws.s3PutObject` defaults to an explicit `ACL` of 'private' if not overridden.
  - `@/cumulus/common/aws.s3CopyObject` defaults to an explicit `TaggingDirective` of 'COPY' if not overridden.

### Deprecated

- **CUMULUS-811**
  - Deprecated `@cumulus/ingest/aws.S3`. Member functions of this class will now
    log warnings pointing to similar functionality in `@cumulus/common/aws`.

## [v1.10.2] - 2018-10-24

### Added

- **CUMULUS-965**
  - Added a `@cumulus/logger` package
- **CUMULUS-885**
  - Added 'human readable' version identifiers to Lambda Versioning lambda aliases
- **CUMULUS-705**
  - Note: Make sure to update the IAM stack when deploying this update.
  - Adds an AsyncOperations model and associated DynamoDB table to the
    `@cumulus/api` package
  - Adds an /asyncOperations endpoint to the `@cumulus/api` package, which can
    be used to fetch the status of an AsyncOperation.
  - Adds a /bulkDelete endpoint to the `@cumulus/api` package, which performs an
    asynchronous bulk-delete operation. This is a stub right now which is only
    intended to demonstration how AsyncOperations work.
  - Adds an AsyncOperation ECS task to the `@cumulus/api` package, which will
    fetch an Lambda function, run it in ECS, and then store the result to the
    AsyncOperations table in DynamoDB.
- **CUMULUS-851** - Added workflow lambda versioning feature to allow in-flight workflows to use lambda versions that were in place when a workflow was initiated

  - Updated Kes custom code to remove logic that used the CMA file key to determine template compilation logic. Instead, utilize a `customCompilation` template configuration flag to indicate a template should use Cumulus's kes customized methods instead of 'core'.
  - Added `useWorkflowLambdaVersions` configuration option to enable the lambdaVersioning feature set. **This option is set to true by default** and should be set to false to disable the feature.
  - Added uniqueIdentifier configuration key to S3 sourced lambdas to optionally support S3 lambda resource versioning within this scheme. This key must be unique for each modified version of the lambda package and must be updated in configuration each time the source changes.
  - Added a new nested stack template that will create a `LambdaVersions` stack that will take lambda parameters from the base template, generate lambda versions/aliases and return outputs with references to the most 'current' lambda alias reference, and updated 'core' template to utilize these outputs (if `useWorkflowLambdaVersions` is enabled).

- Created a `@cumulus/api/lib/OAuth2` interface, which is implemented by the
  `@cumulus/api/lib/EarthdataLogin` and `@cumulus/api/lib/GoogleOAuth2` classes.
  Endpoints that need to handle authentication will determine which class to use
  based on environment variables. This also greatly simplifies testing.
- Added `@cumulus/api/lib/assertions`, containing more complex AVA test assertions
- Added PublishGranule workflow to publish a granule to CMR without full reingest. (ingest-in-place capability)

- `@cumulus/integration-tests` new functionality:
  - `listCollections` to list collections from a provided data directory
  - `deleteCollection` to delete list of collections from a deployed stack
  - `cleanUpCollections` combines the above in one function.
  - `listProviders` to list providers from a provided data directory
  - `deleteProviders` to delete list of providers from a deployed stack
  - `cleanUpProviders` combines the above in one function.
  - `@cumulus/integrations-tests/api.js`: `deleteGranule` and `deletePdr` functions to make `DELETE` requests to Cumulus API
  - `rules` API functionality for posting and deleting a rule and listing all rules
  - `wait-for-deploy` lambda for use in the redeployment tests
- `@cumulus/ingest/granule.js`: `ingestFile` inserts new `duplicate_found: true` field in the file's record if a duplicate file already exists on S3.
- `@cumulus/api`: `/execution-status` endpoint requests and returns complete execution output if execution output is stored in S3 due to size.
- Added option to use environment variable to set CMR host in `@cumulus/cmrjs`.
- **CUMULUS-781** - Added integration tests for `@cumulus/sync-granule` when `duplicateHandling` is set to `replace` or `skip`
- **CUMULUS-791** - `@cumulus/move-granules`: `moveFileRequest` inserts new `duplicate_found: true` field in the file's record if a duplicate file already exists on S3. Updated output schema to document new `duplicate_found` field.

### Removed

- Removed `@cumulus/common/fake-earthdata-login-server`. Tests can now create a
  service stub based on `@cumulus/api/lib/OAuth2` if testing requires handling
  authentication.

### Changed

- **CUMULUS-940** - modified `@cumulus/common/aws` `receiveSQSMessages` to take a parameter object instead of positional parameters. All defaults remain the same, but now access to long polling is available through `options.waitTimeSeconds`.
- **CUMULUS-948** - Update lambda functions `CNMToCMA` and `CnmResponse` in the `cumulus-data-shared` bucket and point the default stack to them.
- **CUMULUS-782** - Updated `@cumulus/sync-granule` task and `Granule.ingestFile` in `@cumulus/ingest` to keep both old and new data when a destination file with different checksum already exists and `duplicateHandling` is `version`
- Updated the config schema in `@cumulus/move-granules` to include the `moveStagedFiles` param.
- **CUMULUS-778** - Updated config schema and documentation in `@cumulus/sync-granule` to include `duplicateHandling` parameter for specifying how duplicate filenames should be handled
- **CUMULUS-779** - Updated `@cumulus/sync-granule` to throw `DuplicateFile` error when destination files already exist and `duplicateHandling` is `error`
- **CUMULUS-780** - Updated `@cumulus/sync-granule` to use `error` as the default for `duplicateHandling` when it is not specified
- **CUMULUS-780** - Updated `@cumulus/api` to use `error` as the default value for `duplicateHandling` in the `Collection` model
- **CUMULUS-785** - Updated the config schema and documentation in `@cumulus/move-granules` to include `duplicateHandling` parameter for specifying how duplicate filenames should be handled
- **CUMULUS-786, CUMULUS-787** - Updated `@cumulus/move-granules` to throw `DuplicateFile` error when destination files already exist and `duplicateHandling` is `error` or not specified
- **CUMULUS-789** - Updated `@cumulus/move-granules` to keep both old and new data when a destination file with different checksum already exists and `duplicateHandling` is `version`

### Fixed

- `getGranuleId` in `@cumulus/ingest` bug: `getGranuleId` was constructing an error using `filename` which was undefined. The fix replaces `filename` with the `uri` argument.
- Fixes to `del` in `@cumulus/api/endpoints/granules.js` to not error/fail when not all files exist in S3 (e.g. delete granule which has only 2 of 3 files ingested).
- `@cumulus/deployment/lib/crypto.js` now checks for private key existence properly.

## [v1.10.1] - 2018-09-4

### Fixed

- Fixed cloudformation template errors in `@cumulus/deployment/`
  - Replaced references to Fn::Ref: with Ref:
  - Moved long form template references to a newline

## [v1.10.0] - 2018-08-31

### Removed

- Removed unused and broken code from `@cumulus/common`
  - Removed `@cumulus/common/test-helpers`
  - Removed `@cumulus/common/task`
  - Removed `@cumulus/common/message-source`
  - Removed the `getPossiblyRemote` function from `@cumulus/common/aws`
  - Removed the `startPromisedSfnExecution` function from `@cumulus/common/aws`
  - Removed the `getCurrentSfnTask` function from `@cumulus/common/aws`

### Changed

- **CUMULUS-839** - In `@cumulus/sync-granule`, 'collection' is now an optional config parameter

### Fixed

- **CUMULUS-859** Moved duplicate code in `@cumulus/move-granules` and `@cumulus/post-to-cmr` to `@cumulus/ingest`. Fixed imports making assumptions about directory structure.
- `@cumulus/ingest/consumer` correctly limits the number of messages being received and processed from SQS. Details:
  - **Background:** `@cumulus/api` includes a lambda `<stack-name>-sqs2sf` which processes messages from the `<stack-name>-startSF` SQS queue every minute. The `sqs2sf` lambda uses `@cumulus/ingest/consumer` to receive and process messages from SQS.
  - **Bug:** More than `messageLimit` number of messages were being consumed and processed from the `<stack-name>-startSF` SQS queue. Many step functions were being triggered simultaneously by the lambda `<stack-name>-sqs2sf` (which consumes every minute from the `startSF` queue) and resulting in step function failure with the error: `An error occurred (ThrottlingException) when calling the GetExecutionHistory`.
  - **Fix:** `@cumulus/ingest/consumer#processMessages` now processes messages until `timeLimit` has passed _OR_ once it receives up to `messageLimit` messages. `sqs2sf` is deployed with a [default `messageLimit` of 10](https://github.com/nasa/cumulus/blob/670000c8a821ff37ae162385f921c40956e293f7/packages/deployment/app/config.yml#L147).
  - **IMPORTANT NOTE:** `consumer` will actually process up to `messageLimit * 2 - 1` messages. This is because sometimes `receiveSQSMessages` will return less than `messageLimit` messages and thus the consumer will continue to make calls to `receiveSQSMessages`. For example, given a `messageLimit` of 10 and subsequent calls to `receiveSQSMessages` returns up to 9 messages, the loop will continue and a final call could return up to 10 messages.

## [v1.9.1] - 2018-08-22

**Please Note** To take advantage of the added granule tracking API functionality, updates are required for the message adapter and its libraries. You should be on the following versions:

- `cumulus-message-adapter` 1.0.9+
- `cumulus-message-adapter-js` 1.0.4+
- `cumulus-message-adapter-java` 1.2.7+
- `cumulus-message-adapter-python` 1.0.5+

### Added

- **CUMULUS-687** Added logs endpoint to search for logs from a specific workflow execution in `@cumulus/api`. Added integration test.
- **CUMULUS-836** - `@cumulus/deployment` supports a configurable docker storage driver for ECS. ECS can be configured with either `devicemapper` (the default storage driver for AWS ECS-optimized AMIs) or `overlay2` (the storage driver used by the NGAP 2.0 AMI). The storage driver can be configured in `app/config.yml` with `ecs.docker.storageDriver: overlay2 | devicemapper`. The default is `overlay2`.
  - To support this configuration, a [Handlebars](https://handlebarsjs.com/) helper `ifEquals` was added to `packages/deployment/lib/kes.js`.
- **CUMULUS-836** - `@cumulus/api` added IAM roles required by the NGAP 2.0 AMI. The NGAP 2.0 AMI runs a script `register_instances_with_ssm.py` which requires the ECS IAM role to include `ec2:DescribeInstances` and `ssm:GetParameter` permissions.

### Fixed

- **CUMULUS-836** - `@cumulus/deployment` uses `overlay2` driver by default and does not attempt to write `--storage-opt dm.basesize` to fix [this error](https://github.com/moby/moby/issues/37039).
- **CUMULUS-413** Kinesis processing now captures all errrors.
  - Added kinesis fallback mechanism when errors occur during record processing.
  - Adds FallbackTopicArn to `@cumulus/api/lambdas.yml`
  - Adds fallbackConsumer lambda to `@cumulus/api`
  - Adds fallbackqueue option to lambda definitions capture lambda failures after three retries.
  - Adds kinesisFallback SNS topic to signal incoming errors from kinesis stream.
  - Adds kinesisFailureSQS to capture fully failed events from all retries.
- **CUMULUS-855** Adds integration test for kinesis' error path.
- **CUMULUS-686** Added workflow task name and version tracking via `@cumulus/api` executions endpoint under new `tasks` property, and under `workflow_tasks` in step input/output.
  - Depends on `cumulus-message-adapter` 1.0.9+, `cumulus-message-adapter-js` 1.0.4+, `cumulus-message-adapter-java` 1.2.7+ and `cumulus-message-adapter-python` 1.0.5+
- **CUMULUS-771**
  - Updated sync-granule to stream the remote file to s3
  - Added integration test for ingesting granules from ftp provider
  - Updated http/https integration tests for ingesting granules from http/https providers
- **CUMULUS-862** Updated `@cumulus/integration-tests` to handle remote lambda output
- **CUMULUS-856** Set the rule `state` to have default value `ENABLED`

### Changed

- In `@cumulus/deployment`, changed the example app config.yml to have additional IAM roles

## [v1.9.0] - 2018-08-06

**Please note** additional information and upgrade instructions [here](https://nasa.github.io/cumulus/docs/upgrade/1.9.0)

### Added

- **CUMULUS-712** - Added integration tests verifying expected behavior in workflows
- **GITC-776-2** - Add support for versioned collections

### Fixed

- **CUMULUS-832**
  - Fixed indentation in example config.yml in `@cumulus/deployment`
  - Fixed issue with new deployment using the default distribution endpoint in `@cumulus/deployment` and `@cumulus/api`

## [v1.8.1] - 2018-08-01

**Note** IAM roles should be re-deployed with this release.

- **Cumulus-726**
  - Added function to `@cumulus/integration-tests`: `sfnStep` includes `getStepInput` which returns the input to the schedule event of a given step function step.
  - Added IAM policy `@cumulus/deployment`: Lambda processing IAM role includes `kinesis::PutRecord` so step function lambdas can write to kinesis streams.
- **Cumulus Community Edition**
  - Added Google OAuth authentication token logic to `@cumulus/api`. Refactored token endpoint to use environment variable flag `OAUTH_PROVIDER` when determining with authentication method to use.
  - Added API Lambda memory configuration variable `api_lambda_memory` to `@cumulus/api` and `@cumulus/deployment`.

### Changed

- **Cumulus-726**
  - Changed function in `@cumulus/api`: `models/rules.js#addKinesisEventSource` was modified to call to `deleteKinesisEventSource` with all required parameters (rule's name, arn and type).
  - Changed function in `@cumulus/integration-tests`: `getStepOutput` can now be used to return output of failed steps. If users of this function want the output of a failed event, they can pass a third parameter `eventType` as `'failure'`. This function will work as always for steps which completed successfully.

### Removed

- **Cumulus-726**

  - Configuration change to `@cumulus/deployment`: Removed default auto scaling configuration for Granules and Files DynamoDB tables.

- **CUMULUS-688**
  - Add integration test for ExecutionStatus
  - Function addition to `@cumulus/integration-tests`: `api` includes `getExecutionStatus` which returns the execution status from the Cumulus API

## [v1.8.0] - 2018-07-23

### Added

- **CUMULUS-718** Adds integration test for Kinesis triggering a workflow.

- **GITC-776-3** Added more flexibility for rules. You can now edit all fields on the rule's record
  We may need to update the api documentation to reflect this.

- **CUMULUS-681** - Add ingest-in-place action to granules endpoint

  - new applyWorkflow action at PUT /granules/{granuleid} Applying a workflow starts an execution of the provided workflow and passes the granule record as payload.
    Parameter(s):
    - workflow - the workflow name

- **CUMULUS-685** - Add parent exeuction arn to the execution which is triggered from a parent step function

### Changed

- **CUMULUS-768** - Integration tests get S3 provider data from shared data folder

### Fixed

- **CUMULUS-746** - Move granule API correctly updates record in dynamo DB and cmr xml file
- **CUMULUS-766** - Populate database fileSize field from S3 if value not present in Ingest payload

## [v1.7.1] - 2018-07-27 - [BACKPORT]

### Fixed

- **CUMULUS-766** - Backport from 1.8.0 - Populate database fileSize field from S3 if value not present in Ingest payload

## [v1.7.0] - 2018-07-02

### Please note: [Upgrade Instructions](https://nasa.github.io/cumulus/docs/upgrade/1.7.0)

### Added

- **GITC-776-2** - Add support for versioned collectons
- **CUMULUS-491** - Add granule reconciliation API endpoints.
- **CUMULUS-480** Add suport for backup and recovery:
  - Add DynamoDB tables for granules, executions and pdrs
  - Add ability to write all records to S3
  - Add ability to download all DynamoDB records in form json files
  - Add ability to upload records to DynamoDB
  - Add migration scripts for copying granule, pdr and execution records from ElasticSearch to DynamoDB
  - Add IAM support for batchWrite on dynamoDB
-
- **CUMULUS-508** - `@cumulus/deployment` cloudformation template allows for lambdas and ECS clusters to have multiple AZ availability.
  - `@cumulus/deployment` also ensures docker uses `devicemapper` storage driver.
- **CUMULUS-755** - `@cumulus/deployment` Add DynamoDB autoscaling support.
  - Application developers can add autoscaling and override default values in their deployment's `app/config.yml` file using a `{TableName}Table:` key.

### Fixed

- **CUMULUS-747** - Delete granule API doesn't delete granule files in s3 and granule in elasticsearch
  - update the StreamSpecification DynamoDB tables to have StreamViewType: "NEW_AND_OLD_IMAGES"
  - delete granule files in s3
- **CUMULUS-398** - Fix not able to filter executions by workflow
- **CUMULUS-748** - Fix invalid lambda .zip files being validated/uploaded to AWS
- **CUMULUS-544** - Post to CMR task has UAT URL hard-coded
  - Made configurable: PostToCmr now requires CMR_ENVIRONMENT env to be set to 'SIT' or 'OPS' for those CMR environments. Default is UAT.

### Changed

- **GITC-776-4** - Changed Discover-pdrs to not rely on collection but use provider_path in config. It also has an optional filterPdrs regex configuration parameter

- **CUMULUS-710** - In the integration test suite, `getStepOutput` returns the output of the first successful step execution or last failed, if none exists

## [v1.6.0] - 2018-06-06

### Please note: [Upgrade Instructions](https://nasa.github.io/cumulus/docs/upgrade/1.6.0)

### Fixed

- **CUMULUS-602** - Format all logs sent to Elastic Search.
  - Extract cumulus log message and index it to Elastic Search.

### Added

- **CUMULUS-556** - add a mechanism for creating and running migration scripts on deployment.
- **CUMULUS-461** Support use of metadata date and other components in `url_path` property

### Changed

- **CUMULUS-477** Update bucket configuration to support multiple buckets of the same type:
  - Change the structure of the buckets to allow for more than one bucket of each type. The bucket structure is now:
    bucket-key:
    name: <bucket-name>
    type: <type> i.e. internal, public, etc.
  - Change IAM and app deployment configuration to support new bucket structure
  - Update tasks and workflows to support new bucket structure
  - Replace instances where buckets.internal is relied upon to either use the system bucket or a configured bucket
  - Move IAM template to the deployment package. NOTE: You now have to specify '--template node_modules/@cumulus/deployment/iam' in your IAM deployment
  - Add IAM cloudformation template support to filter buckets by type

## [v1.5.5] - 2018-05-30

### Added

- **CUMULUS-530** - PDR tracking through Queue-granules
  - Add optional `pdr` property to the sync-granule task's input config and output payload.
- **CUMULUS-548** - Create a Lambda task that generates EMS distribution reports
  - In order to supply EMS Distribution Reports, you must enable S3 Server
    Access Logging on any S3 buckets used for distribution. See [How Do I Enable Server Access Logging for an S3 Bucket?](https://docs.aws.amazon.com/AmazonS3/latest/user-guide/server-access-logging.html)
    The "Target bucket" setting should point at the Cumulus internal bucket.
    The "Target prefix" should be
    "<STACK_NAME>/ems-distribution/s3-server-access-logs/", where "STACK_NAME"
    is replaced with the name of your Cumulus stack.

### Fixed

- **CUMULUS-546 - Kinesis Consumer should catch and log invalid JSON**
  - Kinesis Consumer lambda catches and logs errors so that consumer doesn't get stuck in a loop re-processing bad json records.
- EMS report filenames are now based on their start time instead of the time
  instead of the time that the report was generated
- **CUMULUS-552 - Cumulus API returns different results for the same collection depending on query**
  - The collection, provider and rule records in elasticsearch are now replaced with records from dynamo db when the dynamo db records are updated.

### Added

- `@cumulus/deployment`'s default cloudformation template now configures storage for Docker to match the configured ECS Volume. The template defines Docker's devicemapper basesize (`dm.basesize`) using `ecs.volumeSize`. This addresses ECS default of limiting Docker containers to 10GB of storage ([Read more](https://aws.amazon.com/premiumsupport/knowledge-center/increase-default-ecs-docker-limit/)).

## [v1.5.4] - 2018-05-21

### Added

- **CUMULUS-535** - EMS Ingest, Archive, Archive Delete reports
  - Add lambda EmsReport to create daily EMS Ingest, Archive, Archive Delete reports
  - ems.provider property added to `@cumulus/deployment/app/config.yml`.
    To change the provider name, please add `ems: provider` property to `app/config.yml`.
- **CUMULUS-480** Use DynamoDB to store granules, pdrs and execution records
  - Activate PointInTime feature on DynamoDB tables
  - Increase test coverage on api package
  - Add ability to restore metadata records from json files to DynamoDB
- **CUMULUS-459** provide API endpoint for moving granules from one location on s3 to another

## [v1.5.3] - 2018-05-18

### Fixed

- **CUMULUS-557 - "Add dataType to DiscoverGranules output"**
  - Granules discovered by the DiscoverGranules task now include dataType
  - dataType is now a required property for granules used as input to the
    QueueGranules task
- **CUMULUS-550** Update deployment app/config.yml to force elasticsearch updates for deleted granules

## [v1.5.2] - 2018-05-15

### Fixed

- **CUMULUS-514 - "Unable to Delete the Granules"**
  - updated cmrjs.deleteConcept to return success if the record is not found
    in CMR.

### Added

- **CUMULUS-547** - The distribution API now includes an
  "earthdataLoginUsername" query parameter when it returns a signed S3 URL
- **CUMULUS-527 - "parse-pdr queues up all granules and ignores regex"**
  - Add an optional config property to the ParsePdr task called
    "granuleIdFilter". This property is a regular expression that is applied
    against the filename of the first file of each granule contained in the
    PDR. If the regular expression matches, then the granule is included in
    the output. Defaults to '.', which will match all granules in the PDR.
- File checksums in PDRs now support MD5
- Deployment support to subscribe to an SNS topic that already exists
- **CUMULUS-470, CUMULUS-471** In-region S3 Policy lambda added to API to update bucket policy for in-region access.
- **CUMULUS-533** Added fields to granule indexer to support EMS ingest and archive record creation
- **CUMULUS-534** Track deleted granules
  - added `deletedgranule` type to `cumulus` index.
  - **Important Note:** Force custom bootstrap to re-run by adding this to
    app/config.yml `es: elasticSearchMapping: 7`
- You can now deploy cumulus without ElasticSearch. Just add `es: null` to your `app/config.yml` file. This is only useful for debugging purposes. Cumulus still requires ElasticSearch to properly operate.
- `@cumulus/integration-tests` includes and exports the `addRules` function, which seeds rules into the DynamoDB table.
- Added capability to support EFS in cloud formation template. Also added
  optional capability to ssh to your instance and privileged lambda functions.
- Added support to force discovery of PDRs that have already been processed
  and filtering of selected data types
- `@cumulus/cmrjs` uses an environment variable `USER_IP_ADDRESS` or fallback
  IP address of `10.0.0.0` when a public IP address is not available. This
  supports lambda functions deployed into a VPC's private subnet, where no
  public IP address is available.

### Changed

- **CUMULUS-550** Custom bootstrap automatically adds new types to index on
  deployment

## [v1.5.1] - 2018-04-23

### Fixed

- add the missing dist folder to the hello-world task
- disable uglifyjs on the built version of the pdr-status-check (read: https://github.com/webpack-contrib/uglifyjs-webpack-plugin/issues/264)

## [v1.5.0] - 2018-04-23

### Changed

- Removed babel from all tasks and packages and increased minimum node requirements to version 8.10
- Lambda functions created by @cumulus/deployment will use node8.10 by default
- Moved [cumulus-integration-tests](https://github.com/nasa/cumulus-integration-tests) to the `example` folder CUMULUS-512
- Streamlined all packages dependencies (e.g. remove redundant dependencies and make sure versions are the same across packages)
- **CUMULUS-352:** Update Cumulus Elasticsearch indices to use [index aliases](https://www.elastic.co/guide/en/elasticsearch/reference/current/indices-aliases.html).
- **CUMULUS-519:** ECS tasks are no longer restarted after each CF deployment unless `ecs.restartTasksOnDeploy` is set to true
- **CUMULUS-298:** Updated log filterPattern to include all CloudWatch logs in ElasticSearch
- **CUMULUS-518:** Updates to the SyncGranule config schema
  - `granuleIdExtraction` is no longer a property
  - `process` is now an optional property
  - `provider_path` is no longer a property

### Fixed

- **CUMULUS-455 "Kes deployments using only an updated message adapter do not get automatically deployed"**
  - prepended the hash value of cumulus-message-adapter.zip file to the zip file name of lambda which uses message adapter.
  - the lambda function will be redeployed when message adapter or lambda function are updated
- Fixed a bug in the bootstrap lambda function where it stuck during update process
- Fixed a bug where the sf-sns-report task did not return the payload of the incoming message as the output of the task [CUMULUS-441]

### Added

- **CUMULUS-352:** Add reindex CLI to the API package.
- **CUMULUS-465:** Added mock http/ftp/sftp servers to the integration tests
- Added a `delete` method to the `@common/CollectionConfigStore` class
- **CUMULUS-467 "@cumulus/integration-tests or cumulus-integration-tests should seed provider and collection in deployed DynamoDB"**
  - `example` integration-tests populates providers and collections to database
  - `example` workflow messages are populated from workflow templates in s3, provider and collection information in database, and input payloads. Input templates are removed.
  - added `https` protocol to provider schema

## [v1.4.1] - 2018-04-11

### Fixed

- Sync-granule install

## [v1.4.0] - 2018-04-09

### Fixed

- **CUMULUS-392 "queue-granules not returning the sfn-execution-arns queued"**
  - updated queue-granules to return the sfn-execution-arns queued and pdr if exists.
  - added pdr to ingest message meta.pdr instead of payload, so the pdr information doesn't get lost in the ingest workflow, and ingested granule in elasticsearch has pdr name.
  - fixed sf-sns-report schema, remove the invalid part
  - fixed pdr-status-check schema, the failed execution contains arn and reason
- **CUMULUS-206** make sure homepage and repository urls exist in package.json files of tasks and packages

### Added

- Example folder with a cumulus deployment example

### Changed

- [CUMULUS-450](https://bugs.earthdata.nasa.gov/browse/CUMULUS-450) - Updated
  the config schema of the **queue-granules** task
  - The config no longer takes a "collection" property
  - The config now takes an "internalBucket" property
  - The config now takes a "stackName" property
- [CUMULUS-450](https://bugs.earthdata.nasa.gov/browse/CUMULUS-450) - Updated
  the config schema of the **parse-pdr** task
  - The config no longer takes a "collection" property
  - The "stack", "provider", and "bucket" config properties are now
    required
- **CUMULUS-469** Added a lambda to the API package to prototype creating an S3 bucket policy for direct, in-region S3 access for the prototype bucket

### Removed

- Removed the `findTmpTestDataDirectory()` function from
  `@cumulus/common/test-utils`

### Fixed

- [CUMULUS-450](https://bugs.earthdata.nasa.gov/browse/CUMULUS-450)
  - The **queue-granules** task now enqueues a **sync-granule** task with the
    correct collection config for that granule based on the granule's
    data-type. It had previously been using the collection config from the
    config of the **queue-granules** task, which was a problem if the granules
    being queued belonged to different data-types.
  - The **parse-pdr** task now handles the case where a PDR contains granules
    with different data types, and uses the correct granuleIdExtraction for
    each granule.

### Added

- **CUMULUS-448** Add code coverage checking using [nyc](https://github.com/istanbuljs/nyc).

## [v1.3.0] - 2018-03-29

### Deprecated

- discover-s3-granules is deprecated. The functionality is provided by the discover-granules task

### Fixed

- **CUMULUS-331:** Fix aws.downloadS3File to handle non-existent key
- Using test ftp provider for discover-granules testing [CUMULUS-427]
- **CUMULUS-304: "Add AWS API throttling to pdr-status-check task"** Added concurrency limit on SFN API calls. The default concurrency is 10 and is configurable through Lambda environment variable CONCURRENCY.
- **CUMULUS-414: "Schema validation not being performed on many tasks"** revised npm build scripts of tasks that use cumulus-message-adapter to place schema directories into dist directories.
- **CUMULUS-301:** Update all tests to use test-data package for testing data.
- **CUMULUS-271: "Empty response body from rules PUT endpoint"** Added the updated rule to response body.
- Increased memory allotment for `CustomBootstrap` lambda function. Resolves failed deployments where `CustomBootstrap` lambda function was failing with error `Process exited before completing request`. This was causing deployments to stall, fail to update and fail to rollback. This error is thrown when the lambda function tries to use more memory than it is allotted.
- Cumulus repository folders structure updated:
  - removed the `cumulus` folder altogether
  - moved `cumulus/tasks` to `tasks` folder at the root level
  - moved the tasks that are not converted to use CMA to `tasks/.not_CMA_compliant`
  - updated paths where necessary

### Added

- `@cumulus/integration-tests` - Added support for testing the output of an ECS activity as well as a Lambda function.

## [v1.2.0] - 2018-03-20

### Fixed

- Update vulnerable npm packages [CUMULUS-425]
- `@cumulus/api`: `kinesis-consumer.js` uses `sf-scheduler.js#schedule` instead of placing a message directly on the `startSF` SQS queue. This is a fix for [CUMULUS-359](https://bugs.earthdata.nasa.gov/browse/CUMULUS-359) because `sf-scheduler.js#schedule` looks up the provider and collection data in DynamoDB and adds it to the `meta` object of the enqueued message payload.
- `@cumulus/api`: `kinesis-consumer.js` catches and logs errors instead of doing an error callback. Before this change, `kinesis-consumer` was failing to process new records when an existing record caused an error because it would call back with an error and stop processing additional records. It keeps trying to process the record causing the error because it's "position" in the stream is unchanged. Catching and logging the errors is part 1 of the fix. Proposed part 2 is to enqueue the error and the message on a "dead-letter" queue so it can be processed later ([CUMULUS-413](https://bugs.earthdata.nasa.gov/browse/CUMULUS-413)).
- **CUMULUS-260: "PDR page on dashboard only shows zeros."** The PDR stats in LPDAAC are all 0s, even if the dashboard has been fixed to retrieve the correct fields. The current version of pdr-status-check has a few issues.
  - pdr is not included in the input/output schema. It's available from the input event. So the pdr status and stats are not updated when the ParsePdr workflow is complete. Adding the pdr to the input/output of the task will fix this.
  - pdr-status-check doesn't update pdr stats which prevent the real time pdr progress from showing up in the dashboard. To solve this, added lambda function sf-sns-report which is copied from @cumulus/api/lambdas/sf-sns-broadcast with modification, sf-sns-report can be used to report step function status anywhere inside a step function. So add step sf-sns-report after each pdr-status-check, we will get the PDR status progress at real time.
  - It's possible an execution is still in the queue and doesn't exist in sfn yet. Added code to handle 'ExecutionDoesNotExist' error when checking the execution status.
- Fixed `aws.cloudwatchevents()` typo in `packages/ingest/aws.js`. This typo was the root cause of the error: `Error: Could not process scheduled_ingest, Error: : aws.cloudwatchevents is not a constructor` seen when trying to update a rule.

### Removed

- `@cumulus/ingest/aws`: Remove queueWorkflowMessage which is no longer being used by `@cumulus/api`'s `kinesis-consumer.js`.

## [v1.1.4] - 2018-03-15

### Added

- added flag `useList` to parse-pdr [CUMULUS-404]

### Fixed

- Pass encrypted password to the ApiGranule Lambda function [CUMULUS-424]

## [v1.1.3] - 2018-03-14

### Fixed

- Changed @cumulus/deployment package install behavior. The build process will happen after installation

## [v1.1.2] - 2018-03-14

### Added

- added tools to @cumulus/integration-tests for local integration testing
- added end to end testing for discovering and parsing of PDRs
- `yarn e2e` command is available for end to end testing

### Fixed

- **CUMULUS-326: "Occasionally encounter "Too Many Requests" on deployment"** The api gateway calls will handle throttling errors
- **CUMULUS-175: "Dashboard providers not in sync with AWS providers."** The root cause of this bug - DynamoDB operations not showing up in Elasticsearch - was shared by collections and rules. The fix was to update providers', collections' and rules; POST, PUT and DELETE endpoints to operate on DynamoDB and using DynamoDB streams to update Elasticsearch. The following packages were made:
  - `@cumulus/deployment` deploys DynamoDB streams for the Collections, Providers and Rules tables as well as a new lambda function called `dbIndexer`. The `dbIndexer` lambda has an event source mapping which listens to each of the DynamoDB streams. The dbIndexer lambda receives events referencing operations on the DynamoDB table and updates the elasticsearch cluster accordingly.
  - The `@cumulus/api` endpoints for collections, providers and rules _only_ query DynamoDB, with the exception of LIST endpoints and the collections' GET endpoint.

### Updated

- Broke up `kes.override.js` of @cumulus/deployment to multiple modules and moved to a new location
- Expanded @cumulus/deployment test coverage
- all tasks were updated to use cumulus-message-adapter-js 1.0.1
- added build process to integration-tests package to babelify it before publication
- Update @cumulus/integration-tests lambda.js `getLambdaOutput` to return the entire lambda output. Previously `getLambdaOutput` returned only the payload.

## [v1.1.1] - 2018-03-08

### Removed

- Unused queue lambda in api/lambdas [CUMULUS-359]

### Fixed

- Kinesis message content is passed to the triggered workflow [CUMULUS-359]
- Kinesis message queues a workflow message and does not write to rules table [CUMULUS-359]

## [v1.1.0] - 2018-03-05

### Added

- Added a `jlog` function to `common/test-utils` to aid in test debugging
- Integration test package with command line tool [CUMULUS-200] by @laurenfrederick
- Test for FTP `useList` flag [CUMULUS-334] by @kkelly51

### Updated

- The `queue-pdrs` task now uses the [cumulus-message-adapter-js](https://github.com/nasa/cumulus-message-adapter-js)
  library
- Updated the `queue-pdrs` JSON schemas
- The test-utils schema validation functions now throw an error if validation
  fails
- The `queue-granules` task now uses the [cumulus-message-adapter-js](https://github.com/nasa/cumulus-message-adapter-js)
  library
- Updated the `queue-granules` JSON schemas

### Removed

- Removed the `getSfnExecutionByName` function from `common/aws`
- Removed the `getGranuleStatus` function from `common/aws`

## [v1.0.1] - 2018-02-27

### Added

- More tests for discover-pdrs, dicover-granules by @yjpa7145
- Schema validation utility for tests by @yjpa7145

### Changed

- Fix an FTP listing bug for servers that do not support STAT [CUMULUS-334] by @kkelly51

## [v1.0.0] - 2018-02-23

[unreleased]: https://github.com/nasa/cumulus/compare/v9.1.0...HEAD
[v9.1.0]: https://github.com/nasa/cumulus/compare/v9.0.1...v9.1.0
[v9.0.1]: https://github.com/nasa/cumulus/compare/v9.0.0...v9.0.1
[v9.0.0]: https://github.com/nasa/cumulus/compare/v8.1.0...v9.0.0
[v8.1.0]: https://github.com/nasa/cumulus/compare/v8.0.0...v8.1.0
[v8.0.0]: https://github.com/nasa/cumulus/compare/v7.2.0...v8.0.0
[v7.2.0]: https://github.com/nasa/cumulus/compare/v7.1.0...v7.2.0
[v7.1.0]: https://github.com/nasa/cumulus/compare/v7.0.0...v7.1.0
[v7.0.0]: https://github.com/nasa/cumulus/compare/v6.0.0...v7.0.0
[v6.0.0]: https://github.com/nasa/cumulus/compare/v5.0.1...v6.0.0
[v5.0.1]: https://github.com/nasa/cumulus/compare/v5.0.0...v5.0.1
[v5.0.0]: https://github.com/nasa/cumulus/compare/v4.0.0...v5.0.0
[v4.0.0]: https://github.com/nasa/cumulus/compare/v3.0.1...v4.0.0
[v3.0.1]: https://github.com/nasa/cumulus/compare/v3.0.0...v3.0.1
[v3.0.0]: https://github.com/nasa/cumulus/compare/v2.0.1...v3.0.0
[v2.0.7]: https://github.com/nasa/cumulus/compare/v2.0.6...v2.0.7
[v2.0.6]: https://github.com/nasa/cumulus/compare/v2.0.5...v2.0.6
[v2.0.5]: https://github.com/nasa/cumulus/compare/v2.0.4...v2.0.5
[v2.0.4]: https://github.com/nasa/cumulus/compare/v2.0.3...v2.0.4
[v2.0.3]: https://github.com/nasa/cumulus/compare/v2.0.2...v2.0.3
[v2.0.2]: https://github.com/nasa/cumulus/compare/v2.0.1...v2.0.2
[v2.0.1]: https://github.com/nasa/cumulus/compare/v1.24.0...v2.0.1
[v2.0.0]: https://github.com/nasa/cumulus/compare/v1.24.0...v2.0.0
[v1.24.0]: https://github.com/nasa/cumulus/compare/v1.23.2...v1.24.0
[v1.23.2]: https://github.com/nasa/cumulus/compare/v1.22.1...v1.23.2
[v1.22.1]: https://github.com/nasa/cumulus/compare/v1.21.0...v1.22.1
[v1.21.0]: https://github.com/nasa/cumulus/compare/v1.20.0...v1.21.0
[v1.20.0]: https://github.com/nasa/cumulus/compare/v1.19.0...v1.20.0
[v1.19.0]: https://github.com/nasa/cumulus/compare/v1.18.0...v1.19.0
[v1.18.0]: https://github.com/nasa/cumulus/compare/v1.17.0...v1.18.0
[v1.17.0]: https://github.com/nasa/cumulus/compare/v1.16.1...v1.17.0
[v1.16.1]: https://github.com/nasa/cumulus/compare/v1.16.0...v1.16.1
[v1.16.0]: https://github.com/nasa/cumulus/compare/v1.15.0...v1.16.0
[v1.15.0]: https://github.com/nasa/cumulus/compare/v1.14.5...v1.15.0
[v1.14.5]: https://github.com/nasa/cumulus/compare/v1.14.4...v1.14.5
[v1.14.4]: https://github.com/nasa/cumulus/compare/v1.14.3...v1.14.4
[v1.14.3]: https://github.com/nasa/cumulus/compare/v1.14.2...v1.14.3
[v1.14.2]: https://github.com/nasa/cumulus/compare/v1.14.1...v1.14.2
[v1.14.1]: https://github.com/nasa/cumulus/compare/v1.14.0...v1.14.1
[v1.14.0]: https://github.com/nasa/cumulus/compare/v1.13.5...v1.14.0
[v1.13.5]: https://github.com/nasa/cumulus/compare/v1.13.4...v1.13.5
[v1.13.4]: https://github.com/nasa/cumulus/compare/v1.13.3...v1.13.4
[v1.13.3]: https://github.com/nasa/cumulus/compare/v1.13.2...v1.13.3
[v1.13.2]: https://github.com/nasa/cumulus/compare/v1.13.1...v1.13.2
[v1.13.1]: https://github.com/nasa/cumulus/compare/v1.13.0...v1.13.1
[v1.13.0]: https://github.com/nasa/cumulus/compare/v1.12.1...v1.13.0
[v1.12.1]: https://github.com/nasa/cumulus/compare/v1.12.0...v1.12.1
[v1.12.0]: https://github.com/nasa/cumulus/compare/v1.11.3...v1.12.0
[v1.11.3]: https://github.com/nasa/cumulus/compare/v1.11.2...v1.11.3
[v1.11.2]: https://github.com/nasa/cumulus/compare/v1.11.1...v1.11.2
[v1.11.1]: https://github.com/nasa/cumulus/compare/v1.11.0...v1.11.1
[v1.11.0]: https://github.com/nasa/cumulus/compare/v1.10.4...v1.11.0
[v1.10.4]: https://github.com/nasa/cumulus/compare/v1.10.3...v1.10.4
[v1.10.3]: https://github.com/nasa/cumulus/compare/v1.10.2...v1.10.3
[v1.10.2]: https://github.com/nasa/cumulus/compare/v1.10.1...v1.10.2
[v1.10.1]: https://github.com/nasa/cumulus/compare/v1.10.0...v1.10.1
[v1.10.0]: https://github.com/nasa/cumulus/compare/v1.9.1...v1.10.0
[v1.9.1]: https://github.com/nasa/cumulus/compare/v1.9.0...v1.9.1
[v1.9.0]: https://github.com/nasa/cumulus/compare/v1.8.1...v1.9.0
[v1.8.1]: https://github.com/nasa/cumulus/compare/v1.8.0...v1.8.1
[v1.8.0]: https://github.com/nasa/cumulus/compare/v1.7.0...v1.8.0
[v1.7.0]: https://github.com/nasa/cumulus/compare/v1.6.0...v1.7.0
[v1.6.0]: https://github.com/nasa/cumulus/compare/v1.5.5...v1.6.0
[v1.5.5]: https://github.com/nasa/cumulus/compare/v1.5.4...v1.5.5
[v1.5.4]: https://github.com/nasa/cumulus/compare/v1.5.3...v1.5.4
[v1.5.3]: https://github.com/nasa/cumulus/compare/v1.5.2...v1.5.3
[v1.5.2]: https://github.com/nasa/cumulus/compare/v1.5.1...v1.5.2
[v1.5.1]: https://github.com/nasa/cumulus/compare/v1.5.0...v1.5.1
[v1.5.0]: https://github.com/nasa/cumulus/compare/v1.4.1...v1.5.0
[v1.4.1]: https://github.com/nasa/cumulus/compare/v1.4.0...v1.4.1
[v1.4.0]: https://github.com/nasa/cumulus/compare/v1.3.0...v1.4.0
[v1.3.0]: https://github.com/nasa/cumulus/compare/v1.2.0...v1.3.0
[v1.2.0]: https://github.com/nasa/cumulus/compare/v1.1.4...v1.2.0
[v1.1.4]: https://github.com/nasa/cumulus/compare/v1.1.3...v1.1.4
[v1.1.3]: https://github.com/nasa/cumulus/compare/v1.1.2...v1.1.3
[v1.1.2]: https://github.com/nasa/cumulus/compare/v1.1.1...v1.1.2
[v1.1.1]: https://github.com/nasa/cumulus/compare/v1.0.1...v1.1.1
[v1.1.0]: https://github.com/nasa/cumulus/compare/v1.0.1...v1.1.0
[v1.0.1]: https://github.com/nasa/cumulus/compare/v1.0.0...v1.0.1
[v1.0.0]: https://github.com/nasa/cumulus/compare/pre-v1-release...v1.0.0

[thin-egress-app]: <https://github.com/asfadmin/thin-egress-app> "Thin Egress App"<|MERGE_RESOLUTION|>--- conflicted
+++ resolved
@@ -29,19 +29,14 @@
     - determines if the file request is public based on the bucket map rather than the bucket type
     - (EDL only) restricts download from PRIVATE_BUCKETS to users who belong to certain EDL User Groups
     - bucket prefix and object prefix are supported
-<<<<<<< HEAD
   - Added 'Bearer token' support as an authorization method
 - **CUMULUS-2487**
   - Added integration test for cumulus distribution API
 - **CUMULUS-2569**
   - Created bucket map cache for cumulus distribution API
-=======
-  - Add 'Bearer token' support as an authorization method
 - **CUMULUS-2568**
   - Add `deletePdr`/PDR deletion functionality to `@cumulus/api-client/pdrs`
   - Add `removeCollectionAndAllDependencies` to integration test helpers
-- **CUMULUS-2487**
-  - Add integration test for cumulus distribution API
 - Added `example/spec/apiUtils.waitForApiStatus` to wait for a
 record to be returned by the API with a specific value for
 `status`
@@ -85,7 +80,6 @@
 - Added `params.pRetryOptions` parameter to
 `@cumulus/api-client/granules.deleteGranule` to control the retry
 behavior
->>>>>>> 3ecc004e
 
 ### Fixed
 
