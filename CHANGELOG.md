--- conflicted
+++ resolved
@@ -20,10 +20,7 @@
 
 ### Added
 
-<<<<<<< HEAD
 - **HYRAX-439** - Corrected README.md according to a new Hyrax URL format.
-=======
->>>>>>> 8297f4f6
 - **CUMULUS-2354**
   - Adds configuration options to allow `/s3credentials` endpoint to distribute
     same-region read-only tokens based on a user's CMR ACLs.
