--- conflicted
+++ resolved
@@ -20,14 +20,6 @@
   - Rename `EarthdataLoginClient` property from `earthdataLoginUrl` to `loginUrl` for consistency with new OAuth clients. See example in [oauth-client README](https://github.com/nasa/cumulus/blob/master/packages/oauth-client/README.md)
 
 ### Added
-<<<<<<< HEAD
-
-- **CUMULUS-2470**
-  - Added `/s3credentials` endpoint for distribution API
-
-### Changed
-=======
->>>>>>> 7333b2e3
 
 - **HYRAX-439** - Corrected README.md according to a new Hyrax URL format.
 - **CUMULUS-2354**
@@ -40,6 +32,9 @@
 - **CUMULUS-2474**
   - Add `S3ObjectStore` to `aws-client`. This class allows for interaction with the S3 object store.
   - Add `object-store` package which contains abstracted object store functions for working with various cloud providers
+
+- **CUMULUS-2470**
+  - Added `/s3credentials` endpoint for distribution API
 
 ### Changed
 - **CUMULUS-2517**
