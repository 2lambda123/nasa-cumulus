--- conflicted
+++ resolved
@@ -8,8 +8,6 @@
 
 ### Breaking Changes
 
-<<<<<<< HEAD
-=======
 - **CUMULUS-2889**
   - Removed unused CloudWatch Logs AWS SDK client. This change removes the CloudWatch Logs
     client from the `@cumulus/aws-client` package.
@@ -25,18 +23,15 @@
     change as certs are provided by default.   Users using databases that do not
     provide SSL should update their database secret with the optional value
     `disableSSL` set to `true`
->>>>>>> e7f6a234
 - **CUMULUS-2897**
   - Removed unused Systems Manager AWS SDK client. This change removes the Systems Manager client
     from the `@cumulus/aws-client` package.
 
 ### Changed
 
-<<<<<<< HEAD
 - **CUMULUS-3456**
   - Added stateMachine, collection, execution, granules, status, time, and error fields to Dead Letter Archive message
   - Added cumulusError field to records in sfEventSqsToDbRecordsDeadLetterQueue
-=======
 - **CUMULUS-3323**
   - Added `disableSSL` as a valid database secret key - setting this in your database credentials will
     disable SSL for all Core database connection attempts.
@@ -47,7 +42,6 @@
     connections to the database, and is intended to help enforce security
     compliance rules.  This update can be opted-out by supplying a non-default
     `db_parameters` set in the terraform configuration.
->>>>>>> e7f6a234
 - **CUMULUS-3245**
   - Update `@cumulus/lzards-backup` task to either respect the `lzards_provider`
     terraform configuration value or utilize `lzardsProvider` as part of the task
@@ -55,12 +49,8 @@
   - Minor refactor of `@cumulus/lzards-api-client` to:
     - Use proper ECMAScript import for `@cumulus/launchpad-auth`
     - Update incorrect docstring
-<<<<<<< HEAD
-=======
-
-### Changed
-
->>>>>>> e7f6a234
+    - Use proper ECMAScript import for `@cumulus/launchpad-auth`
+    - Update incorrect docstring
 - **CUMULUS-2896**
   - Updated Secrets Manager code to AWS SDK v3.
 - **CUMULUS-3497**
@@ -204,8 +194,10 @@
 Users/clients that do not make use of these endpoints will not be impacted.
 
 ### Breaking Changes
+
 - **CUMULUS-3427**
   - Changed the naming conventions for memory size and timeouts configuration to simply the lambda name
+
 ### Notable Changes
 
 - **CUMULUS-3095**
