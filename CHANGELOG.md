--- conflicted
+++ resolved
@@ -6,7 +6,6 @@
 
 ## [Unreleased]
 
-<<<<<<< HEAD
 ### BREAKING CHANGES
 
 - **CUMULUS-2428**
@@ -15,7 +14,7 @@
 ### Notable changes
 
 - Bulk granule operations endpoint now supports setting a custom queue for scheduling workflows via the `queueUrl` property in the request body. If provided, this value should be the full URL for an SQS queue.
-=======
+
 ## [v7.2.0] 2021-03-23
 
 ### Added
@@ -24,13 +23,11 @@
   - Added orca API endpoint to `@cumulus/api` to get recovery status
   - Add `CopyToGlacier` step to [example IngestAndPublishGranuleWithOrca workflow](https://github.com/nasa/cumulus/blob/master/example/cumulus-tf/ingest_and_publish_granule_with_orca_workflow.tf)
 
-
 ### Changed
 
 - **HYRAX-357**
   - Format of NGAP OPeNDAP URL changed and by default now is referring to concept id and optionally can include short name and version of collection.
   - `addShortnameAndVersionIdToConceptId` field has been added to the config inputs of the `hyrax-metadata-updates` task
->>>>>>> e48a4e16
 
 ## [v7.1.0] 2021-03-12
 
