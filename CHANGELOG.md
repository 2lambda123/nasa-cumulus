# Changelog

All notable changes to this project will be documented in this file.

The format is based on [Keep a Changelog](http://keepachangelog.com/en/1.0.0/).

## Unreleased

<<<<<<< HEAD
### MIGRATION notes

From this release forward Core will be tested against PostgreSQL 11   Existing
release compatibility testing was done for release 11.1.8/14.0.0+.   Users
should migrate their datastores to Aurora PostgreSQL 11.13+ compatible data stores
as soon as possible.

Users utilizing the `cumulus-rds-tf` module will have upgraded/had their
database clusters forcibly upgraded at the next maintenance window after 31 Jan
2023.   Our guidance to mitigate this issue is to do a manual (outside of
terraform) upgrade.   This will result in the cluster being upgraded with a
manually set parameter group not managed by terraform.

If you manually upgraded and the cluster is now on version 11.13, to continue using the `cumulus-rds-tf` module *once
upgraded* update following module configuration values if set, or allow their
defaults to be utilized:

```terraform
parameter_group_family = "aurora-postgresql11"
engine_version = 11.13
```

When you apply this update, the original PostgreSQL v10 parameter group will be
removed, and recreated using PG11 defaults/configured terraform values and
update the database cluster to use the new configuration.

- **CUMULUS-3121**
  - Added a map of variables for the cloud_watch_log retention_in_days for the various cloudwatch_log_groups, as opposed to keeping them hardcoded at 30 days. Can be configured by adding the <module>_<cloudwatch_log_group_name>_log_retention value in days to the cloudwatch_log_retention_groups map variable

### Breaking Changes

- **CUMULUS-3070/3074**
  - Updated granule PUT/POST endpoints to no longer respect message write
    constraints.  Functionally this means that:
    - Granules with older createdAt values will replace newer ones, instead of
        ignoring the write request
    - Granules that attempt to set a non-complete state (e.g. 'queued' and
        'running') will now ignore execution state/state change and always write
    - Granules being set to non-complete state will update all values passed in,
      instead of being restricted to `['createdAt', 'updatedAt', 'timestamp',
      'status', 'execution']`


### Added

- **CUMULUS-3070**
  - Remove granules dynamoDb model logic that sets default publish value on record
    validation
  - Update API granule write logic to not set default publish value on record
    updates to avoid overwrite (PATCH behavior)
  - Update API granule write logic to publish to false on record
    creation if not specified
  - Update message granule write logic to set default publish value on record
    creation update.
  - Update granule write logic to set published to default value of `false` if
    `null` is explicitly set with intention to delete the value.
  - Removed dataType/version from api granule schema
  - Added `@cumulus/api/endpoints/granules` unit to cover duration overwrite
    logic for PUT/PATCH endpoint.

### Fixed

- **CUMULUS-3148**:
  - Updates cumulus-rds-tf to use defaults for PostgreSQL 11.13
=======
### Fixed

- **CUMULUS-3148**
  - Update IngestGranuleSuccessSpec as test was dependant on file ordering and
    PostgreSQL 11 upgrade exposed dependency on database results in the API return
  - Update unit test container to utilize PostgreSQL 11.13 container
>>>>>>> fba84691
- **CUMULUS-3033**
  - Fixed `granuleEsQuery` to properly terminate if `body.hit.total.value` is 0.
- **CUMULUS-3142**
  - Fix issue from CUMULUS-3070 where undefined values for status results in
    unexpected insertion failure on PATCH.
    
### Changed

- **Snyk Security**
  - Upgraded jsonwebtoken from 8.5.1 to 9.0.0
  - CUMULUS-3160: Upgrade knex from 0.95.15 to 2.4.1
  - Upgraded got from 11.8.3 to ^11.8.5
- **Dependabot Security**
  - Upgraded the python package dependencies of the example lambdas
- **CUMULUS-3043**
  - Organize & link Getting Started public docs for better user guidance
  - Update Getting Started sections with current content
- **CUMULUS-3071**
  - Added 'PATCH' granules endpoint as an exact duplicate of the existing `PUT`
    endpoint.    In future releases the `PUT` endpoint will be replaced with valid PUT logic
    behavior (complete overwrite) in a future release.   **The existing PUT
    implementation is deprecated** and users should move all existing usage of
    `PUT` to `PATCH` before upgrading to a release with `CUMULUS-3072`.
  - Updated `@cumulus/api-client` packages to use `PATCH` protocol for existing
    granule `PUT` calls, this change should not require user updates for
    `api-client` users.
    - `@cumulus/api-client/granules.updateGranule`
    - `@cumulus/api-client/granules.moveGranule`
    - `@cumulus/api-client/granules.updateGranule`
    - `@cumulus/api-client/granules.reingestGranule`
    - `@cumulus/api-client/granules.removeFromCMR`
    - `@cumulus/api-client/granules.applyWorkflow`
- **CUMULUS-3097**
  - Changed `@cumulus/cmr-client` package's token from Echo-Token to Earthdata Login (EDL) token in updateToken method
  - Updated CMR header and token tests to reflect the Earthdata Login changes
- **CUMULUS-3121**
  - Added a map of variables for the cloud_watch_log retention_in_days for the various cloudwatch_log_groups, as opposed to keeping them hardcoded at 30 days. Can be configured by adding the <module>_<cloudwatch_log_group_name>_log_retention value in days to the cloudwatch_log_retention_groups map variable
- **CUMULUS-3144**
  - Increased the memory of API lambda to 1280MB

### Fixed

- **CUMULUS-3117**
  - Update `@cumulus/es-client/indexer.js` to properly handle framework write
    constraints for queued granules.    Queued writes will now be properly
    dropped from elasticsearch writes along with the primary datastore(s) when
    write constraints apply

## [v14.0.0] 2022-12-08

### Breaking Changes

- **CUMULUS-2915**
  - API endpoint GET `/executions/status/${executionArn}` returns `presignedS3Url` and `data`
  - The user (dashboard) must read the `s3SignedURL` and `data` from the return
- **CUMULUS-3070/3074**
  - Updated granule PUT/POST endpoints to no longer respect message write
    constraints.  Functionally this means that:
    - Granules with older createdAt values will replace newer ones, instead of
        ignoring the write request
    - Granules that attempt to set a non-complete state (e.g. 'queued' and
        'running') will now ignore execution state/state change and always write
    - Granules being set to non-complete state will update all values passed in,
      instead of being restricted to `['createdAt', 'updatedAt', 'timestamp',
      'status', 'execution']`

### Added

- **CUMULUS-3070**
  - Remove granules dynamoDb model logic that sets default publish value on record
    validation
  - Update API granule write logic to not set default publish value on record
    updates to avoid overwrite (PATCH behavior)
  - Update API granule write logic to publish to false on record
    creation if not specified
  - Update message granule write logic to set default publish value on record
    creation update.
  - Update granule write logic to set published to default value of `false` if
    `null` is explicitly set with intention to delete the value.
  - Removed dataType/version from api granule schema
  - Added `@cumulus/api/endpoints/granules` unit to cover duration overwrite
    logic for PUT/PATCH endpoint.
- **CUMULUS-3098**
  - Added task configuration setting named `failTaskWhenFileBackupFail` to the
    `lzards-backup` task. This setting is `false` by default, but when set to
    `true`, task will fail if one of the file backup request fails.

### Changed

- Updated CI deploy process to utilize the distribution module in the published zip file which
    will be run against for the integration tests
- **CUMULUS-2915**
  - Updated API endpoint GET `/executions/status/${executionArn}` to return the
    presigned s3 URL in addition to execution status data
- **CUMULUS-3045**
  - Update GitHub FAQs:
    - Add new and refreshed content for previous sections
    - Add new dedicated Workflows section
- **CUMULUS-3070**
  - Updated API granule write logic to no longer require createdAt value in
    dynamo/API granule validation.   Write-time createdAt defaults will be set in the case
    of new API granule writes without the value set, and createdAt will be
    overwritten if it already exists.
  - Refactored granule write logic to allow PATCH behavior on API granule update
    such that existing createdAt values will be retained in case of overwrite
    across all API granule writes.
  - Updated granule write code to validate written createdAt is synced between
    datastores in cases where granule.createdAt is not provided for a new
    granule.
  - Updated @cumulus/db/translate/granules.translateApiGranuleToPostgresGranuleWithoutNilsRemoved to validate incoming values to ensure values that can't be set to null are not
  - Updated @cumulus/db/translate/granules.translateApiGranuleToPostgresGranuleWithoutNilsRemoved to handle null values in incoming ApiGranule
  - Updated @cumulus/db/types/granules.PostgresGranule typings to allow for null values
  - Added ApiGranuleRecord to @cumulus/api/granule type to represent a written/retrieved from datastore API granule record.
  - Update API/Message write logic to handle nulls as deletion in granule PUT/message write logic
- **CUMULUS-3075**
  - Changed the API endpoint return value for a granule with no files. When a granule has no files, the return value beforehand for
    the translatePostgresGranuletoApiGranule, the function which does the translation of a Postgres granule to an API granule, was
    undefined, now changed to an empty array.
  - Existing behavior which relied on the pre-disposed undefined value was changed to instead accept the empty array.
  - Standardized tests in order to expect an empty array for a granule with no files files' object instead of undefined.
- **CUMULUS-3077**
  - Updated `lambdas/data-migration2` granule and files migration to have a `removeExcessFiles` function like in write-granules that will remove file records no longer associated with a granule being migrated
- **CUMULUS-3080**
  - Changed the retention period in days from 14 to 30 for cloudwatch logs for NIST-5 compliance
- **CUMULUS-

**
  - Updated `POST` granules endpoint to check if granuleId exists across all collections rather than a single collection.
  - Updated `PUT` granules endpoint to check if granuleId exists across a different collection and throw conflict error if so.
  - Updated logic for writing granules from a message to check if granuleId exists across a different collection and throw conflict error if so.

### Fixed

- **CUMULUS-3070**
  - Fixed inaccurate typings for PostgresGranule in @cumulus/db/types/granule
  - Fixed inaccurate typings for @cumulus/api/granules.ApiGranule and updated to
    allow null
- **CUMULUS-3104**
  - Fixed TS compilation error on aws-client package caused by @aws-sdk/client-s3 3.202.0 upgrade
- **CUMULUS-3116**
  - Reverted the default ElasticSearch sorting behavior to the pre-13.3.0 configuration
  - Results from ElasticSearch are sorted by default by the `timestamp` field. This means that the order
  is not guaranteed if two or more records have identical timestamps as there is no secondary sort/tie-breaker.

## [v13.4.0] 2022-10-31

### Notable changes

- **CUMULUS-3104**
  - Published new tag [`43` of `cumuluss/async-operation` to Docker Hub](https://hub.docker.com/layers/cumuluss/async-operation/43/images/sha256-5f989c7d45db3dde87c88c553182d1e4e250a1e09af691a84ff6aa683088b948?context=explore) which was built with node:14.19.3-buster.

### Added

- **CUMULUS-2998**
  - Added Memory Size and Timeout terraform variable configuration for the following Cumulus tasks:
    - fake_processing_task_timeout and fake_processing_task_memory_size
    - files_to_granules_task_timeout and files_to_granule_task_memory_size
    - hello_world_task_timeout and hello_world_task_memory_size
    - sf_sqs_report_task_timeout and sf_sqs_report_task_memory_size
- **CUMULUS-2986**
  - Adds Terraform memory_size configurations to lambda functions with customizable timeouts enabled (the minimum default size has also been raised from 256 MB to 512 MB)
    allowed properties include:
      - add_missing_file_checksums_task_memory_size
      - discover_granules_task_memory_size
      - discover_pdrs_task_memory_size
      - hyrax_metadata_updates_task_memory_size
      - lzards_backup_task_memory_size
      - move_granules_task_memory_size
      - parse_pdr_task_memory_size
      - pdr_status_check_task_memory_size
      - post_to_cmr_task_memory_size
      - queue_granules_task_memory_size
      - queue_pdrs_task_memory_size
      - queue_workflow_task_memory_size
      - sync_granule_task_memory_size
      - update_cmr_access_constraints_task_memory_size
      - update_granules_cmr_task_memory_size
  - Initializes the lambda_memory_size(s) variable in the Terraform variable list
  - Adds Terraform timeout variable for add_missing_file_checksums_task
- **CUMULUS-2631**
  - Added 'Bearer token' support to s3credentials endpoint
- **CUMULUS-2787**
  - Added `lzards-api-client` package to Cumulus with `submitQueryToLzards` method
- **CUMULUS-2944**
  - Added configuration to increase the limit for body-parser's JSON and URL encoded parsers to allow for larger input payloads

### Changed


- Updated `example/cumulus-tf/variables.tf` to have `cmr_oauth_provider` default to `launchpad`
- **CUMULUS-3024**
  - Update PUT /granules endpoint to operate consistently across datastores
    (PostgreSQL, ElasticSearch, DynamoDB). Previously it was possible, given a
    partial Granule payload to have different data in Dynamo/ElasticSearch and PostgreSQL
  - Given a partial Granule object, the /granules update endpoint now operates
    with behavior more consistent with a PATCH operation where fields not provided
    in the payload will not be updated in the datastores.
  - Granule translation (db/src/granules.ts) now supports removing null/undefined fields when converting from API to Postgres
    granule formats.
  - Update granule write logic: if a `null` files key is provided in an update payload (e.g. `files: null`),
    an error will be thrown. `null` files were not previously supported and would throw potentially unclear errors. This makes the error clearer and more explicit.
  - Update granule write logic: If an empty array is provided for the `files` key, all files will be removed in all datastores
- **CUMULUS-2787**
  - Updated `lzards-backup-task` to send Cumulus provider and granule createdAt values as metadata in LZARDS backup request to support querying LZARDS for reconciliation reports
- **CUMULUS-2913**
  - Changed `process-dead-letter-archive` lambda to put messages from S3 dead
    letter archive that fail to process to new S3 location.
- **CUMULUS-2974**
  - The `DELETE /granules/<granuleId>` endpoint now includes additional details about granule
    deletion, including collection, deleted granule ID, deleted files, and deletion time.
- **CUMULUS-3027**
  - Pinned typescript to ~4.7.x to address typing incompatibility issues
    discussed in https://github.com/knex/knex/pull/5279
  - Update generate-ts-build-cache script to always install root project dependencies
- **CUMULUS-3104**
  - Updated Dockerfile of async operation docker image to build from node:14.19.3-buster
  - Sets default async_operation_image version to 43.
  - Upgraded saml2-js 4.0.0, rewire to 6.0.0 to address security vulnerabilities
  - Fixed TS compilation error caused by @aws-sdk/client-s3 3.190->3.193 upgrade

## [v13.3.2] 2022-10-10 [BACKPORT]

**Please note** changes in 13.3.2 may not yet be released in future versions, as
this is a backport and patch release on the 13.3.x series of releases. Updates that
are included in the future will have a corresponding CHANGELOG entry in future
releases.

### Fixed

- **CUMULUS-2557**
  - Updated `@cumulus/aws-client/S3/moveObject` to handle zero byte files (0 byte files).
- **CUMULUS-2971**
  - Updated `@cumulus/aws-client/S3ObjectStore` class to take string query parameters and
    its methods `signGetObject` and `signHeadObject` to take parameter presignOptions
- **CUMULUS-3021**
  - Updated `@cumulus/api-client/collections` and `@cumulus/integration-tests/api` to encode
    collection version in the URI path
- **CUMULUS-3024**
  - Update PUT /granules endpoint to operate consistently across datastores
    (PostgreSQL, ElasticSearch, DynamoDB). Previously it was possible, given a
    partial Granule payload to have different data in Dynamo/ElasticSearch and PostgreSQL
  - Given a partial Granule object, the /granules update endpoint now operates
    with behavior more consistent with a PATCH operation where fields not provided
    in the payload will not be updated in the datastores.
  - Granule translation (db/src/granules.ts) now supports removing null/undefined fields when converting from API to Postgres
    granule formats.
  - Update granule write logic: if a `null` files key is provided in an update payload (e.g. `files: null`),
    an error will be thrown. `null` files were not previously supported and would throw potentially unclear errors. This makes the error clearer and more explicit.
  - Update granule write logic: If an empty array is provided for the `files` key, all files will be removed in all datastores

## [v13.3.0] 2022-8-19

### Notable Changes

- **CUMULUS-2930**
  - The `GET /granules` endpoint has a new optional query parameter:
    `searchContext`, which is used to resume listing within the same search
    context. It is provided in every response from the endpoint as
    `meta.searchContext`. The searchContext value must be submitted with every
    consequent API call, and must be fetched from each new response to maintain
    the context.
  - Use of the `searchContext` query string parameter allows listing past 10,000 results.
  - Note that using the `from` query param in a request will cause the `searchContext` to
    be ignored and also make the query subject to the 10,000 results cap again.
  - Updated `GET /granules` endpoint to leverage ElasticSearch search-after API.
    The endpoint will only use search-after when the `searchContext` parameter
    is provided in a request.

## [v13.2.1] 2022-8-10 [BACKPORT]

### Notable changes

- **CUMULUS-3019**
  - Fix file write logic to delete files by `granule_cumulus_id` instead of
    `cumulus_id`. Previous logic removed files by matching `file.cumulus_id`
    to `granule.cumulus_id`.

## [v13.2.0] 2022-8-04

### Changed

- **CUMULUS-2940**
  - Updated bulk operation lambda to utilize system wide rds_connection_timing
    configuration parameters from the main `cumulus` module
- **CUMULUS-2980**
  - Updated `ingestPdrWithNodeNameSpec.js` to use `deleteProvidersAndAllDependenciesByHost` function.
  - Removed `deleteProvidersByHost`function.
- **CUMULUS-2954**
  - Updated Backup LZARDS task to run as a single task in a step function workflow.
  - Updated task to allow user to provide `collectionId` in workflow input and
    updated task to use said `collectionId` to look up the corresponding collection record in RDS.

## [v13.1.0] 2022-7-22

### MIGRATION notes

- The changes introduced in CUMULUS-2962 will re-introduce a
  `files_granules_cumulus_id_index` on the `files` table in the RDS database.
  This index will be automatically created as part of the bootstrap lambda
  function *on deployment* of the `data-persistence` module.

  *In cases where the index is already applied, this update will have no effect*.

  **Please Note**: In some cases where ingest is occurring at high volume levels and/or the
  files table has > 150M file records, the migration may
  fail on deployment due to timing required to both acquire the table state needed for the
  migration and time to create the index given the resources available.

  For reference a rx.5 large Aurora/RDS database
  with *no activity* took roughly 6 minutes to create the index for a file table with 300M records and no active ingest, however timed out when the same migration was attempted
  in production with possible activity on the table.

  If you believe you are subject to the above consideration, you may opt to
  manually create the `files` table index *prior* to deploying this version of
  Core with the following procedure:

  -----

  - Verify you do not have the index:

  ```text
  select * from pg_indexes where tablename = 'files';

   schemaname | tablename |        indexname        | tablespace |                                       indexdef
  ------------+-----------+-------------------------+------------+---------------------------------------------------------------------------------------
   public     | files     | files_pkey              |            | CREATE UNIQUE INDEX files_pkey ON public.files USING btree (cumulus_id)
   public     | files     | files_bucket_key_unique |            | CREATE UNIQUE INDEX files_bucket_key_unique ON public.files USING btree (bucket, key)
  ```

  In this instance you should not see an `indexname` row with
  `files_granules_cumulus_id_index` as the value.     If you *do*, you should be
  clear to proceed with the installation.
  - Quiesce ingest

  Stop all ingest operations in Cumulus Core according to your operational
  procedures.    You should validate that it appears there are no active queries that
  appear to be inserting granules/files into the database as a secondary method
  of evaluating the database system state:

  ```text
  select pid, query, state, wait_event_type, wait_event from pg_stat_activity where state = 'active';
  ```

  If query rows are returned with a `query` value that involves the files table,
  make sure ingest is halted and no other granule-update activity is running on
  the system.

  Note: In rare instances if there are hung queries that are unable to resolve, it may be necessary to
  manually use psql [Server Signaling
  Functions](https://www.postgresql.org/docs/10/functions-admin.html#FUNCTIONS-ADMIN-SIGNAL)
  `pg_cancel_backend` and/or
  `pg_terminate_backend` if the migration will not complete in the next step.

  - Create the Index

  Run the following query to create the index.    Depending on the situation
  this may take many minutes to complete, and you will note your CPU load and
  disk I/O rates increase on your cluster:

  ```text
  CREATE INDEX files_granule_cumulus_id_index ON files (granule_cumulus_id);
  ```

  You should see a response like:

  ```text
  CREATE INDEX
  ```

  and can verify the index `files_granule_cumulus_id_index` was created:

  ```text
  => select * from pg_indexes where tablename = 'files';
  schemaname | tablename |           indexname            | tablespace |                                           indexdef
   ------------+-----------+--------------------------------+------------+----------------------------------------------------------------------------------------------
   public     | files     | files_pkey                     |            | CREATE UNIQUE INDEX files_pkey ON public.files USING btree (cumulus_id)
   public     | files     | files_bucket_key_unique        |            | CREATE UNIQUE INDEX files_bucket_key_unique ON public.files USING btree (bucket, key)
   public     | files     | files_granule_cumulus_id_index |            | CREATE INDEX files_granule_cumulus_id_index ON public.files USING btree (granule_cumulus_id)
  (3 rows)
  ```

  - Once this is complete, you may deploy this version of Cumulus as you
    normally would.
  **If you are unable to stop ingest for the above procedure** *and* cannot
  migrate with deployment, you may be able to manually create the index while
  writes are ongoing using postgres's `CONCURRENTLY` option for `CREATE INDEX`.
  This can have significant impacts on CPU/write IO, particularly if you are
  already using a significant amount of your cluster resources, and may result
  in failed writes or an unexpected index/database state.

  PostgreSQL's
  [documentation](https://www.postgresql.org/docs/10/sql-createindex.html#SQL-CREATEINDEX-CONCURRENTLY)
  provides more information on this option.   Please be aware it is
  **unsupported** by Cumulus at this time, so community members that opt to go
  this route should proceed with caution.

  -----

### Notable changes

- **CUMULUS-2962**
  - Re-added database structural migration to `files` table to add an index on `granule_cumulus_id`
- **CUMULUS-2929**
  - Updated `move-granule` task to check the optional collection configuration parameter
    `meta.granuleMetadataFileExtension` to determine the granule metadata file.
    If none is specified, the granule CMR metadata or ISO metadata file is used.

### Changed

- Updated Moment.js package to 2.29.4 to address security vulnerability
- **CUMULUS-2967**
  - Added fix example/spec/helpers/Provider that doesn't fail deletion 404 in
    case of deletion race conditions
### Fixed

- **CUMULUS-2995**
  - Updated Lerna package to 5.1.8 to address security vulnerability

- **CUMULUS-2863**
  - Fixed `@cumulus/api` `validateAndUpdateSqsRule` method to allow 0 retries and 0 visibilityTimeout
    in rule's meta.

- **CUMULUS-2959**
  - Fixed `@cumulus/api` `granules` module to convert numeric productVolume to string
    when an old granule record is retrieved from DynamoDB
- Fixed the following links on Cumulus docs' [Getting Started](https://nasa.github.io/cumulus/docs/getting-started) page:
    * Cumulus Deployment
    * Terraform Best Practices
    * Integrator Common Use Cases
- Also corrected the _How to Deploy Cumulus_ link in the [Glossary](https://nasa.github.io/cumulus/docs/glossary)


## [v13.0.1] 2022-7-12

- **CUMULUS-2995**
  - Updated Moment.js package to 2.29.4 to address security vulnerability

## [v13.0.0] 2022-06-13

### MIGRATION NOTES

- The changes introduced in CUMULUS-2955 should result in removal of
  `files_granule_cumulus_id_index` from the `files` table (added in the v11.1.1
  release).  The success of this operation is dependent on system ingest load.

  In rare cases where data-persistence deployment fails because the
  `postgres-db-migration` times out, it may be required to manually remove the
  index and then redeploy:

  ```text
  DROP INDEX IF EXISTS files_granule_cumulus_id_index;
  ```

### Breaking Changes

- **CUMULUS-2931**

  - Updates CustomBootstrap lambda to default to failing if attempting to remove
    a pre-existing `cumulus-alias` index that would collide with the required
    `cumulus-alias` *alias*.   A configuration parameter
    `elasticsearch_remove_index_alias_conflict`  on the `cumulus` and
    `archive` modules has been added to enable the original behavior that would
    remove the invalid index (and all it's data).
  - Updates `@cumulus/es-client.bootstrapElasticSearch` signature to be
    parameterized and accommodate a new parameter `removeAliasConflict` which
    allows/disallows the deletion of a conflicting `cumulus-alias` index

### Notable changes

- **CUMULUS-2929**
  - Updated `move-granule` task to check the optional collection configuration parameter
    `meta.granuleMetadataFileExtension` to determine the granule metadata file.
    If none is specified, the granule CMR metadata or ISO metadata file is used.

### Added

- **CUMULUS-2929**
  - Added optional collection configuration `meta.granuleMetadataFileExtension` to specify CMR metadata
    file extension for tasks that utilize metadata file lookups

- **CUMULUS-2939**
  - Added `@cumulus/api/lambdas/start-async-operation` to start an async operation

- **CUMULUS-2953**
  - Added `skipMetadataCheck` flag to config for Hyrax metadata updates task.
  - If this config flag is set to `true`, and a granule has no CMR file, the task will simply return the input values.

- **CUMULUS-2966**
  - Added extractPath operation and support of nested string replacement to `url_path` in the collection configuration

### Changed

- **CUMULUS-2965**
  - Update `cumulus-rds-tf` module to ignore `engine_version` lifecycle changes
- **CUMULUS-2967**
  - Added fix example/spec/helpers/Provider that doesn't fail deletion 404 in
    case of deletion race conditions
- **CUMULUS-2955**
  - Updates `20220126172008_files_granule_id_index` to *not* create an index on
    `granule_cumulus_id` on the files table.
  - Adds `20220609024044_remove_files_granule_id_index` migration to revert
    changes from `20220126172008_files_granule_id_index` on any deployed stacks
    that might have the index to ensure consistency in deployed stacks

- **CUMULUS-2923**
  - Changed public key setup for SFTP local testing.
- **CUMULUS-2939**
  - Updated `@cumulus/api` `granules/bulk*`, `elasticsearch/index-from-database` and
    `POST reconciliationReports` endpoints to invoke StartAsyncOperation lambda

### Fixed

- **CUMULUS-2863**
  - Fixed `@cumulus/api` `validateAndUpdateSqsRule` method to allow 0 retries
    and 0 visibilityTimeout in rule's meta.
- **CUMULUS-2961**
  - Fixed `data-migration2` granule migration logic to allow for DynamoDb granules that have a null/empty string value for `execution`.   The migration will now migrate them without a linked execution.
  - Fixed `@cumulus/api` `validateAndUpdateSqsRule` method to allow 0 retries and 0 visibilityTimeout
    in rule's meta.

- **CUMULUS-2959**
  - Fixed `@cumulus/api` `granules` module to convert numeric productVolume to string
    when an old granule record is retrieved from DynamoDB.

## [v12.0.3] 2022-10-03 [BACKPORT]

**Please note** changes in 12.0.3 may not yet be released in future versions, as
this is a backport and patch release on the 12.0.x series of releases. Updates that
are included in the future will have a corresponding CHANGELOG entry in future
releases.

### Fixed

- **CUMULUS-3024**
  - Update PUT /granules endpoint to operate consistently across datastores
    (PostgreSQL, ElasticSearch, DynamoDB). Previously it was possible, given a
    partial Granule payload to have different data in Dynamo/ElasticSearch and PostgreSQL
  - Given a partial Granule object, the /granules update endpoint now operates
    with behavior more consistent with a PATCH operation where fields not provided
    in the payload will not be updated in the datastores.
  - Granule translation (db/src/granules.ts) now supports removing null/undefined fields when converting from API to Postgres
    granule formats.
  - Update granule write logic: if a `null` files key is provided in an update payload (e.g. `files: null`),
    an error will be thrown. `null` files were not previously supported and would throw potentially unclear errors. This makes the error clearer and more explicit.
  - Update granule write logic: If an empty array is provided for the `files` key, all files will be removed in all datastores
- **CUMULUS-2971**
  - Updated `@cumulus/aws-client/S3ObjectStore` class to take string query parameters and
    its methods `signGetObject` and `signHeadObject` to take parameter presignOptions
- **CUMULUS-2557**
  - Updated `@cumulus/aws-client/S3/moveObject` to handle zero byte files (0 byte files).
- **CUMULUS-3021**
  - Updated `@cumulus/api-client/collections` and `@cumulus/integration-tests/api` to encode
    collection version in the URI path

## [v12.0.2] 2022-08-10 [BACKPORT]

**Please note** changes in 12.0.2 may not yet be released in future versions, as
this is a backport and patch release on the 12.0.x series of releases. Updates that
are included in the future will have a corresponding CHANGELOG entry in future
releases.

### Notable Changes

- **CUMULUS-3019**
  - Fix file write logic to delete files by `granule_cumulus_id` instead of
      `cumulus_id`. Previous logic removed files by matching `file.cumulus_id`
      to `granule.cumulus_id`.

## [v12.0.1] 2022-07-18

- **CUMULUS-2995**
  - Updated Moment.js package to 2.29.4 to address security vulnerability

## [v12.0.0] 2022-05-20

### Breaking Changes

- **CUMULUS-2903**

  - The minimum supported version for all published Cumulus Core npm packages is now Node 14.19.1
  - Tasks using the `cumuluss/cumulus-ecs-task` Docker image must be updated to
    `cumuluss/cumulus-ecs-task:1.8.0`. This can be done by updating the `image`
    property of any tasks defined using the `cumulus_ecs_service` Terraform
    module.

### Changed

- **CUMULUS-2932**

  - Updates `SyncGranule` task to include `disableOrDefaultAcl` function that uses
    the configuration ACL parameter to set ACL to private by default or disable ACL.
  - Updates `@cumulus/sync-granule` `download()` function to take in ACL parameter
  - Updates `@cumulus/ingest` `proceed()` function to take in ACL parameter
  - Updates `@cumulus/ingest` `addLock()` function to take in an optional ACL parameter
  - Updates `SyncGranule` example worfklow config
    `example/cumulus-tf/sync_granule_workflow.asl.json` to include `ACL`
    parameter.

## [v11.1.8] 2022-11-07 [BACKPORT]

**Please note** changes in 11.1.7 may not yet be released in future versions, as
this is a backport and patch release on the 11.1.x series of releases. Updates that
are included in the future will have a corresponding CHANGELOG entry in future
releases.

### Breaking Changes

- **CUMULUS-2903**
  - The minimum supported version for all published Cumulus Core npm packages is now Node 14.19.1
  - Tasks using the `cumuluss/cumulus-ecs-task` Docker image must be updated to
    `cumuluss/cumulus-ecs-task:1.8.0`. This can be done by updating the `image`
    property of any tasks defined using the `cumulus_ecs_service` Terraform
    module.

### Notable changes

- Published new tag [`43` of `cumuluss/async-operation` to Docker Hub](https://hub.docker.com/layers/cumuluss/async-operation/43/images/sha256-5f989c7d45db3dde87c88c553182d1e4e250a1e09af691a84ff6aa683088b948?context=explore) which was built with node:14.19.3-buster.

### Changed

- **CUMULUS-3104**
  - Updated Dockerfile of async operation docker image to build from node:14.19.3-buster
  - Sets default async_operation_image version to 43.
  - Upgraded saml2-js 4.0.0, rewire to 6.0.0 to address security vulnerabilities
  - Fixed TS compilation error on aws-client package caused by @aws-sdk/client-s3 3.202.0 upgrade

- **CUMULUS-3080**
  - Changed the retention period in days from 14 to 30 for cloudwatch logs for NIST-5 compliance

## [v11.1.7] 2022-10-05 [BACKPORT]

**Please note** changes in 11.1.7 may not yet be released in future versions, as
this is a backport and patch release on the 11.1.x series of releases. Updates that
are included in the future will have a corresponding CHANGELOG entry in future
releases.

### Fixed

- **CUMULUS-3024**
  - Update PUT /granules endpoint to operate consistently across datastores
    (PostgreSQL, ElasticSearch, DynamoDB). Previously it was possible, given a
    partial Granule payload to have different data in Dynamo/ElasticSearch and PostgreSQL
  - Given a partial Granule object, the /granules update endpoint now operates
    with behavior more consistent with a PATCH operation where fields not provided
    in the payload will not be updated in the datastores.
  - Granule translation (db/src/granules.ts) now supports removing null/undefined fields when converting from API to Postgres
    granule formats.
  - Update granule write logic: if a `null` files key is provided in an update payload (e.g. `files: null`),
    an error will be thrown. `null` files were not previously supported and would throw potentially unclear errors. This makes the error clearer and more explicit.
  - Update granule write logic: If an empty array is provided for the `files` key, all files will be removed in all datastores
- **CUMULUS-2971**
  - Updated `@cumulus/aws-client/S3ObjectStore` class to take string query parameters and
    its methods `signGetObject` and `signHeadObject` to take parameter presignOptions
- **CUMULUS-2557**
  - Updated `@cumulus/aws-client/S3/moveObject` to handle zero byte files (0 byte files).
- **CUMULUS-3021**
  - Updated `@cumulus/api-client/collections` and `@cumulus/integration-tests/api` to encode
    collection version in the URI path
- **CUMULUS-3027**
  - Pinned typescript to ~4.7.x to address typing incompatibility issues
    discussed in https://github.com/knex/knex/pull/5279
  - Update generate-ts-build-cache script to always install root project dependencies

## [v11.1.5] 2022-08-10 [BACKPORT]

**Please note** changes in 11.1.5 may not yet be released in future versions, as
this is a backport and patch release on the 11.1.x series of releases. Updates that
are included in the future will have a corresponding CHANGELOG entry in future
releases.

### Notable changes

- **CUMULUS-3019**
  - Fix file write logic to delete files by `granule_cumulus_id` instead of
      `cumulus_id`. Previous logic removed files by matching `file.cumulus_id`
      to `granule.cumulus_id`.

## [v11.1.4] 2022-07-18

**Please note** changes in 11.1.4 may not yet be released in future versions, as
this is a backport and patch release on the 11.1.x series of releases. Updates that
are included in the future will have a corresponding CHANGELOG entry in future
releases.

### MIGRATION notes


- The changes introduced in CUMULUS-2962 will re-introduce a
  `files_granules_cumulus_id_index` on the `files` table in the RDS database.
  This index will be automatically created as part of the bootstrap lambda
  function *on deployment* of the `data-persistence` module.

  *In cases where the index is already applied, this update will have no effect*.

  **Please Note**: In some cases where ingest is occurring at high volume levels and/or the
  files table has > 150M file records, the migration may
  fail on deployment due to timing required to both acquire the table state needed for the
  migration and time to create the index given the resources available.

  For reference a rx.5 large Aurora/RDS database
  with *no activity* took roughly 6 minutes to create the index for a file table with 300M records and no active ingest, however timed out when the same migration was attempted
  in production with possible activity on the table.

  If you believe you are subject to the above consideration, you may opt to
  manually create the `files` table index *prior* to deploying this version of
  Core with the following procedure:

  -----

  - Verify you do not have the index:

  ```text
  select * from pg_indexes where tablename = 'files';

   schemaname | tablename |        indexname        | tablespace |                                       indexdef
  ------------+-----------+-------------------------+------------+---------------------------------------------------------------------------------------
   public     | files     | files_pkey              |            | CREATE UNIQUE INDEX files_pkey ON public.files USING btree (cumulus_id)
   public     | files     | files_bucket_key_unique |            | CREATE UNIQUE INDEX files_bucket_key_unique ON public.files USING btree (bucket, key)
  ```

  In this instance you should not see an `indexname` row with
  `files_granules_cumulus_id_index` as the value.     If you *do*, you should be
  clear to proceed with the installation.
  - Quiesce ingest

  Stop all ingest operations in Cumulus Core according to your operational
  procedures.    You should validate that it appears there are no active queries that
  appear to be inserting granules/files into the database as a secondary method
  of evaluating the database system state:

  ```text
  select pid, query, state, wait_event_type, wait_event from pg_stat_activity where state = 'active';
  ```

  If query rows are returned with a `query` value that involves the files table,
  make sure ingest is halted and no other granule-update activity is running on
  the system.

  Note: In rare instances if there are hung queries that are unable to resolve, it may be necessary to
  manually use psql [Server Signaling
  Functions](https://www.postgresql.org/docs/10/functions-admin.html#FUNCTIONS-ADMIN-SIGNAL)
  `pg_cancel_backend` and/or
  `pg_terminate_backend` if the migration will not complete in the next step.

  - Create the Index

  Run the following query to create the index.    Depending on the situation
  this may take many minutes to complete, and you will note your CPU load and
  disk I/O rates increase on your cluster:

  ```text
  CREATE INDEX files_granule_cumulus_id_index ON files (granule_cumulus_id);
  ```

  You should see a response like:

  ```text
  CREATE INDEX
  ```

  and can verify the index `files_granule_cumulus_id_index` was created:

  ```text
  => select * from pg_indexes where tablename = 'files';
  schemaname | tablename |           indexname            | tablespace |                                           indexdef
   ------------+-----------+--------------------------------+------------+----------------------------------------------------------------------------------------------
   public     | files     | files_pkey                     |            | CREATE UNIQUE INDEX files_pkey ON public.files USING btree (cumulus_id)
   public     | files     | files_bucket_key_unique        |            | CREATE UNIQUE INDEX files_bucket_key_unique ON public.files USING btree (bucket, key)
   public     | files     | files_granule_cumulus_id_index |            | CREATE INDEX files_granule_cumulus_id_index ON public.files USING btree (granule_cumulus_id)
  (3 rows)
  ```

  - Once this is complete, you may deploy this version of Cumulus as you
    normally would.
  **If you are unable to stop ingest for the above procedure** *and* cannot
  migrate with deployment, you may be able to manually create the index while
  writes are ongoing using postgres's `CONCURRENTLY` option for `CREATE INDEX`.
  This can have significant impacts on CPU/write IO, particularly if you are
  already using a significant amount of your cluster resources, and may result
  in failed writes or an unexpected index/database state.

  PostgreSQL's
  [documentation](https://www.postgresql.org/docs/10/sql-createindex.html#SQL-CREATEINDEX-CONCURRENTLY)
  provides more information on this option.   Please be aware it is
  **unsupported** by Cumulus at this time, so community members that opt to go
  this route should proceed with caution.

  -----

### Changed

- Updated Moment.js package to 2.29.4 to address security vulnerability

## [v11.1.3] 2022-06-24

**Please note** changes in 11.1.3 may not yet be released in future versions, as
this is a backport and patch release on the 11.1.x series of releases. Updates that
are included in the future will have a corresponding CHANGELOG entry in future
releases.

### Notable changes

- **CUMULUS-2929**
  - Updated `move-granule` task to check the optional collection configuration parameter
    `meta.granuleMetadataFileExtension` to determine the granule metadata file.
    If none is specified, the granule CMR metadata or ISO metadata file is used.

### Added

- **CUMULUS-2929**
  - Added optional collection configuration `meta.granuleMetadataFileExtension` to specify CMR metadata
    file extension for tasks that utilize metadata file lookups
- **CUMULUS-2966**
  - Added extractPath operation and support of nested string replacement to `url_path` in the collection configuration
### Fixed

- **CUMULUS-2863**
  - Fixed `@cumulus/api` `validateAndUpdateSqsRule` method to allow 0 retries
    and 0 visibilityTimeout in rule's meta.
- **CUMULUS-2959**
  - Fixed `@cumulus/api` `granules` module to convert numeric productVolume to string
    when an old granule record is retrieved from DynamoDB.
- **CUMULUS-2961**
  - Fixed `data-migration2` granule migration logic to allow for DynamoDb granules that have a null/empty string value for `execution`.   The migration will now migrate them without a linked execution.

## [v11.1.2] 2022-06-13

**Please note** changes in 11.1.2 may not yet be released in future versions, as
this is a backport and patch release on the 11.1.x series of releases. Updates that
are included in the future will have a corresponding CHANGELOG entry in future
releases.

### MIGRATION NOTES

- The changes introduced in CUMULUS-2955 should result in removal of
  `files_granule_cumulus_id_index` from the `files` table (added in the v11.1.1
  release).  The success of this operation is dependent on system ingest load

  In rare cases where data-persistence deployment fails because the
  `postgres-db-migration` times out, it may be required to manually remove the
  index and then redeploy:

  ```text
  > DROP INDEX IF EXISTS postgres-db-migration;
  DROP INDEX
  ```

### Changed

- **CUMULUS-2955**
  - Updates `20220126172008_files_granule_id_index` to *not* create an index on
    `granule_cumulus_id` on the files table.
  - Adds `20220609024044_remove_files_granule_id_index` migration to revert
    changes from `20220126172008_files_granule_id_index` on any deployed stacks
    that might have the index to ensure consistency in deployed stacks

## [v11.1.1] 2022-04-26

### Added

### Changed

- **CUMULUS-2885**
  - Updated `@cumulus/aws-client` to use new AWS SDK v3 packages for S3 requests:
    - `@aws-sdk/client-s3`
    - `@aws-sdk/lib-storage`
    - `@aws-sdk/s3-request-presigner`
  - Updated code for compatibility with updated `@cumulus/aws-client` and AWS SDK v3 S3 packages:
    - `@cumulus/api`
    - `@cumulus/async-operations`
    - `@cumulus/cmrjs`
    - `@cumulus/common`
    - `@cumulus/collection-config-store`
    - `@cumulus/ingest`
    - `@cumulus/launchpad-auth`
    - `@cumulus/sftp-client`
    - `@cumulus/tf-inventory`
    - `lambdas/data-migration2`
    - `tasks/add-missing-file-checksums`
    - `tasks/hyrax-metadata-updates`
    - `tasks/lzards-backup`
    - `tasks/sync-granule`
- **CUMULUS-2886**
  - Updated `@cumulus/aws-client` to use new AWS SDK v3 packages for API Gateway requests:
    - `@aws-sdk/client-api-gateway`
- **CUMULUS-2920**
  - Update npm version for Core build to 8.6
- **CUMULUS-2922**
  - Added `@cumulus/example-lib` package to example project to allow unit tests `example/script/lib` dependency.
  - Updates Mutex unit test to address changes made in [#2902](https://github.com/nasa/cumulus/pull/2902/files)
- **CUMULUS-2924**
  - Update acquireTimeoutMillis to 400 seconds for the db-provision-lambda module to address potential timeout issues on RDS database start
- **CUMULUS-2925**
  - Updates CI to utilize `audit-ci` v6.2.0
  - Updates CI to utilize a on-container filesystem when building Core in 'uncached' mode
  - Updates CI to selectively bootstrap Core modules in the cleanup job phase
- **CUMULUS-2934**
  - Update CI Docker container build to install pipenv to prevent contention on parallel lambda builds


## [v11.1.0] 2022-04-07

### MIGRATION NOTES

- 11.1.0 is an amendment release and supersedes 11.0.0. However, follow the migration steps for 11.0.0.

- **CUMULUS-2905**
  - Updates migration script with new `migrateAndOverwrite` and
    `migrateOnlyFiles` options.

### Added

- **CUMULUS-2860**
  - Added an optional configuration parameter `skipMetadataValidation` to `hyrax-metadata-updates` task
- **CUMULUS-2870**
  - Added `last_modified_date` as output to all tasks in Terraform `ingest` module.
- **CUMULUS-NONE**
  - Added documentation on choosing and configuring RDS at `deployment/choosing_configuring_rds`.

### Changed

- **CUMULUS-2703**
  - Updated `ORCA Backup` reconciliation report to report `cumulusFilesCount` and `orcaFilesCount`
- **CUMULUS-2849**
  - Updated `@cumulus/aws-client` to use new AWS SDK v3 packages for DynamoDB requests:
    - `@aws-sdk/client-dynamodb`
    - `@aws-sdk/lib-dynamodb`
    - `@aws-sdk/util-dynamodb`
  - Updated code for compatibility with AWS SDK v3 Dynamo packages
    - `@cumulus/api`
    - `@cumulus/errors`
    - `@cumulus/tf-inventory`
    - `lambdas/data-migration2`
    - `packages/api/ecs/async-operation`
- **CUMULUS-2864**
  - Updated `@cumulus/cmr-client/ingestUMMGranule` and `@cumulus/cmr-client/ingestConcept`
    functions to not perform separate validation request
- **CUMULUS-2870**
  - Updated `hello_world_service` module to pass in `lastModified` parameter in command list to trigger a Terraform state change when the `hello_world_task` is modified.

### Fixed

- **CUMULUS-2849**
  - Fixed AWS service client memoization logic in `@cumulus/aws-client`

## [v11.0.0] 2022-03-24 [STABLE]

### v9.9->v11.0 MIGRATION NOTES

Release v11.0 is a maintenance release series, replacing v9.9.   If you are
upgrading to or past v11 from v9.9.x to this release, please pay attention to the following
migration notes from prior releases:

#### Migration steps

##### **After deploying the `data-persistence` module, but before deploying the main `cumulus` module**

- Due to a bug in the PUT `/rules/<name>` endpoint, the rule records in PostgreSQL may be
out of sync with records in DynamoDB. In order to bring the records into sync, re-deploy and re-run the
[`data-migration1` Lambda](https://nasa.github.io/cumulus/docs/upgrade-notes/upgrade-rds#3-deploy-and-run-data-migration1) with a payload of
`{"forceRulesMigration": true}`:

```shell
aws lambda invoke --function-name $PREFIX-data-migration1 \
  --payload $(echo '{"forceRulesMigration": true}' | base64) $OUTFILE
```

##### As part of the `cumulus` deployment

- Please read the [documentation on the updates to the granule files schema for our Cumulus workflow tasks and how to upgrade your deployment for compatibility](https://nasa.github.io/cumulus/docs/upgrade-notes/update-task-file-schemas).
- (Optional) Update the `task-config` for all workflows that use the `sync-granule` task to include `workflowStartTime` set to
`{$.cumulus_meta.workflow_start_time}`. See [here](https://github.com/nasa/cumulus/blob/master/example/cumulus-tf/sync_granule_workflow.asl.json#L9) for an example.

##### After the `cumulus` deployment

As part of the work on the RDS Phase 2 feature, it was decided to re-add the
granule file `type` property on the file table (detailed reasoning
https://wiki.earthdata.nasa.gov/pages/viewpage.action?pageId=219186829).  This
change was implemented as part of CUMULUS-2672/CUMULUS-2673, however granule
records ingested prior to v11 will *not* have the file.type property stored in the
PostGreSQL database, and on installation of v11 API calls to get granule.files
will not return this value. We anticipate most users are impacted by this issue.

Users that are impacted by these changes should re-run the granule migration
lambda to *only* migrate granule file records:

```shell
PAYLOAD=$(echo '{"migrationsList": ["granules"], "granuleMigrationParams": {"migrateOnlyFiles": "true"}}' | base64)
aws lambda invoke --function-name $PREFIX-postgres-migration-async-operation \
--payload $PAYLOAD $OUTFILE
```

You should note that this will *only* move files for granule records in
PostgreSQL.  **If you have not completed the phase 1 data migration or
have granule records in dynamo that are not in PostgreSQL, the migration will
report failure for both the DynamoDB granule and all the associated files and the file
records will not be updated**.

If you prefer to do a full granule and file migration, you may instead
opt to run the migration with the `migrateAndOverwrite` option instead, this will re-run a
full granule/files migration and overwrite all values in the PostgreSQL database from
what is in DynamoDB for both granules and associated files:

```shell
PAYLOAD=$(echo '{"migrationsList": ["granules"], "granuleMigrationParams": {"migrateAndOverwrite": "true"}}' | base64)
aws lambda invoke --function-name $PREFIX-postgres-migration-async-operation \
--payload $PAYLOAD $OUTFILE
```

*Please note*: Since this data migration is copying all of your granule data
from DynamoDB to PostgreSQL, it can take multiple hours (or even days) to run,
depending on how much data you have and how much parallelism you configure the
migration to use. In general, the more parallelism you configure the migration
to use, the faster it will go, but the higher load it will put on your
PostgreSQL database. Excessive database load can cause database outages and
result in data loss/recovery scenarios. Thus, the parallelism settings for the
migration are intentionally set by default to conservative values but are
configurable.      If this impacts only some of your data products you may want
to consider using other `granuleMigrationParams`.

Please see [the second data migration
docs](https://nasa.github.io/cumulus/docs/upgrade-notes/upgrade-rds#5-run-the-second-data-migration)
for more on this tool if you are unfamiliar with the various options.

### Notable changes

- **CUMULUS-2703**
  - `ORCA Backup` is now a supported `reportType` for the `POST /reconciliationReports` endpoint

### Added

- **CUMULUS-2311** - RDS Migration Epic Phase 2
  - **CUMULUS-2208**
    - Added `@cumulus/message/utils.parseException` to parse exception objects
    - Added helpers to `@cumulus/message/Granules`:
      - `getGranuleProductVolume`
      - `getGranuleTimeToPreprocess`
      - `getGranuleTimeToArchive`
      - `generateGranuleApiRecord`
    - Added `@cumulus/message/PDRs/generatePdrApiRecordFromMessage` to generate PDR from Cumulus workflow message
    - Added helpers to `@cumulus/es-client/indexer`:
      - `deleteAsyncOperation` to delete async operation records from Elasticsearch
      - `updateAsyncOperation` to update an async operation record in Elasticsearch
    - Added granules `PUT` endpoint to Cumulus API for updating a granule.
    Requests to this endpoint should be submitted **without an `action`**
    attribute in the request body.
    - Added `@cumulus/api-client/granules.updateGranule` to update granule via the API
  - **CUMULUS-2303**
    - Add translatePostgresProviderToApiProvider method to `@cumulus/db/translate/providers`
  - **CUMULUS-2306**
    - Updated API execution GET endpoint to read individual execution records
      from PostgreSQL database instead of DynamoDB
    - Updated API execution-status endpoint to read execution records from
      PostgreSQL database instead of DynamoDB
  - **CUMULUS-2302**
    - Added translatePostgresCollectionToApiCollection method to
      `@cumulus/db/translate/collections`
    - Added `searchWithUpdatedAtRange` method to
      `@cumulus/db/models/collections`
  - **CUMULUS-2301**
    - Created API asyncOperations POST endpoint to create async operations.
  - **CUMULUS-2307**
    - Updated API PDR GET endpoint to read individual PDR records from
      PostgreSQL database instead of DynamoDB
    - Added `deletePdr` to `@cumulus/api-client/pdrs`
  - **CUMULUS-2782**
    - Update API granules endpoint `move` action to update granules in the index
      and utilize postgres as the authoritative datastore
  - **CUMULUS-2769**
    - Update collection PUT endpoint to require existance of postgresql record
      and to ignore lack of dynamoDbRecord on update
  - **CUMULUS-2767**
    - Update provider PUT endpoint to require existence of PostgreSQL record
      and to ignore lack of DynamoDB record on update
  - **CUMULUS-2759**
    - Updates collection/provider/rules/granules creation (post) endpoints to
      primarily check for existence/collision in PostgreSQL database instead of DynamoDB
  - **CUMULUS-2714**
    - Added `@cumulus/db/base.deleteExcluding` method to allow for deletion of a
      record set with an exclusion list of cumulus_ids
  - **CUMULUS-2317**
    - Added `@cumulus/db/getFilesAndGranuleInfoQuery()` to build a query for searching file
    records in PostgreSQL and return specified granule information for each file
    - Added `@cumulus/db/QuerySearchClient` library to handle sequentially fetching and paging
    through results for an arbitrary PostgreSQL query
    - Added `insert` method to all `@cumulus/db` models to handle inserting multiple records into
    the database at once
    - Added `@cumulus/db/translatePostgresGranuleResultToApiGranule` helper to
    translate custom PostgreSQL granule result to API granule
  - **CUMULUS-2672**
    - Added migration to add `type` text column to Postgres database `files` table
  - **CUMULUS-2634**
    - Added new functions for upserting data to Elasticsearch:
      - `@cumulus/es-client/indexer.upsertExecution` to upsert an execution
      - `@cumulus/es-client/indexer.upsertPdr` to upsert a PDR
      - `@cumulus/es-client/indexer.upsertGranule` to upsert a granule
  - **CUMULUS-2510**
    - Added `execution_sns_topic_arn` environment variable to
      `sf_event_sqs_to_db_records` lambda TF definition.
    - Added to `sf_event_sqs_to_db_records_lambda` IAM policy to include
      permissions for SNS publish for `report_executions_topic`
    - Added `collection_sns_topic_arn` environment variable to
      `PrivateApiLambda` and `ApiEndpoints` lambdas.
    - Added `updateCollection` to `@cumulus/api-client`.
    - Added to `ecs_cluster` IAM policy to include permissions for SNS publish
      for `report_executions_sns_topic_arn`, `report_pdrs_sns_topic_arn`,
      `report_granules_sns_topic_arn`
    - Added variables for report topic ARNs to `process_dead_letter_archive.tf`
    - Added variable for granule report topic ARN to `bulk_operation.tf`
    - Added `pdr_sns_topic_arn` environment variable to
      `sf_event_sqs_to_db_records` lambda TF definition.
    - Added the new function `publishSnsMessageByDataType` in `@cumulus/api` to
      publish SNS messages to the report topics to PDRs, Collections, and
      Executions.
    - Added the following functions in `publishSnsMessageUtils` to handle
      publishing SNS messages for specific data and event types:
      - `publishCollectionUpdateSnsMessage`
      - `publishCollectionCreateSnsMessage`
      - `publishCollectionDeleteSnsMessage`
      - `publishGranuleUpdateSnsMessage`
      - `publishGranuleDeleteSnsMessage`
      - `publishGranuleCreateSnsMessage`
      - `publishExecutionSnsMessage`
      - `publishPdrSnsMessage`
      - `publishGranuleSnsMessageByEventType`
    - Added to `ecs_cluster` IAM policy to include permissions for SNS publish
      for `report_executions_topic` and `report_pdrs_topic`.
  - **CUMULUS-2315**
    - Added `paginateByCumulusId` to `@cumulus/db` `BasePgModel` to allow for paginated
      full-table select queries in support of elasticsearch indexing.
    - Added `getMaxCumulusId` to `@cumulus/db` `BasePgModel` to allow all
      derived table classes to support querying the current max `cumulus_id`.
  - **CUMULUS-2673**
    - Added `ES_HOST` environment variable to `postgres-migration-async-operation`
    Lambda using value of `elasticsearch_hostname` Terraform variable.
    - Added `elasticsearch_security_group_id` to security groups for
      `postgres-migration-async-operation` lambda.
    - Added permission for `DynamoDb:DeleteItem` to
      `postgres-migration-async-operation` lambda.
  - **CUMULUS-2778**
    - Updated default value of `async_operation_image` in
      `tf-modules/cumulus/variables.tf` to `cumuluss/async-operation:41`
    - Added `ES_HOST` environment variable to async operation ECS task
      definition to ensure that async operation tasks write to the correct
      Elasticsearch domain
- **CUMULUS-2642**
  - Reduces the reconcilation report's default maxResponseSize that returns
     the full report rather than an s3 signed url. Reports very close to the
     previous limits were failing to download, so the limit has been lowered to
     ensure all files are handled properly.
- **CUMULUS-2703**
  - Added `@cumulus/api/lambdas/reports/orca-backup-reconciliation-report` to create
    `ORCA Backup` reconciliation report

### Removed

- **CUMULUS-2311** - RDS Migration Epic Phase 2
  - **CUMULUS-2208**
    - Removed trigger for `dbIndexer` Lambda for DynamoDB tables:
      - `<prefix>-AsyncOperationsTable`
      - `<prefix>-CollectionsTable`
      - `<prefix>-ExecutionsTable`
      - `<prefix>-GranulesTable`
      - `<prefix>-PdrsTable`
      - `<prefix>-ProvidersTable`
      - `<prefix>-RulesTable`
  - **CUMULUS-2782**
    - Remove deprecated `@ingest/granule.moveGranuleFiles`
  - **CUMULUS-2770**
    - Removed `waitForModelStatus` from `example/spec/helpers/apiUtils` integration test helpers
  - **CUMULUS-2510**
    - Removed `stream_enabled` and `stream_view_type` from `executions_table` TF
      definition.
    - Removed `aws_lambda_event_source_mapping` TF definition on executions
      DynamoDB table.
    - Removed `stream_enabled` and `stream_view_type` from `collections_table`
      TF definition.
    - Removed `aws_lambda_event_source_mapping` TF definition on collections
      DynamoDB table.
    - Removed lambda `publish_collections` TF resource.
    - Removed `aws_lambda_event_source_mapping` TF definition on granules
    - Removed `stream_enabled` and `stream_view_type` from `pdrs_table` TF
      definition.
    - Removed `aws_lambda_event_source_mapping` TF definition on PDRs
      DynamoDB table.
  - **CUMULUS-2694**
    - Removed `@cumulus/api/models/granules.storeGranulesFromCumulusMessage()` method
  - **CUMULUS-2662**
    - Removed call to `addToLocalES` in POST `/granules` endpoint since it is
      redundant.
    - Removed call to `addToLocalES` in POST and PUT `/executions` endpoints
      since it is redundant.
    - Removed function `addToLocalES` from `es-client` package since it is no
      longer used.
  - **CUMULUS-2771**
    - Removed `_updateGranuleStatus` to update granule to "running" from `@cumulus/api/lib/ingest.reingestGranule`
    and `@cumulus/api/lib/ingest.applyWorkflow`

### Changed

- CVE-2022-2477
  - Update node-forge to 1.3.0 in `@cumulus/common` to address CVE-2022-2477
- **CUMULUS-2311** - RDS Migration Epic Phase 2
  - **CUMULUS_2641**
    - Update API granule schema to set productVolume as a string value
    - Update `@cumulus/message` package to set productVolume as string
      (calculated with `file.size` as a `BigInt`) to match API schema
    - Update `@cumulus/db` granule translation to translate `granule` objects to
      match the updated API schema
  - **CUMULUS-2714**
    - Updated
      - @cumulus/api/lib.writeRecords.writeGranulesFromMessage
      - @cumulus/api/lib.writeRecords.writeGranuleFromApi
      - @cumulus/api/lib.writeRecords.createGranuleFromApi
      - @cumulus/api/lib.writeRecords.updateGranuleFromApi
    - These methods now remove postgres file records that aren't contained in
        the write/update action if such file records exist.  This update
        maintains consistency with the writes to elasticsearch/dynamodb.
  - **CUMULUS-2672**
    - Updated `data-migration2` lambda to migrate Dynamo `granule.files[].type`
      instead of dropping it.
    - Updated `@cumlus/db` `translateApiFiletoPostgresFile` to retain `type`
    - Updated `@cumulus/db` `translatePostgresFileToApiFile` to retain `type`
    - Updated `@cumulus/types.api.file` to add `type` to the typing.
  - **CUMULUS-2315**
    - Update `index-from-database` lambda/ECS task and elasticsearch endpoint to read
      from PostgreSQL database
    - Update `index-from-database` endpoint to add the following configuration
      tuning parameters:
      - postgresResultPageSize -- The number of records to read from each
        postgres table per request.   Default is 1000.
      - postgresConnectionPoolSize -- The max number of connections to allow the
        index function to make to the database.  Default is 10.
      - esRequestConcurrency -- The maximium number of concurrent record
        translation/ES record update requests.   Default is 10.
  - **CUMULUS-2308**
    - Update `/granules/<granule_id>` GET endpoint to return PostgreSQL Granules instead of DynamoDB Granules
    - Update `/granules/<granule_id>` PUT endpoint to use PostgreSQL Granule as source rather than DynamoDB Granule
    - Update `unpublishGranule` (used in /granules PUT) to use PostgreSQL Granule as source rather than DynamoDB Granule
    - Update integration tests to use `waitForApiStatus` instead of `waitForModelStatus`
    - Update Granule ingest to update the Postgres Granule status as well as the DynamoDB Granule status
  - **CUMULUS-2302**
    - Update API collection GET endpoint to read individual provider records from
      PostgreSQL database instead of DynamoDB
    - Update sf-scheduler lambda to utilize API endpoint to get provider record
      from database via Private API lambda
    - Update API granule `reingest` endpoint to read collection from PostgreSQL
      database instead of DynamoDB
    - Update internal-reconciliation report to base report Collection comparison
      on PostgreSQL instead of DynamoDB
    - Moved createGranuleAndFiles `@cumulus/api` unit helper from `./lib` to
      `.test/helpers`
  - **CUMULUS-2208**
    - Moved all `@cumulus/api/es/*` code to new `@cumulus/es-client` package
    - Updated logic for collections API POST/PUT/DELETE to create/update/delete
      records directly in Elasticsearch in parallel with updates to
      DynamoDb/PostgreSQL
    - Updated logic for rules API POST/PUT/DELETE to create/update/delete
      records directly in Elasticsearch in parallel with updates to
      DynamoDb/PostgreSQL
    - Updated logic for providers API POST/PUT/DELETE to create/update/delete
      records directly in  Elasticsearch in parallel with updates to
      DynamoDb/PostgreSQL
    - Updated logic for PDRs API DELETE to delete records directly in
      Elasticsearch in parallel with deletes to DynamoDB/PostgreSQL
    - Updated logic for executions API DELETE to delete records directly in
      Elasticsearch in parallel with deletes to DynamoDB/PostgreSQL
    - Updated logic for granules API DELETE to delete records directly in
      Elasticsearch in parallel with deletes to DynamoDB/PostgreSQL
    - `sfEventSqsToDbRecords` Lambda now writes following data directly to
      Elasticsearch in parallel with writes to DynamoDB/PostgreSQL:
      - executions
      - PDRs
      - granules
    - All async operations are now written directly to Elasticsearch in parallel
      with DynamoDB/PostgreSQL
    - Updated logic for async operation API DELETE to delete records directly in
      Elasticsearch in parallel with deletes to DynamoDB/PostgreSQL
    - Moved:
      - `packages/api/lib/granules.getGranuleProductVolume` ->
      `@cumulus/message/Granules.getGranuleProductVolume`
      - `packages/api/lib/granules.getGranuleTimeToPreprocess`
      -> `@cumulus/message/Granules.getGranuleTimeToPreprocess`
      - `packages/api/lib/granules.getGranuleTimeToArchive` ->
      `@cumulus/message/Granules.getGranuleTimeToArchive`
      - `packages/api/models/Granule.generateGranuleRecord`
      -> `@cumulus/message/Granules.generateGranuleApiRecord`
  - **CUMULUS-2306**
    - Updated API local serve (`api/bin/serve.js`) setup code to add cleanup/executions
    related records
    - Updated @cumulus/db/models/granules-executions to add a delete method in
      support of local cleanup
    - Add spec/helpers/apiUtils/waitForApiStatus integration helper to retry API
      record retrievals on status in lieu of using `waitForModelStatus`
  - **CUMULUS-2303**
    - Update API provider GET endpoint to read individual provider records from
      PostgreSQL database instead of DynamoDB
    - Update sf-scheduler lambda to utilize API endpoint to get provider record
      from database via Private API lambda
  - **CUMULUS-2301**
    - Updated `getAsyncOperation` to read from PostgreSQL database instead of
      DynamoDB.
    - Added `translatePostgresAsyncOperationToApiAsyncOperation` function in
      `@cumulus/db/translate/async-operation`.
    - Updated `translateApiAsyncOperationToPostgresAsyncOperation` function to
      ensure that `output` is properly translated to an object for the
      PostgreSQL record for the following cases of `output` on the incoming API
      record:
      - `record.output` is a JSON stringified object
      - `record.output` is a JSON stringified array
      - `record.output` is a JSON stringified string
      - `record.output` is a string
  - **CUMULUS-2317**
    - Changed reconciliation reports to read file records from PostgreSQL instead of DynamoDB
  - **CUMULUS-2304**
    - Updated API rule GET endpoint to read individual rule records from
      PostgreSQL database instead of DynamoDB
    - Updated internal consumer lambdas for SNS, SQS and Kinesis to read
      rules from PostgreSQL.
  - **CUMULUS-2634**
    - Changed `sfEventSqsToDbRecords` Lambda to use new upsert helpers for executions, granules, and PDRs
    to ensure out-of-order writes are handled correctly when writing to Elasticsearch
  - **CUMULUS-2510**
    - Updated `@cumulus/api/lib/writeRecords/write-execution` to publish SNS
      messages after a successful write to Postgres, DynamoDB, and ES.
    - Updated functions `create` and `upsert` in the `db` model for Executions
      to return an array of objects containing all columns of the created or
      updated records.
    - Updated `@cumulus/api/endpoints/collections` to publish an SNS message
      after a successful collection delete, update (PUT), create (POST).
    - Updated functions `create` and `upsert` in the `db` model for Collections
      to return an array of objects containing all columns for the created or
      updated records.
    - Updated functions `create` and `upsert` in the `db` model for Granules
      to return an array of objects containing all columns for the created or
      updated records.
    - Updated `@cumulus/api/lib/writeRecords/write-granules` to publish SNS
      messages after a successful write to Postgres, DynamoDB, and ES.
    - Updated `@cumulus/api/lib/writeRecords/write-pdr` to publish SNS
      messages after a successful write to Postgres, DynamoDB, and ES.
  - **CUMULUS-2733**
    - Updated `_writeGranuleFiles` function creates an aggregate error which
      contains the workflow error, if any, as well as any error that may occur
      from writing granule files.
  - **CUMULUS-2674**
    - Updated `DELETE` endpoints for the following data types to check that record exists in
      PostgreSQL or Elasticsearch before proceeding with deletion:
      - `provider`
      - `async operations`
      - `collections`
      - `granules`
      - `executions`
      - `PDRs`
      - `rules`
  - **CUMULUS-2294**
    - Updated architecture and deployment documentation to reference RDS
  - **CUMULUS-2642**
    - Inventory and Granule Not Found Reconciliation Reports now compare
      Databse against S3 in on direction only, from Database to S3
      Objects. This means that only files in the database are compared against
      objects found on S3 and the filesInCumulus.onlyInS3 report key will
      always be empty. This significantly decreases the report output size and
      aligns with a users expectations.
    - Updates getFilesAndGranuleInfoQuery to take additional optional
      parameters `collectionIds`, `granuleIds`, and `providers` to allow
      targeting/filtering of the results.

  - **CUMULUS-2694**
    - Updated database write logic in `sfEventSqsToDbRccords` to log message if Cumulus
    workflow message is from pre-RDS deployment but still attempt parallel writing to DynamoDB
    and PostgreSQL
    - Updated database write logic in `sfEventSqsToDbRccords` to throw error if requirements to write execution to PostgreSQL cannot be met
  - **CUMULUS-2660**
    - Updated POST `/executions` endpoint to publish SNS message of created record to executions SNS topic
  - **CUMULUS-2661**
    - Updated PUT `/executions/<arn>` endpoint to publish SNS message of updated record to executions SNS topic
  - **CUMULUS-2765**
    - Updated `updateGranuleStatusToQueued` in `write-granules` to write to
      Elasticsearch and publish SNS message to granules topic.
  - **CUMULUS-2774**
    - Updated `constructGranuleSnsMessage` and `constructCollectionSnsMessage`
      to throw error if `eventType` is invalid or undefined.
  - **CUMULUS-2776**
    - Updated `getTableIndexDetails` in `db-indexer` to use correct
      `deleteFnName` for reconciliation reports.
  - **CUMULUS-2780**
    - Updated bulk granule reingest operation to read granules from PostgreSQL instead of DynamoDB.
  - **CUMULUS-2778**
    - Updated default value of `async_operation_image` in `tf-modules/cumulus/variables.tf` to `cumuluss/async-operation:38`
  - **CUMULUS-2854**
    - Updated rules model to decouple `createRuleTrigger` from `create`.
    - Updated rules POST endpoint to call `rulesModel.createRuleTrigger` directly to create rule trigger.
    - Updated rules PUT endpoints to call `rulesModel.createRuleTrigger` if update fails and reversion needs to occur.

### Fixed

- **CUMULUS-2311** - RDS Migration Epic Phase 2
  - **CUMULUS-2810**
    - Updated @cumulus/db/translate/translatePostgresProviderToApiProvider to
      correctly return provider password and updated tests to prevent
      reintroduction.
  - **CUMULUS-2778**
    - Fixed async operation docker image to correctly update record status in
    Elasticsearch
  - Updated localAPI to set additional env variable, and fixed `GET /executions/status` response
  - **CUMULUS-2877**
    - Ensure database records receive a timestamp when writing granules.

## [v10.1.3] 2022-06-28 [BACKPORT]

### Added

- **CUMULUS-2966**
  - Added extractPath operation and support of nested string replacement to `url_path` in the collection configuration

## [v10.1.2] 2022-03-11

### Added

- **CUMULUS-2859**
  - Update `postgres-db-migration` lambda timeout to default 900 seconds
  - Add `db_migration_lambda_timeout` variable to `data-persistence` module to
    allow this timeout to be user configurable
- **CUMULUS-2868**
  - Added `iam:PassRole` permission to `step_policy` in `tf-modules/ingest/iam.tf`

## [v10.1.1] 2022-03-04

### Migration steps

- Due to a bug in the PUT `/rules/<name>` endpoint, the rule records in PostgreSQL may be
out of sync with records in DynamoDB. In order to bring the records into sync, re-run the
[previously deployed `data-migration1` Lambda](https://nasa.github.io/cumulus/docs/upgrade-notes/upgrade-rds#3-deploy-and-run-data-migration1) with a payload of
`{"forceRulesMigration": true}`:

```shell
aws lambda invoke --function-name $PREFIX-data-migration1 \
  --payload $(echo '{"forceRulesMigration": true}' | base64) $OUTFILE
```

### Added

- **CUMULUS-2841**
  - Add integration test to validate PDR node provider that requires password
    credentials succeeds on ingest

- **CUMULUS-2846**
  - Added `@cumulus/db/translate/rule.translateApiRuleToPostgresRuleRaw` to translate API rule to PostgreSQL rules and
  **keep undefined fields**

### Changed

- **CUMULUS-NONE**
  - Adds logging to ecs/async-operation Docker container that launches async
    tasks on ECS. Sets default async_operation_image_version to 39.

- **CUMULUS-2845**
  - Updated rules model to decouple `createRuleTrigger` from `create`.
  - Updated rules POST endpoint to call `rulesModel.createRuleTrigger` directly to create rule trigger.
  - Updated rules PUT endpoints to call `rulesModel.createRuleTrigger` if update fails and reversion needs to occur.
- **CUMULUS-2846**
  - Updated version of `localstack/localstack` used in local unit testing to `0.11.5`

### Fixed

- Upgraded lodash to version 4.17.21 to fix vulnerability
- **CUMULUS-2845**
  - Fixed bug in POST `/rules` endpoint causing rule records to be created
  inconsistently in DynamoDB and PostgreSQL
- **CUMULUS-2846**
  - Fixed logic for `PUT /rules/<name>` endpoint causing rules to be saved
  inconsistently between DynamoDB and PostgreSQL
- **CUMULUS-2854**
  - Fixed queue granules behavior where the task was not accounting for granules that
  *already* had createdAt set. Workflows downstream in this scenario should no longer
  fail to write their granules due to order-of-db-writes constraints in the database
  update logic.

## [v10.1.0] 2022-02-23

### Added

- **CUMULUS-2775**
  - Added a configurable parameter group for the RDS serverless database cluster deployed by `tf-modules/rds-cluster-tf`. The allowed parameters for the parameter group can be found in the AWS documentation of [allowed parameters for an Aurora PostgreSQL cluster](https://docs.aws.amazon.com/AmazonRDS/latest/AuroraUserGuide/AuroraPostgreSQL.Reference.ParameterGroups.html). By default, the following parameters are specified:
    - `shared_preload_libraries`: `pg_stat_statements,auto_explain`
    - `log_min_duration_statement`: `250`
    - `auto_explain.log_min_duration`: `250`
- **CUMULUS-2781**
  - Add api_config secret to hold API/Private API lambda configuration values
- **CUMULUS-2840**
  - Added an index on `granule_cumulus_id` to the RDS files table.

### Changed

- **CUMULUS-2492**
  - Modify collectionId logic to accomodate trailing underscores in collection short names. e.g. `shortName____`
- **CUMULUS-2847**
  - Move DyanmoDb table name into API keystore and initialize only on lambda cold start
- **CUMULUS-2833**
  - Updates provider model schema titles to display on the dashboard.
- **CUMULUS-2837**
  - Update process-s3-dead-letter-archive to unpack SQS events in addition to
    Cumulus Messages
  - Update process-s3-dead-letter-archive to look up execution status using
    getCumulusMessageFromExecutionEvent (common method with sfEventSqsToDbRecords)
  - Move methods in api/lib/cwSfExecutionEventUtils to
    @cumulus/message/StepFunctions
- **CUMULUS-2775**
  - Changed the `timeout_action` to `ForceApplyCapacityChange` by default for the RDS serverless database cluster `tf-modules/rds-cluster-tf`
- **CUMULUS-2781**
  - Update API lambda to utilize api_config secret for initial environment variables

### Fixed

- **CUMULUS-2853**
  - Move OAUTH_PROVIDER to lambda env variables to address regression in CUMULUS-2781
  - Add logging output to api app router
- Added Cloudwatch permissions to `<prefix>-steprole` in `tf-modules/ingest/iam.tf` to address the
`Error: error creating Step Function State Machine (xxx): AccessDeniedException: 'arn:aws:iam::XXX:role/xxx-steprole' is not authorized to create managed-rule`
error in non-NGAP accounts:
  - `events:PutTargets`
  - `events:PutRule`
  - `events:DescribeRule`

## [v10.0.1] 2022-02-03

### Fixed

- Fixed IAM permissions issue with `<prefix>-postgres-migration-async-operation` Lambda
which prevented it from running a Fargate task for data migration.

## [v10.0.0] 2022-02-01

### Migration steps

- Please read the [documentation on the updates to the granule files schema for our Cumulus workflow tasks and how to upgrade your deployment for compatibility](https://nasa.github.io/cumulus/docs/upgrade-notes/update-task-file-schemas).
- (Optional) Update the `task-config` for all workflows that use the `sync-granule` task to include `workflowStartTime` set to
`{$.cumulus_meta.workflow_start_time}`. See [here](https://github.com/nasa/cumulus/blob/master/example/cumulus-tf/sync_granule_workflow.asl.json#L9) for an example.

### BREAKING CHANGES

- **NDCUM-624**
  - Functions in @cumulus/cmrjs renamed for consistency with `isCMRFilename` and `isCMRFile`
    - `isECHO10File` -> `isECHO10Filename`
    - `isUMMGFile` -> `isUMMGFilename`
    - `isISOFile` -> `isCMRISOFilename`
- **CUMULUS-2388**
  - In order to standardize task messaging formats, please note the updated input, output and config schemas for the following Cumulus workflow tasks:
    - add-missing-file-checksums
    - files-to-granules
    - hyrax-metadata-updates
    - lzards-backup
    - move-granules
    - post-to-cmr
    - sync-granule
    - update-cmr-access-constraints
    - update-granules-cmr-metadata-file-links
  The primary focus of the schema updates was to standardize the format of granules, and
  particularly their files data. The granule `files` object now matches the file schema in the
  Cumulus database and thus also matches the `files` object produced by the API with use cases like
  `applyWorkflow`. This includes removal of `name` and `filename` in favor of `bucket` and `key`,
  removal of certain properties such as `etag` and `duplicate_found` and outputting them as
  separate objects stored in `meta`.
  - Checksum values calculated by `@cumulus/checksum` are now converted to string to standardize
  checksum formatting across the Cumulus library.

### Notable changes

- **CUMULUS-2718**
  - The `sync-granule` task has been updated to support an optional configuration parameter `workflowStartTime`. The output payload of `sync-granule` now includes a `createdAt` time for each granule which is set to the
  provided `workflowStartTime` or falls back to `Date.now()` if not provided. Workflows using
  `sync-granule` may be updated to include this parameter with the value of `{$.cumulus_meta.workflow_start_time}` in the `task_config`.
- Updated version of `@cumulus/cumulus-message-adapter-js` from `2.0.3` to `2.0.4` for
all Cumulus workflow tasks
- **CUMULUS-2783**
  - A bug in the ECS cluster autoscaling configuration has been
resolved. ECS clusters should now correctly autoscale by adding new cluster
instances according to the [policy configuration](https://github.com/nasa/cumulus/blob/master/tf-modules/cumulus/ecs_cluster.tf).
  - Async operations that are started by these endpoints will be run as ECS tasks
  with a launch type of Fargate, not EC2:
    - `POST /deadLetterArchive/recoverCumulusMessages`
    - `POST /elasticsearch/index-from-database`
    - `POST /granules/bulk`
    - `POST /granules/bulkDelete`
    - `POST /granules/bulkReingest`
    - `POST /migrationCounts`
    - `POST /reconciliationReports`
    - `POST /replays`
    - `POST /replays/sqs`

### Added

- Upgraded version of dependencies on `knex` package from `0.95.11` to `0.95.15`
- Added Terraform data sources to `example/cumulus-tf` module to retrieve default VPC and subnets in NGAP accounts
  - Added `vpc_tag_name` variable which defines the tags used to look up a VPC. Defaults to VPC tag name used in NGAP accounts
  - Added `subnets_tag_name` variable which defines the tags used to look up VPC subnets. Defaults to a subnet tag name used in NGAP accounts
- Added Terraform data sources to `example/data-persistence-tf` module to retrieve default VPC and subnets in NGAP accounts
  - Added `vpc_tag_name` variable which defines the tags used to look up a VPC. Defaults to VPC tag name used in NGAP accounts
  - Added `subnets_tag_name` variable which defines the tags used to look up VPC subnets. Defaults to a subnet tag name used in NGAP accounts
- Added Terraform data sources to `example/rds-cluster-tf` module to retrieve default VPC and subnets in NGAP accounts
  - Added `vpc_tag_name` variable which defines the tags used to look up a VPC. Defaults to VPC tag name used in NGAP accounts
  - Added `subnets_tag_name` variable which defines the tags used to look up VPC subnets. Defaults to tag names used in subnets in for NGAP accounts
- **CUMULUS-2299**
  - Added support for SHA checksum types with hyphens (e.g. `SHA-256` vs `SHA256`) to tasks that calculate checksums.
- **CUMULUS-2439**
  - Added CMR search client setting to the CreateReconciliationReport lambda function.
  - Added `cmr_search_client_config` tfvars to the archive and cumulus terraform modules.
  - Updated CreateReconciliationReport lambda to search CMR collections with CMRSearchConceptQueue.
- **CUMULUS-2441**
  - Added support for 'PROD' CMR environment.
- **CUMULUS-2456**
  - Updated api lambdas to query ORCA Private API
  - Updated example/cumulus-tf/orca.tf to the ORCA release v4.0.0-Beta3
- **CUMULUS-2638**
  - Adds documentation to clarify bucket config object use.
- **CUMULUS-2684**
  - Added optional collection level parameter `s3MultipartChunksizeMb` to collection's `meta` field
  - Updated `move-granules` task to take in an optional config parameter s3MultipartChunksizeMb
- **CUMULUS-2747**
  - Updated data management type doc to include additional fields for provider configurations
- **CUMULUS-2773**
  - Added a document to the workflow-tasks docs describing deployment, configuration and usage of the LZARDS backup task.

### Changed

- Made `vpc_id` variable optional for `example/cumulus-tf` module
- Made `vpc_id` and `subnet_ids` variables optional for `example/data-persistence-tf` module
- Made `vpc_id` and `subnets` variables optional for `example/rds-cluster-tf` module
- Changes audit script to handle integration test failure when `USE\_CACHED\_BOOTSTRAP` is disabled.
- Increases wait time for CMR to return online resources in integration tests
- **CUMULUS-1823**
  - Updates to Cumulus rule/provider schemas to improve field titles and descriptions.
- **CUMULUS-2638**
  - Transparent to users, remove typescript type `BucketType`.
- **CUMULUS-2718**
  - Updated config for SyncGranules to support optional `workflowStartTime`
  - Updated SyncGranules to provide `createdAt` on output based on `workflowStartTime` if provided,
  falling back to `Date.now()` if not provided.
  - Updated `task_config` of SyncGranule in example workflows
- **CUMULUS-2735**
  - Updated reconciliation reports to write formatted JSON to S3 to improve readability for
    large reports
  - Updated TEA version from 102 to 121 to address TEA deployment issue with the max size of
    a policy role being exceeded
- **CUMULUS-2743**
  - Updated bamboo Dockerfile to upgrade pip as part of the image creation process
- **CUMULUS-2744**
  - GET executions/status returns associated granules for executions retrieved from the Step Function API
- **CUMULUS-2751**
  - Upgraded all Cumulus (node.js) workflow tasks to use
    `@cumulus/cumulus-message-adapter-js` version `2.0.3`, which includes an
    update cma-js to better expose CMA stderr stream output on lambda timeouts
    as well as minor logging enhancements.
- **CUMULUS-2752**
  - Add new mappings for execution records to prevent dynamic field expansion from exceeding
  Elasticsearch field limits
    - Nested objects under `finalPayload.*` will not dynamically add new fields to mapping
    - Nested objects under `originalPayload.*` will not dynamically add new fields to mapping
    - Nested keys under `tasks` will not dynamically add new fields to mapping
- **CUMULUS-2753**
  - Updated example/cumulus-tf/orca.tf to the latest ORCA release v4.0.0-Beta2 which is compatible with granule.files file schema
  - Updated /orca/recovery to call new lambdas request_status_for_granule and request_status_for_job.
  - Updated orca integration test
- [**PR #2569**](https://github.com/nasa/cumulus/pull/2569)
  - Fixed `TypeError` thrown by `@cumulus/cmrjs/cmr-utils.getGranuleTemporalInfo` when
    a granule's associated UMM-G JSON metadata file does not contain a `ProviderDates`
    element that has a `Type` of either `"Update"` or `"Insert"`.  If neither are
    present, the granule's last update date falls back to the `"Create"` type
    provider date, or `undefined`, if none is present.
- **CUMULUS-2775**
  - Changed `@cumulus/api-client/invokeApi()` to accept a single accepted status code or an array
  of accepted status codes via `expectedStatusCodes`
- [**PR #2611**](https://github.com/nasa/cumulus/pull/2611)
  - Changed `@cumulus/launchpad-auth/LaunchpadToken.requestToken` and `validateToken`
    to use the HTTPS request option `https.pfx` instead of the deprecated `pfx` option
    for providing the certificate.
- **CUMULUS-2836**
  - Updates `cmr-utils/getGranuleTemporalInfo` to search for a SingleDateTime
    element, when beginningDateTime value is not
    found in the metadata file.  The granule's temporal information is
    returned so that both beginningDateTime and endingDateTime are set to the
    discovered singleDateTimeValue.
- **CUMULUS-2756**
  - Updated `_writeGranule()` in `write-granules.js` to catch failed granule writes due to schema validation, log the failure and then attempt to set the status of the granule to `failed` if it already exists to prevent a failure from allowing the granule to get "stuck" in a non-failed status.

### Fixed

- **CUMULUS-2775**
  - Updated `@cumulus/api-client` to not log an error for 201 response from `updateGranule`
- **CUMULUS-2783**
  - Added missing lower bound on scale out policy for ECS cluster to ensure that
  the cluster will autoscale correctly.
- **CUMULUS-2835**
  - Updated `hyrax-metadata-updates` task to support reading the DatasetId from ECHO10 XML, and the EntryTitle from UMM-G JSON; these are both valid alternatives to the shortname and version ID.

## [v9.9.3] 2021-02-17 [BACKPORT]

**Please note** changes in 9.9.3 may not yet be released in future versions, as
this is a backport and patch release on the 9.9.x series of releases. Updates that
are included in the future will have a corresponding CHANGELOG entry in future
releases.

- **CUMULUS-2853**
  - Move OAUTH_PROVIDER to lambda env variables to address regression in 9.9.2/CUMULUS-2275
  - Add logging output to api app router

## [v9.9.2] 2021-02-10 [BACKPORT]

**Please note** changes in 9.9.2 may not yet be released in future versions, as
this is a backport and patch release on the 9.9.x series of releases. Updates that
are included in the future will have a corresponding CHANGELOG entry in future
releases.### Added

- **CUMULUS-2775**
  - Added a configurable parameter group for the RDS serverless database cluster deployed by `tf-modules/rds-cluster-tf`. The allowed parameters for the parameter group can be found in the AWS documentation of [allowed parameters for an Aurora PostgreSQL cluster](https://docs.aws.amazon.com/AmazonRDS/latest/AuroraUserGuide/AuroraPostgreSQL.Reference.ParameterGroups.html). By default, the following parameters are specified:
    - `shared_preload_libraries`: `pg_stat_statements,auto_explain`
    - `log_min_duration_statement`: `250`
    - `auto_explain.log_min_duration`: `250`
- **CUMULUS-2840**
  - Added an index on `granule_cumulus_id` to the RDS files table.

### Changed

- **CUMULUS-2847**
  - Move DyanmoDb table name into API keystore and initialize only on lambda cold start
- **CUMULUS-2781**
  - Add api_config secret to hold API/Private API lambda configuration values
- **CUMULUS-2775**
  - Changed the `timeout_action` to `ForceApplyCapacityChange` by default for the RDS serverless database cluster `tf-modules/rds-cluster-tf`

## [v9.9.1] 2021-02-10 [BACKPORT]

**Please note** changes in 9.9.1 may not yet be released in future versions, as
this is a backport and patch release on the 9.9.x series of releases. Updates that
are included in the future will have a corresponding CHANGELOG entry in future
releases.

### Fixed

- **CUMULUS-2775**
  - Updated `@cumulus/api-client` to not log an error for 201 response from `updateGranule`

### Changed

- Updated version of `@cumulus/cumulus-message-adapter-js` from `2.0.3` to `2.0.4` for
all Cumulus workflow tasks
- **CUMULUS-2775**
  - Changed `@cumulus/api-client/invokeApi()` to accept a single accepted status code or an array
  of accepted status codes via `expectedStatusCodes`
- **CUMULUS-2837**
  - Update process-s3-dead-letter-archive to unpack SQS events in addition to
    Cumulus Messages
  - Update process-s3-dead-letter-archive to look up execution status using
    getCumulusMessageFromExecutionEvent (common method with sfEventSqsToDbRecords)
  - Move methods in api/lib/cwSfExecutionEventUtils to
    @cumulus/message/StepFunctions

## [v9.9.0] 2021-11-03

### Added

- **NDCUM-624**: Add support for ISO metadata files for the `MoveGranules` step
  - Add function `isISOFile` to check if a given file object is an ISO file
  - `granuleToCmrFileObject` and `granulesToCmrFileObjects` now take a
    `filterFunc` argument
    - `filterFunc`'s default value is `isCMRFile`, so the previous behavior is
      maintained if no value is given for this argument
    - `MoveGranules` passes a custom filter function to
      `granulesToCmrFileObjects` to check for `isISOFile` in addition to
      `isCMRFile`, so that metadata from `.iso.xml` files can be used in the
      `urlPathTemplate`
- [**PR #2535**](https://github.com/nasa/cumulus/pull/2535)
  - NSIDC and other cumulus users had desire for returning formatted dates for
    the 'url_path' date extraction utilities. Added 'dateFormat' function as
    an option for extracting and formating the entire date. See
    docs/workflow/workflow-configuration-how-to.md for more information.
- [**PR #2548**](https://github.com/nasa/cumulus/pull/2548)
  - Updated webpack configuration for html-loader v2
- **CUMULUS-2640**
  - Added Elasticsearch client scroll setting to the CreateReconciliationReport lambda function.
  - Added `elasticsearch_client_config` tfvars to the archive and cumulus terraform modules.
- **CUMULUS-2683**
  - Added `default_s3_multipart_chunksize_mb` setting to the `move-granules` lambda function.
  - Added `default_s3_multipart_chunksize_mb` tfvars to the cumulus and ingest terraform modules.
  - Added optional parameter `chunkSize` to `@cumulus/aws-client/S3.moveObject` and
    `@cumulus/aws-client/S3.multipartCopyObject` to set the chunk size of the S3 multipart uploads.
  - Renamed optional parameter `maxChunkSize` to `chunkSize` in
    `@cumulus/aws-client/lib/S3MultipartUploads.createMultipartChunks`.

### Changed

- Upgraded all Cumulus workflow tasks to use `@cumulus/cumulus-message-adapter-js` version `2.0.1`
- **CUMULUS-2725**
  - Updated providers endpoint to return encrypted password
  - Updated providers model to try decrypting credentials before encryption to allow for better handling of updating providers
- **CUMULUS-2734**
  - Updated `@cumulus/api/launchpadSaml.launchpadPublicCertificate` to correctly retrieve
    certificate from launchpad IdP metadata with and without namespace prefix.

## [v9.8.0] 2021-10-19

### Notable changes

- Published new tag [`36` of `cumuluss/async-operation` to Docker Hub](https://hub.docker.com/layers/cumuluss/async-operation/35/images/sha256-cf777a6ef5081cd90a0f9302d45243b6c0a568e6d977c0ee2ccc5a90b12d45d0?context=explore) for compatibility with
upgrades to `knex` package and to address security vulnerabilities.

### Added

- Added `@cumulus/db/createRejectableTransaction()` to handle creating a Knex transaction that **will throw an error** if the transaction rolls back. [As of Knex 0.95+, promise rejection on transaction rollback is no longer the default behavior](https://github.com/knex/knex/blob/master/UPGRADING.md#upgrading-to-version-0950).

- **CUMULUS-2639**
  - Increases logging on reconciliation reports.

- **CUMULUS-2670**
  - Updated `lambda_timeouts` string map variable for `cumulus` module to accept a
  `update_granules_cmr_metadata_file_links_task_timeout` property
- **CUMULUS-2598**
  - Add unit and integration tests to describe queued granules as ignored when
    duplicate handling is 'skip'

### Changed

- Updated `knex` version from 0.23.11 to 0.95.11 to address security vulnerabilities
- Updated default version of async operations Docker image to `cumuluss/async-operation:36`
- **CUMULUS-2590**
  - Granule applyWorkflow, Reingest actions and Bulk operation now update granule status to `queued` when scheduling the granule.
- **CUMULUS-2643**
  - relocates system file `buckets.json` out of the
    `s3://internal-bucket/workflows` directory into
    `s3://internal-bucket/buckets`.


## [v9.7.1] 2021-12-08 [Backport]

Please note changes in 9.7.0 may not yet be released in future versions, as this is a backport and patch release on the 9.7.x series of releases. Updates that are included in the future will have a corresponding CHANGELOG entry in future releases.
Fixed

- **CUMULUS-2751**
  - Update all tasks to update to use cumulus-message-adapter-js version 2.0.4

## [v9.7.0] 2021-10-01

### Notable Changes

- **CUMULUS-2583**
  - The `queue-granules` task now updates granule status to `queued` when a granule is queued. In order to prevent issues with the private API endpoint and Lambda API request and concurrency limits, this functionality runs with limited concurrency, which may increase the task's overall runtime when large numbers of granules are being queued. If you are facing Lambda timeout errors with this task, we recommend converting your `queue-granules` task to an ECS activity. This concurrency is configurable via the task config's `concurrency` value.
- **CUMULUS-2676**
  - The `discover-granules` task has been updated to limit concurrency on checks to identify and skip already ingested granules in order to prevent issues with the private API endpoint and Lambda API request and concurrency limits. This may increase the task's overall runtime when large numbers of granules are discovered. If you are facing Lambda timeout errors with this task, we recommend converting your `discover-granules` task to an ECS activity. This concurrency is configurable via the task config's `concurrency` value.
- Updated memory of `<prefix>-sfEventSqsToDbRecords` Lambda to 1024MB

### Added

- **CUMULUS-2000**
  - Updated `@cumulus/queue-granules` to respect a new config parameter: `preferredQueueBatchSize`. Queue-granules will respect this batchsize as best as it can to batch granules into workflow payloads. As workflows generally rely on information such as collection and provider expected to be shared across all granules in a workflow, queue-granules will break batches up by collection, as well as provider if there is a `provider` field on the granule. This may result in batches that are smaller than the preferred size, but never larger ones. The default value is 1, which preserves current behavior of queueing 1 granule per workflow.
- **CUMULUS-2630**
  - Adds a new workflow `DiscoverGranulesToThrottledQueue` that discovers and writes
    granules to a throttled background queue.  This allows discovery and ingest
    of larger numbers of granules without running into limits with lambda
    concurrency.

### Changed

- **CUMULUS-2720**
  - Updated Core CI scripts to validate CHANGELOG diffs as part of the lint process
- **CUMULUS-2695**
  - Updates the example/cumulus-tf deployment to change
    `archive_api_reserved_concurrency` from 8 to 5 to use fewer reserved lambda
    functions. If you see throttling errors on the `<stack>-apiEndpoints` you
    should increase this value.
  - Updates cumulus-tf/cumulus/variables.tf to change
    `archive_api_reserved_concurrency` from 8 to 15 to prevent throttling on
    the dashboard for default deployments.
- **CUMULUS-2584**
  - Updates `api/endpoints/execution-status.js` `get` method to include associated granules, as
    an array, for the provided execution.
  - Added `getExecutionArnsByGranuleCumulusId` returning a list of executionArns sorted by most recent first,
    for an input Granule Cumulus ID in support of the move of `translatePostgresGranuleToApiGranule` from RDS-Phase2
    feature branch
  - Added `getApiExecutionCumulusIds` returning cumulus IDs for a given list of executions
- **CUMULUS-NONE**
  - Downgrades elasticsearch version in testing container to 5.3 to match AWS version.
  - Update serve.js -> `eraseDynamoTables()`. Changed the call `Promise.all()` to `Promise.allSettled()` to ensure all dynamo records (provider records in particular) are deleted prior to reseeding.

### Fixed

- **CUMULUS-2583**
  - Fixed a race condition where granules set as “queued” were not able to be set as “running” or “completed”

## [v9.6.0] 2021-09-20

### Added

- **CUMULUS-2576**
  - Adds `PUT /granules` API endpoint to update a granule
  - Adds helper `updateGranule` to `@cumulus/api-client/granules`
- **CUMULUS-2606**
  - Adds `POST /granules/{granuleId}/executions` API endpoint to associate an execution with a granule
  - Adds helper `associateExecutionWithGranule` to `@cumulus/api-client/granules`
- **CUMULUS-2583**
  - Adds `queued` as option for granule's `status` field

### Changed

- Moved `ssh2` package from `@cumulus/common` to `@cumulus/sftp-client` and
  upgraded package from `^0.8.7` to `^1.0.0` to address security vulnerability
  issue in previous version.
- **CUMULUS-2583**
  - `QueueGranules` task now updates granule status to `queued` once it is added to the queue.

- **CUMULUS-2617**
  - Use the `Authorization` header for CMR Launchpad authentication instead of the deprecated `Echo-Token` header.

### Fixed

- Added missing permission for `<prefix>_ecs_cluster_instance_role` IAM role (used when running ECS services/tasks)
to allow `kms:Decrypt` on the KMS key used to encrypt provider credentials. Adding this permission fixes the `sync-granule` task when run as an ECS activity in a Step Function, which previously failed trying to decrypt credentials for providers.

- **CUMULUS-2576**
  - Adds default value to granule's timestamp when updating a granule via API.

## [v9.5.0] 2021-09-07

### BREAKING CHANGES

- Removed `logs` record type from mappings from Elasticsearch. This change **should not have**
any adverse impact on existing deployments, even those which still contain `logs` records,
but technically it is a breaking change to the Elasticsearch mappings.
- Changed `@cumulus/api-client/asyncOperations.getAsyncOperation` to return parsed JSON body
of response and not the raw API endpoint response

### Added

- **CUMULUS-2670**
  - Updated core `cumulus` module to take lambda_timeouts string map variable that allows timeouts of ingest tasks to be configurable. Allowed properties for the mapping include:
  - discover_granules_task_timeout
  - discover_pdrs_task_timeout
  - hyrax_metadata_update_tasks_timeout
  - lzards_backup_task_timeout
  - move_granules_task_timeout
  - parse_pdr_task_timeout
  - pdr_status_check_task_timeout
  - post_to_cmr_task_timeout
  - queue_granules_task_timeout
  - queue_pdrs_task_timeout
  - queue_workflow_task_timeout
  - sync_granule_task_timeout
- **CUMULUS-2575**
  - Adds `POST /granules` API endpoint to create a granule
  - Adds helper `createGranule` to `@cumulus/api-client`
- **CUMULUS-2577**
  - Adds `POST /executions` endpoint to create an execution
- **CUMULUS-2578**
  - Adds `PUT /executions` endpoint to update an execution
- **CUMULUS-2592**
  - Adds logging when messages fail to be added to queue
- **CUMULUS-2644**
  - Pulled `delete` method for `granules-executions.ts` implemented as part of CUMULUS-2306
  from the RDS-Phase-2 feature branch in support of CUMULUS-2644.
  - Pulled `erasePostgresTables` method in `serve.js` implemented as part of CUMULUS-2644,
  and CUMULUS-2306 from the RDS-Phase-2 feature branch in support of CUMULUS-2644
  - Added `resetPostgresDb` method to support resetting between integration test suite runs

### Changed

- Updated `processDeadLetterArchive` Lambda to return an object where
`processingSucceededKeys` is an array of the S3 keys for successfully
processed objects and `processingFailedKeys` is an array of S3 keys
for objects that could not be processed
- Updated async operations to handle writing records to the databases
when output of the operation is `undefined`

- **CUMULUS-2644**
  - Moved `migration` directory from the `db-migration-lambda` to the `db` package and
  updated unit test references to migrationDir to be pulled from `@cumulus/db`
  - Updated `@cumulus/api/bin/serveUtils` to write records to PostgreSQL tables

- **CUMULUS-2575**
  - Updates model/granule to allow a granule created from API to not require an
    execution to be associated with it. This is a backwards compatible change
    that will not affect granules created in the normal way.
  - Updates `@cumulus/db/src/model/granules` functions `get` and `exists` to
    enforce parameter checking so that requests include either (granule\_id
    and collection\_cumulus\_id) or (cumulus\_id) to prevent incorrect results.
  - `@cumulus/message/src/Collections.deconstructCollectionId` has been
    modified to throw a descriptive error if the input `collectionId` is
    undefined rather than `TypeError: Cannot read property 'split' of
    undefined`. This function has also been updated to throw descriptive errors
    if an incorrectly formatted collectionId is input.

## [v9.4.1] 2022-02-14 [BACKPORT]

**Please note** changes in 9.4.1 may not yet be released in future versions, as
this is a backport and patch release on the 9.4.x series of releases. Updates that
are included in the future will have a corresponding CHANGELOG entry in future
releases.

- **CUMULUS-2847**
  - Update dynamo configuration to read from S3 instead of System Manager
    Parameter Store
  - Move api configuration initialization outside the lambda handler to
    eliminate unneded S3 calls/require config on cold-start only
  - Moved `ssh2` package from `@cumulus/common` to `@cumulus/sftp-client` and
    upgraded package from `^0.8.7` to `^1.0.0` to address security vulnerability
    issue in previous version.
  - Fixed hyrax task package.json dev dependency
  - Update CNM lambda dependencies for Core tasks
    - cumulus-cnm-response-task: 1.4.4
    - cumulus-cnm-to-granule: 1.5.4
  - Whitelist ssh2 re: https://github.com/advisories/GHSA-652h-xwhf-q4h6

## [v9.4.0] 2021-08-16

### Notable changes

- `@cumulus/sync-granule` task should now properly handle
syncing files from HTTP/HTTPS providers where basic auth is
required and involves a redirect to a different host (e.g.
downloading files protected by Earthdata Login)

### Added

- **CUMULUS-2591**
  - Adds `failedExecutionStepName` to failed execution's jsonb error records.
    This is the name of the Step Function step for the last failed event in the
    execution's event history.
- **CUMULUS-2548**
  - Added `allowed_redirects` field to PostgreSQL `providers` table
  - Added `allowedRedirects` field to DynamoDB `<prefix>-providers` table
  - Added `@cumulus/aws-client/S3.streamS3Upload` to handle uploading the contents
  of a readable stream to S3 and returning a promise
- **CUMULUS-2373**
  - Added `replaySqsMessages` lambda to replay archived incoming SQS
    messages from S3.
  - Added `/replays/sqs` endpoint to trigger an async operation for
    the `replaySqsMessages` lambda.
  - Added unit tests and integration tests for new endpoint and lambda.
  - Added `getS3PrefixForArchivedMessage` to `ingest/sqs` package to get prefix
    for an archived message.
  - Added new `async_operation` type `SQS Replay`.
- **CUMULUS-2460**
  - Adds `POST` /executions/workflows-by-granules for retrieving workflow names common to a set of granules
  - Adds `workflowsByGranules` to `@cumulus/api-client/executions`
- **CUMULUS-2635**
  - Added helper functions:
    - `@cumulus/db/translate/file/translateApiPdrToPostgresPdr`

### Fixed

- **CUMULUS-2548**
  - Fixed `@cumulus/ingest/HttpProviderClient.sync` to
properly handle basic auth when redirecting to a different
host and/or host with a different port
- **CUMULUS-2626**
  - Update [PDR migration](https://github.com/nasa/cumulus/blob/master/lambdas/data-migration2/src/pdrs.ts) to correctly find Executions by a Dynamo PDR's `execution` field
- **CUMULUS-2635**
  - Update `data-migration2` to migrate PDRs before migrating granules.
  - Update `data-migration2` unit tests testing granules migration to reference
    PDR records to better model the DB schema.
  - Update `migratePdrRecord` to use `translateApiPdrToPostgresPdr` function.

### Changed

- **CUMULUS-2373**
  - Updated `getS3KeyForArchivedMessage` in `ingest/sqs` to store SQS messages
    by `queueName`.
- **CUMULUS-2630**
  - Updates the example/cumulus-tf deployment to change
    `archive_api_reserved_concurrency` from 2 to 8 to prevent throttling with
    the dashboard.

## [v9.3.0] 2021-07-26

### BREAKING CHANGES

- All API requests made by `@cumulus/api-client` will now throw an error if the status code
does not match the expected response (200 for most requests and 202 for a few requests that
trigger async operations). Previously the helpers in this package would return the response
regardless of the status code, so you may need to update any code using helpers from this
package to catch or to otherwise handle errors that you may encounter.
- The Cumulus API Lambda function has now been configured with reserved concurrency to ensure
availability in a high-concurrency environment. However, this also caps max concurrency which
may result in throttling errors if trying to reach the Cumulus API multiple times in a short
period. Reserved concurrency can be configured with the `archive_api_reserved_concurrency`
terraform variable on the Cumulus module and increased if you are seeing throttling errors.
The default reserved concurrency value is 8.

### Notable changes

- `cmr_custom_host` variable for `cumulus` module can now be used to configure Cumulus to
  integrate with a custom CMR host name and protocol (e.g.
  `http://custom-cmr-host.com`). Note that you **must** include a protocol
  (`http://` or `https://)  if specifying a value for this variable.
- The cumulus module configuration value`rds_connetion_heartbeat` and it's
  behavior has been replaced by a more robust database connection 'retry'
  solution.   Users can remove this value from their configuration, regardless
  of value.  See the `Changed` section notes on CUMULUS-2528 for more details.

### Added

- Added user doc describing new features related to the Cumulus dead letter archive.
- **CUMULUS-2327**
  - Added reserved concurrency setting to the Cumulus API lambda function.
  - Added relevant tfvars to the archive and cumulus terraform modules.
- **CUMULUS-2460**
  - Adds `POST` /executions/search-by-granules for retrieving executions from a list of granules or granule query
  - Adds `searchExecutionsByGranules` to `@cumulus/api-client/executions`
- **CUMULUS-2475**
  - Adds `GET` endpoint to distribution API
- **CUMULUS-2463**
  - `PUT /granules` reingest action allows a user to override the default execution
    to use by providing an optional `workflowName` or `executionArn` parameter on
    the request body.
  - `PUT /granules/bulkReingest` action allows a user to override the default
    execution/workflow combination to reingest with by providing an optional
    `workflowName` on the request body.
- Adds `workflowName` and `executionArn` params to @cumulus/api-client/reingestGranules
- **CUMULUS-2476**
  - Adds handler for authenticated `HEAD` Distribution requests replicating current behavior of TEA
- **CUMULUS-2478**
  - Implemented [bucket map](https://github.com/asfadmin/thin-egress-app#bucket-mapping).
  - Implemented /locate endpoint
  - Cumulus distribution API checks the file request against bucket map:
    - retrieves the bucket and key from file path
    - determines if the file request is public based on the bucket map rather than the bucket type
    - (EDL only) restricts download from PRIVATE_BUCKETS to users who belong to certain EDL User Groups
    - bucket prefix and object prefix are supported
  - Add 'Bearer token' support as an authorization method
- **CUMULUS-2486**
  - Implemented support for custom headers
  - Added 'Bearer token' support as an authorization method
- **CUMULUS-2487**
  - Added integration test for cumulus distribution API
- **CUMULUS-2569**
  - Created bucket map cache for cumulus distribution API
- **CUMULUS-2568**
  - Add `deletePdr`/PDR deletion functionality to `@cumulus/api-client/pdrs`
  - Add `removeCollectionAndAllDependencies` to integration test helpers
  - Added `example/spec/apiUtils.waitForApiStatus` to wait for a
  record to be returned by the API with a specific value for
  `status`
  - Added `example/spec/discoverUtils.uploadS3GranuleDataForDiscovery` to upload granule data fixtures
  to S3 with a randomized granule ID for `discover-granules` based
  integration tests
  - Added `example/spec/Collections.removeCollectionAndAllDependencies` to remove a collection and
  all dependent objects (e.g. PDRs, granules, executions) from the
  database via the API
  - Added helpers to `@cumulus/api-client`:
    - `pdrs.deletePdr` - Delete a PDR via the API
    - `replays.postKinesisReplays` - Submit a POST request to the `/replays` endpoint for replaying Kinesis messages

- `@cumulus/api-client/granules.getGranuleResponse` to return the raw endpoint response from the GET `/granules/<granuleId>` endpoint

### Changed

- Moved functions from `@cumulus/integration-tests` to `example/spec/helpers/workflowUtils`:
  - `startWorkflowExecution`
  - `startWorkflow`
  - `executeWorkflow`
  - `buildWorkflow`
  - `testWorkflow`
  - `buildAndExecuteWorkflow`
  - `buildAndStartWorkflow`
- `example/spec/helpers/workflowUtils.executeWorkflow` now uses
`waitForApiStatus` to ensure that the execution is `completed` or
`failed` before resolving
- `example/spec/helpers/testUtils.updateAndUploadTestFileToBucket`
now accepts an object of parameters rather than positional
arguments
- Removed PDR from the `payload` in the input payload test fixture for reconciliation report integration tests
- The following integration tests for PDR-based workflows were
updated to use randomized granule IDs:
  - `example/spec/parallel/ingest/ingestFromPdrSpec.js`
  - `example/spec/parallel/ingest/ingestFromPdrWithChildWorkflowMetaSpec.js`
  - `example/spec/parallel/ingest/ingestFromPdrWithExecutionNamePrefixSpec.js`
  - `example/spec/parallel/ingest/ingestPdrWithNodeNameSpec.js`
- Updated the `@cumulus/api-client/CumulusApiClientError` error class to include new properties that can be accessed directly on
the error object:
  - `statusCode` - The HTTP status code of the API response
  - `apiMessage` - The message from the API response
- Added `params.pRetryOptions` parameter to
`@cumulus/api-client/granules.deleteGranule` to control the retry
behavior
- Updated `cmr_custom_host` variable to accept a full protocol and host name
(e.g. `http://cmr-custom-host.com`), whereas it previously only accepted a host name
- **CUMULUS-2482**
  - Switches the default distribution app in the `example/cumulus-tf` deployment to the new Cumulus Distribution
  - TEA is still available by following instructions in `example/README.md`
- **CUMULUS-2463**
  - Increases the duration of allowed backoff times for a successful test from
    0.5 sec to 1 sec.
- **CUMULUS-2528**
  - Removed `rds_connection_heartbeat` as a configuration option from all
    Cumulus terraform modules
  - Removed `dbHeartBeat` as an environmental switch from
    `@cumulus/db.getKnexClient` in favor of more comprehensive general db
    connect retry solution
  - Added new `rds_connection_timing_configuration` string map to allow for
    configuration and tuning of Core's internal database retry/connection
    timeout behaviors.  These values map to connection pool configuration
    values for tarn (https://github.com/vincit/tarn.js/) which Core's database
    module / knex(https://www.npmjs.com/package/knex) use for this purpose:
    - acquireTimeoutMillis
    - createRetryIntervalMillis
    - createTimeoutMillis
    - idleTimeoutMillis
    - reapIntervalMillis
      Connection errors will result in a log line prepended with 'knex failed on
      attempted connection error' and sent from '@cumulus/db/connection'
  - Updated `@cumulus/db` and all terraform mdules to set default retry
    configuration values for the database module to cover existing database
    heartbeat connection failures as well as all other knex/tarn connection
    creation failures.

### Fixed

- Fixed bug where `cmr_custom_host` variable was not properly forwarded into `archive`, `ingest`, and `sqs-message-remover` modules from `cumulus` module
- Fixed bug where `parse-pdr` set a granule's provider to the entire provider record when a `NODE_NAME`
  is present. Expected behavior consistent with other tasks is to set the provider name in that field.
- **CUMULUS-2568**
  - Update reconciliation report integration test to have better cleanup/failure behavior
  - Fixed `@cumulus/api-client/pdrs.getPdr` to request correct endpoint for returning a PDR from the API
- **CUMULUS-2620**
  - Fixed a bug where a granule could be removed from CMR but still be set as
  `published: true` and with a CMR link in the Dynamo/PostgreSQL databases. Now,
  the CMR deletion and the Dynamo/PostgreSQL record updates will all succeed or fail
  together, preventing the database records from being out of sync with CMR.
  - Fixed `@cumulus/api-client/pdrs.getPdr` to request correct
  endpoint for returning a PDR from the API

## [v9.2.2] 2021-08-06 - [BACKPORT]

**Please note** changes in 9.2.2 may not yet be released in future versions, as
this is a backport and patch release on the 9.2.x series of releases. Updates that
are included in the future will have a corresponding CHANGELOG entry in future
releases.

### Added

- **CUMULUS-2635**
  - Added helper functions:
    - `@cumulus/db/translate/file/translateApiPdrToPostgresPdr`

### Fixed

- **CUMULUS-2635**
  - Update `data-migration2` to migrate PDRs before migrating granules.
  - Update `data-migration2` unit tests testing granules migration to reference
    PDR records to better model the DB schema.
  - Update `migratePdrRecord` to use `translateApiPdrToPostgresPdr` function.

## [v9.2.1] 2021-07-29 - [BACKPORT]

### Fixed

- **CUMULUS-2626**
  - Update [PDR migration](https://github.com/nasa/cumulus/blob/master/lambdas/data-migration2/src/pdrs.ts) to correctly find Executions by a Dynamo PDR's `execution` field

## [v9.2.0] 2021-06-22

### Added

- **CUMULUS-2475**
  - Adds `GET` endpoint to distribution API
- **CUMULUS-2476**
  - Adds handler for authenticated `HEAD` Distribution requests replicating current behavior of TEA

### Changed

- **CUMULUS-2482**
  - Switches the default distribution app in the `example/cumulus-tf` deployment to the new Cumulus Distribution
  - TEA is still available by following instructions in `example/README.md`

### Fixed

- **CUMULUS-2520**
  - Fixed error that prevented `/elasticsearch/index-from-database` from starting.
- **CUMULUS-2558**
  - Fixed issue where executions original_payload would not be retained on successful execution

## [v9.1.0] 2021-06-03

### BREAKING CHANGES

- @cumulus/api-client/granules.getGranule now returns the granule record from the GET /granules/<granuleId> endpoint, not the raw endpoint response
- **CUMULUS-2434**
  - To use the updated `update-granules-cmr-metadata-file-links` task, the
    granule  UMM-G metadata should have version 1.6.2 or later, since CMR s3
    link type 'GET DATA VIA DIRECT ACCESS' is not valid until UMM-G version
    [1.6.2](https://cdn.earthdata.nasa.gov/umm/granule/v1.6.2/umm-g-json-schema.json)
- **CUMULUS-2488**
  - Removed all EMS reporting including lambdas, endpoints, params, etc as all
    reporting is now handled through Cloud Metrics
- **CUMULUS-2472**
  - Moved existing `EarthdataLoginClient` to
    `@cumulus/oauth-client/EarthdataLoginClient` and updated all references in
    Cumulus Core.
  - Rename `EarthdataLoginClient` property from `earthdataLoginUrl` to
    `loginUrl for consistency with new OAuth clients. See example in
    [oauth-client
    README](https://github.com/nasa/cumulus/blob/master/packages/oauth-client/README.md)

### Added

- **HYRAX-439** - Corrected README.md according to a new Hyrax URL format.
- **CUMULUS-2354**
  - Adds configuration options to allow `/s3credentials` endpoint to distribute
    same-region read-only tokens based on a user's CMR ACLs.
  - Configures the example deployment to enable this feature.
- **CUMULUS-2442**
  - Adds option to generate cloudfront URL to lzards-backup task. This will require a few new task config options that have been documented in the [task README](https://github.com/nasa/cumulus/blob/master/tasks/lzards-backup/README.md).
- **CUMULUS-2470**
  - Added `/s3credentials` endpoint for distribution API
- **CUMULUS-2471**
  - Add `/s3credentialsREADME` endpoint to distribution API
- **CUMULUS-2473**
  - Updated `tf-modules/cumulus_distribution` module to take earthdata or cognito credentials
  - Configured `example/cumulus-tf/cumulus_distribution.tf` to use CSDAP credentials
- **CUMULUS-2474**
  - Add `S3ObjectStore` to `aws-client`. This class allows for interaction with the S3 object store.
  - Add `object-store` package which contains abstracted object store functions for working with various cloud providers
- **CUMULUS-2477**
  - Added `/`, `/login` and `/logout` endpoints to cumulus distribution api
- **CUMULUS-2479**
  - Adds /version endpoint to distribution API
- **CUMULUS-2497**
  - Created `isISOFile()` to check if a CMR file is a CMR ISO file.
- **CUMULUS-2371**
  - Added helpers to `@cumulus/ingest/sqs`:
    - `archiveSqsMessageToS3` - archives an incoming SQS message to S3
    - `deleteArchivedMessageFromS3` - deletes a processed SQS message from S3
  - Added call to `archiveSqsMessageToS3` to `sqs-message-consumer` which
    archives all incoming SQS messages to S3.
  - Added call to `deleteArchivedMessageFrom` to `sqs-message-remover` which
    deletes archived SQS message from S3 once it has been processed.

### Changed

- **[PR2224](https://github.com/nasa/cumulus/pull/2244)**
- **CUMULUS-2208**
  - Moved all `@cumulus/api/es/*` code to new `@cumulus/es-client` package
- Changed timeout on `sfEventSqsToDbRecords` Lambda to 60 seconds to match
  timeout for Knex library to acquire database connections
- **CUMULUS-2517**
  - Updated postgres-migration-count-tool default concurrency to '1'
- **CUMULUS-2489**
  - Updated docs for Terraform references in FAQs, glossary, and in Deployment sections
- **CUMULUS-2434**
  - Updated `@cumulus/cmrjs` `updateCMRMetadata` and related functions to add
    both HTTPS URLS and S3 URIs to CMR metadata.
  - Updated `update-granules-cmr-metadata-file-links` task to add both HTTPS
    URLs and S3 URIs to the OnlineAccessURLs field of CMR metadata. The task
    configuration parameter `cmrGranuleUrlType` now has default value `both`.
  - To use the updated `update-granules-cmr-metadata-file-links` task, the
    granule UMM-G metadata should have version 1.6.2 or later, since CMR s3 link
    type 'GET DATA VIA DIRECT ACCESS' is not valid until UMM-G version
    [1.6.2](https://cdn.earthdata.nasa.gov/umm/granule/v1.6.2/umm-g-json-schema.json)
- **CUMULUS-2472**
  - Renamed `@cumulus/earthdata-login-client` to more generic
    `@cumulus/oauth-client` as a parent  class for new OAuth clients.
  - Added `@cumulus/oauth-client/CognitoClient` to interface with AWS cognito login service.
- **CUMULUS-2497**
  - Changed the `@cumulus/cmrjs` package:
    - Updated `@cumulus/cmrjs/cmr-utils.getGranuleTemporalInfo()` so it now
      returns temporal info for CMR ISO 19115 SMAP XML files.
    - Updated `@cumulus/cmrjs/cmr-utils.isCmrFilename()` to include
      `isISOFile()`.
- **CUMULUS-2532**
  - Changed integration tests to use `api-client/granules` functions as opposed to granulesApi from `@cumulus/integration-tests`.

### Fixed

- **CUMULUS-2519**
  - Update @cumulus/integration-tests.buildWorkflow to fail if provider/collection API response is not successful
- **CUMULUS-2518**
  - Update sf-event-sqs-to-db-records to not throw if a collection is not
    defined on a payload that has no granules/an empty granule payload object
- **CUMULUS-2512**
  - Updated ingest package S3 provider client to take additional parameter
    `remoteAltBucket` on `download` method to allow for per-file override of
    provider bucket for checksum
  - Updated @cumulus/ingest.fetchTextFile's signature to be parameterized and
    added `remoteAltBucket`to allow for an override of the passed in provider
    bucket for the source file
  - Update "eslint-plugin-import" to be pinned to 2.22.1
- **CUMULUS-2520**
  - Fixed error that prevented `/elasticsearch/index-from-database` from starting.
- **CUMULUS-2532**
  - Fixed integration tests to have granule deletion occur before provider and
    collection deletion in test cleanup.
- **[2231](https://github.com/nasa/cumulus/issues/2231)**
  - Fixes broken relative path links in `docs/README.md`

### Removed

- **CUMULUS-2502**
  - Removed outdated documentation regarding Kibana index patterns for metrics.

## [v9.0.1] 2021-05-07

### Migration Steps

Please review the migration steps for 9.0.0 as this release is only a patch to
correct a failure in our build script and push out corrected release artifacts. The previous migration steps still apply.

### Changed

- Corrected `@cumulus/db` configuration to correctly build package.

## [v9.0.0] 2021-05-03

### Migration steps

- This release of Cumulus enables integration with a PostgreSQL database for archiving Cumulus data. There are several upgrade steps involved, **some of which need to be done before redeploying Cumulus**. See the [documentation on upgrading to the RDS release](https://nasa.github.io/cumulus/docs/upgrade-notes/upgrade-rds).

### BREAKING CHANGES

- **CUMULUS-2185** - RDS Migration Epic
  - **CUMULUS-2191**
    - Removed the following from the `@cumulus/api/models.asyncOperation` class in
      favor of the added `@cumulus/async-operations` module:
      - `start`
      - `startAsyncOperations`
  - **CUMULUS-2187**
    - The `async-operations` endpoint will now omit `output` instead of
      returning `none` when the operation did not return output.
  - **CUMULUS-2309**
    - Removed `@cumulus/api/models/granule.unpublishAndDeleteGranule` in favor
      of `@cumulus/api/lib/granule-remove-from-cmr.unpublishGranule` and
      `@cumulus/api/lib/granule-delete.deleteGranuleAndFiles`.
  - **CUMULUS-2385**
    - Updated `sf-event-sqs-to-db-records` to write a granule's files to
      PostgreSQL only after the workflow has exited the `Running` status.
      Please note that any workflow that uses `sf_sqs_report_task` for
      mid-workflow updates will be impacted.
    - Changed PostgreSQL `file` schema and TypeScript type definition to require
      `bucket` and `key` fields.
    - Updated granule/file write logic to mark a granule's status as "failed"
  - **CUMULUS-2455**
    - API `move granule` endpoint now moves granule files on a per-file basis
    - API `move granule` endpoint on granule file move failure will retain the
      file at it's original location, but continue to move any other granule
      files.
    - Removed the `move` method from the `@cumulus/api/models.granule` class.
      logic is now handled in `@cumulus/api/endpoints/granules` and is
      accessible via the Core API.

### Added

- **CUMULUS-2185** - RDS Migration Epic
  - **CUMULUS-2130**
    - Added postgres-migration-count-tool lambda/ECS task to allow for
      evaluation of database state
    - Added /migrationCounts api endpoint that allows running of the
      postgres-migration-count-tool as an asyncOperation
  - **CUMULUS-2394**
    - Updated PDR and Granule writes to check the step function
      workflow_start_time against the createdAt field for each record to ensure
      old records do not overwrite newer ones for legacy Dynamo and PostgreSQL
      writes
  - **CUMULUS-2188**
    - Added `data-migration2` Lambda to be run after `data-migration1`
    - Added logic to `data-migration2` Lambda for migrating execution records
      from DynamoDB to PostgreSQL
  - **CUMULUS-2191**
    - Added `@cumulus/async-operations` to core packages, exposing
      `startAsyncOperation` which will handle starting an async operation and
      adding an entry to both PostgreSQL and DynamoDb
  - **CUMULUS-2127**
    - Add schema migration for `collections` table
  - **CUMULUS-2129**
    - Added logic to `data-migration1` Lambda for migrating collection records
      from Dynamo to PostgreSQL
  - **CUMULUS-2157**
    - Add schema migration for `providers` table
    - Added logic to `data-migration1` Lambda for migrating provider records
      from Dynamo to PostgreSQL
  - **CUMULUS-2187**
    - Added logic to `data-migration1` Lambda for migrating async operation
      records from Dynamo to PostgreSQL
  - **CUMULUS-2198**
    - Added logic to `data-migration1` Lambda for migrating rule records from
      DynamoDB to PostgreSQL
  - **CUMULUS-2182**
    - Add schema migration for PDRs table
  - **CUMULUS-2230**
    - Add schema migration for `rules` table
  - **CUMULUS-2183**
    - Add schema migration for `asyncOperations` table
  - **CUMULUS-2184**
    - Add schema migration for `executions` table
  - **CUMULUS-2257**
    - Updated PostgreSQL table and column names to snake_case
    - Added `translateApiAsyncOperationToPostgresAsyncOperation` function to `@cumulus/db`
  - **CUMULUS-2186**
    - Added logic to `data-migration2` Lambda for migrating PDR records from
      DynamoDB to PostgreSQL
  - **CUMULUS-2235**
    - Added initial ingest load spec test/utility
  - **CUMULUS-2167**
    - Added logic to `data-migration2` Lambda for migrating Granule records from
      DynamoDB to PostgreSQL and parse Granule records to store File records in
      RDS.
  - **CUMULUS-2367**
    - Added `granules_executions` table to PostgreSQL schema to allow for a
      many-to-many relationship between granules and executions
      - The table refers to granule and execution records using foreign keys
        defined with ON CASCADE DELETE, which means that any time a granule or
        execution record is deleted, all of the records in the
        `granules_executions` table referring to that record will also be
        deleted.
    - Added `upsertGranuleWithExecutionJoinRecord` helper to `@cumulus/db` to
      allow for upserting a granule record and its corresponding
      `granules_execution` record
  - **CUMULUS-2128**
    - Added helper functions:
      - `@cumulus/db/translate/file/translateApiFiletoPostgresFile`
      - `@cumulus/db/translate/file/translateApiGranuletoPostgresGranule`
      - `@cumulus/message/Providers/getMessageProvider`
  - **CUMULUS-2190**
    - Added helper functions:
      - `@cumulus/message/Executions/getMessageExecutionOriginalPayload`
      - `@cumulus/message/Executions/getMessageExecutionFinalPayload`
      - `@cumulus/message/workflows/getMessageWorkflowTasks`
      - `@cumulus/message/workflows/getMessageWorkflowStartTime`
      - `@cumulus/message/workflows/getMessageWorkflowStopTime`
      - `@cumulus/message/workflows/getMessageWorkflowName`
  - **CUMULUS-2192**
    - Added helper functions:
      - `@cumulus/message/PDRs/getMessagePdrRunningExecutions`
      - `@cumulus/message/PDRs/getMessagePdrCompletedExecutions`
      - `@cumulus/message/PDRs/getMessagePdrFailedExecutions`
      - `@cumulus/message/PDRs/getMessagePdrStats`
      - `@cumulus/message/PDRs/getPdrPercentCompletion`
      - `@cumulus/message/workflows/getWorkflowDuration`
  - **CUMULUS-2199**
    - Added `translateApiRuleToPostgresRule` to `@cumulus/db` to translate API
      Rule to conform to Postgres Rule definition.
  - **CUMUlUS-2128**
    - Added "upsert" logic to the `sfEventSqsToDbRecords` Lambda for granule and
      file writes to the core PostgreSQL database
  - **CUMULUS-2199**
    - Updated Rules endpoint to write rules to core PostgreSQL database in
      addition to DynamoDB and to delete rules from the PostgreSQL database in
      addition to DynamoDB.
    - Updated `create` in Rules Model to take in optional `createdAt` parameter
      which sets the value of createdAt if not specified during function call.
  - **CUMULUS-2189**
    - Updated Provider endpoint logic to write providers in parallel to Core
      PostgreSQL database
    - Update integration tests to utilize API calls instead of direct
      api/model/Provider calls
  - **CUMULUS-2191**
    - Updated cumuluss/async-operation task to write async-operations to the
      PostgreSQL database.
  - **CUMULUS-2228**
    - Added logic to the `sfEventSqsToDbRecords` Lambda to write execution, PDR,
      and granule records to the core PostgreSQL database in parallel with
      writes to DynamoDB
  - **CUMUlUS-2190**
    - Added "upsert" logic to the `sfEventSqsToDbRecords` Lambda for PDR writes
      to the core PostgreSQL database
  - **CUMUlUS-2192**
    - Added "upsert" logic to the `sfEventSqsToDbRecords` Lambda for execution
      writes to the core PostgreSQL database
  - **CUMULUS-2187**
    - The `async-operations` endpoint will now omit `output` instead of
      returning `none` when the operation did not return output.
  - **CUMULUS-2167**
    - Change PostgreSQL schema definition for `files` to remove `filename` and
      `name` and only support `file_name`.
    - Change PostgreSQL schema definition for `files` to remove `size` to only
      support `file_size`.
    - Change `PostgresFile` to remove duplicate fields `filename` and `name` and
      rename `size` to `file_size`.
  - **CUMULUS-2266**
    - Change `sf-event-sqs-to-db-records` behavior to discard and not throw an
      error on an out-of-order/delayed message so as not to have it be sent to
      the DLQ.
  - **CUMULUS-2305**
    - Changed `DELETE /pdrs/{pdrname}` API behavior to also delete record from
      PostgreSQL database.
  - **CUMULUS-2309**
    - Changed `DELETE /granules/{granuleName}` API behavior to also delete
      record from PostgreSQL database.
    - Changed `Bulk operation BULK_GRANULE_DELETE` API behavior to also delete
      records from PostgreSQL database.
  - **CUMULUS-2367**
    - Updated `granule_cumulus_id` foreign key to granule in PostgreSQL `files`
      table to use a CASCADE delete, so records in the files table are
      automatically deleted by the database when the corresponding granule is
      deleted.
  - **CUMULUS-2407**
    - Updated data-migration1 and data-migration2 Lambdas to use UPSERT instead
      of UPDATE when migrating dynamoDB records to PostgreSQL.
    - Changed data-migration1 and data-migration2 logic to only update already
      migrated records if the incoming record update has a newer timestamp
  - **CUMULUS-2329**
    - Add `write-db-dlq-records-to-s3` lambda.
    - Add terraform config to automatically write db records DLQ messages to an
      s3 archive on the system bucket.
    - Add unit tests and a component spec test for the above.
  - **CUMULUS-2380**
    - Add `process-dead-letter-archive` lambda to pick up and process dead letters in the S3 system bucket dead letter archive.
    - Add `/deadLetterArchive/recoverCumulusMessages` endpoint to trigger an async operation to leverage this capability on demand.
    - Add unit tests and integration test for all of the above.
  - **CUMULUS-2406**
    - Updated parallel write logic to ensure that updatedAt/updated_at
      timestamps are the same in Dynamo/PG on record write for the following
      data types:
      - async operations
      - granules
      - executions
      - PDRs
  - **CUMULUS-2446**
    - Remove schema validation check against DynamoDB table for collections when
      migrating records from DynamoDB to core PostgreSQL database.
  - **CUMULUS-2447**
    - Changed `translateApiAsyncOperationToPostgresAsyncOperation` to call
      `JSON.stringify` and then `JSON.parse` on output.
  - **CUMULUS-2313**
    - Added `postgres-migration-async-operation` lambda to start an ECS task to
      run a the `data-migration2` lambda.
    - Updated `async_operations` table to include `Data Migration 2` as a new
      `operation_type`.
    - Updated `cumulus-tf/variables.tf` to include `optional_dynamo_tables` that
      will be merged with `dynamo_tables`.
  - **CUMULUS-2451**
    - Added summary type file `packages/db/src/types/summary.ts` with
      `MigrationSummary` and `DataMigration1` and `DataMigration2` types.
    - Updated `data-migration1` and `data-migration2` lambdas to return
      `MigrationSummary` objects.
    - Added logging for every batch of 100 records processed for executions,
      granules and files, and PDRs.
    - Removed `RecordAlreadyMigrated` logs in `data-migration1` and
      `data-migration2`
  - **CUMULUS-2452**
    - Added support for only migrating certain granules by specifying the
      `granuleSearchParams.granuleId` or `granuleSearchParams.collectionId`
      properties in the payload for the
      `<prefix>-postgres-migration-async-operation` Lambda
    - Added support for only running certain migrations for data-migration2 by
      specifying the `migrationsList` property in the payload for the
      `<prefix>-postgres-migration-async-operation` Lambda
  - **CUMULUS-2453**
    - Created `storeErrors` function which stores errors in system bucket.
    - Updated `executions` and `granulesAndFiles` data migrations to call `storeErrors` to store migration errors.
    - Added `system_bucket` variable to `data-migration2`.
  - **CUMULUS-2455**
    - Move granules API endpoint records move updates for migrated granule files
      if writing any of the granule files fails.
  - **CUMULUS-2468**
    - Added support for doing [DynamoDB parallel scanning](https://docs.aws.amazon.com/amazondynamodb/latest/developerguide/Scan.html#Scan.ParallelScan) for `executions` and `granules` migrations to improve performance. The behavior of the parallel scanning and writes can be controlled via the following properties on the event input to the `<prefix>-postgres-migration-async-operation` Lambda:
      - `granuleMigrationParams.parallelScanSegments`: How many segments to divide your granules DynamoDB table into for parallel scanning
      - `granuleMigrationParams.parallelScanLimit`: The maximum number of granule records to evaluate for each parallel scanning segment of the DynamoDB table
      - `granuleMigrationParams.writeConcurrency`: The maximum number of concurrent granule/file writes to perform to the PostgreSQL database across all DynamoDB segments
      - `executionMigrationParams.parallelScanSegments`: How many segments to divide your executions DynamoDB table into for parallel scanning
      - `executionMigrationParams.parallelScanLimit`: The maximum number of execution records to evaluate for each parallel scanning segment of the DynamoDB table
      - `executionMigrationParams.writeConcurrency`: The maximum number of concurrent execution writes to perform to the PostgreSQL database across all DynamoDB segments
  - **CUMULUS-2468** - Added `@cumulus/aws-client/DynamoDb.parallelScan` helper to perform [parallel scanning on DynamoDb tables](https://docs.aws.amazon.com/amazondynamodb/latest/developerguide/Scan.html#Scan.ParallelScan)
  - **CUMULUS-2507**
    - Updated granule record write logic to set granule status to `failed` in both Postgres and DynamoDB if any/all of its files fail to write to the database.

### Deprecated

- **CUMULUS-2185** - RDS Migration Epic
  - **CUMULUS-2455**
    - `@cumulus/ingest/moveGranuleFiles`

## [v8.1.2] 2021-07-29

**Please note** changes in 8.1.2 may not yet be released in future versions, as this
is a backport/patch release on the 8.x series of releases.  Updates that are
included in the future will have a corresponding CHANGELOG entry in future releases.

### Notable changes

- `cmr_custom_host` variable for `cumulus` module can now be used to configure Cumulus to
integrate with a custom CMR host name and protocol (e.g. `http://custom-cmr-host.com`). Note
that you **must** include a protocol (`http://` or `https://`) if specifying a value for this
variable.
- `@cumulus/sync-granule` task should now properly handle
syncing files from HTTP/HTTPS providers where basic auth is
required and involves a redirect to a different host (e.g.
downloading files protected by Earthdata Login)

### Added

- **CUMULUS-2548**
  - Added `allowed_redirects` field to PostgreSQL `providers` table
  - Added `allowedRedirects` field to DynamoDB `<prefix>-providers` table
  - Added `@cumulus/aws-client/S3.streamS3Upload` to handle uploading the contents
  of a readable stream to S3 and returning a promise

### Changed

- Updated `cmr_custom_host` variable to accept a full protocol and host name
(e.g. `http://cmr-custom-host.com`), whereas it previously only accepted a host name

### Fixed

- Fixed bug where `cmr_custom_host` variable was not properly forwarded into `archive`, `ingest`, and `sqs-message-remover` modules from `cumulus` module
- **CUMULUS-2548**
  - Fixed `@cumulus/ingest/HttpProviderClient.sync` to
properly handle basic auth when redirecting to a different
host and/or host with a different port

## [v8.1.1] 2021-04-30 -- Patch Release

**Please note** changes in 8.1.1 may not yet be released in future versions, as this
is a backport/patch release on the 8.x series of releases.  Updates that are
included in the future will have a corresponding CHANGELOG entry in future releases.

### Added

- **CUMULUS-2497**
  - Created `isISOFile()` to check if a CMR file is a CMR ISO file.

### Fixed

- **CUMULUS-2512**
  - Updated ingest package S3 provider client to take additional parameter
    `remoteAltBucket` on `download` method to allow for per-file override of
    provider bucket for checksum
  - Updated @cumulus/ingest.fetchTextFile's signature to be parameterized and
    added `remoteAltBucket`to allow for an override of the passed in provider
    bucket for the source file
  - Update "eslint-plugin-import" to be pinned to 2.22.1

### Changed

- **CUMULUS-2497**
  - Changed the `@cumulus/cmrjs` package:
    - Updated `@cumulus/cmrjs/cmr-utils.getGranuleTemporalInfo()` so it now
      returns temporal info for CMR ISO 19115 SMAP XML files.
    - Updated `@cumulus/cmrjs/cmr-utils.isCmrFilename()` to include
      `isISOFile()`.

- **[2216](https://github.com/nasa/cumulus/issues/2216)**
  - Removed "node-forge", "xml-crypto" from audit whitelist, added "underscore"

## [v8.1.0] 2021-04-29

### Added

- **CUMULUS-2348**
  - The `@cumulus/api` `/granules` and `/granules/{granuleId}` endpoints now take `getRecoveryStatus` parameter
  to include recoveryStatus in result granule(s)
  - The `@cumulus/api-client.granules.getGranule` function takes a `query` parameter which can be used to
  request additional granule information.
  - Published `@cumulus/api@7.2.1-alpha.0` for dashboard testing
- **CUMULUS-2469**
  - Added `tf-modules/cumulus_distribution` module to standup a skeleton
    distribution api

## [v8.0.0] 2021-04-08

### BREAKING CHANGES

- **CUMULUS-2428**
  - Changed `/granules/bulk` to use `queueUrl` property instead of a `queueName` property for setting the queue to use for scheduling bulk granule workflows

### Notable changes

- Bulk granule operations endpoint now supports setting a custom queue for scheduling workflows via the `queueUrl` property in the request body. If provided, this value should be the full URL for an SQS queue.

### Added

- **CUMULUS-2374**
  - Add cookbok entry for queueing PostToCmr step
  - Add example workflow to go with cookbook
- **CUMULUS-2421**
  - Added **experimental** `ecs_include_docker_cleanup_cronjob` boolean variable to the Cumulus module to enable cron job to clean up docker root storage blocks in ECS cluster template for non-`device-mapper` storage drivers. Default value is `false`. This fulfills a specific user support request. This feature is otherwise untested and will remain so until we can iterate with a better, more general-purpose solution. Use of this feature is **NOT** recommended unless you are certain you need it.

- **CUMULUS-1808**
  - Add additional error messaging in `deleteSnsTrigger` to give users more context about where to look to resolve ResourceNotFound error when disabling or deleting a rule.

### Fixed

- **CUMULUS-2281**
  - Changed discover-granules task to write discovered granules directly to
    logger, instead of via environment variable. This fixes a problem where a
    large number of found granules prevents this lambda from running as an
    activity with an E2BIG error.

## [v7.2.0] 2021-03-23

### Added

- **CUMULUS-2346**
  - Added orca API endpoint to `@cumulus/api` to get recovery status
  - Add `CopyToGlacier` step to [example IngestAndPublishGranuleWithOrca workflow](https://github.com/nasa/cumulus/blob/master/example/cumulus-tf/ingest_and_publish_granule_with_orca_workflow.tf)

### Changed

- **HYRAX-357**
  - Format of NGAP OPeNDAP URL changed and by default now is referring to concept id and optionally can include short name and version of collection.
  - `addShortnameAndVersionIdToConceptId` field has been added to the config inputs of the `hyrax-metadata-updates` task

## [v7.1.0] 2021-03-12

### Notable changes

- `sync-granule` task will now properly handle syncing 0 byte files to S3
- SQS/Kinesis rules now support scheduling workflows to a custom queue via the `rule.queueUrl` property. If provided, this value should be the full URL for an SQS queue.

### Added

- `tf-modules/cumulus` module now supports a `cmr_custom_host` variable that can
  be used to set to an arbitrary  host for making CMR requests (e.g.
  `https://custom-cmr-host.com`).
- Added `buckets` variable to `tf-modules/archive`
- **CUMULUS-2345**
  - Deploy ORCA with Cumulus, see `example/cumulus-tf/orca.tf` and `example/cumulus-tf/terraform.tfvars.example`
  - Add `CopyToGlacier` step to [example IngestAndPublishGranule workflow](https://github.com/nasa/cumulus/blob/master/example/cumulus-tf/ingest_and_publish_granule_workflow.asl.json)
- **CUMULUS-2424**
  - Added `childWorkflowMeta` to `queue-pdrs` config. An object passed to this config value will be merged into a child workflow message's `meta` object. For an example of how this can be used, see `example/cumulus-tf/discover_and_queue_pdrs_with_child_workflow_meta_workflow.asl.json`.
- **CUMULUS-2427**
  - Added support for using a custom queue with SQS and Kinesis rules. Whatever queue URL is set on the `rule.queueUrl` property will be used to schedule workflows for that rule. This change allows SQS/Kinesis rules to use [any throttled queues defined for a deployment](https://nasa.github.io/cumulus/docs/data-cookbooks/throttling-queued-executions).

### Fixed

- **CUMULUS-2394**
  - Updated PDR and Granule writes to check the step function `workflow_start_time` against
      the `createdAt` field  for each record to ensure old records do not
      overwrite newer ones

### Changed

- `<prefix>-lambda-api-gateway` IAM role used by API Gateway Lambda now
  supports accessing all buckets defined in your `buckets` variable except
  "internal" buckets
- Updated the default scroll duration used in ESScrollSearch and part of the
  reconciliation report functions as a result of testing and seeing timeouts
  at its current value of 2min.
- **CUMULUS-2355**
  - Added logic to disable `/s3Credentials` endpoint based upon value for
    environment variable `DISABLE_S3_CREDENTIALS`. If set to "true", the
    endpoint will not dispense S3 credentials and instead return a message
    indicating that the endpoint has been disabled.
- **CUMULUS-2397**
  - Updated `/elasticsearch` endpoint's `reindex` function to prevent
    reindexing when source and destination indices are the same.
- **CUMULUS-2420**
  - Updated test function `waitForAsyncOperationStatus` to take a retryObject
    and use exponential backoff.  Increased the total test duration for both
    AsycOperation specs and the ReconciliationReports tests.
  - Updated the default scroll duration used in ESScrollSearch and part of the
    reconciliation report functions as a result of testing and seeing timeouts
    at its current value of 2min.
- **CUMULUS-2427**
  - Removed `queueUrl` from the parameters object for `@cumulus/message/Build.buildQueueMessageFromTemplate`
  - Removed `queueUrl` from the parameters object for `@cumulus/message/Build.buildCumulusMeta`

### Fixed

- Fixed issue in `@cumulus/ingest/S3ProviderClient.sync()` preventing 0 byte files from being synced to S3.

### Removed

- Removed variables from `tf-modules/archive`:
  - `private_buckets`
  - `protected_buckets`
  - `public_buckets`

## [v7.0.0] 2021-02-22

### BREAKING CHANGES

- **CUMULUS-2362** - Endpoints for the logs (/logs) will now throw an error unless Metrics is set up

### Added

- **CUMULUS-2345**
  - Deploy ORCA with Cumulus, see `example/cumulus-tf/orca.tf` and `example/cumulus-tf/terraform.tfvars.example`
  - Add `CopyToGlacier` step to [example IngestAndPublishGranule workflow](https://github.com/nasa/cumulus/blob/master/example/cumulus-tf/ingest_and_publish_granule_workflow.asl.json)
- **CUMULUS-2376**
  - Added `cmrRevisionId` as an optional parameter to `post-to-cmr` that will be used when publishing metadata to CMR.
- **CUMULUS-2412**
  - Adds function `getCollectionsByShortNameAndVersion` to @cumulus/cmrjs that performs a compound query to CMR to retrieve collection information on a list of collections. This replaces a series of calls to the CMR for each collection with a single call on the `/collections` endpoint and should improve performance when CMR return times are increased.

### Changed

- **CUMULUS-2362**
  - Logs endpoints only work with Metrics set up
- **CUMULUS-2376**
  - Updated `publishUMMGJSON2CMR` to take in an optional `revisionId` parameter.
  - Updated `publishUMMGJSON2CMR` to throw an error if optional `revisionId` does not match resulting revision ID.
  - Updated `publishECHO10XML2CMR` to take in an optional `revisionId` parameter.
  - Updated `publishECHO10XML2CMR` to throw an error if optional `revisionId` does not match resulting revision ID.
  - Updated `publish2CMR` to take in optional `cmrRevisionId`.
  - Updated `getWriteHeaders` to take in an optional CMR Revision ID.
  - Updated `ingestGranule` to take in an optional CMR Revision ID to pass to `getWriteHeaders`.
  - Updated `ingestUMMGranule` to take in an optional CMR Revision ID to pass to `getWriteHeaders`.
- **CUMULUS-2350**
  - Updates the examples on the `/s3credentialsREADME`, to include Python and
    JavaScript code demonstrating how to refrsh  the s3credential for
    programatic access.
- **CUMULUS-2383**
  - PostToCMR task will return CMRInternalError when a `500` status is returned from CMR

## [v6.0.0] 2021-02-16

### MIGRATION NOTES

- **CUMULUS-2255** - Cumulus has upgraded its supported version of Terraform
  from **0.12.12** to **0.13.6**. Please see the [instructions to upgrade your
  deployments](https://github.com/nasa/cumulus/blob/master/docs/upgrade-notes/upgrading-tf-version-0.13.6.md).

- **CUMULUS-2350**
  - If the  `/s3credentialsREADME`, does not appear to be working after
    deployment, [manual redeployment](https://docs.aws.amazon.com/apigateway/latest/developerguide/how-to-deploy-api-with-console.html)
    of the API-gateway stage may be necessary to finish the deployment.

### BREAKING CHANGES

- **CUMULUS-2255** - Cumulus has upgraded its supported version of Terraform from **0.12.12** to **0.13.6**.

### Added

- **CUMULUS-2291**
  - Add provider filter to Granule Inventory Report
- **CUMULUS-2300**
  - Added `childWorkflowMeta` to `queue-granules` config. Object passed to this
    value will be merged into a child workflow message's  `meta` object. For an
    example of how this can be used, see
    `example/cumulus-tf/discover_granules_workflow.asl.json`.
- **CUMULUS-2350**
  - Adds an unprotected endpoint, `/s3credentialsREADME`, to the
    s3-credentials-endpoint that displays  information on how to use the
    `/s3credentials` endpoint
- **CUMULUS-2368**
  - Add QueueWorkflow task
- **CUMULUS-2391**
  - Add reportToEms to collections.files file schema
- **CUMULUS-2395**
  - Add Core module parameter `ecs_custom_sg_ids` to Cumulus module to allow for
    custom security group mappings
- **CUMULUS-2402**
  - Officially expose `sftp()` for use in `@cumulus/sftp-client`

### Changed

- **CUMULUS-2323**
  - The sync granules task when used with the s3 provider now uses the
    `source_bucket` key in `granule.files` objects.  If incoming payloads using
    this task have a `source_bucket` value for a file using the s3 provider, the
    task will attempt to sync from the bucket defined in the file's
    `source_bucket` key instead of the `provider`.
    - Updated `S3ProviderClient.sync` to allow for an optional bucket parameter
      in support of the changed behavior.
  - Removed `addBucketToFile` and related code from sync-granules task

- **CUMULUS-2255**
  - Updated Terraform deployment code syntax for compatibility with version 0.13.6
- **CUMULUS-2321**
  - Updated API endpoint GET `/reconciliationReports/{name}` to return the
    presigned s3 URL in addition to report data

### Fixed

- Updated `hyrax-metadata-updates` task so the opendap url has Type 'USE SERVICE API'

- **CUMULUS-2310**
  - Use valid filename for reconciliation report
- **CUMULUS-2351**
  - Inventory report no longer includes the File/Granule relation object in the
    okCountByGranules key of a report.  The information is only included when a
    'Granule Not Found' report is run.

### Removed

- **CUMULUS-2364**
  - Remove the internal Cumulus logging lambda (log2elasticsearch)

## [v5.0.1] 2021-01-27

### Changed

- **CUMULUS-2344**
  - Elasticsearch API now allows you to reindex to an index that already exists
  - If using the Change Index operation and the new index doesn't exist, it will be created
  - Regarding instructions for CUMULUS-2020, you can now do a change index
    operation before a reindex operation. This will
    ensure that new data will end up in the new index while Elasticsearch is reindexing.

- **CUMULUS-2351**
  - Inventory report no longer includes the File/Granule relation object in the okCountByGranules key of a report. The information is only included when a 'Granule Not Found' report is run.

### Removed

- **CUMULUS-2367**
  - Removed `execution_cumulus_id` column from granules RDS schema and data type

## [v5.0.0] 2021-01-12

### BREAKING CHANGES

- **CUMULUS-2020**
  - Elasticsearch data mappings have been updated to improve search and the API
    has been update to reflect those changes. See Migration notes on how to
    update the Elasticsearch mappings.

### Migration notes

- **CUMULUS-2020**
  - Elasticsearch data mappings have been updated to improve search. For
    example, case insensitive searching will now work (e.g. 'MOD' and 'mod' will
    return the same granule results). To use the improved Elasticsearch queries,
    [reindex](https://nasa.github.io/cumulus-api/#reindex) to create a new index
    with the correct types. Then perform a [change
    index](https://nasa.github.io/cumulus-api/#change-index) operation to use
    the new index.
- **CUMULUS-2258**
  - Because the `egress_lambda_log_group` and
    `egress_lambda_log_subscription_filter` resource were removed from the
    `cumulus` module, new definitions for these resources must be added to
    `cumulus-tf/main.tf`. For reference on how to define these resources, see
    [`example/cumulus-tf/thin_egress_app.tf`](https://github.com/nasa/cumulus/blob/master/example/cumulus-tf/thin_egress_app.tf).
  - The `tea_stack_name` variable being passed into the `cumulus` module should be removed
- **CUMULUS-2344**
  - Regarding instructions for CUMULUS-2020, you can now do a change index operation before a reindex operation. This will
    ensure that new data will end up in the new index while Elasticsearch is reindexing.

### BREAKING CHANGES

- **CUMULUS-2020**
  - Elasticsearch data mappings have been updated to improve search and the API has been updated to reflect those changes. See Migration notes on how to update the Elasticsearch mappings.

### Added

- **CUMULUS-2318**
  - Added`async_operation_image` as `cumulus` module variable to allow for override of the async_operation container image.  Users can optionally specify a non-default docker image for use with Core async operations.
- **CUMULUS-2219**
  - Added `lzards-backup` Core task to facilitate making LZARDS backup requests in Cumulus ingest workflows
- **CUMULUS-2092**
  - Add documentation for Granule Not Found Reports
- **HYRAX-320**
  - `@cumulus/hyrax-metadata-updates`Add component URI encoding for entry title id and granule ur to allow for values with special characters in them. For example, EntryTitleId 'Sentinel-6A MF/Jason-CS L2 Advanced Microwave Radiometer (AMR-C) NRT Geophysical Parameters' Now, URLs generated from such values will be encoded correctly and parsable by HyraxInTheCloud
- **CUMULUS-1370**
  - Add documentation for Getting Started section including FAQs
- **CUMULUS-2092**
  - Add documentation for Granule Not Found Reports
- **CUMULUS-2219**
  - Added `lzards-backup` Core task to facilitate making LZARDS backup requests in Cumulus ingest workflows
- **CUMULUS-2280**
  - In local api, retry to create tables if they fail to ensure localstack has had time to start fully.
- **CUMULUS-2290**
  - Add `queryFields` to granule schema, and this allows workflow tasks to add queryable data to granule record. For reference on how to add data to `queryFields` field, see [`example/cumulus-tf/kinesis_trigger_test_workflow.tf`](https://github.com/nasa/cumulus/blob/master/example/cumulus-tf/kinesis_trigger_test_workflow.tf).
- **CUMULUS-2318**
  - Added`async_operation_image` as `cumulus` module variable to allow for override of the async_operation container image.  Users can optionally specify a non-default docker image for use with Core async operations.

### Changed

- **CUMULUS-2020**
  - Updated Elasticsearch mappings to support case-insensitive search
- **CUMULUS-2124**
  - cumulus-rds-tf terraform module now takes engine_version as an input variable.
- **CUMULUS-2279**
  - Changed the formatting of granule CMR links: instead of a link to the `/search/granules.json` endpoint, now it is a direct link to `/search/concepts/conceptid.format`
- **CUMULUS-2296**
  - Improved PDR spec compliance of `parse-pdr` by updating `@cumulus/pvl` to parse fields in a manner more consistent with the PDR ICD, with respect to numbers and dates. Anything not matching the ICD expectations, or incompatible with Javascript parsing, will be parsed as a string instead.
- **CUMULUS-2344**
  - Elasticsearch API now allows you to reindex to an index that already exists
  - If using the Change Index operation and the new index doesn't exist, it will be created

### Removed

- **CUMULUS-2258**
  - Removed `tea_stack_name` variable from `tf-modules/distribution/variables.tf` and `tf-modules/cumulus/variables.tf`
  - Removed `egress_lambda_log_group` and `egress_lambda_log_subscription_filter` resources from `tf-modules/distribution/main.tf`

## [v4.0.0] 2020-11-20

### Migration notes

- Update the name of your `cumulus_message_adapter_lambda_layer_arn` variable for the `cumulus` module to `cumulus_message_adapter_lambda_layer_version_arn`. The value of the variable should remain the same (a layer version ARN of a Lambda layer for the [`cumulus-message-adapter`](https://github.com/nasa/cumulus-message-adapter/).
- **CUMULUS-2138** - Update all workflows using the `MoveGranules` step to add `UpdateGranulesCmrMetadataFileLinksStep`that runs after it. See the example [`IngestAndPublishWorkflow`](https://github.com/nasa/cumulus/blob/master/example/cumulus-tf/ingest_and_publish_granule_workflow.asl.json) for reference.
- **CUMULUS-2251**
  - Because it has been removed from the `cumulus` module, a new resource definition for `egress_api_gateway_log_subscription_filter` must be added to `cumulus-tf/main.tf`. For reference on how to define this resource, see [`example/cumulus-tf/main.tf`](https://github.com/nasa/cumulus/blob/master/example/cumulus-tf/main.tf).

### Added

- **CUMULUS-2248**
  - Updates Integration Tests README to point to new fake provider template.
- **CUMULUS-2239**
  - Add resource declaration to create a VPC endpoint in tea-map-cache module if `deploy_to_ngap` is false.
- **CUMULUS-2063**
  - Adds a new, optional query parameter to the `/collections[&getMMT=true]` and `/collections/active[&getMMT=true]` endpoints. When a user provides a value of `true` for `getMMT` in the query parameters, the endpoint will search CMR and update each collection's results with new key `MMTLink` containing a link to the MMT (Metadata Management Tool) if a CMR collection id is found.
- **CUMULUS-2170**
  - Adds ability to filter granule inventory reports
- **CUMULUS-2211**
  - Adds `granules/bulkReingest` endpoint to `@cumulus/api`
- **CUMULUS-2251**
  - Adds `log_api_gateway_to_cloudwatch` variable to `example/cumulus-tf/variables.tf`.
  - Adds `log_api_gateway_to_cloudwatch` variable to `thin_egress_app` module definition.

### Changed

- **CUMULUS-2216**
  - `/collection` and `/collection/active` endpoints now return collections without granule aggregate statistics by default. The original behavior is preserved and can be found by including a query param of `includeStats=true` on the request to the endpoint.
  - The `es/collections` Collection class takes a new parameter includeStats. It no longer appends granule aggregate statistics to the returned results by default. One must set the new parameter to any non-false value.
- **CUMULUS-2201**
  - Update `dbIndexer` lambda to process requests in serial
  - Fixes ingestPdrWithNodeNameSpec parsePdr provider error
- **CUMULUS-2251**
  - Moves Egress Api Gateway Log Group Filter from `tf-modules/distribution/main.tf` to `example/cumulus-tf/main.tf`

### Fixed

- **CUMULUS-2251**
  - This fixes a deployment error caused by depending on the `thin_egress_app` module output for a resource count.

### Removed

- **CUMULUS-2251**
  - Removes `tea_api_egress_log_group` variable from `tf-modules/distribution/variables.tf` and `tf-modules/cumulus/variables.tf`.

### BREAKING CHANGES

- **CUMULUS-2138** - CMR metadata update behavior has been removed from the `move-granules` task into a
new `update-granules-cmr-metadata-file-links` task.
- **CUMULUS-2216**
  - `/collection` and `/collection/active` endpoints now return collections without granule aggregate statistics by default. The original behavior is preserved and can be found by including a query param of `includeStats=true` on the request to the endpoint.  This is likely to affect the dashboard only but included here for the change of behavior.
- **[1956](https://github.com/nasa/cumulus/issues/1956)**
  - Update the name of the `cumulus_message_adapter_lambda_layer_arn` output from the `cumulus-message-adapter` module to `cumulus_message_adapter_lambda_layer_version_arn`. The output value has changed from being the ARN of the Lambda layer **without a version** to the ARN of the Lambda layer **with a version**.
  - Update the variable name in the `cumulus` and `ingest` modules from `cumulus_message_adapter_lambda_layer_arn` to `cumulus_message_adapter_lambda_layer_version_arn`

## [v3.0.1] 2020-10-21

- **CUMULUS-2203**
  - Update Core tasks to use
    [cumulus-message-adapter-js](https://github.com/nasa/cumulus-message-adapter-js)
    v2.0.0 to resolve memory leak/lambda ENOMEM constant failure issue.   This
    issue caused lambdas to slowly use all memory in the run environment and
    prevented AWS from halting/restarting warmed instances when task code was
    throwing consistent errors under load.

- **CUMULUS-2232**
  - Updated versions for `ajv`, `lodash`, `googleapis`, `archiver`, and
    `@cumulus/aws-client` to remediate vulnerabilities found in SNYK scan.

### Fixed

- **CUMULUS-2233**
  - Fixes /s3credentials bug where the expiration time on the cookie was set to a time that is always expired, so authentication was never being recognized as complete by the API. Consequently, the user would end up in a redirect loop and requests to /s3credentials would never complete successfully. The bug was caused by the fact that the code setting the expiration time for the cookie was expecting a time value in milliseconds, but was receiving the expirationTime from the EarthdataLoginClient in seconds. This bug has been fixed by converting seconds into milliseconds. Unit tests were added to test that the expiration time has been converted to milliseconds and checking that the cookie's expiration time is greater than the current time.

## [v3.0.0] 2020-10-7

### MIGRATION STEPS

- **CUMULUS-2099**
  - All references to `meta.queues` in workflow configuration must be replaced with references to queue URLs from Terraform resources. See the updated [data cookbooks](https://nasa.github.io/cumulus/docs/data-cookbooks/about-cookbooks) or example [Discover Granules workflow configuration](https://github.com/nasa/cumulus/blob/master/example/cumulus-tf/discover_granules_workflow.asl.json).
  - The steps for configuring queued execution throttling have changed. See the [updated documentation](https://nasa.github.io/cumulus/docs/data-cookbooks/throttling-queued-executions).
  - In addition to the configuration for execution throttling, the internal mechanism for tracking executions by queue has changed. As a result, you should **disable any rules or workflows scheduling executions via a throttled queue** before upgrading. Otherwise, you may be at risk of having **twice as many executions** as are configured for the queue while the updated tracking is deployed. You can re-enable these rules/workflows once the upgrade is complete.

- **CUMULUS-2111**
  - **Before you re-deploy your `cumulus-tf` module**, note that the [`thin-egress-app`][thin-egress-app] is no longer deployed by default as part of the `cumulus` module, so you must add the TEA module to your deployment and manually modify your Terraform state **to avoid losing your API gateway and impacting any Cloudfront endpoints pointing to those gateways**. If you don't care about losing your API gateway and impacting Cloudfront endpoints, you can ignore the instructions for manually modifying state.

    1. Add the [`thin-egress-app`][thin-egress-app] module to your `cumulus-tf` deployment as shown in the [Cumulus example deployment](https://github.com/nasa/cumulus/tree/master/example/cumulus-tf/main.tf).

         - Note that the values for `tea_stack_name` variable to the `cumulus` module and the `stack_name` variable to the `thin_egress_app` module **must match**
         - Also, if you are specifying the `stage_name` variable to the `thin_egress_app` module, **the value of the `tea_api_gateway_stage` variable to the `cumulus` module must match it**

    2. **If you want to preserve your existing `thin-egress-app` API gateway and avoid having to update your Cloudfront endpoint for distribution, then you must follow these instructions**: <https://nasa.github.io/cumulus/docs/upgrade-notes/migrate_tea_standalone>. Otherwise, you can re-deploy as usual.

  - If you provide your own custom bucket map to TEA as a standalone module, **you must ensure that your custom bucket map includes mappings for the `protected` and `public` buckets specified in your `cumulus-tf/terraform.tfvars`, otherwise Cumulus may not be able to determine the correct distribution URL for ingested files and you may encounter errors**

- **CUMULUS-2197**
  - EMS resources are now optional, and `ems_deploy` is set to `false` by default, which will delete your EMS resources.
  - If you would like to keep any deployed EMS resources, add the `ems_deploy` variable set to `true` in your `cumulus-tf/terraform.tfvars`

### BREAKING CHANGES

- **CUMULUS-2200**
  - Changes return from 303 redirect to 200 success for `Granule Inventory`'s
    `/reconciliationReport` returns.  The user (dashboard) must read the value
    of `url` from the return to get the s3SignedURL and then download the report.
- **CUMULUS-2099**
  - `meta.queues` has been removed from Cumulus core workflow messages.
  - `@cumulus/sf-sqs-report` workflow task no longer reads the reporting queue URL from `input.meta.queues.reporting` on the incoming event. Instead, it requires that the queue URL be set as the `reporting_queue_url` environment variable on the deployed Lambda.
- **CUMULUS-2111**
  - The deployment of the `thin-egress-app` module has be removed from `tf-modules/distribution`, which is a part of the `tf-modules/cumulus` module. Thus, the `thin-egress-app` module is no longer deployed for you by default. See the migration steps for details about how to add deployment for the `thin-egress-app`.
- **CUMULUS-2141**
  - The `parse-pdr` task has been updated to respect the `NODE_NAME` property in
    a PDR's `FILE_GROUP`. If a `NODE_NAME` is present, the task will query the
    Cumulus API for a provider with that host. If a provider is found, the
    output granule from the task will contain a `provider` property containing
    that provider. If `NODE_NAME` is set but a provider with that host cannot be
    found in the API, or if multiple providers are found with that same host,
    the task will fail.
  - The `queue-granules` task has been updated to expect an optional
    `granule.provider` property on each granule. If present, the granule will be
    enqueued using that provider. If not present, the task's `config.provider`
    will be used instead.
- **CUMULUS-2197**
  - EMS resources are now optional and will not be deployed by default. See migration steps for information
    about how to deploy EMS resources.

#### CODE CHANGES

- The `@cumulus/api-client.providers.getProviders` function now takes a
  `queryStringParameters` parameter which can be used to filter the providers
  which are returned
- The `@cumulus/aws-client/S3.getS3ObjectReadStreamAsync` function has been
  removed. It read the entire S3 object into memory before returning a read
  stream, which could cause Lambdas to run out of memory. Use
  `@cumulus/aws-client/S3.getObjectReadStream` instead.
- The `@cumulus/ingest/util.lookupMimeType` function now returns `undefined`
  rather than `null` if the mime type could not be found.
- The `@cumulus/ingest/lock.removeLock` function now returns `undefined`
- The `@cumulus/ingest/granule.generateMoveFileParams` function now returns
  `source: undefined` and `target :undefined` on the response object if either could not be
  determined. Previously, `null` had been returned.
- The `@cumulus/ingest/recursion.recursion` function must now be imported using
  `const { recursion } = require('@cumulus/ingest/recursion');`
- The `@cumulus/ingest/granule.getRenamedS3File` function has been renamed to
  `listVersionedObjects`
- `@cumulus/common.http` has been removed
- `@cumulus/common/http.download` has been removed

### Added

- **CUMULUS-1855**
  - Fixed SyncGranule task to return an empty granules list when given an empty
    (or absent) granules list on input, rather than throwing an exception
- **CUMULUS-1955**
  - Added `@cumulus/aws-client/S3.getObject` to get an AWS S3 object
  - Added `@cumulus/aws-client/S3.waitForObject` to get an AWS S3 object,
    retrying, if necessary
- **CUMULUS-1961**
  - Adds `startTimestamp` and `endTimestamp` parameters to endpoint
    `reconcilationReports`.  Setting these values will filter the returned
    report to cumulus data that falls within the timestamps. It also causes the
    report to be one directional, meaning cumulus is only reconciled with CMR,
    but not the other direction. The Granules will be filtered by their
    `updatedAt` values. Collections are filtered by the updatedAt time of their
    granules, i.e. Collections with granules that are updatedAt a time between
    the time parameters will be returned in the reconciliation reports.
  - Adds `startTimestamp` and `endTimestamp` parameters to create-reconciliation-reports
    lambda function. If either of these params is passed in with a value that can be
    converted to a date object, the inter-platform comparison between Cumulus and CMR will
    be one way.  That is, collections, granules, and files will be filtered by time for
    those found in Cumulus and only those compared to the CMR holdings. For the moment
    there is not enough information to change the internal consistency check, and S3 vs
    Cumulus comparisons are unchanged by the timestamps.
- **CUMULUS-1962**
  - Adds `location` as parameter to `/reconciliationReports` endpoint. Options are `S3`
    resulting in a S3 vs. Cumulus database search or `CMR` resulting in CMR vs. Cumulus database search.
- **CUMULUS-1963**
  - Adds `granuleId` as input parameter to `/reconcilationReports`
    endpoint. Limits inputs parameters to either `collectionId` or `granuleId`
    and will fail to create the report if both are provided.  Adding granuleId
    will find collections in Cumulus by granuleId and compare those one way
    with those in CMR.
  - `/reconciliationReports` now validates any input json before starting the
    async operation and the lambda handler no longer validates input
    parameters.
- **CUMULUS-1964**
  - Reports can now be filtered on provider
- **CUMULUS-1965**
  - Adds `collectionId` parameter to the `/reconcilationReports`
    endpoint. Setting this value will limit the scope of the reconcilation
    report to only the input collectionId when comparing Cumulus and
    CMR. `collectionId` is provided an array of strings e.g. `[shortname___version, shortname2___version2]`
- **CUMULUS-2107**
  - Added a new task, `update-cmr-access-constraints`, that will set access constraints in CMR Metadata.
    Currently supports UMMG-JSON and Echo10XML, where it will configure `AccessConstraints` and
    `RestrictionFlag/RestrictionComment`, respectively.
  - Added an operator doc on how to configure and run the access constraint update workflow, which will update the metadata using the new task, and then publish the updated metadata to CMR.
  - Added an operator doc on bulk operations.
- **CUMULUS-2111**
  - Added variables to `cumulus` module:
    - `tea_api_egress_log_group`
    - `tea_external_api_endpoint`
    - `tea_internal_api_endpoint`
    - `tea_rest_api_id`
    - `tea_rest_api_root_resource_id`
    - `tea_stack_name`
  - Added variables to `distribution` module:
    - `tea_api_egress_log_group`
    - `tea_external_api_endpoint`
    - `tea_internal_api_endpoint`
    - `tea_rest_api_id`
    - `tea_rest_api_root_resource_id`
    - `tea_stack_name`
- **CUMULUS-2112**
  - Added `@cumulus/api/lambdas/internal-reconciliation-report`, so create-reconciliation-report
    lambda can create `Internal` reconciliation report
- **CUMULUS-2116**
  - Added `@cumulus/api/models/granule.unpublishAndDeleteGranule` which
  unpublishes a granule from CMR and deletes it from Cumulus, but does not
  update the record to `published: false` before deletion
- **CUMULUS-2113**
  - Added Granule not found report to reports endpoint
  - Update reports to return breakdown by Granule of files both in DynamoDB and S3
- **CUMULUS-2123**
  - Added `cumulus-rds-tf` DB cluster module to `tf-modules` that adds a
    serverless RDS Aurora/PostgreSQL database cluster to meet the PostgreSQL
    requirements for future releases.
  - Updated the default Cumulus module to take the following new required variables:
    - rds_user_access_secret_arn:
      AWS Secrets Manager secret ARN containing a JSON string of DB credentials
      (containing at least host, password, port as keys)
    - rds_security_group:
      RDS Security Group that provides connection access to the RDS cluster
  - Updated API lambdas and default ECS cluster to add them to the
    `rds_security_group` for database access
- **CUMULUS-2126**
  - The collections endpoint now writes to the RDS database
- **CUMULUS-2127**
  - Added migration to create collections relation for RDS database
- **CUMULUS-2129**
  - Added `data-migration1` Terraform module and Lambda to migrate data from Dynamo to RDS
    - Added support to Lambda for migrating collections data from Dynamo to RDS
- **CUMULUS-2155**
  - Added `rds_connection_heartbeat` to `cumulus` and `data-migration` tf
    modules.  If set to true, this diagnostic variable instructs Core's database
    code to fire off a connection 'heartbeat' query and log the timing/results
    for diagnostic purposes, and retry certain connection timeouts once.
    This option is disabled by default
- **CUMULUS-2156**
  - Support array inputs parameters for `Internal` reconciliation report
- **CUMULUS-2157**
  - Added support to `data-migration1` Lambda for migrating providers data from Dynamo to RDS
    - The migration process for providers will convert any credentials that are stored unencrypted or encrypted with an S3 keypair provider to be encrypted with a KMS key instead
- **CUMULUS-2161**
  - Rules now support an `executionNamePrefix` property. If set, any executions
    triggered as a result of that rule will use that prefix in the name of the
    execution.
  - The `QueueGranules` task now supports an `executionNamePrefix` property. Any
    executions queued by that task will use that prefix in the name of the
    execution. See the
    [example workflow](./example/cumulus-tf/discover_granules_with_execution_name_prefix_workflow.asl.json)
    for usage.
  - The `QueuePdrs` task now supports an `executionNamePrefix` config property.
    Any executions queued by that task will use that prefix in the name of the
    execution. See the
    [example workflow](./example/cumulus-tf/discover_and_queue_pdrs_with_execution_name_prefix_workflow.asl.json)
    for usage.
- **CUMULUS-2162**
  - Adds new report type to `/reconciliationReport` endpoint.  The new report
    is `Granule Inventory`. This report is a CSV file of all the granules in
    the Cumulus DB. This report will eventually replace the existing
    `granules-csv` endpoint which has been deprecated.
- **CUMULUS-2197**
  - Added `ems_deploy` variable to the `cumulus` module. This is set to false by default, except
    for our example deployment, where it is needed for integration tests.

### Changed

- Upgraded version of [TEA](https://github.com/asfadmin/thin-egress-app/) deployed with Cumulus to build 88.
- **CUMULUS-2107**
  - Updated the `applyWorkflow` functionality on the granules endpoint to take a `meta` property to pass into the workflow message.
  - Updated the `BULK_GRANULE` functionality on the granules endpoint to support the above `applyWorkflow` change.
- **CUMULUS-2111**
  - Changed `distribution_api_gateway_stage` variable for `cumulus` module to `tea_api_gateway_stage`
  - Changed `api_gateway_stage` variable for `distribution` module to `tea_api_gateway_stage`
- **CUMULUS-2224**
  - Updated `/reconciliationReport`'s file reconciliation to include `"EXTENDED METADATA"` as a valid CMR relatedUrls Type.

### Fixed

- **CUMULUS-2168**
  - Fixed issue where large number of documents (generally logs) in the
    `cumulus` elasticsearch index results in the collection granule stats
    queries failing for the collections list api endpoint
- **CUMULUS-1955**
  - Due to AWS's eventual consistency model, it was possible for PostToCMR to
    publish an earlier version of a CMR metadata file, rather than the latest
    version created in a workflow.  This fix guarantees that the latest version
    is published, as expected.
- **CUMULUS-1961**
  - Fixed `activeCollections` query only returning 10 results
- **CUMULUS-2201**
  - Fix Reconciliation Report integration test failures by waiting for collections appear
    in es list and ingesting a fake granule xml file to CMR
- **CUMULUS-2015**
  - Reduced concurrency of `QueueGranules` task. That task now has a
    `config.concurrency` option that defaults to `3`.
- **CUMULUS-2116**
  - Fixed a race condition with bulk granule delete causing deleted granules to still appear in Elasticsearch. Granules removed via bulk delete should now be removed from Elasticsearch.
- **CUMULUS-2163**
  - Remove the `public-read` ACL from the `move-granules` task
- **CUMULUS-2164**
  - Fix issue where `cumulus` index is recreated and attached to an alias if it has been previously deleted
- **CUMULUS-2195**
  - Fixed issue with redirect from `/token` not working when using a Cloudfront endpoint to access the Cumulus API with Launchpad authentication enabled. The redirect should now work properly whether you are using a plain API gateway URL or a Cloudfront endpoint pointing at an API gateway URL.
- **CUMULUS-2200**
  - Fixed issue where __in and __not queries were stripping spaces from values

### Deprecated

- **CUMULUS-1955**
  - `@cumulus/aws-client/S3.getS3Object()`
  - `@cumulus/message/Queue.getQueueNameByUrl()`
  - `@cumulus/message/Queue.getQueueName()`
- **CUMULUS-2162**
  - `@cumulus/api/endpoints/granules-csv/list()`

### Removed

- **CUMULUS-2111**
  - Removed `distribution_url` and `distribution_redirect_uri` outputs from the `cumulus` module
  - Removed variables from the `cumulus` module:
    - `distribution_url`
    - `log_api_gateway_to_cloudwatch`
    - `thin_egress_cookie_domain`
    - `thin_egress_domain_cert_arn`
    - `thin_egress_download_role_in_region_arn`
    - `thin_egress_jwt_algo`
    - `thin_egress_jwt_secret_name`
    - `thin_egress_lambda_code_dependency_archive_key`
    - `thin_egress_stack_name`
  - Removed outputs from the `distribution` module:
    - `distribution_url`
    - `internal_tea_api`
    - `rest_api_id`
    - `thin_egress_app_redirect_uri`
  - Removed variables from the `distribution` module:
    - `bucket_map_key`
    - `distribution_url`
    - `log_api_gateway_to_cloudwatch`
    - `thin_egress_cookie_domain`
    - `thin_egress_domain_cert_arn`
    - `thin_egress_download_role_in_region_arn`
    - `thin_egress_jwt_algo`
    - `thin_egress_jwt_secret_name`
    - `thin_egress_lambda_code_dependency_archive_key`
- **CUMULUS-2157**
  - Removed `providerSecretsMigration` and `verifyProviderSecretsMigration` lambdas
- Removed deprecated `@cumulus/sf-sns-report` task
- Removed code:
  - `@cumulus/aws-client/S3.calculateS3ObjectChecksum`
  - `@cumulus/aws-client/S3.getS3ObjectReadStream`
  - `@cumulus/cmrjs.getFullMetadata`
  - `@cumulus/cmrjs.getMetadata`
  - `@cumulus/common/util.isNil`
  - `@cumulus/common/util.isNull`
  - `@cumulus/common/util.isUndefined`
  - `@cumulus/common/util.lookupMimeType`
  - `@cumulus/common/util.mkdtempSync`
  - `@cumulus/common/util.negate`
  - `@cumulus/common/util.noop`
  - `@cumulus/common/util.omit`
  - `@cumulus/common/util.renameProperty`
  - `@cumulus/common/util.sleep`
  - `@cumulus/common/util.thread`
  - `@cumulus/ingest/granule.copyGranuleFile`
  - `@cumulus/ingest/granule.moveGranuleFile`
  - `@cumulus/integration-tests/api/rules.deleteRule`
  - `@cumulus/integration-tests/api/rules.getRule`
  - `@cumulus/integration-tests/api/rules.listRules`
  - `@cumulus/integration-tests/api/rules.postRule`
  - `@cumulus/integration-tests/api/rules.rerunRule`
  - `@cumulus/integration-tests/api/rules.updateRule`
  - `@cumulus/integration-tests/sfnStep.parseStepMessage`
  - `@cumulus/message/Queue.getQueueName`
  - `@cumulus/message/Queue.getQueueNameByUrl`

## v2.0.2+ Backport releases

Release v2.0.1 was the last release on the 2.0.x release series.

Changes after this version on the 2.0.x release series are limited
security/requested feature patches and will not be ported forward to future
releases unless there is a corresponding CHANGELOG entry.

For up-to-date CHANGELOG for the maintenance release branch see
[CHANGELOG.md](https://github.com/nasa/cumulus/blob/release-2.0.x/CHANGELOG.md)
from the 2.0.x branch.

For the most recent release information for the maintenance branch please see
the [release page](https://github.com/nasa/cumulus/releases)

## [v2.0.7] 2020-10-1 - [BACKPORT]

### Fixed

- CVE-2020-7720
  - Updated common `node-forge` dependency to 0.10.0 to address CVE finding

### [v2.0.6] 2020-09-25 - [BACKPORT]

### Fixed

- **CUMULUS-2168**
  - Fixed issue where large number of documents (generally logs) in the
    `cumulus` elasticsearch index results in the collection granule stats
    queries failing for the collections list api endpoint

### [v2.0.5] 2020-09-15 - [BACKPORT]

#### Added

- Added `thin_egress_stack_name` variable to `cumulus` and `distribution` Terraform modules to allow overriding the default Cloudformation stack name used for the `thin-egress-app`. **Please note that if you change/set this value for an existing deployment, it will destroy and re-create your API gateway for the `thin-egress-app`.**

#### Fixed

- Fix collection list queries. Removed fixes to collection stats, which break queries for a large number of granules.

### [v2.0.4] 2020-09-08 - [BACKPORT]

#### Changed

- Upgraded version of [TEA](https://github.com/asfadmin/thin-egress-app/) deployed with Cumulus to build 88.

### [v2.0.3] 2020-09-02 - [BACKPORT]

#### Fixed

- **CUMULUS-1961**
  - Fixed `activeCollections` query only returning 10 results

- **CUMULUS-2039**
  - Fix issue causing SyncGranules task to run out of memory on large granules

#### CODE CHANGES

- The `@cumulus/aws-client/S3.getS3ObjectReadStreamAsync` function has been
  removed. It read the entire S3 object into memory before returning a read
  stream, which could cause Lambdas to run out of memory. Use
  `@cumulus/aws-client/S3.getObjectReadStream` instead.

### [v2.0.2] 2020-08-17 - [BACKPORT]

#### CODE CHANGES

- The `@cumulus/ingest/util.lookupMimeType` function now returns `undefined`
  rather than `null` if the mime type could not be found.
- The `@cumulus/ingest/lock.removeLock` function now returns `undefined`

#### Added

- **CUMULUS-2116**
  - Added `@cumulus/api/models/granule.unpublishAndDeleteGranule` which
  unpublishes a granule from CMR and deletes it from Cumulus, but does not
  update the record to `published: false` before deletion

### Fixed

- **CUMULUS-2116**
  - Fixed a race condition with bulk granule delete causing deleted granules to still appear in Elasticsearch. Granules removed via bulk delete should now be removed from Elasticsearch.

## [v2.0.1] 2020-07-28

### Added

- **CUMULUS-1886**
  - Added `multiple sort keys` support to `@cumulus/api`
- **CUMULUS-2099**
  - `@cumulus/message/Queue.getQueueUrl` to get the queue URL specified in a Cumulus workflow message, if any.

### Fixed

- **[PR 1790](https://github.com/nasa/cumulus/pull/1790)**
  - Fixed bug with request headers in `@cumulus/launchpad-auth` causing Launchpad token requests to fail

## [v2.0.0] 2020-07-23

### BREAKING CHANGES

- Changes to the `@cumulus/api-client` package
  - The `CumulusApiClientError` class must now be imported using
    `const { CumulusApiClientError } = require('@cumulus/api-client/CumulusApiClientError')`
- The `@cumulus/sftp-client/SftpClient` class must now be imported using
  `const { SftpClient } = require('@cumulus/sftp-client');`
- Instances of `@cumulus/ingest/SftpProviderClient` no longer implicitly connect
  when `download`, `list`, or `sync` are called. You must call `connect` on the
  provider client before issuing one of those calls. Failure to do so will
  result in a "Client not connected" exception being thrown.
- Instances of `@cumulus/ingest/SftpProviderClient` no longer implicitly
  disconnect from the SFTP server when `list` is called.
- Instances of `@cumulus/sftp-client/SftpClient` must now be explicitly closed
  by calling `.end()`
- Instances of `@cumulus/sftp-client/SftpClient` no longer implicitly connect to
  the server when `download`, `unlink`, `syncToS3`, `syncFromS3`, and `list` are
  called. You must explicitly call `connect` before calling one of those
  methods.
- Changes to the `@cumulus/common` package
  - `cloudwatch-event.getSfEventMessageObject()` now returns `undefined` if the
    message could not be found or could not be parsed. It previously returned
    `null`.
  - `S3KeyPairProvider.decrypt()` now throws an exception if the bucket
    containing the key cannot be determined.
  - `S3KeyPairProvider.decrypt()` now throws an exception if the stack cannot be
    determined.
  - `S3KeyPairProvider.encrypt()` now throws an exception if the bucket
    containing the key cannot be determined.
  - `S3KeyPairProvider.encrypt()` now throws an exception if the stack cannot be
    determined.
  - `sns-event.getSnsEventMessageObject()` now returns `undefined` if it could
    not be parsed. It previously returned `null`.
  - The `aws` module has been removed.
  - The `BucketsConfig.buckets` property is now read-only and private
  - The `test-utils.validateConfig()` function now resolves to `undefined`
    rather than `true`.
  - The `test-utils.validateInput()` function now resolves to `undefined` rather
    than `true`.
  - The `test-utils.validateOutput()` function now resolves to `undefined`
    rather than `true`.
  - The static `S3KeyPairProvider.retrieveKey()` function has been removed.
- Changes to the `@cumulus/cmrjs` package
  - `@cumulus/cmrjs.constructOnlineAccessUrl()` and
    `@cumulus/cmrjs/cmr-utils.constructOnlineAccessUrl()` previously took a
    `buckets` parameter, which was an instance of
    `@cumulus/common/BucketsConfig`. They now take a `bucketTypes` parameter,
    which is a simple object mapping bucket names to bucket types. Example:
    `{ 'private-1': 'private', 'public-1': 'public' }`
  - `@cumulus/cmrjs.reconcileCMRMetadata()` and
    `@cumulus/cmrjs/cmr-utils.reconcileCMRMetadata()` now take a **required**
    `bucketTypes` parameter, which is a simple object mapping bucket names to
    bucket types. Example: `{ 'private-1': 'private', 'public-1': 'public' }`
  - `@cumulus/cmrjs.updateCMRMetadata()` and
    `@cumulus/cmrjs/cmr-utils.updateCMRMetadata()` previously took an optional
    `inBuckets` parameter, which was an instance of
    `@cumulus/common/BucketsConfig`. They now take a **required** `bucketTypes`
    parameter, which is a simple object mapping bucket names to bucket types.
    Example: `{ 'private-1': 'private', 'public-1': 'public' }`
- The minimum supported version of all published Cumulus packages is now Node
  12.18.0
  - Tasks using the `cumuluss/cumulus-ecs-task` Docker image must be updated to
    `cumuluss/cumulus-ecs-task:1.7.0`. This can be done by updating the `image`
    property of any tasks defined using the `cumulus_ecs_service` Terraform
    module.
- Changes to `@cumulus/aws-client/S3`
  - The signature of the `getObjectSize` function has changed. It now takes a
    params object with three properties:
    - **s3**: an instance of an AWS.S3 object
    - **bucket**
    - **key**
  - The `getObjectSize` function will no longer retry if the object does not
    exist
- **CUMULUS-1861**
  - `@cumulus/message/Collections.getCollectionIdFromMessage` now throws a
    `CumulusMessageError` if `collectionName` and `collectionVersion` are missing
    from `meta.collection`.   Previously this method would return
    `'undefined___undefined'` instead
  - `@cumulus/integration-tests/addCollections` now returns an array of collections that
    were added rather than the count of added collections
- **CUMULUS-1930**
  - The `@cumulus/common/util.uuid()` function has been removed
- **CUMULUS-1955**
  - `@cumulus/aws-client/S3.multipartCopyObject` now returns an object with the
    AWS `etag` of the destination object
  - `@cumulus/ingest/S3ProviderClient.list` now sets a file object's `path`
    property to `undefined` instead of `null` when the file is at the top level
    of its bucket
  - The `sync` methods of the following classes in the `@cumulus/ingest` package
    now return an object with the AWS `s3uri` and `etag` of the destination file
    (they previously returned only a string representing the S3 URI)
    - `FtpProviderClient`
    - `HttpProviderClient`
    - `S3ProviderClient`
    - `SftpProviderClient`
- **CUMULUS-1958**
  - The following methods exported from `@cumulus/cmr-js/cmr-utils` were made
    async, and added distributionBucketMap as a parameter:
    - constructOnlineAccessUrl
    - generateFileUrl
    - reconcileCMRMetadata
    - updateCMRMetadata
- **CUMULUS-1969**
  - The `DiscoverPdrs` task now expects `provider_path` to be provided at
    `event.config.provider_path`, not `event.config.collection.provider_path`
  - `event.config.provider_path` is now a required parameter of the
    `DiscoverPdrs` task
  - `event.config.collection` is no longer a parameter to the `DiscoverPdrs`
    task
  - Collections no longer support the `provider_path` property. The tasks that
    relied on that property are now referencing `config.meta.provider_path`.
    Workflows should be updated accordingly.
- **CUMULUS-1977**
  - Moved bulk granule deletion endpoint from `/bulkDelete` to
    `/granules/bulkDelete`
- **CUMULUS-1991**
  - Updated CMR metadata generation to use "Download file.hdf" (where `file.hdf` is the filename of the given resource) as the resource description instead of "File to download"
  - CMR metadata updates now respect changes to resource descriptions (previously only changes to resource URLs were respected)

### MIGRATION STEPS

- Due to an issue with the AWS API Gateway and how the Thin Egress App Cloudformation template applies updates, you may need to redeploy your
  `thin-egress-app-EgressGateway` manually as a one time migration step.    If your deployment fails with an
  error similar to:

  ```bash
  Error: Lambda function (<stack>-tf-TeaCache) returned error: ({"errorType":"HTTPError","errorMessage":"Response code 404 (Not Found)"})
  ```

  Then follow the [AWS
  instructions](https://docs.aws.amazon.com/apigateway/latest/developerguide/how-to-deploy-api-with-console.html)
  to `Redeploy a REST API to a stage` for your egress API and re-run `terraform
  apply`.

### Added

- **CUMULUS-2081**
  - Add Integrator Guide section for onboarding
  - Add helpful tips documentation

- **CUMULUS-1902**
  - Add Common Use Cases section under Operator Docs

- **CUMULUS-2058**
  - Added `lambda_processing_role_name` as an output from the `cumulus` module
    to provide the processing role name
- **CUMULUS-1417**
  - Added a `checksumFor` property to collection `files` config. Set this
    property on a checksum file's definition matching the `regex` of the target
    file. More details in the ['Data Cookbooks
    Setup'](https://nasa.github.io/cumulus/docs/next/data-cookbooks/setup)
    documentation.
  - Added `checksumFor` validation to collections model.
- **CUMULUS-1956**
  - Added `@cumulus/earthata-login-client` package
  - The `/s3credentials` endpoint that is deployed as part of distribution now
    supports authentication using tokens created by a different application. If
    a request contains the `EDL-ClientId` and `EDL-Token` headers,
    authentication will be handled using that token rather than attempting to
    use OAuth.
  - `@cumulus/earthata-login-client.getTokenUsername()` now accepts an
    `xRequestId` argument, which will be included as the `X-Request-Id` header
    when calling Earthdata Login.
  - If the `s3Credentials` endpoint is invoked with an EDL token and an
    `X-Request-Id` header, that `X-Request-Id` header will be forwarded to
    Earthata Login.
- **CUMULUS-1957**
  - If EDL token authentication is being used, and the `EDL-Client-Name` header
    is set, `@the-client-name` will be appended to the end of the Earthdata
    Login username that is used as the `RoleSessionName` of the temporary IAM
    credentials. This value will show up in the AWS S3 server access logs.
- **CUMULUS-1958**
  - Add the ability for users to specify a `bucket_map_key` to the `cumulus`
    terraform module as an override for the default .yaml values that are passed
    to TEA by Core.    Using this option *requires* that each configured
    Cumulus 'distribution' bucket (e.g. public/protected buckets) have a single
    TEA mapping.  Multiple maps per bucket are not supported.
  - Updated Generating a distribution URL, the MoveGranules task and all CMR
    reconciliation functionality to utilize the TEA bucket map override.
  - Updated deploy process to utilize a bootstrap 'tea-map-cache' lambda that
    will, after deployment of Cumulus Core's TEA instance, query TEA for all
    protected/public buckets and generate a mapping configuration used
    internally by Core.  This object is also exposed as an output of the Cumulus
    module as `distribution_bucket_map`.
- **CUMULUS-1961**
  - Replaces DynamoDB for Elasticsearch for reconciliationReportForCumulusCMR
    comparisons between Cumulus and CMR.
- **CUMULUS-1970**
  - Created the `add-missing-file-checksums` workflow task
  - Added `@cumulus/aws-client/S3.calculateObjectHash()` function
  - Added `@cumulus/aws-client/S3.getObjectReadStream()` function
- **CUMULUS-1887**
  - Add additional fields to the granule CSV download file
- **CUMULUS-2019**
  - Add `infix` search to es query builder `@cumulus/api/es/es/queries` to
    support partial matching of the keywords

### Changed

- **CUMULUS-2032**
  - Updated @cumulus/ingest/HttpProviderClient to utilize a configuration key
    `httpListTimeout` to set the default timeout for discovery HTTP/HTTPS
    requests, and updates the default for the provider to 5 minutes (300 seconds).
  - Updated the DiscoverGranules and DiscoverPDRs tasks to utilize the updated
    configuration value if set via workflow config, and updates the default for
    these tasks to 5 minutes (300 seconds).

- **CUMULUS-176**
  - The API will now respond with a 400 status code when a request body contains
    invalid JSON. It had previously returned a 500 status code.
- **CUMULUS-1861**
  - Updates Rule objects to no longer require a collection.
  - Changes the DLQ behavior for `sfEventSqsToDbRecords` and
    `sfEventSqsToDbRecordsInputQueue`. Previously failure to write a database
    record would result in lambda success, and an error log in the CloudWatch
    logs.   The lambda has been updated to manually add a record to
    the `sfEventSqsToDbRecordsDeadLetterQueue` if the granule, execution, *or*
    pdr record fails to write, in addition to the previous error logging.
- **CUMULUS-1956**
  - The `/s3credentials` endpoint that is deployed as part of distribution now
    supports authentication using tokens created by a different application. If
    a request contains the `EDL-ClientId` and `EDL-Token` headers,
    authentication will be handled using that token rather than attempting to
    use OAuth.
- **CUMULUS-1977**
  - API endpoint POST `/granules/bulk` now returns a 202 status on a successful
    response instead of a 200 response
  - API endpoint DELETE `/granules/<granule-id>` now returns a 404 status if the
    granule record was already deleted
  - `@cumulus/api/models/Granule.update()` now returns the updated granule
    record
  - Implemented POST `/granules/bulkDelete` API endpoint to support deleting
    granules specified by ID or returned by the provided query in the request
    body. If the request is successful, the endpoint returns the async operation
    ID that has been started to remove the granules.
    - To use a query in the request body, your deployment must be
      [configured to access the Elasticsearch host for ESDIS metrics](https://nasa.github.io/cumulus/docs/additional-deployment-options/cloudwatch-logs-delivery#esdis-metrics)
      in your environment
  - Added `@cumulus/api/models/Granule.getRecord()` method to return raw record
    from DynamoDB
  - Added `@cumulus/api/models/Granule.delete()` method which handles deleting
    the granule record from DynamoDB and the granule files from S3
- **CUMULUS-1982**
  - The `globalConnectionLimit` property of providers is now optional and
    defaults to "unlimited"
- **CUMULUS-1997**
  - Added optional `launchpad` configuration to `@cumulus/hyrax-metadata-updates` task config schema.
- **CUMULUS-1991**
  - `@cumulus/cmrjs/src/cmr-utils/constructOnlineAccessUrls()` now throws an error if `cmrGranuleUrlType = "distribution"` and no distribution endpoint argument is provided
- **CUMULUS-2011**
  - Reconciliation reports are now generated within an AsyncOperation
- **CUMULUS-2016**
  - Upgrade TEA to version 79

### Fixed

- **CUMULUS-1991**
  - Added missing `DISTRIBUTION_ENDPOINT` environment variable for API lambdas. This environment variable is required for API requests to move granules.

- **CUMULUS-1961**
  - Fixed granules and executions query params not getting sent to API in granule list operation in `@cumulus/api-client`

### Deprecated

- `@cumulus/aws-client/S3.calculateS3ObjectChecksum()`
- `@cumulus/aws-client/S3.getS3ObjectReadStream()`
- `@cumulus/common/log.convertLogLevel()`
- `@cumulus/collection-config-store`
- `@cumulus/common/util.sleep()`

- **CUMULUS-1930**
  - `@cumulus/common/log.convertLogLevel()`
  - `@cumulus/common/util.isNull()`
  - `@cumulus/common/util.isUndefined()`
  - `@cumulus/common/util.negate()`
  - `@cumulus/common/util.noop()`
  - `@cumulus/common/util.isNil()`
  - `@cumulus/common/util.renameProperty()`
  - `@cumulus/common/util.lookupMimeType()`
  - `@cumulus/common/util.thread()`
  - `@cumulus/common/util.mkdtempSync()`

### Removed

- The deprecated `@cumulus/common.bucketsConfigJsonObject` function has been
  removed
- The deprecated `@cumulus/common.CollectionConfigStore` class has been removed
- The deprecated `@cumulus/common.concurrency` module has been removed
- The deprecated `@cumulus/common.constructCollectionId` function has been
  removed
- The deprecated `@cumulus/common.launchpad` module has been removed
- The deprecated `@cumulus/common.LaunchpadToken` class has been removed
- The deprecated `@cumulus/common.Semaphore` class has been removed
- The deprecated `@cumulus/common.stringUtils` module has been removed
- The deprecated `@cumulus/common/aws.cloudwatchlogs` function has been removed
- The deprecated `@cumulus/common/aws.deleteS3Files` function has been removed
- The deprecated `@cumulus/common/aws.deleteS3Object` function has been removed
- The deprecated `@cumulus/common/aws.dynamodb` function has been removed
- The deprecated `@cumulus/common/aws.dynamodbDocClient` function has been
  removed
- The deprecated `@cumulus/common/aws.getExecutionArn` function has been removed
- The deprecated `@cumulus/common/aws.headObject` function has been removed
- The deprecated `@cumulus/common/aws.listS3ObjectsV2` function has been removed
- The deprecated `@cumulus/common/aws.parseS3Uri` function has been removed
- The deprecated `@cumulus/common/aws.promiseS3Upload` function has been removed
- The deprecated `@cumulus/common/aws.recursivelyDeleteS3Bucket` function has
  been removed
- The deprecated `@cumulus/common/aws.s3CopyObject` function has been removed
- The deprecated `@cumulus/common/aws.s3ObjectExists` function has been removed
- The deprecated `@cumulus/common/aws.s3PutObject` function has been removed
- The deprecated `@cumulus/common/bucketsConfigJsonObject` function has been
  removed
- The deprecated `@cumulus/common/CloudWatchLogger` class has been removed
- The deprecated `@cumulus/common/collection-config-store.CollectionConfigStore`
  class has been removed
- The deprecated `@cumulus/common/collection-config-store.constructCollectionId`
  function has been removed
- The deprecated `@cumulus/common/concurrency.limit` function has been removed
- The deprecated `@cumulus/common/concurrency.mapTolerant` function has been
  removed
- The deprecated `@cumulus/common/concurrency.promiseUrl` function has been
  removed
- The deprecated `@cumulus/common/concurrency.toPromise` function has been
  removed
- The deprecated `@cumulus/common/concurrency.unless` function has been removed
- The deprecated `@cumulus/common/config.parseConfig` function has been removed
- The deprecated `@cumulus/common/config.resolveResource` function has been
  removed
- The deprecated `@cumulus/common/DynamoDb.get` function has been removed
- The deprecated `@cumulus/common/DynamoDb.scan` function has been removed
- The deprecated `@cumulus/common/FieldPattern` class has been removed
- The deprecated `@cumulus/common/launchpad.getLaunchpadToken` function has been
  removed
- The deprecated `@cumulus/common/launchpad.validateLaunchpadToken` function has
  been removed
- The deprecated `@cumulus/common/LaunchpadToken` class has been removed
- The deprecated `@cumulus/common/message.buildCumulusMeta` function has been
  removed
- The deprecated `@cumulus/common/message.buildQueueMessageFromTemplate`
  function has been removed
- The deprecated `@cumulus/common/message.getCollectionIdFromMessage` function
  has been removed
- The deprecated `@cumulus/common/message.getMaximumExecutions` function has
  been removed
- The deprecated `@cumulus/common/message.getMessageExecutionArn` function has
  been removed
- The deprecated `@cumulus/common/message.getMessageExecutionName` function has
  been removed
- The deprecated `@cumulus/common/message.getMessageFromTemplate` function has
  been removed
- The deprecated `@cumulus/common/message.getMessageGranules` function has been
  removed
- The deprecated `@cumulus/common/message.getMessageStateMachineArn` function
  has been removed
- The deprecated `@cumulus/common/message.getQueueName` function has been
  removed
- The deprecated `@cumulus/common/message.getQueueNameByUrl` function has been
  removed
- The deprecated `@cumulus/common/message.hasQueueAndExecutionLimit` function
  has been removed
- The deprecated `@cumulus/common/Semaphore` class has been removed
- The deprecated `@cumulus/common/string.globalReplace` function has been removed
- The deprecated `@cumulus/common/string.isNonEmptyString` function has been
  removed
- The deprecated `@cumulus/common/string.isValidHostname` function has been
  removed
- The deprecated `@cumulus/common/string.match` function has been removed
- The deprecated `@cumulus/common/string.matches` function has been removed
- The deprecated `@cumulus/common/string.replace` function has been removed
- The deprecated `@cumulus/common/string.toLower` function has been removed
- The deprecated `@cumulus/common/string.toUpper` function has been removed
- The deprecated `@cumulus/common/testUtils.getLocalstackEndpoint` function has been removed
- The deprecated `@cumulus/common/util.setErrorStack` function has been removed
- The `@cumulus/common/util.uuid` function has been removed
- The deprecated `@cumulus/common/workflows.getWorkflowArn` function has been
  removed
- The deprecated `@cumulus/common/workflows.getWorkflowFile` function has been
  removed
- The deprecated `@cumulus/common/workflows.getWorkflowList` function has been
  removed
- The deprecated `@cumulus/common/workflows.getWorkflowTemplate` function has
  been removed
- `@cumulus/aws-client/StepFunctions.toSfnExecutionName()`
- `@cumulus/aws-client/StepFunctions.fromSfnExecutionName()`
- `@cumulus/aws-client/StepFunctions.getExecutionArn()`
- `@cumulus/aws-client/StepFunctions.getExecutionUrl()`
- `@cumulus/aws-client/StepFunctions.getStateMachineArn()`
- `@cumulus/aws-client/StepFunctions.pullStepFunctionEvent()`
- `@cumulus/common/test-utils/throttleOnce()`
- `@cumulus/integration-tests/api/distribution.invokeApiDistributionLambda()`
- `@cumulus/integration-tests/api/distribution.getDistributionApiRedirect()`
- `@cumulus/integration-tests/api/distribution.getDistributionApiFileStream()`

## [v1.24.0] 2020-06-03

### BREAKING CHANGES

- **CUMULUS-1969**
  - The `DiscoverPdrs` task now expects `provider_path` to be provided at
    `event.config.provider_path`, not `event.config.collection.provider_path`
  - `event.config.provider_path` is now a required parameter of the
    `DiscoverPdrs` task
  - `event.config.collection` is no longer a parameter to the `DiscoverPdrs`
    task
  - Collections no longer support the `provider_path` property. The tasks that
    relied on that property are now referencing `config.meta.provider_path`.
    Workflows should be updated accordingly.

- **CUMULUS-1997**
  - `@cumulus/cmr-client/CMRSearchConceptQueue` parameters have been changed to take a `cmrSettings` object containing clientId, provider, and auth information. This can be generated using `@cumulus/cmrjs/cmr-utils/getCmrSettings`. The `cmrEnvironment` variable has been removed.

### Added

- **CUMULUS-1800**
  - Added task configuration setting named `syncChecksumFiles` to the
    SyncGranule task. This setting is `false` by default, but when set to
    `true`, all checksum files associated with data files that are downloaded
    will be downloaded as well.
- **CUMULUS-1952**
  - Updated HTTP(S) provider client to accept username/password for Basic authorization. This change adds support for Basic Authorization such as Earthdata login redirects to ingest (i.e. as implemented in SyncGranule), but not to discovery (i.e. as implemented in DiscoverGranules). Discovery still expects the provider's file system to be publicly accessible, but not the individual files and their contents.
  - **NOTE**: Using this in combination with the HTTP protocol may expose usernames and passwords to intermediary network entities. HTTPS is highly recommended.
- **CUMULUS-1997**
  - Added optional `launchpad` configuration to `@cumulus/hyrax-metadata-updates` task config schema.

### Fixed

- **CUMULUS-1997**
  - Updated all CMR operations to use configured authentication scheme
- **CUMULUS-2010**
  - Updated `@cumulus/api/launchpadSaml` to support multiple userGroup attributes from the SAML response

## [v1.23.2] 2020-05-22

### BREAKING CHANGES

- Updates to the Cumulus archive API:
  - All endpoints now return a `401` response instead of a `403` for any request where the JWT passed as a Bearer token is invalid.
  - POST `/refresh` and DELETE `/token/<token>` endpoints now return a `401` response for requests with expired tokens

- **CUMULUS-1894**
  - `@cumulus/ingest/granule.handleDuplicateFile()`
    - The `copyOptions` parameter has been removed
    - An `ACL` parameter has been added
  - `@cumulus/ingest/granule.renameS3FileWithTimestamp()`
    - Now returns `undefined`

- **CUMULUS-1896**
  Updated all Cumulus core lambdas to utilize the new message adapter streaming interface via [cumulus-message-adapter-js v1.2.0](https://github.com/nasa/cumulus-message-adapter-js/releases/tag/v1.2.0).   Users of this version of Cumulus (or later) must utilize version 1.3.0 or greater of the [cumulus-message-adapter](https://github.com/nasa/cumulus-message-adapter) to support core lambdas.

- **CUMULUS-1912**
  - `@cumulus/api` reconciliationReports list endpoint returns a list of reconciliationReport records instead of S3Uri.

- **CUMULUS-1969**
  - The `DiscoverGranules` task now expects `provider_path` to be provided at
    `event.config.provider_path`, not `event.config.collection.provider_path`
  - `config.provider_path` is now a required parameter of the `DiscoverGranules`
    task

### MIGRATION STEPS

- To take advantage of the new TTL-based access token expiration implemented in CUMULUS-1777 (see notes below) and clear out existing records in your access tokens table, do the following:
  1. Log out of any active dashboard sessions
  2. Use the AWS console or CLI to delete your `<prefix>-AccessTokensTable` DynamoDB table
  3. [Re-deploy your `data-persistence` module](https://nasa.github.io/cumulus/docs/deployment/upgrade-readme#update-data-persistence-resources), which should re-create the `<prefix>-AccessTokensTable` DynamoDB table
  4. Return to using the Cumulus API/dashboard as normal
- This release requires the Cumulus Message Adapter layer deployed with Cumulus Core to be at least 1.3.0, as the core lambdas have updated to [cumulus-message-adapter-js v1.2.0](https://github.com/nasa/cumulus-message-adapter-js/releases/tag/v1.2.0) and the new CMA interface.  As a result, users should:
  1. Follow the [Cumulus Message Adapter (CMA) deployment instructions](https://nasa.github.io/cumulus/docs/deployment/deployment-readme#deploy-the-cumulus-message-adapter-layer) and install a CMA layer version >=1.3.0
  2. If you are using any custom Node.js Lambdas in your workflows **and** the Cumulus CMA layer/`cumulus-message-adapter-js`, you must update your lambda to use [cumulus-message-adapter-js v1.2.0](https://github.com/nasa/cumulus-message-adapter-js/releases/tag/v1.2.0) and follow the migration instructions in the release notes. Prior versions of `cumulus-message-adapter-js` are not compatible with CMA >= 1.3.0.
- Migrate existing s3 reconciliation report records to database (CUMULUS-1911):
  - After update your `data persistence` module and Cumulus resources, run the command:

  ```bash
  ./node_modules/.bin/cumulus-api migrate --stack `<your-terraform-deployment-prefix>` --migrationVersion migration5
  ```

### Added

- Added a limit for concurrent Elasticsearch requests when doing an index from database operation
- Added the `es_request_concurrency` parameter to the archive and cumulus Terraform modules

- **CUMULUS-1995**
  - Added the `es_index_shards` parameter to the archive and cumulus Terraform modules to configure the number of shards for the ES index
    - If you have an existing ES index, you will need to [reindex](https://nasa.github.io/cumulus-api/#reindex) and then [change index](https://nasa.github.io/cumulus-api/#change-index) to take advantage of shard updates

- **CUMULUS-1894**
  - Added `@cumulus/aws-client/S3.moveObject()`

- **CUMULUS-1911**
  - Added ReconciliationReports table
  - Updated CreateReconciliationReport lambda to save Reconciliation Report records to database
  - Updated dbIndexer and IndexFromDatabase lambdas to index Reconciliation Report records to Elasticsearch
  - Added migration_5 to migrate existing s3 reconciliation report records to database and Elasticsearch
  - Updated `@cumulus/api` package, `tf-modules/archive` and `tf-modules/data-persistence` Terraform modules

- **CUMULUS-1916**
  - Added util function for seeding reconciliation reports when running API locally in dashboard

### Changed

- **CUMULUS-1777**
  - The `expirationTime` property is now a **required field** of the access tokens model.
  - Updated the `AccessTokens` table to set a [TTL](https://docs.aws.amazon.com/amazondynamodb/latest/developerguide/howitworks-ttl.html) on the `expirationTime` field in `tf-modules/data-persistence/dynamo.tf`. As a result, access token records in this table whose `expirationTime` has passed should be **automatically deleted by DynamoDB**.
  - Updated all code creating access token records in the Dynamo `AccessTokens` table to set the `expirationTime` field value in seconds from the epoch.
- **CUMULUS-1912**
  - Updated reconciliationReports endpoints to query against Elasticsearch, delete report from both database and s3
  - Added `@cumulus/api-client/reconciliationReports`
- **CUMULUS-1999**
  - Updated `@cumulus/common/util.deprecate()` so that only a single deprecation notice is printed for each name/version combination

### Fixed

- **CUMULUS-1894**
  - The `SyncGranule` task can now handle files larger than 5 GB
- **CUMULUS-1987**
  - `Remove granule from CMR` operation in `@cumulus/api` now passes token to CMR when fetching granule metadata, allowing removal of private granules
- **CUMULUS-1993**
  - For a given queue, the `sqs-message-consumer` Lambda will now only schedule workflows for rules matching the queue **and the collection information in each queue message (if any)**
    - The consumer also now only reads each queue message **once per Lambda invocation**, whereas previously each message was read **once per queue rule per Lambda invocation**
  - Fixed bug preventing the deletion of multiple SNS rules that share the same SNS topic

### Deprecated

- **CUMULUS-1894**
  - `@cumulus/ingest/granule.copyGranuleFile()`
  - `@cumulus/ingest/granule.moveGranuleFile()`

- **CUMULUS-1987** - Deprecated the following functions:
  - `@cumulus/cmrjs/getMetadata(cmrLink)` -> `@cumulus/cmr-client/CMR.getGranuleMetadata(cmrLink)`
  - `@cumulus/cmrjs/getFullMetadata(cmrLink)`

## [v1.22.1] 2020-05-04

**Note**: v1.22.0 was not released as a package due to npm/release concerns.  Users upgrading to 1.22.x should start with 1.22.1

### Added

- **CUMULUS-1894**
  - Added `@cumulus/aws-client/S3.multipartCopyObject()`
- **CUMULUS-408**
  - Added `certificateUri` field to provider schema. This optional field allows operators to specify an S3 uri to a CA bundle to use for HTTPS requests.
- **CUMULUS-1787**
  - Added `collections/active` endpoint for returning collections with active granules in `@cumulus/api`
- **CUMULUS-1799**
  - Added `@cumulus/common/stack.getBucketsConfigKey()` to return the S3 key for the buckets config object
  - Added `@cumulus/common/workflows.getWorkflowFileKey()` to return the S3 key for a workflow definition object
  - Added `@cumulus/common/workflows.getWorkflowsListKeyPrefix()` to return the S3 key prefix for objects containing workflow definitions
  - Added `@cumulus/message` package containing utilities for building and parsing Cumulus messages
- **CUMULUS-1850**
  - Added `@cumulus/aws-client/Kinesis.describeStream()` to get a Kinesis stream description
- **CUMULUS-1853**
  - Added `@cumulus/integration-tests/collections.createCollection()`
  - Added `@cumulus/integration-tests/executions.findExecutionArn()`
  - Added `@cumulus/integration-tests/executions.getExecutionWithStatus()`
  - Added `@cumulus/integration-tests/granules.getGranuleWithStatus()`
  - Added `@cumulus/integration-tests/providers.createProvider()`
  - Added `@cumulus/integration-tests/rules.createOneTimeRule()`

### Changed

- **CUMULUS-1682**
  - Moved all `@cumulus/ingest/parse-pdr` code into the `parse-pdr` task as it had become tightly coupled with that task's handler and was not used anywhere else. Unit tests also restored.
- **CUMULUS-1820**
  - Updated the Thin Egress App module used in `tf-modules/distribution/main.tf` to build 74. [See the release notes](https://github.com/asfadmin/thin-egress-app/releases/tag/tea-build.74).
- **CUMULUS-1852**
  - Updated POST endpoints for `/collections`, `/providers`, and `/rules` to log errors when returning a 500 response
  - Updated POST endpoint for `/collections`:
    - Return a 400 response when the `name` or `version` fields are missing
    - Return a 409 response if the collection already exists
    - Improved error messages to be more explicit
  - Updated POST endpoint for `/providers`:
    - Return a 400 response if the `host` field value is invalid
    - Return a 409 response if the provider already exists
  - Updated POST endpoint for `/rules`:
    - Return a 400 response if rule `name` is invalid
    - Return a 400 response if rule `type` is invalid
- **CUMULUS-1891**
  - Updated the following endpoints using async operations to return a 503 error if the ECS task  cannot be started and a 500 response for a non-specific error:
    - POST `/replays`
    - POST `/bulkDelete`
    - POST `/elasticsearch/index-from-database`
    - POST `/granules/bulk`

### Fixed

- **CUMULUS-408**
  - Fixed HTTPS discovery and ingest.

- **CUMULUS-1850**
  - Fixed a bug in Kinesis event processing where the message consumer would not properly filter available rules based on the collection information in the event and the Kinesis stream ARN

- **CUMULUS-1853**
  - Fixed a bug where attempting to create a rule containing a payload property
    would fail schema validation.

- **CUMULUS-1854**
  - Rule schema is validated before starting workflows or creating event source mappings

- **CUMULUS-1974**
  - Fixed @cumulus/api webpack config for missing underscore object due to underscore update

- **CUMULUS-2210**
  - Fixed `cmr_oauth_provider` variable not being propagated to reconciliation reports

### Deprecated

- **CUMULUS-1799** - Deprecated the following code. For cases where the code was moved into another package, the new code location is noted:
  - `@cumulus/aws-client/StepFunctions.fromSfnExecutionName()`
  - `@cumulus/aws-client/StepFunctions.toSfnExecutionName()`
  - `@cumulus/aws-client/StepFunctions.getExecutionArn()` -> `@cumulus/message/Executions.buildExecutionArn()`
  - `@cumulus/aws-client/StepFunctions.getExecutionUrl()` -> `@cumulus/message/Executions.getExecutionUrlFromArn()`
  - `@cumulus/aws-client/StepFunctions.getStateMachineArn()` -> `@cumulus/message/Executions.getStateMachineArnFromExecutionArn()`
  - `@cumulus/aws-client/StepFunctions.pullStepFunctionEvent()` -> `@cumulus/message/StepFunctions.pullStepFunctionEvent()`
  - `@cumulus/common/bucketsConfigJsonObject()`
  - `@cumulus/common/CloudWatchLogger`
  - `@cumulus/common/collection-config-store/CollectionConfigStore` -> `@cumulus/collection-config-store`
  - `@cumulus/common/collection-config-store.constructCollectionId()` -> `@cumulus/message/Collections.constructCollectionId`
  - `@cumulus/common/concurrency.limit()`
  - `@cumulus/common/concurrency.mapTolerant()`
  - `@cumulus/common/concurrency.promiseUrl()`
  - `@cumulus/common/concurrency.toPromise()`
  - `@cumulus/common/concurrency.unless()`
  - `@cumulus/common/config.buildSchema()`
  - `@cumulus/common/config.parseConfig()`
  - `@cumulus/common/config.resolveResource()`
  - `@cumulus/common/config.resourceToArn()`
  - `@cumulus/common/FieldPattern`
  - `@cumulus/common/launchpad.getLaunchpadToken()` -> `@cumulus/launchpad-auth/index.getLaunchpadToken()`
  - `@cumulus/common/LaunchpadToken` -> `@cumulus/launchpad-auth/LaunchpadToken`
  - `@cumulus/common/launchpad.validateLaunchpadToken()` -> `@cumulus/launchpad-auth/index.validateLaunchpadToken()`
  - `@cumulus/common/message.buildCumulusMeta()` -> `@cumulus/message/Build.buildCumulusMeta()`
  - `@cumulus/common/message.buildQueueMessageFromTemplate()` -> `@cumulus/message/Build.buildQueueMessageFromTemplate()`
  - `@cumulus/common/message.getCollectionIdFromMessage()` -> `@cumulus/message/Collections.getCollectionIdFromMessage()`
  - `@cumulus/common/message.getMessageExecutionArn()` -> `@cumulus/message/Executions.getMessageExecutionArn()`
  - `@cumulus/common/message.getMessageExecutionName()` -> `@cumulus/message/Executions.getMessageExecutionName()`
  - `@cumulus/common/message.getMaximumExecutions()` -> `@cumulus/message/Queue.getMaximumExecutions()`
  - `@cumulus/common/message.getMessageFromTemplate()`
  - `@cumulus/common/message.getMessageStateMachineArn()` -> `@cumulus/message/Executions.getMessageStateMachineArn()`)
  - `@cumulus/common/message.getMessageGranules()` -> `@cumulus/message/Granules.getMessageGranules()`
  - `@cumulus/common/message.getQueueNameByUrl()` -> `@cumulus/message/Queue.getQueueNameByUrl()`
  - `@cumulus/common/message.getQueueName()` -> `@cumulus/message/Queue.getQueueName()`)
  - `@cumulus/common/message.hasQueueAndExecutionLimit()` -> `@cumulus/message/Queue.hasQueueAndExecutionLimit()`
  - `@cumulus/common/Semaphore`
  - `@cumulus/common/test-utils.throttleOnce()`
  - `@cumulus/common/workflows.getWorkflowArn()`
  - `@cumulus/common/workflows.getWorkflowFile()`
  - `@cumulus/common/workflows.getWorkflowList()`
  - `@cumulus/common/workflows.getWorkflowTemplate()`
  - `@cumulus/integration-tests/sfnStep/SfnStep.parseStepMessage()` -> `@cumulus/message/StepFunctions.parseStepMessage()`
- **CUMULUS-1858** - Deprecated the following functions.
  - `@cumulus/common/string.globalReplace()`
  - `@cumulus/common/string.isNonEmptyString()`
  - `@cumulus/common/string.isValidHostname()`
  - `@cumulus/common/string.match()`
  - `@cumulus/common/string.matches()`
  - `@cumulus/common/string.replace()`
  - `@cumulus/common/string.toLower()`
  - `@cumulus/common/string.toUpper()`

### Removed

- **CUMULUS-1799**: Deprecated code removals:
  - Removed from `@cumulus/common/aws`:
    - `pullStepFunctionEvent()`
  - Removed `@cumulus/common/sfnStep`
  - Removed `@cumulus/common/StepFunctions`

## [v1.21.0] 2020-03-30

### PLEASE NOTE

- **CUMULUS-1762**: the `messageConsumer` for `sns` and `kinesis`-type rules now fetches
  the collection information from the message. You should ensure that your rule's collection
  name and version match what is in the message for these ingest messages to be processed.
  If no matching rule is found, an error will be thrown and logged in the
  `messageConsumer` Lambda function's log group.

### Added

- **CUMULUS-1629**`
  - Updates discover-granules task to respect/utilize duplicateHandling configuration such that
    - skip:               Duplicates will be filtered from the granule list
    - error:              Duplicates encountered will result in step failure
    - replace, version:   Duplicates will be ignored and handled as normal.
  - Adds a new copy of the API lambda `PrivateApiLambda()` which is configured to not require authentication. This Lambda is not connected to an API gateway
  - Adds `@cumulus/api-client` with functions for use by workflow lambdas to call the API when needed

- **CUMULUS-1732**
  - Added Python task/activity workflow and integration test (`PythonReferenceSpec`) to test `cumulus-message-adapter-python`and `cumulus-process-py` integration.
- **CUMULUS-1795**
  - Added an IAM policy on the Cumulus EC2 creation to enable SSM when the `deploy_to_ngap` flag is true

### Changed

- **CUMULUS-1762**
  - the `messageConsumer` for `sns` and `kinesis`-type rules now fetches the collection
    information from the message.

### Deprecated

- **CUMULUS-1629**
  - Deprecate `granulesApi`, `rulesApi`, `emsApi`, `executionsAPI` from `@cumulus/integration-test/api` in favor of code moved to `@cumulus/api-client`

### Removed

- **CUMULUS-1799**: Deprecated code removals
  - Removed deprecated method `@cumulus/api/models/Granule.createGranulesFromSns()`
  - Removed deprecated method `@cumulus/api/models/Granule.removeGranuleFromCmr()`
  - Removed from `@cumulus/common/aws`:
    - `apigateway()`
    - `buildS3Uri()`
    - `calculateS3ObjectChecksum()`
    - `cf()`
    - `cloudwatch()`
    - `cloudwatchevents()`
    - `cloudwatchlogs()`
    - `createAndWaitForDynamoDbTable()`
    - `createQueue()`
    - `deleteSQSMessage()`
    - `describeCfStackResources()`
    - `downloadS3File()`
    - `downloadS3Files()`
    - `DynamoDbSearchQueue` class
    - `dynamodbstreams()`
    - `ec2()`
    - `ecs()`
    - `fileExists()`
    - `findResourceArn()`
    - `fromSfnExecutionName()`
    - `getFileBucketAndKey()`
    - `getJsonS3Object()`
    - `getQueueUrl()`
    - `getObjectSize()`
    - `getS3ObjectReadStream()`
    - `getSecretString()`
    - `getStateMachineArn()`
    - `headObject()`
    - `isThrottlingException()`
    - `kinesis()`
    - `lambda()`
    - `listS3Objects()`
    - `promiseS3Upload()`
    - `publishSnsMessage()`
    - `putJsonS3Object()`
    - `receiveSQSMessages()`
    - `s3CopyObject()`
    - `s3GetObjectTagging()`
    - `s3Join()`
    - `S3ListObjectsV2Queue` class
    - `s3TagSetToQueryString()`
    - `s3PutObjectTagging()`
    - `secretsManager()`
    - `sendSQSMessage()`
    - `sfn()`
    - `sns()`
    - `sqs()`
    - `sqsQueueExists()`
    - `toSfnExecutionName()`
    - `uploadS3FileStream()`
    - `uploadS3Files()`
    - `validateS3ObjectChecksum()`
  - Removed `@cumulus/common/CloudFormationGateway` class
  - Removed `@cumulus/common/concurrency/Mutex` class
  - Removed `@cumulus/common/errors`
  - Removed `@cumulus/common/sftp`
  - Removed `@cumulus/common/string.unicodeEscape`
  - Removed `@cumulus/cmrjs/cmr-utils.getGranuleId()`
  - Removed `@cumulus/cmrjs/cmr-utils.getCmrFiles()`
  - Removed `@cumulus/cmrjs/cmr/CMR` class
  - Removed `@cumulus/cmrjs/cmr/CMRSearchConceptQueue` class
  - Removed `@cumulus/cmrjs/utils.getHost()`
  - Removed `@cumulus/cmrjs/utils.getIp()`
  - Removed `@cumulus/cmrjs/utils.hostId()`
  - Removed `@cumulus/cmrjs/utils/ummVersion()`
  - Removed `@cumulus/cmrjs/utils.updateToken()`
  - Removed `@cumulus/cmrjs/utils.validateUMMG()`
  - Removed `@cumulus/ingest/aws.getEndpoint()`
  - Removed `@cumulus/ingest/aws.getExecutionUrl()`
  - Removed `@cumulus/ingest/aws/invoke()`
  - Removed `@cumulus/ingest/aws/CloudWatch` class
  - Removed `@cumulus/ingest/aws/ECS` class
  - Removed `@cumulus/ingest/aws/Events` class
  - Removed `@cumulus/ingest/aws/SQS` class
  - Removed `@cumulus/ingest/aws/StepFunction` class
  - Removed `@cumulus/ingest/util.normalizeProviderPath()`
  - Removed `@cumulus/integration-tests/index.listCollections()`
  - Removed `@cumulus/integration-tests/index.listProviders()`
  - Removed `@cumulus/integration-tests/index.rulesList()`
  - Removed `@cumulus/integration-tests/api/api.addCollectionApi()`

## [v1.20.0] 2020-03-12

### BREAKING CHANGES

- **CUMULUS-1714**
  - Changed the format of the message sent to the granule SNS Topic. Message includes the granule record under `record` and the type of event under `event`. Messages with `deleted` events will have the record that was deleted with a `deletedAt` timestamp. Options for `event` are `Create | Update | Delete`
- **CUMULUS-1769** - `deploy_to_ngap` is now a **required** variable for the `tf-modules/cumulus` module. **For those deploying to NGAP environments, this variable should always be set to `true`.**

### Notable changes

- **CUMULUS-1739** - You can now exclude Elasticsearch from your `tf-modules/data-persistence` deployment (via `include_elasticsearch = false`) and your `tf-modules/cumulus` module will still deploy successfully.

- **CUMULUS-1769** - If you set `deploy_to_ngap = true` for the `tf-modules/archive` Terraform module, **you can only deploy your archive API gateway as `PRIVATE`**, not `EDGE`.

### Added

- Added `@cumulus/aws-client/S3.getS3ObjectReadStreamAsync()` to deal with S3 eventual consistency issues by checking for the existence an S3 object with retries before getting a readable stream for that object.
- **CUMULUS-1769**
  - Added `deploy_to_ngap` boolean variable for the `tf-modules/cumulus` and `tf-modules/archive` Terraform modules. This variable is required. **For those deploying to NGAP environments, this variable should always be set to `true`.**
- **HYRAX-70**
  - Add the hyrax-metadata-update task

### Changed

- [`AccessToken.get()`](https://github.com/nasa/cumulus/blob/master/packages/api/models/access-tokens.js) now enforces [strongly consistent reads from DynamoDB](https://docs.aws.amazon.com/amazondynamodb/latest/developerguide/HowItWorks.ReadConsistency.html)
- **CUMULUS-1739**
  - Updated `tf-modules/data-persistence` to make Elasticsearch alarm resources and outputs conditional on the `include_elasticsearch` variable
  - Updated `@cumulus/aws-client/S3.getObjectSize` to include automatic retries for any failures from `S3.headObject`
- **CUMULUS-1784**
  - Updated `@cumulus/api/lib/DistributionEvent.remoteIP()` to parse the IP address in an S3 access log from the `A-sourceip` query parameter if present, otherwise fallback to the original parsing behavior.
- **CUMULUS-1768**
  - The `stats/summary` endpoint reports the distinct collections for the number of granules reported

### Fixed

- **CUMULUS-1739** - Fixed the `tf-modules/cumulus` and `tf-modules/archive` modules to make these Elasticsearch variables truly optional:
  - `elasticsearch_domain_arn`
  - `elasticsearch_hostname`
  - `elasticsearch_security_group_id`

- **CUMULUS-1768**
  - Fixed the `stats/` endpoint so that data is correctly filtered by timestamp and `processingTime` is calculated correctly.

- **CUMULUS-1769**
  - In the `tf-modules/archive` Terraform module, the `lifecycle` block ignoring changes to the `policy` of the archive API gateway is now only enforced if `deploy_to_ngap = true`. This fixes a bug where users deploying outside of NGAP could not update their API gateway's resource policy when going from `PRIVATE` to `EDGE`, preventing their API from being accessed publicly.

- **CUMULUS-1775**
  - Fix/update api endpoint to use updated google auth endpoints such that it will work with new accounts

### Removed

- **CUMULUS-1768**
  - Removed API endpoints `stats/histogram` and `stats/average`. All advanced stats needs should be acquired from Cloud Metrics or similarly configured ELK stack.

## [v1.19.0] 2020-02-28

### BREAKING CHANGES

- **CUMULUS-1736**
  - The `@cumulus/discover-granules` task now sets the `dataType` of discovered
    granules based on the `name` of the configured collection, not the
    `dataType`.
  - The config schema of the `@cumulus/discover-granules` task now requires that
    collections contain a `version`.
  - The `@cumulus/sync-granule` task will set the `dataType` and `version` of a
    granule based on the configured collection if those fields are not already
    set on the granule. Previously it was using the `dataType` field of the
    configured collection, then falling back to the `name` field of the
    collection. This update will just use the `name` field of the collection to
    set the `dataType` field of the granule.

- **CUMULUS-1446**
  - Update the `@cumulus/integration-tests/api/executions.getExecution()`
    function to parse the response and return the execution, rather than return
    the full API response.

- **CUMULUS-1672**
  - The `cumulus` Terraform module in previous releases set a
    `Deployment = var.prefix` tag on all resources that it managed. In this
    release, a `tags` input variable has been added to the `cumulus` Terraform
    module to allow resource tagging to be customized. No default tags will be
    applied to Cumulus-managed resources. To replicate the previous behavior,
    set `tags = { Deployment: var.prefix }` as an input variable for the
    `cumulus` Terraform module.

- **CUMULUS-1684 Migration Instructions**
  - In previous releases, a provider's username and password were encrypted
    using a custom encryption library. That has now been updated to use KMS.
    This release includes a Lambda function named
    `<prefix>-ProviderSecretsMigration`, which will re-encrypt existing
    provider credentials to use KMS. After this release has been deployed, you
    will need to manually invoke that Lambda function using either the AWS CLI
    or AWS Console. It should only need to be successfully run once.
  - Future releases of Cumulus will invoke a
    `<prefix>-VerifyProviderSecretsMigration` Lambda function as part of the
    deployment, which will cause the deployment to fail if the migration
    Lambda has not been run.

- **CUMULUS-1718**
  - The `@cumulus/sf-sns-report` task for reporting mid-workflow updates has been retired.
  This task was used as the `PdrStatusReport` task in our ParsePdr example workflow.
  If you have a ParsePdr or other workflow using this task, use `@cumulus/sf-sqs-report` instead.
  Trying to deploy the old task will result in an error as the cumulus module no longer exports `sf_sns_report_task`.
  - Migration instruction: In your workflow definition, for each step using the old task change:
  `"Resource": "${module.cumulus.sf_sns_report_task.task_arn}"`
  to
  `"Resource": "${module.cumulus.sf_sqs_report_task.task_arn}"`

- **CUMULUS-1755**
  - The `thin_egress_jwt_secret_name` variable for the `tf-modules/cumulus` Terraform module is now **required**. This variable is passed on to the Thin Egress App in `tf-modules/distribution/main.tf`, which uses the keys stored in the secret to sign JWTs. See the [Thin Egress App documentation on how to create a value for this secret](https://github.com/asfadmin/thin-egress-app#setting-up-the-jwt-cookie-secrets).

### Added

- **CUMULUS-1446**
  - Add `@cumulus/common/FileUtils.readJsonFile()` function
  - Add `@cumulus/common/FileUtils.readTextFile()` function
  - Add `@cumulus/integration-tests/api/collections.createCollection()` function
  - Add `@cumulus/integration-tests/api/collections.deleteCollection()` function
  - Add `@cumulus/integration-tests/api/collections.getCollection()` function
  - Add `@cumulus/integration-tests/api/providers.getProvider()` function
  - Add `@cumulus/integration-tests/index.getExecutionOutput()` function
  - Add `@cumulus/integration-tests/index.loadCollection()` function
  - Add `@cumulus/integration-tests/index.loadProvider()` function
  - Add `@cumulus/integration-tests/index.readJsonFilesFromDir()` function

- **CUMULUS-1672**
  - Add a `tags` input variable to the `archive` Terraform module
  - Add a `tags` input variable to the `cumulus` Terraform module
  - Add a `tags` input variable to the `cumulus_ecs_service` Terraform module
  - Add a `tags` input variable to the `data-persistence` Terraform module
  - Add a `tags` input variable to the `distribution` Terraform module
  - Add a `tags` input variable to the `ingest` Terraform module
  - Add a `tags` input variable to the `s3-replicator` Terraform module

- **CUMULUS-1707**
  - Enable logrotate on ECS cluster

- **CUMULUS-1684**
  - Add a `@cumulus/aws-client/KMS` library of KMS-related functions
  - Add `@cumulus/aws-client/S3.getTextObject()`
  - Add `@cumulus/sftp-client` package
  - Create `ProviderSecretsMigration` Lambda function
  - Create `VerifyProviderSecretsMigration` Lambda function

- **CUMULUS-1548**
  - Add ability to put default Cumulus logs in Metrics' ELK stack
  - Add ability to add custom logs to Metrics' ELK Stack

- **CUMULUS-1702**
  - When logs are sent to Metrics' ELK stack, the logs endpoints will return results from there

- **CUMULUS-1459**
  - Async Operations are indexed in Elasticsearch
  - To index any existing async operations you'll need to perform an index from
    database function.

- **CUMULUS-1717**
  - Add `@cumulus/aws-client/deleteAndWaitForDynamoDbTableNotExists`, which
    deletes a DynamoDB table and waits to ensure the table no longer exists
  - Added `publishGranules` Lambda to handle publishing granule messages to SNS when granule records are written to DynamoDB
  - Added `@cumulus/api/models/Granule.storeGranulesFromCumulusMessage` to store granules from a Cumulus message to DynamoDB

- **CUMULUS-1718**
  - Added `@cumulus/sf-sqs-report` task to allow mid-workflow reporting updates.
  - Added `stepfunction_event_reporter_queue_url` and `sf_sqs_report_task` outputs to the `cumulus` module.
  - Added `publishPdrs` Lambda to handle publishing PDR messages to SNS when PDR records are written to DynamoDB.
  - Added `@cumulus/api/models/Pdr.storePdrFromCumulusMessage` to store PDRs from a Cumulus message to DynamoDB.
  - Added `@cumulus/aws-client/parseSQSMessageBody` to parse an SQS message body string into an object.

- **Ability to set custom backend API url in the archive module**
  - Add `api_url` definition in `tf-modules/cumulus/archive.tf`
  - Add `archive_api_url` variable in `tf-modules/cumulus/variables.tf`

- **CUMULUS-1741**
  - Added an optional `elasticsearch_security_group_ids` variable to the
    `data-persistence` Terraform module to allow additional security groups to
    be assigned to the Elasticsearch Domain.

- **CUMULUS-1752**
  - Added `@cumulus/integration-tests/api/distribution.invokeTEADistributionLambda` to simulate a request to the [Thin Egress App](https://github.com/asfadmin/thin-egress-app) by invoking the Lambda and getting a response payload.
  - Added `@cumulus/integration-tests/api/distribution.getTEARequestHeaders` to generate necessary request headers for a request to the Thin Egress App
  - Added `@cumulus/integration-tests/api/distribution.getTEADistributionApiFileStream` to get a response stream for a file served by Thin Egress App
  - Added `@cumulus/integration-tests/api/distribution.getTEADistributionApiRedirect` to get a redirect response from the Thin Egress App

- **CUMULUS-1755**
  - Added `@cumulus/aws-client/CloudFormation.describeCfStack()` to describe a Cloudformation stack
  - Added `@cumulus/aws-client/CloudFormation.getCfStackParameterValues()` to get multiple parameter values for a Cloudformation stack

### Changed

- **CUMULUS-1725**
  - Moved the logic that updates the granule files cache Dynamo table into its
    own Lambda function called `granuleFilesCacheUpdater`.

- **CUMULUS-1736**
  - The `collections` model in the API package now determines the name of a
    collection based on the `name` property, rather than using `dataType` and
    then falling back to `name`.
  - The `@cumulus/integration-tests.loadCollection()` function no longer appends
    the postfix to the end of the collection's `dataType`.
  - The `@cumulus/integration-tests.addCollections()` function no longer appends
    the postfix to the end of the collection's `dataType`.

- **CUMULUS-1672**
  - Add a `retryOptions` parameter to the `@cumulus/aws-client/S3.headObject`
     function, which will retry if the object being queried does not exist.

- **CUMULUS-1446**
  - Mark the `@cumulus/integration-tests/api.addCollectionApi()` function as
    deprecated
  - Mark the `@cumulus/integration-tests/index.listCollections()` function as
    deprecated
  - Mark the `@cumulus/integration-tests/index.listProviders()` function as
    deprecated
  - Mark the `@cumulus/integration-tests/index.rulesList()` function as
    deprecated

- **CUMULUS-1672**
  - Previously, the `cumulus` module defaulted to setting a
    `Deployment = var.prefix` tag on all resources that it managed. In this
    release, the `cumulus` module will now accept a `tags` input variable that
    defines the tags to be assigned to all resources that it manages.
  - Previously, the `data-persistence` module defaulted to setting a
    `Deployment = var.prefix` tag on all resources that it managed. In this
    release, the `data-persistence` module will now accept a `tags` input
    variable that defines the tags to be assigned to all resources that it
    manages.
  - Previously, the `distribution` module defaulted to setting a
    `Deployment = var.prefix` tag on all resources that it managed. In this
    release, the `distribution` module will now accept a `tags` input variable
    that defines the tags to be assigned to all resources that it manages.
  - Previously, the `ingest` module defaulted to setting a
    `Deployment = var.prefix` tag on all resources that it managed. In this
    release, the `ingest` module will now accept a `tags` input variable that
    defines the tags to be assigned to all resources that it manages.
  - Previously, the `s3-replicator` module defaulted to setting a
    `Deployment = var.prefix` tag on all resources that it managed. In this
    release, the `s3-replicator` module will now accept a `tags` input variable
    that defines the tags to be assigned to all resources that it manages.

- **CUMULUS-1684**
  - Update the API package to encrypt provider credentials using KMS instead of
    using RSA keys stored in S3

- **CUMULUS-1717**
  - Changed name of `cwSfExecutionEventToDb` Lambda to `cwSfEventToDbRecords`
  - Updated `cwSfEventToDbRecords` to write granule records to DynamoDB from the incoming Cumulus message

- **CUMULUS-1718**
  - Renamed `cwSfEventToDbRecords` to `sfEventSqsToDbRecords` due to architecture change to being a consumer of an SQS queue of Step Function Cloudwatch events.
  - Updated `sfEventSqsToDbRecords` to write PDR records to DynamoDB from the incoming Cumulus message
  - Moved `data-cookbooks/sns.md` to `data-cookbooks/ingest-notifications.md` and updated it to reflect recent changes.

- **CUMULUS-1748**
  - (S)FTP discovery tasks now use the provider-path as-is instead of forcing it to a relative path.
  - Improved error handling to catch permission denied FTP errors better and log them properly. Workflows will still fail encountering this error and we intend to consider that approach in a future ticket.

- **CUMULUS-1752**
  - Moved class for parsing distribution events to its own file: `@cumulus/api/lib/DistributionEvent.js`
    - Updated `DistributionEvent` to properly parse S3 access logs generated by requests from the [Thin Egress App](https://github.com/asfadmin/thin-egress-app)

- **CUMULUS-1753** - Changes to `@cumulus/ingest/HttpProviderClient.js`:
  - Removed regex filter in `HttpProviderClient.list()` that was used to return only files with an extension between 1 and 4 characters long. `HttpProviderClient.list()` will now return all files linked from the HTTP provider host.

- **CUMULUS-1755**
  - Updated the Thin Egress App module used in `tf-modules/distribution/main.tf` to build 61. [See the release notes](https://github.com/asfadmin/thin-egress-app/releases/tag/tea-build.61).

- **CUMULUS-1757**
  - Update @cumulus/cmr-client CMRSearchConceptQueue to take optional cmrEnvironment parameter

### Deprecated

- **CUMULUS-1684**
  - Deprecate `@cumulus/common/key-pair-provider/S3KeyPairProvider`
  - Deprecate `@cumulus/common/key-pair-provider/S3KeyPairProvider.encrypt()`
  - Deprecate `@cumulus/common/key-pair-provider/S3KeyPairProvider.decrypt()`
  - Deprecate `@cumulus/common/kms/KMS`
  - Deprecate `@cumulus/common/kms/KMS.encrypt()`
  - Deprecate `@cumulus/common/kms/KMS.decrypt()`
  - Deprecate `@cumulus/common/sftp.Sftp`

- **CUMULUS-1717**
  - Deprecate `@cumulus/api/models/Granule.createGranulesFromSns`

- **CUMULUS-1718**
  - Deprecate `@cumulus/sf-sns-report`.
    - This task has been updated to always throw an error directing the user to use `@cumulus/sf-sqs-report` instead. This was done because there is no longer an SNS topic to which to publish, and no consumers to listen to it.

- **CUMULUS-1748**
  - Deprecate `@cumulus/ingest/util.normalizeProviderPath`

- **CUMULUS-1752**
  - Deprecate `@cumulus/integration-tests/api/distribution.getDistributionApiFileStream`
  - Deprecate `@cumulus/integration-tests/api/distribution.getDistributionApiRedirect`
  - Deprecate `@cumulus/integration-tests/api/distribution.invokeApiDistributionLambda`

### Removed

- **CUMULUS-1684**
  - Remove the deployment script that creates encryption keys and stores them to
    S3

- **CUMULUS-1768**
  - Removed API endpoints `stats/histogram` and `stats/average`. All advanced stats needs should be acquired from Cloud Metrics or similarly configured ELK stack.

### Fixed

- **Fix default values for urs_url in variables.tf files**
  - Remove trailing `/` from default `urs_url` values.

- **CUMULUS-1610** - Add the Elasticsearch security group to the EC2 security groups

- **CUMULUS-1740** - `cumulus_meta.workflow_start_time` is now set in Cumulus
  messages

- **CUMULUS-1753** - Fixed `@cumulus/ingest/HttpProviderClient.js` to properly handle HTTP providers with:
  - Multiple link tags (e.g. `<a>`) per line of source code
  - Link tags in uppercase or lowercase (e.g. `<A>`)
  - Links with filepaths in the link target (e.g. `<a href="/path/to/file.txt">`). These files will be returned from HTTP file discovery **as the file name only** (e.g. `file.txt`).

- **CUMULUS-1768**
  - Fix an issue in the stats endpoints in `@cumulus/api` to send back stats for the correct type

## [v1.18.0] 2020-02-03

### BREAKING CHANGES

- **CUMULUS-1686**

  - `ecs_cluster_instance_image_id` is now a _required_ variable of the `cumulus` module, instead of optional.

- **CUMULUS-1698**

  - Change variable `saml_launchpad_metadata_path` to `saml_launchpad_metadata_url` in the `tf-modules/cumulus` Terraform module.

- **CUMULUS-1703**
  - Remove the unused `forceDownload` option from the `sync-granule` tasks's config
  - Remove the `@cumulus/ingest/granule.Discover` class
  - Remove the `@cumulus/ingest/granule.Granule` class
  - Remove the `@cumulus/ingest/pdr.Discover` class
  - Remove the `@cumulus/ingest/pdr.Granule` class
  - Remove the `@cumulus/ingest/parse-pdr.parsePdr` function

### Added

- **CUMULUS-1040**

  - Added `@cumulus/aws-client` package to provide utilities for working with AWS services and the Node.js AWS SDK
  - Added `@cumulus/errors` package which exports error classes for use in Cumulus workflow code
  - Added `@cumulus/integration-tests/sfnStep` to provide utilities for parsing step function execution histories

- **CUMULUS-1102**

  - Adds functionality to the @cumulus/api package for better local testing.
    - Adds data seeding for @cumulus/api's localAPI.
      - seed functions allow adding collections, executions, granules, pdrs, providers, and rules to a Localstack Elasticsearch and DynamoDB via `addCollections`, `addExecutions`, `addGranules`, `addPdrs`, `addProviders`, and `addRules`.
    - Adds `eraseDataStack` function to local API server code allowing resetting of local datastack for testing (ES and DynamoDB).
    - Adds optional parameters to the @cumulus/api bin serve to allow for launching the api without destroying the current data.

- **CUMULUS-1697**

  - Added the `@cumulus/tf-inventory` package that provides command line utilities for managing Terraform resources in your AWS account

- **CUMULUS-1703**

  - Add `@cumulus/aws-client/S3.createBucket` function
  - Add `@cumulus/aws-client/S3.putFile` function
  - Add `@cumulus/common/string.isNonEmptyString` function
  - Add `@cumulus/ingest/FtpProviderClient` class
  - Add `@cumulus/ingest/HttpProviderClient` class
  - Add `@cumulus/ingest/S3ProviderClient` class
  - Add `@cumulus/ingest/SftpProviderClient` class
  - Add `@cumulus/ingest/providerClientUtils.buildProviderClient` function
  - Add `@cumulus/ingest/providerClientUtils.fetchTextFile` function

- **CUMULUS-1731**

  - Add new optional input variables to the Cumulus Terraform module to support TEA upgrade:
    - `thin_egress_cookie_domain` - Valid domain for Thin Egress App cookie
    - `thin_egress_domain_cert_arn` - Certificate Manager SSL Cert ARN for Thin
      Egress App if deployed outside NGAP/CloudFront
    - `thin_egress_download_role_in_region_arn` - ARN for reading of Thin Egress
      App data buckets for in-region requests
    - `thin_egress_jwt_algo` - Algorithm with which to encode the Thin Egress
      App JWT cookie
    - `thin_egress_jwt_secret_name` - Name of AWS secret where keys for the Thin
      Egress App JWT encode/decode are stored
    - `thin_egress_lambda_code_dependency_archive_key` - Thin Egress App - S3
      Key of packaged python modules for lambda dependency layer

- **CUMULUS-1733**
  - Add `discovery-filtering` operator doc to document previously undocumented functionality.

- **CUMULUS-1737**
  - Added the `cumulus-test-cleanup` module to run a nightly cleanup on resources left over from the integration tests run from the `example/spec` directory.

### Changed

- **CUMULUS-1102**

  - Updates `@cumulus/api/auth/testAuth` to use JWT instead of random tokens.
  - Updates the default AMI for the ecs_cluster_instance_image_id.

- **CUMULUS-1622**

  - Mutex class has been deprecated in `@cumulus/common/concurrency` and will be removed in a future release.

- **CUMULUS-1686**

  - Changed `ecs_cluster_instance_image_id` to be a required variable of the `cumulus` module and removed the default value.
    The default was not available across accounts and regions, nor outside of NGAP and therefore not particularly useful.

- **CUMULUS-1688**

  - Updated `@cumulus/aws.receiveSQSMessages` not to replace `message.Body` with a parsed object. This behavior was undocumented and confusing as received messages appeared to contradict AWS docs that state `message.Body` is always a string.
  - Replaced `sf_watcher` CloudWatch rule from `cloudwatch-events.tf` with an EventSourceMapping on `sqs2sf` mapped to the `start_sf` SQS queue (in `event-sources.tf`).
  - Updated `sqs2sf` with an EventSourceMapping handler and unit test.

- **CUMULUS-1698**

  - Change variable `saml_launchpad_metadata_path` to `saml_launchpad_metadata_url` in the `tf-modules/cumulus` Terraform module.
  - Updated `@cumulus/api/launchpadSaml` to download launchpad IDP metadata from configured location when the metadata in s3 is not valid, and to work with updated IDP metadata and SAML response.

- **CUMULUS-1731**
  - Upgrade the version of the Thin Egress App deployed by Cumulus to v48
    - Note: New variables available, see the 'Added' section of this changelog.

### Fixed

- **CUMULUS-1664**

  - Updated `dbIndexer` Lambda to remove hardcoded references to DynamoDB table names.

- **CUMULUS-1733**
  - Fixed granule discovery recursion algorithm used in S/FTP protocols.

### Removed

- **CUMULUS-1481**
  - removed `process` config and output from PostToCmr as it was not required by the task nor downstream steps, and should still be in the output message's `meta` regardless.

### Deprecated

- **CUMULUS-1040**
  - Deprecated the following code. For cases where the code was moved into another package, the new code location is noted:
    - `@cumulus/common/CloudFormationGateway` -> `@cumulus/aws-client/CloudFormationGateway`
    - `@cumulus/common/DynamoDb` -> `@cumulus/aws-client/DynamoDb`
    - `@cumulus/common/errors` -> `@cumulus/errors`
    - `@cumulus/common/StepFunctions` -> `@cumulus/aws-client/StepFunctions`
    - All of the exported functions in `@cumulus/commmon/aws` (moved into `@cumulus/aws-client`), except:
      - `@cumulus/common/aws/isThrottlingException` -> `@cumulus/errors/isThrottlingException`
      - `@cumulus/common/aws/improveStackTrace` (not deprecated)
      - `@cumulus/common/aws/retryOnThrottlingException` (not deprecated)
    - `@cumulus/common/sfnStep/SfnStep.parseStepMessage` -> `@cumulus/integration-tests/sfnStep/SfnStep.parseStepMessage`
    - `@cumulus/common/sfnStep/ActivityStep` -> `@cumulus/integration-tests/sfnStep/ActivityStep`
    - `@cumulus/common/sfnStep/LambdaStep` -> `@cumulus/integration-tests/sfnStep/LambdaStep`
    - `@cumulus/common/string/unicodeEscape` -> `@cumulus/aws-client/StepFunctions.unicodeEscape`
    - `@cumulus/common/util/setErrorStack` -> `@cumulus/aws-client/util/setErrorStack`
    - `@cumulus/ingest/aws/invoke` -> `@cumulus/aws-client/Lambda/invoke`
    - `@cumulus/ingest/aws/CloudWatch.bucketSize`
    - `@cumulus/ingest/aws/CloudWatch.cw`
    - `@cumulus/ingest/aws/ECS.ecs`
    - `@cumulus/ingest/aws/ECS`
    - `@cumulus/ingest/aws/Events.putEvent` -> `@cumulus/aws-client/CloudwatchEvents.putEvent`
    - `@cumulus/ingest/aws/Events.deleteEvent` -> `@cumulus/aws-client/CloudwatchEvents.deleteEvent`
    - `@cumulus/ingest/aws/Events.deleteTarget` -> `@cumulus/aws-client/CloudwatchEvents.deleteTarget`
    - `@cumulus/ingest/aws/Events.putTarget` -> `@cumulus/aws-client/CloudwatchEvents.putTarget`
    - `@cumulus/ingest/aws/SQS.attributes` -> `@cumulus/aws-client/SQS.getQueueAttributes`
    - `@cumulus/ingest/aws/SQS.deleteMessage` -> `@cumulus/aws-client/SQS.deleteSQSMessage`
    - `@cumulus/ingest/aws/SQS.deleteQueue` -> `@cumulus/aws-client/SQS.deleteQueue`
    - `@cumulus/ingest/aws/SQS.getUrl` -> `@cumulus/aws-client/SQS.getQueueUrlByName`
    - `@cumulus/ingest/aws/SQS.receiveMessage` -> `@cumulus/aws-client/SQS.receiveSQSMessages`
    - `@cumulus/ingest/aws/SQS.sendMessage` -> `@cumulus/aws-client/SQS.sendSQSMessage`
    - `@cumulus/ingest/aws/StepFunction.getExecutionStatus` -> `@cumulus/aws-client/StepFunction.getExecutionStatus`
    - `@cumulus/ingest/aws/StepFunction.getExecutionUrl` -> `@cumulus/aws-client/StepFunction.getExecutionUrl`

## [v1.17.0] - 2019-12-31

### BREAKING CHANGES

- **CUMULUS-1498**
  - The `@cumulus/cmrjs.publish2CMR` function expects that the value of its
    `creds.password` parameter is a plaintext password.
  - Rather than using an encrypted password from the `cmr_password` environment
    variable, the `@cumulus/cmrjs.updateCMRMetadata` function now looks for an
    environment variable called `cmr_password_secret_name` and fetches the CMR
    password from that secret in AWS Secrets Manager.
  - The `@cumulus/post-to-cmr` task now expects a
    `config.cmr.passwordSecretName` value, rather than `config.cmr.password`.
    The CMR password will be fetched from that secret in AWS Secrets Manager.

### Added

- **CUMULUS-630**

  - Added support for replaying Kinesis records on a stream into the Cumulus Kinesis workflow triggering mechanism: either all the records, or some time slice delimited by start and end timestamps.
  - Added `/replays` endpoint to the operator API for triggering replays.
  - Added `Replay Kinesis Messages` documentation to Operator Docs.
  - Added `manualConsumer` lambda function to consume a Kinesis stream. Used by the replay AsyncOperation.

- **CUMULUS-1687**
  - Added new API endpoint for listing async operations at `/asyncOperations`
  - All asyncOperations now include the fields `description` and `operationType`. `operationType` can be one of the following. [`Bulk Delete`, `Bulk Granules`, `ES Index`, `Kinesis Replay`]

### Changed

- **CUMULUS-1626**

  - Updates Cumulus to use node10/CMA 1.1.2 for all of its internal lambdas in prep for AWS node 8 EOL

- **CUMULUS-1498**
  - Remove the DynamoDB Users table. The list of OAuth users who are allowed to
    use the API is now stored in S3.
  - The CMR password and Launchpad passphrase are now stored in Secrets Manager

## [v1.16.1] - 2019-12-6

**Please note**:

- The `region` argument to the `cumulus` Terraform module has been removed. You may see a warning or error if you have that variable populated.
- Your workflow tasks should use the following versions of the CMA libraries to utilize new granule, parentArn, asyncOperationId, and stackName fields on the logs:
  - `cumulus-message-adapter-js` version 1.0.10+
  - `cumulus-message-adapter-python` version 1.1.1+
  - `cumulus-message-adapter-java` version 1.2.11+
- The `data-persistence` module no longer manages the creation of an Elasticsearch service-linked role for deploying Elasticsearch to a VPC. Follow the [deployment instructions on preparing your VPC](https://nasa.github.io/cumulus/docs/deployment/deployment-readme#vpc-subnets-and-security-group) for guidance on how to create the Elasticsearch service-linked role manually.
- There is now a `distribution_api_gateway_stage` variable for the `tf-modules/cumulus` Terraform module that will be used as the API gateway stage name used for the distribution API (Thin Egress App)
- Default value for the `urs_url` variable is now `https://uat.urs.earthdata.nasa.gov/` in the `tf-modules/cumulus` and `tf-modules/archive` Terraform modules. So deploying the `cumulus` module without a `urs_url` variable set will integrate your Cumulus deployment with the UAT URS environment.

### Added

- **CUMULUS-1563**

  - Added `custom_domain_name` variable to `tf-modules/data-persistence` module

- **CUMULUS-1654**
  - Added new helpers to `@cumulus/common/execution-history`:
    - `getStepExitedEvent()` returns the `TaskStateExited` event in a workflow execution history after the given step completion/failure event
    - `getTaskExitedEventOutput()` returns the output message for a `TaskStateExited` event in a workflow execution history

### Changed

- **CUMULUS-1578**

  - Updates SAML launchpad configuration to authorize via configured userGroup.
    [See the NASA specific documentation (protected)](https://wiki.earthdata.nasa.gov/display/CUMULUS/Cumulus+SAML+Launchpad+Integration)

- **CUMULUS-1579**

  - Elasticsearch list queries use `match` instead of `term`. `term` had been analyzing the terms and not supporting `-` in the field values.

- **CUMULUS-1619**

  - Adds 4 new keys to `@cumulus/logger` to display granules, parentArn, asyncOperationId, and stackName.
  - Depends on `cumulus-message-adapter-js` version 1.0.10+. Cumulus tasks updated to use this version.

- **CUMULUS-1654**

  - Changed `@cumulus/common/SfnStep.parseStepMessage()` to a static class method

- **CUMULUS-1641**
  - Added `meta.retries` and `meta.visibilityTimeout` properties to sqs-type rule. To create sqs-type rule, you're required to configure a dead-letter queue on your queue.
  - Added `sqsMessageRemover` lambda which removes the message from SQS queue upon successful workflow execution.
  - Updated `sqsMessageConsumer` lambda to not delete message from SQS queue, and to retry the SQS message for configured number of times.

### Removed

- Removed `create_service_linked_role` variable from `tf-modules/data-persistence` module.

- **CUMULUS-1321**
  - The `region` argument to the `cumulus` Terraform module has been removed

### Fixed

- **CUMULUS-1668** - Fixed a race condition where executions may not have been
  added to the database correctly
- **CUMULUS-1654** - Fixed issue with `publishReports` Lambda not including workflow execution error information for failed workflows with a single step
- Fixed `tf-modules/cumulus` module so that the `urs_url` variable is passed on to its invocation of the `tf-modules/archive` module

## [v1.16.0] - 2019-11-15

### Added

- **CUMULUS-1321**

  - A `deploy_distribution_s3_credentials_endpoint` variable has been added to
    the `cumulus` Terraform module. If true, the NGAP-backed S3 credentials
    endpoint will be added to the Thin Egress App's API. Default: true

- **CUMULUS-1544**

  - Updated the `/granules/bulk` endpoint to correctly query Elasticsearch when
    granule ids are not provided.

- **CUMULUS-1580**
  - Added `/granules/bulk` endpoint to `@cumulus/api` to perform bulk actions on granules given either a list of granule ids or an Elasticsearch query and the workflow to perform.

### Changed

- **CUMULUS-1561**

  - Fix the way that we are handling Terraform provider version requirements
  - Pass provider configs into child modules using the method that the
    [Terraform documentation](https://www.terraform.io/docs/configuration/modules.html#providers-within-modules)
    suggests
  - Remove the `region` input variable from the `s3_access_test` Terraform module
  - Remove the `aws_profile` and `aws_region` input variables from the
    `s3-replicator` Terraform module

- **CUMULUS-1639**
  - Because of
    [S3's Data Consistency Model](https://docs.aws.amazon.com/AmazonS3/latest/dev/Introduction.html#BasicsObjects),
    there may be situations where a GET operation for an object can temporarily
    return a `NoSuchKey` response even if that object _has_ been created. The
    `@cumulus/common/aws.getS3Object()` function has been updated to support
    retries if a `NoSuchKey` response is returned by S3. This behavior can be
    enabled by passing a `retryOptions` object to that function. Supported
    values for that object can be found here:
    <https://github.com/tim-kos/node-retry#retryoperationoptions>

### Removed

- **CUMULUS-1559**
  - `logToSharedDestination` has been migrated to the Terraform deployment as `log_api_gateway_to_cloudwatch` and will ONLY apply to egress lambdas.
    Due to the differences in the Terraform deployment model, we cannot support a global log subscription toggle for a configurable subset of lambdas.
    However, setting up your own log forwarding for a Lambda with Terraform is fairly simple, as you will only need to add SubscriptionFilters to your Terraform configuration, one per log group.
    See [the Terraform documentation](https://www.terraform.io/docs/providers/aws/r/cloudwatch_log_subscription_filter.html) for details on how to do this.
    An empty FilterPattern ("") will capture all logs in a group.

## [v1.15.0] - 2019-11-04

### BREAKING CHANGES

- **CUMULUS-1644** - When a workflow execution begins or ends, the workflow
  payload is parsed and any new or updated PDRs or granules referenced in that
  workflow are stored to the Cumulus archive. The defined interface says that a
  PDR in `payload.pdr` will be added to the archive, and any granules in
  `payload.granules` will also be added to the archive. In previous releases,
  PDRs found in `meta.pdr` and granules found in `meta.input_granules` were also
  added to the archive. This caused unexpected behavior and has been removed.
  Only PDRs from `payload.pdr` and granules from `payload.granules` will now be
  added to the Cumulus archive.

- **CUMULUS-1449** - Cumulus now uses a universal workflow template when
  starting a workflow that contains general information specific to the
  deployment, but not specific to the workflow. Workflow task configs must be
  defined using AWS step function parameters. As part of this change,
  `CumulusConfig` has been retired and task configs must now be defined under
  the `cma.task_config` key in the Parameters section of a step function
  definition.

  **Migration instructions**:

  NOTE: These instructions require the use of Cumulus Message Adapter v1.1.x+.
  Please ensure you are using a compatible version before attempting to migrate
  workflow configurations. When defining workflow steps, remove any
  `CumulusConfig` section, as shown below:

  ```yaml
  ParsePdr:
    CumulusConfig:
      provider: "{$.meta.provider}"
      bucket: "{$.meta.buckets.internal.name}"
      stack: "{$.meta.stack}"
  ```

  Instead, use AWS Parameters to pass `task_config` for the task directly into
  the Cumulus Message Adapter:

  ```yaml
  ParsePdr:
    Parameters:
      cma:
        event.$: "$"
        task_config:
          provider: "{$.meta.provider}"
          bucket: "{$.meta.buckets.internal.name}"
          stack: "{$.meta.stack}"
  ```

  In this example, the `cma` key is used to pass parameters to the message
  adapter. Using `task_config` in combination with `event.$: '$'` allows the
  message adapter to process `task_config` as the `config` passed to the Cumulus
  task. See `example/workflows/sips.yml` in the core repository for further
  examples of how to set the Parameters.

  Additionally, workflow configurations for the `QueueGranules` and `QueuePdrs`
  tasks need to be updated:

  - `queue-pdrs` config changes:
    - `parsePdrMessageTemplateUri` replaced with `parsePdrWorkflow`, which is
      the workflow name (i.e. top-level name in `config.yml`, e.g. 'ParsePdr').
    - `internalBucket` and `stackName` configs now required to look up
      configuration from the deployment. Brings the task config in line with
      that of `queue-granules`.
  - `queue-granules` config change: `ingestGranuleMessageTemplateUri` replaced
    with `ingestGranuleWorkflow`, which is the workflow name (e.g.
    'IngestGranule').

- **CUMULUS-1396** - **Workflow steps at the beginning and end of a workflow
  using the `SfSnsReport` Lambda have now been deprecated (e.g. `StartStatus`,
  `StopStatus`) and should be removed from your workflow definitions**. These
  steps were used for publishing ingest notifications and have been replaced by
  an implementation using Cloudwatch events for Step Functions to trigger a
  Lambda that publishes ingest notifications. For further detail on how ingest
  notifications are published, see the notes below on **CUMULUS-1394**. For
  examples of how to update your workflow definitions, see our
  [example workflow definitions](https://github.com/nasa/cumulus/blob/master/example/workflows/).

- **CUMULUS-1470**
  - Remove Cumulus-defined ECS service autoscaling, allowing integrators to
    better customize autoscaling to meet their needs. In order to use
    autoscaling with ECS services, appropriate
    `AWS::ApplicationAutoScaling::ScalableTarget`,
    `AWS::ApplicationAutoScaling::ScalingPolicy`, and `AWS::CloudWatch::Alarm`
    resources should be defined in a kes overrides file. See
    [this example](https://github.com/nasa/cumulus/blob/release-1.15.x/example/overrides/app/cloudformation.template.yml)
    for an example.
  - The following config parameters are no longer used:
    - ecs.services.\<NAME\>.minTasks
    - ecs.services.\<NAME\>.maxTasks
    - ecs.services.\<NAME\>.scaleInActivityScheduleTime
    - ecs.services.\<NAME\>.scaleInAdjustmentPercent
    - ecs.services.\<NAME\>.scaleOutActivityScheduleTime
    - ecs.services.\<NAME\>.scaleOutAdjustmentPercent
    - ecs.services.\<NAME\>.activityName

### Added

- **CUMULUS-1100**

  - Added 30-day retention properties to all log groups that were missing those policies.

- **CUMULUS-1396**

  - Added `@cumulus/common/sfnStep`:
    - `LambdaStep` - A class for retrieving and parsing input and output to Lambda steps in AWS Step Functions
    - `ActivityStep` - A class for retrieving and parsing input and output to ECS activity steps in AWS Step Functions

- **CUMULUS-1574**

  - Added `GET /token` endpoint for SAML authorization when cumulus is protected by Launchpad.
    This lets a user retrieve a token by hand that can be presented to the API.

- **CUMULUS-1625**

  - Added `sf_start_rate` variable to the `ingest` Terraform module, equivalent to `sqs_consumer_rate` in the old model, but will not be automatically applied to custom queues as that was.

- **CUMULUS-1513**
  - Added `sqs`-type rule support in the Cumulus API `@cumulus/api`
  - Added `sqsMessageConsumer` lambda which processes messages from the SQS queues configured in the `sqs` rules.

### Changed

- **CUMULUS-1639**

  - Because of
    [S3's Data Consistency Model](https://docs.aws.amazon.com/AmazonS3/latest/dev/Introduction.html#BasicsObjects),
    there may be situations where a GET operation for an object can temporarily
    return a `NoSuchKey` response even if that object _has_ been created. The
    `@cumulus/common/aws.getS3Object()` function will now retry up to 10 times
    if a `NoSuchKey` response is returned by S3. This can behavior can be
    overridden by passing `{ retries: 0 }` as the `retryOptions` argument.

- **CUMULUS-1449**

  - `queue-pdrs` & `queue-granules` config changes. Details in breaking changes section.
  - Cumulus now uses a universal workflow template when starting workflow that contains general information specific to the deployment, but not specific to the workflow.
  - Changed the way workflow configs are defined, from `CumulusConfig` to a `task_config` AWS Parameter.

- **CUMULUS-1452**

  - Changed the default ECS docker storage drive to `devicemapper`

- **CUMULUS-1453**
  - Removed config schema for `@cumulus/sf-sns-report` task
  - Updated `@cumulus/sf-sns-report` to always assume that it is running as an intermediate step in a workflow, not as the first or last step

### Removed

- **CUMULUS-1449**
  - Retired `CumulusConfig` as part of step function definitions, as this is an artifact of the way Kes parses workflow definitions that was not possible to migrate to Terraform. Use AWS Parameters and the `task_config` key instead. See change note above.
  - Removed individual workflow templates.

### Fixed

- **CUMULUS-1620** - Fixed bug where `message_adapter_version` does not correctly inject the CMA

- **CUMULUS-1396** - Updated `@cumulus/common/StepFunctions.getExecutionHistory()` to recursively fetch execution history when `nextToken` is returned in response

- **CUMULUS-1571** - Updated `@cumulus/common/DynamoDb.get()` to throw any errors encountered when trying to get a record and the record does exist

- **CUMULUS-1452**
  - Updated the EC2 initialization scripts to use full volume size for docker storage
  - Changed the default ECS docker storage drive to `devicemapper`

## [v1.14.5] - 2019-12-30 - [BACKPORT]

### Updated

- **CUMULUS-1626**
  - Updates Cumulus to use node10/CMA 1.1.2 for all of its internal lambdas in prep for AWS node 8 EOL

## [v1.14.4] - 2019-10-28

### Fixed

- **CUMULUS-1632** - Pinned `aws-elasticsearch-connector` package in `@cumulus/api` to version `8.1.3`, since `8.2.0` includes breaking changes

## [v1.14.3] - 2019-10-18

### Fixed

- **CUMULUS-1620** - Fixed bug where `message_adapter_version` does not correctly inject the CMA

- **CUMULUS-1572** - A granule is now included in discovery results even when
  none of its files has a matching file type in the associated collection
  configuration. Previously, if all files for a granule were unmatched by a file
  type configuration, the granule was excluded from the discovery results.
  Further, added support for a `boolean` property
  `ignoreFilesConfigForDiscovery`, which controls how a granule's files are
  filtered at discovery time.

## [v1.14.2] - 2019-10-08

### BREAKING CHANGES

Your Cumulus Message Adapter version should be pinned to `v1.0.13` or lower in your `app/config.yml` using `message_adapter_version: v1.0.13` OR you should use the workflow migration steps below to work with CMA v1.1.1+.

- **CUMULUS-1394** - The implementation of the `SfSnsReport` Lambda requires additional environment variables for integration with the new ingest notification SNS topics. Therefore, **you must update the definition of `SfSnsReport` in your `lambdas.yml` like so**:

```yaml
SfSnsReport:
  handler: index.handler
  timeout: 300
  source: node_modules/@cumulus/sf-sns-report/dist
  tables:
    - ExecutionsTable
  envs:
    execution_sns_topic_arn:
      function: Ref
      value: reportExecutionsSns
    granule_sns_topic_arn:
      function: Ref
      value: reportGranulesSns
    pdr_sns_topic_arn:
      function: Ref
      value: reportPdrsSns
```

- **CUMULUS-1447** -
  The newest release of the Cumulus Message Adapter (v1.1.1) requires that parameterized configuration be used for remote message functionality. Once released, Kes will automatically bring in CMA v1.1.1 without additional configuration.

  **Migration instructions**
  Oversized messages are no longer written to S3 automatically. In order to utilize remote messaging functionality, configure a `ReplaceConfig` AWS Step Function parameter on your CMA task:

  ```yaml
  ParsePdr:
    Parameters:
      cma:
        event.$: "$"
        ReplaceConfig:
          FullMessage: true
  ```

  Accepted fields in `ReplaceConfig` include `MaxSize`, `FullMessage`, `Path` and `TargetPath`.
  See https://github.com/nasa/cumulus-message-adapter/blob/master/CONTRACT.md#remote-message-configuration for full details.

  As this change is backward compatible in Cumulus Core, users wishing to utilize the previous version of the CMA may opt to transition to using a CMA lambda layer, or set `message_adapter_version` in their configuration to a version prior to v1.1.0.

### PLEASE NOTE

- **CUMULUS-1394** - Ingest notifications are now provided via 3 separate SNS topics for executions, granules, and PDRs, instead of a single `sftracker` SNS topic. Whereas the `sftracker` SNS topic received a full Cumulus execution message, the new topics all receive generated records for the given object. The new topics are only published to if the given object exists for the current execution. For a given execution/granule/PDR, **two messages will be received by each topic**: one message indicating that ingest is running and another message indicating that ingest has completed or failed. The new SNS topics are:

  - `reportExecutions` - Receives 1 message per execution
  - `reportGranules` - Receives 1 message per granule in an execution
  - `reportPdrs` - Receives 1 message per PDR

### Added

- **CUMULUS-639**

  - Adds SAML JWT and launchpad token authentication to Cumulus API (configurable)
    - **NOTE** to authenticate with Launchpad ensure your launchpad user_id is in the `<prefix>-UsersTable`
    - when Cumulus configured to protect API via Launchpad:
      - New endpoints
        - `GET /saml/login` - starting point for SAML SSO creates the login request url and redirects to the SAML Identity Provider Service (IDP)
        - `POST /saml/auth` - SAML Assertion Consumer Service. POST receiver from SAML IDP. Validates response, logs the user in, and returns a SAML-based JWT.
    - Disabled endpoints
      - `POST /refresh`
      - Changes authorization worklow:
      - `ensureAuthorized` now presumes the bearer token is a JWT and tries to validate. If the token is malformed, it attempts to validate the token against Launchpad. This allows users to bring their own token as described here https://wiki.earthdata.nasa.gov/display/CUMULUS/Cumulus+API+with+Launchpad+Authentication. But it also allows dashboard users to manually authenticate via Launchpad SAML to receive a Launchpad-based JWT.

- **CUMULUS-1394**
  - Added `Granule.generateGranuleRecord()` method to granules model to generate a granule database record from a Cumulus execution message
  - Added `Pdr.generatePdrRecord()` method to PDRs model to generate a granule database record from a Cumulus execution message
  - Added helpers to `@cumulus/common/message`:
    - `getMessageExecutionName()` - Get the execution name from a Cumulus execution message
    - `getMessageStateMachineArn()` - Get the state machine ARN from a Cumulus execution message
    - `getMessageExecutionArn()` - Get the execution ARN for a Cumulus execution message
    - `getMessageGranules()` - Get the granules from a Cumulus execution message, if any.
  - Added `@cumulus/common/cloudwatch-event/isFailedSfStatus()` to determine if a Step Function status from a Cloudwatch event is a failed status

### Changed

- **CUMULUS-1308**

  - HTTP PUT of a Collection, Provider, or Rule via the Cumulus API now
    performs full replacement of the existing object with the object supplied
    in the request payload. Previous behavior was to perform a modification
    (partial update) by merging the existing object with the (possibly partial)
    object in the payload, but this did not conform to the HTTP standard, which
    specifies PATCH as the means for modifications rather than replacements.

- **CUMULUS-1375**

  - Migrate Cumulus from deprecated Elasticsearch JS client to new, supported one in `@cumulus/api`

- **CUMULUS-1485** Update `@cumulus/cmr-client` to return error message from CMR for validation failures.

- **CUMULUS-1394**

  - Renamed `Execution.generateDocFromPayload()` to `Execution.generateRecord()` on executions model. The method generates an execution database record from a Cumulus execution message.

- **CUMULUS-1432**

  - `logs` endpoint takes the level parameter as a string and not a number
  - Elasticsearch term query generation no longer converts numbers to boolean

- **CUMULUS-1447**

  - Consolidated all remote message handling code into @common/aws
  - Update remote message code to handle updated CMA remote message flags
  - Update example SIPS workflows to utilize Parameterized CMA configuration

- **CUMULUS-1448** Refactor workflows that are mutating cumulus_meta to utilize meta field

- **CUMULUS-1451**

  - Elasticsearch cluster setting `auto_create_index` will be set to false. This had been causing issues in the bootstrap lambda on deploy.

- **CUMULUS-1456**
  - `@cumulus/api` endpoints default error handler uses `boom` package to format errors, which is consistent with other API endpoint errors.

### Fixed

- **CUMULUS-1432** `logs` endpoint filter correctly filters logs by level
- **CUMULUS-1484** `useMessageAdapter` now does not set CUMULUS_MESSAGE_ADAPTER_DIR when `true`

### Removed

- **CUMULUS-1394**
  - Removed `sfTracker` SNS topic. Replaced by three new SNS topics for granule, execution, and PDR ingest notifications.
  - Removed unused functions from `@cumulus/common/aws`:
    - `getGranuleS3Params()`
    - `setGranuleStatus()`

## [v1.14.1] - 2019-08-29

### Fixed

- **CUMULUS-1455**

  - CMR token links updated to point to CMR legacy services rather than echo

- **CUMULUS-1211**
  - Errors thrown during granule discovery are no longer swallowed and ignored.
    Rather, errors are propagated to allow for proper error-handling and
    meaningful messaging.

## [v1.14.0] - 2019-08-22

### PLEASE NOTE

- We have encountered transient lambda service errors in our integration testing. Please handle transient service errors following [these guidelines](https://docs.aws.amazon.com/step-functions/latest/dg/bp-lambda-serviceexception.html). The workflows in the `example/workflows` folder have been updated with retries configured for these errors.

- **CUMULUS-799** added additional IAM permissions to support reading CloudWatch and API Gateway, so **you will have to redeploy your IAM stack.**

- **CUMULUS-800** Several items:

  - **Delete existing API Gateway stages**: To allow enabling of API Gateway logging, Cumulus now creates and manages a Stage resource during deployment. Before upgrading Cumulus, it is necessary to delete the API Gateway stages on both the Backend API and the Distribution API. Instructions are included in the documentation under [Delete API Gateway Stages](https://nasa.github.io/cumulus/docs/additional-deployment-options/delete-api-gateway-stages).

  - **Set up account permissions for API Gateway to write to CloudWatch**: In a one time operation for your AWS account, to enable CloudWatch Logs for API Gateway, you must first grant the API Gateway permission to read and write logs to CloudWatch for your account. The `AmazonAPIGatewayPushToCloudWatchLogs` managed policy (with an ARN of `arn:aws:iam::aws:policy/service-role/AmazonAPIGatewayPushToCloudWatchLogs`) has all the required permissions. You can find a simple how to in the documentation under [Enable API Gateway Logging.](https://nasa.github.io/cumulus/docs/additional-deployment-options/enable-gateway-logging-permissions)

  - **Configure API Gateway to write logs to CloudWatch** To enable execution logging for the distribution API set `config.yaml` `apiConfigs.distribution.logApigatewayToCloudwatch` value to `true`. More information [Enable API Gateway Logs](https://nasa.github.io/cumulus/docs/additional-deployment-options/enable-api-logs)

  - **Configure CloudWatch log delivery**: It is possible to deliver CloudWatch API execution and access logs to a cross-account shared AWS::Logs::Destination. An operator does this by adding the key `logToSharedDestination` to the `config.yml` at the default level with a value of a writable log destination. More information in the documentation under [Configure CloudWatch Logs Delivery.](https://nasa.github.io/cumulus/docs/additional-deployment-options/configure-cloudwatch-logs-delivery)

  - **Additional Lambda Logging**: It is now possible to configure any lambda to deliver logs to a shared subscriptions by setting `logToSharedDestination` to the ARN of a writable location (either an AWS::Logs::Destination or a Kinesis Stream) on any lambda config. Documentation for [Lambda Log Subscriptions](https://nasa.github.io/cumulus/docs/additional-deployment-options/additional-lambda-logging)

  - **Configure S3 Server Access Logs**: If you are running Cumulus in an NGAP environment you may [configure S3 Server Access Logs](https://nasa.github.io/cumulus/docs/next/deployment/server_access_logging) to be delivered to a shared bucket where the Metrics Team will ingest the logs into their ELK stack. Contact the Metrics team for permission and location.

- **CUMULUS-1368** The Cumulus distribution API has been deprecated and is being replaced by ASF's Thin Egress App. By default, the distribution API will not deploy. Please follow [the instructions for deploying and configuring Thin Egress](https://nasa.github.io/cumulus/docs/deployment/thin_egress_app).

To instead continue to deploy and use the legacy Cumulus distribution app, add the following to your `config.yml`:

```yaml
deployDistributionApi: true
```

If you deploy with no distribution app your deployment will succeed but you may encounter errors in your workflows, particularly in the `MoveGranule` task.

- **CUMULUS-1418** Users who are packaging the CMA in their Lambdas outside of Cumulus may need to update their Lambda configuration. Please see `BREAKING CHANGES` below for details.

### Added

- **CUMULUS-642**
  - Adds Launchpad as an authentication option for the Cumulus API.
  - Updated deployment documentation and added [instructions to setup Cumulus API Launchpad authentication](https://wiki.earthdata.nasa.gov/display/CUMULUS/Cumulus+API+with+Launchpad+Authentication)
- **CUMULUS-1418**
  - Adds usage docs/testing of lambda layers (introduced in PR1125), updates Core example tasks to use the updated `cumulus-ecs-task` and a CMA layer instead of kes CMA injection.
  - Added Terraform module to publish CMA as layer to user account.
- **PR1125** - Adds `layers` config option to support deploying Lambdas with layers
- **PR1128** - Added `useXRay` config option to enable AWS X-Ray for Lambdas.
- **CUMULUS-1345**
  - Adds new variables to the app deployment under `cmr`.
  - `cmrEnvironment` values are `SIT`, `UAT`, or `OPS` with `UAT` as the default.
  - `cmrLimit` and `cmrPageSize` have been added as configurable options.
- **CUMULUS-1273**
  - Added lambda function EmsProductMetadataReport to generate EMS Product Metadata report
- **CUMULUS-1226**
  - Added API endpoint `elasticsearch/index-from-database` to index to an Elasticsearch index from the database for recovery purposes and `elasticsearch/indices-status` to check the status of Elasticsearch indices via the API.
- **CUMULUS-824**
  - Added new Collection parameter `reportToEms` to configure whether the collection is reported to EMS
- **CUMULUS-1357**
  - Added new BackendApi endpoint `ems` that generates EMS reports.
- **CUMULUS-1241**
  - Added information about queues with maximum execution limits defined to default workflow templates (`meta.queueExecutionLimits`)
- **CUMULUS-1311**
  - Added `@cumulus/common/message` with various message parsing/preparation helpers
- **CUMULUS-812**

  - Added support for limiting the number of concurrent executions started from a queue. [See the data cookbook](https://nasa.github.io/cumulus/docs/data-cookbooks/throttling-queued-executions) for more information.

- **CUMULUS-1337**

  - Adds `cumulus.stackName` value to the `instanceMetadata` endpoint.

- **CUMULUS-1368**

  - Added `cmrGranuleUrlType` to the `@cumulus/move-granules` task. This determines what kind of links go in the CMR files. The options are `distribution`, `s3`, or `none`, with the default being distribution. If there is no distribution API being used with Cumulus, you must set the value to `s3` or `none`.

- Added `packages/s3-replicator` Terraform module to allow same-region s3 replication to metrics bucket.

- **CUMULUS-1392**

  - Added `tf-modules/report-granules` Terraform module which processes granule ingest notifications received via SNS and stores granule data to a database. The module includes:
    - SNS topic for publishing granule ingest notifications
    - Lambda to process granule notifications and store data
    - IAM permissions for the Lambda
    - Subscription for the Lambda to the SNS topic

- **CUMULUS-1393**

  - Added `tf-modules/report-pdrs` Terraform module which processes PDR ingest notifications received via SNS and stores PDR data to a database. The module includes:
    - SNS topic for publishing PDR ingest notifications
    - Lambda to process PDR notifications and store data
    - IAM permissions for the Lambda
    - Subscription for the Lambda to the SNS topic
  - Added unit tests for `@cumulus/api/models/pdrs.createPdrFromSns()`

- **CUMULUS-1400**

  - Added `tf-modules/report-executions` Terraform module which processes workflow execution information received via SNS and stores it to a database. The module includes:
    - SNS topic for publishing execution data
    - Lambda to process and store execution data
    - IAM permissions for the Lambda
    - Subscription for the Lambda to the SNS topic
  - Added `@cumulus/common/sns-event` which contains helpers for SNS events:
    - `isSnsEvent()` returns true if event is from SNS
    - `getSnsEventMessage()` extracts and parses the message from an SNS event
    - `getSnsEventMessageObject()` extracts and parses message object from an SNS event
  - Added `@cumulus/common/cloudwatch-event` which contains helpers for Cloudwatch events:
    - `isSfExecutionEvent()` returns true if event is from Step Functions
    - `isTerminalSfStatus()` determines if a Step Function status from a Cloudwatch event is a terminal status
    - `getSfEventStatus()` gets the Step Function status from a Cloudwatch event
    - `getSfEventDetailValue()` extracts a Step Function event detail field from a Cloudwatch event
    - `getSfEventMessageObject()` extracts and parses Step Function detail object from a Cloudwatch event

- **CUMULUS-1429**

  - Added `tf-modules/data-persistence` Terraform module which includes resources for data persistence in Cumulus:
    - DynamoDB tables
    - Elasticsearch with optional support for VPC
    - Cloudwatch alarm for number of Elasticsearch nodes

- **CUMULUS-1379** CMR Launchpad Authentication
  - Added `launchpad` configuration to `@cumulus/deployment/app/config.yml`, and cloudformation templates, workflow message, lambda configuration, api endpoint configuration
  - Added `@cumulus/common/LaunchpadToken` and `@cumulus/common/launchpad` to provide methods to get token and validate token
  - Updated lambdas to use Launchpad token for CMR actions (ingest and delete granules)
  - Updated deployment documentation and added [instructions to setup CMR client for Launchpad authentication](https://wiki.earthdata.nasa.gov/display/CUMULUS/CMR+Launchpad+Authentication)

## Changed

- **CUMULUS-1232**

  - Added retries to update `@cumulus/cmr-client` `updateToken()`

- **CUMULUS-1245 CUMULUS-795**

  - Added additional `ems` configuration parameters for sending the ingest reports to EMS
  - Added functionality to send daily ingest reports to EMS

- **CUMULUS-1241**

  - Removed the concept of "priority levels" and added ability to define a number of maximum concurrent executions per SQS queue
  - Changed mapping of Cumulus message properties for the `sqs2sfThrottle` lambda:
    - Queue name is read from `cumulus_meta.queueName`
    - Maximum executions for the queue is read from `meta.queueExecutionLimits[queueName]`, where `queueName` is `cumulus_meta.queueName`
  - Changed `sfSemaphoreDown` lambda to only attempt decrementing semaphores when:
    - the message is for a completed/failed/aborted/timed out workflow AND
    - `cumulus_meta.queueName` exists on the Cumulus message AND
    - An entry for the queue name (`cumulus_meta.queueName`) exists in the the object `meta.queueExecutionLimits` on the Cumulus message

- **CUMULUS-1338**

  - Updated `sfSemaphoreDown` lambda to be triggered via AWS Step Function Cloudwatch events instead of subscription to `sfTracker` SNS topic

- **CUMULUS-1311**

  - Updated `@cumulus/queue-granules` to set `cumulus_meta.queueName` for queued execution messages
  - Updated `@cumulus/queue-pdrs` to set `cumulus_meta.queueName` for queued execution messages
  - Updated `sqs2sfThrottle` lambda to immediately decrement queue semaphore value if dispatching Step Function execution throws an error

- **CUMULUS-1362**

  - Granule `processingStartTime` and `processingEndTime` will be set to the execution start time and end time respectively when there is no sync granule or post to cmr task present in the workflow

- **CUMULUS-1400**
  - Deprecated `@cumulus/ingest/aws/getExecutionArn`. Use `@cumulus/common/aws/getExecutionArn` instead.

### Fixed

- **CUMULUS-1439**

  - Fix bug with rule.logEventArn deletion on Kinesis rule update and fix unit test to verify

- **CUMULUS-796**

  - Added production information (collection ShortName and Version, granuleId) to EMS distribution report
  - Added functionality to send daily distribution reports to EMS

- **CUMULUS-1319**

  - Fixed a bug where granule ingest times were not being stored to the database

- **CUMULUS-1356**

  - The `Collection` model's `delete` method now _removes_ the specified item
    from the collection config store that was inserted by the `create` method.
    Previously, this behavior was missing.

- **CUMULUS-1374**
  - Addressed audit concerns (https://www.npmjs.com/advisories/782) in api package

### BREAKING CHANGES

### Changed

- **CUMULUS-1418**
  - Adding a default `cmaDir` key to configuration will cause `CUMULUS_MESSAGE_ADAPTER_DIR` to be set by default to `/opt` for any Lambda not setting `useCma` to true, or explicitly setting the CMA environment variable. In lambdas that package the CMA independently of the Cumulus packaging. Lambdas manually packaging the CMA should have their Lambda configuration updated to set the CMA path, or alternately if not using the CMA as a Lambda layer in this deployment set `cmaDir` to `./cumulus-message-adapter`.

### Removed

- **CUMULUS-1337**

  - Removes the S3 Access Metrics package added in CUMULUS-799

- **PR1130**
  - Removed code deprecated since v1.11.1:
    - Removed `@cumulus/common/step-functions`. Use `@cumulus/common/StepFunctions` instead.
    - Removed `@cumulus/api/lib/testUtils.fakeFilesFactory`. Use `@cumulus/api/lib/testUtils.fakeFileFactory` instead.
    - Removed `@cumulus/cmrjs/cmr` functions: `searchConcept`, `ingestConcept`, `deleteConcept`. Use the functions in `@cumulus/cmr-client` instead.
    - Removed `@cumulus/ingest/aws.getExecutionHistory`. Use `@cumulus/common/StepFunctions.getExecutionHistory` instead.

## [v1.13.5] - 2019-08-29 - [BACKPORT]

### Fixed

- **CUMULUS-1455** - CMR token links updated to point to CMR legacy services rather than echo

## [v1.13.4] - 2019-07-29

- **CUMULUS-1411** - Fix deployment issue when using a template override

## [v1.13.3] - 2019-07-26

- **CUMULUS-1345** Full backport of CUMULUS-1345 features - Adds new variables to the app deployment under `cmr`.
  - `cmrEnvironment` values are `SIT`, `UAT`, or `OPS` with `UAT` as the default.
  - `cmrLimit` and `cmrPageSize` have been added as configurable options.

## [v1.13.2] - 2019-07-25

- Re-release of v1.13.1 to fix broken npm packages.

## [v1.13.1] - 2019-07-22

- **CUMULUS-1374** - Resolve audit compliance with lodash version for api package subdependency
- **CUMULUS-1412** - Resolve audit compliance with googleapi package
- **CUMULUS-1345** - Backported CMR environment setting in getUrl to address immediate user need. CMR_ENVIRONMENT can now be used to set the CMR environment to OPS/SIT

## [v1.13.0] - 2019-5-20

### PLEASE NOTE

**CUMULUS-802** added some additional IAM permissions to support ECS autoscaling, so **you will have to redeploy your IAM stack.**
As a result of the changes for **CUMULUS-1193**, **CUMULUS-1264**, and **CUMULUS-1310**, **you must delete your existing stacks (except IAM) before deploying this version of Cumulus.**
If running Cumulus within a VPC and extended downtime is acceptable, we recommend doing this at the end of the day to allow AWS backend resources and network interfaces to be cleaned up overnight.

### BREAKING CHANGES

- **CUMULUS-1228**

  - The default AMI used by ECS instances is now an NGAP-compliant AMI. This
    will be a breaking change for non-NGAP deployments. If you do not deploy to
    NGAP, you will need to find the AMI ID of the
    [most recent Amazon ECS-optimized AMI](https://docs.aws.amazon.com/AmazonECS/latest/developerguide/ecs-optimized_AMI.html),
    and set the `ecs.amiid` property in your config. Instructions for finding
    the most recent NGAP AMI can be found using
    [these instructions](https://wiki.earthdata.nasa.gov/display/ESKB/Select+an+NGAP+Created+AMI).

- **CUMULUS-1310**

  - Database resources (DynamoDB, ElasticSearch) have been moved to an independent `db` stack.
    Migrations for this version will need to be user-managed. (e.g. [elasticsearch](https://docs.aws.amazon.com/elasticsearch-service/latest/developerguide/es-version-migration.html#snapshot-based-migration) and [dynamoDB](https://docs.aws.amazon.com/datapipeline/latest/DeveloperGuide/dp-template-exports3toddb.html)).
    Order of stack deployment is `iam` -> `db` -> `app`.
  - All stacks can now be deployed using a single `config.yml` file, i.e.: `kes cf deploy --kes-folder app --template node_modules/@cumulus/deployment/[iam|db|app] [...]`
    Backwards-compatible. For development, please re-run `npm run bootstrap` to build new `kes` overrides.
    Deployment docs have been updated to show how to deploy a single-config Cumulus instance.
  - `params` have been moved: Nest `params` fields under `app`, `db` or `iam` to override all Parameters for a particular stack's cloudformation template. Backwards-compatible with multi-config setups.
  - `stackName` and `stackNameNoDash` have been retired. Use `prefix` and `prefixNoDash` instead.
  - The `iams` section in `app/config.yml` IAM roles has been deprecated as a user-facing parameter,
    _unless_ your IAM role ARNs do not match the convention shown in `@cumulus/deployment/app/config.yml`
  - The `vpc.securityGroup` will need to be set with a pre-existing security group ID to use Cumulus in a VPC. Must allow inbound HTTP(S) (Port 443).

- **CUMULUS-1212**

  - `@cumulus/post-to-cmr` will now fail if any granules being processed are missing a metadata file. You can set the new config option `skipMetaCheck` to `true` to pass post-to-cmr without a metadata file.

- **CUMULUS-1232**

  - `@cumulus/sync-granule` will no longer silently pass if no checksum data is provided. It will use input
    from the granule object to:
    - Verify checksum if `checksumType` and `checksumValue` are in the file record OR a checksum file is provided
      (throws `InvalidChecksum` on fail), else log warning that no checksum is available.
    - Then, verify synced S3 file size if `file.size` is in the file record (throws `UnexpectedFileSize` on fail),
      else log warning that no file size is available.
    - Pass the step.

- **CUMULUS-1264**

  - The Cloudformation templating and deployment configuration has been substantially refactored.
    - `CumulusApiDefault` nested stack resource has been renamed to `CumulusApiDistribution`
    - `CumulusApiV1` nested stack resource has been renamed to `CumulusApiBackend`
  - The `urs: true` config option for when defining your lambdas (e.g. in `lambdas.yml`) has been deprecated. There are two new options to replace it:
    - `urs_redirect: 'token'`: This will expose a `TOKEN_REDIRECT_ENDPOINT` environment variable to your lambda that references the `/token` endpoint on the Cumulus backend API
    - `urs_redirect: 'distribution'`: This will expose a `DISTRIBUTION_REDIRECT_ENDPOINT` environment variable to your lambda that references the `/redirect` endpoint on the Cumulus distribution API

- **CUMULUS-1193**

  - The elasticsearch instance is moved behind the VPC.
  - Your account will need an Elasticsearch Service Linked role. This is a one-time setup for the account. You can follow the instructions to use the AWS console or AWS CLI [here](https://docs.aws.amazon.com/IAM/latest/UserGuide/using-service-linked-roles.html) or use the following AWS CLI command: `aws iam create-service-linked-role --aws-service-name es.amazonaws.com`

- **CUMULUS-802**

  - ECS `maxInstances` must be greater than `minInstances`. If you use defaults, no change is required.

- **CUMULUS-1269**
  - Brought Cumulus data models in line with CNM JSON schema:
    - Renamed file object `fileType` field to `type`
    - Renamed file object `fileSize` field to `size`
    - Renamed file object `checksumValue` field to `checksum` where not already done.
    - Added `ancillary` and `linkage` type support to file objects.

### Added

- **CUMULUS-799**

  - Added an S3 Access Metrics package which will take S3 Server Access Logs and
    write access metrics to CloudWatch

- **CUMULUS-1242** - Added `sqs2sfThrottle` lambda. The lambda reads SQS messages for queued executions and uses semaphores to only start new executions if the maximum number of executions defined for the priority key (`cumulus_meta.priorityKey`) has not been reached. Any SQS messages that are read but not used to start executions remain in the queue.

- **CUMULUS-1240**

  - Added `sfSemaphoreDown` lambda. This lambda receives SNS messages and for each message it decrements the semaphore used to track the number of running executions if:
    - the message is for a completed/failed workflow AND
    - the message contains a level of priority (`cumulus_meta.priorityKey`)
  - Added `sfSemaphoreDown` lambda as a subscriber to the `sfTracker` SNS topic

- **CUMULUS-1265**

  - Added `apiConfigs` configuration option to configure API Gateway to be private
  - All internal lambdas configured to run inside the VPC by default
  - Removed references to `NoVpc` lambdas from documentation and `example` folder.

- **CUMULUS-802**
  - Adds autoscaling of ECS clusters
  - Adds autoscaling of ECS services that are handling StepFunction activities

## Changed

- Updated `@cumulus/ingest/http/httpMixin.list()` to trim trailing spaces on discovered filenames

- **CUMULUS-1310**

  - Database resources (DynamoDB, ElasticSearch) have been moved to an independent `db` stack.
    This will enable future updates to avoid affecting database resources or requiring migrations.
    Migrations for this version will need to be user-managed.
    (e.g. [elasticsearch](https://docs.aws.amazon.com/elasticsearch-service/latest/developerguide/es-version-migration.html#snapshot-based-migration) and [dynamoDB](https://docs.aws.amazon.com/datapipeline/latest/DeveloperGuide/dp-template-exports3toddb.html)).
    Order of stack deployment is `iam` -> `db` -> `app`.
  - All stacks can now be deployed using a single `config.yml` file, i.e.: `kes cf deploy --kes-folder app --template node_modules/@cumulus/deployment/[iam|db|app] [...]`
    Backwards-compatible. Please re-run `npm run bootstrap` to build new `kes` overrides.
    Deployment docs have been updated to show how to deploy a single-config Cumulus instance.
  - `params` fields should now be nested under the stack key (i.e. `app`, `db` or `iam`) to provide Parameters for a particular stack's cloudformation template,
    for use with single-config instances. Keys _must_ match the name of the deployment package folder (`app`, `db`, or `iam`).
    Backwards-compatible with multi-config setups.
  - `stackName` and `stackNameNoDash` have been retired as user-facing config parameters. Use `prefix` and `prefixNoDash` instead.
    This will be used to create stack names for all stacks in a single-config use case.
    `stackName` may still be used as an override in multi-config usage, although this is discouraged.
    Warning: overriding the `db` stack's `stackName` will require you to set `dbStackName` in your `app/config.yml`.
    This parameter is required to fetch outputs from the `db` stack to reference in the `app` stack.
  - The `iams` section in `app/config.yml` IAM roles has been retired as a user-facing parameter,
    _unless_ your IAM role ARNs do not match the convention shown in `@cumulus/deployment/app/config.yml`
    In that case, overriding `iams` in your own config is recommended.
  - `iam` and `db` `cloudformation.yml` file names will have respective prefixes (e.g `iam.cloudformation.yml`).
  - Cumulus will now only attempt to create reconciliation reports for buckets of the `private`, `public` and `protected` types.
  - Cumulus will no longer set up its own security group.
    To pass a pre-existing security group for in-VPC deployments as a parameter to the Cumulus template, populate `vpc.securityGroup` in `config.yml`.
    This security group must allow inbound HTTP(S) traffic (Port 443). SSH traffic (Port 22) must be permitted for SSH access to ECS instances.
  - Deployment docs have been updated with examples for the new deployment model.

- **CUMULUS-1236**

  - Moves access to public files behind the distribution endpoint. Authentication is not required, but direct http access has been disallowed.

- **CUMULUS-1223**

  - Adds unauthenticated access for public bucket files to the Distribution API. Public files should be requested the same way as protected files, but for public files a redirect to a self-signed S3 URL will happen without requiring authentication with Earthdata login.

- **CUMULUS-1232**

  - Unifies duplicate handling in `ingest/granule.handleDuplicateFile` for maintainability.
  - Changed `ingest/granule.ingestFile` and `move-granules/index.moveFileRequest` to use new function.
  - Moved file versioning code to `ingest/granule.moveGranuleFileWithVersioning`
  - `ingest/granule.verifyFile` now also tests `file.size` for verification if it is in the file record and throws
    `UnexpectedFileSize` error for file size not matching input.
  - `ingest/granule.verifyFile` logs warnings if checksum and/or file size are not available.

- **CUMULUS-1193**

  - Moved reindex CLI functionality to an API endpoint. See [API docs](https://nasa.github.io/cumulus-api/#elasticsearch-1)

- **CUMULUS-1207**
  - No longer disable lambda event source mappings when disabling a rule

### Fixed

- Updated Lerna publish script so that published Cumulus packages will pin their dependencies on other Cumulus packages to exact versions (e.g. `1.12.1` instead of `^1.12.1`)

- **CUMULUS-1203**

  - Fixes IAM template's use of intrinsic functions such that IAM template overrides now work with kes

- **CUMULUS-1268**
  - Deployment will not fail if there are no ES alarms or ECS services

## [v1.12.1] - 2019-4-8

## [v1.12.0] - 2019-4-4

Note: There was an issue publishing 1.12.0. Upgrade to 1.12.1.

### BREAKING CHANGES

- **CUMULUS-1139**

  - `granule.applyWorkflow` uses the new-style granule record as input to workflows.

- **CUMULUS-1171**

  - Fixed provider handling in the API to make it consistent between protocols.
    NOTE: This is a breaking change. When applying this upgrade, users will need to:
    1. Disable all workflow rules
    2. Update any `http` or `https` providers so that the host field only
       contains a valid hostname or IP address, and the port field contains the
       provider port.
    3. Perform the deployment
    4. Re-enable workflow rules

- **CUMULUS-1176**:

  - `@cumulus/move-granules` input expectations have changed. `@cumulus/files-to-granules` is a new intermediate task to perform input translation in the old style.
    See the Added and Changed sections of this release changelog for more information.

- **CUMULUS-670**

  - The behavior of ParsePDR and related code has changed in this release. PDRs with FILE_TYPEs that do not conform to the PDR ICD (+ TGZ) (https://cdn.earthdata.nasa.gov/conduit/upload/6376/ESDS-RFC-030v1.0.pdf) will fail to parse.

- **CUMULUS-1208**
  - The granule object input to `@cumulus/queue-granules` will now be added to ingest workflow messages **as is**. In practice, this means that if you are using `@cumulus/queue-granules` to trigger ingest workflows and your granule objects input have invalid properties, then your ingest workflows will fail due to schema validation errors.

### Added

- **CUMULUS-777**
  - Added new cookbook entry on configuring Cumulus to track ancillary files.
- **CUMULUS-1183**
  - Kes overrides will now abort with a warning if a workflow step is configured without a corresponding
    lambda configuration
- **CUMULUS-1223**

  - Adds convenience function `@cumulus/common/bucketsConfigJsonObject` for fetching stack's bucket configuration as an object.

- **CUMULUS-853**
  - Updated FakeProcessing example lambda to include option to generate fake browse
  - Added feature documentation for ancillary metadata export, a new cookbook entry describing a workflow with ancillary metadata generation(browse), and related task definition documentation
- **CUMULUS-805**
  - Added a CloudWatch alarm to check running ElasticSearch instances, and a CloudWatch dashboard to view the health of ElasticSearch
  - Specify `AWS_REGION` in `.env` to be used by deployment script
- **CUMULUS-803**
  - Added CloudWatch alarms to check running tasks of each ECS service, and add the alarms to CloudWatch dashboard
- **CUMULUS-670**
  - Added Ancillary Metadata Export feature (see https://nasa.github.io/cumulus/docs/features/ancillary_metadata for more information)
  - Added new Collection file parameter "fileType" that allows configuration of workflow granule file fileType
- **CUMULUS-1184** - Added kes logging output to ensure we always see the state machine reference before failures due to configuration
- **CUMULUS-1105** - Added a dashboard endpoint to serve the dashboard from an S3 bucket
- **CUMULUS-1199** - Moves `s3credentials` endpoint from the backend to the distribution API.
- **CUMULUS-666**
  - Added `@api/endpoints/s3credentials` to allow EarthData Login authorized users to retrieve temporary security credentials for same-region direct S3 access.
- **CUMULUS-671**
  - Added `@packages/integration-tests/api/distribution/getDistributionApiS3SignedUrl()` to return the S3 signed URL for a file protected by the distribution API
- **CUMULUS-672**
  - Added `cmrMetadataFormat` and `cmrConceptId` to output for individual granules from `@cumulus/post-to-cmr`. `cmrMetadataFormat` will be read from the `cmrMetadataFormat` generated for each granule in `@cumulus/cmrjs/publish2CMR()`
  - Added helpers to `@packages/integration-tests/api/distribution`:
    - `getDistributionApiFileStream()` returns a stream to download files protected by the distribution API
    - `getDistributionFileUrl()` constructs URLs for requesting files from the distribution API
- **CUMULUS-1185** `@cumulus/api/models/Granule.removeGranuleFromCmrByGranule` to replace `@cumulus/api/models/Granule.removeGranuleFromCmr` and use the Granule UR from the CMR metadata to remove the granule from CMR

- **CUMULUS-1101**

  - Added new `@cumulus/checksum` package. This package provides functions to calculate and validate checksums.
  - Added new checksumming functions to `@cumulus/common/aws`: `calculateS3ObjectChecksum` and `validateS3ObjectChecksum`, which depend on the `checksum` package.

- CUMULUS-1171

  - Added `@cumulus/common` API documentation to `packages/common/docs/API.md`
  - Added an `npm run build-docs` task to `@cumulus/common`
  - Added `@cumulus/common/string#isValidHostname()`
  - Added `@cumulus/common/string#match()`
  - Added `@cumulus/common/string#matches()`
  - Added `@cumulus/common/string#toLower()`
  - Added `@cumulus/common/string#toUpper()`
  - Added `@cumulus/common/URLUtils#buildURL()`
  - Added `@cumulus/common/util#isNil()`
  - Added `@cumulus/common/util#isNull()`
  - Added `@cumulus/common/util#isUndefined()`
  - Added `@cumulus/common/util#negate()`

- **CUMULUS-1176**

  - Added new `@cumulus/files-to-granules` task to handle converting file array output from `cumulus-process` tasks into granule objects.
    Allows simplification of `@cumulus/move-granules` and `@cumulus/post-to-cmr`, see Changed section for more details.

- CUMULUS-1151 Compare the granule holdings in CMR with Cumulus' internal data store
- CUMULUS-1152 Compare the granule file holdings in CMR with Cumulus' internal data store

### Changed

- **CUMULUS-1216** - Updated `@cumulus/ingest/granule/ingestFile` to download files to expected staging location.
- **CUMULUS-1208** - Updated `@cumulus/ingest/queue/enqueueGranuleIngestMessage()` to not transform granule object passed to it when building an ingest message
- **CUMULUS-1198** - `@cumulus/ingest` no longer enforces any expectations about whether `provider_path` contains a leading slash or not.
- **CUMULUS-1170**
  - Update scripts and docs to use `npm` instead of `yarn`
  - Use `package-lock.json` files to ensure matching versions of npm packages
  - Update CI builds to use `npm ci` instead of `npm install`
- **CUMULUS-670**
  - Updated ParsePDR task to read standard PDR types+ (+ tgz as an external customer requirement) and add a fileType to granule-files on Granule discovery
  - Updated ParsePDR to fail if unrecognized type is used
  - Updated all relevant task schemas to include granule->files->filetype as a string value
  - Updated tests/test fixtures to include the fileType in the step function/task inputs and output validations as needed
  - Updated MoveGranules task to handle incoming configuration with new "fileType" values and to add them as appropriate to the lambda output.
  - Updated DiscoverGranules step/related workflows to read new Collection file parameter fileType that will map a discovered file to a workflow fileType
  - Updated CNM parser to add the fileType to the defined granule file fileType on ingest and updated integration tests to verify/validate that behavior
  - Updated generateEcho10XMLString in cmr-utils.js to use a map/related library to ensure order as CMR requires ordering for their online resources.
  - Updated post-to-cmr task to appropriately export CNM filetypes to CMR in echo10/UMM exports
- **CUMULUS-1139** - Granules stored in the API contain a `files` property. That schema has been greatly
  simplified and now better matches the CNM format.
  - The `name` property has been renamed to `fileName`.
  - The `filepath` property has been renamed to `key`.
  - The `checksumValue` property has been renamed to `checksum`.
  - The `path` property has been removed.
  - The `url_path` property has been removed.
  - The `filename` property (which contained an `s3://` URL) has been removed, and the `bucket`
    and `key` properties should be used instead. Any requests sent to the API containing a `granule.files[].filename`
    property will be rejected, and any responses coming back from the API will not contain that
    `filename` property.
  - A `source` property has been added, which is a URL indicating the original source of the file.
  - `@cumulus/ingest/granule.moveGranuleFiles()` no longer includes a `filename` field in its
    output. The `bucket` and `key` fields should be used instead.
- **CUMULUS-672**

  - Changed `@cumulus/integration-tests/api/EarthdataLogin.getEarthdataLoginRedirectResponse` to `@cumulus/integration-tests/api/EarthdataLogin.getEarthdataAccessToken`. The new function returns an access response from Earthdata login, if successful.
  - `@cumulus/integration-tests/cmr/getOnlineResources` now accepts an object of options, including `cmrMetadataFormat`. Based on the `cmrMetadataFormat`, the function will correctly retrieve the online resources for each metadata format (ECHO10, UMM-G)

- **CUMULUS-1101**

  - Moved `@cumulus/common/file/getFileChecksumFromStream` into `@cumulus/checksum`, and renamed it to `generateChecksumFromStream`.
    This is a breaking change for users relying on `@cumulus/common/file/getFileChecksumFromStream`.
  - Refactored `@cumulus/ingest/Granule` to depend on new `common/aws` checksum functions and remove significantly present checksumming code.
    - Deprecated `@cumulus/ingest/granule.validateChecksum`. Replaced with `@cumulus/ingest/granule.verifyFile`.
    - Renamed `granule.getChecksumFromFile` to `granule.retrieveSuppliedFileChecksumInformation` to be more accurate.
  - Deprecated `@cumulus/common/aws.checksumS3Objects`. Use `@cumulus/common/aws.calculateS3ObjectChecksum` instead.

- CUMULUS-1171

  - Fixed provider handling in the API to make it consistent between protocols.
    Before this change, FTP providers were configured using the `host` and
    `port` properties. HTTP providers ignored `port` and `protocol`, and stored
    an entire URL in the `host` property. Updated the API to only accept valid
    hostnames or IP addresses in the `provider.host` field. Updated ingest code
    to properly build HTTP and HTTPS URLs from `provider.protocol`,
    `provider.host`, and `provider.port`.
  - The default provider port was being set to 21, no matter what protocol was
    being used. Removed that default.

- **CUMULUS-1176**

  - `@cumulus/move-granules` breaking change:
    Input to `move-granules` is now expected to be in the form of a granules object (i.e. `{ granules: [ { ... }, { ... } ] }`);
    For backwards compatibility with array-of-files outputs from processing steps, use the new `@cumulus/files-to-granules` task as an intermediate step.
    This task will perform the input translation. This change allows `move-granules` to be simpler and behave more predictably.
    `config.granuleIdExtraction` and `config.input_granules` are no longer needed/used by `move-granules`.
  - `@cumulus/post-to-cmr`: `config.granuleIdExtraction` is no longer needed/used by `post-to-cmr`.

- CUMULUS-1174
  - Better error message and stacktrace for S3KeyPairProvider error reporting.

### Fixed

- **CUMULUS-1218** Reconciliation report will now scan only completed granules.
- `@cumulus/api` files and granules were not getting indexed correctly because files indexing was failing in `db-indexer`
- `@cumulus/deployment` A bug in the Cloudformation template was preventing the API from being able to be launched in a VPC, updated the IAM template to give the permissions to be able to run the API in a VPC

### Deprecated

- `@cumulus/api/models/Granule.removeGranuleFromCmr`, instead use `@cumulus/api/models/Granule.removeGranuleFromCmrByGranule`
- `@cumulus/ingest/granule.validateChecksum`, instead use `@cumulus/ingest/granule.verifyFile`
- `@cumulus/common/aws.checksumS3Objects`, instead use `@cumulus/common/aws.calculateS3ObjectChecksum`
- `@cumulus/cmrjs`: `getGranuleId` and `getCmrFiles` are deprecated due to changes in input handling.

## [v1.11.3] - 2019-3-5

### Added

- **CUMULUS-1187** - Added `@cumulus/ingest/granule/duplicateHandlingType()` to determine how duplicate files should be handled in an ingest workflow

### Fixed

- **CUMULUS-1187** - workflows not respecting the duplicate handling value specified in the collection
- Removed refreshToken schema requirement for OAuth

## [v1.11.2] - 2019-2-15

### Added

- CUMULUS-1169
  - Added a `@cumulus/common/StepFunctions` module. It contains functions for querying the AWS
    StepFunctions API. These functions have the ability to retry when a ThrottlingException occurs.
  - Added `@cumulus/common/aws.retryOnThrottlingException()`, which will wrap a function in code to
    retry on ThrottlingExceptions.
  - Added `@cumulus/common/test-utils.throttleOnce()`, which will cause a function to return a
    ThrottlingException the first time it is called, then return its normal result after that.
- CUMULUS-1103 Compare the collection holdings in CMR with Cumulus' internal data store
- CUMULUS-1099 Add support for UMMG JSON metadata versions > 1.4.
  - If a version is found in the metadata object, that version is used for processing and publishing to CMR otherwise, version 1.4 is assumed.
- CUMULUS-678
  - Added support for UMMG json v1.4 metadata files.
    `reconcileCMRMetadata` added to `@cumulus/cmrjs` to update metadata record with new file locations.
    `@cumulus/common/errors` adds two new error types `CMRMetaFileNotFound` and `InvalidArgument`.
    `@cumulus/common/test-utils` adds new function `randomId` to create a random string with id to help in debugging.
    `@cumulus/common/BucketsConfig` adds a new helper class `BucketsConfig` for working with bucket stack configuration and bucket names.
    `@cumulus/common/aws` adds new function `s3PutObjectTagging` as a convenience for the aws [s3().putObjectTagging](https://docs.aws.amazon.com/AWSJavaScriptSDK/latest/AWS/S3.html#putObjectTagging-property) function.
    `@cumulus/cmrjs` Adds: - `isCMRFile` - Identify an echo10(xml) or UMMG(json) metadata file. - `metadataObjectFromCMRFile` Read and parse CMR XML file from s3. - `updateCMRMetadata` Modify a cmr metadata (xml/json) file with updated information. - `publish2CMR` Posts XML or UMMG CMR data to CMR service. - `reconcileCMRMetadata` Reconciles cmr metadata file after a file moves.
- Adds some ECS and other permissions to StepRole to enable running ECS tasks from a workflow
- Added Apache logs to cumulus api and distribution lambdas
- **CUMULUS-1119** - Added `@cumulus/integration-tests/api/EarthdataLogin.getEarthdataLoginRedirectResponse` helper for integration tests to handle login with Earthdata and to return response from redirect to Cumulus API
- **CUMULUS-673** Added `@cumulus/common/file/getFileChecksumFromStream` to get file checksum from a readable stream

### Fixed

- CUMULUS-1123
  - Cloudformation template overrides now work as expected

### Changed

- CUMULUS-1169
  - Deprecated the `@cumulus/common/step-functions` module.
  - Updated code that queries the StepFunctions API to use the retry-enabled functions from
    `@cumulus/common/StepFunctions`
- CUMULUS-1121
  - Schema validation is now strongly enforced when writing to the database.
    Additional properties are not allowed and will result in a validation error.
- CUMULUS-678
  `tasks/move-granules` simplified and refactored to use functionality from cmrjs.
  `ingest/granules.moveGranuleFiles` now just moves granule files and returns a list of the updated files. Updating metadata now handled by `@cumulus/cmrjs/reconcileCMRMetadata`.
  `move-granules.updateGranuleMetadata` refactored and bugs fixed in the case of a file matching multiple collection.files.regexps.
  `getCmrXmlFiles` simplified and now only returns an object with the cmrfilename and the granuleId.
  `@cumulus/test-processing` - test processing task updated to generate UMM-G metadata

- CUMULUS-1043

  - `@cumulus/api` now uses [express](http://expressjs.com/) as the API engine.
  - All `@cumulus/api` endpoints on ApiGateway are consolidated to a single endpoint the uses `{proxy+}` definition.
  - All files under `packages/api/endpoints` along with associated tests are updated to support express's request and response objects.
  - Replaced environment variables `internal`, `bucket` and `systemBucket` with `system_bucket`.
  - Update `@cumulus/integration-tests` to work with updated cumulus-api express endpoints

- `@cumulus/integration-tests` - `buildAndExecuteWorkflow` and `buildWorkflow` updated to take a `meta` param to allow for additional fields to be added to the workflow `meta`

- **CUMULUS-1049** Updated `Retrieve Execution Status API` in `@cumulus/api`: If the execution doesn't exist in Step Function API, Cumulus API returns the execution status information from the database.

- **CUMULUS-1119**
  - Renamed `DISTRIBUTION_URL` environment variable to `DISTRIBUTION_ENDPOINT`
  - Renamed `DEPLOYMENT_ENDPOINT` environment variable to `DISTRIBUTION_REDIRECT_ENDPOINT`
  - Renamed `API_ENDPOINT` environment variable to `TOKEN_REDIRECT_ENDPOINT`

### Removed

- Functions deprecated before 1.11.0:
  - @cumulus/api/models/base: static Manager.createTable() and static Manager.deleteTable()
  - @cumulus/ingest/aws/S3
  - @cumulus/ingest/aws/StepFunction.getExecution()
  - @cumulus/ingest/aws/StepFunction.pullEvent()
  - @cumulus/ingest/consumer.Consume
  - @cumulus/ingest/granule/Ingest.getBucket()

### Deprecated

`@cmrjs/ingestConcept`, instead use the CMR object methods. `@cmrjs/CMR.ingestGranule` or `@cmrjs/CMR.ingestCollection`
`@cmrjs/searchConcept`, instead use the CMR object methods. `@cmrjs/CMR.searchGranules` or `@cmrjs/CMR.searchCollections`
`@cmrjs/deleteConcept`, instead use the CMR object methods. `@cmrjs/CMR.deleteGranule` or `@cmrjs/CMR.deleteCollection`

## [v1.11.1] - 2018-12-18

**Please Note**

- Ensure your `app/config.yml` has a `clientId` specified in the `cmr` section. This will allow CMR to identify your requests for better support and metrics.
  - For an example, please see [the example config](https://github.com/nasa/cumulus/blob/1c7e2bf41b75da9f87004c4e40fbcf0f39f56794/example/app/config.yml#L128).

### Added

- Added a `/tokenDelete` endpoint in `@cumulus/api` to delete access token records

### Changed

- CUMULUS-678
  `@cumulus/ingest/crypto` moved and renamed to `@cumulus/common/key-pair-provider`
  `@cumulus/ingest/aws` function: `KMSDecryptionFailed` and class: `KMS` extracted and moved to `@cumulus/common` and `KMS` is exported as `KMSProvider` from `@cumulus/common/key-pair-provider`
  `@cumulus/ingest/granule` functions: `publish`, `getGranuleId`, `getXMLMetadataAsString`, `getMetadataBodyAndTags`, `parseXmlString`, `getCmrXMLFiles`, `postS3Object`, `contructOnlineAccessUrls`, `updateMetadata`, extracted and moved to `@cumulus/cmrjs`
  `getGranuleId`, `getCmrXMLFiles`, `publish`, `updateMetadata` removed from `@cumulus/ingest/granule` and added to `@cumulus/cmrjs`;
  `updateMetadata` renamed `updateCMRMetadata`.
  `@cumulus/ingest` test files renamed.
- **CUMULUS-1070**
  - Add `'Client-Id'` header to all `@cumulus/cmrjs` requests (made via `searchConcept`, `ingestConcept`, and `deleteConcept`).
  - Updated `cumulus/example/app/config.yml` entry for `cmr.clientId` to use stackName for easier CMR-side identification.

## [v1.11.0] - 2018-11-30

**Please Note**

- Redeploy IAM roles:
  - CUMULUS-817 includes a migration that requires reconfiguration/redeployment of IAM roles. Please see the [upgrade instructions](https://nasa.github.io/cumulus/docs/upgrade/1.11.0) for more information.
  - CUMULUS-977 includes a few new SNS-related permissions added to the IAM roles that will require redeployment of IAM roles.
- `cumulus-message-adapter` v1.0.13+ is required for `@cumulus/api` granule reingest API to work properly. The latest version should be downloaded automatically by kes.
- A `TOKEN_SECRET` value (preferably 256-bit for security) must be added to `.env` to securely sign JWTs used for authorization in `@cumulus/api`

### Changed

- **CUUMULUS-1000** - Distribution endpoint now persists logins, instead of
  redirecting to Earthdata Login on every request
- **CUMULUS-783 CUMULUS-790** - Updated `@cumulus/sync-granule` and `@cumulus/move-granules` tasks to always overwrite existing files for manually-triggered reingest.
- **CUMULUS-906** - Updated `@cumulus/api` granule reingest API to
  - add `reingestGranule: true` and `forceDuplicateOverwrite: true` to Cumulus message `cumulus_meta.cumulus_context` field to indicate that the workflow is a manually triggered re-ingest.
  - return warning message to operator when duplicateHandling is not `replace`
  - `cumulus-message-adapter` v1.0.13+ is required.
- **CUMULUS-793** - Updated the granule move PUT request in `@cumulus/api` to reject the move with a 409 status code if one or more of the files already exist at the destination location
- Updated `@cumulus/helloworld` to use S3 to store state for pass on retry tests
- Updated `@cumulus/ingest`:
  - [Required for MAAP] `http.js#list` will now find links with a trailing whitespace
  - Removed code from `granule.js` which looked for files in S3 using `{ Bucket: discoveredFile.bucket, Key: discoveredFile.name }`. This is obsolete since `@cumulus/ingest` uses a `file-staging` and `constructCollectionId()` directory prefixes by default.
- **CUMULUS-989**
  - Updated `@cumulus/api` to use [JWT (JSON Web Token)](https://jwt.io/introduction/) as the transport format for API authorization tokens and to use JWT verification in the request authorization
  - Updated `/token` endpoint in `@cumulus/api` to return tokens as JWTs
  - Added a `/refresh` endpoint in `@cumulus/api` to request new access tokens from the OAuth provider using the refresh token
  - Added `refreshAccessToken` to `@cumulus/api/lib/EarthdataLogin` to manage refresh token requests with the Earthdata OAuth provider

### Added

- **CUMULUS-1050**
  - Separated configuration flags for originalPayload/finalPayload cleanup such that they can be set to different retention times
- **CUMULUS-798**
  - Added daily Executions cleanup CloudWatch event that triggers cleanExecutions lambda
  - Added cleanExecutions lambda that removes finalPayload/originalPayload field entries for records older than configured timeout value (execution_payload_retention_period), with a default of 30 days
- **CUMULUS-815/816**
  - Added 'originalPayload' and 'finalPayload' fields to Executions table
  - Updated Execution model to populate originalPayload with the execution payload on record creation
  - Updated Execution model code to populate finalPayload field with the execution payload on execution completion
  - Execution API now exposes the above fields
- **CUMULUS-977**
  - Rename `kinesisConsumer` to `messageConsumer` as it handles both Kinesis streams and SNS topics as of this version.
  - Add `sns`-type rule support. These rules create a subscription between an SNS topic and the `messageConsumer`.
    When a message is received, `messageConsumer` is triggered and passes the SNS message (JSON format expected) in
    its entirety to the workflow in the `payload` field of the Cumulus message. For more information on sns-type rules,
    see the [documentation](https://nasa.github.io/cumulus/docs/data-cookbooks/setup#rules).
- **CUMULUS-975**
  - Add `KinesisInboundEventLogger` and `KinesisOutboundEventLogger` API lambdas. These lambdas
    are utilized to dump incoming and outgoing ingest workflow kinesis streams
    to cloudwatch for analytics in case of AWS/stream failure.
  - Update rules model to allow tracking of log_event ARNs related to
    Rule event logging. Kinesis rule types will now automatically log
    incoming events via a Kinesis event triggered lambda.
    CUMULUS-975-migration-4
  - Update migration code to require explicit migration names per run
  - Added migration_4 to migrate/update existing Kinesis rules to have a log event mapping
  - Added new IAM policy for migration lambda
- **CUMULUS-775**
  - Adds a instance metadata endpoint to the `@cumulus/api` package.
  - Adds a new convenience function `hostId` to the `@cumulus/cmrjs` to help build environment specific cmr urls.
  - Fixed `@cumulus/cmrjs.searchConcept` to search and return CMR results.
  - Modified `@cumulus/cmrjs.CMR.searchGranule` and `@cumulus/cmrjs.CMR.searchCollection` to include CMR's provider as a default parameter to searches.
- **CUMULUS-965**
  - Add `@cumulus/test-data.loadJSONTestData()`,
    `@cumulus/test-data.loadTestData()`, and
    `@cumulus/test-data.streamTestData()` to safely load test data. These
    functions should be used instead of using `require()` to load test data,
    which could lead to tests interfering with each other.
  - Add a `@cumulus/common/util/deprecate()` function to mark a piece of code as
    deprecated
- **CUMULUS-986**
  - Added `waitForTestExecutionStart` to `@cumulus/integration-tests`
- **CUMULUS-919**
  - In `@cumulus/deployment`, added support for NGAP permissions boundaries for IAM roles with `useNgapPermissionBoundary` flag in `iam/config.yml`. Defaults to false.

### Fixed

- Fixed a bug where FTP sockets were not closed after an error, keeping the Lambda function active until it timed out [CUMULUS-972]
- **CUMULUS-656**
  - The API will no longer allow the deletion of a provider if that provider is
    referenced by a rule
  - The API will no longer allow the deletion of a collection if that collection
    is referenced by a rule
- Fixed a bug where `@cumulus/sf-sns-report` was not pulling large messages from S3 correctly.

### Deprecated

- `@cumulus/ingest/aws/StepFunction.pullEvent()`. Use `@cumulus/common/aws.pullStepFunctionEvent()`.
- `@cumulus/ingest/consumer.Consume` due to unpredictable implementation. Use `@cumulus/ingest/consumer.Consumer`.
  Call `Consumer.consume()` instead of `Consume.read()`.

## [v1.10.4] - 2018-11-28

### Added

- **CUMULUS-1008**
  - New `config.yml` parameter for SQS consumers: `sqs_consumer_rate: (default 500)`, which is the maximum number of
    messages the consumer will attempt to process per execution. Currently this is only used by the sf-starter consumer,
    which runs every minute by default, making this a messages-per-minute upper bound. SQS does not guarantee the number
    of messages returned per call, so this is not a fixed rate of consumption, only attempted number of messages received.

### Deprecated

- `@cumulus/ingest/consumer.Consume` due to unpredictable implementation. Use `@cumulus/ingest/consumer.Consumer`.

### Changed

- Backported update of `packages/api` dependency `@mapbox/dyno` to `1.4.2` to mitigate `event-stream` vulnerability.

## [v1.10.3] - 2018-10-31

### Added

- **CUMULUS-817**
  - Added AWS Dead Letter Queues for lambdas that are scheduled asynchronously/such that failures show up only in cloudwatch logs.
- **CUMULUS-956**
  - Migrated developer documentation and data-cookbooks to Docusaurus
    - supports versioning of documentation
  - Added `docs/docs-how-to.md` to outline how to do things like add new docs or locally install for testing.
  - Deployment/CI scripts have been updated to work with the new format
- **CUMULUS-811**
  - Added new S3 functions to `@cumulus/common/aws`:
    - `aws.s3TagSetToQueryString`: converts S3 TagSet array to querystring (for use with upload()).
    - `aws.s3PutObject`: Returns promise of S3 `putObject`, which puts an object on S3
    - `aws.s3CopyObject`: Returns promise of S3 `copyObject`, which copies an object in S3 to a new S3 location
    - `aws.s3GetObjectTagging`: Returns promise of S3 `getObjectTagging`, which returns an object containing an S3 TagSet.
  - `@/cumulus/common/aws.s3PutObject` defaults to an explicit `ACL` of 'private' if not overridden.
  - `@/cumulus/common/aws.s3CopyObject` defaults to an explicit `TaggingDirective` of 'COPY' if not overridden.

### Deprecated

- **CUMULUS-811**
  - Deprecated `@cumulus/ingest/aws.S3`. Member functions of this class will now
    log warnings pointing to similar functionality in `@cumulus/common/aws`.

## [v1.10.2] - 2018-10-24

### Added

- **CUMULUS-965**
  - Added a `@cumulus/logger` package
- **CUMULUS-885**
  - Added 'human readable' version identifiers to Lambda Versioning lambda aliases
- **CUMULUS-705**
  - Note: Make sure to update the IAM stack when deploying this update.
  - Adds an AsyncOperations model and associated DynamoDB table to the
    `@cumulus/api` package
  - Adds an /asyncOperations endpoint to the `@cumulus/api` package, which can
    be used to fetch the status of an AsyncOperation.
  - Adds a /bulkDelete endpoint to the `@cumulus/api` package, which performs an
    asynchronous bulk-delete operation. This is a stub right now which is only
    intended to demonstration how AsyncOperations work.
  - Adds an AsyncOperation ECS task to the `@cumulus/api` package, which will
    fetch an Lambda function, run it in ECS, and then store the result to the
    AsyncOperations table in DynamoDB.
- **CUMULUS-851** - Added workflow lambda versioning feature to allow in-flight workflows to use lambda versions that were in place when a workflow was initiated

  - Updated Kes custom code to remove logic that used the CMA file key to determine template compilation logic. Instead, utilize a `customCompilation` template configuration flag to indicate a template should use Cumulus's kes customized methods instead of 'core'.
  - Added `useWorkflowLambdaVersions` configuration option to enable the lambdaVersioning feature set. **This option is set to true by default** and should be set to false to disable the feature.
  - Added uniqueIdentifier configuration key to S3 sourced lambdas to optionally support S3 lambda resource versioning within this scheme. This key must be unique for each modified version of the lambda package and must be updated in configuration each time the source changes.
  - Added a new nested stack template that will create a `LambdaVersions` stack that will take lambda parameters from the base template, generate lambda versions/aliases and return outputs with references to the most 'current' lambda alias reference, and updated 'core' template to utilize these outputs (if `useWorkflowLambdaVersions` is enabled).

- Created a `@cumulus/api/lib/OAuth2` interface, which is implemented by the
  `@cumulus/api/lib/EarthdataLogin` and `@cumulus/api/lib/GoogleOAuth2` classes.
  Endpoints that need to handle authentication will determine which class to use
  based on environment variables. This also greatly simplifies testing.
- Added `@cumulus/api/lib/assertions`, containing more complex AVA test assertions
- Added PublishGranule workflow to publish a granule to CMR without full reingest. (ingest-in-place capability)

- `@cumulus/integration-tests` new functionality:
  - `listCollections` to list collections from a provided data directory
  - `deleteCollection` to delete list of collections from a deployed stack
  - `cleanUpCollections` combines the above in one function.
  - `listProviders` to list providers from a provided data directory
  - `deleteProviders` to delete list of providers from a deployed stack
  - `cleanUpProviders` combines the above in one function.
  - `@cumulus/integrations-tests/api.js`: `deleteGranule` and `deletePdr` functions to make `DELETE` requests to Cumulus API
  - `rules` API functionality for posting and deleting a rule and listing all rules
  - `wait-for-deploy` lambda for use in the redeployment tests
- `@cumulus/ingest/granule.js`: `ingestFile` inserts new `duplicate_found: true` field in the file's record if a duplicate file already exists on S3.
- `@cumulus/api`: `/execution-status` endpoint requests and returns complete execution output if execution output is stored in S3 due to size.
- Added option to use environment variable to set CMR host in `@cumulus/cmrjs`.
- **CUMULUS-781** - Added integration tests for `@cumulus/sync-granule` when `duplicateHandling` is set to `replace` or `skip`
- **CUMULUS-791** - `@cumulus/move-granules`: `moveFileRequest` inserts new `duplicate_found: true` field in the file's record if a duplicate file already exists on S3. Updated output schema to document new `duplicate_found` field.

### Removed

- Removed `@cumulus/common/fake-earthdata-login-server`. Tests can now create a
  service stub based on `@cumulus/api/lib/OAuth2` if testing requires handling
  authentication.

### Changed

- **CUMULUS-940** - modified `@cumulus/common/aws` `receiveSQSMessages` to take a parameter object instead of positional parameters. All defaults remain the same, but now access to long polling is available through `options.waitTimeSeconds`.
- **CUMULUS-948** - Update lambda functions `CNMToCMA` and `CnmResponse` in the `cumulus-data-shared` bucket and point the default stack to them.
- **CUMULUS-782** - Updated `@cumulus/sync-granule` task and `Granule.ingestFile` in `@cumulus/ingest` to keep both old and new data when a destination file with different checksum already exists and `duplicateHandling` is `version`
- Updated the config schema in `@cumulus/move-granules` to include the `moveStagedFiles` param.
- **CUMULUS-778** - Updated config schema and documentation in `@cumulus/sync-granule` to include `duplicateHandling` parameter for specifying how duplicate filenames should be handled
- **CUMULUS-779** - Updated `@cumulus/sync-granule` to throw `DuplicateFile` error when destination files already exist and `duplicateHandling` is `error`
- **CUMULUS-780** - Updated `@cumulus/sync-granule` to use `error` as the default for `duplicateHandling` when it is not specified
- **CUMULUS-780** - Updated `@cumulus/api` to use `error` as the default value for `duplicateHandling` in the `Collection` model
- **CUMULUS-785** - Updated the config schema and documentation in `@cumulus/move-granules` to include `duplicateHandling` parameter for specifying how duplicate filenames should be handled
- **CUMULUS-786, CUMULUS-787** - Updated `@cumulus/move-granules` to throw `DuplicateFile` error when destination files already exist and `duplicateHandling` is `error` or not specified
- **CUMULUS-789** - Updated `@cumulus/move-granules` to keep both old and new data when a destination file with different checksum already exists and `duplicateHandling` is `version`

### Fixed

- `getGranuleId` in `@cumulus/ingest` bug: `getGranuleId` was constructing an error using `filename` which was undefined. The fix replaces `filename` with the `uri` argument.
- Fixes to `del` in `@cumulus/api/endpoints/granules.js` to not error/fail when not all files exist in S3 (e.g. delete granule which has only 2 of 3 files ingested).
- `@cumulus/deployment/lib/crypto.js` now checks for private key existence properly.

## [v1.10.1] - 2018-09-4

### Fixed

- Fixed cloudformation template errors in `@cumulus/deployment/`
  - Replaced references to Fn::Ref: with Ref:
  - Moved long form template references to a newline

## [v1.10.0] - 2018-08-31

### Removed

- Removed unused and broken code from `@cumulus/common`
  - Removed `@cumulus/common/test-helpers`
  - Removed `@cumulus/common/task`
  - Removed `@cumulus/common/message-source`
  - Removed the `getPossiblyRemote` function from `@cumulus/common/aws`
  - Removed the `startPromisedSfnExecution` function from `@cumulus/common/aws`
  - Removed the `getCurrentSfnTask` function from `@cumulus/common/aws`

### Changed

- **CUMULUS-839** - In `@cumulus/sync-granule`, 'collection' is now an optional config parameter

### Fixed

- **CUMULUS-859** Moved duplicate code in `@cumulus/move-granules` and `@cumulus/post-to-cmr` to `@cumulus/ingest`. Fixed imports making assumptions about directory structure.
- `@cumulus/ingest/consumer` correctly limits the number of messages being received and processed from SQS. Details:
  - **Background:** `@cumulus/api` includes a lambda `<stack-name>-sqs2sf` which processes messages from the `<stack-name>-startSF` SQS queue every minute. The `sqs2sf` lambda uses `@cumulus/ingest/consumer` to receive and process messages from SQS.
  - **Bug:** More than `messageLimit` number of messages were being consumed and processed from the `<stack-name>-startSF` SQS queue. Many step functions were being triggered simultaneously by the lambda `<stack-name>-sqs2sf` (which consumes every minute from the `startSF` queue) and resulting in step function failure with the error: `An error occurred (ThrottlingException) when calling the GetExecutionHistory`.
  - **Fix:** `@cumulus/ingest/consumer#processMessages` now processes messages until `timeLimit` has passed _OR_ once it receives up to `messageLimit` messages. `sqs2sf` is deployed with a [default `messageLimit` of 10](https://github.com/nasa/cumulus/blob/670000c8a821ff37ae162385f921c40956e293f7/packages/deployment/app/config.yml#L147).
  - **IMPORTANT NOTE:** `consumer` will actually process up to `messageLimit * 2 - 1` messages. This is because sometimes `receiveSQSMessages` will return less than `messageLimit` messages and thus the consumer will continue to make calls to `receiveSQSMessages`. For example, given a `messageLimit` of 10 and subsequent calls to `receiveSQSMessages` returns up to 9 messages, the loop will continue and a final call could return up to 10 messages.

## [v1.9.1] - 2018-08-22

**Please Note** To take advantage of the added granule tracking API functionality, updates are required for the message adapter and its libraries. You should be on the following versions:

- `cumulus-message-adapter` 1.0.9+
- `cumulus-message-adapter-js` 1.0.4+
- `cumulus-message-adapter-java` 1.2.7+
- `cumulus-message-adapter-python` 1.0.5+

### Added

- **CUMULUS-687** Added logs endpoint to search for logs from a specific workflow execution in `@cumulus/api`. Added integration test.
- **CUMULUS-836** - `@cumulus/deployment` supports a configurable docker storage driver for ECS. ECS can be configured with either `devicemapper` (the default storage driver for AWS ECS-optimized AMIs) or `overlay2` (the storage driver used by the NGAP 2.0 AMI). The storage driver can be configured in `app/config.yml` with `ecs.docker.storageDriver: overlay2 | devicemapper`. The default is `overlay2`.
  - To support this configuration, a [Handlebars](https://handlebarsjs.com/) helper `ifEquals` was added to `packages/deployment/lib/kes.js`.
- **CUMULUS-836** - `@cumulus/api` added IAM roles required by the NGAP 2.0 AMI. The NGAP 2.0 AMI runs a script `register_instances_with_ssm.py` which requires the ECS IAM role to include `ec2:DescribeInstances` and `ssm:GetParameter` permissions.

### Fixed

- **CUMULUS-836** - `@cumulus/deployment` uses `overlay2` driver by default and does not attempt to write `--storage-opt dm.basesize` to fix [this error](https://github.com/moby/moby/issues/37039).
- **CUMULUS-413** Kinesis processing now captures all errors.
  - Added kinesis fallback mechanism when errors occur during record processing.
  - Adds FallbackTopicArn to `@cumulus/api/lambdas.yml`
  - Adds fallbackConsumer lambda to `@cumulus/api`
  - Adds fallbackqueue option to lambda definitions capture lambda failures after three retries.
  - Adds kinesisFallback SNS topic to signal incoming errors from kinesis stream.
  - Adds kinesisFailureSQS to capture fully failed events from all retries.
- **CUMULUS-855** Adds integration test for kinesis' error path.
- **CUMULUS-686** Added workflow task name and version tracking via `@cumulus/api` executions endpoint under new `tasks` property, and under `workflow_tasks` in step input/output.
  - Depends on `cumulus-message-adapter` 1.0.9+, `cumulus-message-adapter-js` 1.0.4+, `cumulus-message-adapter-java` 1.2.7+ and `cumulus-message-adapter-python` 1.0.5+
- **CUMULUS-771**
  - Updated sync-granule to stream the remote file to s3
  - Added integration test for ingesting granules from ftp provider
  - Updated http/https integration tests for ingesting granules from http/https providers
- **CUMULUS-862** Updated `@cumulus/integration-tests` to handle remote lambda output
- **CUMULUS-856** Set the rule `state` to have default value `ENABLED`

### Changed

- In `@cumulus/deployment`, changed the example app config.yml to have additional IAM roles

## [v1.9.0] - 2018-08-06

**Please note** additional information and upgrade instructions [here](https://nasa.github.io/cumulus/docs/upgrade/1.9.0)

### Added

- **CUMULUS-712** - Added integration tests verifying expected behavior in workflows
- **GITC-776-2** - Add support for versioned collections

### Fixed

- **CUMULUS-832**
  - Fixed indentation in example config.yml in `@cumulus/deployment`
  - Fixed issue with new deployment using the default distribution endpoint in `@cumulus/deployment` and `@cumulus/api`

## [v1.8.1] - 2018-08-01

**Note** IAM roles should be re-deployed with this release.

- **Cumulus-726**
  - Added function to `@cumulus/integration-tests`: `sfnStep` includes `getStepInput` which returns the input to the schedule event of a given step function step.
  - Added IAM policy `@cumulus/deployment`: Lambda processing IAM role includes `kinesis::PutRecord` so step function lambdas can write to kinesis streams.
- **Cumulus Community Edition**
  - Added Google OAuth authentication token logic to `@cumulus/api`. Refactored token endpoint to use environment variable flag `OAUTH_PROVIDER` when determining with authentication method to use.
  - Added API Lambda memory configuration variable `api_lambda_memory` to `@cumulus/api` and `@cumulus/deployment`.

### Changed

- **Cumulus-726**
  - Changed function in `@cumulus/api`: `models/rules.js#addKinesisEventSource` was modified to call to `deleteKinesisEventSource` with all required parameters (rule's name, arn and type).
  - Changed function in `@cumulus/integration-tests`: `getStepOutput` can now be used to return output of failed steps. If users of this function want the output of a failed event, they can pass a third parameter `eventType` as `'failure'`. This function will work as always for steps which completed successfully.

### Removed

- **Cumulus-726**

  - Configuration change to `@cumulus/deployment`: Removed default auto scaling configuration for Granules and Files DynamoDB tables.

- **CUMULUS-688**
  - Add integration test for ExecutionStatus
  - Function addition to `@cumulus/integration-tests`: `api` includes `getExecutionStatus` which returns the execution status from the Cumulus API

## [v1.8.0] - 2018-07-23

### Added

- **CUMULUS-718** Adds integration test for Kinesis triggering a workflow.

- **GITC-776-3** Added more flexibility for rules. You can now edit all fields on the rule's record
  We may need to update the api documentation to reflect this.

- **CUMULUS-681** - Add ingest-in-place action to granules endpoint

  - new applyWorkflow action at PUT /granules/{granuleid} Applying a workflow starts an execution of the provided workflow and passes the granule record as payload.
    Parameter(s):
    - workflow - the workflow name

- **CUMULUS-685** - Add parent exeuction arn to the execution which is triggered from a parent step function

### Changed

- **CUMULUS-768** - Integration tests get S3 provider data from shared data folder

### Fixed

- **CUMULUS-746** - Move granule API correctly updates record in dynamo DB and cmr xml file
- **CUMULUS-766** - Populate database fileSize field from S3 if value not present in Ingest payload

## [v1.7.1] - 2018-07-27 - [BACKPORT]

### Fixed

- **CUMULUS-766** - Backport from 1.8.0 - Populate database fileSize field from S3 if value not present in Ingest payload

## [v1.7.0] - 2018-07-02

### Please note: [Upgrade Instructions](https://nasa.github.io/cumulus/docs/upgrade/1.7.0)

### Added

- **GITC-776-2** - Add support for versioned collections
- **CUMULUS-491** - Add granule reconciliation API endpoints.
- **CUMULUS-480** Add support for backup and recovery:
  - Add DynamoDB tables for granules, executions and pdrs
  - Add ability to write all records to S3
  - Add ability to download all DynamoDB records in form json files
  - Add ability to upload records to DynamoDB
  - Add migration scripts for copying granule, pdr and execution records from ElasticSearch to DynamoDB
  - Add IAM support for batchWrite on dynamoDB
-
- **CUMULUS-508** - `@cumulus/deployment` cloudformation template allows for lambdas and ECS clusters to have multiple AZ availability.
  - `@cumulus/deployment` also ensures docker uses `devicemapper` storage driver.
- **CUMULUS-755** - `@cumulus/deployment` Add DynamoDB autoscaling support.
  - Application developers can add autoscaling and override default values in their deployment's `app/config.yml` file using a `{TableName}Table:` key.

### Fixed

- **CUMULUS-747** - Delete granule API doesn't delete granule files in s3 and granule in elasticsearch
  - update the StreamSpecification DynamoDB tables to have StreamViewType: "NEW_AND_OLD_IMAGES"
  - delete granule files in s3
- **CUMULUS-398** - Fix not able to filter executions by workflow
- **CUMULUS-748** - Fix invalid lambda .zip files being validated/uploaded to AWS
- **CUMULUS-544** - Post to CMR task has UAT URL hard-coded
  - Made configurable: PostToCmr now requires CMR_ENVIRONMENT env to be set to 'SIT' or 'OPS' for those CMR environments. Default is UAT.

### Changed

- **GITC-776-4** - Changed Discover-pdrs to not rely on collection but use provider_path in config. It also has an optional filterPdrs regex configuration parameter

- **CUMULUS-710** - In the integration test suite, `getStepOutput` returns the output of the first successful step execution or last failed, if none exists

## [v1.6.0] - 2018-06-06

### Please note: [Upgrade Instructions](https://nasa.github.io/cumulus/docs/upgrade/1.6.0)

### Fixed

- **CUMULUS-602** - Format all logs sent to Elastic Search.
  - Extract cumulus log message and index it to Elastic Search.

### Added

- **CUMULUS-556** - add a mechanism for creating and running migration scripts on deployment.
- **CUMULUS-461** Support use of metadata date and other components in `url_path` property

### Changed

- **CUMULUS-477** Update bucket configuration to support multiple buckets of the same type:
  - Change the structure of the buckets to allow for more than one bucket of each type. The bucket structure is now:
    bucket-key:
    name: <bucket-name>
    type: <type> i.e. internal, public, etc.
  - Change IAM and app deployment configuration to support new bucket structure
  - Update tasks and workflows to support new bucket structure
  - Replace instances where buckets.internal is relied upon to either use the system bucket or a configured bucket
  - Move IAM template to the deployment package. NOTE: You now have to specify '--template node_modules/@cumulus/deployment/iam' in your IAM deployment
  - Add IAM cloudformation template support to filter buckets by type

## [v1.5.5] - 2018-05-30

### Added

- **CUMULUS-530** - PDR tracking through Queue-granules
  - Add optional `pdr` property to the sync-granule task's input config and output payload.
- **CUMULUS-548** - Create a Lambda task that generates EMS distribution reports
  - In order to supply EMS Distribution Reports, you must enable S3 Server
    Access Logging on any S3 buckets used for distribution. See [How Do I Enable Server Access Logging for an S3 Bucket?](https://docs.aws.amazon.com/AmazonS3/latest/user-guide/server-access-logging.html)
    The "Target bucket" setting should point at the Cumulus internal bucket.
    The "Target prefix" should be
    "<STACK_NAME>/ems-distribution/s3-server-access-logs/", where "STACK_NAME"
    is replaced with the name of your Cumulus stack.

### Fixed

- **CUMULUS-546 - Kinesis Consumer should catch and log invalid JSON**
  - Kinesis Consumer lambda catches and logs errors so that consumer doesn't get stuck in a loop re-processing bad json records.
- EMS report filenames are now based on their start time instead of the time
  instead of the time that the report was generated
- **CUMULUS-552 - Cumulus API returns different results for the same collection depending on query**
  - The collection, provider and rule records in elasticsearch are now replaced with records from dynamo db when the dynamo db records are updated.

### Added

- `@cumulus/deployment`'s default cloudformation template now configures storage for Docker to match the configured ECS Volume. The template defines Docker's devicemapper basesize (`dm.basesize`) using `ecs.volumeSize`. This addresses ECS default of limiting Docker containers to 10GB of storage ([Read more](https://aws.amazon.com/premiumsupport/knowledge-center/increase-default-ecs-docker-limit/)).

## [v1.5.4] - 2018-05-21

### Added

- **CUMULUS-535** - EMS Ingest, Archive, Archive Delete reports
  - Add lambda EmsReport to create daily EMS Ingest, Archive, Archive Delete reports
  - ems.provider property added to `@cumulus/deployment/app/config.yml`.
    To change the provider name, please add `ems: provider` property to `app/config.yml`.
- **CUMULUS-480** Use DynamoDB to store granules, pdrs and execution records
  - Activate PointInTime feature on DynamoDB tables
  - Increase test coverage on api package
  - Add ability to restore metadata records from json files to DynamoDB
- **CUMULUS-459** provide API endpoint for moving granules from one location on s3 to another

## [v1.5.3] - 2018-05-18

### Fixed

- **CUMULUS-557 - "Add dataType to DiscoverGranules output"**
  - Granules discovered by the DiscoverGranules task now include dataType
  - dataType is now a required property for granules used as input to the
    QueueGranules task
- **CUMULUS-550** Update deployment app/config.yml to force elasticsearch updates for deleted granules

## [v1.5.2] - 2018-05-15

### Fixed

- **CUMULUS-514 - "Unable to Delete the Granules"**
  - updated cmrjs.deleteConcept to return success if the record is not found
    in CMR.

### Added

- **CUMULUS-547** - The distribution API now includes an
  "earthdataLoginUsername" query parameter when it returns a signed S3 URL
- **CUMULUS-527 - "parse-pdr queues up all granules and ignores regex"**
  - Add an optional config property to the ParsePdr task called
    "granuleIdFilter". This property is a regular expression that is applied
    against the filename of the first file of each granule contained in the
    PDR. If the regular expression matches, then the granule is included in
    the output. Defaults to '.', which will match all granules in the PDR.
- File checksums in PDRs now support MD5
- Deployment support to subscribe to an SNS topic that already exists
- **CUMULUS-470, CUMULUS-471** In-region S3 Policy lambda added to API to update bucket policy for in-region access.
- **CUMULUS-533** Added fields to granule indexer to support EMS ingest and archive record creation
- **CUMULUS-534** Track deleted granules
  - added `deletedgranule` type to `cumulus` index.
  - **Important Note:** Force custom bootstrap to re-run by adding this to
    app/config.yml `es: elasticSearchMapping: 7`
- You can now deploy cumulus without ElasticSearch. Just add `es: null` to your `app/config.yml` file. This is only useful for debugging purposes. Cumulus still requires ElasticSearch to properly operate.
- `@cumulus/integration-tests` includes and exports the `addRules` function, which seeds rules into the DynamoDB table.
- Added capability to support EFS in cloud formation template. Also added
  optional capability to ssh to your instance and privileged lambda functions.
- Added support to force discovery of PDRs that have already been processed
  and filtering of selected data types
- `@cumulus/cmrjs` uses an environment variable `USER_IP_ADDRESS` or fallback
  IP address of `10.0.0.0` when a public IP address is not available. This
  supports lambda functions deployed into a VPC's private subnet, where no
  public IP address is available.

### Changed

- **CUMULUS-550** Custom bootstrap automatically adds new types to index on
  deployment

## [v1.5.1] - 2018-04-23

### Fixed

- add the missing dist folder to the hello-world task
- disable uglifyjs on the built version of the pdr-status-check (read: https://github.com/webpack-contrib/uglifyjs-webpack-plugin/issues/264)

## [v1.5.0] - 2018-04-23

### Changed

- Removed babel from all tasks and packages and increased minimum node requirements to version 8.10
- Lambda functions created by @cumulus/deployment will use node8.10 by default
- Moved [cumulus-integration-tests](https://github.com/nasa/cumulus-integration-tests) to the `example` folder CUMULUS-512
- Streamlined all packages dependencies (e.g. remove redundant dependencies and make sure versions are the same across packages)
- **CUMULUS-352:** Update Cumulus Elasticsearch indices to use [index aliases](https://www.elastic.co/guide/en/elasticsearch/reference/current/indices-aliases.html).
- **CUMULUS-519:** ECS tasks are no longer restarted after each CF deployment unless `ecs.restartTasksOnDeploy` is set to true
- **CUMULUS-298:** Updated log filterPattern to include all CloudWatch logs in ElasticSearch
- **CUMULUS-518:** Updates to the SyncGranule config schema
  - `granuleIdExtraction` is no longer a property
  - `process` is now an optional property
  - `provider_path` is no longer a property

### Fixed

- **CUMULUS-455 "Kes deployments using only an updated message adapter do not get automatically deployed"**
  - prepended the hash value of cumulus-message-adapter.zip file to the zip file name of lambda which uses message adapter.
  - the lambda function will be redeployed when message adapter or lambda function are updated
- Fixed a bug in the bootstrap lambda function where it stuck during update process
- Fixed a bug where the sf-sns-report task did not return the payload of the incoming message as the output of the task [CUMULUS-441]

### Added

- **CUMULUS-352:** Add reindex CLI to the API package.
- **CUMULUS-465:** Added mock http/ftp/sftp servers to the integration tests
- Added a `delete` method to the `@common/CollectionConfigStore` class
- **CUMULUS-467 "@cumulus/integration-tests or cumulus-integration-tests should seed provider and collection in deployed DynamoDB"**
  - `example` integration-tests populates providers and collections to database
  - `example` workflow messages are populated from workflow templates in s3, provider and collection information in database, and input payloads. Input templates are removed.
  - added `https` protocol to provider schema

## [v1.4.1] - 2018-04-11

### Fixed

- Sync-granule install

## [v1.4.0] - 2018-04-09

### Fixed

- **CUMULUS-392 "queue-granules not returning the sfn-execution-arns queued"**
  - updated queue-granules to return the sfn-execution-arns queued and pdr if exists.
  - added pdr to ingest message meta.pdr instead of payload, so the pdr information doesn't get lost in the ingest workflow, and ingested granule in elasticsearch has pdr name.
  - fixed sf-sns-report schema, remove the invalid part
  - fixed pdr-status-check schema, the failed execution contains arn and reason
- **CUMULUS-206** make sure homepage and repository urls exist in package.json files of tasks and packages

### Added

- Example folder with a cumulus deployment example

### Changed

- [CUMULUS-450](https://bugs.earthdata.nasa.gov/browse/CUMULUS-450) - Updated
  the config schema of the **queue-granules** task
  - The config no longer takes a "collection" property
  - The config now takes an "internalBucket" property
  - The config now takes a "stackName" property
- [CUMULUS-450](https://bugs.earthdata.nasa.gov/browse/CUMULUS-450) - Updated
  the config schema of the **parse-pdr** task
  - The config no longer takes a "collection" property
  - The "stack", "provider", and "bucket" config properties are now
    required
- **CUMULUS-469** Added a lambda to the API package to prototype creating an S3 bucket policy for direct, in-region S3 access for the prototype bucket

### Removed

- Removed the `findTmpTestDataDirectory()` function from
  `@cumulus/common/test-utils`

### Fixed

- [CUMULUS-450](https://bugs.earthdata.nasa.gov/browse/CUMULUS-450)
  - The **queue-granules** task now enqueues a **sync-granule** task with the
    correct collection config for that granule based on the granule's
    data-type. It had previously been using the collection config from the
    config of the **queue-granules** task, which was a problem if the granules
    being queued belonged to different data-types.
  - The **parse-pdr** task now handles the case where a PDR contains granules
    with different data types, and uses the correct granuleIdExtraction for
    each granule.

### Added

- **CUMULUS-448** Add code coverage checking using [nyc](https://github.com/istanbuljs/nyc).

## [v1.3.0] - 2018-03-29

### Deprecated

- discover-s3-granules is deprecated. The functionality is provided by the discover-granules task

### Fixed

- **CUMULUS-331:** Fix aws.downloadS3File to handle non-existent key
- Using test ftp provider for discover-granules testing [CUMULUS-427]
- **CUMULUS-304: "Add AWS API throttling to pdr-status-check task"** Added concurrency limit on SFN API calls. The default concurrency is 10 and is configurable through Lambda environment variable CONCURRENCY.
- **CUMULUS-414: "Schema validation not being performed on many tasks"** revised npm build scripts of tasks that use cumulus-message-adapter to place schema directories into dist directories.
- **CUMULUS-301:** Update all tests to use test-data package for testing data.
- **CUMULUS-271: "Empty response body from rules PUT endpoint"** Added the updated rule to response body.
- Increased memory allotment for `CustomBootstrap` lambda function. Resolves failed deployments where `CustomBootstrap` lambda function was failing with error `Process exited before completing request`. This was causing deployments to stall, fail to update and fail to rollback. This error is thrown when the lambda function tries to use more memory than it is allotted.
- Cumulus repository folders structure updated:
  - removed the `cumulus` folder altogether
  - moved `cumulus/tasks` to `tasks` folder at the root level
  - moved the tasks that are not converted to use CMA to `tasks/.not_CMA_compliant`
  - updated paths where necessary

### Added

- `@cumulus/integration-tests` - Added support for testing the output of an ECS activity as well as a Lambda function.

## [v1.2.0] - 2018-03-20

### Fixed

- Update vulnerable npm packages [CUMULUS-425]
- `@cumulus/api`: `kinesis-consumer.js` uses `sf-scheduler.js#schedule` instead of placing a message directly on the `startSF` SQS queue. This is a fix for [CUMULUS-359](https://bugs.earthdata.nasa.gov/browse/CUMULUS-359) because `sf-scheduler.js#schedule` looks up the provider and collection data in DynamoDB and adds it to the `meta` object of the enqueued message payload.
- `@cumulus/api`: `kinesis-consumer.js` catches and logs errors instead of doing an error callback. Before this change, `kinesis-consumer` was failing to process new records when an existing record caused an error because it would call back with an error and stop processing additional records. It keeps trying to process the record causing the error because it's "position" in the stream is unchanged. Catching and logging the errors is part 1 of the fix. Proposed part 2 is to enqueue the error and the message on a "dead-letter" queue so it can be processed later ([CUMULUS-413](https://bugs.earthdata.nasa.gov/browse/CUMULUS-413)).
- **CUMULUS-260: "PDR page on dashboard only shows zeros."** The PDR stats in LPDAAC are all 0s, even if the dashboard has been fixed to retrieve the correct fields. The current version of pdr-status-check has a few issues.
  - pdr is not included in the input/output schema. It's available from the input event. So the pdr status and stats are not updated when the ParsePdr workflow is complete. Adding the pdr to the input/output of the task will fix this.
  - pdr-status-check doesn't update pdr stats which prevent the real time pdr progress from showing up in the dashboard. To solve this, added lambda function sf-sns-report which is copied from @cumulus/api/lambdas/sf-sns-broadcast with modification, sf-sns-report can be used to report step function status anywhere inside a step function. So add step sf-sns-report after each pdr-status-check, we will get the PDR status progress at real time.
  - It's possible an execution is still in the queue and doesn't exist in sfn yet. Added code to handle 'ExecutionDoesNotExist' error when checking the execution status.
- Fixed `aws.cloudwatchevents()` typo in `packages/ingest/aws.js`. This typo was the root cause of the error: `Error: Could not process scheduled_ingest, Error: : aws.cloudwatchevents is not a constructor` seen when trying to update a rule.

### Removed

- `@cumulus/ingest/aws`: Remove queueWorkflowMessage which is no longer being used by `@cumulus/api`'s `kinesis-consumer.js`.

## [v1.1.4] - 2018-03-15

### Added

- added flag `useList` to parse-pdr [CUMULUS-404]

### Fixed

- Pass encrypted password to the ApiGranule Lambda function [CUMULUS-424]

## [v1.1.3] - 2018-03-14

### Fixed

- Changed @cumulus/deployment package install behavior. The build process will happen after installation

## [v1.1.2] - 2018-03-14

### Added

- added tools to @cumulus/integration-tests for local integration testing
- added end to end testing for discovering and parsing of PDRs
- `yarn e2e` command is available for end to end testing

### Fixed

- **CUMULUS-326: "Occasionally encounter "Too Many Requests" on deployment"** The api gateway calls will handle throttling errors
- **CUMULUS-175: "Dashboard providers not in sync with AWS providers."** The root cause of this bug - DynamoDB operations not showing up in Elasticsearch - was shared by collections and rules. The fix was to update providers', collections' and rules; POST, PUT and DELETE endpoints to operate on DynamoDB and using DynamoDB streams to update Elasticsearch. The following packages were made:
  - `@cumulus/deployment` deploys DynamoDB streams for the Collections, Providers and Rules tables as well as a new lambda function called `dbIndexer`. The `dbIndexer` lambda has an event source mapping which listens to each of the DynamoDB streams. The dbIndexer lambda receives events referencing operations on the DynamoDB table and updates the elasticsearch cluster accordingly.
  - The `@cumulus/api` endpoints for collections, providers and rules _only_ query DynamoDB, with the exception of LIST endpoints and the collections' GET endpoint.

### Updated

- Broke up `kes.override.js` of @cumulus/deployment to multiple modules and moved to a new location
- Expanded @cumulus/deployment test coverage
- all tasks were updated to use cumulus-message-adapter-js 1.0.1
- added build process to integration-tests package to babelify it before publication
- Update @cumulus/integration-tests lambda.js `getLambdaOutput` to return the entire lambda output. Previously `getLambdaOutput` returned only the payload.

## [v1.1.1] - 2018-03-08

### Removed

- Unused queue lambda in api/lambdas [CUMULUS-359]

### Fixed

- Kinesis message content is passed to the triggered workflow [CUMULUS-359]
- Kinesis message queues a workflow message and does not write to rules table [CUMULUS-359]

## [v1.1.0] - 2018-03-05

### Added

- Added a `jlog` function to `common/test-utils` to aid in test debugging
- Integration test package with command line tool [CUMULUS-200] by @laurenfrederick
- Test for FTP `useList` flag [CUMULUS-334] by @kkelly51

### Updated

- The `queue-pdrs` task now uses the [cumulus-message-adapter-js](https://github.com/nasa/cumulus-message-adapter-js)
  library
- Updated the `queue-pdrs` JSON schemas
- The test-utils schema validation functions now throw an error if validation
  fails
- The `queue-granules` task now uses the [cumulus-message-adapter-js](https://github.com/nasa/cumulus-message-adapter-js)
  library
- Updated the `queue-granules` JSON schemas

### Removed

- Removed the `getSfnExecutionByName` function from `common/aws`
- Removed the `getGranuleStatus` function from `common/aws`

## [v1.0.1] - 2018-02-27

### Added

- More tests for discover-pdrs, dicover-granules by @yjpa7145
- Schema validation utility for tests by @yjpa7145

### Changed

- Fix an FTP listing bug for servers that do not support STAT [CUMULUS-334] by @kkelly51

## [v1.0.0] - 2018-02-23

[unreleased]: https://github.com/nasa/cumulus/compare/v14.0.0...HEAD
[v14.0.0]: https://github.com/nasa/cumulus/compare/v13.4.0...v14.0.0
[v13.4.0]: https://github.com/nasa/cumulus/compare/v13.3.2...v13.4.0
[v13.3.2]: https://github.com/nasa/cumulus/compare/v13.3.0...v13.3.2
[v13.3.0]: https://github.com/nasa/cumulus/compare/v13.2.1...v13.3.0
[v13.2.1]: https://github.com/nasa/cumulus/compare/v13.2.0...v13.2.1
[v13.2.0]: https://github.com/nasa/cumulus/compare/v13.1.0...v13.2.0
[v13.1.0]: https://github.com/nasa/cumulus/compare/v13.0.1...v13.1.0
[v13.0.1]: https://github.com/nasa/cumulus/compare/v13.0.0...v13.0.1
[v13.0.0]: https://github.com/nasa/cumulus/compare/v12.0.3...v13.0.0
[v12.0.3]: https://github.com/nasa/cumulus/compare/v12.0.2...v12.0.3
[v12.0.2]: https://github.com/nasa/cumulus/compare/v12.0.1...v12.0.2
[v12.0.1]: https://github.com/nasa/cumulus/compare/v12.0.0...v12.0.1
[v12.0.0]: https://github.com/nasa/cumulus/compare/v11.1.8...v12.0.0
[v11.1.8]: https://github.com/nasa/cumulus/compare/v11.1.7...v11.1.8
[v11.1.7]: https://github.com/nasa/cumulus/compare/v11.1.5...v11.1.7
[v11.1.5]: https://github.com/nasa/cumulus/compare/v11.1.4...v11.1.5
[v11.1.4]: https://github.com/nasa/cumulus/compare/v11.1.3...v11.1.4
[v11.1.3]: https://github.com/nasa/cumulus/compare/v11.1.2...v11.1.3
[v11.1.2]: https://github.com/nasa/cumulus/compare/v11.1.1...v11.1.2
[v11.1.1]: https://github.com/nasa/cumulus/compare/v11.1.0...v11.1.1
[v11.1.0]: https://github.com/nasa/cumulus/compare/v11.0.0...v11.1.0
[v11.0.0]: https://github.com/nasa/cumulus/compare/v10.1.3...v11.0.0
[v10.1.3]: https://github.com/nasa/cumulus/compare/v10.1.2...v10.1.3
[v10.1.2]: https://github.com/nasa/cumulus/compare/v10.1.1...v10.1.2
[v10.1.1]: https://github.com/nasa/cumulus/compare/v10.1.0...v10.1.1
[v10.1.0]: https://github.com/nasa/cumulus/compare/v10.0.1...v10.1.0
[v10.0.1]: https://github.com/nasa/cumulus/compare/v10.0.0...v10.0.1
[v10.0.0]: https://github.com/nasa/cumulus/compare/v9.9.0...v10.0.0
[v9.9.3]: https://github.com/nasa/cumulus/compare/v9.9.2...v9.9.3
[v9.9.2]: https://github.com/nasa/cumulus/compare/v9.9.1...v9.9.2
[v9.9.1]: https://github.com/nasa/cumulus/compare/v9.9.0...v9.9.1
[v9.9.0]: https://github.com/nasa/cumulus/compare/v9.8.0...v9.9.0
[v9.8.0]: https://github.com/nasa/cumulus/compare/v9.7.0...v9.8.0
[v9.7.1]: https://github.com/nasa/cumulus/compare/v9.7.0...v9.7.1
[v9.7.0]: https://github.com/nasa/cumulus/compare/v9.6.0...v9.7.0
[v9.6.0]: https://github.com/nasa/cumulus/compare/v9.5.0...v9.6.0
[v9.5.0]: https://github.com/nasa/cumulus/compare/v9.4.0...v9.5.0
[v9.4.1]: https://github.com/nasa/cumulus/compare/v9.3.0...v9.4.1
[v9.4.0]: https://github.com/nasa/cumulus/compare/v9.3.0...v9.4.0
[v9.3.0]: https://github.com/nasa/cumulus/compare/v9.2.2...v9.3.0
[v9.2.2]: https://github.com/nasa/cumulus/compare/v9.2.1...v9.2.2
[v9.2.1]: https://github.com/nasa/cumulus/compare/v9.2.0...v9.2.1
[v9.2.0]: https://github.com/nasa/cumulus/compare/v9.1.0...v9.2.0
[v9.1.0]: https://github.com/nasa/cumulus/compare/v9.0.1...v9.1.0
[v9.0.1]: https://github.com/nasa/cumulus/compare/v9.0.0...v9.0.1
[v9.0.0]: https://github.com/nasa/cumulus/compare/v8.1.0...v9.0.0
[v8.1.0]: https://github.com/nasa/cumulus/compare/v8.0.0...v8.1.0
[v8.0.0]: https://github.com/nasa/cumulus/compare/v7.2.0...v8.0.0
[v7.2.0]: https://github.com/nasa/cumulus/compare/v7.1.0...v7.2.0
[v7.1.0]: https://github.com/nasa/cumulus/compare/v7.0.0...v7.1.0
[v7.0.0]: https://github.com/nasa/cumulus/compare/v6.0.0...v7.0.0
[v6.0.0]: https://github.com/nasa/cumulus/compare/v5.0.1...v6.0.0
[v5.0.1]: https://github.com/nasa/cumulus/compare/v5.0.0...v5.0.1
[v5.0.0]: https://github.com/nasa/cumulus/compare/v4.0.0...v5.0.0
[v4.0.0]: https://github.com/nasa/cumulus/compare/v3.0.1...v4.0.0
[v3.0.1]: https://github.com/nasa/cumulus/compare/v3.0.0...v3.0.1
[v3.0.0]: https://github.com/nasa/cumulus/compare/v2.0.1...v3.0.0
[v2.0.7]: https://github.com/nasa/cumulus/compare/v2.0.6...v2.0.7
[v2.0.6]: https://github.com/nasa/cumulus/compare/v2.0.5...v2.0.6
[v2.0.5]: https://github.com/nasa/cumulus/compare/v2.0.4...v2.0.5
[v2.0.4]: https://github.com/nasa/cumulus/compare/v2.0.3...v2.0.4
[v2.0.3]: https://github.com/nasa/cumulus/compare/v2.0.2...v2.0.3
[v2.0.2]: https://github.com/nasa/cumulus/compare/v2.0.1...v2.0.2
[v2.0.1]: https://github.com/nasa/cumulus/compare/v1.24.0...v2.0.1
[v2.0.0]: https://github.com/nasa/cumulus/compare/v1.24.0...v2.0.0
[v1.24.0]: https://github.com/nasa/cumulus/compare/v1.23.2...v1.24.0
[v1.23.2]: https://github.com/nasa/cumulus/compare/v1.22.1...v1.23.2
[v1.22.1]: https://github.com/nasa/cumulus/compare/v1.21.0...v1.22.1
[v1.21.0]: https://github.com/nasa/cumulus/compare/v1.20.0...v1.21.0
[v1.20.0]: https://github.com/nasa/cumulus/compare/v1.19.0...v1.20.0
[v1.19.0]: https://github.com/nasa/cumulus/compare/v1.18.0...v1.19.0
[v1.18.0]: https://github.com/nasa/cumulus/compare/v1.17.0...v1.18.0
[v1.17.0]: https://github.com/nasa/cumulus/compare/v1.16.1...v1.17.0
[v1.16.1]: https://github.com/nasa/cumulus/compare/v1.16.0...v1.16.1
[v1.16.0]: https://github.com/nasa/cumulus/compare/v1.15.0...v1.16.0
[v1.15.0]: https://github.com/nasa/cumulus/compare/v1.14.5...v1.15.0
[v1.14.5]: https://github.com/nasa/cumulus/compare/v1.14.4...v1.14.5
[v1.14.4]: https://github.com/nasa/cumulus/compare/v1.14.3...v1.14.4
[v1.14.3]: https://github.com/nasa/cumulus/compare/v1.14.2...v1.14.3
[v1.14.2]: https://github.com/nasa/cumulus/compare/v1.14.1...v1.14.2
[v1.14.1]: https://github.com/nasa/cumulus/compare/v1.14.0...v1.14.1
[v1.14.0]: https://github.com/nasa/cumulus/compare/v1.13.5...v1.14.0
[v1.13.5]: https://github.com/nasa/cumulus/compare/v1.13.4...v1.13.5
[v1.13.4]: https://github.com/nasa/cumulus/compare/v1.13.3...v1.13.4
[v1.13.3]: https://github.com/nasa/cumulus/compare/v1.13.2...v1.13.3
[v1.13.2]: https://github.com/nasa/cumulus/compare/v1.13.1...v1.13.2
[v1.13.1]: https://github.com/nasa/cumulus/compare/v1.13.0...v1.13.1
[v1.13.0]: https://github.com/nasa/cumulus/compare/v1.12.1...v1.13.0
[v1.12.1]: https://github.com/nasa/cumulus/compare/v1.12.0...v1.12.1
[v1.12.0]: https://github.com/nasa/cumulus/compare/v1.11.3...v1.12.0
[v1.11.3]: https://github.com/nasa/cumulus/compare/v1.11.2...v1.11.3
[v1.11.2]: https://github.com/nasa/cumulus/compare/v1.11.1...v1.11.2
[v1.11.1]: https://github.com/nasa/cumulus/compare/v1.11.0...v1.11.1
[v1.11.0]: https://github.com/nasa/cumulus/compare/v1.10.4...v1.11.0
[v1.10.4]: https://github.com/nasa/cumulus/compare/v1.10.3...v1.10.4
[v1.10.3]: https://github.com/nasa/cumulus/compare/v1.10.2...v1.10.3
[v1.10.2]: https://github.com/nasa/cumulus/compare/v1.10.1...v1.10.2
[v1.10.1]: https://github.com/nasa/cumulus/compare/v1.10.0...v1.10.1
[v1.10.0]: https://github.com/nasa/cumulus/compare/v1.9.1...v1.10.0
[v1.9.1]: https://github.com/nasa/cumulus/compare/v1.9.0...v1.9.1
[v1.9.0]: https://github.com/nasa/cumulus/compare/v1.8.1...v1.9.0
[v1.8.1]: https://github.com/nasa/cumulus/compare/v1.8.0...v1.8.1
[v1.8.0]: https://github.com/nasa/cumulus/compare/v1.7.0...v1.8.0
[v1.7.0]: https://github.com/nasa/cumulus/compare/v1.6.0...v1.7.0
[v1.6.0]: https://github.com/nasa/cumulus/compare/v1.5.5...v1.6.0
[v1.5.5]: https://github.com/nasa/cumulus/compare/v1.5.4...v1.5.5
[v1.5.4]: https://github.com/nasa/cumulus/compare/v1.5.3...v1.5.4
[v1.5.3]: https://github.com/nasa/cumulus/compare/v1.5.2...v1.5.3
[v1.5.2]: https://github.com/nasa/cumulus/compare/v1.5.1...v1.5.2
[v1.5.1]: https://github.com/nasa/cumulus/compare/v1.5.0...v1.5.1
[v1.5.0]: https://github.com/nasa/cumulus/compare/v1.4.1...v1.5.0
[v1.4.1]: https://github.com/nasa/cumulus/compare/v1.4.0...v1.4.1
[v1.4.0]: https://github.com/nasa/cumulus/compare/v1.3.0...v1.4.0
[v1.3.0]: https://github.com/nasa/cumulus/compare/v1.2.0...v1.3.0
[v1.2.0]: https://github.com/nasa/cumulus/compare/v1.1.4...v1.2.0
[v1.1.4]: https://github.com/nasa/cumulus/compare/v1.1.3...v1.1.4
[v1.1.3]: https://github.com/nasa/cumulus/compare/v1.1.2...v1.1.3
[v1.1.2]: https://github.com/nasa/cumulus/compare/v1.1.1...v1.1.2
[v1.1.1]: https://github.com/nasa/cumulus/compare/v1.0.1...v1.1.1
[v1.1.0]: https://github.com/nasa/cumulus/compare/v1.0.1...v1.1.0
[v1.0.1]: https://github.com/nasa/cumulus/compare/v1.0.0...v1.0.1
[v1.0.0]: https://github.com/nasa/cumulus/compare/pre-v1-release...v1.0.0

[thin-egress-app]: <https://github.com/asfadmin/thin-egress-app> "Thin Egress App"<|MERGE_RESOLUTION|>--- conflicted
+++ resolved
@@ -6,7 +6,6 @@
 
 ## Unreleased
 
-<<<<<<< HEAD
 ### MIGRATION notes
 
 From this release forward Core will be tested against PostgreSQL 11   Existing
@@ -71,14 +70,10 @@
 
 - **CUMULUS-3148**:
   - Updates cumulus-rds-tf to use defaults for PostgreSQL 11.13
-=======
-### Fixed
-
 - **CUMULUS-3148**
   - Update IngestGranuleSuccessSpec as test was dependant on file ordering and
     PostgreSQL 11 upgrade exposed dependency on database results in the API return
   - Update unit test container to utilize PostgreSQL 11.13 container
->>>>>>> fba84691
 - **CUMULUS-3033**
   - Fixed `granuleEsQuery` to properly terminate if `body.hit.total.value` is 0.
 - **CUMULUS-3142**
