# Changelog

All notable changes to this project will be documented in this file.

The format is based on [Keep a Changelog](http://keepachangelog.com/en/1.0.0/).

## [Unreleased]

<<<<<<< HEAD
### Added

- **CUMULUS-2373**
  - Added `replaySqsMessages` lambda to replay archived incoming SQS
    messages from S3.
  - Added `/replays/sqs` endpoint to trigger an async operation for
    the `replaySqsMessages` lambda.
  - Added unit tests and integration tests for new endpoint and lambda.
  - Added `getS3PrefixForArchivedMessage` to `ingest/sqs` package to get prefix
    for an archived message.
  - Added new `async_operation` type `SQS Replay`.

### Changed

- **CUMULUS-2373**
  - Updated `getS3KeyForArchivedMessage` in `ingest/sqs` to store SQS messages
    by `queueName`.
=======
### Notable changes

- `@cumulus/sync-granule` task should now properly handle
syncing files from HTTP/HTTPS providers where basic auth is
required and involves a redirect to a different host (e.g.
downloading files protected by Earthdata Login)

### Added

- **CUMULUS-2548**
  - Added `allowed_redirects` field to PostgreSQL `providers` table
  - Added `allowedRedirects` field to DynamoDB `<prefix>-providers` table
  - Added `@cumulus/aws-client/S3.streamS3Upload` to handle uploading the contents
  of a readable stream to S3 and returning a promise

### Fixed

- **CUMULUS-2548**
  - Fixed `@cumulus/ingest/HttpProviderClient.sync` to
properly handle basic auth when redirecting to a different
host and/or host with a different port
- **CUMULUS-2626**
  - Update [PDR migration](https://github.com/nasa/cumulus/blob/master/lambdas/data-migration2/src/pdrs.ts) to correctly find Executions by a Dynamo PDR's `execution` field
>>>>>>> 86d9749c

## [v9.3.0] 2021-07-26

### BREAKING CHANGES

- All API requests made by `@cumulus/api-client` will now throw an error if the status code
does not match the expected response (200 for most requests and 202 for a few requests that
trigger async operations). Previously the helpers in this package would return the response
regardless of the status code, so you may need to update any code using helpers from this
package to catch or to otherwise handle errors that you may encounter.
- The Cumulus API Lambda function has now been configured with reserved concurrency to ensure
availability in a high-concurrency environment. However, this also caps max concurrency which
may result in throttling errors if trying to reach the Cumulus API multiple times in a short
period. Reserved concurrency can be configured with the `archive_api_reserved_concurrency`
terraform variable on the Cumulus module and increased if you are seeing throttling erorrs.
The default reserved concurrency value is 8.

### Notable changes

- `cmr_custom_host` variable for `cumulus` module can now be used to configure Cumulus to
  integrate with a custom CMR host name and protocol (e.g.
  `http://custom-cmr-host.com`). Note that you **must** include a protocol
  (`http://` or `https://)  if specifying a value for this variable.
- The cumulus module configuration value`rds_connetion_heartbeat` and it's
  behavior has been replaced by a more robust database connection 'retry'
  solution.   Users can remove this value from their configuration, regardless
  of value.  See the `Changed` section notes on CUMULUS-2528 for more details.
### Added

- Added user doc describing new features related to the Cumulus dead letter archive.
- **CUMULUS-2327**
  - Added reserved concurrency setting to the Cumulus API lambda function.
  - Added relevant tfvars to the archive and cumulus terraform modules.
- **CUMULUS-2460**
  - Adds `POST` /executions/search-by-granules for retrieving executions from a list of granules or granule query
  - Adds `searchExecutionsByGranules` to `@cumulus/api-client/executions`
- **CUMULUS-2475**
  - Adds `GET` endpoint to distribution API
- **CUMULUS-2463**
  - `PUT /granules` reingest action allows a user to override the default execution
    to use by providing an optional `workflowName` or `executionArn` parameter on
    the request body.
  - `PUT /granules/bulkReingest` action allows a user to override the default
    execution/workflow combination to reingest with by providing an optional
    `workflowName` on the request body.
- Adds `workflowName` and `executionArn` params to @cumulus/api-client/reingestGranules
- **CUMULUS-2476**
  - Adds handler for authenticated `HEAD` Distribution requests replicating current behavior of TEA
- **CUMULUS-2478**
  - Implemented [bucket map](https://github.com/asfadmin/thin-egress-app#bucket-mapping).
  - Implemented /locate endpoint
  - Cumulus distribution API checks the file request against bucket map:
    - retrieves the bucket and key from file path
    - determines if the file request is public based on the bucket map rather than the bucket type
    - (EDL only) restricts download from PRIVATE_BUCKETS to users who belong to certain EDL User Groups
    - bucket prefix and object prefix are supported
  - Add 'Bearer token' support as an authorization method
- **CUMULUS-2486**
  - Implemented support for custom headers
  - Added 'Bearer token' support as an authorization method
- **CUMULUS-2487**
  - Added integration test for cumulus distribution API
- **CUMULUS-2569**
  - Created bucket map cache for cumulus distribution API
- **CUMULUS-2568**
  - Add `deletePdr`/PDR deletion functionality to `@cumulus/api-client/pdrs`
  - Add `removeCollectionAndAllDependencies` to integration test helpers
  - Added `example/spec/apiUtils.waitForApiStatus` to wait for a
  record to be returned by the API with a specific value for
  `status`
  - Added `example/spec/discoverUtils.uploadS3GranuleDataForDiscovery` to upload granule data fixtures
  to S3 with a randomized granule ID for `discover-granules` based
  integration tests
  - Added `example/spec/Collections.removeCollectionAndAllDependencies` to remove a collection and
  all dependent objects (e.g. PDRs, granules, executions) from the
  database via the API
  - Added helpers to `@cumulus/api-client`:
    - `pdrs.deletePdr` - Delete a PDR via the API
    - `replays.postKinesisReplays` - Submit a POST request to the `/replays` endpoint for replaying Kinesis messages

### Changed

- Moved functions from `@cumulus/integration-tests` to `example/spec/helpers/workflowUtils`:
  - `startWorkflowExecution`
  - `startWorkflow`
  - `executeWorkflow`
  - `buildWorkflow`
  - `testWorkflow`
  - `buildAndExecuteWorkflow`
  - `buildAndStartWorkflow`
- `example/spec/helpers/workflowUtils.executeWorkflow` now uses
`waitForApiStatus` to ensure that the execution is `completed` or
`failed` before resolving
- `example/spec/helpers/testUtils.updateAndUploadTestFileToBucket`
now accepts an object of parameters rather than positional
arguments
- Removed PDR from the `payload` in the input payload test fixture for reconciliation report integration tests
- The following integration tests for PDR-based workflows were
updated to use randomized granule IDs:
  - `example/spec/parallel/ingest/ingestFromPdrSpec.js`
  - `example/spec/parallel/ingest/ingestFromPdrWithChildWorkflowMetaSpec.js`
  - `example/spec/parallel/ingest/ingestFromPdrWithExecutionNamePrefixSpec.js`
  - `example/spec/parallel/ingest/ingestPdrWithNodeNameSpec.js`
- Updated the `@cumulus/api-client/CumulusApiClientError` error class to include new properties that can be accessed directly on
the error object:
  - `statusCode` - The HTTP status code of the API response
  - `apiMessage` - The message from the API response
- Added `params.pRetryOptions` parameter to
`@cumulus/api-client/granules.deleteGranule` to control the retry
behavior
- Updated `cmr_custom_host` variable to accept a full protocol and host name
(e.g. `http://cmr-custom-host.com`), whereas it previously only accepted a host name
- **CUMULUS-2482**
  - Switches the default distribution app in the `example/cumulus-tf` deployment to the new Cumulus Distribution
  - TEA is still available by following instructions in `example/README.md`
- **CUMULUS-2463**
  - Increases the duration of allowed backoff times for a successful test from
    0.5 sec to 1 sec.
- **CUMULUS-2528**
  - Removed `rds_connection_heartbeat` as a configuration option from all
    Cumulus terraform modules
  - Removed `dbHeartBeat` as an environmental switch from
    `@cumulus/db.getKnexClient` in favor of more comprehensive general db
    connect retry solution
  - Added new `rds_connection_timing_configuration` string map to allow for
    configuration and tuning of Core's internal database retry/connection
    timeout behaviors.  These values map to connection pool configuration
    values for tarn (https://github.com/vincit/tarn.js/) which Core's database
    module / knex(https://www.npmjs.com/package/knex) use for this purpose:
    - acquireTimeoutMillis
    - createRetryIntervalMillis
    - createTimeoutMillis
    - idleTimeoutMillis
    - reapIntervalMillis
      Connection errors will result in a log line prepended with 'knex failed on
      attempted connection error' and sent from '@cumulus/db/connection'
  - Updated `@cumulus/db` and all terraform mdules to set default retry
    configuration values for the database module to cover existing database
    heartbeat connection failures as well as all other knex/tarn connection
    creation failures.

### Fixed

- Fixed bug where `cmr_custom_host` variable was not properly forwarded into `archive`, `ingest`, and `sqs-message-remover` modules from `cumulus` module
- Fixed bug where `parse-pdr` set a granule's provider to the entire provider record when a `NODE_NAME`
  is present. Expected behavior consistent with other tasks is to set the provider name in that field.
- **CUMULUS-2568**
  - Update reconciliation report integration test to have better cleanup/failure behavior
  - Fixed `@cumulus/api-client/pdrs.getPdr` to request correct endpoint for returning a PDR from the API
- **CUMULUS-2620**
  - Fixed a bug where a granule could be removed from CMR but still be set as
  `published: true` and with a CMR link in the Dynamo/PostgreSQL databases. Now,
  the CMR deletion and the Dynamo/PostgreSQL record updates will all succeed or fail
  together, preventing the database records from being out of sync with CMR.
  - Fixed `@cumulus/api-client/pdrs.getPdr` to request correct
  endpoint for returning a PDR from the API

## [v9.2.0] 2021-06-22

### Added

- **CUMULUS-2475**
  - Adds `GET` endpoint to distribution API
- **CUMULUS-2476**
  - Adds handler for authenticated `HEAD` Distribution requests replicating current behavior of TEA

### Changed

- **CUMULUS-2482**
  - Switches the default distribution app in the `example/cumulus-tf` deployment to the new Cumulus Distribution
  - TEA is still available by following instructions in `example/README.md`

### Fixed

- **CUMULUS-2520**
  - Fixed error that prevented `/elasticsearch/index-from-database` from starting.
- **CUMULUS-2532**
  - Fixed integration tests to have granule deletion occur before provider and
    collection deletion in test cleanup.
- **CUMULUS-2558**
  - Fixed issue where executions original_payload would not be retained on successful execution

## [v9.1.0] 2021-06-03

### BREAKING CHANGES

- `@cumulus/api-client/granules.getGranule` now returns the granule record from the GET `/granules/<granuleId>` endpoint, not the raw endpoint response
- **CUMULUS-2434**
  - To use the updated `update-granules-cmr-metadata-file-links` task, the
    granule  UMM-G metadata should have version 1.6.2 or later, since CMR s3
    link type 'GET DATA VIA DIRECT ACCESS' is not valid until UMM-G version
    [1.6.2](https://cdn.earthdata.nasa.gov/umm/granule/v1.6.2/umm-g-json-schema.json)
- **CUMULUS-2488**
  - Removed all EMS reporting including lambdas, endpoints, params, etc as all
    reporting is now handled through Cloud Metrics
- **CUMULUS-2472**
  - Moved existing `EarthdataLoginClient` to
    `@cumulus/oauth-client/EarthdataLoginClient` and updated all references in
    Cumulus Core.
  - Rename `EarthdataLoginClient` property from `earthdataLoginUrl` to
    `loginUrl for consistency with new OAuth clients. See example in
    [oauth-client
    README](https://github.com/nasa/cumulus/blob/master/packages/oauth-client/README.md)

### Added

- `@cumulus/api-client/granules.getGranuleResponse` to return the raw endpoint response from the GET `/granules/<granuleId>` endpoint
- **HYRAX-439** - Corrected README.md according to a new Hyrax URL format.
- **CUMULUS-2354**
  - Adds configuration options to allow `/s3credentials` endpoint to distribute
    same-region read-only tokens based on a user's CMR ACLs.
  - Configures the example deployment to enable this feature.
- **CUMULUS-2442**
  - Adds option to generate cloudfront URL to lzards-backup task. This will require a few new task config options that have been documented in the [task README](https://github.com/nasa/cumulus/blob/master/tasks/lzards-backup/README.md).
- **CUMULUS-2470**
  - Added `/s3credentials` endpoint for distribution API
- **CUMULUS-2471**
  - Add `/s3credentialsREADME` endpoint to distribution API
- **CUMULUS-2473**
  - Updated `tf-modules/cumulus_distribution` module to take earthdata or cognito credentials
  - Configured `example/cumulus-tf/cumulus_distribution.tf` to use CSDAP credentials
- **CUMULUS-2474**
  - Add `S3ObjectStore` to `aws-client`. This class allows for interaction with the S3 object store.
  - Add `object-store` package which contains abstracted object store functions for working with various cloud providers
- **CUMULUS-2477**
  - Added `/`, `/login` and `/logout` endpoints to cumulus distribution api
- **CUMULUS-2479**
  - Adds /version endpoint to distribution API
- **CUMULUS-2497**
  - Created `isISOFile()` to check if a CMR file is a CMR ISO file.
- **CUMULUS-2371**
  - Added helpers to `@cumulus/ingest/sqs`:
    - `archiveSqsMessageToS3` - archives an incoming SQS message to S3
    - `deleteArchivedMessageFromS3` - deletes a processed SQS message from S3
  - Added call to `archiveSqsMessageToS3` to `sqs-message-consumer` which
    archives all incoming SQS messages to S3.
  - Added call to `deleteArchivedMessageFrom` to `sqs-message-remover` which
    deletes archived SQS message from S3 once it has been processed.

### Changed

- **[PR2224](https://github.com/nasa/cumulus/pull/2244)**
  - Changed timeout on `sfEventSqsToDbRecords` Lambda to 60 seconds to match
    timeout for Knex library to acquire dataase connections
- **CUMULUS-2208**
  - Moved all `@cumulus/api/es/*` code to new `@cumulus/es-client` package
- Changed timeout on `sfEventSqsToDbRecords` Lambda to 60 seconds to match
  timeout for Knex library to acquire database connections
- **CUMULUS-2517**
  - Updated postgres-migration-count-tool default concurrency to '1'

- **CUMULUS-2489**
  - Updated docs for Terraform references in FAQs, glossary, and in Deployment sections

- **CUMULUS-2434**
  - Updated `@cumulus/cmrjs` `updateCMRMetadata` and related functions to add
    both HTTPS URLS and S3 URIs to CMR metadata.
  - Updated `update-granules-cmr-metadata-file-links` task to add both HTTPS
    URLs and S3 URIs to the OnlineAccessURLs field of CMR metadata. The task
    configuration parameter `cmrGranuleUrlType` now has default value `both`.
  - To use the updated `update-granules-cmr-metadata-file-links` task, the
    granule UMM-G metadata should have version 1.6.2 or later, since CMR s3 link
    type 'GET DATA VIA DIRECT ACCESS' is not valid until UMM-G version
    [1.6.2](https://cdn.earthdata.nasa.gov/umm/granule/v1.6.2/umm-g-json-schema.json)
- **CUMULUS-2472**
  - Renamed `@cumulus/earthdata-login-client` to more generic
    `@cumulus/oauth-client` as a parnt  class for new OAuth clients.
  - Added `@cumulus/oauth-client/CognitoClient` to interface with AWS cognito login service.
- **CUMULUS-2497**
  - Changed the `@cumulus/cmrjs` package:
    - Updated `@cumulus/cmrjs/cmr-utils.getGranuleTemporalInfo()` so it now
      returns temporal info for CMR ISO 19115 SMAP XML files.
    - Updated `@cumulus/cmrjs/cmr-utils.isCmrFilename()` to include
      `isISOFile()`.
- **CUMULUS-2532**
  - Changed integration tests to use `api-client/granules` functions as opposed
    to `granulesApi` from `@cumulus/integration-tests`.

### Fixed

- **CUMULUS-2519**
  - Update @cumulus/integration-tests.buildWorkflow to fail if provider/collection API response is not successful
- **CUMULUS-2518**
  - Update sf-event-sqs-to-db-records to not throw if a collection is not
    defined on a payload that has no granules/an empty granule payload object
- **CUMULUS-2512**
  - Updated ingest package S3 provider client to take additional parameter
    `remoteAltBucket` on `download` method to allow for per-file override of
    provider bucket for checksum
  - Updated @cumulus/ingest.fetchTextFile's signature to be parameterized and
    added `remoteAltBucket`to allow for an override of the passed in provider
    bucket for the source file
  - Update "eslint-plugin-import" to be pinned to 2.22.1
- **CUMULUS-2520**
  - Fixed error that prevented `/elasticsearch/index-from-database` from starting.
- **[2231](https://github.com/nasa/cumulus/issues/2231)**
  - Fixes broken relative path links in `docs/README.md`

### Removed

- **CUMULUS-2502**
  - Removed outdated documenation regarding Kibana index patterns for metrics.

## [v9.0.1] 2021-05-07

### Migration Steps

Please review the migration steps for 9.0.0 as this release is only a patch to
correct a failure in our build script and push out corrected release artifacts. The previous migration steps still apply.

### Changed

- Corrected `@cumulus/db` configuration to correctly build package.

## [v9.0.0] 2021-05-03

### Migration steps

- This release of Cumulus enables integration with a PostgreSQL database for archiving Cumulus data. There are several upgrade steps involved, **some of which need to be done before redeploying Cumulus**. See the [documentation on upgrading to the RDS release](https://nasa.github.io/cumulus/docs/upgrade-notes/upgrade-rds).

### BREAKING CHANGES

- **CUMULUS-2185** - RDS Migration Epic
  - **CUMULUS-2191**
    - Removed the following from the `@cumulus/api/models.asyncOperation` class in
      favor of the added `@cumulus/async-operations` module:
      - `start`
      - `startAsyncOperations`
  - **CUMULUS-2187**
    - The `async-operations` endpoint will now omit `output` instead of
      returning `none` when the operation did not return output.
  - **CUMULUS-2309**
    - Removed `@cumulus/api/models/granule.unpublishAndDeleteGranule` in favor
      of `@cumulus/api/lib/granule-remove-from-cmr.unpublishGranule` and
      `@cumulus/api/lib/granule-delete.deleteGranuleAndFiles`.
  - **CUMULUS-2385**
    - Updated `sf-event-sqs-to-db-records` to write a granule's files to
      PostgreSQL only after the workflow has exited the `Running` status.
      Please note that any workflow that uses `sf_sqs_report_task` for
      mid-workflow updates will be impacted.
    - Changed PostgreSQL `file` schema and TypeScript type definition to require
      `bucket` and `key` fields.
    - Updated granule/file write logic to mark a granule's status as "failed"
  - **CUMULUS-2455**
    - API `move granule` endpoint now moves granule files on a per-file basis
    - API `move granule` endpoint on granule file move failure will retain the
      file at it's original location, but continue to move any other granule
      files.
    - Removed the `move` method from the `@cumulus/api/models.granule` class.
      logic is now handled in `@cumulus/api/endpoints/granules` and is
      accessible via the Core API.

### Added

- **CUMULUS-2185** - RDS Migration Epic
  - **CUMULUS-2130**
    - Added postgres-migration-count-tool lambda/ECS task to allow for
      evaluation of database state
    - Added /migrationCounts api endpoint that allows running of the
      postgres-migration-count-tool as an asyncOperation
  - **CUMULUS-2394**
    - Updated PDR and Granule writes to check the step function
      workflow_start_time against the createdAt field for each record to ensure
      old records do not overwrite newer ones for legacy Dynamo and PostgreSQL
      writes
  - **CUMULUS-2188**
    - Added `data-migration2` Lambda to be run after `data-migration1`
    - Added logic to `data-migration2` Lambda for migrating execution records
      from DynamoDB to PostgreSQL
  - **CUMULUS-2191**
    - Added `@cumulus/async-operations` to core packages, exposing
      `startAsyncOperation` which will handle starting an async operation and
      adding an entry to both PostgreSQL and DynamoDb
  - **CUMULUS-2127**
    - Add schema migration for `collections` table
  - **CUMULUS-2129**
    - Added logic to `data-migration1` Lambda for migrating collection records
      from Dynamo to PostgreSQL
  - **CUMULUS-2157**
    - Add schema migration for `providers` table
    - Added logic to `data-migration1` Lambda for migrating provider records
      from Dynamo to PostgreSQL
  - **CUMULUS-2187**
    - Added logic to `data-migration1` Lambda for migrating async operation
      records from Dynamo to PostgreSQL
  - **CUMULUS-2198**
    - Added logic to `data-migration1` Lambda for migrating rule records from
      DynamoDB to PostgreSQL
  - **CUMULUS-2182**
    - Add schema migration for PDRs table
  - **CUMULUS-2230**
    - Add schema migration for `rules` table
  - **CUMULUS-2183**
    - Add schema migration for `asyncOperations` table
  - **CUMULUS-2184**
    - Add schema migration for `executions` table
  - **CUMULUS-2257**
    - Updated PostgreSQL table and column names to snake_case
    - Added `translateApiAsyncOperationToPostgresAsyncOperation` function to `@cumulus/db`
  - **CUMULUS-2186**
    - Added logic to `data-migration2` Lambda for migrating PDR records from
      DynamoDB to PostgreSQL
  - **CUMULUS-2235**
    - Added initial ingest load spec test/utility
  - **CUMULUS-2167**
    - Added logic to `data-migration2` Lambda for migrating Granule records from
      DynamoDB to PostgreSQL and parse Granule records to store File records in
      RDS.
  - **CUMULUS-2367**
    - Added `granules_executions` table to PostgreSQL schema to allow for a
      many-to-many relationship between granules and executions
      - The table refers to granule and execution records using foreign keys
        defined with ON CASCADE DELETE, which means that any time a granule or
        execution record is deleted, all of the records in the
        `granules_executions` table referring to that record will also be
        deleted.
    - Added `upsertGranuleWithExecutionJoinRecord` helper to `@cumulus/db` to
      allow for upserting a granule record and its corresponding
      `granules_execution` record
  - **CUMULUS-2128**
    - Added helper functions:
      - `@cumulus/db/translate/file/translateApiFiletoPostgresFile`
      - `@cumulus/db/translate/file/translateApiGranuletoPostgresGranule`
      - `@cumulus/message/Providers/getMessageProvider`
  - **CUMULUS-2190**
    - Added helper functions:
      - `@cumulus/message/Executions/getMessageExecutionOriginalPayload`
      - `@cumulus/message/Executions/getMessageExecutionFinalPayload`
      - `@cumulus/message/workflows/getMessageWorkflowTasks`
      - `@cumulus/message/workflows/getMessageWorkflowStartTime`
      - `@cumulus/message/workflows/getMessageWorkflowStopTime`
      - `@cumulus/message/workflows/getMessageWorkflowName`
  - **CUMULUS-2192**
    - Added helper functions:
      - `@cumulus/message/PDRs/getMessagePdrRunningExecutions`
      - `@cumulus/message/PDRs/getMessagePdrCompletedExecutions`
      - `@cumulus/message/PDRs/getMessagePdrFailedExecutions`
      - `@cumulus/message/PDRs/getMessagePdrStats`
      - `@cumulus/message/PDRs/getPdrPercentCompletion`
      - `@cumulus/message/workflows/getWorkflowDuration`
  - **CUMULUS-2199**
    - Added `translateApiRuleToPostgresRule` to `@cumulus/db` to translate API
      Rule to conform to Postgres Rule definition.
  - **CUMUlUS-2128**
    - Added "upsert" logic to the `sfEventSqsToDbRecords` Lambda for granule and
      file writes to the core PostgreSQL database
  - **CUMULUS-2199**
    - Updated Rules endpoint to write rules to core PostgreSQL database in
      addition to DynamoDB and to delete rules from the PostgreSQL database in
      addition to DynamoDB.
    - Updated `create` in Rules Model to take in optional `createdAt` parameter
      which sets the value of createdAt if not specified during function call.
  - **CUMULUS-2189**
    - Updated Provider endpoint logic to write providers in parallel to Core
      PostgreSQL database
    - Update integration tests to utilize API calls instead of direct
      api/model/Provider calls
  - **CUMULUS-2191**
    - Updated cumuluss/async-operation task to write async-operations to the
      PostgreSQL database.
  - **CUMULUS-2228**
    - Added logic to the `sfEventSqsToDbRecords` Lambda to write execution, PDR,
      and granule records to the core PostgreSQL database in parallel with
      writes to DynamoDB
  - **CUMUlUS-2190**
    - Added "upsert" logic to the `sfEventSqsToDbRecords` Lambda for PDR writes
      to the core PostgreSQL database
  - **CUMUlUS-2192**
    - Added "upsert" logic to the `sfEventSqsToDbRecords` Lambda for execution
      writes to the core PostgreSQL database
  - **CUMULUS-2187**
    - The `async-operations` endpoint will now omit `output` instead of
      returning `none` when the operation did not return output.
  - **CUMULUS-2167**
    - Change PostgreSQL schema definition for `files` to remove `filename` and
      `name` and only support `file_name`.
    - Change PostgreSQL schema definition for `files` to remove `size` to only
      support `file_size`.
    - Change `PostgresFile` to remove duplicate fields `filename` and `name` and
      rename `size` to `file_size`.
  - **CUMULUS-2266**
    - Change `sf-event-sqs-to-db-records` behavior to discard and not throw an
      error on an out-of-order/delayed message so as not to have it be sent to
      the DLQ.
  - **CUMULUS-2305**
    - Changed `DELETE /pdrs/{pdrname}` API behavior to also delete record from
      PostgreSQL database.
  - **CUMULUS-2309**
    - Changed `DELETE /granules/{granuleName}` API behavior to also delete
      record from PostgreSQL database.
    - Changed `Bulk operation BULK_GRANULE_DELETE` API behavior to also delete
      records from PostgreSQL database.
  - **CUMULUS-2367**
    - Updated `granule_cumulus_id` foreign key to granule in PostgreSQL `files`
      table to use a CASCADE delete, so records in the files table are
      automatically deleted by the database when the corresponding granule is
      deleted.
  - **CUMULUS-2407**
    - Updated data-migration1 and data-migration2 Lambdas to use UPSERT instead
      of UPDATE when migrating dynamoDB records to PostgreSQL.
    - Changed data-migration1 and data-migration2 logic to only update already
      migrated records if the incoming record update has a newer timestamp
  - **CUMULUS-2329**
    - Add `write-db-dlq-records-to-s3` lambda.
    - Add terraform config to automatically write db records DLQ messages to an
      s3 archive on the system bucket.
    - Add unit tests and a component spec test for the above.
  - **CUMULUS-2380**
    - Add `process-dead-letter-archive` lambda to pick up and process dead letters in the S3 system bucket dead letter archive.
    - Add `/deadLetterArchive/recoverCumulusMessages` endpoint to trigger an async operation to leverage this capability on demand.
    - Add unit tests and integration test for all of the above.
  - **CUMULUS-2406**
    - Updated parallel write logic to ensure that updatedAt/updated_at
      timestamps are the same in Dynamo/PG on record write for the following
      data types:
      - async operations
      - granules
      - executions
      - PDRs
  - **CUMULUS-2446**
    - Remove schema validation check against DynamoDB table for collections when
      migrating records from DynamoDB to core PostgreSQL database.
  - **CUMULUS-2447**
    - Changed `translateApiAsyncOperationToPostgresAsyncOperation` to call
      `JSON.stringify` and then `JSON.parse` on output.
  - **CUMULUS-2313**
    - Added `postgres-migration-async-operation` lambda to start an ECS task to
      run a the `data-migration2` lambda.
    - Updated `async_operations` table to include `Data Migration 2` as a new
      `operation_type`.
    - Updated `cumulus-tf/variables.tf` to include `optional_dynamo_tables` that
      will be merged with `dynamo_tables`.
  - **CUMULUS-2451**
    - Added summary type file `packages/db/src/types/summary.ts` with
      `MigrationSummary` and `DataMigration1` and `DataMigration2` types.
    - Updated `data-migration1` and `data-migration2` lambdas to return
      `MigrationSummary` objects.
    - Added logging for every batch of 100 records processed for executions,
      granules and files, and PDRs.
    - Removed `RecordAlreadyMigrated` logs in `data-migration1` and
      `data-migration2`
  - **CUMULUS-2452**
    - Added support for only migrating certain granules by specifying the
      `granuleSearchParams.granuleId` or `granuleSearchParams.collectionId`
      properties in the payload for the
      `<prefix>-postgres-migration-async-operation` Lambda
    - Added support for only running certain migrations for data-migration2 by
      specifying the `migrationsList` property in the payload for the
      `<prefix>-postgres-migration-async-operation` Lambda
  - **CUMULUS-2453**
    - Created `storeErrors` function which stores errors in system bucket.
    - Updated `executions` and `granulesAndFiles` data migrations to call `storeErrors` to store migration errors.
    - Added `system_bucket` variable to `data-migration2`.
  - **CUMULUS-2455**
    - Move granules API endpoint records move updates for migrated granule files
      if writing any of the granule files fails.
  - **CUMULUS-2468**
    - Added support for doing [DynamoDB parallel scanning](https://docs.aws.amazon.com/amazondynamodb/latest/developerguide/Scan.html#Scan.ParallelScan) for `executions` and `granules` migrations to improve performance. The behavior of the parallel scanning and writes can be controlled via the following properties on the event input to the `<prefix>-postgres-migration-async-operation` Lambda:
      - `granuleMigrationParams.parallelScanSegments`: How many segments to divide your granules DynamoDB table into for parallel scanning
      - `granuleMigrationParams.parallelScanLimit`: The maximum number of granule records to evaluate for each parallel scanning segment of the DynamoDB table
      - `granuleMigrationParams.writeConcurrency`: The maximum number of concurrent granule/file writes to perform to the PostgreSQL database across all DynamoDB segments
      - `executionMigrationParams.parallelScanSegments`: How many segments to divide your executions DynamoDB table into for parallel scanning
      - `executionMigrationParams.parallelScanLimit`: The maximum number of execution records to evaluate for each parallel scanning segment of the DynamoDB table
      - `executionMigrationParams.writeConcurrency`: The maximum number of concurrent execution writes to perform to the PostgreSQL database across all DynamoDB segments
  - **CUMULUS-2468** - Added `@cumulus/aws-client/DynamoDb.parallelScan` helper to perform [parallel scanning on DynamoDb tables](https://docs.aws.amazon.com/amazondynamodb/latest/developerguide/Scan.html#Scan.ParallelScan)
  - **CUMULUS-2507**
    - Updated granule record write logic to set granule status to `failed` in both Postgres and DynamoDB if any/all of its files fail to write to the database.

### Deprecated

- **CUMULUS-2185** - RDS Migration Epic
  - **CUMULUS-2455**
    - `@cumulus/ingest/moveGranuleFiles`

## [v8.1.0] 2021-04-29

### Added

- **CUMULUS-2348**
  - The `@cumulus/api` `/granules` and `/granules/{granuleId}` endpoints now take `getRecoveryStatus` parameter
  to include recoveryStatus in result granule(s)
  - The `@cumulus/api-client.granules.getGranule` function takes a `query` parameter which can be used to
  request additional granule information.
  - Published `@cumulus/api@7.2.1-alpha.0` for dashboard testing
- **CUMULUS-2469**
  - Added `tf-modules/cumulus_distribution` module to standup a skeleton
    distribution api

## [v8.0.0] 2021-04-08

### BREAKING CHANGES

- **CUMULUS-2428**
  - Changed `/granules/bulk` to use `queueUrl` property instead of a `queueName` property for setting the queue to use for scheduling bulk granule workflows

### Notable changes

- Bulk granule operations endpoint now supports setting a custom queue for scheduling workflows via the `queueUrl` property in the request body. If provided, this value should be the full URL for an SQS queue.

### Added

- **CUMULUS-2374**
  - Add cookbok entry for queueing PostToCmr step
  - Add example workflow to go with cookbook
- **CUMULUS-2421**
  - Added **experimental** `ecs_include_docker_cleanup_cronjob` boolean variable to the Cumulus module to enable cron job to clean up docker root storage blocks in ECS cluster template for non-`device-mapper` storage drivers. Default value is `false`. This fulfills a specific user support request. This feature is otherwise untested and will remain so until we can iterate with a better, more general-purpose solution. Use of this feature is **NOT** recommended unless you are certain you need it.

- **CUMULUS-1808**
  - Add additional error messaging in `deleteSnsTrigger` to give users more context about where to look to resolve ResourceNotFound error when disabling or deleting a rule.

### Fixed

- **CUMULUS-2281**
  - Changed discover-granules task to write discovered granules directly to
    logger, instead of via environment variable. This fixes a problem where a
    large number of found granules prevents this lambda from running as an
    activity with an E2BIG error.

## [v7.2.0] 2021-03-23

### Added

- **CUMULUS-2346**
  - Added orca API endpoint to `@cumulus/api` to get recovery status
  - Add `CopyToGlacier` step to [example IngestAndPublishGranuleWithOrca workflow](https://github.com/nasa/cumulus/blob/master/example/cumulus-tf/ingest_and_publish_granule_with_orca_workflow.tf)

### Changed

- **HYRAX-357**
  - Format of NGAP OPeNDAP URL changed and by default now is referring to concept id and optionally can include short name and version of collection.
  - `addShortnameAndVersionIdToConceptId` field has been added to the config inputs of the `hyrax-metadata-updates` task

## [v7.1.0] 2021-03-12

### Notable changes

- `sync-granule` task will now properly handle syncing 0 byte files to S3
- SQS/Kinesis rules now support scheduling workflows to a custom queue via the `rule.queueUrl` property. If provided, this value should be the full URL for an SQS queue.

### Added

- `tf-modules/cumulus` module now supports a `cmr_custom_host` variable that can
  be used to set to an arbitray  host for making CMR requests (e.g.
  `https://custom-cmr-host.com`).
- Added `buckets` variable to `tf-modules/archive`
- **CUMULUS-2345**
  - Deploy ORCA with Cumulus, see `example/cumulus-tf/orca.tf` and `example/cumulus-tf/terraform.tfvars.example`
  - Add `CopyToGlacier` step to [example IngestAndPublishGranule workflow](https://github.com/nasa/cumulus/blob/master/example/cumulus-tf/ingest_and_publish_granule_workflow.asl.json)
- **CUMULUS-2424**
  - Added `childWorkflowMeta` to `queue-pdrs` config. An object passed to this config value will be merged into a child workflow message's `meta` object. For an example of how this can be used, see `example/cumulus-tf/discover_and_queue_pdrs_with_child_workflow_meta_workflow.asl.json`.
- **CUMULUS-2427**
  - Added support for using a custom queue with SQS and Kinesis rules. Whatever queue URL is set on the `rule.queueUrl` property will be used to schedule workflows for that rule. This change allows SQS/Kinesis rules to use [any throttled queues defined for a deployment](https://nasa.github.io/cumulus/docs/data-cookbooks/throttling-queued-executions).

### Fixed

- **CUMULUS-2394**
  - Updated PDR and Granule writes to check the step function `workflow_start_time` against
      the `createdAt` field  for each record to ensure old records do not
      overwrite newer ones

### Changed

- `<prefix>-lambda-api-gateway` IAM role used by API Gateway Lambda now
  supports accessing all buckets defined in your `buckets` variable except
  "internal" buckets
- Updated the default scroll duration used in ESScrollSearch and part of the
  reconcilation report functions as a result of testing and seeing timeouts
  at its current value of 2min.
- **CUMULUS-2355**
  - Added logic to disable `/s3Credentials` endpoint based upon value for
    environment variable `DISABLE_S3_CREDENTIALS`. If set to "true", the
    endpoint will not dispense S3 credentials and instead return a message
    indicating that the endpoint has been disabled.
- **CUMULUS-2397**
  - Updated `/elasticsearch` endpoint's `reindex` function to prevent
    reindexing when source and destination indices are the same.
- **CUMULUS-2420**
  - Updated test function `waitForAsyncOperationStatus` to take a retryObject
    and use exponential backoff.  Increased the total test duration for both
    AsycOperation specs and the ReconciliationReports tests.
  - Updated the default scroll duration used in ESScrollSearch and part of the
    reconcilation report functions as a result of testing and seeing timeouts
    at its current value of 2min.
- **CUMULUS-2427**
  - Removed `queueUrl` from the parameters object for `@cumulus/message/Build.buildQueueMessageFromTemplate`
  - Removed `queueUrl` from the parameters object for `@cumulus/message/Build.buildCumulusMeta`

### Fixed

- Fixed issue in `@cumulus/ingest/S3ProviderClient.sync()` preventing 0 byte files from being synced to S3.

### Removed

- Removed variables from `tf-modules/archive`:
  - `private_buckets`
  - `protected_buckets`
  - `public_buckets`

## [v7.0.0] 2021-02-22

### BREAKING CHANGES

- **CUMULUS-2362** - Endpoints for the logs (/logs) will now throw an error unless Metrics is set up

### Added

- **CUMULUS-2345**
  - Deploy ORCA with Cumulus, see `example/cumulus-tf/orca.tf` and `example/cumulus-tf/terraform.tfvars.example`
  - Add `CopyToGlacier` step to [example IngestAndPublishGranule workflow](https://github.com/nasa/cumulus/blob/master/example/cumulus-tf/ingest_and_publish_granule_workflow.asl.json)
- **CUMULUS-2376**
  - Added `cmrRevisionId` as an optional parameter to `post-to-cmr` that will be used when publishing metadata to CMR.
- **CUMULUS-2412**
  - Adds function `getCollectionsByShortNameAndVersion` to @cumulus/cmrjs that performs a compound query to CMR to retrieve collection information on a list of collections. This replaces a series of calls to the CMR for each collection with a single call on the `/collections` endpoint and should improve performance when CMR return times are increased.

### Changed

- **CUMULUS-2362**
  - Logs endpoints only work with Metrics set up
- **CUMULUS-2376**
  - Updated `publishUMMGJSON2CMR` to take in an optional `revisionId` parameter.
  - Updated `publishUMMGJSON2CMR` to throw an error if optional `revisionId` does not match resulting revision ID.
  - Updated `publishECHO10XML2CMR` to take in an optional `revisionId` parameter.
  - Updated `publishECHO10XML2CMR` to throw an error if optional `revisionId` does not match resulting revision ID.
  - Updated `publish2CMR` to take in optional `cmrRevisionId`.
  - Updated `getWriteHeaders` to take in an optional CMR Revision ID.
  - Updated `ingestGranule` to take in an optional CMR Revision ID to pass to `getWriteHeaders`.
  - Updated `ingestUMMGranule` to take in an optional CMR Revision ID to pass to `getWriteHeaders`.
- **CUMULUS-2350**
  - Updates the examples on the `/s3credentialsREADME`, to include Python and
    JavaScript code demonstrating how to refrsh  the s3credential for
    programatic access.
- **CUMULUS-2383**
  - PostToCMR task will return CMRInternalError when a `500` status is returned from CMR

## [v6.0.0] 2021-02-16

### MIGRATION NOTES

- **CUMULUS-2255** - Cumulus has upgraded its supported version of Terraform
  from **0.12.12** to **0.13.6**. Please see the [instructions to upgrade your
  deployments](https://github.com/nasa/cumulus/blob/master/docs/upgrade-notes/upgrading-tf-version-0.13.6.md).

- **CUMULUS-2350**
  - If the  `/s3credentialsREADME`, does not appear to be working after
    deploymnt, [manual redeployment](https://docs.aws.amazon.com/apigateway/latest/developerguide/how-to-deploy-api-with-console.html)
    of the API-gateway stage may be necessary to finish the deployment.

### BREAKING CHANGES

- **CUMULUS-2255** - Cumulus has upgraded its supported version of Terraform from **0.12.12** to **0.13.6**.

### Added

- **CUMULUS-2291**
  - Add provider filter to Granule Inventory Report
- **CUMULUS-2300**
  - Added `childWorkflowMeta` to `queue-granules` config. Object passed to this
    value will be merged into a child workflow message's  `meta` object. For an
    example of how this can be used, see
    `example/cumulus-tf/discover_granules_workflow.asl.json`.
- **CUMULUS-2350**
  - Adds an unprotected endpoint, `/s3credentialsREADME`, to the
    s3-credentials-endpoint that displays  information on how to use the
    `/s3credentials` endpoint
- **CUMULUS-2368**
  - Add QueueWorkflow task
- **CUMULUS-2391**
  - Add reportToEms to collections.files file schema
- **CUMULUS-2395**
  - Add Core module parameter `ecs_custom_sg_ids` to Cumulus module to allow for
    custom security group mappings
- **CUMULUS-2402**
  - Officially expose `sftp()` for use in `@cumulus/sftp-client`

### Changed

- **CUMULUS-2323**
  - The sync granules task when used with the s3 provider now uses the
    `source_bucket` key in `granule.files` objects.  If incoming payloads using
    this task have a `source_bucket` value for a file using the s3 provider, the
    task will attempt to sync from the bucket defined in the file's
    `source_bucket` key instead of the `provider`.
    - Updated `S3ProviderClient.sync` to allow for an optional bucket parameter
      in support of the changed behavior.
  - Removed `addBucketToFile` and related code from sync-granules task

- **CUMULUS-2255**
  - Updated Terraform deployment code syntax for compatibility with version 0.13.6
- **CUMULUS-2321**
  - Updated API endpoint GET `/reconciliationReports/{name}` to return the
    pre-signe s3 URL in addition to report data

### Fixed

- Updated `hyrax-metadata-updates` task so the opendap url has Type 'USE SERVICE API'

- **CUMULUS-2310**
  - Use valid filename for reconciliation report
- **CUMULUS-2351**
  - Inventory report no longer includes the File/Granule relation object in the
    okCountByGranules key of a report.  The information is only included when a
    'Granule Not Found' report is run.

### Removed

- **CUMULUS-2364**
  - Remove the internal Cumulus logging lambda (log2elasticsearch)

## [v5.0.1] 2021-01-27

### Changed

- **CUMULUS-2344**
  - Elasticsearch API now allows you to reindex to an index that already exists
  - If using the Change Index operation and the new index doesn't exist, it will be created
  - Regarding instructions for CUMULUS-2020, you can now do a change index
    operation before a reindex operation. This will
    ensure that new data will end up in the new index while Elasticsearch is reindexing.

- **CUMULUS-2351**
  - Inventory report no longer includes the File/Granule relation object in the okCountByGranules key of a report. The information is only included when a 'Granule Not Found' report is run.

### Removed

- **CUMULUS-2367**
  - Removed `execution_cumulus_id` column from granules RDS schema and data type

## [v5.0.0] 2021-01-12

### BREAKING CHANGES

- **CUMULUS-2020**
  - Elasticsearch data mappings have been updated to improve search and the API
    has been update to reflect those changes. See Migration notes on how to
    update the Elasticsearch mappings.

### Migration notes

- **CUMULUS-2020**
  - Elasticsearch data mappings have been updated to improve search. For
    example, case insensitive searching will now work (e.g. 'MOD' and 'mod' will
    return the same granule results). To use the improved Elasticsearch queries,
    [reindex](https://nasa.github.io/cumulus-api/#reindex) to create a new index
    with the correct types. Then perform a [change
    index](https://nasa.github.io/cumulus-api/#change-index) operation to use
    the new index.
- **CUMULUS-2258**
  - Because the `egress_lambda_log_group` and
    `egress_lambda_log_subscription_filter` resource were removed from the
    `cumulus` module, new definitions for these resources must be added to
    `cumulus-tf/main.tf`. For reference on how to define these resources, see
    [`example/cumulus-tf/thin_egress_app.tf`](https://github.com/nasa/cumulus/blob/master/example/cumulus-tf/thin_egress_app.tf).
  - The `tea_stack_name` variable being passed into the `cumulus` module should be removed
- **CUMULUS-2344**
  - Regarding instructions for CUMULUS-2020, you can now do a change index operation before a reindex operation. This will
    ensure that new data will end up in the new index while Elasticsearch is reindexing.

### BREAKING CHANGES

- **CUMULUS-2020**
  - Elasticsearch data mappings have been updated to improve search and the API has been updated to reflect those changes. See Migration notes on how to update the Elasticsearch mappings.

### Added

- **CUMULUS-2318**
  - Added`async_operation_image` as `cumulus` module variable to allow for override of the async_operation container image.  Users can optionally specify a non-default docker image for use with Core async operations.
- **CUMULUS-2219**
  - Added `lzards-backup` Core task to facilitate making LZARDS backup requests in Cumulus ingest workflows
- **CUMULUS-2092**
  - Add documentation for Granule Not Found Reports
- **HYRAX-320**
  - `@cumulus/hyrax-metadata-updates`Add component URI encoding for entry title id and granule ur to allow for values with special characters in them. For example, EntryTitleId 'Sentinel-6A MF/Jason-CS L2 Advanced Microwave Radiometer (AMR-C) NRT Geophysical Parameters' Now, URLs generated from such values will be encoded correctly and parsable by HyraxInTheCloud
- **CUMULUS-1370**
  - Add documentation for Getting Started section including FAQs
- **CUMULUS-2092**
  - Add documentation for Granule Not Found Reports
- **CUMULUS-2219**
  - Added `lzards-backup` Core task to facilitate making LZARDS backup requests in Cumulus ingest workflows
- **CUMULUS-2280**
  - In local api, retry to create tables if they fail to ensure localstack has had time to start fully.
- **CUMULUS-2290**
  - Add `queryFields` to granule schema, and this allows workflow tasks to add queryable data to granule record. For reference on how to add data to `queryFields` field, see [`example/cumulus-tf/kinesis_trigger_test_workflow.tf`](https://github.com/nasa/cumulus/blob/master/example/cumulus-tf/kinesis_trigger_test_workflow.tf).
- **CUMULUS-2318**
  - Added`async_operation_image` as `cumulus` module variable to allow for override of the async_operation container image.  Users can optionally specify a non-default docker image for use with Core async operations.

### Changed

- **CUMULUS-2020**
  - Updated Elasticsearch mappings to support case-insensitive search
- **CUMULUS-2124**
  - cumulus-rds-tf terraform module now takes engine_version as an input variable.
- **CUMULUS-2279**
  - Changed the formatting of granule CMR links: instead of a link to the `/search/granules.json` endpoint, now it is a direct link to `/search/concepts/conceptid.format`
- **CUMULUS-2296**
  - Improved PDR spec compliance of `parse-pdr` by updating `@cumulus/pvl` to parse fields in a manner more consistent with the PDR ICD, with respect to numbers and dates. Anything not matching the ICD expectations, or incompatible with Javascript parsing, will be parsed as a string instead.
- **CUMULUS-2344**
  - Elasticsearch API now allows you to reindex to an index that already exists
  - If using the Change Index operation and the new index doesn't exist, it will be created

### Removed

- **CUMULUS-2258**
  - Removed `tea_stack_name` variable from `tf-modules/distribution/variables.tf` and `tf-modules/cumulus/variables.tf`
  - Removed `egress_lambda_log_group` and `egress_lambda_log_subscription_filter` resources from `tf-modules/distribution/main.tf`

## [v4.0.0] 2020-11-20

### Migration notes

- Update the name of your `cumulus_message_adapter_lambda_layer_arn` variable for the `cumulus` module to `cumulus_message_adapter_lambda_layer_version_arn`. The value of the variable should remain the same (a layer version ARN of a Lambda layer for the [`cumulus-message-adapter`](https://github.com/nasa/cumulus-message-adapter/).
- **CUMULUS-2138** - Update all workflows using the `MoveGranules` step to add `UpdateGranulesCmrMetadataFileLinksStep`that runs after it. See the example [`IngestAndPublishWorkflow`](https://github.com/nasa/cumulus/blob/master/example/cumulus-tf/ingest_and_publish_granule_workflow.asl.json) for reference.
- **CUMULUS-2251**
  - Because it has been removed from the `cumulus` module, a new resource definition for `egress_api_gateway_log_subscription_filter` must be added to `cumulus-tf/main.tf`. For reference on how to define this resource, see [`example/cumulus-tf/main.tf`](https://github.com/nasa/cumulus/blob/master/example/cumulus-tf/main.tf).

### Added

- **CUMULUS-2248**
  - Updates Integration Tests README to point to new fake provider template.
- **CUMULUS-2239**
  - Add resource declaration to create a VPC endpoint in tea-map-cache module if `deploy_to_ngap` is false.
- **CUMULUS-2063**
  - Adds a new, optional query parameter to the `/collections[&getMMT=true]` and `/collections/active[&getMMT=true]` endpoints. When a user provides a value of `true` for `getMMT` in the query parameters, the endpoint will search CMR and update each collection's results with new key `MMTLink` containing a link to the MMT (Metadata Management Tool) if a CMR collection id is found.
- **CUMULUS-2170**
  - Adds ability to filter granule inventory reports
- **CUMULUS-2211**
  - Adds `granules/bulkReingest` endpoint to `@cumulus/api`
- **CUMULUS-2251**
  - Adds `log_api_gateway_to_cloudwatch` variable to `example/cumulus-tf/variables.tf`.
  - Adds `log_api_gateway_to_cloudwatch` variable to `thin_egress_app` module definition.

### Changed

- **CUMULUS-2216**
  - `/collection` and `/collection/active` endpoints now return collections without granule aggregate statistics by default. The original behavior is preserved and can be found by including a query param of `includeStats=true` on the request to the endpoint.
  - The `es/collections` Collection class takes a new parameter includeStats. It no longer appends granule aggregate statistics to the returned results by default. One must set the new parameter to any non-false value.
- **CUMULUS-2201**
  - Update `dbIndexer` lambda to process requests in serial
  - Fixes ingestPdrWithNodeNameSpec parsePdr provider error
- **CUMULUS-2251**
  - Moves Egress Api Gateway Log Group Filter from `tf-modules/distribution/main.tf` to `example/cumulus-tf/main.tf`

### Fixed

- **CUMULUS-2251**
  - This fixes a deployment error caused by depending on the `thin_egress_app` module output for a resource count.

### Removed

- **CUMULUS-2251**
  - Removes `tea_api_egress_log_group` variable from `tf-modules/distribution/variables.tf` and `tf-modules/cumulus/variables.tf`.

### BREAKING CHANGES

- **CUMULUS-2138** - CMR metadata update behavior has been removed from the `move-granules` task into a
new `update-granules-cmr-metadata-file-links` task.
- **CUMULUS-2216**
  - `/collection` and `/collection/active` endpoints now return collections without granule aggregate statistics by default. The original behavior is preserved and can be found by including a query param of `includeStats=true` on the request to the endpoint.  This is likely to affect the dashboard only but included here for the change of behavior.
- **[1956](https://github.com/nasa/cumulus/issues/1956)**
  - Update the name of the `cumulus_message_adapter_lambda_layer_arn` output from the `cumulus-message-adapter` module to `cumulus_message_adapter_lambda_layer_version_arn`. The output value has changed from being the ARN of the Lambda layer **without a version** to the ARN of the Lambda layer **with a version**.
  - Update the variable name in the `cumulus` and `ingest` modules from `cumulus_message_adapter_lambda_layer_arn` to `cumulus_message_adapter_lambda_layer_version_arn`

## [v3.0.1] 2020-10-21

- **CUMULUS-2203**
  - Update Core tasks to use
    [cumulus-message-adapter-js](https://github.com/nasa/cumulus-message-adapter-js)
    v2.0.0 to resolve memory leak/lambda ENOMEM constant failure issue.   This
    issue caused lambdas to slowly use all memory in the run environment and
    prevented AWS from halting/restarting warmed instances when task code was
    throwing consistent errors under load.

- **CUMULUS-2232**
  - Updated versions for `ajv`, `lodash`, `googleapis`, `archiver`, and
    `@cumulus/aws-client` to remediate vulnerabilities found in SNYK scan.

### Fixed

- **CUMULUS-2233**
  - Fixes /s3credentials bug where the expiration time on the cookie was set to a time that is always expired, so authentication was never being recognized as complete by the API. Consequently, the user would end up in a redirect loop and requests to /s3credentials would never complete successfully. The bug was caused by the fact that the code setting the expiration time for the cookie was expecting a time value in milliseconds, but was receiving the expirationTime from the EarthdataLoginClient in seconds. This bug has been fixed by converting seconds into milliseconds. Unit tests were added to test that the expiration time has been converted to milliseconds and checking that the cookie's expiration time is greater than the current time.

## [v3.0.0] 2020-10-7

### MIGRATION STEPS

- **CUMULUS-2099**
  - All references to `meta.queues` in workflow configuration must be replaced with references to queue URLs from Terraform resources. See the updated [data cookbooks](https://nasa.github.io/cumulus/docs/data-cookbooks/about-cookbooks) or example [Discover Granules workflow configuration](https://github.com/nasa/cumulus/blob/master/example/cumulus-tf/discover_granules_workflow.asl.json).
  - The steps for configuring queued execution throttling have changed. See the [updated documentation](https://nasa.github.io/cumulus/docs/data-cookbooks/throttling-queued-executions).
  - In addition to the configuration for execution throttling, the internal mechanism for tracking executions by queue has changed. As a result, you should **disable any rules or workflows scheduling executions via a throttled queue** before upgrading. Otherwise, you may be at risk of having **twice as many executions** as are configured for the queue while the updated tracking is deployed. You can re-enable these rules/workflows once the upgrade is complete.

- **CUMULUS-2111**
  - **Before you re-deploy your `cumulus-tf` module**, note that the [`thin-egress-app`][thin-egress-app] is no longer deployed by default as part of the `cumulus` module, so you must add the TEA module to your deployment and manually modify your Terraform state **to avoid losing your API gateway and impacting any Cloudfront endpoints pointing to those gateways**. If you don't care about losing your API gateway and impacting Cloudfront endpoints, you can ignore the instructions for manually modifying state.

    1. Add the [`thin-egress-app`][thin-egress-app] module to your `cumulus-tf` deployment as shown in the [Cumulus example deployment](https://github.com/nasa/cumulus/tree/master/example/cumulus-tf/main.tf).

         - Note that the values for `tea_stack_name` variable to the `cumulus` module and the `stack_name` variable to the `thin_egress_app` module **must match**
         - Also, if you are specifying the `stage_name` variable to the `thin_egress_app` module, **the value of the `tea_api_gateway_stage` variable to the `cumulus` module must match it**

    2. **If you want to preserve your existing `thin-egress-app` API gateway and avoid having to update your Cloudfront endpoint for distribution, then you must follow these instructions**: <https://nasa.github.io/cumulus/docs/upgrade-notes/migrate_tea_standalone>. Otherwise, you can re-deploy as usual.

  - If you provide your own custom bucket map to TEA as a standalone module, **you must ensure that your custom bucket map includes mappings for the `protected` and `public` buckets specified in your `cumulus-tf/terraform.tfvars`, otherwise Cumulus may not be able to determine the correct distribution URL for ingested files and you may encounter errors**

- **CUMULUS-2197**
  - EMS resources are now optional, and `ems_deploy` is set to `false` by default, which will delete your EMS resources.
  - If you would like to keep any deployed EMS resources, add the `ems_deploy` variable set to `true` in your `cumulus-tf/terraform.tfvars`

### BREAKING CHANGES

- **CUMULUS-2200**
  - Changes return from 303 redirect to 200 success for `Granule Inventory`'s
    `/reconciliationReport` returns.  The user (dashboard) must read the value
    of `url` from the return to get the s3SignedURL and then download the report.
- **CUMULUS-2099**
  - `meta.queues` has been removed from Cumulus core workflow messages.
  - `@cumulus/sf-sqs-report` workflow task no longer reads the reporting queue URL from `input.meta.queues.reporting` on the incoming event. Instead, it requires that the queue URL be set as the `reporting_queue_url` environment variable on the deployed Lambda.
- **CUMULUS-2111**
  - The deployment of the `thin-egress-app` module has be removed from `tf-modules/distribution`, which is a part of the `tf-modules/cumulus` module. Thus, the `thin-egress-app` module is no longer deployed for you by default. See the migration steps for details about how to add deployment for the `thin-egress-app`.
- **CUMULUS-2141**
  - The `parse-pdr` task has been updated to respect the `NODE_NAME` property in
    a PDR's `FILE_GROUP`. If a `NODE_NAME` is present, the task will query the
    Cumulus API for a provider with that host. If a provider is found, the
    output granule from the task will contain a `provider` property containing
    that provider. If `NODE_NAME` is set but a provider with that host cannot be
    found in the API, or if multiple providers are found with that same host,
    the task will fail.
  - The `queue-granules` task has been updated to expect an optional
    `granule.provider` property on each granule. If present, the granule will be
    enqueued using that provider. If not present, the task's `config.provider`
    will be used instead.
- **CUMULUS-2197**
  - EMS resources are now optional and will not be deployed by default. See migration steps for information
    about how to deploy EMS resources.

#### CODE CHANGES

- The `@cumulus/api-client.providers.getProviders` function now takes a
  `queryStringParameters` parameter which can be used to filter the providers
  which are returned
- The `@cumulus/aws-client/S3.getS3ObjectReadStreamAsync` function has been
  removed. It read the entire S3 object into memory before returning a read
  stream, which could cause Lambdas to run out of memory. Use
  `@cumulus/aws-client/S3.getObjectReadStream` instead.
- The `@cumulus/ingest/util.lookupMimeType` function now returns `undefined`
  rather than `null` if the mime type could not be found.
- The `@cumulus/ingest/lock.removeLock` function now returns `undefined`
- The `@cumulus/ingest/granule.generateMoveFileParams` function now returns
  `source: undefined` and `target :undefined` on the response object if either could not be
  determined. Previously, `null` had been returned.
- The `@cumulus/ingest/recursion.recursion` function must now be imported using
  `const { recursion } = require('@cumulus/ingest/recursion');`
- The `@cumulus/ingest/granule.getRenamedS3File` function has been renamed to
  `listVersionedObjects`
- `@cumulus/common.http` has been removed
- `@cumulus/common/http.download` has been removed

### Added

- **CUMULUS-1855**
  - Fixed SyncGranule task to return an empty granules list when given an empty
    (or absent) granules list on input, rather than throwing an exception
- **CUMULUS-1955**
  - Added `@cumulus/aws-client/S3.getObject` to get an AWS S3 object
  - Added `@cumulus/aws-client/S3.waitForObject` to get an AWS S3 object,
    retrying, if necessary
- **CUMULUS-1961**
  - Adds `startTimestamp` and `endTimestamp` parameters to endpoint
    `reconcilationReports`.  Setting these values will filter the returned
    report to cumulus data that falls within the timestamps. It also causes the
    report to be one directional, meaning cumulus is only reconciled with CMR,
    but not the other direction. The Granules will be filtered by their
    `updatedAt` values. Collections are filtered by the updatedAt time of their
    granules, i.e. Collections with granules that are updatedAt a time between
    the time parameters will be returned in the reconciliation reports.
  - Adds `startTimestamp` and `endTimestamp` parameters to create-reconciliation-reports
    lambda function. If either of these params is passed in with a value that can be
    converted to a date object, the inter-platform comparison between Cumulus and CMR will
    be one way.  That is, collections, granules, and files will be filtered by time for
    those found in Cumulus and only those compared to the CMR holdings. For the moment
    there is not enough information to change the internal consistency check, and S3 vs
    Cumulus comparisons are unchanged by the timestamps.
- **CUMULUS-1962**
  - Adds `location` as parameter to `/reconciliationReports` endpoint. Options are `S3`
    resulting in a S3 vs. Cumulus database search or `CMR` resulting in CMR vs. Cumulus database search.
- **CUMULUS-1963**
  - Adds `granuleId` as input parameter to `/reconcilationReports`
    endpoint. Limits inputs parameters to either `collectionId` or `granuleId`
    and will fail to create the report if both are provided.  Adding granuleId
    will find collections in Cumulus by granuleId and compare those one way
    with those in CMR.
  - `/reconciliationReports` now validates any input json before starting the
    async operation and the lambda handler no longer validates input
    parameters.
- **CUMULUS-1964**
  - Reports can now be filtered on provider
- **CUMULUS-1965**
  - Adds `collectionId` parameter to the `/reconcilationReports`
    endpoint. Setting this value will limit the scope of the reconcilation
    report to only the input collectionId when comparing Cumulus and
    CMR. `collectionId` is provided an array of strings e.g. `[shortname___version, shortname2___version2]`
- **CUMULUS-2107**
  - Added a new task, `update-cmr-access-constraints`, that will set access constraints in CMR Metadata.
    Currently supports UMMG-JSON and Echo10XML, where it will configure `AccessConstraints` and
    `RestrictionFlag/RestrictionComment`, respectively.
  - Added an operator doc on how to configure and run the access constraint update workflow, which will update the metadata using the new task, and then publish the updated metadata to CMR.
  - Added an operator doc on bulk operations.
- **CUMULUS-2111**
  - Added variables to `cumulus` module:
    - `tea_api_egress_log_group`
    - `tea_external_api_endpoint`
    - `tea_internal_api_endpoint`
    - `tea_rest_api_id`
    - `tea_rest_api_root_resource_id`
    - `tea_stack_name`
  - Added variables to `distribution` module:
    - `tea_api_egress_log_group`
    - `tea_external_api_endpoint`
    - `tea_internal_api_endpoint`
    - `tea_rest_api_id`
    - `tea_rest_api_root_resource_id`
    - `tea_stack_name`
- **CUMULUS-2112**
  - Added `@cumulus/api/lambdas/internal-reconciliation-report`, so create-reconciliation-report
    lambda can create `Internal` reconciliation report
- **CUMULUS-2116**
  - Added `@cumulus/api/models/granule.unpublishAndDeleteGranule` which
  unpublishes a granule from CMR and deletes it from Cumulus, but does not
  update the record to `published: false` before deletion
- **CUMULUS-2113**
  - Added Granule not found report to reports endpoint
  - Update reports to return breakdown by Granule of files both in DynamoDB and S3
- **CUMULUS-2123**
  - Added `cumulus-rds-tf` DB cluster module to `tf-modules` that adds a
    severless RDS Aurora/ PostgreSQL  database cluster to meet the PostgreSQL
    requirements for future releases.
  - Updated the default Cumulus module to take the following new required variables:
    - rds_user_access_secret_arn:
      AWS Secrets Manager secret ARN containing a JSON string of DB credentials
      (containing at least host, password, port as keys)
    - rds_security_group:
      RDS Security Group that provides connection access to the RDS cluster
  - Updated API lambdas and default ECS cluster to add them to the
    `rds_security_group` for database access
- **CUMULUS-2126**
  - The collections endpoint now writes to the RDS database
- **CUMULUS-2127**
  - Added migration to create collections relation for RDS database
- **CUMULUS-2129**
  - Added `data-migration1` Terraform module and Lambda to migrate data from Dynamo to RDS
    - Added support to Lambda for migrating collections data from Dynamo to RDS
- **CUMULUS-2155**
  - Added `rds_connection_heartbeat` to `cumulus` and `data-migration` tf
    modules.  If set to true, this diagnostic variable instructs Core's database
    code to fire off a connection 'heartbeat' query and log the timing/results
    for diagnostic purposes, and retry certain connection timeouts once.
    This option is disabled by default
- **CUMULUS-2156**
  - Support array inputs parameters for `Internal` reconciliation report
- **CUMULUS-2157**
  - Added support to `data-migration1` Lambda for migrating providers data from Dynamo to RDS
    - The migration process for providers will convert any credentials that are stored unencrypted or encrypted with an S3 keypair provider to be encrypted with a KMS key instead
- **CUMULUS-2161**
  - Rules now support an `executionNamePrefix` property. If set, any executions
    triggered as a result of that rule will use that prefix in the name of the
    execution.
  - The `QueueGranules` task now supports an `executionNamePrefix` property. Any
    executions queued by that task will use that prefix in the name of the
    execution. See the
    [example workflow](./example/cumulus-tf/discover_granules_with_execution_name_prefix_workflow.asl.json)
    for usage.
  - The `QueuePdrs` task now supports an `executionNamePrefix` config property.
    Any executions queued by that task will use that prefix in the name of the
    execution. See the
    [example workflow](./example/cumulus-tf/discover_and_queue_pdrs_with_execution_name_prefix_workflow.asl.json)
    for usage.
- **CUMULUS-2162**
  - Adds new report type to `/reconciliationReport` endpoint.  The new report
    is `Granule Inventory`. This report is a CSV file of all the granules in
    the Cumulus DB. This report will eventually replace the existing
    `granules-csv` endpoint which has been deprecated.
- **CUMULUS-2197**
  - Added `ems_deploy` variable to the `cumulus` module. This is set to false by default, except
    for our example deployment, where it is needed for integration tests.

### Changed

- Upgraded version of [TEA](https://github.com/asfadmin/thin-egress-app/) deployed with Cumulus to build 88.
- **CUMULUS-2107**
  - Updated the `applyWorkflow` functionality on the granules endpoint to take a `meta` property to pass into the workflow message.
  - Updated the `BULK_GRANULE` functionality on the granules endpoint to support the above `applyWorkflow` change.
- **CUMULUS-2111**
  - Changed `distribution_api_gateway_stage` variable for `cumulus` module to `tea_api_gateway_stage`
  - Changed `api_gateway_stage` variable for `distribution` module to `tea_api_gateway_stage`
- **CUMULUS-2224**
  - Updated `/reconciliationReport`'s file reconciliation to include `"EXTENDED METADATA"` as a valid CMR relatedUrls Type.

### Fixed

- **CUMULUS-2168**
  - Fixed issue where large number of documents (generally logs) in the
    `cumulus` elasticsearch index results in the collection granule stats
    queries failing for the collections list api endpoint
- **CUMULUS-1955**
  - Due to AWS's eventual consistency model, it was possible for PostToCMR to
    publish an earlier version of a CMR metadata file, rather than the latest
    version created in a workflow.  This fix guarantees that the latest version
    is published, as expected.
- **CUMULUS-1961**
  - Fixed `activeCollections` query only returning 10 results
- **CUMULUS-2201**
  - Fix Reconciliation Report integration test failures by waiting for collections appear
    in es list and ingesting a fake granule xml file to CMR
- **CUMULUS-2015**
  - Reduced concurrency of `QueueGranules` task. That task now has a
    `config.concurrency` option that defaults to `3`.
- **CUMULUS-2116**
  - Fixed a race condition with bulk granule delete causing deleted granules to still appear in Elasticsearch. Granules removed via bulk delete should now be removed from Elasticsearch.
- **CUMULUS-2163**
  - Remove the `public-read` ACL from the `move-granules` task
- **CUMULUS-2164**
  - Fix issue where `cumulus` index is recreated and attached to an alias if it has been previously deleted
- **CUMULUS-2195**
  - Fixed issue with redirect from `/token` not working when using a Cloudfront endpoint to access the Cumulus API with Launchpad authentication enabled. The redirect should now work properly whether you are using a plain API gateway URL or a Cloudfront endpoint pointing at an API gateway URL.
- **CUMULUS-2200**
  - Fixed issue where __in and __not queries were stripping spaces from values

### Deprecated

- **CUMULUS-1955**
  - `@cumulus/aws-client/S3.getS3Object()`
  - `@cumulus/message/Queue.getQueueNameByUrl()`
  - `@cumulus/message/Queue.getQueueName()`
- **CUMULUS-2162**
  - `@cumulus/api/endpoints/granules-csv/list()`

### Removed

- **CUMULUS-2111**
  - Removed `distribution_url` and `distribution_redirect_uri` outputs from the `cumulus` module
  - Removed variables from the `cumulus` module:
    - `distribution_url`
    - `log_api_gateway_to_cloudwatch`
    - `thin_egress_cookie_domain`
    - `thin_egress_domain_cert_arn`
    - `thin_egress_download_role_in_region_arn`
    - `thin_egress_jwt_algo`
    - `thin_egress_jwt_secret_name`
    - `thin_egress_lambda_code_dependency_archive_key`
    - `thin_egress_stack_name`
  - Removed outputs from the `distribution` module:
    - `distribution_url`
    - `internal_tea_api`
    - `rest_api_id`
    - `thin_egress_app_redirect_uri`
  - Removed variables from the `distribution` module:
    - `bucket_map_key`
    - `distribution_url`
    - `log_api_gateway_to_cloudwatch`
    - `thin_egress_cookie_domain`
    - `thin_egress_domain_cert_arn`
    - `thin_egress_download_role_in_region_arn`
    - `thin_egress_jwt_algo`
    - `thin_egress_jwt_secret_name`
    - `thin_egress_lambda_code_dependency_archive_key`
- **CUMULUS-2157**
  - Removed `providerSecretsMigration` and `verifyProviderSecretsMigration` lambdas
- Removed deprecated `@cumulus/sf-sns-report` task
- Removed code:
  - `@cumulus/aws-client/S3.calculateS3ObjectChecksum`
  - `@cumulus/aws-client/S3.getS3ObjectReadStream`
  - `@cumulus/cmrjs.getFullMetadata`
  - `@cumulus/cmrjs.getMetadata`
  - `@cumulus/common/util.isNil`
  - `@cumulus/common/util.isNull`
  - `@cumulus/common/util.isUndefined`
  - `@cumulus/common/util.lookupMimeType`
  - `@cumulus/common/util.mkdtempSync`
  - `@cumulus/common/util.negate`
  - `@cumulus/common/util.noop`
  - `@cumulus/common/util.omit`
  - `@cumulus/common/util.renameProperty`
  - `@cumulus/common/util.sleep`
  - `@cumulus/common/util.thread`
  - `@cumulus/ingest/granule.copyGranuleFile`
  - `@cumulus/ingest/granule.moveGranuleFile`
  - `@cumulus/integration-tests/api/rules.deleteRule`
  - `@cumulus/integration-tests/api/rules.getRule`
  - `@cumulus/integration-tests/api/rules.listRules`
  - `@cumulus/integration-tests/api/rules.postRule`
  - `@cumulus/integration-tests/api/rules.rerunRule`
  - `@cumulus/integration-tests/api/rules.updateRule`
  - `@cumulus/integration-tests/sfnStep.parseStepMessage`
  - `@cumulus/message/Queue.getQueueName`
  - `@cumulus/message/Queue.getQueueNameByUrl`

## v2.0.2+ Backport releases

Release v2.0.1 was the last release on the 2.0.x release series.

Changes after this version on the 2.0.x release series are limited
security/requested feature patches and will not be ported forward to future
releases unless there is a corresponding CHANGELOG entry.

For up-to-date CHANGELOG for the maintenance release branch see
[CHANGELOG.md](https://github.com/nasa/cumulus/blob/release-2.0.x/CHANGELOG.md)
from the 2.0.x branch.

For the most recent release information for the maintenance branch please see
the [release page](https://github.com/nasa/cumulus/releases)

## [v2.0.7] 2020-10-1 - [BACKPORT]

### Fixed

- CVE-2020-7720
  - Updated common `node-forge` dependency to 0.10.0 to address CVE finding

### [v2.0.6] 2020-09-25 - [BACKPORT]

### Fixed

- **CUMULUS-2168**
  - Fixed issue where large number of documents (generally logs) in the
    `cumulus` elasticsearch index results in the collection granule stats
    queries failing for the collections list api endpoint

### [v2.0.5] 2020-09-15 - [BACKPORT]

#### Added

- Added `thin_egress_stack_name` variable to `cumulus` and `distribution` Terraform modules to allow overriding the default Cloudformation stack name used for the `thin-egress-app`. **Please note that if you change/set this value for an existing deployment, it will destroy and re-create your API gateway for the `thin-egress-app`.**

#### Fixed

- Fix collection list queries. Removed fixes to collection stats, which break queries for a large number of granules.

### [v2.0.4] 2020-09-08 - [BACKPORT]

#### Changed

- Upgraded version of [TEA](https://github.com/asfadmin/thin-egress-app/) deployed with Cumulus to build 88.

### [v2.0.3] 2020-09-02 - [BACKPORT]

#### Fixed

- **CUMULUS-1961**
  - Fixed `activeCollections` query only returning 10 results

- **CUMULUS-2039**
  - Fix issue causing SyncGranules task to run out of memory on large granules

#### CODE CHANGES

- The `@cumulus/aws-client/S3.getS3ObjectReadStreamAsync` function has been
  removed. It read the entire S3 object into memory before returning a read
  stream, which could cause Lambdas to run out of memory. Use
  `@cumulus/aws-client/S3.getObjectReadStream` instead.

### [v2.0.2] 2020-08-17 - [BACKPORT]

#### CODE CHANGES

- The `@cumulus/ingest/util.lookupMimeType` function now returns `undefined`
  rather than `null` if the mime type could not be found.
- The `@cumulus/ingest/lock.removeLock` function now returns `undefined`

#### Added

- **CUMULUS-2116**
  - Added `@cumulus/api/models/granule.unpublishAndDeleteGranule` which
  unpublishes a granule from CMR and deletes it from Cumulus, but does not
  update the record to `published: false` before deletion

### Fixed

- **CUMULUS-2116**
  - Fixed a race condition with bulk granule delete causing deleted granules to still appear in Elasticsearch. Granules removed via bulk delete should now be removed from Elasticsearch.

## [v2.0.1] 2020-07-28

### Added

- **CUMULUS-1886**
  - Added `multiple sort keys` support to `@cumulus/api`
- **CUMULUS-2099**
  - `@cumulus/message/Queue.getQueueUrl` to get the queue URL specified in a Cumulus workflow message, if any.

### Fixed

- **[PR 1790](https://github.com/nasa/cumulus/pull/1790)**
  - Fixed bug with request headers in `@cumulus/launchpad-auth` causing Launchpad token requests to fail

## [v2.0.0] 2020-07-23

### BREAKING CHANGES

- Changes to the `@cumulus/api-client` package
  - The `CumulusApiClientError` class must now be imported using
    `const { CumulusApiClientError } = require('@cumulus/api-client/CumulusApiClientError')`
- The `@cumulus/sftp-client/SftpClient` class must now be imported using
  `const { SftpClient } = require('@cumulus/sftp-client');`
- Instances of `@cumulus/ingest/SftpProviderClient` no longer implicitly connect
  when `download`, `list`, or `sync` are called. You must call `connect` on the
  provider client before issuing one of those calls. Failure to do so will
  result in a "Client not connected" exception being thrown.
- Instances of `@cumulus/ingest/SftpProviderClient` no longer implicitly
  disconnect from the SFTP server when `list` is called.
- Instances of `@cumulus/sftp-client/SftpClient` must now be expclicitly closed
  by calling `.end()`
- Instances of `@cumulus/sftp-client/SftpClient` no longer implicitly connect to
  the server when `download`, `unlink`, `syncToS3`, `syncFromS3`, and `list` are
  called. You must explicitly call `connect` before calling one of those
  methods.
- Changes to the `@cumulus/common` package
  - `cloudwatch-event.getSfEventMessageObject()` now returns `undefined` if the
    message could not be found or could not be parsed. It previously returned
    `null`.
  - `S3KeyPairProvider.decrypt()` now throws an exception if the bucket
    containing the key cannot be determined.
  - `S3KeyPairProvider.decrypt()` now throws an exception if the stack cannot be
    determined.
  - `S3KeyPairProvider.encrypt()` now throws an exception if the bucket
    containing the key cannot be determined.
  - `S3KeyPairProvider.encrypt()` now throws an exception if the stack cannot be
    determined.
  - `sns-event.getSnsEventMessageObject()` now returns `undefined` if it could
    not be parsed. It previously returned `null`.
  - The `aws` module has been removed.
  - The `BucketsConfig.buckets` property is now read-only and private
  - The `test-utils.validateConfig()` function now resolves to `undefined`
    rather than `true`.
  - The `test-utils.validateInput()` function now resolves to `undefined` rather
    than `true`.
  - The `test-utils.validateOutput()` function now resolves to `undefined`
    rather than `true`.
  - The static `S3KeyPairProvider.retrieveKey()` function has been removed.
- Changes to the `@cumulus/cmrjs` package
  - `@cumulus/cmrjs.constructOnlineAccessUrl()` and
    `@cumulus/cmrjs/cmr-utils.constructOnlineAccessUrl()` previously took a
    `buckets` parameter, which was an instance of
    `@cumulus/common/BucketsConfig`. They now take a `bucketTypes` parameter,
    which is a simple object mapping bucket names to bucket types. Example:
    `{ 'private-1': 'private', 'public-1': 'public' }`
  - `@cumulus/cmrjs.reconcileCMRMetadata()` and
    `@cumulus/cmrjs/cmr-utils.reconcileCMRMetadata()` now take a **required**
    `bucketTypes` parameter, which is a simple object mapping bucket names to
    bucket types. Example: `{ 'private-1': 'private', 'public-1': 'public' }`
  - `@cumulus/cmrjs.updateCMRMetadata()` and
    `@cumulus/cmrjs/cmr-utils.updateCMRMetadata()` previously took an optional
    `inBuckets` parameter, which was an instance of
    `@cumulus/common/BucketsConfig`. They now take a **required** `bucketTypes`
    parameter, which is a simple object mapping bucket names to bucket types.
    Example: `{ 'private-1': 'private', 'public-1': 'public' }`
- The minimum supported version of all published Cumulus packages is now Node
  12.18.0
  - Tasks using the `cumuluss/cumulus-ecs-task` Docker image must be updated to
    `cumuluss/cumulus-ecs-task:1.7.0`. This can be done by updating the `image`
    property of any tasks defined using the `cumulus_ecs_service` Terraform
    module.
- Changes to `@cumulus/aws-client/S3`
  - The signature of the `getObjectSize` function has changed. It now takes a
    params object with three properties:
    - **s3**: an instance of an AWS.S3 object
    - **bucket**
    - **key**
  - The `getObjectSize` function will no longer retry if the object does not
    exist
- **CUMULUS-1861**
  - `@cumulus/message/Collections.getCollectionIdFromMessage` now throws a
    `CumulusMessageError` if `collectionName` and `collectionVersion` are missing
    from `meta.collection`.   Previously this method would return
    `'undefined___undefined'` instead
  - `@cumulus/integration-tests/addCollections` now returns an array of collections that
    were added rather than the count of added collections
- **CUMULUS-1930**
  - The `@cumulus/common/util.uuid()` function has been removed
- **CUMULUS-1955**
  - `@cumulus/aws-client/S3.multipartCopyObject` now returns an object with the
    AWS `etag` of the destination object
  - `@cumulus/ingest/S3ProviderClient.list` now sets a file object's `path`
    property to `undefined` instead of `null` when the file is at the top level
    of its bucket
  - The `sync` methods of the following classes in the `@cumulus/ingest` package
    now return an object with the AWS `s3uri` and `etag` of the destination file
    (they previously returned only a string representing the S3 URI)
    - `FtpProviderClient`
    - `HttpProviderClient`
    - `S3ProviderClient`
    - `SftpProviderClient`
- **CUMULUS-1958**
  - The following methods exported from `@cumulus/cmr-js/cmr-utils` were made
    async, and added distributionBucketMap as a parameter:
    - constructOnlineAccessUrl
    - generateFileUrl
    - reconcileCMRMetadata
    - updateCMRMetadata
- **CUMULUS-1969**
  - The `DiscoverPdrs` task now expects `provider_path` to be provided at
    `event.config.provider_path`, not `event.config.collection.provider_path`
  - `event.config.provider_path` is now a required parameter of the
    `DiscoverPdrs` task
  - `event.config.collection` is no longer a parameter to the `DiscoverPdrs`
    task
  - Collections no longer support the `provider_path` property. The tasks that
    relied on that property are now referencing `config.meta.provider_path`.
    Workflows should be updated accordingly.
- **CUMULUS-1977**
  - Moved bulk granule deletion endpoint from `/bulkDelete` to
    `/granules/bulkDelete`
- **CUMULUS-1991**
  - Updated CMR metadata generation to use "Download file.hdf" (where `file.hdf` is the filename of the given resource) as the resource description instead of "File to download"
  - CMR metadata updates now respect changes to resource descriptions (previously only changes to resource URLs were respected)

### MIGRATION STEPS

- Due to an issue with the AWS API Gateway and how the Thin Egress App Cloudformation template applies updates, you may need to redeploy your
  `thin-egress-app-EgressGateway` manually as a one time migration step.    If your deployment fails with an
  error similar to:

  ```bash
  Error: Lambda function (<stack>-tf-TeaCache) returned error: ({"errorType":"HTTPError","errorMessage":"Response code 404 (Not Found)"})
  ```

  Then follow the [AWS
  instructions](https://docs.aws.amazon.com/apigateway/latest/developerguide/how-to-deploy-api-with-console.html)
  to `Redeploy a REST API to a stage` for your egress API and re-run `terraform
  apply`.

### Added

- **CUMULUS-2081**
  - Add Integrator Guide section for onboarding
  - Add helpful tips documentation

- **CUMULUS-1902**
  - Add Common Use Cases section under Operator Docs

- **CUMULUS-2058**
  - Added `lambda_processing_role_name` as an output from the `cumulus` module
    to provide the processing role name
- **CUMULUS-1417**
  - Added a `checksumFor` property to collection `files` config. Set this
    property on a checksum file's definition matching the `regex` of the target
    file. More details in the ['Data Cookbooks
    Setup'](https://nasa.github.io/cumulus/docs/next/data-cookbooks/setup)
    documentation.
  - Added `checksumFor` validation to collections model.
- **CUMULUS-1956**
  - Added `@cumulus/earthata-login-client` package
  - The `/s3credentials` endpoint that is deployed as part of distribution now
    supports authentication using tokens created by a different application. If
    a request contains the `EDL-ClientId` and `EDL-Token` headers,
    authentication will be handled using that token rather than attempting to
    use OAuth.
  - `@cumulus/earthata-login-client.getTokenUsername()` now accepts an
    `xRequestId` argument, which will be included as the `X-Request-Id` header
    when calling Earthdata Login.
  - If the `s3Credentials` endpoint is invoked with an EDL token and an
    `X-Request-Id` header, that `X-Request-Id` header will be forwarded to
    Earthata Login.
- **CUMULUS-1957**
  - If EDL token authentication is being used, and the `EDL-Client-Name` header
    is set, `@the-client-name` will be appended to the end of the Earthdata
    Login username that is used as the `RoleSessionName` of the temporary IAM
    credentials. This value will show up in the AWS S3 server access logs.
- **CUMULUS-1958**
  - Add the ability for users to specify a `bucket_map_key` to the `cumulus`
    terraform module as an override for the default .yaml values that are passed
    to TEA by Core.    Using this option *requires* that each configured
    Cumulus 'distribution' bucket (e.g. public/protected buckets) have a single
    TEA mapping.  Multiple maps per bucket are not supported.
  - Updated Generating a distribution URL, the MoveGranules task and all CMR
    reconciliation functionality to utilize the TEA bucket map override.
  - Updated deploy process to utilize a bootstrap 'tea-map-cache' lambda that
    will, after deployment of Cumulus Core's TEA instance, query TEA for all
    protected/public buckets and generate a mapping configuration used
    internally by Core.  This object is also exposed as an output of the Cumulus
    module as `distribution_bucket_map`.
- **CUMULUS-1961**
  - Replaces DynamoDB for Elasticsearch for reconciliationReportForCumulusCMR
    comparisons between Cumulus and CMR.
- **CUMULUS-1970**
  - Created the `add-missing-file-checksums` workflow task
  - Added `@cumulus/aws-client/S3.calculateObjectHash()` function
  - Added `@cumulus/aws-client/S3.getObjectReadStream()` function
- **CUMULUS-1887**
  - Add additional fields to the granule CSV download file
- **CUMULUS-2019**
  - Add `infix` search to es query builder `@cumulus/api/es/es/queries` to
    support partial matching of the keywords

### Changed

- **CUMULUS-2032**
  - Updated @cumulus/ingest/HttpProviderClient to utilize a configuration key
    `httpListTimeout` to set the default timeout for discovery HTTP/HTTPS
    requests, and updates the default for the provider to 5 minutes (300 seconds).
  - Updated the DiscoverGranules and DiscoverPDRs tasks to utilize the updated
    configuration value if set via workflow config, and updates the default for
    these tasks to 5 minutes (300 seconds).

- **CUMULUS-176**
  - The API will now respond with a 400 status code when a request body contains
    invalid JSON. It had previously returned a 500 status code.
- **CUMULUS-1861**
  - Updates Rule objects to no longer require a collection.
  - Changes the DLQ behavior for `sfEventSqsToDbRecords` and
    `sfEventSqsToDbRecordsInputQueue`. Previously failure to write a database
    record would result in lambda success, and an error log in the CloudWatch
    logs.   The lambda has been updated to manually add a record to
    the `sfEventSqsToDbRecordsDeadLetterQueue` if the granule, execution, *or*
    pdr record fails to write, in addition to the previous error logging.
- **CUMULUS-1956**
  - The `/s3credentials` endpoint that is deployed as part of distribution now
    supports authentication using tokens created by a different application. If
    a request contains the `EDL-ClientId` and `EDL-Token` headers,
    authentication will be handled using that token rather than attempting to
    use OAuth.
- **CUMULUS-1977**
  - API endpoint POST `/granules/bulk` now returns a 202 status on a successful
    response instead of a 200 response
  - API endpoint DELETE `/granules/<granule-id>` now returns a 404 status if the
    granule record was already deleted
  - `@cumulus/api/models/Granule.update()` now returns the updated granule
    record
  - Implemented POST `/granules/bulkDelete` API endpoint to support deleting
    granules specified by ID or returned by the provided query in the request
    body. If the request is successful, the endpoint returns the async operation
    ID that has been started to remove the granules.
    - To use a query in the request body, your deployment must be
      [configured to access the Elasticsearch host for ESDIS metrics](https://nasa.github.io/cumulus/docs/additional-deployment-options/cloudwatch-logs-delivery#esdis-metrics)
      in your environment
  - Added `@cumulus/api/models/Granule.getRecord()` method to return raw record
    from DynamoDB
  - Added `@cumulus/api/models/Granule.delete()` method which handles deleting
    the granule record from DynamoDB and the granule files from S3
- **CUMULUS-1982**
  - The `globalConnectionLimit` property of providers is now optional and
    defaults to "unlimited"
- **CUMULUS-1997**
  - Added optional `launchpad` configuration to `@cumulus/hyrax-metadata-updates` task config schema.
- **CUMULUS-1991**
  - `@cumulus/cmrjs/src/cmr-utils/constructOnlineAccessUrls()` now throws an error if `cmrGranuleUrlType = "distribution"` and no distribution endpoint argument is provided
- **CUMULUS-2011**
  - Reconciliation reports are now generated within an AsyncOperation
- **CUMULUS-2016**
  - Upgrade TEA to version 79

### Fixed

- **CUMULUS-1991**
  - Added missing `DISTRIBUTION_ENDPOINT` environment variable for API lambdas. This environment variable is required for API requests to move granules.

- **CUMULUS-1961**
  - Fixed granules and executions query params not getting sent to API in granule list operation in `@cumulus/api-client`

### Deprecated

- `@cumulus/aws-client/S3.calculateS3ObjectChecksum()`
- `@cumulus/aws-client/S3.getS3ObjectReadStream()`
- `@cumulus/common/log.convertLogLevel()`
- `@cumulus/collection-config-store`
- `@cumulus/common/util.sleep()`

- **CUMULUS-1930**
  - `@cumulus/common/log.convertLogLevel()`
  - `@cumulus/common/util.isNull()`
  - `@cumulus/common/util.isUndefined()`
  - `@cumulus/common/util.negate()`
  - `@cumulus/common/util.noop()`
  - `@cumulus/common/util.isNil()`
  - `@cumulus/common/util.renameProperty()`
  - `@cumulus/common/util.lookupMimeType()`
  - `@cumulus/common/util.thread()`
  - `@cumulus/common/util.mkdtempSync()`

### Removed

- The deprecated `@cumulus/common.bucketsConfigJsonObject` function has been
  removed
- The deprecated `@cumulus/common.CollectionConfigStore` class has been removed
- The deprecated `@cumulus/common.concurrency` module has been removed
- The deprecated `@cumulus/common.constructCollectionId` function has been
  removed
- The deprecated `@cumulus/common.launchpad` module has been removed
- The deprecated `@cumulus/common.LaunchpadToken` class has been removed
- The deprecated `@cumulus/common.Semaphore` class has been removed
- The deprecated `@cumulus/common.stringUtils` module has been removed
- The deprecated `@cumulus/common/aws.cloudwatchlogs` function has been removed
- The deprecated `@cumulus/common/aws.deleteS3Files` function has been removed
- The deprecated `@cumulus/common/aws.deleteS3Object` function has been removed
- The deprecated `@cumulus/common/aws.dynamodb` function has been removed
- The deprecated `@cumulus/common/aws.dynamodbDocClient` function has been
  removed
- The deprecated `@cumulus/common/aws.getExecutionArn` function has been removed
- The deprecated `@cumulus/common/aws.headObject` function has been removed
- The deprecated `@cumulus/common/aws.listS3ObjectsV2` function has been removed
- The deprecated `@cumulus/common/aws.parseS3Uri` function has been removed
- The deprecated `@cumulus/common/aws.promiseS3Upload` function has been removed
- The deprecated `@cumulus/common/aws.recursivelyDeleteS3Bucket` function has
  been removed
- The deprecated `@cumulus/common/aws.s3CopyObject` function has been removed
- The deprecated `@cumulus/common/aws.s3ObjectExists` function has been removed
- The deprecated `@cumulus/common/aws.s3PutObject` function has been removed
- The deprecated `@cumulus/common/bucketsConfigJsonObject` function has been
  removed
- The deprecated `@cumulus/common/CloudWatchLogger` class has been removed
- The deprecated `@cumulus/common/collection-config-store.CollectionConfigStore`
  class has been removed
- The deprecated `@cumulus/common/collection-config-store.constructCollectionId`
  function has been removed
- The deprecated `@cumulus/common/concurrency.limit` function has been removed
- The deprecated `@cumulus/common/concurrency.mapTolerant` function has been
  removed
- The deprecated `@cumulus/common/concurrency.promiseUrl` function has been
  removed
- The deprecated `@cumulus/common/concurrency.toPromise` function has been
  removed
- The deprecated `@cumulus/common/concurrency.unless` function has been removed
- The deprecated `@cumulus/common/config.parseConfig` function has been removed
- The deprecated `@cumulus/common/config.resolveResource` function has been
  removed
- The deprecated `@cumulus/common/DynamoDb.get` function has been removed
- The deprecated `@cumulus/common/DynamoDb.scan` function has been removed
- The deprecated `@cumulus/common/FieldPattern` class has been removed
- The deprecated `@cumulus/common/launchpad.getLaunchpadToken` function has been
  removed
- The deprecated `@cumulus/common/launchpad.validateLaunchpadToken` function has
  been removed
- The deprecated `@cumulus/common/LaunchpadToken` class has been removed
- The deprecated `@cumulus/common/message.buildCumulusMeta` function has been
  removed
- The deprecated `@cumulus/common/message.buildQueueMessageFromTemplate`
  function has been removed
- The deprecated `@cumulus/common/message.getCollectionIdFromMessage` function
  has been removed
- The deprecated `@cumulus/common/message.getMaximumExecutions` function has
  been removed
- The deprecated `@cumulus/common/message.getMessageExecutionArn` function has
  been removed
- The deprecated `@cumulus/common/message.getMessageExecutionName` function has
  been removed
- The deprecated `@cumulus/common/message.getMessageFromTemplate` function has
  been removed
- The deprecated `@cumulus/common/message.getMessageGranules` function has been
  removed
- The deprecated `@cumulus/common/message.getMessageStateMachineArn` function
  has been removed
- The deprecated `@cumulus/common/message.getQueueName` function has been
  removed
- The deprecated `@cumulus/common/message.getQueueNameByUrl` function has been
  removed
- The deprecated `@cumulus/common/message.hasQueueAndExecutionLimit` function
  has been removed
- The deprecated `@cumulus/common/Semaphore` class has been removed
- The deprecated `@cumulus/common/string.globalReplace` functon has been removed
- The deprecated `@cumulus/common/string.isNonEmptyString` functon has been
  removed
- The deprecated `@cumulus/common/string.isValidHostname` functon has been
  removed
- The deprecated `@cumulus/common/string.match` functon has been removed
- The deprecated `@cumulus/common/string.matches` functon has been removed
- The deprecated `@cumulus/common/string.replace` functon has been removed
- The deprecated `@cumulus/common/string.toLower` functon has been removed
- The deprecated `@cumulus/common/string.toUpper` functon has been removed
- The deprecated `@cumulus/common/testUtils.getLocalstackEndpoint` function has been removed
- The deprecated `@cumulus/common/util.setErrorStack` function has been removed
- The `@cumulus/common/util.uuid` function has been removed
- The deprecated `@cumulus/common/workflows.getWorkflowArn` function has been
  removed
- The deprecated `@cumulus/common/workflows.getWorkflowFile` function has been
  removed
- The deprecated `@cumulus/common/workflows.getWorkflowList` function has been
  removed
- The deprecated `@cumulus/common/workflows.getWorkflowTemplate` function has
  been removed
- `@cumulus/aws-client/StepFunctions.toSfnExecutionName()`
- `@cumulus/aws-client/StepFunctions.fromSfnExecutionName()`
- `@cumulus/aws-client/StepFunctions.getExecutionArn()`
- `@cumulus/aws-client/StepFunctions.getExecutionUrl()`
- `@cumulus/aws-client/StepFunctions.getStateMachineArn()`
- `@cumulus/aws-client/StepFunctions.pullStepFunctionEvent()`
- `@cumulus/common/test-utils/throttleOnce()`
- `@cumulus/integration-tests/api/distribution.invokeApiDistributionLambda()`
- `@cumulus/integration-tests/api/distribution.getDistributionApiRedirect()`
- `@cumulus/integration-tests/api/distribution.getDistributionApiFileStream()`

## [v1.24.0] 2020-06-03

### BREAKING CHANGES

- **CUMULUS-1969**
  - The `DiscoverPdrs` task now expects `provider_path` to be provided at
    `event.config.provider_path`, not `event.config.collection.provider_path`
  - `event.config.provider_path` is now a required parameter of the
    `DiscoverPdrs` task
  - `event.config.collection` is no longer a parameter to the `DiscoverPdrs`
    task
  - Collections no longer support the `provider_path` property. The tasks that
    relied on that property are now referencing `config.meta.provider_path`.
    Workflows should be updated accordingly.

- **CUMULUS-1997**
  - `@cumulus/cmr-client/CMRSearchConceptQueue` parameters have been changed to take a `cmrSettings` object containing clientId, provider, and auth information. This can be generated using `@cumulus/cmrjs/cmr-utils/getCmrSettings`. The `cmrEnvironment` variable has been removed.

### Added

- **CUMULUS-1800**
  - Added task configuration setting named `syncChecksumFiles` to the
    SyncGranule task. This setting is `false` by default, but when set to
    `true`, all checksum files associated with data files that are downloaded
    will be downloaded as well.
- **CUMULUS-1952**
  - Updated HTTP(S) provider client to accept username/password for Basic authorization. This change adds support for Basic Authorization such as Earthdata login redirects to ingest (i.e. as implemented in SyncGranule), but not to discovery (i.e. as implemented in DiscoverGranules). Discovery still expects the provider's file system to be publicly accessible, but not the individual files and their contents.
  - **NOTE**: Using this in combination with the HTTP protocol may expose usernames and passwords to intermediary network entities. HTTPS is highly recommended.
- **CUMULUS-1997**
  - Added optional `launchpad` configuration to `@cumulus/hyrax-metadata-updates` task config schema.

### Fixed

- **CUMULUS-1997**
  - Updated all CMR operations to use configured authentication scheme
- **CUMULUS-2010**
  - Updated `@cumulus/api/launchpadSaml` to support multiple userGroup attributes from the SAML response

## [v1.23.2] 2020-05-22

### BREAKING CHANGES

- Updates to the Cumulus archive API:
  - All endpoints now return a `401` response instead of a `403` for any request where the JWT passed as a Bearer token is invalid.
  - POST `/refresh` and DELETE `/token/<token>` endpoints now return a `401` response for requests with expired tokens

- **CUMULUS-1894**
  - `@cumulus/ingest/granule.handleDuplicateFile()`
    - The `copyOptions` parameter has been removed
    - An `ACL` parameter has been added
  - `@cumulus/ingest/granule.renameS3FileWithTimestamp()`
    - Now returns `undefined`

- **CUMULUS-1896**
  Updated all Cumulus core lambdas to utilize the new message adapter streaming interface via [cumulus-message-adapter-js v1.2.0](https://github.com/nasa/cumulus-message-adapter-js/releases/tag/v1.2.0).   Users of this version of Cumulus (or later) must utilize version 1.3.0 or greater of the [cumulus-message-adapter](https://github.com/nasa/cumulus-message-adapter) to support core lambdas.

- **CUMULUS-1912**
  - `@cumulus/api` reconciliationReports list endpoint returns a list of reconciliationReport records instead of S3Uri.

- **CUMULUS-1969**
  - The `DiscoverGranules` task now expects `provider_path` to be provided at
    `event.config.provider_path`, not `event.config.collection.provider_path`
  - `config.provider_path` is now a required parameter of the `DiscoverGranules`
    task

### MIGRATION STEPS

- To take advantage of the new TTL-based access token expiration implemented in CUMULUS-1777 (see notes below) and clear out existing records in your access tokens table, do the following:
  1. Log out of any active dashboard sessions
  2. Use the AWS console or CLI to delete your `<prefix>-AccessTokensTable` DynamoDB table
  3. [Re-deploy your `data-persistence` module](https://nasa.github.io/cumulus/docs/deployment/upgrade-readme#update-data-persistence-resources), which should re-create the `<prefix>-AccessTokensTable` DynamoDB table
  4. Return to using the Cumulus API/dashboard as normal
- This release requires the Cumulus Message Adapter layer deployed with Cumulus Core to be at least 1.3.0, as the core lambdas have updated to [cumulus-message-adapter-js v1.2.0](https://github.com/nasa/cumulus-message-adapter-js/releases/tag/v1.2.0) and the new CMA interface.  As a result, users should:
  1. Follow the [Cumulus Message Adapter (CMA) deployment instructions](https://nasa.github.io/cumulus/docs/deployment/deployment-readme#deploy-the-cumulus-message-adapter-layer) and install a CMA layer version >=1.3.0
  2. If you are using any custom Node.js Lambdas in your workflows **and** the Cumulus CMA layer/`cumulus-message-adapter-js`, you must update your lambda to use [cumulus-message-adapter-js v1.2.0](https://github.com/nasa/cumulus-message-adapter-js/releases/tag/v1.2.0) and follow the migration instructions in the release notes. Prior versions of `cumulus-message-adapter-js` are not compatible with CMA >= 1.3.0.
- Migrate existing s3 reconciliation report records to database (CUMULUS-1911):
  - After update your `data persistence` module and Cumulus resources, run the command:

  ```bash
  ./node_modules/.bin/cumulus-api migrate --stack `<your-terraform-deployment-prefix>` --migrationVersion migration5
  ```

### Added

- Added a limit for concurrent Elasticsearch requests when doing an index from database operation
- Added the `es_request_concurrency` parameter to the archive and cumulus Terraform modules

- **CUMULUS-1995**
  - Added the `es_index_shards` parameter to the archive and cumulus Terraform modules to configure the number of shards for the ES index
    - If you have an existing ES index, you will need to [reindex](https://nasa.github.io/cumulus-api/#reindex) and then [change index](https://nasa.github.io/cumulus-api/#change-index) to take advantage of shard updates

- **CUMULUS-1894**
  - Added `@cumulus/aws-client/S3.moveObject()`

- **CUMULUS-1911**
  - Added ReconciliationReports table
  - Updated CreateReconciliationReport lambda to save Reconciliation Report records to database
  - Updated dbIndexer and IndexFromDatabase lambdas to index Reconciliation Report records to Elasticsearch
  - Added migration_5 to migrate existing s3 reconciliation report records to database and Elasticsearch
  - Updated `@cumulus/api` package, `tf-modules/archive` and `tf-modules/data-persistence` Terraform modules

- **CUMULUS-1916**
  - Added util function for seeding reconciliation reports when running API locally in dashboard

### Changed

- **CUMULUS-1777**
  - The `expirationTime` property is now a **required field** of the access tokens model.
  - Updated the `AccessTokens` table to set a [TTL](https://docs.aws.amazon.com/amazondynamodb/latest/developerguide/howitworks-ttl.html) on the `expirationTime` field in `tf-modules/data-persistence/dynamo.tf`. As a result, access token records in this table whose `expirationTime` has passed should be **automatically deleted by DynamoDB**.
  - Updated all code creating access token records in the Dynamo `AccessTokens` table to set the `expirationTime` field value in seconds from the epoch.
- **CUMULUS-1912**
  - Updated reconciliationReports endpoints to query against Elasticsearch, delete report from both database and s3
  - Added `@cumulus/api-client/reconciliationReports`
- **CUMULUS-1999**
  - Updated `@cumulus/common/util.deprecate()` so that only a single deprecation notice is printed for each name/version combination

### Fixed

- **CUMULUS-1894**
  - The `SyncGranule` task can now handle files larger than 5 GB
- **CUMULUS-1987**
  - `Remove granule from CMR` operation in `@cumulus/api` now passes token to CMR when fetching granule metadata, allowing removal of private granules
- **CUMULUS-1993**
  - For a given queue, the `sqs-message-consumer` Lambda will now only schedule workflows for rules matching the queue **and the collection information in each queue message (if any)**
    - The consumer also now only reads each queue message **once per Lambda invocation**, whereas previously each message was read **once per queue rule per Lambda invocation**
  - Fixed bug preventing the deletion of multiple SNS rules that share the same SNS topic

### Deprecated

- **CUMULUS-1894**
  - `@cumulus/ingest/granule.copyGranuleFile()`
  - `@cumulus/ingest/granule.moveGranuleFile()`

- **CUMULUS-1987** - Deprecated the following functions:
  - `@cumulus/cmrjs/getMetadata(cmrLink)` -> `@cumulus/cmr-client/CMR.getGranuleMetadata(cmrLink)`
  - `@cumulus/cmrjs/getFullMetadata(cmrLink)`

## [v1.22.1] 2020-05-04

**Note**: v1.22.0 was not released as a package due to npm/release concerns.  Users upgrading to 1.22.x should start with 1.22.1

### Added

- **CUMULUS-1894**
  - Added `@cumulus/aws-client/S3.multipartCopyObject()`
- **CUMULUS-408**
  - Added `certificateUri` field to provider schema. This optional field allows operators to specify an S3 uri to a CA bundle to use for HTTPS requests.
- **CUMULUS-1787**
  - Added `collections/active` endpoint for returning collections with active granules in `@cumulus/api`
- **CUMULUS-1799**
  - Added `@cumulus/common/stack.getBucketsConfigKey()` to return the S3 key for the buckets config object
  - Added `@cumulus/common/workflows.getWorkflowFileKey()` to return the S3 key for a workflow definition object
  - Added `@cumulus/common/workflows.getWorkflowsListKeyPrefix()` to return the S3 key prefix for objects containing workflow definitions
  - Added `@cumulus/message` package containing utilities for building and parsing Cumulus messages
- **CUMULUS-1850**
  - Added `@cumulus/aws-client/Kinesis.describeStream()` to get a Kinesis stream description
- **CUMULUS-1853**
  - Added `@cumulus/integration-tests/collections.createCollection()`
  - Added `@cumulus/integration-tests/executions.findExecutionArn()`
  - Added `@cumulus/integration-tests/executions.getExecutionWithStatus()`
  - Added `@cumulus/integration-tests/granules.getGranuleWithStatus()`
  - Added `@cumulus/integration-tests/providers.createProvider()`
  - Added `@cumulus/integration-tests/rules.createOneTimeRule()`

### Changed

- **CUMULUS-1682**
  - Moved all `@cumulus/ingest/parse-pdr` code into the `parse-pdr` task as it had become tightly coupled with that task's handler and was not used anywhere else. Unit tests also restored.
- **CUMULUS-1820**
  - Updated the Thin Egress App module used in `tf-modules/distribution/main.tf` to build 74. [See the release notes](https://github.com/asfadmin/thin-egress-app/releases/tag/tea-build.74).
- **CUMULUS-1852**
  - Updated POST endpoints for `/collections`, `/providers`, and `/rules` to log errors when returning a 500 response
  - Updated POST endpoint for `/collections`:
    - Return a 400 response when the `name` or `version` fields are missing
    - Return a 409 response if the collection already exists
    - Improved error messages to be more explicit
  - Updated POST endpoint for `/providers`:
    - Return a 400 response if the `host` field value is invalid
    - Return a 409 response if the provider already exists
  - Updated POST endpoint for `/rules`:
    - Return a 400 response if rule `name` is invalid
    - Return a 400 response if rule `type` is invalid
- **CUMULUS-1891**
  - Updated the following endpoints using async operations to return a 503 error if the ECS task  cannot be started and a 500 response for a non-specific error:
    - POST `/replays`
    - POST `/bulkDelete`
    - POST `/elasticsearch/index-from-database`
    - POST `/granules/bulk`

### Fixed

- **CUMULUS-408**
  - Fixed HTTPS discovery and ingest.

- **CUMULUS-1850**
  - Fixed a bug in Kinesis event processing where the message consumer would not properly filter available rules based on the collection information in the event and the Kinesis stream ARN

- **CUMULUS-1853**
  - Fixed a bug where attempting to create a rule containing a payload property
    would fail schema validation.

- **CUMULUS-1854**
  - Rule schema is validated before starting workflows or creating event source mappings

- **CUMULUS-1974**
  - Fixed @cumulus/api webpack config for missing underscore object due to underscore update

- **CUMULUS-2210**
  - Fixed `cmr_oauth_provider` variable not being propogated to reconciliation reports

### Deprecated

- **CUMULUS-1799** - Deprecated the following code. For cases where the code was moved into another package, the new code location is noted:
  - `@cumulus/aws-client/StepFunctions.fromSfnExecutionName()`
  - `@cumulus/aws-client/StepFunctions.toSfnExecutionName()`
  - `@cumulus/aws-client/StepFunctions.getExecutionArn()` -> `@cumulus/message/Executions.buildExecutionArn()`
  - `@cumulus/aws-client/StepFunctions.getExecutionUrl()` -> `@cumulus/message/Executions.getExecutionUrlFromArn()`
  - `@cumulus/aws-client/StepFunctions.getStateMachineArn()` -> `@cumulus/message/Executions.getStateMachineArnFromExecutionArn()`
  - `@cumulus/aws-client/StepFunctions.pullStepFunctionEvent()` -> `@cumulus/message/StepFunctions.pullStepFunctionEvent()`
  - `@cumulus/common/bucketsConfigJsonObject()`
  - `@cumulus/common/CloudWatchLogger`
  - `@cumulus/common/collection-config-store/CollectionConfigStore` -> `@cumulus/collection-config-store`
  - `@cumulus/common/collection-config-store.constructCollectionId()` -> `@cumulus/message/Collections.constructCollectionId`
  - `@cumulus/common/concurrency.limit()`
  - `@cumulus/common/concurrency.mapTolerant()`
  - `@cumulus/common/concurrency.promiseUrl()`
  - `@cumulus/common/concurrency.toPromise()`
  - `@cumulus/common/concurrency.unless()`
  - `@cumulus/common/config.buildSchema()`
  - `@cumulus/common/config.parseConfig()`
  - `@cumulus/common/config.resolveResource()`
  - `@cumulus/common/config.resourceToArn()`
  - `@cumulus/common/FieldPattern`
  - `@cumulus/common/launchpad.getLaunchpadToken()` -> `@cumulus/launchpad-auth/index.getLaunchpadToken()`
  - `@cumulus/common/LaunchpadToken` -> `@cumulus/launchpad-auth/LaunchpadToken`
  - `@cumulus/common/launchpad.validateLaunchpadToken()` -> `@cumulus/launchpad-auth/index.validateLaunchpadToken()`
  - `@cumulus/common/message.buildCumulusMeta()` -> `@cumulus/message/Build.buildCumulusMeta()`
  - `@cumulus/common/message.buildQueueMessageFromTemplate()` -> `@cumulus/message/Build.buildQueueMessageFromTemplate()`
  - `@cumulus/common/message.getCollectionIdFromMessage()` -> `@cumulus/message/Collections.getCollectionIdFromMessage()`
  - `@cumulus/common/message.getMessageExecutionArn()` -> `@cumulus/message/Executions.getMessageExecutionArn()`
  - `@cumulus/common/message.getMessageExecutionName()` -> `@cumulus/message/Executions.getMessageExecutionName()`
  - `@cumulus/common/message.getMaximumExecutions()` -> `@cumulus/message/Queue.getMaximumExecutions()`
  - `@cumulus/common/message.getMessageFromTemplate()`
  - `@cumulus/common/message.getMessageStateMachineArn()` -> `@cumulus/message/Executions.getMessageStateMachineArn()`)
  - `@cumulus/common/message.getMessageGranules()` -> `@cumulus/message/Granules.getMessageGranules()`
  - `@cumulus/common/message.getQueueNameByUrl()` -> `@cumulus/message/Queue.getQueueNameByUrl()`
  - `@cumulus/common/message.getQueueName()` -> `@cumulus/message/Queue.getQueueName()`)
  - `@cumulus/common/message.hasQueueAndExecutionLimit()` -> `@cumulus/message/Queue.hasQueueAndExecutionLimit()`
  - `@cumulus/common/Semaphore`
  - `@cumulus/common/test-utils.throttleOnce()`
  - `@cumulus/common/workflows.getWorkflowArn()`
  - `@cumulus/common/workflows.getWorkflowFile()`
  - `@cumulus/common/workflows.getWorkflowList()`
  - `@cumulus/common/workflows.getWorkflowTemplate()`
  - `@cumulus/integration-tests/sfnStep/SfnStep.parseStepMessage()` -> `@cumulus/message/StepFunctions.parseStepMessage()`
- **CUMULUS-1858** - Deprecated the following functions.
  - `@cumulus/common/string.globalReplace()`
  - `@cumulus/common/string.isNonEmptyString()`
  - `@cumulus/common/string.isValidHostname()`
  - `@cumulus/common/string.match()`
  - `@cumulus/common/string.matches()`
  - `@cumulus/common/string.replace()`
  - `@cumulus/common/string.toLower()`
  - `@cumulus/common/string.toUpper()`

### Removed

- **CUMULUS-1799**: Deprecated code removals:
  - Removed from `@cumulus/common/aws`:
    - `pullStepFunctionEvent()`
  - Removed `@cumulus/common/sfnStep`
  - Removed `@cumulus/common/StepFunctions`

## [v1.21.0] 2020-03-30

### PLEASE NOTE

- **CUMULUS-1762**: the `messageConsumer` for `sns` and `kinesis`-type rules now fetches
  the collection information from the message. You should ensure that your rule's collection
  name and version match what is in the message for these ingest messages to be processed.
  If no matching rule is found, an error will be thrown and logged in the
  `messageConsumer` Lambda function's log group.

### Added

- **CUMULUS-1629**`
  - Updates discover-granules task to respect/utilize duplicateHandling configuration such that
    - skip:               Duplicates will be filtered from the granule list
    - error:              Duplicates encountered will result in step failure
    - replace, version:   Duplicates will be ignored and handled as normal.
  - Adds a new copy of the API lambda `PrivateApiLambda()` which is configured to not require authentication. This Lambda is not connected to an API gateway
  - Adds `@cumulus/api-client` with functions for use by workflow lambdas to call the API when needed

- **CUMULUS-1732**
  - Added Python task/activity workflow and integration test (`PythonReferenceSpec`) to test `cumulus-message-adapter-python`and `cumulus-process-py` integration.
- **CUMULUS-1795**
  - Added an IAM policy on the Cumulus EC2 creation to enable SSM when the `deploy_to_ngap` flag is true

### Changed

- **CUMULUS-1762**
  - the `messageConsumer` for `sns` and `kinesis`-type rules now fetches the collection
    information from the message.

### Deprecated

- **CUMULUS-1629**
  - Deprecate `granulesApi`, `rulesApi`, `emsApi`, `executionsAPI` from `@cumulus/integration-test/api` in favor of code moved to `@cumulus/api-client`

### Removed

- **CUMULUS-1799**: Deprecated code removals
  - Removed deprecated method `@cumulus/api/models/Granule.createGranulesFromSns()`
  - Removed deprecated method `@cumulus/api/models/Granule.removeGranuleFromCmr()`
  - Removed from `@cumulus/common/aws`:
    - `apigateway()`
    - `buildS3Uri()`
    - `calculateS3ObjectChecksum()`
    - `cf()`
    - `cloudwatch()`
    - `cloudwatchevents()`
    - `cloudwatchlogs()`
    - `createAndWaitForDynamoDbTable()`
    - `createQueue()`
    - `deleteSQSMessage()`
    - `describeCfStackResources()`
    - `downloadS3File()`
    - `downloadS3Files()`
    - `DynamoDbSearchQueue` class
    - `dynamodbstreams()`
    - `ec2()`
    - `ecs()`
    - `fileExists()`
    - `findResourceArn()`
    - `fromSfnExecutionName()`
    - `getFileBucketAndKey()`
    - `getJsonS3Object()`
    - `getQueueUrl()`
    - `getObjectSize()`
    - `getS3ObjectReadStream()`
    - `getSecretString()`
    - `getStateMachineArn()`
    - `headObject()`
    - `isThrottlingException()`
    - `kinesis()`
    - `lambda()`
    - `listS3Objects()`
    - `promiseS3Upload()`
    - `publishSnsMessage()`
    - `putJsonS3Object()`
    - `receiveSQSMessages()`
    - `s3CopyObject()`
    - `s3GetObjectTagging()`
    - `s3Join()`
    - `S3ListObjectsV2Queue` class
    - `s3TagSetToQueryString()`
    - `s3PutObjectTagging()`
    - `secretsManager()`
    - `sendSQSMessage()`
    - `sfn()`
    - `sns()`
    - `sqs()`
    - `sqsQueueExists()`
    - `toSfnExecutionName()`
    - `uploadS3FileStream()`
    - `uploadS3Files()`
    - `validateS3ObjectChecksum()`
  - Removed `@cumulus/common/CloudFormationGateway` class
  - Removed `@cumulus/common/concurrency/Mutex` class
  - Removed `@cumulus/common/errors`
  - Removed `@cumulus/common/sftp`
  - Removed `@cumulus/common/string.unicodeEscape`
  - Removed `@cumulus/cmrjs/cmr-utils.getGranuleId()`
  - Removed `@cumulus/cmrjs/cmr-utils.getCmrFiles()`
  - Removed `@cumulus/cmrjs/cmr/CMR` class
  - Removed `@cumulus/cmrjs/cmr/CMRSearchConceptQueue` class
  - Removed `@cumulus/cmrjs/utils.getHost()`
  - Removed `@cumulus/cmrjs/utils.getIp()`
  - Removed `@cumulus/cmrjs/utils.hostId()`
  - Removed `@cumulus/cmrjs/utils/ummVersion()`
  - Removed `@cumulus/cmrjs/utils.updateToken()`
  - Removed `@cumulus/cmrjs/utils.validateUMMG()`
  - Removed `@cumulus/ingest/aws.getEndpoint()`
  - Removed `@cumulus/ingest/aws.getExecutionUrl()`
  - Removed `@cumulus/ingest/aws/invoke()`
  - Removed `@cumulus/ingest/aws/CloudWatch` class
  - Removed `@cumulus/ingest/aws/ECS` class
  - Removed `@cumulus/ingest/aws/Events` class
  - Removed `@cumulus/ingest/aws/SQS` class
  - Removed `@cumulus/ingest/aws/StepFunction` class
  - Removed `@cumulus/ingest/util.normalizeProviderPath()`
  - Removed `@cumulus/integration-tests/index.listCollections()`
  - Removed `@cumulus/integration-tests/index.listProviders()`
  - Removed `@cumulus/integration-tests/index.rulesList()`
  - Removed `@cumulus/integration-tests/api/api.addCollectionApi()`

## [v1.20.0] 2020-03-12

### BREAKING CHANGES

- **CUMULUS-1714**
  - Changed the format of the message sent to the granule SNS Topic. Message includes the granule record under `record` and the type of event under `event`. Messages with `deleted` events will have the record that was deleted with a `deletedAt` timestamp. Options for `event` are `Create | Update | Delete`
- **CUMULUS-1769** - `deploy_to_ngap` is now a **required** variable for the `tf-modules/cumulus` module. **For those deploying to NGAP environments, this variable should always be set to `true`.**

### Notable changes

- **CUMULUS-1739** - You can now exclude Elasticsearch from your `tf-modules/data-persistence` deployment (via `include_elasticsearch = false`) and your `tf-modules/cumulus` module will still deploy successfully.

- **CUMULUS-1769** - If you set `deploy_to_ngap = true` for the `tf-modules/archive` Terraform module, **you can only deploy your archive API gateway as `PRIVATE`**, not `EDGE`.

### Added

- Added `@cumulus/aws-client/S3.getS3ObjectReadStreamAsync()` to deal with S3 eventual consistency issues by checking for the existence an S3 object with retries before getting a readable stream for that object.
- **CUMULUS-1769**
  - Added `deploy_to_ngap` boolean variable for the `tf-modules/cumulus` and `tf-modules/archive` Terraform modules. This variable is required. **For those deploying to NGAP environments, this variable should always be set to `true`.**
- **HYRAX-70**
  - Add the hyrax-metadata-update task

### Changed

- [`AccessToken.get()`](https://github.com/nasa/cumulus/blob/master/packages/api/models/access-tokens.js) now enforces [strongly consistent reads from DynamoDB](https://docs.aws.amazon.com/amazondynamodb/latest/developerguide/HowItWorks.ReadConsistency.html)
- **CUMULUS-1739**
  - Updated `tf-modules/data-persistence` to make Elasticsearch alarm resources and outputs conditional on the `include_elasticsearch` variable
  - Updated `@cumulus/aws-client/S3.getObjectSize` to include automatic retries for any failures from `S3.headObject`
- **CUMULUS-1784**
  - Updated `@cumulus/api/lib/DistributionEvent.remoteIP()` to parse the IP address in an S3 access log from the `A-sourceip` query parameter if present, otherwise fallback to the original parsing behavior.
- **CUMULUS-1768**
  - The `stats/summary` endpoint reports the distinct collections for the number of granules reported

### Fixed

- **CUMULUS-1739** - Fixed the `tf-modules/cumulus` and `tf-modules/archive` modules to make these Elasticsearch variables truly optional:
  - `elasticsearch_domain_arn`
  - `elasticsearch_hostname`
  - `elasticsearch_security_group_id`

- **CUMULUS-1768**
  - Fixed the `stats/` endpoint so that data is correctly filtered by timestamp and `processingTime` is calculated correctly.

- **CUMULUS-1769**
  - In the `tf-modules/archive` Terraform module, the `lifecycle` block ignoring changes to the `policy` of the archive API gateway is now only enforced if `deploy_to_ngap = true`. This fixes a bug where users deploying outside of NGAP could not update their API gateway's resource policy when going from `PRIVATE` to `EDGE`, preventing their API from being accessed publicly.

- **CUMULUS-1775**
  - Fix/update api endpoint to use updated google auth endpoints such that it will work with new accounts

### Removed

- **CUMULUS-1768**
  - Removed API endpoints `stats/histogram` and `stats/average`. All advanced stats needs should be acquired from Cloud Metrics or similarly configured ELK stack.

## [v1.19.0] 2020-02-28

### BREAKING CHANGES

- **CUMULUS-1736**
  - The `@cumulus/discover-granules` task now sets the `dataType` of discovered
    granules based on the `name` of the configured collection, not the
    `dataType`.
  - The config schema of the `@cumulus/discover-granules` task now requires that
    collections contain a `version`.
  - The `@cumulus/sync-granule` task will set the `dataType` and `version` of a
    granule based on the configured collection if those fields are not already
    set on the granule. Previously it was using the `dataType` field of the
    configured collection, then falling back to the `name` field of the
    collection. This update will just use the `name` field of the collection to
    set the `dataType` field of the granule.

- **CUMULUS-1446**
  - Update the `@cumulus/integration-tests/api/executions.getExecution()`
    function to parse the response and return the execution, rather than return
    the full API response.

- **CUMULUS-1672**
  - The `cumulus` Terraform module in previous releases set a
    `Deployment = var.prefix` tag on all resources that it managed. In this
    release, a `tags` input variable has been added to the `cumulus` Terraform
    module to allow resource tagging to be customized. No default tags will be
    applied to Cumulus-managed resources. To replicate the previous behavior,
    set `tags = { Deployment: var.prefix }` as an input variable for the
    `cumulus` Terraform module.

- **CUMULUS-1684 Migration Instructions**
  - In previous releases, a provider's username and password were encrypted
    using a custom encryption library. That has now been updated to use KMS.
    This release includes a Lambda function named
    `<prefix>-ProviderSecretsMigration`, which will re-encrypt existing
    provider credentials to use KMS. After this release has been deployed, you
    will need to manually invoke that Lambda function using either the AWS CLI
    or AWS Console. It should only need to be successfully run once.
  - Future releases of Cumulus will invoke a
    `<prefix>-VerifyProviderSecretsMigration` Lambda function as part of the
    deployment, which will cause the deployment to fail if the migration
    Lambda has not been run.

- **CUMULUS-1718**
  - The `@cumulus/sf-sns-report` task for reporting mid-workflow updates has been retired.
  This task was used as the `PdrStatusReport` task in our ParsePdr example workflow.
  If you have a ParsePdr or other workflow using this task, use `@cumulus/sf-sqs-report` instead.
  Trying to deploy the old task will result in an error as the cumulus module no longer exports `sf_sns_report_task`.
  - Migration instruction: In your workflow definition, for each step using the old task change:
  `"Resource": "${module.cumulus.sf_sns_report_task.task_arn}"`
  to
  `"Resource": "${module.cumulus.sf_sqs_report_task.task_arn}"`

- **CUMULUS-1755**
  - The `thin_egress_jwt_secret_name` variable for the `tf-modules/cumulus` Terraform module is now **required**. This variable is passed on to the Thin Egress App in `tf-modules/distribution/main.tf`, which uses the keys stored in the secret to sign JWTs. See the [Thin Egress App documentation on how to create a value for this secret](https://github.com/asfadmin/thin-egress-app#setting-up-the-jwt-cookie-secrets).

### Added

- **CUMULUS-1446**
  - Add `@cumulus/common/FileUtils.readJsonFile()` function
  - Add `@cumulus/common/FileUtils.readTextFile()` function
  - Add `@cumulus/integration-tests/api/collections.createCollection()` function
  - Add `@cumulus/integration-tests/api/collections.deleteCollection()` function
  - Add `@cumulus/integration-tests/api/collections.getCollection()` function
  - Add `@cumulus/integration-tests/api/providers.getProvider()` function
  - Add `@cumulus/integration-tests/index.getExecutionOutput()` function
  - Add `@cumulus/integration-tests/index.loadCollection()` function
  - Add `@cumulus/integration-tests/index.loadProvider()` function
  - Add `@cumulus/integration-tests/index.readJsonFilesFromDir()` function

- **CUMULUS-1672**
  - Add a `tags` input variable to the `archive` Terraform module
  - Add a `tags` input variable to the `cumulus` Terraform module
  - Add a `tags` input variable to the `cumulus_ecs_service` Terraform module
  - Add a `tags` input variable to the `data-persistence` Terraform module
  - Add a `tags` input variable to the `distribution` Terraform module
  - Add a `tags` input variable to the `ingest` Terraform module
  - Add a `tags` input variable to the `s3-replicator` Terraform module

- **CUMULUS-1707**
  - Enable logrotate on ECS cluster

- **CUMULUS-1684**
  - Add a `@cumulus/aws-client/KMS` library of KMS-related functions
  - Add `@cumulus/aws-client/S3.getTextObject()`
  - Add `@cumulus/sftp-client` package
  - Create `ProviderSecretsMigration` Lambda function
  - Create `VerifyProviderSecretsMigration` Lambda function

- **CUMULUS-1548**
  - Add ability to put default Cumulus logs in Metrics' ELK stack
  - Add ability to add custom logs to Metrics' ELK Stack

- **CUMULUS-1702**
  - When logs are sent to Metrics' ELK stack, the logs endpoints will return results from there

- **CUMULUS-1459**
  - Async Operations are indexed in Elasticsearch
  - To index any existing async operations you'll need to perform an index from
    database function.

- **CUMULUS-1717**
  - Add `@cumulus/aws-client/deleteAndWaitForDynamoDbTableNotExists`, which
    deletes a DynamoDB table and waits to ensure the table no longer exists
  - Added `publishGranules` Lambda to handle publishing granule messages to SNS when granule records are written to DynamoDB
  - Added `@cumulus/api/models/Granule.storeGranulesFromCumulusMessage` to store granules from a Cumulus message to DynamoDB

- **CUMULUS-1718**
  - Added `@cumulus/sf-sqs-report` task to allow mid-workflow reporting updates.
  - Added `stepfunction_event_reporter_queue_url` and `sf_sqs_report_task` outputs to the `cumulus` module.
  - Added `publishPdrs` Lambda to handle publishing PDR messages to SNS when PDR records are written to DynamoDB.
  - Added `@cumulus/api/models/Pdr.storePdrFromCumulusMessage` to store PDRs from a Cumulus message to DynamoDB.
  - Added `@cumulus/aws-client/parseSQSMessageBody` to parse an SQS message body string into an object.

- **Ability to set custom backend API url in the archive module**
  - Add `api_url` definition in `tf-modules/cumulus/archive.tf`
  - Add `archive_api_url` variable in `tf-modules/cumulus/variables.tf`

- **CUMULUS-1741**
  - Added an optional `elasticsearch_security_group_ids` variable to the
    `data-persistence` Terraform module to allow additional security groups to
    be assigned to the Elasticsearch Domain.

- **CUMULUS-1752**
  - Added `@cumulus/integration-tests/api/distribution.invokeTEADistributionLambda` to simulate a request to the [Thin Egress App](https://github.com/asfadmin/thin-egress-app) by invoking the Lambda and getting a response payload.
  - Added `@cumulus/integration-tests/api/distribution.getTEARequestHeaders` to generate necessary request headers for a request to the Thin Egress App
  - Added `@cumulus/integration-tests/api/distribution.getTEADistributionApiFileStream` to get a response stream for a file served by Thin Egress App
  - Added `@cumulus/integration-tests/api/distribution.getTEADistributionApiRedirect` to get a redirect response from the Thin Egress App

- **CUMULUS-1755**
  - Added `@cumulus/aws-client/CloudFormation.describeCfStack()` to describe a Cloudformation stack
  - Added `@cumulus/aws-client/CloudFormation.getCfStackParameterValues()` to get multiple parameter values for a Cloudformation stack

### Changed

- **CUMULUS-1725**
  - Moved the logic that updates the granule files cache Dynamo table into its
    own Lambda function called `granuleFilesCacheUpdater`.

- **CUMULUS-1736**
  - The `collections` model in the API package now determines the name of a
    collection based on the `name` property, rather than using `dataType` and
    then falling back to `name`.
  - The `@cumulus/integration-tests.loadCollection()` function no longer appends
    the postfix to the end of the collection's `dataType`.
  - The `@cumulus/integration-tests.addCollections()` function no longer appends
    the postfix to the end of the collection's `dataType`.

- **CUMULUS-1672**
  - Add a `retryOptions` parameter to the `@cumulus/aws-client/S3.headObject`
     function, which will retry if the object being queried does not exist.

- **CUMULUS-1446**
  - Mark the `@cumulus/integration-tests/api.addCollectionApi()` function as
    deprecated
  - Mark the `@cumulus/integration-tests/index.listCollections()` function as
    deprecated
  - Mark the `@cumulus/integration-tests/index.listProviders()` function as
    deprecated
  - Mark the `@cumulus/integration-tests/index.rulesList()` function as
    deprecated

- **CUMULUS-1672**
  - Previously, the `cumulus` module defaulted to setting a
    `Deployment = var.prefix` tag on all resources that it managed. In this
    release, the `cumulus` module will now accept a `tags` input variable that
    defines the tags to be assigned to all resources that it manages.
  - Previously, the `data-persistence` module defaulted to setting a
    `Deployment = var.prefix` tag on all resources that it managed. In this
    release, the `data-persistence` module will now accept a `tags` input
    variable that defines the tags to be assigned to all resources that it
    manages.
  - Previously, the `distribution` module defaulted to setting a
    `Deployment = var.prefix` tag on all resources that it managed. In this
    release, the `distribution` module will now accept a `tags` input variable
    that defines the tags to be assigned to all resources that it manages.
  - Previously, the `ingest` module defaulted to setting a
    `Deployment = var.prefix` tag on all resources that it managed. In this
    release, the `ingest` module will now accept a `tags` input variable that
    defines the tags to be assigned to all resources that it manages.
  - Previously, the `s3-replicator` module defaulted to setting a
    `Deployment = var.prefix` tag on all resources that it managed. In this
    release, the `s3-replicator` module will now accept a `tags` input variable
    that defines the tags to be assigned to all resources that it manages.

- **CUMULUS-1684**
  - Update the API package to encrypt provider credentials using KMS instead of
    using RSA keys stored in S3

- **CUMULUS-1717**
  - Changed name of `cwSfExecutionEventToDb` Lambda to `cwSfEventToDbRecords`
  - Updated `cwSfEventToDbRecords` to write granule records to DynamoDB from the incoming Cumulus message

- **CUMULUS-1718**
  - Renamed `cwSfEventToDbRecords` to `sfEventSqsToDbRecords` due to architecture change to being a consumer of an SQS queue of Step Function Cloudwatch events.
  - Updated `sfEventSqsToDbRecords` to write PDR records to DynamoDB from the incoming Cumulus message
  - Moved `data-cookbooks/sns.md` to `data-cookbooks/ingest-notifications.md` and updated it to reflect recent changes.

- **CUMULUS-1748**
  - (S)FTP discovery tasks now use the provider-path as-is instead of forcing it to a relative path.
  - Improved error handling to catch permission denied FTP errors better and log them properly. Workflows will still fail encountering this error and we intend to consider that approach in a future ticket.

- **CUMULUS-1752**
  - Moved class for parsing distribution events to its own file: `@cumulus/api/lib/DistributionEvent.js`
    - Updated `DistributionEvent` to properly parse S3 access logs generated by requests from the [Thin Egress App](https://github.com/asfadmin/thin-egress-app)

- **CUMULUS-1753** - Changes to `@cumulus/ingest/HttpProviderClient.js`:
  - Removed regex filter in `HttpProviderClient.list()` that was used to return only files with an extension between 1 and 4 characters long. `HttpProviderClient.list()` will now return all files linked from the HTTP provider host.

- **CUMULUS-1755**
  - Updated the Thin Egress App module used in `tf-modules/distribution/main.tf` to build 61. [See the release notes](https://github.com/asfadmin/thin-egress-app/releases/tag/tea-build.61).

- **CUMULUS-1757**
  - Update @cumulus/cmr-client CMRSearchConceptQueue to take optional cmrEnvironment parameter

### Deprecated

- **CUMULUS-1684**
  - Deprecate `@cumulus/common/key-pair-provider/S3KeyPairProvider`
  - Deprecate `@cumulus/common/key-pair-provider/S3KeyPairProvider.encrypt()`
  - Deprecate `@cumulus/common/key-pair-provider/S3KeyPairProvider.decrypt()`
  - Deprecate `@cumulus/common/kms/KMS`
  - Deprecate `@cumulus/common/kms/KMS.encrypt()`
  - Deprecate `@cumulus/common/kms/KMS.decrypt()`
  - Deprecate `@cumulus/common/sftp.Sftp`

- **CUMULUS-1717**
  - Deprecate `@cumulus/api/models/Granule.createGranulesFromSns`

- **CUMULUS-1718**
  - Deprecate `@cumulus/sf-sns-report`.
    - This task has been updated to always throw an error directing the user to use `@cumulus/sf-sqs-report` instead. This was done because there is no longer an SNS topic to which to publish, and no consumers to listen to it.

- **CUMULUS-1748**
  - Deprecate `@cumulus/ingest/util.normalizeProviderPath`

- **CUMULUS-1752**
  - Deprecate `@cumulus/integration-tests/api/distribution.getDistributionApiFileStream`
  - Deprecate `@cumulus/integration-tests/api/distribution.getDistributionApiRedirect`
  - Deprecate `@cumulus/integration-tests/api/distribution.invokeApiDistributionLambda`

### Removed

- **CUMULUS-1684**
  - Remove the deployment script that creates encryption keys and stores them to
    S3

- **CUMULUS-1768**
  - Removed API endpoints `stats/histogram` and `stats/average`. All advanced stats needs should be acquired from Cloud Metrics or similarly configured ELK stack.

### Fixed

- **Fix default values for urs_url in variables.tf files**
  - Remove trailing `/` from default `urs_url` values.

- **CUMULUS-1610** - Add the Elasticsearch security group to the EC2 security groups

- **CUMULUS-1740** - `cumulus_meta.workflow_start_time` is now set in Cumulus
  messages

- **CUMULUS-1753** - Fixed `@cumulus/ingest/HttpProviderClient.js` to properly handle HTTP providers with:
  - Multiple link tags (e.g. `<a>`) per line of source code
  - Link tags in uppercase or lowercase (e.g. `<A>`)
  - Links with filepaths in the link target (e.g. `<a href="/path/to/file.txt">`). These files will be returned from HTTP file discovery **as the file name only** (e.g. `file.txt`).

- **CUMULUS-1768**
  - Fix an issue in the stats endpoints in `@cumulus/api` to send back stats for the correct type

## [v1.18.0] 2020-02-03

### BREAKING CHANGES

- **CUMULUS-1686**

  - `ecs_cluster_instance_image_id` is now a _required_ variable of the `cumulus` module, instead of optional.

- **CUMULUS-1698**

  - Change variable `saml_launchpad_metadata_path` to `saml_launchpad_metadata_url` in the `tf-modules/cumulus` Terraform module.

- **CUMULUS-1703**
  - Remove the unused `forceDownload` option from the `sync-granule` tasks's config
  - Remove the `@cumulus/ingest/granule.Discover` class
  - Remove the `@cumulus/ingest/granule.Granule` class
  - Remove the `@cumulus/ingest/pdr.Discover` class
  - Remove the `@cumulus/ingest/pdr.Granule` class
  - Remove the `@cumulus/ingest/parse-pdr.parsePdr` function

### Added

- **CUMULUS-1040**

  - Added `@cumulus/aws-client` package to provide utilities for working with AWS services and the Node.js AWS SDK
  - Added `@cumulus/errors` package which exports error classes for use in Cumulus workflow code
  - Added `@cumulus/integration-tests/sfnStep` to provide utilities for parsing step function execution histories

- **CUMULUS-1102**

  - Adds functionality to the @cumulus/api package for better local testing.
    - Adds data seeding for @cumulus/api's localAPI.
      - seed functions allow adding collections, executions, granules, pdrs, providers, and rules to a Localstack Elasticsearch and DynamoDB via `addCollections`, `addExecutions`, `addGranules`, `addPdrs`, `addProviders`, and `addRules`.
    - Adds `eraseDataStack` function to local API server code allowing resetting of local datastack for testing (ES and DynamoDB).
    - Adds optional parameters to the @cumulus/api bin serve to allow for launching the api without destroying the current data.

- **CUMULUS-1697**

  - Added the `@cumulus/tf-inventory` package that provides command line utilities for managing Terraform resources in your AWS account

- **CUMULUS-1703**

  - Add `@cumulus/aws-client/S3.createBucket` function
  - Add `@cumulus/aws-client/S3.putFile` function
  - Add `@cumulus/common/string.isNonEmptyString` function
  - Add `@cumulus/ingest/FtpProviderClient` class
  - Add `@cumulus/ingest/HttpProviderClient` class
  - Add `@cumulus/ingest/S3ProviderClient` class
  - Add `@cumulus/ingest/SftpProviderClient` class
  - Add `@cumulus/ingest/providerClientUtils.buildProviderClient` function
  - Add `@cumulus/ingest/providerClientUtils.fetchTextFile` function

- **CUMULUS-1731**

  - Add new optional input variables to the Cumulus Terraform module to support TEA upgrade:
    - `thin_egress_cookie_domain` - Valid domain for Thin Egress App cookie
    - `thin_egress_domain_cert_arn` - Certificate Manager SSL Cert ARN for Thin
      Egress App if deployed outside NGAP/CloudFront
    - `thin_egress_download_role_in_region_arn` - ARN for reading of Thin Egress
      App data buckets for in-region requests
    - `thin_egress_jwt_algo` - Algorithm with which to encode the Thin Egress
      App JWT cookie
    - `thin_egress_jwt_secret_name` - Name of AWS secret where keys for the Thin
      Egress App JWT encode/decode are stored
    - `thin_egress_lambda_code_dependency_archive_key` - Thin Egress App - S3
      Key of packaged python modules for lambda dependency layer

- **CUMULUS-1733**
  - Add `discovery-filtering` operator doc to document previously undocumented functionality.

- **CUMULUS-1737**
  - Added the `cumulus-test-cleanup` module to run a nightly cleanup on resources left over from the integration tests run from the `example/spec` directory.

### Changed

- **CUMULUS-1102**

  - Updates `@cumulus/api/auth/testAuth` to use JWT instead of random tokens.
  - Updates the default AMI for the ecs_cluster_instance_image_id.

- **CUMULUS-1622**

  - Mutex class has been deprecated in `@cumulus/common/concurrency` and will be removed in a future release.

- **CUMULUS-1686**

  - Changed `ecs_cluster_instance_image_id` to be a required variable of the `cumulus` module and removed the default value.
    The default was not available across accounts and regions, nor outside of NGAP and therefore not particularly useful.

- **CUMULUS-1688**

  - Updated `@cumulus/aws.receiveSQSMessages` not to replace `message.Body` with a parsed object. This behavior was undocumented and confusing as received messages appeared to contradict AWS docs that state `message.Body` is always a string.
  - Replaced `sf_watcher` CloudWatch rule from `cloudwatch-events.tf` with an EventSourceMapping on `sqs2sf` mapped to the `start_sf` SQS queue (in `event-sources.tf`).
  - Updated `sqs2sf` with an EventSourceMapping handler and unit test.

- **CUMULUS-1698**

  - Change variable `saml_launchpad_metadata_path` to `saml_launchpad_metadata_url` in the `tf-modules/cumulus` Terraform module.
  - Updated `@cumulus/api/launchpadSaml` to download launchpad IDP metadata from configured location when the metadata in s3 is not valid, and to work with updated IDP metadata and SAML response.

- **CUMULUS-1731**
  - Upgrade the version of the Thin Egress App deployed by Cumulus to v48
    - Note: New variables available, see the 'Added' section of this changelog.

### Fixed

- **CUMULUS-1664**

  - Updated `dbIndexer` Lambda to remove hardcoded references to DynamoDB table names.

- **CUMULUS-1733**
  - Fixed granule discovery recursion algorithm used in S/FTP protocols.

### Removed

- **CUMULUS-1481**
  - removed `process` config and output from PostToCmr as it was not required by the task nor downstream steps, and should still be in the output message's `meta` regardless.

### Deprecated

- **CUMULUS-1040**
  - Deprecated the following code. For cases where the code was moved into another package, the new code location is noted:
    - `@cumulus/common/CloudFormationGateway` -> `@cumulus/aws-client/CloudFormationGateway`
    - `@cumulus/common/DynamoDb` -> `@cumulus/aws-client/DynamoDb`
    - `@cumulus/common/errors` -> `@cumulus/errors`
    - `@cumulus/common/StepFunctions` -> `@cumulus/aws-client/StepFunctions`
    - All of the exported functions in `@cumulus/commmon/aws` (moved into `@cumulus/aws-client`), except:
      - `@cumulus/common/aws/isThrottlingException` -> `@cumulus/errors/isThrottlingException`
      - `@cumulus/common/aws/improveStackTrace` (not deprecated)
      - `@cumulus/common/aws/retryOnThrottlingException` (not deprecated)
    - `@cumulus/common/sfnStep/SfnStep.parseStepMessage` -> `@cumulus/integration-tests/sfnStep/SfnStep.parseStepMessage`
    - `@cumulus/common/sfnStep/ActivityStep` -> `@cumulus/integration-tests/sfnStep/ActivityStep`
    - `@cumulus/common/sfnStep/LambdaStep` -> `@cumulus/integration-tests/sfnStep/LambdaStep`
    - `@cumulus/common/string/unicodeEscape` -> `@cumulus/aws-client/StepFunctions.unicodeEscape`
    - `@cumulus/common/util/setErrorStack` -> `@cumulus/aws-client/util/setErrorStack`
    - `@cumulus/ingest/aws/invoke` -> `@cumulus/aws-client/Lambda/invoke`
    - `@cumulus/ingest/aws/CloudWatch.bucketSize`
    - `@cumulus/ingest/aws/CloudWatch.cw`
    - `@cumulus/ingest/aws/ECS.ecs`
    - `@cumulus/ingest/aws/ECS`
    - `@cumulus/ingest/aws/Events.putEvent` -> `@cumulus/aws-client/CloudwatchEvents.putEvent`
    - `@cumulus/ingest/aws/Events.deleteEvent` -> `@cumulus/aws-client/CloudwatchEvents.deleteEvent`
    - `@cumulus/ingest/aws/Events.deleteTarget` -> `@cumulus/aws-client/CloudwatchEvents.deleteTarget`
    - `@cumulus/ingest/aws/Events.putTarget` -> `@cumulus/aws-client/CloudwatchEvents.putTarget`
    - `@cumulus/ingest/aws/SQS.attributes` -> `@cumulus/aws-client/SQS.getQueueAttributes`
    - `@cumulus/ingest/aws/SQS.deleteMessage` -> `@cumulus/aws-client/SQS.deleteSQSMessage`
    - `@cumulus/ingest/aws/SQS.deleteQueue` -> `@cumulus/aws-client/SQS.deleteQueue`
    - `@cumulus/ingest/aws/SQS.getUrl` -> `@cumulus/aws-client/SQS.getQueueUrlByName`
    - `@cumulus/ingest/aws/SQS.receiveMessage` -> `@cumulus/aws-client/SQS.receiveSQSMessages`
    - `@cumulus/ingest/aws/SQS.sendMessage` -> `@cumulus/aws-client/SQS.sendSQSMessage`
    - `@cumulus/ingest/aws/StepFunction.getExecutionStatus` -> `@cumulus/aws-client/StepFunction.getExecutionStatus`
    - `@cumulus/ingest/aws/StepFunction.getExecutionUrl` -> `@cumulus/aws-client/StepFunction.getExecutionUrl`

## [v1.17.0] - 2019-12-31

### BREAKING CHANGES

- **CUMULUS-1498**
  - The `@cumulus/cmrjs.publish2CMR` function expects that the value of its
    `creds.password` parameter is a plaintext password.
  - Rather than using an encrypted password from the `cmr_password` environment
    variable, the `@cumulus/cmrjs.updateCMRMetadata` function now looks for an
    environment variable called `cmr_password_secret_name` and fetches the CMR
    password from that secret in AWS Secrets Manager.
  - The `@cumulus/post-to-cmr` task now expects a
    `config.cmr.passwordSecretName` value, rather than `config.cmr.password`.
    The CMR password will be fetched from that secret in AWS Secrets Manager.

### Added

- **CUMULUS-630**

  - Added support for replaying Kinesis records on a stream into the Cumulus Kinesis workflow triggering mechanism: either all the records, or some time slice delimited by start and end timestamps.
  - Added `/replays` endpoint to the operator API for triggering replays.
  - Added `Replay Kinesis Messages` documentation to Operator Docs.
  - Added `manualConsumer` lambda function to consume a Kinesis stream. Used by the replay AsyncOperation.

- **CUMULUS-1687**
  - Added new API endpoint for listing async operations at `/asyncOperations`
  - All asyncOperations now include the fields `description` and `operationType`. `operationType` can be one of the following. [`Bulk Delete`, `Bulk Granules`, `ES Index`, `Kinesis Replay`]

### Changed

- **CUMULUS-1626**

  - Updates Cumulus to use node10/CMA 1.1.2 for all of its internal lambdas in prep for AWS node 8 EOL

- **CUMULUS-1498**
  - Remove the DynamoDB Users table. The list of OAuth users who are allowed to
    use the API is now stored in S3.
  - The CMR password and Launchpad passphrase are now stored in Secrets Manager

## [v1.16.1] - 2019-12-6

**Please note**:

- The `region` argument to the `cumulus` Terraform module has been removed. You may see a warning or error if you have that variable populated.
- Your workflow tasks should use the following versions of the CMA libraries to utilize new granule, parentArn, asyncOperationId, and stackName fields on the logs:
  - `cumulus-message-adapter-js` version 1.0.10+
  - `cumulus-message-adapter-python` version 1.1.1+
  - `cumulus-message-adapter-java` version 1.2.11+
- The `data-persistence` module no longer manages the creation of an Elasticsearch service-linked role for deploying Elasticsearch to a VPC. Follow the [deployment instructions on preparing your VPC](https://nasa.github.io/cumulus/docs/deployment/deployment-readme#vpc-subnets-and-security-group) for guidance on how to create the Elasticsearch service-linked role manually.
- There is now a `distribution_api_gateway_stage` variable for the `tf-modules/cumulus` Terraform module that will be used as the API gateway stage name used for the distribution API (Thin Egress App)
- Default value for the `urs_url` variable is now `https://uat.urs.earthdata.nasa.gov/` in the `tf-modules/cumulus` and `tf-modules/archive` Terraform modules. So deploying the `cumulus` module without a `urs_url` variable set will integrate your Cumulus deployment with the UAT URS environment.

### Added

- **CUMULUS-1563**

  - Added `custom_domain_name` variable to `tf-modules/data-persistence` module

- **CUMULUS-1654**
  - Added new helpers to `@cumulus/common/execution-history`:
    - `getStepExitedEvent()` returns the `TaskStateExited` event in a workflow execution history after the given step completion/failure event
    - `getTaskExitedEventOutput()` returns the output message for a `TaskStateExited` event in a workflow execution history

### Changed

- **CUMULUS-1578**

  - Updates SAML launchpad configuration to authorize via configured userGroup.
    [See the NASA specific documentation (protected)](https://wiki.earthdata.nasa.gov/display/CUMULUS/Cumulus+SAML+Launchpad+Integration)

- **CUMULUS-1579**

  - Elasticsearch list queries use `match` instead of `term`. `term` had been analyzing the terms and not supporting `-` in the field values.

- **CUMULUS-1619**

  - Adds 4 new keys to `@cumulus/logger` to display granules, parentArn, asyncOperationId, and stackName.
  - Depends on `cumulus-message-adapter-js` version 1.0.10+. Cumulus tasks updated to use this version.

- **CUMULUS-1654**

  - Changed `@cumulus/common/SfnStep.parseStepMessage()` to a static class method

- **CUMULUS-1641**
  - Added `meta.retries` and `meta.visibilityTimeout` properties to sqs-type rule. To create sqs-type rule, you're required to configure a dead-letter queue on your queue.
  - Added `sqsMessageRemover` lambda which removes the message from SQS queue upon successful workflow execution.
  - Updated `sqsMessageConsumer` lambda to not delete message from SQS queue, and to retry the SQS message for configured number of times.

### Removed

- Removed `create_service_linked_role` variable from `tf-modules/data-persistence` module.

- **CUMULUS-1321**
  - The `region` argument to the `cumulus` Terraform module has been removed

### Fixed

- **CUMULUS-1668** - Fixed a race condition where executions may not have been
  added to the database correctly
- **CUMULUS-1654** - Fixed issue with `publishReports` Lambda not including workflow execution error information for failed workflows with a single step
- Fixed `tf-modules/cumulus` module so that the `urs_url` variable is passed on to its invocation of the `tf-modules/archive` module

## [v1.16.0] - 2019-11-15

### Added

- **CUMULUS-1321**

  - A `deploy_distribution_s3_credentials_endpoint` variable has been added to
    the `cumulus` Terraform module. If true, the NGAP-backed S3 credentials
    endpoint will be added to the Thin Egress App's API. Default: true

- **CUMULUS-1544**

  - Updated the `/granules/bulk` endpoint to correctly query Elasticsearch when
    granule ids are not provided.

- **CUMULUS-1580**
  - Added `/granules/bulk` endpoint to `@cumulus/api` to perform bulk actions on granules given either a list of granule ids or an Elasticsearch query and the workflow to perform.

### Changed

- **CUMULUS-1561**

  - Fix the way that we are handling Terraform provider version requirements
  - Pass provider configs into child modules using the method that the
    [Terraform documentation](https://www.terraform.io/docs/configuration/modules.html#providers-within-modules)
    suggests
  - Remove the `region` input variable from the `s3_access_test` Terraform module
  - Remove the `aws_profile` and `aws_region` input variables from the
    `s3-replicator` Terraform module

- **CUMULUS-1639**
  - Because of
    [S3's Data Consistency Model](https://docs.aws.amazon.com/AmazonS3/latest/dev/Introduction.html#BasicsObjects),
    there may be situations where a GET operation for an object can temporarily
    return a `NoSuchKey` response even if that object _has_ been created. The
    `@cumulus/common/aws.getS3Object()` function has been updated to support
    retries if a `NoSuchKey` response is returned by S3. This behavior can be
    enabled by passing a `retryOptions` object to that function. Supported
    values for that object can be found here:
    <https://github.com/tim-kos/node-retry#retryoperationoptions>

### Removed

- **CUMULUS-1559**
  - `logToSharedDestination` has been migrated to the Terraform deployment as `log_api_gateway_to_cloudwatch` and will ONLY apply to egress lambdas.
    Due to the differences in the Terraform deployment model, we cannot support a global log subscription toggle for a configurable subset of lambdas.
    However, setting up your own log forwarding for a Lambda with Terraform is fairly simple, as you will only need to add SubscriptionFilters to your Terraform configuration, one per log group.
    See [the Terraform documentation](https://www.terraform.io/docs/providers/aws/r/cloudwatch_log_subscription_filter.html) for details on how to do this.
    An empty FilterPattern ("") will capture all logs in a group.

## [v1.15.0] - 2019-11-04

### BREAKING CHANGES

- **CUMULUS-1644** - When a workflow execution begins or ends, the workflow
  payload is parsed and any new or updated PDRs or granules referenced in that
  workflow are stored to the Cumulus archive. The defined interface says that a
  PDR in `payload.pdr` will be added to the archive, and any granules in
  `payload.granules` will also be added to the archive. In previous releases,
  PDRs found in `meta.pdr` and granules found in `meta.input_granules` were also
  added to the archive. This caused unexpected behavior and has been removed.
  Only PDRs from `payload.pdr` and granules from `payload.granules` will now be
  added to the Cumulus archive.

- **CUMULUS-1449** - Cumulus now uses a universal workflow template when
  starting a workflow that contains general information specific to the
  deployment, but not specific to the workflow. Workflow task configs must be
  defined using AWS step function parameters. As part of this change,
  `CumulusConfig` has been retired and task configs must now be defined under
  the `cma.task_config` key in the Parameters section of a step function
  definition.

  **Migration instructions**:

  NOTE: These instructions require the use of Cumulus Message Adapter v1.1.x+.
  Please ensure you are using a compatible version before attempting to migrate
  workflow configurations. When defining workflow steps, remove any
  `CumulusConfig` section, as shown below:

  ```yaml
  ParsePdr:
    CumulusConfig:
      provider: "{$.meta.provider}"
      bucket: "{$.meta.buckets.internal.name}"
      stack: "{$.meta.stack}"
  ```

  Instead, use AWS Parameters to pass `task_config` for the task directly into
  the Cumulus Message Adapter:

  ```yaml
  ParsePdr:
    Parameters:
      cma:
        event.$: "$"
        task_config:
          provider: "{$.meta.provider}"
          bucket: "{$.meta.buckets.internal.name}"
          stack: "{$.meta.stack}"
  ```

  In this example, the `cma` key is used to pass parameters to the message
  adapter. Using `task_config` in combination with `event.$: '$'` allows the
  message adapter to process `task_config` as the `config` passed to the Cumulus
  task. See `example/workflows/sips.yml` in the core repository for further
  examples of how to set the Parameters.

  Additionally, workflow configurations for the `QueueGranules` and `QueuePdrs`
  tasks need to be updated:

  - `queue-pdrs` config changes:
    - `parsePdrMessageTemplateUri` replaced with `parsePdrWorkflow`, which is
      the workflow name (i.e. top-level name in `config.yml`, e.g. 'ParsePdr').
    - `internalBucket` and `stackName` configs now required to look up
      configuration from the deployment. Brings the task config in line with
      that of `queue-granules`.
  - `queue-granules` config change: `ingestGranuleMessageTemplateUri` replaced
    with `ingestGranuleWorkflow`, which is the workflow name (e.g.
    'IngestGranule').

- **CUMULUS-1396** - **Workflow steps at the beginning and end of a workflow
  using the `SfSnsReport` Lambda have now been deprecated (e.g. `StartStatus`,
  `StopStatus`) and should be removed from your workflow definitions**. These
  steps were used for publishing ingest notifications and have been replaced by
  an implementation using Cloudwatch events for Step Functions to trigger a
  Lambda that publishes ingest notifications. For further detail on how ingest
  notifications are published, see the notes below on **CUMULUS-1394**. For
  examples of how to update your workflow definitions, see our
  [example workflow definitions](https://github.com/nasa/cumulus/blob/master/example/workflows/).

- **CUMULUS-1470**
  - Remove Cumulus-defined ECS service autoscaling, allowing integrators to
    better customize autoscaling to meet their needs. In order to use
    autoscaling with ECS services, appropriate
    `AWS::ApplicationAutoScaling::ScalableTarget`,
    `AWS::ApplicationAutoScaling::ScalingPolicy`, and `AWS::CloudWatch::Alarm`
    resources should be defined in a kes overrides file. See
    [this example](https://github.com/nasa/cumulus/blob/release-1.15.x/example/overrides/app/cloudformation.template.yml)
    for an example.
  - The following config parameters are no longer used:
    - ecs.services.\<NAME\>.minTasks
    - ecs.services.\<NAME\>.maxTasks
    - ecs.services.\<NAME\>.scaleInActivityScheduleTime
    - ecs.services.\<NAME\>.scaleInAdjustmentPercent
    - ecs.services.\<NAME\>.scaleOutActivityScheduleTime
    - ecs.services.\<NAME\>.scaleOutAdjustmentPercent
    - ecs.services.\<NAME\>.activityName

### Added

- **CUMULUS-1100**

  - Added 30-day retention properties to all log groups that were missing those policies.

- **CUMULUS-1396**

  - Added `@cumulus/common/sfnStep`:
    - `LambdaStep` - A class for retrieving and parsing input and output to Lambda steps in AWS Step Functions
    - `ActivityStep` - A class for retrieving and parsing input and output to ECS activity steps in AWS Step Functions

- **CUMULUS-1574**

  - Added `GET /token` endpoint for SAML authorization when cumulus is protected by Launchpad.
    This lets a user retieve a token by hand that can be presented to the API.

- **CUMULUS-1625**

  - Added `sf_start_rate` variable to the `ingest` Terraform module, equivalent to `sqs_consumer_rate` in the old model, but will not be automatically applied to custom queues as that was.

- **CUMULUS-1513**
  - Added `sqs`-type rule support in the Cumulus API `@cumulus/api`
  - Added `sqsMessageConsumer` lambda which processes messages from the SQS queues configured in the `sqs` rules.

### Changed

- **CUMULUS-1639**

  - Because of
    [S3's Data Consistency Model](https://docs.aws.amazon.com/AmazonS3/latest/dev/Introduction.html#BasicsObjects),
    there may be situations where a GET operation for an object can temporarily
    return a `NoSuchKey` response even if that object _has_ been created. The
    `@cumulus/common/aws.getS3Object()` function will now retry up to 10 times
    if a `NoSuchKey` response is returned by S3. This can behavior can be
    overridden by passing `{ retries: 0 }` as the `retryOptions` argument.

- **CUMULUS-1449**

  - `queue-pdrs` & `queue-granules` config changes. Details in breaking changes section.
  - Cumulus now uses a universal workflow template when starting workflow that contains general information specific to the deployment, but not specific to the workflow.
  - Changed the way workflow configs are defined, from `CumulusConfig` to a `task_config` AWS Parameter.

- **CUMULUS-1452**

  - Changed the default ECS docker storage drive to `devicemapper`

- **CUMULUS-1453**
  - Removed config schema for `@cumulus/sf-sns-report` task
  - Updated `@cumulus/sf-sns-report` to always assume that it is running as an intermediate step in a workflow, not as the first or last step

### Removed

- **CUMULUS-1449**
  - Retired `CumulusConfig` as part of step function definitions, as this is an artifact of the way Kes parses workflow definitions that was not possible to migrate to Terraform. Use AWS Parameters and the `task_config` key instead. See change note above.
  - Removed individual workflow templates.

### Fixed

- **CUMULUS-1620** - Fixed bug where `message_adapter_version` does not correctly inject the CMA

- **CUMULUS-1396** - Updated `@cumulus/common/StepFunctions.getExecutionHistory()` to recursively fetch execution history when `nextToken` is returned in response

- **CUMULUS-1571** - Updated `@cumulus/common/DynamoDb.get()` to throw any errors encountered when trying to get a record and the record does exist

- **CUMULUS-1452**
  - Updated the EC2 initialization scripts to use full volume size for docker storage
  - Changed the default ECS docker storage drive to `devicemapper`

## [v1.14.5] - 2019-12-30 - [BACKPORT]

### Updated

- **CUMULUS-1626**
  - Updates Cumulus to use node10/CMA 1.1.2 for all of its internal lambdas in prep for AWS node 8 EOL

## [v1.14.4] - 2019-10-28

### Fixed

- **CUMULUS-1632** - Pinned `aws-elasticsearch-connector` package in `@cumulus/api` to version `8.1.3`, since `8.2.0` includes breaking changes

## [v1.14.3] - 2019-10-18

### Fixed

- **CUMULUS-1620** - Fixed bug where `message_adapter_version` does not correctly inject the CMA

- **CUMULUS-1572** - A granule is now included in discovery results even when
  none of its files has a matching file type in the associated collection
  configuration. Previously, if all files for a granule were unmatched by a file
  type configuration, the granule was excluded from the discovery results.
  Further, added support for a `boolean` property
  `ignoreFilesConfigForDiscovery`, which controls how a granule's files are
  filtered at discovery time.

## [v1.14.2] - 2019-10-08

### BREAKING CHANGES

Your Cumulus Message Adapter version should be pinned to `v1.0.13` or lower in your `app/config.yml` using `message_adapter_version: v1.0.13` OR you should use the workflow migration steps below to work with CMA v1.1.1+.

- **CUMULUS-1394** - The implementation of the `SfSnsReport` Lambda requires additional environment variables for integration with the new ingest notification SNS topics. Therefore, **you must update the definition of `SfSnsReport` in your `lambdas.yml` like so**:

```yaml
SfSnsReport:
  handler: index.handler
  timeout: 300
  source: node_modules/@cumulus/sf-sns-report/dist
  tables:
    - ExecutionsTable
  envs:
    execution_sns_topic_arn:
      function: Ref
      value: reportExecutionsSns
    granule_sns_topic_arn:
      function: Ref
      value: reportGranulesSns
    pdr_sns_topic_arn:
      function: Ref
      value: reportPdrsSns
```

- **CUMULUS-1447** -
  The newest release of the Cumulus Message Adapter (v1.1.1) requires that parameterized configuration be used for remote message functionality. Once released, Kes will automatically bring in CMA v1.1.1 without additional configuration.

  **Migration instructions**
  Oversized messages are no longer written to S3 automatically. In order to utilize remote messaging functionality, configure a `ReplaceConfig` AWS Step Function parameter on your CMA task:

  ```yaml
  ParsePdr:
    Parameters:
      cma:
        event.$: "$"
        ReplaceConfig:
          FullMessage: true
  ```

  Accepted fields in `ReplaceConfig` include `MaxSize`, `FullMessage`, `Path` and `TargetPath`.
  See https://github.com/nasa/cumulus-message-adapter/blob/master/CONTRACT.md#remote-message-configuration for full details.

  As this change is backward compatible in Cumulus Core, users wishing to utilize the previous version of the CMA may opt to transition to using a CMA lambda layer, or set `message_adapter_version` in their configuration to a version prior to v1.1.0.

### PLEASE NOTE

- **CUMULUS-1394** - Ingest notifications are now provided via 3 separate SNS topics for executions, granules, and PDRs, instead of a single `sftracker` SNS topic. Whereas the `sftracker` SNS topic received a full Cumulus execution message, the new topics all receive generated records for the given object. The new topics are only published to if the given object exists for the current execution. For a given execution/granule/PDR, **two messages will be received by each topic**: one message indicating that ingest is running and another message indicating that ingest has completed or failed. The new SNS topics are:

  - `reportExecutions` - Receives 1 message per execution
  - `reportGranules` - Receives 1 message per granule in an execution
  - `reportPdrs` - Receives 1 message per PDR

### Added

- **CUMULUS-639**

  - Adds SAML JWT and launchpad token authentication to Cumulus API (configurable)
    - **NOTE** to authenticate with Launchpad ensure your launchpad user_id is in the `<prefix>-UsersTable`
    - when Cumulus configured to protect API via Launchpad:
      - New endpoints
        - `GET /saml/login` - starting point for SAML SSO creates the login request url and redirects to the SAML Identity Provider Service (IDP)
        - `POST /saml/auth` - SAML Assertion Consumer Service. POST receiver from SAML IDP. Validates response, logs the user in, and returnes a SAML-based JWT.
    - Disabled endpoints
      - `POST /refresh`
      - Changes authorization worklow:
      - `ensureAuthorized` now presumes the bearer token is a JWT and tries to validate. If the token is malformed, it attempts to validate the token against Launchpad. This allows users to bring their own token as described here https://wiki.earthdata.nasa.gov/display/CUMULUS/Cumulus+API+with+Launchpad+Authentication. But it also allows dashboard users to manually authenticate via Launchpad SAML to receive a Launchpad-based JWT.

- **CUMULUS-1394**
  - Added `Granule.generateGranuleRecord()` method to granules model to generate a granule database record from a Cumulus execution message
  - Added `Pdr.generatePdrRecord()` method to PDRs model to generate a granule database record from a Cumulus execution message
  - Added helpers to `@cumulus/common/message`:
    - `getMessageExecutionName()` - Get the execution name from a Cumulus execution message
    - `getMessageStateMachineArn()` - Get the state machine ARN from a Cumulus execution message
    - `getMessageExecutionArn()` - Get the execution ARN for a Cumulus execution message
    - `getMessageGranules()` - Get the granules from a Cumulus execution message, if any.
  - Added `@cumulus/common/cloudwatch-event/isFailedSfStatus()` to determine if a Step Function status from a Cloudwatch event is a failed status

### Changed

- **CUMULUS-1308**

  - HTTP PUT of a Collection, Provider, or Rule via the Cumulus API now
    performs full replacement of the existing object with the object supplied
    in the request payload. Previous behavior was to perform a modification
    (partial update) by merging the existing object with the (possibly partial)
    object in the payload, but this did not conform to the HTTP standard, which
    specifies PATCH as the means for modifications rather than replacements.

- **CUMULUS-1375**

  - Migrate Cumulus from deprecated Elasticsearch JS client to new, supported one in `@cumulus/api`

- **CUMULUS-1485** Update `@cumulus/cmr-client` to return error message from CMR for validation failures.

- **CUMULUS-1394**

  - Renamed `Execution.generateDocFromPayload()` to `Execution.generateRecord()` on executions model. The method generates an execution database record from a Cumulus execution message.

- **CUMULUS-1432**

  - `logs` endpoint takes the level parameter as a string and not a number
  - Elasticsearch term query generation no longer converts numbers to boolean

- **CUMULUS-1447**

  - Consolidated all remote message handling code into @common/aws
  - Update remote message code to handle updated CMA remote message flags
  - Update example SIPS workflows to utilize Parameterized CMA configuration

- **CUMULUS-1448** Refactor workflows that are mutating cumulus_meta to utilize meta field

- **CUMULUS-1451**

  - Elasticsearch cluster setting `auto_create_index` will be set to false. This had been causing issues in the bootstrap lambda on deploy.

- **CUMULUS-1456**
  - `@cumulus/api` endpoints default error handler uses `boom` package to format errors, which is consistent with other API endpoint errors.

### Fixed

- **CUMULUS-1432** `logs` endpoint filter correctly filters logs by level
- **CUMULUS-1484** `useMessageAdapter` now does not set CUMULUS_MESSAGE_ADAPTER_DIR when `true`

### Removed

- **CUMULUS-1394**
  - Removed `sfTracker` SNS topic. Replaced by three new SNS topics for granule, execution, and PDR ingest notifications.
  - Removed unused functions from `@cumulus/common/aws`:
    - `getGranuleS3Params()`
    - `setGranuleStatus()`

## [v1.14.1] - 2019-08-29

### Fixed

- **CUMULUS-1455**

  - CMR token links updated to point to CMR legacy services rather than echo

- **CUMULUS-1211**
  - Errors thrown during granule discovery are no longer swallowed and ignored.
    Rather, errors are propagated to allow for proper error-handling and
    meaningful messaging.

## [v1.14.0] - 2019-08-22

### PLEASE NOTE

- We have encountered transient lambda service errors in our integration testing. Please handle transient service errors following [these guidelines](https://docs.aws.amazon.com/step-functions/latest/dg/bp-lambda-serviceexception.html). The workflows in the `example/workflows` folder have been updated with retries configured for these errors.

- **CUMULUS-799** added additional IAM permissions to support reading CloudWatch and API Gateway, so **you will have to redeploy your IAM stack.**

- **CUMULUS-800** Several items:

  - **Delete existing API Gateway stages**: To allow enabling of API Gateway logging, Cumulus now creates and manages a Stage resource during deployment. Before upgrading Cumulus, it is necessary to delete the API Gateway stages on both the Backend API and the Distribution API. Instructions are included in the documenation under [Delete API Gateway Stages](https://nasa.github.io/cumulus/docs/additional-deployment-options/delete-api-gateway-stages).

  - **Set up account permissions for API Gateway to write to CloudWatch**: In a one time operation for your AWS account, to enable CloudWatch Logs for API Gateway, you must first grant the API Gateway permission to read and write logs to CloudWatch for your account. The `AmazonAPIGatewayPushToCloudWatchLogs` managed policy (with an ARN of `arn:aws:iam::aws:policy/service-role/AmazonAPIGatewayPushToCloudWatchLogs`) has all the required permissions. You can find a simple how to in the documentation under [Enable API Gateway Logging.](https://nasa.github.io/cumulus/docs/additional-deployment-options/enable-gateway-logging-permissions)

  - **Configure API Gateway to write logs to CloudWatch** To enable execution logging for the distribution API set `config.yaml` `apiConfigs.distribution.logApigatewayToCloudwatch` value to `true`. More information [Enable API Gateway Logs](https://nasa.github.io/cumulus/docs/additional-deployment-options/enable-api-logs)

  - **Configure CloudWatch log delivery**: It is possible to deliver CloudWatch API execution and access logs to a cross-account shared AWS::Logs::Destination. An operator does this by adding the key `logToSharedDestination` to the `config.yml` at the default level with a value of a writable log destination. More information in the documenation under [Configure CloudWatch Logs Delivery.](https://nasa.github.io/cumulus/docs/additional-deployment-options/configure-cloudwatch-logs-delivery)

  - **Additional Lambda Logging**: It is now possible to configure any lambda to deliver logs to a shared subscriptions by setting `logToSharedDestination` to the ARN of a writable location (either an AWS::Logs::Destination or a Kinesis Stream) on any lambda config. Documentation for [Lambda Log Subscriptions](https://nasa.github.io/cumulus/docs/additional-deployment-options/additional-lambda-logging)

  - **Configure S3 Server Access Logs**: If you are running Cumulus in an NGAP environment you may [configure S3 Server Access Logs](https://nasa.github.io/cumulus/docs/next/deployment/server_access_logging) to be delivered to a shared bucket where the Metrics Team will ingest the logs into their ELK stack. Contact the Metrics team for permission and location.

- **CUMULUS-1368** The Cumulus distribution API has been deprecated and is being replaced by ASF's Thin Egress App. By default, the distribution API will not deploy. Please follow [the instructions for deploying and configuring Thin Egress](https://nasa.github.io/cumulus/docs/deployment/thin_egress_app).

To instead continue to deploy and use the legacy Cumulus distribution app, add the following to your `config.yml`:

```yaml
deployDistributionApi: true
```

If you deploy with no distribution app your deployment will succeed but you may encounter errors in your workflows, particularly in the `MoveGranule` task.

- **CUMULUS-1418** Users who are packaging the CMA in their Lambdas outside of Cumulus may need to update their Lambda configuration. Please see `BREAKING CHANGES` below for details.

### Added

- **CUMULUS-642**
  - Adds Launchpad as an authentication option for the Cumulus API.
  - Updated deployment documentation and added [instructions to setup Cumulus API Launchpad authentication](https://wiki.earthdata.nasa.gov/display/CUMULUS/Cumulus+API+with+Launchpad+Authentication)
- **CUMULUS-1418**
  - Adds usage docs/testing of lambda layers (introduced in PR1125), updates Core example tasks to use the updated `cumulus-ecs-task` and a CMA layer instead of kes CMA injection.
  - Added Terraform module to publish CMA as layer to user account.
- **PR1125** - Adds `layers` config option to support deploying Lambdas with layers
- **PR1128** - Added `useXRay` config option to enable AWS X-Ray for Lambdas.
- **CUMULUS-1345**
  - Adds new variables to the app deployment under `cmr`.
  - `cmrEnvironment` values are `SIT`, `UAT`, or `OPS` with `UAT` as the default.
  - `cmrLimit` and `cmrPageSize` have been added as configurable options.
- **CUMULUS-1273**
  - Added lambda function EmsProductMetadataReport to generate EMS Product Metadata report
- **CUMULUS-1226**
  - Added API endpoint `elasticsearch/index-from-database` to index to an Elasticsearch index from the database for recovery purposes and `elasticsearch/indices-status` to check the status of Elasticsearch indices via the API.
- **CUMULUS-824**
  - Added new Collection parameter `reportToEms` to configure whether the collection is reported to EMS
- **CUMULUS-1357**
  - Added new BackendApi endpoint `ems` that generates EMS reports.
- **CUMULUS-1241**
  - Added information about queues with maximum execution limits defined to default workflow templates (`meta.queueExecutionLimits`)
- **CUMULUS-1311**
  - Added `@cumulus/common/message` with various message parsing/preparation helpers
- **CUMULUS-812**

  - Added support for limiting the number of concurrent executions started from a queue. [See the data cookbook](https://nasa.github.io/cumulus/docs/data-cookbooks/throttling-queued-executions) for more information.

- **CUMULUS-1337**

  - Adds `cumulus.stackName` value to the `instanceMetadata` endpoint.

- **CUMULUS-1368**

  - Added `cmrGranuleUrlType` to the `@cumulus/move-granules` task. This determines what kind of links go in the CMR files. The options are `distribution`, `s3`, or `none`, with the default being distribution. If there is no distribution API being used with Cumulus, you must set the value to `s3` or `none`.

- Added `packages/s3-replicator` Terraform module to allow same-region s3 replication to metrics bucket.

- **CUMULUS-1392**

  - Added `tf-modules/report-granules` Terraform module which processes granule ingest notifications received via SNS and stores granule data to a database. The module includes:
    - SNS topic for publishing granule ingest notifications
    - Lambda to process granule notifications and store data
    - IAM permissions for the Lambda
    - Subscription for the Lambda to the SNS topic

- **CUMULUS-1393**

  - Added `tf-modules/report-pdrs` Terraform module which processes PDR ingest notifications received via SNS and stores PDR data to a database. The module includes:
    - SNS topic for publishing PDR ingest notifications
    - Lambda to process PDR notifications and store data
    - IAM permissions for the Lambda
    - Subscription for the Lambda to the SNS topic
  - Added unit tests for `@cumulus/api/models/pdrs.createPdrFromSns()`

- **CUMULUS-1400**

  - Added `tf-modules/report-executions` Terraform module which processes workflow execution information received via SNS and stores it to a database. The module includes:
    - SNS topic for publishing execution data
    - Lambda to process and store execution data
    - IAM permissions for the Lambda
    - Subscription for the Lambda to the SNS topic
  - Added `@cumulus/common/sns-event` which contains helpers for SNS events:
    - `isSnsEvent()` returns true if event is from SNS
    - `getSnsEventMessage()` extracts and parses the message from an SNS event
    - `getSnsEventMessageObject()` extracts and parses message object from an SNS event
  - Added `@cumulus/common/cloudwatch-event` which contains helpers for Cloudwatch events:
    - `isSfExecutionEvent()` returns true if event is from Step Functions
    - `isTerminalSfStatus()` determines if a Step Function status from a Cloudwatch event is a terminal status
    - `getSfEventStatus()` gets the Step Function status from a Cloudwatch event
    - `getSfEventDetailValue()` extracts a Step Function event detail field from a Cloudwatch event
    - `getSfEventMessageObject()` extracts and parses Step Function detail object from a Cloudwatch event

- **CUMULUS-1429**

  - Added `tf-modules/data-persistence` Terraform module which includes resources for data persistence in Cumulus:
    - DynamoDB tables
    - Elasticsearch with optional support for VPC
    - Cloudwatch alarm for number of Elasticsearch nodes

- **CUMULUS-1379** CMR Launchpad Authentication
  - Added `launchpad` configuration to `@cumulus/deployment/app/config.yml`, and cloudformation templates, workflow message, lambda configuration, api endpoint configuration
  - Added `@cumulus/common/LaunchpadToken` and `@cumulus/common/launchpad` to provide methods to get token and validate token
  - Updated lambdas to use Launchpad token for CMR actions (ingest and delete granules)
  - Updated deployment documentation and added [instructions to setup CMR client for Launchpad authentication](https://wiki.earthdata.nasa.gov/display/CUMULUS/CMR+Launchpad+Authentication)

## Changed

- **CUMULUS-1232**

  - Added retries to update `@cumulus/cmr-client` `updateToken()`

- **CUMULUS-1245 CUMULUS-795**

  - Added additional `ems` configuration parameters for sending the ingest reports to EMS
  - Added functionality to send daily ingest reports to EMS

- **CUMULUS-1241**

  - Removed the concept of "priority levels" and added ability to define a number of maximum concurrent executions per SQS queue
  - Changed mapping of Cumulus message properties for the `sqs2sfThrottle` lambda:
    - Queue name is read from `cumulus_meta.queueName`
    - Maximum executions for the queue is read from `meta.queueExecutionLimits[queueName]`, where `queueName` is `cumulus_meta.queueName`
  - Changed `sfSemaphoreDown` lambda to only attempt decrementing semaphores when:
    - the message is for a completed/failed/aborted/timed out workflow AND
    - `cumulus_meta.queueName` exists on the Cumulus message AND
    - An entry for the queue name (`cumulus_meta.queueName`) exists in the the object `meta.queueExecutionLimits` on the Cumulus message

- **CUMULUS-1338**

  - Updated `sfSemaphoreDown` lambda to be triggered via AWS Step Function Cloudwatch events instead of subscription to `sfTracker` SNS topic

- **CUMULUS-1311**

  - Updated `@cumulus/queue-granules` to set `cumulus_meta.queueName` for queued execution messages
  - Updated `@cumulus/queue-pdrs` to set `cumulus_meta.queueName` for queued execution messages
  - Updated `sqs2sfThrottle` lambda to immediately decrement queue semaphore value if dispatching Step Function execution throws an error

- **CUMULUS-1362**

  - Granule `processingStartTime` and `processingEndTime` will be set to the execution start time and end time respectively when there is no sync granule or post to cmr task present in the workflow

- **CUMULUS-1400**
  - Deprecated `@cumulus/ingest/aws/getExecutionArn`. Use `@cumulus/common/aws/getExecutionArn` instead.

### Fixed

- **CUMULUS-1439**

  - Fix bug with rule.logEventArn deletion on Kinesis rule update and fix unit test to verify

- **CUMULUS-796**

  - Added production information (collection ShortName and Version, granuleId) to EMS distribution report
  - Added functionality to send daily distribution reports to EMS

- **CUMULUS-1319**

  - Fixed a bug where granule ingest times were not being stored to the database

- **CUMULUS-1356**

  - The `Collection` model's `delete` method now _removes_ the specified item
    from the collection config store that was inserted by the `create` method.
    Previously, this behavior was missing.

- **CUMULUS-1374**
  - Addressed audit concerns (https://www.npmjs.com/advisories/782) in api package

### BREAKING CHANGES

### Changed

- **CUMULUS-1418**
  - Adding a default `cmaDir` key to configuration will cause `CUMULUS_MESSAGE_ADAPTER_DIR` to be set by default to `/opt` for any Lambda not setting `useCma` to true, or explicitly setting the CMA environment variable. In lambdas that package the CMA independently of the Cumulus packaging. Lambdas manually packaging the CMA should have their Lambda configuration updated to set the CMA path, or alternately if not using the CMA as a Lambda layer in this deployment set `cmaDir` to `./cumulus-message-adapter`.

### Removed

- **CUMULUS-1337**

  - Removes the S3 Access Metrics package added in CUMULUS-799

- **PR1130**
  - Removed code deprecated since v1.11.1:
    - Removed `@cumulus/common/step-functions`. Use `@cumulus/common/StepFunctions` instead.
    - Removed `@cumulus/api/lib/testUtils.fakeFilesFactory`. Use `@cumulus/api/lib/testUtils.fakeFileFactory` instead.
    - Removed `@cumulus/cmrjs/cmr` functions: `searchConcept`, `ingestConcept`, `deleteConcept`. Use the functions in `@cumulus/cmr-client` instead.
    - Removed `@cumulus/ingest/aws.getExecutionHistory`. Use `@cumulus/common/StepFunctions.getExecutionHistory` instead.

## [v1.13.5] - 2019-08-29 - [BACKPORT]

### Fixed

- **CUMULUS-1455** - CMR token links updated to point to CMR legacy services rather than echo

## [v1.13.4] - 2019-07-29

- **CUMULUS-1411** - Fix deployment issue when using a template override

## [v1.13.3] - 2019-07-26

- **CUMULUS-1345** Full backport of CUMULUS-1345 features - Adds new variables to the app deployment under `cmr`.
  - `cmrEnvironment` values are `SIT`, `UAT`, or `OPS` with `UAT` as the default.
  - `cmrLimit` and `cmrPageSize` have been added as configurable options.

## [v1.13.2] - 2019-07-25

- Re-release of v1.13.1 to fix broken npm packages.

## [v1.13.1] - 2019-07-22

- **CUMULUS-1374** - Resolve audit compliance with lodash version for api package subdependency
- **CUMULUS-1412** - Resolve audit compliance with googleapi package
- **CUMULUS-1345** - Backported CMR environment setting in getUrl to address immediate user need. CMR_ENVIRONMENT can now be used to set the CMR environment to OPS/SIT

## [v1.13.0] - 2019-5-20

### PLEASE NOTE

**CUMULUS-802** added some additional IAM permissions to support ECS autoscaling, so **you will have to redeploy your IAM stack.**
As a result of the changes for **CUMULUS-1193**, **CUMULUS-1264**, and **CUMULUS-1310**, **you must delete your existing stacks (except IAM) before deploying this version of Cumulus.**
If running Cumulus within a VPC and extended downtime is acceptable, we recommend doing this at the end of the day to allow AWS backend resources and network interfaces to be cleaned up overnight.

### BREAKING CHANGES

- **CUMULUS-1228**

  - The default AMI used by ECS instances is now an NGAP-compliant AMI. This
    will be a breaking change for non-NGAP deployments. If you do not deploy to
    NGAP, you will need to find the AMI ID of the
    [most recent Amazon ECS-optimized AMI](https://docs.aws.amazon.com/AmazonECS/latest/developerguide/ecs-optimized_AMI.html),
    and set the `ecs.amiid` property in your config. Instructions for finding
    the most recent NGAP AMI can be found using
    [these instructions](https://wiki.earthdata.nasa.gov/display/ESKB/Select+an+NGAP+Created+AMI).

- **CUMULUS-1310**

  - Database resources (DynamoDB, ElasticSearch) have been moved to an independent `db` stack.
    Migrations for this version will need to be user-managed. (e.g. [elasticsearch](https://docs.aws.amazon.com/elasticsearch-service/latest/developerguide/es-version-migration.html#snapshot-based-migration) and [dynamoDB](https://docs.aws.amazon.com/datapipeline/latest/DeveloperGuide/dp-template-exports3toddb.html)).
    Order of stack deployment is `iam` -> `db` -> `app`.
  - All stacks can now be deployed using a single `config.yml` file, i.e.: `kes cf deploy --kes-folder app --template node_modules/@cumulus/deployment/[iam|db|app] [...]`
    Backwards-compatible. For development, please re-run `npm run bootstrap` to build new `kes` overrides.
    Deployment docs have been updated to show how to deploy a single-config Cumulus instance.
  - `params` have been moved: Nest `params` fields under `app`, `db` or `iam` to override all Parameters for a particular stack's cloudformation template. Backwards-compatible with multi-config setups.
  - `stackName` and `stackNameNoDash` have been retired. Use `prefix` and `prefixNoDash` instead.
  - The `iams` section in `app/config.yml` IAM roles has been deprecated as a user-facing parameter,
    _unless_ your IAM role ARNs do not match the convention shown in `@cumulus/deployment/app/config.yml`
  - The `vpc.securityGroup` will need to be set with a pre-existing security group ID to use Cumulus in a VPC. Must allow inbound HTTP(S) (Port 443).

- **CUMULUS-1212**

  - `@cumulus/post-to-cmr` will now fail if any granules being processed are missing a metadata file. You can set the new config option `skipMetaCheck` to `true` to pass post-to-cmr without a metadata file.

- **CUMULUS-1232**

  - `@cumulus/sync-granule` will no longer silently pass if no checksum data is provided. It will use input
    from the granule object to:
    - Verify checksum if `checksumType` and `checksumValue` are in the file record OR a checksum file is provided
      (throws `InvalidChecksum` on fail), else log warning that no checksum is available.
    - Then, verify synced S3 file size if `file.size` is in the file record (throws `UnexpectedFileSize` on fail),
      else log warning that no file size is available.
    - Pass the step.

- **CUMULUS-1264**

  - The Cloudformation templating and deployment configuration has been substantially refactored.
    - `CumulusApiDefault` nested stack resource has been renamed to `CumulusApiDistribution`
    - `CumulusApiV1` nested stack resource has been renamed to `CumulusApiBackend`
  - The `urs: true` config option for when defining your lambdas (e.g. in `lambdas.yml`) has been deprecated. There are two new options to replace it:
    - `urs_redirect: 'token'`: This will expose a `TOKEN_REDIRECT_ENDPOINT` environment variable to your lambda that references the `/token` endpoint on the Cumulus backend API
    - `urs_redirect: 'distribution'`: This will expose a `DISTRIBUTION_REDIRECT_ENDPOINT` environment variable to your lambda that references the `/redirect` endpoint on the Cumulus distribution API

- **CUMULUS-1193**

  - The elasticsearch instance is moved behind the VPC.
  - Your account will need an Elasticsearch Service Linked role. This is a one-time setup for the account. You can follow the instructions to use the AWS console or AWS CLI [here](https://docs.aws.amazon.com/IAM/latest/UserGuide/using-service-linked-roles.html) or use the following AWS CLI command: `aws iam create-service-linked-role --aws-service-name es.amazonaws.com`

- **CUMULUS-802**

  - ECS `maxInstances` must be greater than `minInstances`. If you use defaults, no change is required.

- **CUMULUS-1269**
  - Brought Cumulus data models in line with CNM JSON schema:
    - Renamed file object `fileType` field to `type`
    - Renamed file object `fileSize` field to `size`
    - Renamed file object `checksumValue` field to `checksum` where not already done.
    - Added `ancillary` and `linkage` type support to file objects.

### Added

- **CUMULUS-799**

  - Added an S3 Access Metrics package which will take S3 Server Access Logs and
    write access metrics to CloudWatch

- **CUMULUS-1242** - Added `sqs2sfThrottle` lambda. The lambda reads SQS messages for queued executions and uses semaphores to only start new executions if the maximum number of executions defined for the priority key (`cumulus_meta.priorityKey`) has not been reached. Any SQS messages that are read but not used to start executions remain in the queue.

- **CUMULUS-1240**

  - Added `sfSemaphoreDown` lambda. This lambda receives SNS messages and for each message it decrements the semaphore used to track the number of running executions if:
    - the message is for a completed/failed workflow AND
    - the message contains a level of priority (`cumulus_meta.priorityKey`)
  - Added `sfSemaphoreDown` lambda as a subscriber to the `sfTracker` SNS topic

- **CUMULUS-1265**

  - Added `apiConfigs` configuration option to configure API Gateway to be private
  - All internal lambdas configured to run inside the VPC by default
  - Removed references to `NoVpc` lambdas from documentation and `example` folder.

- **CUMULUS-802**
  - Adds autoscaling of ECS clusters
  - Adds autoscaling of ECS services that are handling StepFunction activities

## Changed

- Updated `@cumulus/ingest/http/httpMixin.list()` to trim trailing spaces on discovered filenames

- **CUMULUS-1310**

  - Database resources (DynamoDB, ElasticSearch) have been moved to an independent `db` stack.
    This will enable future updates to avoid affecting database resources or requiring migrations.
    Migrations for this version will need to be user-managed.
    (e.g. [elasticsearch](https://docs.aws.amazon.com/elasticsearch-service/latest/developerguide/es-version-migration.html#snapshot-based-migration) and [dynamoDB](https://docs.aws.amazon.com/datapipeline/latest/DeveloperGuide/dp-template-exports3toddb.html)).
    Order of stack deployment is `iam` -> `db` -> `app`.
  - All stacks can now be deployed using a single `config.yml` file, i.e.: `kes cf deploy --kes-folder app --template node_modules/@cumulus/deployment/[iam|db|app] [...]`
    Backwards-compatible. Please re-run `npm run bootstrap` to build new `kes` overrides.
    Deployment docs have been updated to show how to deploy a single-config Cumulus instance.
  - `params` fields should now be nested under the stack key (i.e. `app`, `db` or `iam`) to provide Parameters for a particular stack's cloudformation template,
    for use with single-config instances. Keys _must_ match the name of the deployment package folder (`app`, `db`, or `iam`).
    Backwards-compatible with multi-config setups.
  - `stackName` and `stackNameNoDash` have been retired as user-facing config parameters. Use `prefix` and `prefixNoDash` instead.
    This will be used to create stack names for all stacks in a single-config use case.
    `stackName` may still be used as an override in multi-config usage, although this is discouraged.
    Warning: overriding the `db` stack's `stackName` will require you to set `dbStackName` in your `app/config.yml`.
    This parameter is required to fetch outputs from the `db` stack to reference in the `app` stack.
  - The `iams` section in `app/config.yml` IAM roles has been retired as a user-facing parameter,
    _unless_ your IAM role ARNs do not match the convention shown in `@cumulus/deployment/app/config.yml`
    In that case, overriding `iams` in your own config is recommended.
  - `iam` and `db` `cloudformation.yml` file names will have respective prefixes (e.g `iam.cloudformation.yml`).
  - Cumulus will now only attempt to create reconciliation reports for buckets of the `private`, `public` and `protected` types.
  - Cumulus will no longer set up its own security group.
    To pass a pre-existing security group for in-VPC deployments as a parameter to the Cumulus template, populate `vpc.securityGroup` in `config.yml`.
    This security group must allow inbound HTTP(S) traffic (Port 443). SSH traffic (Port 22) must be permitted for SSH access to ECS instances.
  - Deployment docs have been updated with examples for the new deployment model.

- **CUMULUS-1236**

  - Moves access to public files behind the distribution endpoint. Authentication is not required, but direct http access has been disallowed.

- **CUMULUS-1223**

  - Adds unauthenticated access for public bucket files to the Distribution API. Public files should be requested the same way as protected files, but for public files a redirect to a self-signed S3 URL will happen without requiring authentication with Earthdata login.

- **CUMULUS-1232**

  - Unifies duplicate handling in `ingest/granule.handleDuplicateFile` for maintainability.
  - Changed `ingest/granule.ingestFile` and `move-granules/index.moveFileRequest` to use new function.
  - Moved file versioning code to `ingest/granule.moveGranuleFileWithVersioning`
  - `ingest/granule.verifyFile` now also tests `file.size` for verification if it is in the file record and throws
    `UnexpectedFileSize` error for file size not matching input.
  - `ingest/granule.verifyFile` logs warnings if checksum and/or file size are not available.

- **CUMULUS-1193**

  - Moved reindex CLI functionality to an API endpoint. See [API docs](https://nasa.github.io/cumulus-api/#elasticsearch-1)

- **CUMULUS-1207**
  - No longer disable lambda event source mappings when disabling a rule

### Fixed

- Updated Lerna publish script so that published Cumulus packages will pin their dependencies on other Cumulus packages to exact versions (e.g. `1.12.1` instead of `^1.12.1`)

- **CUMULUS-1203**

  - Fixes IAM template's use of intrinsic functions such that IAM template overrides now work with kes

- **CUMULUS-1268**
  - Deployment will not fail if there are no ES alarms or ECS services

## [v1.12.1] - 2019-4-8

## [v1.12.0] - 2019-4-4

Note: There was an issue publishing 1.12.0. Upgrade to 1.12.1.

### BREAKING CHANGES

- **CUMULUS-1139**

  - `granule.applyWorkflow` uses the new-style granule record as input to workflows.

- **CUMULUS-1171**

  - Fixed provider handling in the API to make it consistent between protocols.
    NOTE: This is a breaking change. When applying this upgrade, users will need to:
    1. Disable all workflow rules
    2. Update any `http` or `https` providers so that the host field only
       contains a valid hostname or IP address, and the port field contains the
       provider port.
    3. Perform the deployment
    4. Re-enable workflow rules

- **CUMULUS-1176**:

  - `@cumulus/move-granules` input expectations have changed. `@cumulus/files-to-granules` is a new intermediate task to perform input translation in the old style.
    See the Added and Changed sections of this release changelog for more information.

- **CUMULUS-670**

  - The behavior of ParsePDR and related code has changed in this release. PDRs with FILE_TYPEs that do not conform to the PDR ICD (+ TGZ) (https://cdn.earthdata.nasa.gov/conduit/upload/6376/ESDS-RFC-030v1.0.pdf) will fail to parse.

- **CUMULUS-1208**
  - The granule object input to `@cumulus/queue-granules` will now be added to ingest workflow messages **as is**. In practice, this means that if you are using `@cumulus/queue-granules` to trigger ingest workflows and your granule objects input have invalid properties, then your ingest workflows will fail due to schema validation errors.

### Added

- **CUMULUS-777**
  - Added new cookbook entry on configuring Cumulus to track ancillary files.
- **CUMULUS-1183**
  - Kes overrides will now abort with a warning if a workflow step is configured without a corresponding
    lambda configuration
- **CUMULUS-1223**

  - Adds convenience function `@cumulus/common/bucketsConfigJsonObject` for fetching stack's bucket configuration as an object.

- **CUMULUS-853**
  - Updated FakeProcessing example lambda to include option to generate fake browse
  - Added feature documentation for ancillary metadata export, a new cookbook entry describing a workflow with ancillary metadata generation(browse), and related task definition documentation
- **CUMULUS-805**
  - Added a CloudWatch alarm to check running ElasticSearch instances, and a CloudWatch dashboard to view the health of ElasticSearch
  - Specify `AWS_REGION` in `.env` to be used by deployment script
- **CUMULUS-803**
  - Added CloudWatch alarms to check running tasks of each ECS service, and add the alarms to CloudWatch dashboard
- **CUMULUS-670**
  - Added Ancillary Metadata Export feature (see https://nasa.github.io/cumulus/docs/features/ancillary_metadata for more information)
  - Added new Collection file parameter "fileType" that allows configuration of workflow granule file fileType
- **CUMULUS-1184** - Added kes logging output to ensure we always see the state machine reference before failures due to configuration
- **CUMULUS-1105** - Added a dashboard endpoint to serve the dashboard from an S3 bucket
- **CUMULUS-1199** - Moves `s3credentials` endpoint from the backend to the distribution API.
- **CUMULUS-666**
  - Added `@api/endpoints/s3credentials` to allow EarthData Login authorized users to retrieve temporary security credentials for same-region direct S3 access.
- **CUMULUS-671**
  - Added `@packages/integration-tests/api/distribution/getDistributionApiS3SignedUrl()` to return the S3 signed URL for a file protected by the distribution API
- **CUMULUS-672**
  - Added `cmrMetadataFormat` and `cmrConceptId` to output for individual granules from `@cumulus/post-to-cmr`. `cmrMetadataFormat` will be read from the `cmrMetadataFormat` generated for each granule in `@cumulus/cmrjs/publish2CMR()`
  - Added helpers to `@packages/integration-tests/api/distribution`:
    - `getDistributionApiFileStream()` returns a stream to download files protected by the distribution API
    - `getDistributionFileUrl()` constructs URLs for requesting files from the distribution API
- **CUMULUS-1185** `@cumulus/api/models/Granule.removeGranuleFromCmrByGranule` to replace `@cumulus/api/models/Granule.removeGranuleFromCmr` and use the Granule UR from the CMR metadata to remove the granule from CMR

- **CUMULUS-1101**

  - Added new `@cumulus/checksum` package. This package provides functions to calculate and validate checksums.
  - Added new checksumming functions to `@cumulus/common/aws`: `calculateS3ObjectChecksum` and `validateS3ObjectChecksum`, which depend on the `checksum` package.

- CUMULUS-1171

  - Added `@cumulus/common` API documentation to `packages/common/docs/API.md`
  - Added an `npm run build-docs` task to `@cumulus/common`
  - Added `@cumulus/common/string#isValidHostname()`
  - Added `@cumulus/common/string#match()`
  - Added `@cumulus/common/string#matches()`
  - Added `@cumulus/common/string#toLower()`
  - Added `@cumulus/common/string#toUpper()`
  - Added `@cumulus/common/URLUtils#buildURL()`
  - Added `@cumulus/common/util#isNil()`
  - Added `@cumulus/common/util#isNull()`
  - Added `@cumulus/common/util#isUndefined()`
  - Added `@cumulus/common/util#negate()`

- **CUMULUS-1176**

  - Added new `@cumulus/files-to-granules` task to handle converting file array output from `cumulus-process` tasks into granule objects.
    Allows simplification of `@cumulus/move-granules` and `@cumulus/post-to-cmr`, see Changed section for more details.

- CUMULUS-1151 Compare the granule holdings in CMR with Cumulus' internal data store
- CUMULUS-1152 Compare the granule file holdings in CMR with Cumulus' internal data store

### Changed

- **CUMULUS-1216** - Updated `@cumulus/ingest/granule/ingestFile` to download files to expected staging location.
- **CUMULUS-1208** - Updated `@cumulus/ingest/queue/enqueueGranuleIngestMessage()` to not transform granule object passed to it when building an ingest message
- **CUMULUS-1198** - `@cumulus/ingest` no longer enforces any expectations about whether `provider_path` contains a leading slash or not.
- **CUMULUS-1170**
  - Update scripts and docs to use `npm` instead of `yarn`
  - Use `package-lock.json` files to ensure matching versions of npm packages
  - Update CI builds to use `npm ci` instead of `npm install`
- **CUMULUS-670**
  - Updated ParsePDR task to read standard PDR types+ (+ tgz as an external customer requirement) and add a fileType to granule-files on Granule discovery
  - Updated ParsePDR to fail if unrecognized type is used
  - Updated all relevant task schemas to include granule->files->filetype as a string value
  - Updated tests/test fixtures to include the fileType in the step function/task inputs and output validations as needed
  - Updated MoveGranules task to handle incoming configuration with new "fileType" values and to add them as appropriate to the lambda output.
  - Updated DiscoverGranules step/related workflows to read new Collection file parameter fileType that will map a discovered file to a workflow fileType
  - Updated CNM parser to add the fileType to the defined granule file fileType on ingest and updated integration tests to verify/validate that behavior
  - Updated generateEcho10XMLString in cmr-utils.js to use a map/related library to ensure order as CMR requires ordering for their online resources.
  - Updated post-to-cmr task to appropriately export CNM filetypes to CMR in echo10/UMM exports
- **CUMULUS-1139** - Granules stored in the API contain a `files` property. That schema has been greatly
  simplified and now better matches the CNM format.
  - The `name` property has been renamed to `fileName`.
  - The `filepath` property has been renamed to `key`.
  - The `checksumValue` property has been renamed to `checksum`.
  - The `path` property has been removed.
  - The `url_path` property has been removed.
  - The `filename` property (which contained an `s3://` URL) has been removed, and the `bucket`
    and `key` properties should be used instead. Any requests sent to the API containing a `granule.files[].filename`
    property will be rejected, and any responses coming back from the API will not contain that
    `filename` property.
  - A `source` property has been added, which is a URL indicating the original source of the file.
  - `@cumulus/ingest/granule.moveGranuleFiles()` no longer includes a `filename` field in its
    output. The `bucket` and `key` fields should be used instead.
- **CUMULUS-672**

  - Changed `@cumulus/integration-tests/api/EarthdataLogin.getEarthdataLoginRedirectResponse` to `@cumulus/integration-tests/api/EarthdataLogin.getEarthdataAccessToken`. The new function returns an access response from Earthdata login, if successful.
  - `@cumulus/integration-tests/cmr/getOnlineResources` now accepts an object of options, including `cmrMetadataFormat`. Based on the `cmrMetadataFormat`, the function will correctly retrieve the online resources for each metadata format (ECHO10, UMM-G)

- **CUMULUS-1101**

  - Moved `@cumulus/common/file/getFileChecksumFromStream` into `@cumulus/checksum`, and renamed it to `generateChecksumFromStream`.
    This is a breaking change for users relying on `@cumulus/common/file/getFileChecksumFromStream`.
  - Refactored `@cumulus/ingest/Granule` to depend on new `common/aws` checksum functions and remove significantly present checksumming code.
    - Deprecated `@cumulus/ingest/granule.validateChecksum`. Replaced with `@cumulus/ingest/granule.verifyFile`.
    - Renamed `granule.getChecksumFromFile` to `granule.retrieveSuppliedFileChecksumInformation` to be more accurate.
  - Deprecated `@cumulus/common/aws.checksumS3Objects`. Use `@cumulus/common/aws.calculateS3ObjectChecksum` instead.

- CUMULUS-1171

  - Fixed provider handling in the API to make it consistent between protocols.
    Before this change, FTP providers were configured using the `host` and
    `port` properties. HTTP providers ignored `port` and `protocol`, and stored
    an entire URL in the `host` property. Updated the API to only accept valid
    hostnames or IP addresses in the `provider.host` field. Updated ingest code
    to properly build HTTP and HTTPS URLs from `provider.protocol`,
    `provider.host`, and `provider.port`.
  - The default provider port was being set to 21, no matter what protocol was
    being used. Removed that default.

- **CUMULUS-1176**

  - `@cumulus/move-granules` breaking change:
    Input to `move-granules` is now expected to be in the form of a granules object (i.e. `{ granules: [ { ... }, { ... } ] }`);
    For backwards compatibility with array-of-files outputs from processing steps, use the new `@cumulus/files-to-granules` task as an intermediate step.
    This task will perform the input translation. This change allows `move-granules` to be simpler and behave more predictably.
    `config.granuleIdExtraction` and `config.input_granules` are no longer needed/used by `move-granules`.
  - `@cumulus/post-to-cmr`: `config.granuleIdExtraction` is no longer needed/used by `post-to-cmr`.

- CUMULUS-1174
  - Better error message and stacktrace for S3KeyPairProvider error reporting.

### Fixed

- **CUMULUS-1218** Reconciliation report will now scan only completed granules.
- `@cumulus/api` files and granules were not getting indexed correctly because files indexing was failing in `db-indexer`
- `@cumulus/deployment` A bug in the Cloudformation template was preventing the API from being able to be launched in a VPC, updated the IAM template to give the permissions to be able to run the API in a VPC

### Deprecated

- `@cumulus/api/models/Granule.removeGranuleFromCmr`, instead use `@cumulus/api/models/Granule.removeGranuleFromCmrByGranule`
- `@cumulus/ingest/granule.validateChecksum`, instead use `@cumulus/ingest/granule.verifyFile`
- `@cumulus/common/aws.checksumS3Objects`, instead use `@cumulus/common/aws.calculateS3ObjectChecksum`
- `@cumulus/cmrjs`: `getGranuleId` and `getCmrFiles` are deprecated due to changes in input handling.

## [v1.11.3] - 2019-3-5

### Added

- **CUMULUS-1187** - Added `@cumulus/ingest/granule/duplicateHandlingType()` to determine how duplicate files should be handled in an ingest workflow

### Fixed

- **CUMULUS-1187** - workflows not respecting the duplicate handling value specified in the collection
- Removed refreshToken schema requirement for OAuth

## [v1.11.2] - 2019-2-15

### Added

- CUMULUS-1169
  - Added a `@cumulus/common/StepFunctions` module. It contains functions for querying the AWS
    StepFunctions API. These functions have the ability to retry when a ThrottlingException occurs.
  - Added `@cumulus/common/aws.retryOnThrottlingException()`, which will wrap a function in code to
    retry on ThrottlingExceptions.
  - Added `@cumulus/common/test-utils.throttleOnce()`, which will cause a function to return a
    ThrottlingException the first time it is called, then return its normal result after that.
- CUMULUS-1103 Compare the collection holdings in CMR with Cumulus' internal data store
- CUMULUS-1099 Add support for UMMG JSON metadata versions > 1.4.
  - If a version is found in the metadata object, that version is used for processing and publishing to CMR otherwise, version 1.4 is assumed.
- CUMULUS-678
  - Added support for UMMG json v1.4 metadata files.
    `reconcileCMRMetadata` added to `@cumulus/cmrjs` to update metadata record with new file locations.
    `@cumulus/common/errors` adds two new error types `CMRMetaFileNotFound` and `InvalidArgument`.
    `@cumulus/common/test-utils` adds new function `randomId` to create a random string with id to help in debugging.
    `@cumulus/common/BucketsConfig` adds a new helper class `BucketsConfig` for working with bucket stack configuration and bucket names.
    `@cumulus/common/aws` adds new function `s3PutObjectTagging` as a convenience for the aws [s3().putObjectTagging](https://docs.aws.amazon.com/AWSJavaScriptSDK/latest/AWS/S3.html#putObjectTagging-property) function.
    `@cumulus/cmrjs` Adds: - `isCMRFile` - Identify an echo10(xml) or UMMG(json) metadata file. - `metadataObjectFromCMRFile` Read and parse CMR XML file from s3. - `updateCMRMetadata` Modify a cmr metadata (xml/json) file with updated information. - `publish2CMR` Posts XML or UMMG CMR data to CMR service. - `reconcileCMRMetadata` Reconciles cmr metadata file after a file moves.
- Adds some ECS and other permissions to StepRole to enable running ECS tasks from a workflow
- Added Apache logs to cumulus api and distribution lambdas
- **CUMULUS-1119** - Added `@cumulus/integration-tests/api/EarthdataLogin.getEarthdataLoginRedirectResponse` helper for integration tests to handle login with Earthdata and to return response from redirect to Cumulus API
- **CUMULUS-673** Added `@cumulus/common/file/getFileChecksumFromStream` to get file checksum from a readable stream

### Fixed

- CUMULUS-1123
  - Cloudformation template overrides now work as expected

### Changed

- CUMULUS-1169
  - Deprecated the `@cumulus/common/step-functions` module.
  - Updated code that queries the StepFunctions API to use the retry-enabled functions from
    `@cumulus/common/StepFunctions`
- CUMULUS-1121
  - Schema validation is now strongly enforced when writing to the database.
    Additional properties are not allowed and will result in a validation error.
- CUMULUS-678
  `tasks/move-granules` simplified and refactored to use functionality from cmrjs.
  `ingest/granules.moveGranuleFiles` now just moves granule files and returns a list of the updated files. Updating metadata now handled by `@cumulus/cmrjs/reconcileCMRMetadata`.
  `move-granules.updateGranuleMetadata` refactored and bugs fixed in the case of a file matching multiple collection.files.regexps.
  `getCmrXmlFiles` simplified and now only returns an object with the cmrfilename and the granuleId.
  `@cumulus/test-processing` - test processing task updated to generate UMM-G metadata

- CUMULUS-1043

  - `@cumulus/api` now uses [express](http://expressjs.com/) as the API engine.
  - All `@cumulus/api` endpoints on ApiGateway are consolidated to a single endpoint the uses `{proxy+}` definition.
  - All files under `packages/api/endpoints` along with associated tests are updated to support express's request and response objects.
  - Replaced environment variables `internal`, `bucket` and `systemBucket` with `system_bucket`.
  - Update `@cumulus/integration-tests` to work with updated cumulus-api express endpoints

- `@cumulus/integration-tests` - `buildAndExecuteWorkflow` and `buildWorkflow` updated to take a `meta` param to allow for additional fields to be added to the workflow `meta`

- **CUMULUS-1049** Updated `Retrieve Execution Status API` in `@cumulus/api`: If the execution doesn't exist in Step Function API, Cumulus API returns the execution status information from the database.

- **CUMULUS-1119**
  - Renamed `DISTRIBUTION_URL` environment variable to `DISTRIBUTION_ENDPOINT`
  - Renamed `DEPLOYMENT_ENDPOINT` environment variable to `DISTRIBUTION_REDIRECT_ENDPOINT`
  - Renamed `API_ENDPOINT` environment variable to `TOKEN_REDIRECT_ENDPOINT`

### Removed

- Functions deprecated before 1.11.0:
  - @cumulus/api/models/base: static Manager.createTable() and static Manager.deleteTable()
  - @cumulus/ingest/aws/S3
  - @cumulus/ingest/aws/StepFunction.getExecution()
  - @cumulus/ingest/aws/StepFunction.pullEvent()
  - @cumulus/ingest/consumer.Consume
  - @cumulus/ingest/granule/Ingest.getBucket()

### Deprecated

`@cmrjs/ingestConcept`, instead use the CMR object methods. `@cmrjs/CMR.ingestGranule` or `@cmrjs/CMR.ingestCollection`
`@cmrjs/searchConcept`, instead use the CMR object methods. `@cmrjs/CMR.searchGranules` or `@cmrjs/CMR.searchCollections`
`@cmrjs/deleteConcept`, instead use the CMR object methods. `@cmrjs/CMR.deleteGranule` or `@cmrjs/CMR.deleteCollection`

## [v1.11.1] - 2018-12-18

**Please Note**

- Ensure your `app/config.yml` has a `clientId` specified in the `cmr` section. This will allow CMR to identify your requests for better support and metrics.
  - For an example, please see [the example config](https://github.com/nasa/cumulus/blob/1c7e2bf41b75da9f87004c4e40fbcf0f39f56794/example/app/config.yml#L128).

### Added

- Added a `/tokenDelete` endpoint in `@cumulus/api` to delete access token records

### Changed

- CUMULUS-678
  `@cumulus/ingest/crypto` moved and renamed to `@cumulus/common/key-pair-provider`
  `@cumulus/ingest/aws` function: `KMSDecryptionFailed` and class: `KMS` extracted and moved to `@cumulus/common` and `KMS` is exported as `KMSProvider` from `@cumulus/common/key-pair-provider`
  `@cumulus/ingest/granule` functions: `publish`, `getGranuleId`, `getXMLMetadataAsString`, `getMetadataBodyAndTags`, `parseXmlString`, `getCmrXMLFiles`, `postS3Object`, `contructOnlineAccessUrls`, `updateMetadata`, extracted and moved to `@cumulus/cmrjs`
  `getGranuleId`, `getCmrXMLFiles`, `publish`, `updateMetadata` removed from `@cumulus/ingest/granule` and added to `@cumulus/cmrjs`;
  `updateMetadata` renamed `updateCMRMetadata`.
  `@cumulus/ingest` test files renamed.
- **CUMULUS-1070**
  - Add `'Client-Id'` header to all `@cumulus/cmrjs` requests (made via `searchConcept`, `ingestConcept`, and `deleteConcept`).
  - Updated `cumulus/example/app/config.yml` entry for `cmr.clientId` to use stackName for easier CMR-side identification.

## [v1.11.0] - 2018-11-30

**Please Note**

- Redeploy IAM roles:
  - CUMULUS-817 includes a migration that requires reconfiguration/redeployment of IAM roles. Please see the [upgrade instructions](https://nasa.github.io/cumulus/docs/upgrade/1.11.0) for more information.
  - CUMULUS-977 includes a few new SNS-related permissions added to the IAM roles that will require redeployment of IAM roles.
- `cumulus-message-adapter` v1.0.13+ is required for `@cumulus/api` granule reingest API to work properly. The latest version should be downloaded automatically by kes.
- A `TOKEN_SECRET` value (preferably 256-bit for security) must be added to `.env` to securely sign JWTs used for authorization in `@cumulus/api`

### Changed

- **CUUMULUS-1000** - Distribution endpoint now persists logins, instead of
  redirecting to Earthdata Login on every request
- **CUMULUS-783 CUMULUS-790** - Updated `@cumulus/sync-granule` and `@cumulus/move-granules` tasks to always overwrite existing files for manually-triggered reingest.
- **CUMULUS-906** - Updated `@cumulus/api` granule reingest API to
  - add `reingestGranule: true` and `forceDuplicateOverwrite: true` to Cumulus message `cumulus_meta.cumulus_context` field to indicate that the workflow is a manually triggered re-ingest.
  - return warning message to operator when duplicateHandling is not `replace`
  - `cumulus-message-adapter` v1.0.13+ is required.
- **CUMULUS-793** - Updated the granule move PUT request in `@cumulus/api` to reject the move with a 409 status code if one or more of the files already exist at the destination location
- Updated `@cumulus/helloworld` to use S3 to store state for pass on retry tests
- Updated `@cumulus/ingest`:
  - [Required for MAAP] `http.js#list` will now find links with a trailing whitespace
  - Removed code from `granule.js` which looked for files in S3 using `{ Bucket: discoveredFile.bucket, Key: discoveredFile.name }`. This is obsolete since `@cumulus/ingest` uses a `file-staging` and `constructCollectionId()` directory prefixes by default.
- **CUMULUS-989**
  - Updated `@cumulus/api` to use [JWT (JSON Web Token)](https://jwt.io/introduction/) as the transport format for API authorization tokens and to use JWT verification in the request authorization
  - Updated `/token` endpoint in `@cumulus/api` to return tokens as JWTs
  - Added a `/refresh` endpoint in `@cumulus/api` to request new access tokens from the OAuth provider using the refresh token
  - Added `refreshAccessToken` to `@cumulus/api/lib/EarthdataLogin` to manage refresh token requests with the Earthdata OAuth provider

### Added

- **CUMULUS-1050**
  - Separated configuration flags for originalPayload/finalPayload cleanup such that they can be set to different retention times
- **CUMULUS-798**
  - Added daily Executions cleanup CloudWatch event that triggers cleanExecutions lambda
  - Added cleanExecutions lambda that removes finalPayload/originalPayload field entries for records older than configured timeout value (execution_payload_retention_period), with a default of 30 days
- **CUMULUS-815/816**
  - Added 'originalPayload' and 'finalPayload' fields to Executions table
  - Updated Execution model to populate originalPayload with the execution payload on record creation
  - Updated Execution model code to populate finalPayload field with the execution payload on execution completion
  - Execution API now exposes the above fields
- **CUMULUS-977**
  - Rename `kinesisConsumer` to `messageConsumer` as it handles both Kinesis streams and SNS topics as of this version.
  - Add `sns`-type rule support. These rules create a subscription between an SNS topic and the `messageConsumer`.
    When a message is received, `messageConsumer` is triggered and passes the SNS message (JSON format expected) in
    its entirety to the workflow in the `payload` field of the Cumulus message. For more information on sns-type rules,
    see the [documentation](https://nasa.github.io/cumulus/docs/data-cookbooks/setup#rules).
- **CUMULUS-975**
  - Add `KinesisInboundEventLogger` and `KinesisOutboundEventLogger` API lambdas. These lambdas
    are utilized to dump incoming and outgoing ingest workflow kinesis streams
    to cloudwatch for analytics in case of AWS/stream failure.
  - Update rules model to allow tracking of log_event ARNs related to
    Rule event logging. Kinesis rule types will now automatically log
    incoming events via a Kinesis event triggered lambda.
    CUMULUS-975-migration-4
  - Update migration code to require explicit migration names per run
  - Added migration_4 to migrate/update exisitng Kinesis rules to have a log event mapping
  - Added new IAM policy for migration lambda
- **CUMULUS-775**
  - Adds a instance metadata endpoint to the `@cumulus/api` package.
  - Adds a new convenience function `hostId` to the `@cumulus/cmrjs` to help build environment specific cmr urls.
  - Fixed `@cumulus/cmrjs.searchConcept` to search and return CMR results.
  - Modified `@cumulus/cmrjs.CMR.searchGranule` and `@cumulus/cmrjs.CMR.searchCollection` to include CMR's provider as a default parameter to searches.
- **CUMULUS-965**
  - Add `@cumulus/test-data.loadJSONTestData()`,
    `@cumulus/test-data.loadTestData()`, and
    `@cumulus/test-data.streamTestData()` to safely load test data. These
    functions should be used instead of using `require()` to load test data,
    which could lead to tests interferring with each other.
  - Add a `@cumulus/common/util/deprecate()` function to mark a piece of code as
    deprecated
- **CUMULUS-986**
  - Added `waitForTestExecutionStart` to `@cumulus/integration-tests`
- **CUMULUS-919**
  - In `@cumulus/deployment`, added support for NGAP permissions boundaries for IAM roles with `useNgapPermissionBoundary` flag in `iam/config.yml`. Defaults to false.

### Fixed

- Fixed a bug where FTP sockets were not closed after an error, keeping the Lambda function active until it timed out [CUMULUS-972]
- **CUMULUS-656**
  - The API will no longer allow the deletion of a provider if that provider is
    referenced by a rule
  - The API will no longer allow the deletion of a collection if that collection
    is referenced by a rule
- Fixed a bug where `@cumulus/sf-sns-report` was not pulling large messages from S3 correctly.

### Deprecated

- `@cumulus/ingest/aws/StepFunction.pullEvent()`. Use `@cumulus/common/aws.pullStepFunctionEvent()`.
- `@cumulus/ingest/consumer.Consume` due to unpredictable implementation. Use `@cumulus/ingest/consumer.Consumer`.
  Call `Consumer.consume()` instead of `Consume.read()`.

## [v1.10.4] - 2018-11-28

### Added

- **CUMULUS-1008**
  - New `config.yml` parameter for SQS consumers: `sqs_consumer_rate: (default 500)`, which is the maximum number of
    messages the consumer will attempt to process per execution. Currently this is only used by the sf-starter consumer,
    which runs every minute by default, making this a messages-per-minute upper bound. SQS does not guarantee the number
    of messages returned per call, so this is not a fixed rate of consumption, only attempted number of messages received.

### Deprecated

- `@cumulus/ingest/consumer.Consume` due to unpredictable implementation. Use `@cumulus/ingest/consumer.Consumer`.

### Changed

- Backported update of `packages/api` dependency `@mapbox/dyno` to `1.4.2` to mitigate `event-stream` vulnerability.

## [v1.10.3] - 2018-10-31

### Added

- **CUMULUS-817**
  - Added AWS Dead Letter Queues for lambdas that are scheduled asynchronously/such that failures show up only in cloudwatch logs.
- **CUMULUS-956**
  - Migrated developer documentation and data-cookbooks to Docusaurus
    - supports versioning of documentation
  - Added `docs/docs-how-to.md` to outline how to do things like add new docs or locally install for testing.
  - Deployment/CI scripts have been updated to work with the new format
- **CUMULUS-811**
  - Added new S3 functions to `@cumulus/common/aws`:
    - `aws.s3TagSetToQueryString`: converts S3 TagSet array to querystring (for use with upload()).
    - `aws.s3PutObject`: Returns promise of S3 `putObject`, which puts an object on S3
    - `aws.s3CopyObject`: Returns promise of S3 `copyObject`, which copies an object in S3 to a new S3 location
    - `aws.s3GetObjectTagging`: Returns promise of S3 `getObjectTagging`, which returns an object containing an S3 TagSet.
  - `@/cumulus/common/aws.s3PutObject` defaults to an explicit `ACL` of 'private' if not overridden.
  - `@/cumulus/common/aws.s3CopyObject` defaults to an explicit `TaggingDirective` of 'COPY' if not overridden.

### Deprecated

- **CUMULUS-811**
  - Deprecated `@cumulus/ingest/aws.S3`. Member functions of this class will now
    log warnings pointing to similar functionality in `@cumulus/common/aws`.

## [v1.10.2] - 2018-10-24

### Added

- **CUMULUS-965**
  - Added a `@cumulus/logger` package
- **CUMULUS-885**
  - Added 'human readable' version identifiers to Lambda Versioning lambda aliases
- **CUMULUS-705**
  - Note: Make sure to update the IAM stack when deploying this update.
  - Adds an AsyncOperations model and associated DynamoDB table to the
    `@cumulus/api` package
  - Adds an /asyncOperations endpoint to the `@cumulus/api` package, which can
    be used to fetch the status of an AsyncOperation.
  - Adds a /bulkDelete endpoint to the `@cumulus/api` package, which performs an
    asynchronous bulk-delete operation. This is a stub right now which is only
    intended to demonstration how AsyncOperations work.
  - Adds an AsyncOperation ECS task to the `@cumulus/api` package, which will
    fetch an Lambda function, run it in ECS, and then store the result to the
    AsyncOperations table in DynamoDB.
- **CUMULUS-851** - Added workflow lambda versioning feature to allow in-flight workflows to use lambda versions that were in place when a workflow was initiated

  - Updated Kes custom code to remove logic that used the CMA file key to determine template compilation logic. Instead, utilize a `customCompilation` template configuration flag to indicate a template should use Cumulus's kes customized methods instead of 'core'.
  - Added `useWorkflowLambdaVersions` configuration option to enable the lambdaVersioning feature set. **This option is set to true by default** and should be set to false to disable the feature.
  - Added uniqueIdentifier configuration key to S3 sourced lambdas to optionally support S3 lambda resource versioning within this scheme. This key must be unique for each modified version of the lambda package and must be updated in configuration each time the source changes.
  - Added a new nested stack template that will create a `LambdaVersions` stack that will take lambda parameters from the base template, generate lambda versions/aliases and return outputs with references to the most 'current' lambda alias reference, and updated 'core' template to utilize these outputs (if `useWorkflowLambdaVersions` is enabled).

- Created a `@cumulus/api/lib/OAuth2` interface, which is implemented by the
  `@cumulus/api/lib/EarthdataLogin` and `@cumulus/api/lib/GoogleOAuth2` classes.
  Endpoints that need to handle authentication will determine which class to use
  based on environment variables. This also greatly simplifies testing.
- Added `@cumulus/api/lib/assertions`, containing more complex AVA test assertions
- Added PublishGranule workflow to publish a granule to CMR without full reingest. (ingest-in-place capability)

- `@cumulus/integration-tests` new functionality:
  - `listCollections` to list collections from a provided data directory
  - `deleteCollection` to delete list of collections from a deployed stack
  - `cleanUpCollections` combines the above in one function.
  - `listProviders` to list providers from a provided data directory
  - `deleteProviders` to delete list of providers from a deployed stack
  - `cleanUpProviders` combines the above in one function.
  - `@cumulus/integrations-tests/api.js`: `deleteGranule` and `deletePdr` functions to make `DELETE` requests to Cumulus API
  - `rules` API functionality for posting and deleting a rule and listing all rules
  - `wait-for-deploy` lambda for use in the redeployment tests
- `@cumulus/ingest/granule.js`: `ingestFile` inserts new `duplicate_found: true` field in the file's record if a duplicate file already exists on S3.
- `@cumulus/api`: `/execution-status` endpoint requests and returns complete execution output if execution output is stored in S3 due to size.
- Added option to use environment variable to set CMR host in `@cumulus/cmrjs`.
- **CUMULUS-781** - Added integration tests for `@cumulus/sync-granule` when `duplicateHandling` is set to `replace` or `skip`
- **CUMULUS-791** - `@cumulus/move-granules`: `moveFileRequest` inserts new `duplicate_found: true` field in the file's record if a duplicate file already exists on S3. Updated output schema to document new `duplicate_found` field.

### Removed

- Removed `@cumulus/common/fake-earthdata-login-server`. Tests can now create a
  service stub based on `@cumulus/api/lib/OAuth2` if testing requires handling
  authentication.

### Changed

- **CUMULUS-940** - modified `@cumulus/common/aws` `receiveSQSMessages` to take a parameter object instead of positional parameters. All defaults remain the same, but now access to long polling is available through `options.waitTimeSeconds`.
- **CUMULUS-948** - Update lambda functions `CNMToCMA` and `CnmResponse` in the `cumulus-data-shared` bucket and point the default stack to them.
- **CUMULUS-782** - Updated `@cumulus/sync-granule` task and `Granule.ingestFile` in `@cumulus/ingest` to keep both old and new data when a destination file with different checksum already exists and `duplicateHandling` is `version`
- Updated the config schema in `@cumulus/move-granules` to include the `moveStagedFiles` param.
- **CUMULUS-778** - Updated config schema and documentation in `@cumulus/sync-granule` to include `duplicateHandling` parameter for specifying how duplicate filenames should be handled
- **CUMULUS-779** - Updated `@cumulus/sync-granule` to throw `DuplicateFile` error when destination files already exist and `duplicateHandling` is `error`
- **CUMULUS-780** - Updated `@cumulus/sync-granule` to use `error` as the default for `duplicateHandling` when it is not specified
- **CUMULUS-780** - Updated `@cumulus/api` to use `error` as the default value for `duplicateHandling` in the `Collection` model
- **CUMULUS-785** - Updated the config schema and documentation in `@cumulus/move-granules` to include `duplicateHandling` parameter for specifying how duplicate filenames should be handled
- **CUMULUS-786, CUMULUS-787** - Updated `@cumulus/move-granules` to throw `DuplicateFile` error when destination files already exist and `duplicateHandling` is `error` or not specified
- **CUMULUS-789** - Updated `@cumulus/move-granules` to keep both old and new data when a destination file with different checksum already exists and `duplicateHandling` is `version`

### Fixed

- `getGranuleId` in `@cumulus/ingest` bug: `getGranuleId` was constructing an error using `filename` which was undefined. The fix replaces `filename` with the `uri` argument.
- Fixes to `del` in `@cumulus/api/endpoints/granules.js` to not error/fail when not all files exist in S3 (e.g. delete granule which has only 2 of 3 files ingested).
- `@cumulus/deployment/lib/crypto.js` now checks for private key existence properly.

## [v1.10.1] - 2018-09-4

### Fixed

- Fixed cloudformation template errors in `@cumulus/deployment/`
  - Replaced references to Fn::Ref: with Ref:
  - Moved long form template references to a newline

## [v1.10.0] - 2018-08-31

### Removed

- Removed unused and broken code from `@cumulus/common`
  - Removed `@cumulus/common/test-helpers`
  - Removed `@cumulus/common/task`
  - Removed `@cumulus/common/message-source`
  - Removed the `getPossiblyRemote` function from `@cumulus/common/aws`
  - Removed the `startPromisedSfnExecution` function from `@cumulus/common/aws`
  - Removed the `getCurrentSfnTask` function from `@cumulus/common/aws`

### Changed

- **CUMULUS-839** - In `@cumulus/sync-granule`, 'collection' is now an optional config parameter

### Fixed

- **CUMULUS-859** Moved duplicate code in `@cumulus/move-granules` and `@cumulus/post-to-cmr` to `@cumulus/ingest`. Fixed imports making assumptions about directory structure.
- `@cumulus/ingest/consumer` correctly limits the number of messages being received and processed from SQS. Details:
  - **Background:** `@cumulus/api` includes a lambda `<stack-name>-sqs2sf` which processes messages from the `<stack-name>-startSF` SQS queue every minute. The `sqs2sf` lambda uses `@cumulus/ingest/consumer` to receive and process messages from SQS.
  - **Bug:** More than `messageLimit` number of messages were being consumed and processed from the `<stack-name>-startSF` SQS queue. Many step functions were being triggered simultaneously by the lambda `<stack-name>-sqs2sf` (which consumes every minute from the `startSF` queue) and resulting in step function failure with the error: `An error occurred (ThrottlingException) when calling the GetExecutionHistory`.
  - **Fix:** `@cumulus/ingest/consumer#processMessages` now processes messages until `timeLimit` has passed _OR_ once it receives up to `messageLimit` messages. `sqs2sf` is deployed with a [default `messageLimit` of 10](https://github.com/nasa/cumulus/blob/670000c8a821ff37ae162385f921c40956e293f7/packages/deployment/app/config.yml#L147).
  - **IMPORTANT NOTE:** `consumer` will actually process up to `messageLimit * 2 - 1` messages. This is because sometimes `receiveSQSMessages` will return less than `messageLimit` messages and thus the consumer will continue to make calls to `receiveSQSMessages`. For example, given a `messageLimit` of 10 and subsequent calls to `receiveSQSMessages` returns up to 9 messages, the loop will continue and a final call could return up to 10 messages.

## [v1.9.1] - 2018-08-22

**Please Note** To take advantage of the added granule tracking API functionality, updates are required for the message adapter and its libraries. You should be on the following versions:

- `cumulus-message-adapter` 1.0.9+
- `cumulus-message-adapter-js` 1.0.4+
- `cumulus-message-adapter-java` 1.2.7+
- `cumulus-message-adapter-python` 1.0.5+

### Added

- **CUMULUS-687** Added logs endpoint to search for logs from a specific workflow execution in `@cumulus/api`. Added integration test.
- **CUMULUS-836** - `@cumulus/deployment` supports a configurable docker storage driver for ECS. ECS can be configured with either `devicemapper` (the default storage driver for AWS ECS-optimized AMIs) or `overlay2` (the storage driver used by the NGAP 2.0 AMI). The storage driver can be configured in `app/config.yml` with `ecs.docker.storageDriver: overlay2 | devicemapper`. The default is `overlay2`.
  - To support this configuration, a [Handlebars](https://handlebarsjs.com/) helper `ifEquals` was added to `packages/deployment/lib/kes.js`.
- **CUMULUS-836** - `@cumulus/api` added IAM roles required by the NGAP 2.0 AMI. The NGAP 2.0 AMI runs a script `register_instances_with_ssm.py` which requires the ECS IAM role to include `ec2:DescribeInstances` and `ssm:GetParameter` permissions.

### Fixed

- **CUMULUS-836** - `@cumulus/deployment` uses `overlay2` driver by default and does not attempt to write `--storage-opt dm.basesize` to fix [this error](https://github.com/moby/moby/issues/37039).
- **CUMULUS-413** Kinesis processing now captures all errrors.
  - Added kinesis fallback mechanism when errors occur during record processing.
  - Adds FallbackTopicArn to `@cumulus/api/lambdas.yml`
  - Adds fallbackConsumer lambda to `@cumulus/api`
  - Adds fallbackqueue option to lambda definitions capture lambda failures after three retries.
  - Adds kinesisFallback SNS topic to signal incoming errors from kinesis stream.
  - Adds kinesisFailureSQS to capture fully failed events from all retries.
- **CUMULUS-855** Adds integration test for kinesis' error path.
- **CUMULUS-686** Added workflow task name and version tracking via `@cumulus/api` executions endpoint under new `tasks` property, and under `workflow_tasks` in step input/output.
  - Depends on `cumulus-message-adapter` 1.0.9+, `cumulus-message-adapter-js` 1.0.4+, `cumulus-message-adapter-java` 1.2.7+ and `cumulus-message-adapter-python` 1.0.5+
- **CUMULUS-771**
  - Updated sync-granule to stream the remote file to s3
  - Added integration test for ingesting granules from ftp provider
  - Updated http/https integration tests for ingesting granules from http/https providers
- **CUMULUS-862** Updated `@cumulus/integration-tests` to handle remote lambda output
- **CUMULUS-856** Set the rule `state` to have default value `ENABLED`

### Changed

- In `@cumulus/deployment`, changed the example app config.yml to have additional IAM roles

## [v1.9.0] - 2018-08-06

**Please note** additional information and upgrade instructions [here](https://nasa.github.io/cumulus/docs/upgrade/1.9.0)

### Added

- **CUMULUS-712** - Added integration tests verifying expected behavior in workflows
- **GITC-776-2** - Add support for versioned collections

### Fixed

- **CUMULUS-832**
  - Fixed indentation in example config.yml in `@cumulus/deployment`
  - Fixed issue with new deployment using the default distribution endpoint in `@cumulus/deployment` and `@cumulus/api`

## [v1.8.1] - 2018-08-01

**Note** IAM roles should be re-deployed with this release.

- **Cumulus-726**
  - Added function to `@cumulus/integration-tests`: `sfnStep` includes `getStepInput` which returns the input to the schedule event of a given step function step.
  - Added IAM policy `@cumulus/deployment`: Lambda processing IAM role includes `kinesis::PutRecord` so step function lambdas can write to kinesis streams.
- **Cumulus Community Edition**
  - Added Google OAuth authentication token logic to `@cumulus/api`. Refactored token endpoint to use environment variable flag `OAUTH_PROVIDER` when determining with authentication method to use.
  - Added API Lambda memory configuration variable `api_lambda_memory` to `@cumulus/api` and `@cumulus/deployment`.

### Changed

- **Cumulus-726**
  - Changed function in `@cumulus/api`: `models/rules.js#addKinesisEventSource` was modified to call to `deleteKinesisEventSource` with all required parameters (rule's name, arn and type).
  - Changed function in `@cumulus/integration-tests`: `getStepOutput` can now be used to return output of failed steps. If users of this function want the output of a failed event, they can pass a third parameter `eventType` as `'failure'`. This function will work as always for steps which completed successfully.

### Removed

- **Cumulus-726**

  - Configuration change to `@cumulus/deployment`: Removed default auto scaling configuration for Granules and Files DynamoDB tables.

- **CUMULUS-688**
  - Add integration test for ExecutionStatus
  - Function addition to `@cumulus/integration-tests`: `api` includes `getExecutionStatus` which returns the execution status from the Cumulus API

## [v1.8.0] - 2018-07-23

### Added

- **CUMULUS-718** Adds integration test for Kinesis triggering a workflow.

- **GITC-776-3** Added more flexibility for rules. You can now edit all fields on the rule's record
  We may need to update the api documentation to reflect this.

- **CUMULUS-681** - Add ingest-in-place action to granules endpoint

  - new applyWorkflow action at PUT /granules/{granuleid} Applying a workflow starts an execution of the provided workflow and passes the granule record as payload.
    Parameter(s):
    - workflow - the workflow name

- **CUMULUS-685** - Add parent exeuction arn to the execution which is triggered from a parent step function

### Changed

- **CUMULUS-768** - Integration tests get S3 provider data from shared data folder

### Fixed

- **CUMULUS-746** - Move granule API correctly updates record in dynamo DB and cmr xml file
- **CUMULUS-766** - Populate database fileSize field from S3 if value not present in Ingest payload

## [v1.7.1] - 2018-07-27 - [BACKPORT]

### Fixed

- **CUMULUS-766** - Backport from 1.8.0 - Populate database fileSize field from S3 if value not present in Ingest payload

## [v1.7.0] - 2018-07-02

### Please note: [Upgrade Instructions](https://nasa.github.io/cumulus/docs/upgrade/1.7.0)

### Added

- **GITC-776-2** - Add support for versioned collectons
- **CUMULUS-491** - Add granule reconciliation API endpoints.
- **CUMULUS-480** Add suport for backup and recovery:
  - Add DynamoDB tables for granules, executions and pdrs
  - Add ability to write all records to S3
  - Add ability to download all DynamoDB records in form json files
  - Add ability to upload records to DynamoDB
  - Add migration scripts for copying granule, pdr and execution records from ElasticSearch to DynamoDB
  - Add IAM support for batchWrite on dynamoDB
-
- **CUMULUS-508** - `@cumulus/deployment` cloudformation template allows for lambdas and ECS clusters to have multiple AZ availability.
  - `@cumulus/deployment` also ensures docker uses `devicemapper` storage driver.
- **CUMULUS-755** - `@cumulus/deployment` Add DynamoDB autoscaling support.
  - Application developers can add autoscaling and override default values in their deployment's `app/config.yml` file using a `{TableName}Table:` key.

### Fixed

- **CUMULUS-747** - Delete granule API doesn't delete granule files in s3 and granule in elasticsearch
  - update the StreamSpecification DynamoDB tables to have StreamViewType: "NEW_AND_OLD_IMAGES"
  - delete granule files in s3
- **CUMULUS-398** - Fix not able to filter executions by workflow
- **CUMULUS-748** - Fix invalid lambda .zip files being validated/uploaded to AWS
- **CUMULUS-544** - Post to CMR task has UAT URL hard-coded
  - Made configurable: PostToCmr now requires CMR_ENVIRONMENT env to be set to 'SIT' or 'OPS' for those CMR environments. Default is UAT.

### Changed

- **GITC-776-4** - Changed Discover-pdrs to not rely on collection but use provider_path in config. It also has an optional filterPdrs regex configuration parameter

- **CUMULUS-710** - In the integration test suite, `getStepOutput` returns the output of the first successful step execution or last failed, if none exists

## [v1.6.0] - 2018-06-06

### Please note: [Upgrade Instructions](https://nasa.github.io/cumulus/docs/upgrade/1.6.0)

### Fixed

- **CUMULUS-602** - Format all logs sent to Elastic Search.
  - Extract cumulus log message and index it to Elastic Search.

### Added

- **CUMULUS-556** - add a mechanism for creating and running migration scripts on deployment.
- **CUMULUS-461** Support use of metadata date and other components in `url_path` property

### Changed

- **CUMULUS-477** Update bucket configuration to support multiple buckets of the same type:
  - Change the structure of the buckets to allow for more than one bucket of each type. The bucket structure is now:
    bucket-key:
    name: <bucket-name>
    type: <type> i.e. internal, public, etc.
  - Change IAM and app deployment configuration to support new bucket structure
  - Update tasks and workflows to support new bucket structure
  - Replace instances where buckets.internal is relied upon to either use the system bucket or a configured bucket
  - Move IAM template to the deployment package. NOTE: You now have to specify '--template node_modules/@cumulus/deployment/iam' in your IAM deployment
  - Add IAM cloudformation template support to filter buckets by type

## [v1.5.5] - 2018-05-30

### Added

- **CUMULUS-530** - PDR tracking through Queue-granules
  - Add optional `pdr` property to the sync-granule task's input config and output payload.
- **CUMULUS-548** - Create a Lambda task that generates EMS distribution reports
  - In order to supply EMS Distribution Reports, you must enable S3 Server
    Access Logging on any S3 buckets used for distribution. See [How Do I Enable Server Access Logging for an S3 Bucket?](https://docs.aws.amazon.com/AmazonS3/latest/user-guide/server-access-logging.html)
    The "Target bucket" setting should point at the Cumulus internal bucket.
    The "Target prefix" should be
    "<STACK_NAME>/ems-distribution/s3-server-access-logs/", where "STACK_NAME"
    is replaced with the name of your Cumulus stack.

### Fixed

- **CUMULUS-546 - Kinesis Consumer should catch and log invalid JSON**
  - Kinesis Consumer lambda catches and logs errors so that consumer doesn't get stuck in a loop re-processing bad json records.
- EMS report filenames are now based on their start time instead of the time
  instead of the time that the report was generated
- **CUMULUS-552 - Cumulus API returns different results for the same collection depending on query**
  - The collection, provider and rule records in elasticsearch are now replaced with records from dynamo db when the dynamo db records are updated.

### Added

- `@cumulus/deployment`'s default cloudformation template now configures storage for Docker to match the configured ECS Volume. The template defines Docker's devicemapper basesize (`dm.basesize`) using `ecs.volumeSize`. This addresses ECS default of limiting Docker containers to 10GB of storage ([Read more](https://aws.amazon.com/premiumsupport/knowledge-center/increase-default-ecs-docker-limit/)).

## [v1.5.4] - 2018-05-21

### Added

- **CUMULUS-535** - EMS Ingest, Archive, Archive Delete reports
  - Add lambda EmsReport to create daily EMS Ingest, Archive, Archive Delete reports
  - ems.provider property added to `@cumulus/deployment/app/config.yml`.
    To change the provider name, please add `ems: provider` property to `app/config.yml`.
- **CUMULUS-480** Use DynamoDB to store granules, pdrs and execution records
  - Activate PointInTime feature on DynamoDB tables
  - Increase test coverage on api package
  - Add ability to restore metadata records from json files to DynamoDB
- **CUMULUS-459** provide API endpoint for moving granules from one location on s3 to another

## [v1.5.3] - 2018-05-18

### Fixed

- **CUMULUS-557 - "Add dataType to DiscoverGranules output"**
  - Granules discovered by the DiscoverGranules task now include dataType
  - dataType is now a required property for granules used as input to the
    QueueGranules task
- **CUMULUS-550** Update deployment app/config.yml to force elasticsearch updates for deleted granules

## [v1.5.2] - 2018-05-15

### Fixed

- **CUMULUS-514 - "Unable to Delete the Granules"**
  - updated cmrjs.deleteConcept to return success if the record is not found
    in CMR.

### Added

- **CUMULUS-547** - The distribution API now includes an
  "earthdataLoginUsername" query parameter when it returns a signed S3 URL
- **CUMULUS-527 - "parse-pdr queues up all granules and ignores regex"**
  - Add an optional config property to the ParsePdr task called
    "granuleIdFilter". This property is a regular expression that is applied
    against the filename of the first file of each granule contained in the
    PDR. If the regular expression matches, then the granule is included in
    the output. Defaults to '.', which will match all granules in the PDR.
- File checksums in PDRs now support MD5
- Deployment support to subscribe to an SNS topic that already exists
- **CUMULUS-470, CUMULUS-471** In-region S3 Policy lambda added to API to update bucket policy for in-region access.
- **CUMULUS-533** Added fields to granule indexer to support EMS ingest and archive record creation
- **CUMULUS-534** Track deleted granules
  - added `deletedgranule` type to `cumulus` index.
  - **Important Note:** Force custom bootstrap to re-run by adding this to
    app/config.yml `es: elasticSearchMapping: 7`
- You can now deploy cumulus without ElasticSearch. Just add `es: null` to your `app/config.yml` file. This is only useful for debugging purposes. Cumulus still requires ElasticSearch to properly operate.
- `@cumulus/integration-tests` includes and exports the `addRules` function, which seeds rules into the DynamoDB table.
- Added capability to support EFS in cloud formation template. Also added
  optional capability to ssh to your instance and privileged lambda functions.
- Added support to force discovery of PDRs that have already been processed
  and filtering of selected data types
- `@cumulus/cmrjs` uses an environment variable `USER_IP_ADDRESS` or fallback
  IP address of `10.0.0.0` when a public IP address is not available. This
  supports lambda functions deployed into a VPC's private subnet, where no
  public IP address is available.

### Changed

- **CUMULUS-550** Custom bootstrap automatically adds new types to index on
  deployment

## [v1.5.1] - 2018-04-23

### Fixed

- add the missing dist folder to the hello-world task
- disable uglifyjs on the built version of the pdr-status-check (read: https://github.com/webpack-contrib/uglifyjs-webpack-plugin/issues/264)

## [v1.5.0] - 2018-04-23

### Changed

- Removed babel from all tasks and packages and increased minimum node requirements to version 8.10
- Lambda functions created by @cumulus/deployment will use node8.10 by default
- Moved [cumulus-integration-tests](https://github.com/nasa/cumulus-integration-tests) to the `example` folder CUMULUS-512
- Streamlined all packages dependencies (e.g. remove redundant dependencies and make sure versions are the same across packages)
- **CUMULUS-352:** Update Cumulus Elasticsearch indices to use [index aliases](https://www.elastic.co/guide/en/elasticsearch/reference/current/indices-aliases.html).
- **CUMULUS-519:** ECS tasks are no longer restarted after each CF deployment unless `ecs.restartTasksOnDeploy` is set to true
- **CUMULUS-298:** Updated log filterPattern to include all CloudWatch logs in ElasticSearch
- **CUMULUS-518:** Updates to the SyncGranule config schema
  - `granuleIdExtraction` is no longer a property
  - `process` is now an optional property
  - `provider_path` is no longer a property

### Fixed

- **CUMULUS-455 "Kes deployments using only an updated message adapter do not get automatically deployed"**
  - prepended the hash value of cumulus-message-adapter.zip file to the zip file name of lambda which uses message adapter.
  - the lambda function will be redeployed when message adapter or lambda function are updated
- Fixed a bug in the bootstrap lambda function where it stuck during update process
- Fixed a bug where the sf-sns-report task did not return the payload of the incoming message as the output of the task [CUMULUS-441]

### Added

- **CUMULUS-352:** Add reindex CLI to the API package.
- **CUMULUS-465:** Added mock http/ftp/sftp servers to the integration tests
- Added a `delete` method to the `@common/CollectionConfigStore` class
- **CUMULUS-467 "@cumulus/integration-tests or cumulus-integration-tests should seed provider and collection in deployed DynamoDB"**
  - `example` integration-tests populates providers and collections to database
  - `example` workflow messages are populated from workflow templates in s3, provider and collection information in database, and input payloads. Input templates are removed.
  - added `https` protocol to provider schema

## [v1.4.1] - 2018-04-11

### Fixed

- Sync-granule install

## [v1.4.0] - 2018-04-09

### Fixed

- **CUMULUS-392 "queue-granules not returning the sfn-execution-arns queued"**
  - updated queue-granules to return the sfn-execution-arns queued and pdr if exists.
  - added pdr to ingest message meta.pdr instead of payload, so the pdr information doesn't get lost in the ingest workflow, and ingested granule in elasticsearch has pdr name.
  - fixed sf-sns-report schema, remove the invalid part
  - fixed pdr-status-check schema, the failed execution contains arn and reason
- **CUMULUS-206** make sure homepage and repository urls exist in package.json files of tasks and packages

### Added

- Example folder with a cumulus deployment example

### Changed

- [CUMULUS-450](https://bugs.earthdata.nasa.gov/browse/CUMULUS-450) - Updated
  the config schema of the **queue-granules** task
  - The config no longer takes a "collection" property
  - The config now takes an "internalBucket" property
  - The config now takes a "stackName" property
- [CUMULUS-450](https://bugs.earthdata.nasa.gov/browse/CUMULUS-450) - Updated
  the config schema of the **parse-pdr** task
  - The config no longer takes a "collection" property
  - The "stack", "provider", and "bucket" config properties are now
    required
- **CUMULUS-469** Added a lambda to the API package to prototype creating an S3 bucket policy for direct, in-region S3 access for the prototype bucket

### Removed

- Removed the `findTmpTestDataDirectory()` function from
  `@cumulus/common/test-utils`

### Fixed

- [CUMULUS-450](https://bugs.earthdata.nasa.gov/browse/CUMULUS-450)
  - The **queue-granules** task now enqueues a **sync-granule** task with the
    correct collection config for that granule based on the granule's
    data-type. It had previously been using the collection config from the
    config of the **queue-granules** task, which was a problem if the granules
    being queued belonged to different data-types.
  - The **parse-pdr** task now handles the case where a PDR contains granules
    with different data types, and uses the correct granuleIdExtraction for
    each granule.

### Added

- **CUMULUS-448** Add code coverage checking using [nyc](https://github.com/istanbuljs/nyc).

## [v1.3.0] - 2018-03-29

### Deprecated

- discover-s3-granules is deprecated. The functionality is provided by the discover-granules task

### Fixed

- **CUMULUS-331:** Fix aws.downloadS3File to handle non-existent key
- Using test ftp provider for discover-granules testing [CUMULUS-427]
- **CUMULUS-304: "Add AWS API throttling to pdr-status-check task"** Added concurrency limit on SFN API calls. The default concurrency is 10 and is configurable through Lambda environment variable CONCURRENCY.
- **CUMULUS-414: "Schema validation not being performed on many tasks"** revised npm build scripts of tasks that use cumulus-message-adapter to place schema directories into dist directories.
- **CUMULUS-301:** Update all tests to use test-data package for testing data.
- **CUMULUS-271: "Empty response body from rules PUT endpoint"** Added the updated rule to response body.
- Increased memory allotment for `CustomBootstrap` lambda function. Resolves failed deployments where `CustomBootstrap` lambda function was failing with error `Process exited before completing request`. This was causing deployments to stall, fail to update and fail to rollback. This error is thrown when the lambda function tries to use more memory than it is allotted.
- Cumulus repository folders structure updated:
  - removed the `cumulus` folder altogether
  - moved `cumulus/tasks` to `tasks` folder at the root level
  - moved the tasks that are not converted to use CMA to `tasks/.not_CMA_compliant`
  - updated paths where necessary

### Added

- `@cumulus/integration-tests` - Added support for testing the output of an ECS activity as well as a Lambda function.

## [v1.2.0] - 2018-03-20

### Fixed

- Update vulnerable npm packages [CUMULUS-425]
- `@cumulus/api`: `kinesis-consumer.js` uses `sf-scheduler.js#schedule` instead of placing a message directly on the `startSF` SQS queue. This is a fix for [CUMULUS-359](https://bugs.earthdata.nasa.gov/browse/CUMULUS-359) because `sf-scheduler.js#schedule` looks up the provider and collection data in DynamoDB and adds it to the `meta` object of the enqueued message payload.
- `@cumulus/api`: `kinesis-consumer.js` catches and logs errors instead of doing an error callback. Before this change, `kinesis-consumer` was failing to process new records when an existing record caused an error because it would call back with an error and stop processing additional records. It keeps trying to process the record causing the error because it's "position" in the stream is unchanged. Catching and logging the errors is part 1 of the fix. Proposed part 2 is to enqueue the error and the message on a "dead-letter" queue so it can be processed later ([CUMULUS-413](https://bugs.earthdata.nasa.gov/browse/CUMULUS-413)).
- **CUMULUS-260: "PDR page on dashboard only shows zeros."** The PDR stats in LPDAAC are all 0s, even if the dashboard has been fixed to retrieve the correct fields. The current version of pdr-status-check has a few issues.
  - pdr is not included in the input/output schema. It's available from the input event. So the pdr status and stats are not updated when the ParsePdr workflow is complete. Adding the pdr to the input/output of the task will fix this.
  - pdr-status-check doesn't update pdr stats which prevent the real time pdr progress from showing up in the dashboard. To solve this, added lambda function sf-sns-report which is copied from @cumulus/api/lambdas/sf-sns-broadcast with modification, sf-sns-report can be used to report step function status anywhere inside a step function. So add step sf-sns-report after each pdr-status-check, we will get the PDR status progress at real time.
  - It's possible an execution is still in the queue and doesn't exist in sfn yet. Added code to handle 'ExecutionDoesNotExist' error when checking the execution status.
- Fixed `aws.cloudwatchevents()` typo in `packages/ingest/aws.js`. This typo was the root cause of the error: `Error: Could not process scheduled_ingest, Error: : aws.cloudwatchevents is not a constructor` seen when trying to update a rule.

### Removed

- `@cumulus/ingest/aws`: Remove queueWorkflowMessage which is no longer being used by `@cumulus/api`'s `kinesis-consumer.js`.

## [v1.1.4] - 2018-03-15

### Added

- added flag `useList` to parse-pdr [CUMULUS-404]

### Fixed

- Pass encrypted password to the ApiGranule Lambda function [CUMULUS-424]

## [v1.1.3] - 2018-03-14

### Fixed

- Changed @cumulus/deployment package install behavior. The build process will happen after installation

## [v1.1.2] - 2018-03-14

### Added

- added tools to @cumulus/integration-tests for local integration testing
- added end to end testing for discovering and parsing of PDRs
- `yarn e2e` command is available for end to end testing

### Fixed

- **CUMULUS-326: "Occasionally encounter "Too Many Requests" on deployment"** The api gateway calls will handle throttling errors
- **CUMULUS-175: "Dashboard providers not in sync with AWS providers."** The root cause of this bug - DynamoDB operations not showing up in Elasticsearch - was shared by collections and rules. The fix was to update providers', collections' and rules; POST, PUT and DELETE endpoints to operate on DynamoDB and using DynamoDB streams to update Elasticsearch. The following packages were made:
  - `@cumulus/deployment` deploys DynamoDB streams for the Collections, Providers and Rules tables as well as a new lambda function called `dbIndexer`. The `dbIndexer` lambda has an event source mapping which listens to each of the DynamoDB streams. The dbIndexer lambda receives events referencing operations on the DynamoDB table and updates the elasticsearch cluster accordingly.
  - The `@cumulus/api` endpoints for collections, providers and rules _only_ query DynamoDB, with the exception of LIST endpoints and the collections' GET endpoint.

### Updated

- Broke up `kes.override.js` of @cumulus/deployment to multiple modules and moved to a new location
- Expanded @cumulus/deployment test coverage
- all tasks were updated to use cumulus-message-adapter-js 1.0.1
- added build process to integration-tests package to babelify it before publication
- Update @cumulus/integration-tests lambda.js `getLambdaOutput` to return the entire lambda output. Previously `getLambdaOutput` returned only the payload.

## [v1.1.1] - 2018-03-08

### Removed

- Unused queue lambda in api/lambdas [CUMULUS-359]

### Fixed

- Kinesis message content is passed to the triggered workflow [CUMULUS-359]
- Kinesis message queues a workflow message and does not write to rules table [CUMULUS-359]

## [v1.1.0] - 2018-03-05

### Added

- Added a `jlog` function to `common/test-utils` to aid in test debugging
- Integration test package with command line tool [CUMULUS-200] by @laurenfrederick
- Test for FTP `useList` flag [CUMULUS-334] by @kkelly51

### Updated

- The `queue-pdrs` task now uses the [cumulus-message-adapter-js](https://github.com/nasa/cumulus-message-adapter-js)
  library
- Updated the `queue-pdrs` JSON schemas
- The test-utils schema validation functions now throw an error if validation
  fails
- The `queue-granules` task now uses the [cumulus-message-adapter-js](https://github.com/nasa/cumulus-message-adapter-js)
  library
- Updated the `queue-granules` JSON schemas

### Removed

- Removed the `getSfnExecutionByName` function from `common/aws`
- Removed the `getGranuleStatus` function from `common/aws`

## [v1.0.1] - 2018-02-27

### Added

- More tests for discover-pdrs, dicover-granules by @yjpa7145
- Schema validation utility for tests by @yjpa7145

### Changed

- Fix an FTP listing bug for servers that do not support STAT [CUMULUS-334] by @kkelly51

## [v1.0.0] - 2018-02-23

[unreleased]: https://github.com/nasa/cumulus/compare/v9.3.0...HEAD
[v9.3.0]: https://github.com/nasa/cumulus/compare/v9.2.0...v9.3.0
[v9.2.0]: https://github.com/nasa/cumulus/compare/v9.1.0...v9.2.0
[v9.1.0]: https://github.com/nasa/cumulus/compare/v9.0.1...v9.1.0
[v9.0.1]: https://github.com/nasa/cumulus/compare/v9.0.0...v9.0.1
[v9.0.0]: https://github.com/nasa/cumulus/compare/v8.1.0...v9.0.0
[v8.1.0]: https://github.com/nasa/cumulus/compare/v8.0.0...v8.1.0
[v8.0.0]: https://github.com/nasa/cumulus/compare/v7.2.0...v8.0.0
[v7.2.0]: https://github.com/nasa/cumulus/compare/v7.1.0...v7.2.0
[v7.1.0]: https://github.com/nasa/cumulus/compare/v7.0.0...v7.1.0
[v7.0.0]: https://github.com/nasa/cumulus/compare/v6.0.0...v7.0.0
[v6.0.0]: https://github.com/nasa/cumulus/compare/v5.0.1...v6.0.0
[v5.0.1]: https://github.com/nasa/cumulus/compare/v5.0.0...v5.0.1
[v5.0.0]: https://github.com/nasa/cumulus/compare/v4.0.0...v5.0.0
[v4.0.0]: https://github.com/nasa/cumulus/compare/v3.0.1...v4.0.0
[v3.0.1]: https://github.com/nasa/cumulus/compare/v3.0.0...v3.0.1
[v3.0.0]: https://github.com/nasa/cumulus/compare/v2.0.1...v3.0.0
[v2.0.7]: https://github.com/nasa/cumulus/compare/v2.0.6...v2.0.7
[v2.0.6]: https://github.com/nasa/cumulus/compare/v2.0.5...v2.0.6
[v2.0.5]: https://github.com/nasa/cumulus/compare/v2.0.4...v2.0.5
[v2.0.4]: https://github.com/nasa/cumulus/compare/v2.0.3...v2.0.4
[v2.0.3]: https://github.com/nasa/cumulus/compare/v2.0.2...v2.0.3
[v2.0.2]: https://github.com/nasa/cumulus/compare/v2.0.1...v2.0.2
[v2.0.1]: https://github.com/nasa/cumulus/compare/v1.24.0...v2.0.1
[v2.0.0]: https://github.com/nasa/cumulus/compare/v1.24.0...v2.0.0
[v1.24.0]: https://github.com/nasa/cumulus/compare/v1.23.2...v1.24.0
[v1.23.2]: https://github.com/nasa/cumulus/compare/v1.22.1...v1.23.2
[v1.22.1]: https://github.com/nasa/cumulus/compare/v1.21.0...v1.22.1
[v1.21.0]: https://github.com/nasa/cumulus/compare/v1.20.0...v1.21.0
[v1.20.0]: https://github.com/nasa/cumulus/compare/v1.19.0...v1.20.0
[v1.19.0]: https://github.com/nasa/cumulus/compare/v1.18.0...v1.19.0
[v1.18.0]: https://github.com/nasa/cumulus/compare/v1.17.0...v1.18.0
[v1.17.0]: https://github.com/nasa/cumulus/compare/v1.16.1...v1.17.0
[v1.16.1]: https://github.com/nasa/cumulus/compare/v1.16.0...v1.16.1
[v1.16.0]: https://github.com/nasa/cumulus/compare/v1.15.0...v1.16.0
[v1.15.0]: https://github.com/nasa/cumulus/compare/v1.14.5...v1.15.0
[v1.14.5]: https://github.com/nasa/cumulus/compare/v1.14.4...v1.14.5
[v1.14.4]: https://github.com/nasa/cumulus/compare/v1.14.3...v1.14.4
[v1.14.3]: https://github.com/nasa/cumulus/compare/v1.14.2...v1.14.3
[v1.14.2]: https://github.com/nasa/cumulus/compare/v1.14.1...v1.14.2
[v1.14.1]: https://github.com/nasa/cumulus/compare/v1.14.0...v1.14.1
[v1.14.0]: https://github.com/nasa/cumulus/compare/v1.13.5...v1.14.0
[v1.13.5]: https://github.com/nasa/cumulus/compare/v1.13.4...v1.13.5
[v1.13.4]: https://github.com/nasa/cumulus/compare/v1.13.3...v1.13.4
[v1.13.3]: https://github.com/nasa/cumulus/compare/v1.13.2...v1.13.3
[v1.13.2]: https://github.com/nasa/cumulus/compare/v1.13.1...v1.13.2
[v1.13.1]: https://github.com/nasa/cumulus/compare/v1.13.0...v1.13.1
[v1.13.0]: https://github.com/nasa/cumulus/compare/v1.12.1...v1.13.0
[v1.12.1]: https://github.com/nasa/cumulus/compare/v1.12.0...v1.12.1
[v1.12.0]: https://github.com/nasa/cumulus/compare/v1.11.3...v1.12.0
[v1.11.3]: https://github.com/nasa/cumulus/compare/v1.11.2...v1.11.3
[v1.11.2]: https://github.com/nasa/cumulus/compare/v1.11.1...v1.11.2
[v1.11.1]: https://github.com/nasa/cumulus/compare/v1.11.0...v1.11.1
[v1.11.0]: https://github.com/nasa/cumulus/compare/v1.10.4...v1.11.0
[v1.10.4]: https://github.com/nasa/cumulus/compare/v1.10.3...v1.10.4
[v1.10.3]: https://github.com/nasa/cumulus/compare/v1.10.2...v1.10.3
[v1.10.2]: https://github.com/nasa/cumulus/compare/v1.10.1...v1.10.2
[v1.10.1]: https://github.com/nasa/cumulus/compare/v1.10.0...v1.10.1
[v1.10.0]: https://github.com/nasa/cumulus/compare/v1.9.1...v1.10.0
[v1.9.1]: https://github.com/nasa/cumulus/compare/v1.9.0...v1.9.1
[v1.9.0]: https://github.com/nasa/cumulus/compare/v1.8.1...v1.9.0
[v1.8.1]: https://github.com/nasa/cumulus/compare/v1.8.0...v1.8.1
[v1.8.0]: https://github.com/nasa/cumulus/compare/v1.7.0...v1.8.0
[v1.7.0]: https://github.com/nasa/cumulus/compare/v1.6.0...v1.7.0
[v1.6.0]: https://github.com/nasa/cumulus/compare/v1.5.5...v1.6.0
[v1.5.5]: https://github.com/nasa/cumulus/compare/v1.5.4...v1.5.5
[v1.5.4]: https://github.com/nasa/cumulus/compare/v1.5.3...v1.5.4
[v1.5.3]: https://github.com/nasa/cumulus/compare/v1.5.2...v1.5.3
[v1.5.2]: https://github.com/nasa/cumulus/compare/v1.5.1...v1.5.2
[v1.5.1]: https://github.com/nasa/cumulus/compare/v1.5.0...v1.5.1
[v1.5.0]: https://github.com/nasa/cumulus/compare/v1.4.1...v1.5.0
[v1.4.1]: https://github.com/nasa/cumulus/compare/v1.4.0...v1.4.1
[v1.4.0]: https://github.com/nasa/cumulus/compare/v1.3.0...v1.4.0
[v1.3.0]: https://github.com/nasa/cumulus/compare/v1.2.0...v1.3.0
[v1.2.0]: https://github.com/nasa/cumulus/compare/v1.1.4...v1.2.0
[v1.1.4]: https://github.com/nasa/cumulus/compare/v1.1.3...v1.1.4
[v1.1.3]: https://github.com/nasa/cumulus/compare/v1.1.2...v1.1.3
[v1.1.2]: https://github.com/nasa/cumulus/compare/v1.1.1...v1.1.2
[v1.1.1]: https://github.com/nasa/cumulus/compare/v1.0.1...v1.1.1
[v1.1.0]: https://github.com/nasa/cumulus/compare/v1.0.1...v1.1.0
[v1.0.1]: https://github.com/nasa/cumulus/compare/v1.0.0...v1.0.1
[v1.0.0]: https://github.com/nasa/cumulus/compare/pre-v1-release...v1.0.0

[thin-egress-app]: <https://github.com/asfadmin/thin-egress-app> "Thin Egress App"<|MERGE_RESOLUTION|>--- conflicted
+++ resolved
@@ -6,7 +6,6 @@
 
 ## [Unreleased]
 
-<<<<<<< HEAD
 ### Added
 
 - **CUMULUS-2373**
@@ -24,31 +23,6 @@
 - **CUMULUS-2373**
   - Updated `getS3KeyForArchivedMessage` in `ingest/sqs` to store SQS messages
     by `queueName`.
-=======
-### Notable changes
-
-- `@cumulus/sync-granule` task should now properly handle
-syncing files from HTTP/HTTPS providers where basic auth is
-required and involves a redirect to a different host (e.g.
-downloading files protected by Earthdata Login)
-
-### Added
-
-- **CUMULUS-2548**
-  - Added `allowed_redirects` field to PostgreSQL `providers` table
-  - Added `allowedRedirects` field to DynamoDB `<prefix>-providers` table
-  - Added `@cumulus/aws-client/S3.streamS3Upload` to handle uploading the contents
-  of a readable stream to S3 and returning a promise
-
-### Fixed
-
-- **CUMULUS-2548**
-  - Fixed `@cumulus/ingest/HttpProviderClient.sync` to
-properly handle basic auth when redirecting to a different
-host and/or host with a different port
-- **CUMULUS-2626**
-  - Update [PDR migration](https://github.com/nasa/cumulus/blob/master/lambdas/data-migration2/src/pdrs.ts) to correctly find Executions by a Dynamo PDR's `execution` field
->>>>>>> 86d9749c
 
 ## [v9.3.0] 2021-07-26
 
