# Changelog

All notable changes to this project will be documented in this file.

The format is based on [Keep a Changelog](http://keepachangelog.com/en/1.0.0/).

## [Unreleased]

### BREAKING CHANGES

- **CUMULUS-1684 Migration Instructions**
  - In previous releases, a provider's username and password were encrypted
    using a custom encryption library. That has now been updated to use KMS.
    This release includes a Lambda function named
    `<prefix>-ProviderSecretsMigration`, which will re-encrypt existing
    provider credentials to use KMS. After this release has been deployed, you
    will need to manually invoke that Lambda function using either the AWS CLI
    or AWS Console. It should only need to be successfully run once.
  - Future releases of Cumulus will invoke a
    `<prefix>-VerifyProviderSecretsMigration` Lambda function as part of the
    deployment, which will cause the deployment to fail if the migration
    Lambda has not been run.

### Added

<<<<<<< HEAD
- **CUMULUS-1684**
  - Add a `@cumulus/aws-client/KMS` library of KMS-related functions
  - Add `@cumulus/aws-client/S3.getTextObject()`
  - Add `@cumulus/sftp-client` package
  - Create `ProviderSecretsMigration` Lambda function
  - Create `VerifyProviderSecretsMigration` Lambda function
=======
- **CUMULUS-1548**
  - Add ability to put default Cumulus logs in Metrics' ELK stack
  - Add ability to add custom logs to Metrics' ELK Stack

- **CUMULUS-1702**
  - When logs are sent to Metrics' ELK stack, the logs endpoints will return results from there

### BREAKING CHANGES

- **CUMULUS-1698**
  - - Change variable `saml_launchpad_metadata_path` to `saml_launchpad_metadata_url` in the `tf-modules/cumulus` Terraform module.

### Added

>>>>>>> be232fe9
- **CUMULUS-1459**
  - Async Operations are indexed in Elasticsearch
  - To index any existing async operations you'll need to perform an index from
    database function.
- **CUMULUS-1717**
  - Add `@cumulus/aws-client/deleteAndWaitForDynamoDbTableNotExists`, which
    deletes a DynamoDB table and waits to ensure the table no longer exists
- **Ability to set custom backend API url in the archive module**
  - Add `api_url` definition in `tf-modules/cumulus/archive.tf`
  - Add `archive_api_url` variable in `tf-modules/cumulus/variables.tf`

### Changed

- **CUMULUS-1684**
  - Update the API package to encrypt provider credentials using KMS instead of
    using RSA keys stored in S3

### Deprecated

- **CUMULUS-1684**
  - Deprecate `@cumulus/common/key-pair-provider/S3KeyPairProvider`
  - Deprecate `@cumulus/common/key-pair-provider/S3KeyPairProvider.encrypt()`
  - Deprecate `@cumulus/common/key-pair-provider/S3KeyPairProvider.decrypt()`
  - Deprecate `@cumulus/common/kms/KMS`
  - Deprecate `@cumulus/common/kms/KMS.encrypt()`
  - Deprecate `@cumulus/common/kms/KMS.decrypt()`
  - Deprecate `@cumulus/common/sftp.Sftp`
- **CUMULUS-1717**
  - Deprecate `@cumulus/api/models/Granule.createGranulesFromSns`

### Removed

- **CUMULUS-1684**
  - Remove the deployment script that creates encryption keys and stores them to
    S3

### Fixed

- **CUMULUS-1740** - `cumulus_meta.workflow_start_time` is now set in Cumulus
  messages
- **Fix default values for urs_url in variables.tf files**
  - Remove trailing `/` from default `urs_url` values.

## [v1.18.0] 2020-02-03

### BREAKING CHANGES

- **CUMULUS-1686**

  - `ecs_cluster_instance_image_id` is now a _required_ variable of the `cumulus` module, instead of optional.

- **CUMULUS-1698**

  - Change variable `saml_launchpad_metadata_path` to `saml_launchpad_metadata_url` in the `tf-modules/cumulus` Terraform module.

- **CUMULUS-1703**
  - Remove the unused `forceDownload` option from the `sync-granule` tasks's config
  - Remove the `@cumulus/ingest/granule.Discover` class
  - Remove the `@cumulus/ingest/granule.Granule` class
  - Remove the `@cumulus/ingest/pdr.Discover` class
  - Remove the `@cumulus/ingest/pdr.Granule` class
  - Remove the `@cumulus/ingest/parse-pdr.parsePdr` function

### Added

- **CUMULUS-1040**

  - Added `@cumulus/aws-client` package to provide utilities for working with AWS services and the Node.js AWS SDK
  - Added `@cumulus/errors` package which exports error classes for use in Cumulus workflow code
  - Added `@cumulus/integration-tests/sfnStep` to provide utilities for parsing step function execution histories

- **CUMULUS-1102**

  - Adds functionality to the @cumulus/api package for better local testing.
    - Adds data seeding for @cumulus/api's localAPI.
      - seed functions allow adding collections, executions, granules, pdrs, providers, and rules to a Localstack Elasticsearch and DynamoDB via `addCollections`, `addExecutions`, `addGranules`, `addPdrs`, `addProviders`, and `addRules`.
    - Adds `eraseDataStack` function to local API server code allowing resetting of local datastack for testing (ES and DynamoDB).
    - Adds optional parameters to the @cumulus/api bin serve to allow for launching the api without destroying the current data.

- **CUMULUS-1697**

  - Added the `@cumulus/tf-inventory` package that provides command line utilities for managing Terraform resources in your AWS account

- **CUMULUS-1703**

  - Add `@cumulus/aws-client/S3.createBucket` function
  - Add `@cumulus/aws-client/S3.putFile` function
  - Add `@cumulus/common/string.isNonEmptyString` function
  - Add `@cumulus/ingest/FtpProviderClient` class
  - Add `@cumulus/ingest/HttpProviderClient` class
  - Add `@cumulus/ingest/S3ProviderClient` class
  - Add `@cumulus/ingest/SftpProviderClient` class
  - Add `@cumulus/ingest/providerClientUtils.buildProviderClient` function
  - Add `@cumulus/ingest/providerClientUtils.fetchTextFile` function

- **CUMULUS-1731**

  - Add new optional input variables to the Cumulus Terraform module to support TEA upgrade:
    - `thin_egress_cookie_domain` - Valid domain for Thin Egress App cookie
    - `thin_egress_domain_cert_arn` - Certificate Manager SSL Cert ARN for Thin
      Egress App if deployed outside NGAP/CloudFront
    - `thin_egress_download_role_in_region_arn` - ARN for reading of Thin Egress
      App data buckets for in-region requests
    - `thin_egress_jwt_algo` - Algorithm with which to encode the Thin Egress
      App JWT cookie
    - `thin_egress_jwt_secret_name` - Name of AWS secret where keys for the Thin
      Egress App JWT encode/decode are stored
    - `thin_egress_lambda_code_dependency_archive_key` - Thin Egress App - S3
      Key of packaged python modules for lambda dependency layer

- **CUMULUS-1733**
  - Add `discovery-filtering` operator doc to document previously undocumented functionality.

### Changed

- **CUMULUS-1102**

  - Updates `@cumulus/api/auth/testAuth` to use JWT instead of random tokens.
  - Updates the default AMI for the ecs_cluster_instance_image_id.

- **CUMULUS-1622**

  - Mutex class has been deprecated in `@cumulus/common/concurrency` and will be removed in a future release.

- **CUMULUS-1686**

  - Changed `ecs_cluster_instance_image_id` to be a required variable of the `cumulus` module and removed the default value.
    The default was not available across accounts and regions, nor outside of NGAP and therefore not particularly useful.

- **CUMULUS-1688**

  - Updated `@cumulus/aws.receiveSQSMessages` not to replace `message.Body` with a parsed object. This behavior was undocumented and confusing as received messages appeared to contradict AWS docs that state `message.Body` is always a string.
  - Replaced `sf_watcher` CloudWatch rule from `cloudwatch-events.tf` with an EventSourceMapping on `sqs2sf` mapped to the `start_sf` SQS queue (in `event-sources.tf`).
  - Updated `sqs2sf` with an EventSourceMapping handler and unit test.

- **CUMULUS-1698**

  - Change variable `saml_launchpad_metadata_path` to `saml_launchpad_metadata_url` in the `tf-modules/cumulus` Terraform module.
  - Updated `@cumulus/api/launchpadSaml` to download launchpad IDP metadata from configured location when the metadata in s3 is not valid, and to work with updated IDP metadata and SAML response.

- **CUMULUS-1731**
  - Upgrade the version of the Thin Egress App deployed by Cumulus to v48
    - Note: New variables available, see the 'Added' section of this changelog.

### Fixed

- **CUMULUS-1664**

  - Updated `dbIndexer` Lambda to remove hardcoded references to DynamoDB table names.

- **CUMULUS-1733**
  - Fixed granule discovery recursion algorithm used in S/FTP protocols.

### Removed

- **CUMULUS-1481**
  - removed `process` config and output from PostToCmr as it was not required by the task nor downstream steps, and should still be in the output message's `meta` regardless.

### Deprecated

- **CUMULUS-1040**
  - Deprecated the following code. For cases where the code was moved into another package, the new code location is noted:
    - `@cumulus/common/CloudFormationGateway` -> `@cumulus/aws-client/CloudFormationGateway`
    - `@cumulus/common/DynamoDb` -> `@cumulus/aws-client/DynamoDb`
    - `@cumulus/common/errors` -> `@cumulus/errors`
    - `@cumulus/common/StepFunctions` -> `@cumulus/aws-client/StepFunctions`
    - All of the exported functions in `@cumulus/commmon/aws` (moved into `@cumulus/aws-client`), except:
      - `@cumulus/common/aws/isThrottlingException` -> `@cumulus/errors/isThrottlingException`
      - `@cumulus/common/aws/improveStackTrace` (not deprecated)
      - `@cumulus/common/aws/retryOnThrottlingException` (not deprecated)
    - `@cumulus/common/sfnStep/SfnStep.parseStepMessage` -> `@cumulus/integration-tests/sfnStep/SfnStep.parseStepMessage`
    - `@cumulus/common/sfnStep/ActivityStep` -> `@cumulus/integration-tests/sfnStep/ActivityStep`
    - `@cumulus/common/sfnStep/LambdaStep` -> `@cumulus/integration-tests/sfnStep/LambdaStep`
    - `@cumulus/common/string/unicodeEscape` -> `@cumulus/aws-client/StepFunctions.unicodeEscape`
    - `@cumulus/common/util/setErrorStack` -> `@cumulus/aws-client/util/setErrorStack`
    - `@cumulus/ingest/aws/invoke` -> `@cumulus/aws-client/Lambda/invoke`
    - `@cumulus/ingest/aws/CloudWatch.bucketSize`
    - `@cumulus/ingest/aws/CloudWatch.cw`
    - `@cumulus/ingest/aws/ECS.ecs`
    - `@cumulus/ingest/aws/ECS`
    - `@cumulus/ingest/aws/Events.putEvent` -> `@cumulus/aws-client/CloudwatchEvents.putEvent`
    - `@cumulus/ingest/aws/Events.deleteEvent` -> `@cumulus/aws-client/CloudwatchEvents.deleteEvent`
    - `@cumulus/ingest/aws/Events.deleteTarget` -> `@cumulus/aws-client/CloudwatchEvents.deleteTarget`
    - `@cumulus/ingest/aws/Events.putTarget` -> `@cumulus/aws-client/CloudwatchEvents.putTarget`
    - `@cumulus/ingest/aws/SQS.attributes` -> `@cumulus/aws-client/SQS.getQueueAttributes`
    - `@cumulus/ingest/aws/SQS.deleteMessage` -> `@cumulus/aws-client/SQS.deleteSQSMessage`
    - `@cumulus/ingest/aws/SQS.deleteQueue` -> `@cumulus/aws-client/SQS.deleteQueue`
    - `@cumulus/ingest/aws/SQS.getUrl` -> `@cumulus/aws-client/SQS.getQueueUrlByName`
    - `@cumulus/ingest/aws/SQS.receiveMessage` -> `@cumulus/aws-client/SQS.receiveSQSMessages`
    - `@cumulus/ingest/aws/SQS.sendMessage` -> `@cumulus/aws-client/SQS.sendSQSMessage`
    - `@cumulus/ingest/aws/StepFunction.getExecutionStatus` -> `@cumulus/aws-client/StepFunction.getExecutionStatus`
    - `@cumulus/ingest/aws/StepFunction.getExecutionUrl` -> `@cumulus/aws-client/StepFunction.getExecutionUrl`

## [v1.17.0] - 2019-12-31

### BREAKING CHANGES

- **CUMULUS-1498**
  - The `@cumulus/cmrjs.publish2CMR` function expects that the value of its
    `creds.password` parameter is a plaintext password.
  - Rather than using an encrypted password from the `cmr_password` environment
    variable, the `@cumulus/cmrjs.updateCMRMetadata` function now looks for an
    environment variable called `cmr_password_secret_name` and fetches the CMR
    password from that secret in AWS Secrets Manager.
  - The `@cumulus/post-to-cmr` task now expects a
    `config.cmr.passwordSecretName` value, rather than `config.cmr.password`.
    The CMR password will be fetched from that secret in AWS Secrets Manager.

### Added

- **CUMULUS-630**

  - Added support for replaying Kinesis records on a stream into the Cumulus Kinesis workflow triggering mechanism: either all the records, or some time slice delimited by start and end timestamps.
  - Added `/replays` endpoint to the operator API for triggering replays.
  - Added `Replay Kinesis Messages` documentation to Operator Docs.
  - Added `manualConsumer` lambda function to consume a Kinesis stream. Used by the replay AsyncOperation.

- **CUMULUS-1687**
  - Added new API endpoint for listing async operations at `/asyncOperations`
  - All asyncOperations now include the fields `description` and `operationType`. `operationType` can be one of the following. [`Bulk Delete`, `Bulk Granules`, `ES Index`, `Kinesis Replay`]

### Changed

- **CUMULUS-1626**

  - Updates Cumulus to use node10/CMA 1.1.2 for all of its internal lambdas in prep for AWS node 8 EOL

- **CUMULUS-1498**
  - Remove the DynamoDB Users table. The list of OAuth users who are allowed to
    use the API is now stored in S3.
  - The CMR password and Launchpad passphrase are now stored in Secrets Manager

## [v1.16.1] - 2019-12-6

**Please note**:

- The `region` argument to the `cumulus` Terraform module has been removed. You may see a warning or error if you have that variable populated.
- Your workflow tasks should use the following versions of the CMA libraries to utilize new granule, parentArn, asyncOperationId, and stackName fields on the logs:
  - `cumulus-message-adapter-js` version 1.0.10+
  - `cumulus-message-adapter-python` version 1.1.1+
  - `cumulus-message-adapter-java` version 1.2.11+
- The `data-persistence` module no longer manages the creation of an Elasticsearch service-linked role for deploying Elasticsearch to a VPC. Follow the [deployment instructions on preparing your VPC](https://nasa.github.io/cumulus/docs/deployment/deployment-readme#vpc-subnets-and-security-group) for guidance on how to create the Elasticsearch service-linked role manually.
- There is now a `distribution_api_gateway_stage` variable for the `tf-modules/cumulus` Terraform module that will be used as the API gateway stage name used for the distribution API (Thin Egress App)
- Default value for the `urs_url` variable is now `https://uat.urs.earthdata.nasa.gov/` in the `tf-modules/cumulus` and `tf-modules/archive` Terraform modules. So deploying the `cumulus` module without a `urs_url` variable set will integrate your Cumulus deployment with the UAT URS environment.

### Added

- **CUMULUS-1563**

  - Added `custom_domain_name` variable to `tf-modules/data-persistence` module

- **CUMULUS-1654**
  - Added new helpers to `@cumulus/common/execution-history`:
    - `getStepExitedEvent()` returns the `TaskStateExited` event in a workflow execution history after the given step completion/failure event
    - `getTaskExitedEventOutput()` returns the output message for a `TaskStateExited` event in a workflow execution history

### Changed

- **CUMULUS-1578**

  - Updates SAML launchpad configuration to authorize via configured userGroup.
    [See the NASA specific documentation (protected)](https://wiki.earthdata.nasa.gov/display/CUMULUS/Cumulus+SAML+Launchpad+Integration)

- **CUMULUS-1579**

  - Elasticsearch list queries use `match` instead of `term`. `term` had been analyzing the terms and not supporting `-` in the field values.

- **CUMULUS-1619**

  - Adds 4 new keys to `@cumulus/logger` to display granules, parentArn, asyncOperationId, and stackName.
  - Depends on `cumulus-message-adapter-js` version 1.0.10+. Cumulus tasks updated to use this version.

- **CUMULUS-1654**

  - Changed `@cumulus/common/SfnStep.parseStepMessage()` to a static class method

- **CUMULUS-1641**
  - Added `meta.retries` and `meta.visibilityTimeout` properties to sqs-type rule. To create sqs-type rule, you're required to configure a dead-letter queue on your queue.
  - Added `sqsMessageRemover` lambda which removes the message from SQS queue upon successful workflow execution.
  - Updated `sqsMessageConsumer` lambda to not delete message from SQS queue, and to retry the SQS message for configured number of times.

### Removed

- Removed `create_service_linked_role` variable from `tf-modules/data-persistence` module.

- **CUMULUS-1321**
  - The `region` argument to the `cumulus` Terraform module has been removed

### Fixed

- **CUMULUS-1668** - Fixed a race condition where executions may not have been
  added to the database correctly
- **CUMULUS-1654** - Fixed issue with `publishReports` Lambda not including workflow execution error information for failed workflows with a single step
- Fixed `tf-modules/cumulus` module so that the `urs_url` variable is passed on to its invocation of the `tf-modules/archive` module

## [v1.16.0] - 2019-11-15

### Added

- **CUMULUS-1321**

  - A `deploy_distribution_s3_credentials_endpoint` variable has been added to
    the `cumulus` Terraform module. If true, the NGAP-backed S3 credentials
    endpoint will be added to the Thin Egress App's API. Default: true

- **CUMULUS-1544**

  - Updated the `/granules/bulk` endpoint to correctly query Elasticsearch when
    granule ids are not provided.

- **CUMULUS-1580**
  - Added `/granules/bulk` endpoint to `@cumulus/api` to perform bulk actions on granules given either a list of granule ids or an Elasticsearch query and the workflow to perform.

### Changed

- **CUMULUS-1561**

  - Fix the way that we are handling Terraform provider version requirements
  - Pass provider configs into child modules using the method that the
    [Terraform documentation](https://www.terraform.io/docs/configuration/modules.html#providers-within-modules)
    suggests
  - Remove the `region` input variable from the `s3_access_test` Terraform module
  - Remove the `aws_profile` and `aws_region` input variables from the
    `s3-replicator` Terraform module

- **CUMULUS-1639**
  - Because of
    [S3's Data Consistency Model](https://docs.aws.amazon.com/AmazonS3/latest/dev/Introduction.html#BasicsObjects),
    there may be situations where a GET operation for an object can temporarily
    return a `NoSuchKey` response even if that object _has_ been created. The
    `@cumulus/common/aws.getS3Object()` function has been updated to support
    retries if a `NoSuchKey` response is returned by S3. This behavior can be
    enabled by passing a `retryOptions` object to that function. Supported
    values for that object can be found here:
    <https://github.com/tim-kos/node-retry#retryoperationoptions>

### Removed

- **CUMULUS-1559**
  - `logToSharedDestination` has been migrated to the Terraform deployment as `log_api_gateway_to_cloudwatch` and will ONLY apply to egress lambdas.
    Due to the differences in the Terraform deployment model, we cannot support a global log subscription toggle for a configurable subset of lambdas.
    However, setting up your own log forwarding for a Lambda with Terraform is fairly simple, as you will only need to add SubscriptionFilters to your Terraform configuration, one per log group.
    See [the Terraform documentation](https://www.terraform.io/docs/providers/aws/r/cloudwatch_log_subscription_filter.html) for details on how to do this.
    An empty FilterPattern ("") will capture all logs in a group.

## [v1.15.0] - 2019-11-04

### BREAKING CHANGES

- **CUMULUS-1644** - When a workflow execution begins or ends, the workflow
  payload is parsed and any new or updated PDRs or granules referenced in that
  workflow are stored to the Cumulus archive. The defined interface says that a
  PDR in `payload.pdr` will be added to the archive, and any granules in
  `payload.granules` will also be added to the archive. In previous releases,
  PDRs found in `meta.pdr` and granules found in `meta.input_granules` were also
  added to the archive. This caused unexpected behavior and has been removed.
  Only PDRs from `payload.pdr` and granules from `payload.granules` will now be
  added to the Cumulus archive.

- **CUMULUS-1449** - Cumulus now uses a universal workflow template when
  starting a workflow that contains general information specific to the
  deployment, but not specific to the workflow. Workflow task configs must be
  defined using AWS step function parameters. As part of this change,
  `CumulusConfig` has been retired and task configs must now be defined under
  the `cma.task_config` key in the Parameters section of a step function
  definition.

  **Migration instructions**:

  NOTE: These instructions require the use of Cumulus Message Adapter v1.1.x+.
  Please ensure you are using a compatible version before attempting to migrate
  workflow configurations. When defining workflow steps, remove any
  `CumulusConfig` section, as shown below:

  ```yaml
  ParsePdr:
    CumulusConfig:
      provider: "{$.meta.provider}"
      bucket: "{$.meta.buckets.internal.name}"
      stack: "{$.meta.stack}"
  ```

  Instead, use AWS Parameters to pass `task_config` for the task directly into
  the Cumulus Message Adapter:

  ```yaml
  ParsePdr:
    Parameters:
      cma:
        event.$: "$"
        task_config:
          provider: "{$.meta.provider}"
          bucket: "{$.meta.buckets.internal.name}"
          stack: "{$.meta.stack}"
  ```

  In this example, the `cma` key is used to pass parameters to the message
  adapter. Using `task_config` in combination with `event.$: '$'` allows the
  message adapter to process `task_config` as the `config` passed to the Cumulus
  task. See `example/workflows/sips.yml` in the core repository for further
  examples of how to set the Parameters.

  Additionally, workflow configurations for the `QueueGranules` and `QueuePdrs`
  tasks need to be updated:

  - `queue-pdrs` config changes:
    - `parsePdrMessageTemplateUri` replaced with `parsePdrWorkflow`, which is
      the workflow name (i.e. top-level name in `config.yml`, e.g. 'ParsePdr').
    - `internalBucket` and `stackName` configs now required to look up
      configuration from the deployment. Brings the task config in line with
      that of `queue-granules`.
  - `queue-granules` config change: `ingestGranuleMessageTemplateUri` replaced
    with `ingestGranuleWorkflow`, which is the workflow name (e.g.
    'IngestGranule').

- **CUMULUS-1396** - **Workflow steps at the beginning and end of a workflow
  using the `SfSnsReport` Lambda have now been deprecated (e.g. `StartStatus`,
  `StopStatus`) and should be removed from your workflow definitions**. These
  steps were used for publishing ingest notifications and have been replaced by
  an implementation using Cloudwatch events for Step Functions to trigger a
  Lambda that publishes ingest notifications. For further detail on how ingest
  notifications are published, see the notes below on **CUMULUS-1394**. For
  examples of how to update your workflow definitions, see our
  [example workflow definitions](https://github.com/nasa/cumulus/blob/master/example/workflows/).

- **CUMULUS-1470**
  - Remove Cumulus-defined ECS service autoscaling, allowing integrators to
    better customize autoscaling to meet their needs. In order to use
    autoscaling with ECS services, appropriate
    `AWS::ApplicationAutoScaling::ScalableTarget`,
    `AWS::ApplicationAutoScaling::ScalingPolicy`, and `AWS::CloudWatch::Alarm`
    resources should be defined in a kes overrides file. See
    [this example](https://github.com/nasa/cumulus/blob/release-1.15.x/example/overrides/app/cloudformation.template.yml)
    for an example.
  - The following config parameters are no longer used:
    - ecs.services.\<NAME\>.minTasks
    - ecs.services.\<NAME\>.maxTasks
    - ecs.services.\<NAME\>.scaleInActivityScheduleTime
    - ecs.services.\<NAME\>.scaleInAdjustmentPercent
    - ecs.services.\<NAME\>.scaleOutActivityScheduleTime
    - ecs.services.\<NAME\>.scaleOutAdjustmentPercent
    - ecs.services.\<NAME\>.activityName

### Added

- **CUMULUS-1100**

  - Added 30-day retention properties to all log groups that were missing those policies.

- **CUMULUS-1396**

  - Added `@cumulus/common/sfnStep`:
    - `LambdaStep` - A class for retrieving and parsing input and output to Lambda steps in AWS Step Functions
    - `ActivityStep` - A class for retrieving and parsing input and output to ECS activity steps in AWS Step Functions

- **CUMULUS-1574**

  - Added `GET /token` endpoint for SAML authorization when cumulus is protected by Launchpad.
    This lets a user retieve a token by hand that can be presented to the API.

- **CUMULUS-1625**

  - Added `sf_start_rate` variable to the `ingest` Terraform module, equivalent to `sqs_consumer_rate` in the old model, but will not be automatically applied to custom queues as that was.

- **CUMULUS-1513**
  - Added `sqs`-type rule support in the Cumulus API `@cumulus/api`
  - Added `sqsMessageConsumer` lambda which processes messages from the SQS queues configured in the `sqs` rules.

### Changed

- **CUMULUS-1639**

  - Because of
    [S3's Data Consistency Model](https://docs.aws.amazon.com/AmazonS3/latest/dev/Introduction.html#BasicsObjects),
    there may be situations where a GET operation for an object can temporarily
    return a `NoSuchKey` response even if that object _has_ been created. The
    `@cumulus/common/aws.getS3Object()` function will now retry up to 10 times
    if a `NoSuchKey` response is returned by S3. This can behavior can be
    overridden by passing `{ retries: 0 }` as the `retryOptions` argument.

- **CUMULUS-1449**

  - `queue-pdrs` & `queue-granules` config changes. Details in breaking changes section.
  - Cumulus now uses a universal workflow template when starting workflow that contains general information specific to the deployment, but not specific to the workflow.
  - Changed the way workflow configs are defined, from `CumulusConfig` to a `task_config` AWS Parameter.

- **CUMULUS-1452**

  - Changed the default ECS docker storage drive to `devicemapper`

- **CUMULUS-1453**
  - Removed config schema for `@cumulus/sf-sns-report` task
  - Updated `@cumulus/sf-sns-report` to always assume that it is running as an intermediate step in a workflow, not as the first or last step

### Removed

- **CUMULUS-1449**
  - Retired `CumulusConfig` as part of step function definitions, as this is an artifact of the way Kes parses workflow definitions that was not possible to migrate to Terraform. Use AWS Parameters and the `task_config` key instead. See change note above.
  - Removed individual workflow templates.

### Fixed

- **CUMULUS-1620** - Fixed bug where `message_adapter_version` does not correctly inject the CMA

- **CUMULUS-1396** - Updated `@cumulus/common/StepFunctions.getExecutionHistory()` to recursively fetch execution history when `nextToken` is returned in response

- **CUMULUS-1571** - Updated `@cumulus/common/DynamoDb.get()` to throw any errors encountered when trying to get a record and the record does exist

- **CUMULUS-1452**
  - Updated the EC2 initialization scripts to use full volume size for docker storage
  - Changed the default ECS docker storage drive to `devicemapper`

## [v1.14.5] - 2019-12-30 - [BACKPORT]

### Updated

- **CUMULUS-1626**
  - Updates Cumulus to use node10/CMA 1.1.2 for all of its internal lambdas in prep for AWS node 8 EOL

## [v1.14.4] - 2019-10-28

### Fixed

- **CUMULUS-1632** - Pinned `aws-elasticsearch-connector` package in `@cumulus/api` to version `8.1.3`, since `8.2.0` includes breaking changes

## [v1.14.3] - 2019-10-18

### Fixed

- **CUMULUS-1620** - Fixed bug where `message_adapter_version` does not correctly inject the CMA

- **CUMULUS-1572** - A granule is now included in discovery results even when
  none of its files has a matching file type in the associated collection
  configuration. Previously, if all files for a granule were unmatched by a file
  type configuration, the granule was excluded from the discovery results.
  Further, added support for a `boolean` property
  `ignoreFilesConfigForDiscovery`, which controls how a granule's files are
  filtered at discovery time.

## [v1.14.2] - 2019-10-08

### BREAKING CHANGES

Your Cumulus Message Adapter version should be pinned to `v1.0.13` or lower in your `app/config.yml` using `message_adapter_version: v1.0.13` OR you should use the workflow migration steps below to work with CMA v1.1.1+.

- **CUMULUS-1394** - The implementation of the `SfSnsReport` Lambda requires additional environment variables for integration with the new ingest notification SNS topics. Therefore, **you must update the definition of `SfSnsReport` in your `lambdas.yml` like so**:

```yaml
SfSnsReport:
  handler: index.handler
  timeout: 300
  source: node_modules/@cumulus/sf-sns-report/dist
  tables:
    - ExecutionsTable
  envs:
    execution_sns_topic_arn:
      function: Ref
      value: reportExecutionsSns
    granule_sns_topic_arn:
      function: Ref
      value: reportGranulesSns
    pdr_sns_topic_arn:
      function: Ref
      value: reportPdrsSns
```

- **CUMULUS-1447** -
  The newest release of the Cumulus Message Adapter (v1.1.1) requires that parameterized configuration be used for remote message functionality. Once released, Kes will automatically bring in CMA v1.1.1 without additional configuration.

  **Migration instructions**
  Oversized messages are no longer written to S3 automatically. In order to utilize remote messaging functionality, configure a `ReplaceConfig` AWS Step Function parameter on your CMA task:

  ```yaml
  ParsePdr:
    Parameters:
      cma:
        event.$: "$"
        ReplaceConfig:
          FullMessage: true
  ```

  Accepted fields in `ReplaceConfig` include `MaxSize`, `FullMessage`, `Path` and `TargetPath`.
  See https://github.com/nasa/cumulus-message-adapter/blob/master/CONTRACT.md#remote-message-configuration for full details.

  As this change is backward compatible in Cumulus Core, users wishing to utilize the previous version of the CMA may opt to transition to using a CMA lambda layer, or set `message_adapter_version` in their configuration to a version prior to v1.1.0.

### PLEASE NOTE

- **CUMULUS-1394** - Ingest notifications are now provided via 3 separate SNS topics for executions, granules, and PDRs, instead of a single `sftracker` SNS topic. Whereas the `sftracker` SNS topic received a full Cumulus execution message, the new topics all receive generated records for the given object. The new topics are only published to if the given object exists for the current execution. For a given execution/granule/PDR, **two messages will be received by each topic**: one message indicating that ingest is running and another message indicating that ingest has completed or failed. The new SNS topics are:

  - `reportExecutions` - Receives 1 message per execution
  - `reportGranules` - Receives 1 message per granule in an execution
  - `reportPdrs` - Receives 1 message per PDR

### Added

- **CUMULUS-639**

  - Adds SAML JWT and launchpad token authentication to Cumulus API (configurable)
    - **NOTE** to authenticate with Launchpad ensure your launchpad user_id is in the `<prefix>-UsersTable`
    - when Cumulus configured to protect API via Launchpad:
      - New endpoints
        - `GET /saml/login` - starting point for SAML SSO creates the login request url and redirects to the SAML Identity Provider Service (IDP)
        - `POST /saml/auth` - SAML Assertion Consumer Service. POST receiver from SAML IDP. Validates response, logs the user in, and returnes a SAML-based JWT.
    - Disabled endpoints
      - `POST /refresh`
      - Changes authorization worklow:
      - `ensureAuthorized` now presumes the bearer token is a JWT and tries to validate. If the token is malformed, it attempts to validate the token against Launchpad. This allows users to bring their own token as described here https://wiki.earthdata.nasa.gov/display/CUMULUS/Cumulus+API+with+Launchpad+Authentication. But it also allows dashboard users to manually authenticate via Launchpad SAML to receive a Launchpad-based JWT.

- **CUMULUS-1394**
  - Added `Granule.generateGranuleRecord()` method to granules model to generate a granule database record from a Cumulus execution message
  - Added `Pdr.generatePdrRecord()` method to PDRs model to generate a granule database record from a Cumulus execution message
  - Added helpers to `@cumulus/common/message`:
    - `getMessageExecutionName()` - Get the execution name from a Cumulus execution message
    - `getMessageStateMachineArn()` - Get the state machine ARN from a Cumulus execution message
    - `getMessageExecutionArn()` - Get the execution ARN for a Cumulus execution message
    - `getMessageGranules()` - Get the granules from a Cumulus execution message, if any.
  - Added `@cumulus/common/cloudwatch-event/isFailedSfStatus()` to determine if a Step Function status from a Cloudwatch event is a failed status

### Changed

- **CUMULUS-1308**

  - HTTP PUT of a Collection, Provider, or Rule via the Cumulus API now
    performs full replacement of the existing object with the object supplied
    in the request payload. Previous behavior was to perform a modification
    (partial update) by merging the existing object with the (possibly partial)
    object in the payload, but this did not conform to the HTTP standard, which
    specifies PATCH as the means for modifications rather than replacements.

- **CUMULUS-1375**

  - Migrate Cumulus from deprecated Elasticsearch JS client to new, supported one in `@cumulus/api`

- **CUMULUS-1485** Update `@cumulus/cmr-client` to return error message from CMR for validation failures.

- **CUMULUS-1394**

  - Renamed `Execution.generateDocFromPayload()` to `Execution.generateRecord()` on executions model. The method generates an execution database record from a Cumulus execution message.

- **CUMULUS-1432**

  - `logs` endpoint takes the level parameter as a string and not a number
  - Elasticsearch term query generation no longer converts numbers to boolean

- **CUMULUS-1447**

  - Consolidated all remote message handling code into @common/aws
  - Update remote message code to handle updated CMA remote message flags
  - Update example SIPS workflows to utilize Parameterized CMA configuration

- **CUMULUS-1448** Refactor workflows that are mutating cumulus_meta to utilize meta field

- **CUMULUS-1451**

  - Elasticsearch cluster setting `auto_create_index` will be set to false. This had been causing issues in the bootstrap lambda on deploy.

- **CUMULUS-1456**
  - `@cumulus/api` endpoints default error handler uses `boom` package to format errors, which is consistent with other API endpoint errors.

### Fixed

- **CUMULUS-1432** `logs` endpoint filter correctly filters logs by level
- **CUMULUS-1484** `useMessageAdapter` now does not set CUMULUS_MESSAGE_ADAPTER_DIR when `true`

### Removed

- **CUMULUS-1394**
  - Removed `sfTracker` SNS topic. Replaced by three new SNS topics for granule, execution, and PDR ingest notifications.
  - Removed unused functions from `@cumulus/common/aws`:
    - `getGranuleS3Params()`
    - `setGranuleStatus()`

## [v1.14.1] - 2019-08-29

### Fixed

- **CUMULUS-1455**

  - CMR token links updated to point to CMR legacy services rather than echo

- **CUMULUS-1211**
  - Errors thrown during granule discovery are no longer swallowed and ignored.
    Rather, errors are propagated to allow for proper error-handling and
    meaningful messaging.

## [v1.14.0] - 2019-08-22

### PLEASE NOTE

- We have encountered transient lambda service errors in our integration testing. Please handle transient service errors following [these guidelines](https://docs.aws.amazon.com/step-functions/latest/dg/bp-lambda-serviceexception.html). The workflows in the `example/workflows` folder have been updated with retries configured for these errors.

- **CUMULUS-799** added additional IAM permissions to support reading CloudWatch and API Gateway, so **you will have to redeploy your IAM stack.**

- **CUMULUS-800** Several items:

  - **Delete existing API Gateway stages**: To allow enabling of API Gateway logging, Cumulus now creates and manages a Stage resource during deployment. Before upgrading Cumulus, it is necessary to delete the API Gateway stages on both the Backend API and the Distribution API. Instructions are included in the documenation under [Delete API Gateway Stages](https://nasa.github.io/cumulus/docs/additional-deployment-options/delete-api-gateway-stages).

  - **Set up account permissions for API Gateway to write to CloudWatch**: In a one time operation for your AWS account, to enable CloudWatch Logs for API Gateway, you must first grant the API Gateway permission to read and write logs to CloudWatch for your account. The `AmazonAPIGatewayPushToCloudWatchLogs` managed policy (with an ARN of `arn:aws:iam::aws:policy/service-role/AmazonAPIGatewayPushToCloudWatchLogs`) has all the required permissions. You can find a simple how to in the documentation under [Enable API Gateway Logging.](https://nasa.github.io/cumulus/docs/additional-deployment-options/enable-gateway-logging-permissions)

  - **Configure API Gateway to write logs to CloudWatch** To enable execution logging for the distribution API set `config.yaml` `apiConfigs.distribution.logApigatewayToCloudwatch` value to `true`. More information [Enable API Gateway Logs](https://nasa.github.io/cumulus/docs/additional-deployment-options/enable-api-logs)

  - **Configure CloudWatch log delivery**: It is possible to deliver CloudWatch API execution and access logs to a cross-account shared AWS::Logs::Destination. An operator does this by adding the key `logToSharedDestination` to the `config.yml` at the default level with a value of a writable log destination. More information in the documenation under [Configure CloudWatch Logs Delivery.](https://nasa.github.io/cumulus/docs/additional-deployment-options/configure-cloudwatch-logs-delivery)

  - **Additional Lambda Logging**: It is now possible to configure any lambda to deliver logs to a shared subscriptions by setting `logToSharedDestination` to the ARN of a writable location (either an AWS::Logs::Destination or a Kinesis Stream) on any lambda config. Documentation for [Lambda Log Subscriptions](https://nasa.github.io/cumulus/docs/additional-deployment-options/additional-lambda-logging)

  - **Configure S3 Server Access Logs**: If you are running Cumulus in an NGAP environment you may [configure S3 Server Access Logs](https://nasa.github.io/cumulus/docs/next/deployment/server_access_logging) to be delivered to a shared bucket where the Metrics Team will ingest the logs into their ELK stack. Contact the Metrics team for permission and location.

- **CUMULUS-1368** The Cumulus distribution API has been deprecated and is being replaced by ASF's Thin Egress App. By default, the distribution API will not deploy. Please follow [the instructions for deploying and configuring Thin Egress](https://nasa.github.io/cumulus/docs/deployment/thin_egress_app).

To instead continue to deploy and use the legacy Cumulus distribution app, add the following to your `config.yml`:

```yaml
deployDistributionApi: true
```

If you deploy with no distribution app your deployment will succeed but you may encounter errors in your workflows, particularly in the `MoveGranule` task.

- **CUMULUS-1418** Users who are packaging the CMA in their Lambdas outside of Cumulus may need to update their Lambda configuration. Please see `BREAKING CHANGES` below for details.

### Added

- **CUMULUS-642**
  - Adds Launchpad as an authentication option for the Cumulus API.
  - Updated deployment documentation and added [instructions to setup Cumulus API Launchpad authentication](https://wiki.earthdata.nasa.gov/display/CUMULUS/Cumulus+API+with+Launchpad+Authentication)
- **CUMULUS-1418**
  - Adds usage docs/testing of lambda layers (introduced in PR1125), updates Core example tasks to use the updated `cumulus-ecs-task` and a CMA layer instead of kes CMA injection.
  - Added Terraform module to publish CMA as layer to user account.
- **PR1125** - Adds `layers` config option to support deploying Lambdas with layers
- **PR1128** - Added `useXRay` config option to enable AWS X-Ray for Lambdas.
- **CUMULUS-1345**
  - Adds new variables to the app deployment under `cmr`.
  - `cmrEnvironment` values are `SIT`, `UAT`, or `OPS` with `UAT` as the default.
  - `cmrLimit` and `cmrPageSize` have been added as configurable options.
- **CUMULUS-1273**
  - Added lambda function EmsProductMetadataReport to generate EMS Product Metadata report
- **CUMULUS-1226**
  - Added API endpoint `elasticsearch/index-from-database` to index to an Elasticsearch index from the database for recovery purposes and `elasticsearch/indices-status` to check the status of Elasticsearch indices via the API.
- **CUMULUS-824**
  - Added new Collection parameter `reportToEms` to configure whether the collection is reported to EMS
- **CUMULUS-1357**
  - Added new BackendApi endpoint `ems` that generates EMS reports.
- **CUMULUS-1241**
  - Added information about queues with maximum execution limits defined to default workflow templates (`meta.queueExecutionLimits`)
- **CUMULUS-1311**
  - Added `@cumulus/common/message` with various message parsing/preparation helpers
- **CUMULUS-812**

  - Added support for limiting the number of concurrent executions started from a queue. [See the data cookbook](https://nasa.github.io/cumulus/docs/data-cookbooks/throttling-queued-executions) for more information.

- **CUMULUS-1337**

  - Adds `cumulus.stackName` value to the `instanceMetadata` endpoint.

- **CUMULUS-1368**

  - Added `cmrGranuleUrlType` to the `@cumulus/move-granules` task. This determines what kind of links go in the CMR files. The options are `distribution`, `s3`, or `none`, with the default being distribution. If there is no distribution API being used with Cumulus, you must set the value to `s3` or `none`.

- Added `packages/s3-replicator` Terraform module to allow same-region s3 replication to metrics bucket.

- **CUMULUS-1392**

  - Added `tf-modules/report-granules` Terraform module which processes granule ingest notifications received via SNS and stores granule data to a database. The module includes:
    - SNS topic for publishing granule ingest notifications
    - Lambda to process granule notifications and store data
    - IAM permissions for the Lambda
    - Subscription for the Lambda to the SNS topic

- **CUMULUS-1393**

  - Added `tf-modules/report-pdrs` Terraform module which processes PDR ingest notifications received via SNS and stores PDR data to a database. The module includes:
    - SNS topic for publishing PDR ingest notifications
    - Lambda to process PDR notifications and store data
    - IAM permissions for the Lambda
    - Subscription for the Lambda to the SNS topic
  - Added unit tests for `@cumulus/api/models/pdrs.createPdrFromSns()`

- **CUMULUS-1400**

  - Added `tf-modules/report-executions` Terraform module which processes workflow execution information received via SNS and stores it to a database. The module includes:
    - SNS topic for publishing execution data
    - Lambda to process and store execution data
    - IAM permissions for the Lambda
    - Subscription for the Lambda to the SNS topic
  - Added `@cumulus/common/sns-event` which contains helpers for SNS events:
    - `isSnsEvent()` returns true if event is from SNS
    - `getSnsEventMessage()` extracts and parses the message from an SNS event
    - `getSnsEventMessageObject()` extracts and parses message object from an SNS event
  - Added `@cumulus/common/cloudwatch-event` which contains helpers for Cloudwatch events:
    - `isSfExecutionEvent()` returns true if event is from Step Functions
    - `isTerminalSfStatus()` determines if a Step Function status from a Cloudwatch event is a terminal status
    - `getSfEventStatus()` gets the Step Function status from a Cloudwatch event
    - `getSfEventDetailValue()` extracts a Step Function event detail field from a Cloudwatch event
    - `getSfEventMessageObject()` extracts and parses Step Function detail object from a Cloudwatch event

- **CUMULUS-1429**

  - Added `tf-modules/data-persistence` Terraform module which includes resources for data persistence in Cumulus:
    - DynamoDB tables
    - Elasticsearch with optional support for VPC
    - Cloudwatch alarm for number of Elasticsearch nodes

- **CUMULUS-1379** CMR Launchpad Authentication
  - Added `launchpad` configuration to `@cumulus/deployment/app/config.yml`, and cloudformation templates, workflow message, lambda configuration, api endpoint configuration
  - Added `@cumulus/common/LaunchpadToken` and `@cumulus/common/launchpad` to provide methods to get token and validate token
  - Updated lambdas to use Launchpad token for CMR actions (ingest and delete granules)
  - Updated deployment documentation and added [instructions to setup CMR client for Launchpad authentication](https://wiki.earthdata.nasa.gov/display/CUMULUS/CMR+Launchpad+Authentication)

## Changed

- **CUMULUS-1232**

  - Added retries to update `@cumulus/cmr-client` `updateToken()`

- **CUMULUS-1245 CUMULUS-795**

  - Added additional `ems` configuration parameters for sending the ingest reports to EMS
  - Added functionality to send daily ingest reports to EMS

- **CUMULUS-1241**

  - Removed the concept of "priority levels" and added ability to define a number of maximum concurrent executions per SQS queue
  - Changed mapping of Cumulus message properties for the `sqs2sfThrottle` lambda:
    - Queue name is read from `cumulus_meta.queueName`
    - Maximum executions for the queue is read from `meta.queueExecutionLimits[queueName]`, where `queueName` is `cumulus_meta.queueName`
  - Changed `sfSemaphoreDown` lambda to only attempt decrementing semaphores when:
    - the message is for a completed/failed/aborted/timed out workflow AND
    - `cumulus_meta.queueName` exists on the Cumulus message AND
    - An entry for the queue name (`cumulus_meta.queueName`) exists in the the object `meta.queueExecutionLimits` on the Cumulus message

- **CUMULUS-1338**

  - Updated `sfSemaphoreDown` lambda to be triggered via AWS Step Function Cloudwatch events instead of subscription to `sfTracker` SNS topic

- **CUMULUS-1311**

  - Updated `@cumulus/queue-granules` to set `cumulus_meta.queueName` for queued execution messages
  - Updated `@cumulus/queue-pdrs` to set `cumulus_meta.queueName` for queued execution messages
  - Updated `sqs2sfThrottle` lambda to immediately decrement queue semaphore value if dispatching Step Function execution throws an error

- **CUMULUS-1362**

  - Granule `processingStartTime` and `processingEndTime` will be set to the execution start time and end time respectively when there is no sync granule or post to cmr task present in the workflow

- **CUMULUS-1400**
  - Deprecated `@cumulus/ingest/aws/getExecutionArn`. Use `@cumulus/common/aws/getExecutionArn` instead.

### Fixed

- **CUMULUS-1439**

  - Fix bug with rule.logEventArn deletion on Kinesis rule update and fix unit test to verify

- **CUMULUS-796**

  - Added production information (collection ShortName and Version, granuleId) to EMS distribution report
  - Added functionality to send daily distribution reports to EMS

- **CUMULUS-1319**

  - Fixed a bug where granule ingest times were not being stored to the database

- **CUMULUS-1356**

  - The `Collection` model's `delete` method now _removes_ the specified item
    from the collection config store that was inserted by the `create` method.
    Previously, this behavior was missing.

- **CUMULUS-1374**
  - Addressed audit concerns (https://www.npmjs.com/advisories/782) in api package

### BREAKING CHANGES

### Changed

- **CUMULUS-1418**
  - Adding a default `cmaDir` key to configuration will cause `CUMULUS_MESSAGE_ADAPTER_DIR` to be set by default to `/opt` for any Lambda not setting `useCma` to true, or explicitly setting the CMA environment variable. In lambdas that package the CMA independently of the Cumulus packaging. Lambdas manually packaging the CMA should have their Lambda configuration updated to set the CMA path, or alternately if not using the CMA as a Lambda layer in this deployment set `cmaDir` to `./cumulus-message-adapter`.

### Removed

- **CUMULUS-1337**

  - Removes the S3 Access Metrics package added in CUMULUS-799

- **PR1130**
  - Removed code deprecated since v1.11.1:
    - Removed `@cumulus/common/step-functions`. Use `@cumulus/common/StepFunctions` instead.
    - Removed `@cumulus/api/lib/testUtils.fakeFilesFactory`. Use `@cumulus/api/lib/testUtils.fakeFileFactory` instead.
    - Removed `@cumulus/cmrjs/cmr` functions: `searchConcept`, `ingestConcept`, `deleteConcept`. Use the functions in `@cumulus/cmr-client` instead.
    - Removed `@cumulus/ingest/aws.getExecutionHistory`. Use `@cumulus/common/StepFunctions.getExecutionHistory` instead.

## [v1.13.5] - 2019-08-29 - [BACKPORT]

### Fixed

- **CUMULUS-1455** - CMR token links updated to point to CMR legacy services rather than echo

## [v1.13.4] - 2019-07-29

- **CUMULUS-1411** - Fix deployment issue when using a template override

## [v1.13.3] - 2019-07-26

- **CUMULUS-1345** Full backport of CUMULUS-1345 features - Adds new variables to the app deployment under `cmr`.
  - `cmrEnvironment` values are `SIT`, `UAT`, or `OPS` with `UAT` as the default.
  - `cmrLimit` and `cmrPageSize` have been added as configurable options.

## [v1.13.2] - 2019-07-25

- Re-release of v1.13.1 to fix broken npm packages.

## [v1.13.1] - 2019-07-22

- **CUMULUS-1374** - Resolve audit compliance with lodash version for api package subdependency
- **CUMULUS-1412** - Resolve audit compliance with googleapi package
- **CUMULUS-1345** - Backported CMR environment setting in getUrl to address immediate user need. CMR_ENVIRONMENT can now be used to set the CMR environment to OPS/SIT

## [v1.13.0] - 2019-5-20

### PLEASE NOTE

**CUMULUS-802** added some additional IAM permissions to support ECS autoscaling, so **you will have to redeploy your IAM stack.**
As a result of the changes for **CUMULUS-1193**, **CUMULUS-1264**, and **CUMULUS-1310**, **you must delete your existing stacks (except IAM) before deploying this version of Cumulus.**
If running Cumulus within a VPC and extended downtime is acceptable, we recommend doing this at the end of the day to allow AWS backend resources and network interfaces to be cleaned up overnight.

### BREAKING CHANGES

- **CUMULUS-1228**

  - The default AMI used by ECS instances is now an NGAP-compliant AMI. This
    will be a breaking change for non-NGAP deployments. If you do not deploy to
    NGAP, you will need to find the AMI ID of the
    [most recent Amazon ECS-optimized AMI](https://docs.aws.amazon.com/AmazonECS/latest/developerguide/ecs-optimized_AMI.html),
    and set the `ecs.amiid` property in your config. Instructions for finding
    the most recent NGAP AMI can be found using
    [these instructions](https://wiki.earthdata.nasa.gov/display/ESKB/Select+an+NGAP+Created+AMI).

- **CUMULUS-1310**

  - Database resources (DynamoDB, ElasticSearch) have been moved to an independent `db` stack.
    Migrations for this version will need to be user-managed. (e.g. [elasticsearch](https://docs.aws.amazon.com/elasticsearch-service/latest/developerguide/es-version-migration.html#snapshot-based-migration) and [dynamoDB](https://docs.aws.amazon.com/datapipeline/latest/DeveloperGuide/dp-template-exports3toddb.html)).
    Order of stack deployment is `iam` -> `db` -> `app`.
  - All stacks can now be deployed using a single `config.yml` file, i.e.: `kes cf deploy --kes-folder app --template node_modules/@cumulus/deployment/[iam|db|app] [...]`
    Backwards-compatible. For development, please re-run `npm run bootstrap` to build new `kes` overrides.
    Deployment docs have been updated to show how to deploy a single-config Cumulus instance.
  - `params` have been moved: Nest `params` fields under `app`, `db` or `iam` to override all Parameters for a particular stack's cloudformation template. Backwards-compatible with multi-config setups.
  - `stackName` and `stackNameNoDash` have been retired. Use `prefix` and `prefixNoDash` instead.
  - The `iams` section in `app/config.yml` IAM roles has been deprecated as a user-facing parameter,
    _unless_ your IAM role ARNs do not match the convention shown in `@cumulus/deployment/app/config.yml`
  - The `vpc.securityGroup` will need to be set with a pre-existing security group ID to use Cumulus in a VPC. Must allow inbound HTTP(S) (Port 443).

- **CUMULUS-1212**

  - `@cumulus/post-to-cmr` will now fail if any granules being processed are missing a metadata file. You can set the new config option `skipMetaCheck` to `true` to pass post-to-cmr without a metadata file.

- **CUMULUS-1232**

  - `@cumulus/sync-granule` will no longer silently pass if no checksum data is provided. It will use input
    from the granule object to:
    - Verify checksum if `checksumType` and `checksumValue` are in the file record OR a checksum file is provided
      (throws `InvalidChecksum` on fail), else log warning that no checksum is available.
    - Then, verify synced S3 file size if `file.size` is in the file record (throws `UnexpectedFileSize` on fail),
      else log warning that no file size is available.
    - Pass the step.

- **CUMULUS-1264**

  - The Cloudformation templating and deployment configuration has been substantially refactored.
    - `CumulusApiDefault` nested stack resource has been renamed to `CumulusApiDistribution`
    - `CumulusApiV1` nested stack resource has been renamed to `CumulusApiBackend`
  - The `urs: true` config option for when defining your lambdas (e.g. in `lambdas.yml`) has been deprecated. There are two new options to replace it:
    - `urs_redirect: 'token'`: This will expose a `TOKEN_REDIRECT_ENDPOINT` environment variable to your lambda that references the `/token` endpoint on the Cumulus backend API
    - `urs_redirect: 'distribution'`: This will expose a `DISTRIBUTION_REDIRECT_ENDPOINT` environment variable to your lambda that references the `/redirect` endpoint on the Cumulus distribution API

- **CUMULUS-1193**

  - The elasticsearch instance is moved behind the VPC.
  - Your account will need an Elasticsearch Service Linked role. This is a one-time setup for the account. You can follow the instructions to use the AWS console or AWS CLI [here](https://docs.aws.amazon.com/IAM/latest/UserGuide/using-service-linked-roles.html) or use the following AWS CLI command: `aws iam create-service-linked-role --aws-service-name es.amazonaws.com`

- **CUMULUS-802**

  - ECS `maxInstances` must be greater than `minInstances`. If you use defaults, no change is required.

- **CUMULUS-1269**
  - Brought Cumulus data models in line with CNM JSON schema:
    - Renamed file object `fileType` field to `type`
    - Renamed file object `fileSize` field to `size`
    - Renamed file object `checksumValue` field to `checksum` where not already done.
    - Added `ancillary` and `linkage` type support to file objects.

### Added

- **CUMULUS-799**

  - Added an S3 Access Metrics package which will take S3 Server Access Logs and
    write access metrics to CloudWatch

- **CUMULUS-1242** - Added `sqs2sfThrottle` lambda. The lambda reads SQS messages for queued executions and uses semaphores to only start new executions if the maximum number of executions defined for the priority key (`cumulus_meta.priorityKey`) has not been reached. Any SQS messages that are read but not used to start executions remain in the queue.

- **CUMULUS-1240**

  - Added `sfSemaphoreDown` lambda. This lambda receives SNS messages and for each message it decrements the semaphore used to track the number of running executions if:
    - the message is for a completed/failed workflow AND
    - the message contains a level of priority (`cumulus_meta.priorityKey`)
  - Added `sfSemaphoreDown` lambda as a subscriber to the `sfTracker` SNS topic

- **CUMULUS-1265**

  - Added `apiConfigs` configuration option to configure API Gateway to be private
  - All internal lambdas configured to run inside the VPC by default
  - Removed references to `NoVpc` lambdas from documentation and `example` folder.

- **CUMULUS-802**
  - Adds autoscaling of ECS clusters
  - Adds autoscaling of ECS services that are handling StepFunction activities

## Changed

- Updated `@cumulus/ingest/http/httpMixin.list()` to trim trailing spaces on discovered filenames

- **CUMULUS-1310**

  - Database resources (DynamoDB, ElasticSearch) have been moved to an independent `db` stack.
    This will enable future updates to avoid affecting database resources or requiring migrations.
    Migrations for this version will need to be user-managed.
    (e.g. [elasticsearch](https://docs.aws.amazon.com/elasticsearch-service/latest/developerguide/es-version-migration.html#snapshot-based-migration) and [dynamoDB](https://docs.aws.amazon.com/datapipeline/latest/DeveloperGuide/dp-template-exports3toddb.html)).
    Order of stack deployment is `iam` -> `db` -> `app`.
  - All stacks can now be deployed using a single `config.yml` file, i.e.: `kes cf deploy --kes-folder app --template node_modules/@cumulus/deployment/[iam|db|app] [...]`
    Backwards-compatible. Please re-run `npm run bootstrap` to build new `kes` overrides.
    Deployment docs have been updated to show how to deploy a single-config Cumulus instance.
  - `params` fields should now be nested under the stack key (i.e. `app`, `db` or `iam`) to provide Parameters for a particular stack's cloudformation template,
    for use with single-config instances. Keys _must_ match the name of the deployment package folder (`app`, `db`, or `iam`).
    Backwards-compatible with multi-config setups.
  - `stackName` and `stackNameNoDash` have been retired as user-facing config parameters. Use `prefix` and `prefixNoDash` instead.
    This will be used to create stack names for all stacks in a single-config use case.
    `stackName` may still be used as an override in multi-config usage, although this is discouraged.
    Warning: overriding the `db` stack's `stackName` will require you to set `dbStackName` in your `app/config.yml`.
    This parameter is required to fetch outputs from the `db` stack to reference in the `app` stack.
  - The `iams` section in `app/config.yml` IAM roles has been retired as a user-facing parameter,
    _unless_ your IAM role ARNs do not match the convention shown in `@cumulus/deployment/app/config.yml`
    In that case, overriding `iams` in your own config is recommended.
  - `iam` and `db` `cloudformation.yml` file names will have respective prefixes (e.g `iam.cloudformation.yml`).
  - Cumulus will now only attempt to create reconciliation reports for buckets of the `private`, `public` and `protected` types.
  - Cumulus will no longer set up its own security group.
    To pass a pre-existing security group for in-VPC deployments as a parameter to the Cumulus template, populate `vpc.securityGroup` in `config.yml`.
    This security group must allow inbound HTTP(S) traffic (Port 443). SSH traffic (Port 22) must be permitted for SSH access to ECS instances.
  - Deployment docs have been updated with examples for the new deployment model.

- **CUMULUS-1236**

  - Moves access to public files behind the distribution endpoint. Authentication is not required, but direct http access has been disallowed.

- **CUMULUS-1223**

  - Adds unauthenticated access for public bucket files to the Distribution API. Public files should be requested the same way as protected files, but for public files a redirect to a self-signed S3 URL will happen without requiring authentication with Earthdata login.

- **CUMULUS-1232**

  - Unifies duplicate handling in `ingest/granule.handleDuplicateFile` for maintainability.
  - Changed `ingest/granule.ingestFile` and `move-granules/index.moveFileRequest` to use new function.
  - Moved file versioning code to `ingest/granule.moveGranuleFileWithVersioning`
  - `ingest/granule.verifyFile` now also tests `file.size` for verification if it is in the file record and throws
    `UnexpectedFileSize` error for file size not matching input.
  - `ingest/granule.verifyFile` logs warnings if checksum and/or file size are not available.

- **CUMULUS-1193**

  - Moved reindex CLI functionality to an API endpoint. See [API docs](https://nasa.github.io/cumulus-api/#elasticsearch-1)

- **CUMULUS-1207**
  - No longer disable lambda event source mappings when disabling a rule

### Fixed

- Updated Lerna publish script so that published Cumulus packages will pin their dependencies on other Cumulus packages to exact versions (e.g. `1.12.1` instead of `^1.12.1`)

- **CUMULUS-1203**

  - Fixes IAM template's use of intrinsic functions such that IAM template overrides now work with kes

- **CUMULUS-1268**
  - Deployment will not fail if there are no ES alarms or ECS services

## [v1.12.1] - 2019-4-8

## [v1.12.0] - 2019-4-4

Note: There was an issue publishing 1.12.0. Upgrade to 1.12.1.

### BREAKING CHANGES

- **CUMULUS-1139**

  - `granule.applyWorkflow` uses the new-style granule record as input to workflows.

- **CUMULUS-1171**

  - Fixed provider handling in the API to make it consistent between protocols.
    NOTE: This is a breaking change. When applying this upgrade, users will need to:
    1. Disable all workflow rules
    2. Update any `http` or `https` providers so that the host field only
       contains a valid hostname or IP address, and the port field contains the
       provider port.
    3. Perform the deployment
    4. Re-enable workflow rules

- **CUMULUS-1176**:

  - `@cumulus/move-granules` input expectations have changed. `@cumulus/files-to-granules` is a new intermediate task to perform input translation in the old style.
    See the Added and Changed sections of this release changelog for more information.

- **CUMULUS-670**

  - The behavior of ParsePDR and related code has changed in this release. PDRs with FILE_TYPEs that do not conform to the PDR ICD (+ TGZ) (https://cdn.earthdata.nasa.gov/conduit/upload/6376/ESDS-RFC-030v1.0.pdf) will fail to parse.

- **CUMULUS-1208**
  - The granule object input to `@cumulus/queue-granules` will now be added to ingest workflow messages **as is**. In practice, this means that if you are using `@cumulus/queue-granules` to trigger ingest workflows and your granule objects input have invalid properties, then your ingest workflows will fail due to schema validation errors.

### Added

- **CUMULUS-777**
  - Added new cookbook entry on configuring Cumulus to track ancillary files.
- **CUMULUS-1183**
  - Kes overrides will now abort with a warning if a workflow step is configured without a corresponding
    lambda configuration
- **CUMULUS-1223**

  - Adds convenience function `@cumulus/common/bucketsConfigJsonObject` for fetching stack's bucket configuration as an object.

- **CUMULUS-853**
  - Updated FakeProcessing example lambda to include option to generate fake browse
  - Added feature documentation for ancillary metadata export, a new cookbook entry describing a workflow with ancillary metadata generation(browse), and related task definition documentation
- **CUMULUS-805**
  - Added a CloudWatch alarm to check running ElasticSearch instances, and a CloudWatch dashboard to view the health of ElasticSearch
  - Specify `AWS_REGION` in `.env` to be used by deployment script
- **CUMULUS-803**
  - Added CloudWatch alarms to check running tasks of each ECS service, and add the alarms to CloudWatch dashboard
- **CUMULUS-670**
  - Added Ancillary Metadata Export feature (see https://nasa.github.io/cumulus/docs/features/ancillary_metadata for more information)
  - Added new Collection file parameter "fileType" that allows configuration of workflow granule file fileType
- **CUMULUS-1184** - Added kes logging output to ensure we always see the state machine reference before failures due to configuration
- **CUMULUS-1105** - Added a dashboard endpoint to serve the dashboard from an S3 bucket
- **CUMULUS-1199** - Moves `s3credentials` endpoint from the backend to the distribution API.
- **CUMULUS-666**
  - Added `@api/endpoints/s3credentials` to allow EarthData Login authorized users to retrieve temporary security credentials for same-region direct S3 access.
- **CUMULUS-671**
  - Added `@packages/integration-tests/api/distribution/getDistributionApiS3SignedUrl()` to return the S3 signed URL for a file protected by the distribution API
- **CUMULUS-672**
  - Added `cmrMetadataFormat` and `cmrConceptId` to output for individual granules from `@cumulus/post-to-cmr`. `cmrMetadataFormat` will be read from the `cmrMetadataFormat` generated for each granule in `@cumulus/cmrjs/publish2CMR()`
  - Added helpers to `@packages/integration-tests/api/distribution`:
    - `getDistributionApiFileStream()` returns a stream to download files protected by the distribution API
    - `getDistributionFileUrl()` constructs URLs for requesting files from the distribution API
- **CUMULUS-1185** `@cumulus/api/models/Granule.removeGranuleFromCmrByGranule` to replace `@cumulus/api/models/Granule.removeGranuleFromCmr` and use the Granule UR from the CMR metadata to remove the granule from CMR

- **CUMULUS-1101**

  - Added new `@cumulus/checksum` package. This package provides functions to calculate and validate checksums.
  - Added new checksumming functions to `@cumulus/common/aws`: `calculateS3ObjectChecksum` and `validateS3ObjectChecksum`, which depend on the `checksum` package.

- CUMULUS-1171

  - Added `@cumulus/common` API documentation to `packages/common/docs/API.md`
  - Added an `npm run build-docs` task to `@cumulus/common`
  - Added `@cumulus/common/string#isValidHostname()`
  - Added `@cumulus/common/string#match()`
  - Added `@cumulus/common/string#matches()`
  - Added `@cumulus/common/string#toLower()`
  - Added `@cumulus/common/string#toUpper()`
  - Added `@cumulus/common/URLUtils#buildURL()`
  - Added `@cumulus/common/util#isNil()`
  - Added `@cumulus/common/util#isNull()`
  - Added `@cumulus/common/util#isUndefined()`
  - Added `@cumulus/common/util#negate()`

- **CUMULUS-1176**

  - Added new `@cumulus/files-to-granules` task to handle converting file array output from `cumulus-process` tasks into granule objects.
    Allows simplification of `@cumulus/move-granules` and `@cumulus/post-to-cmr`, see Changed section for more details.

- CUMULUS-1151 Compare the granule holdings in CMR with Cumulus' internal data store
- CUMULUS-1152 Compare the granule file holdings in CMR with Cumulus' internal data store

### Changed

- **CUMULUS-1216** - Updated `@cumulus/ingest/granule/ingestFile` to download files to expected staging location.
- **CUMULUS-1208** - Updated `@cumulus/ingest/queue/enqueueGranuleIngestMessage()` to not transform granule object passed to it when building an ingest message
- **CUMULUS-1198** - `@cumulus/ingest` no longer enforces any expectations about whether `provider_path` contains a leading slash or not.
- **CUMULUS-1170**
  - Update scripts and docs to use `npm` instead of `yarn`
  - Use `package-lock.json` files to ensure matching versions of npm packages
  - Update CI builds to use `npm ci` instead of `npm install`
- **CUMULUS-670**
  - Updated ParsePDR task to read standard PDR types+ (+ tgz as an external customer requirement) and add a fileType to granule-files on Granule discovery
  - Updated ParsePDR to fail if unrecognized type is used
  - Updated all relevant task schemas to include granule->files->filetype as a string value
  - Updated tests/test fixtures to include the fileType in the step function/task inputs and output validations as needed
  - Updated MoveGranules task to handle incoming configuration with new "fileType" values and to add them as appropriate to the lambda output.
  - Updated DiscoverGranules step/related workflows to read new Collection file parameter fileType that will map a discovered file to a workflow fileType
  - Updated CNM parser to add the fileType to the defined granule file fileType on ingest and updated integration tests to verify/validate that behavior
  - Updated generateEcho10XMLString in cmr-utils.js to use a map/related library to ensure order as CMR requires ordering for their online resources.
  - Updated post-to-cmr task to appropriately export CNM filetypes to CMR in echo10/UMM exports
- **CUMULUS-1139** - Granules stored in the API contain a `files` property. That schema has been greatly
  simplified and now better matches the CNM format.
  - The `name` property has been renamed to `fileName`.
  - The `filepath` property has been renamed to `key`.
  - The `checksumValue` property has been renamed to `checksum`.
  - The `path` property has been removed.
  - The `url_path` property has been removed.
  - The `filename` property (which contained an `s3://` URL) has been removed, and the `bucket`
    and `key` properties should be used instead. Any requests sent to the API containing a `granule.files[].filename`
    property will be rejected, and any responses coming back from the API will not contain that
    `filename` property.
  - A `source` property has been added, which is a URL indicating the original source of the file.
  - `@cumulus/ingest/granule.moveGranuleFiles()` no longer includes a `filename` field in its
    output. The `bucket` and `key` fields should be used instead.
- **CUMULUS-672**

  - Changed `@cumulus/integration-tests/api/EarthdataLogin.getEarthdataLoginRedirectResponse` to `@cumulus/integration-tests/api/EarthdataLogin.getEarthdataAccessToken`. The new function returns an access response from Earthdata login, if successful.
  - `@cumulus/integration-tests/cmr/getOnlineResources` now accepts an object of options, including `cmrMetadataFormat`. Based on the `cmrMetadataFormat`, the function will correctly retrieve the online resources for each metadata format (ECHO10, UMM-G)

- **CUMULUS-1101**

  - Moved `@cumulus/common/file/getFileChecksumFromStream` into `@cumulus/checksum`, and renamed it to `generateChecksumFromStream`.
    This is a breaking change for users relying on `@cumulus/common/file/getFileChecksumFromStream`.
  - Refactored `@cumulus/ingest/Granule` to depend on new `common/aws` checksum functions and remove significantly present checksumming code.
    - Deprecated `@cumulus/ingest/granule.validateChecksum`. Replaced with `@cumulus/ingest/granule.verifyFile`.
    - Renamed `granule.getChecksumFromFile` to `granule.retrieveSuppliedFileChecksumInformation` to be more accurate.
  - Deprecated `@cumulus/common/aws.checksumS3Objects`. Use `@cumulus/common/aws.calculateS3ObjectChecksum` instead.

- CUMULUS-1171

  - Fixed provider handling in the API to make it consistent between protocols.
    Before this change, FTP providers were configured using the `host` and
    `port` properties. HTTP providers ignored `port` and `protocol`, and stored
    an entire URL in the `host` property. Updated the API to only accept valid
    hostnames or IP addresses in the `provider.host` field. Updated ingest code
    to properly build HTTP and HTTPS URLs from `provider.protocol`,
    `provider.host`, and `provider.port`.
  - The default provider port was being set to 21, no matter what protocol was
    being used. Removed that default.

- **CUMULUS-1176**

  - `@cumulus/move-granules` breaking change:
    Input to `move-granules` is now expected to be in the form of a granules object (i.e. `{ granules: [ { ... }, { ... } ] }`);
    For backwards compatibility with array-of-files outputs from processing steps, use the new `@cumulus/files-to-granules` task as an intermediate step.
    This task will perform the input translation. This change allows `move-granules` to be simpler and behave more predictably.
    `config.granuleIdExtraction` and `config.input_granules` are no longer needed/used by `move-granules`.
  - `@cumulus/post-to-cmr`: `config.granuleIdExtraction` is no longer needed/used by `post-to-cmr`.

- CUMULUS-1174
  - Better error message and stacktrace for S3KeyPairProvider error reporting.

### Fixed

- **CUMULUS-1218** Reconciliation report will now scan only completed granules.
- `@cumulus/api` files and granules were not getting indexed correctly because files indexing was failing in `db-indexer`
- `@cumulus/deployment` A bug in the Cloudformation template was preventing the API from being able to be launched in a VPC, updated the IAM template to give the permissions to be able to run the API in a VPC

### Deprecated

- `@cumulus/api/models/Granule.removeGranuleFromCmr`, instead use `@cumulus/api/models/Granule.removeGranuleFromCmrByGranule`
- `@cumulus/ingest/granule.validateChecksum`, instead use `@cumulus/ingest/granule.verifyFile`
- `@cumulus/common/aws.checksumS3Objects`, instead use `@cumulus/common/aws.calculateS3ObjectChecksum`
- `@cumulus/cmrjs`: `getGranuleId` and `getCmrFiles` are deprecated due to changes in input handling.

## [v1.11.3] - 2019-3-5

### Added

- **CUMULUS-1187** - Added `@cumulus/ingest/granule/duplicateHandlingType()` to determine how duplicate files should be handled in an ingest workflow

### Fixed

- **CUMULUS-1187** - workflows not respecting the duplicate handling value specified in the collection
- Removed refreshToken schema requirement for OAuth

## [v1.11.2] - 2019-2-15

### Added

- CUMULUS-1169
  - Added a `@cumulus/common/StepFunctions` module. It contains functions for querying the AWS
    StepFunctions API. These functions have the ability to retry when a ThrottlingException occurs.
  - Added `@cumulus/common/aws.retryOnThrottlingException()`, which will wrap a function in code to
    retry on ThrottlingExceptions.
  - Added `@cumulus/common/test-utils.throttleOnce()`, which will cause a function to return a
    ThrottlingException the first time it is called, then return its normal result after that.
- CUMULUS-1103 Compare the collection holdings in CMR with Cumulus' internal data store
- CUMULUS-1099 Add support for UMMG JSON metadata versions > 1.4.
  - If a version is found in the metadata object, that version is used for processing and publishing to CMR otherwise, version 1.4 is assumed.
- CUMULUS-678
  - Added support for UMMG json v1.4 metadata files.
    `reconcileCMRMetadata` added to `@cumulus/cmrjs` to update metadata record with new file locations.
    `@cumulus/common/errors` adds two new error types `CMRMetaFileNotFound` and `InvalidArgument`.
    `@cumulus/common/test-utils` adds new function `randomId` to create a random string with id to help in debugging.
    `@cumulus/common/BucketsConfig` adds a new helper class `BucketsConfig` for working with bucket stack configuration and bucket names.
    `@cumulus/common/aws` adds new function `s3PutObjectTagging` as a convenience for the aws [s3().putObjectTagging](https://docs.aws.amazon.com/AWSJavaScriptSDK/latest/AWS/S3.html#putObjectTagging-property) function.
    `@cumulus/cmrjs` Adds: - `isCMRFile` - Identify an echo10(xml) or UMMG(json) metadata file. - `metadataObjectFromCMRFile` Read and parse CMR XML file from s3. - `updateCMRMetadata` Modify a cmr metadata (xml/json) file with updated information. - `publish2CMR` Posts XML or UMMG CMR data to CMR service. - `reconcileCMRMetadata` Reconciles cmr metadata file after a file moves.
- Adds some ECS and other permissions to StepRole to enable running ECS tasks from a workflow
- Added Apache logs to cumulus api and distribution lambdas
- **CUMULUS-1119** - Added `@cumulus/integration-tests/api/EarthdataLogin.getEarthdataLoginRedirectResponse` helper for integration tests to handle login with Earthdata and to return response from redirect to Cumulus API
- **CUMULUS-673** Added `@cumulus/common/file/getFileChecksumFromStream` to get file checksum from a readable stream

### Fixed

- CUMULUS-1123
  - Cloudformation template overrides now work as expected

### Changed

- CUMULUS-1169
  - Deprecated the `@cumulus/common/step-functions` module.
  - Updated code that queries the StepFunctions API to use the retry-enabled functions from
    `@cumulus/common/StepFunctions`
- CUMULUS-1121
  - Schema validation is now strongly enforced when writing to the database.
    Additional properties are not allowed and will result in a validation error.
- CUMULUS-678
  `tasks/move-granules` simplified and refactored to use functionality from cmrjs.
  `ingest/granules.moveGranuleFiles` now just moves granule files and returns a list of the updated files. Updating metadata now handled by `@cumulus/cmrjs/reconcileCMRMetadata`.
  `move-granules.updateGranuleMetadata` refactored and bugs fixed in the case of a file matching multiple collection.files.regexps.
  `getCmrXmlFiles` simplified and now only returns an object with the cmrfilename and the granuleId.
  `@cumulus/test-processing` - test processing task updated to generate UMM-G metadata

- CUMULUS-1043

  - `@cumulus/api` now uses [express](http://expressjs.com/) as the API engine.
  - All `@cumulus/api` endpoints on ApiGateway are consolidated to a single endpoint the uses `{proxy+}` definition.
  - All files under `packages/api/endpoints` along with associated tests are updated to support express's request and response objects.
  - Replaced environment variables `internal`, `bucket` and `systemBucket` with `system_bucket`.
  - Update `@cumulus/integration-tests` to work with updated cumulus-api express endpoints

- `@cumulus/integration-tests` - `buildAndExecuteWorkflow` and `buildWorkflow` updated to take a `meta` param to allow for additional fields to be added to the workflow `meta`

- **CUMULUS-1049** Updated `Retrieve Execution Status API` in `@cumulus/api`: If the execution doesn't exist in Step Function API, Cumulus API returns the execution status information from the database.

- **CUMULUS-1119**
  - Renamed `DISTRIBUTION_URL` environment variable to `DISTRIBUTION_ENDPOINT`
  - Renamed `DEPLOYMENT_ENDPOINT` environment variable to `DISTRIBUTION_REDIRECT_ENDPOINT`
  - Renamed `API_ENDPOINT` environment variable to `TOKEN_REDIRECT_ENDPOINT`

### Removed

- Functions deprecated before 1.11.0:
  - @cumulus/api/models/base: static Manager.createTable() and static Manager.deleteTable()
  - @cumulus/ingest/aws/S3
  - @cumulus/ingest/aws/StepFunction.getExecution()
  - @cumulus/ingest/aws/StepFunction.pullEvent()
  - @cumulus/ingest/consumer.Consume
  - @cumulus/ingest/granule/Ingest.getBucket()

### Deprecated

`@cmrjs/ingestConcept`, instead use the CMR object methods. `@cmrjs/CMR.ingestGranule` or `@cmrjs/CMR.ingestCollection`
`@cmrjs/searchConcept`, instead use the CMR object methods. `@cmrjs/CMR.searchGranules` or `@cmrjs/CMR.searchCollections`
`@cmrjs/deleteConcept`, instead use the CMR object methods. `@cmrjs/CMR.deleteGranule` or `@cmrjs/CMR.deleteCollection`

## [v1.11.1] - 2018-12-18

**Please Note**

- Ensure your `app/config.yml` has a `clientId` specified in the `cmr` section. This will allow CMR to identify your requests for better support and metrics.
  - For an example, please see [the example config](https://github.com/nasa/cumulus/blob/1c7e2bf41b75da9f87004c4e40fbcf0f39f56794/example/app/config.yml#L128).

### Added

- Added a `/tokenDelete` endpoint in `@cumulus/api` to delete access token records

### Changed

- CUMULUS-678
  `@cumulus/ingest/crypto` moved and renamed to `@cumulus/common/key-pair-provider`
  `@cumulus/ingest/aws` function: `KMSDecryptionFailed` and class: `KMS` extracted and moved to `@cumulus/common` and `KMS` is exported as `KMSProvider` from `@cumulus/common/key-pair-provider`
  `@cumulus/ingest/granule` functions: `publish`, `getGranuleId`, `getXMLMetadataAsString`, `getMetadataBodyAndTags`, `parseXmlString`, `getCmrXMLFiles`, `postS3Object`, `contructOnlineAccessUrls`, `updateMetadata`, extracted and moved to `@cumulus/cmrjs`
  `getGranuleId`, `getCmrXMLFiles`, `publish`, `updateMetadata` removed from `@cumulus/ingest/granule` and added to `@cumulus/cmrjs`;
  `updateMetadata` renamed `updateCMRMetadata`.
  `@cumulus/ingest` test files renamed.
- **CUMULUS-1070**
  - Add `'Client-Id'` header to all `@cumulus/cmrjs` requests (made via `searchConcept`, `ingestConcept`, and `deleteConcept`).
  - Updated `cumulus/example/app/config.yml` entry for `cmr.clientId` to use stackName for easier CMR-side identification.

## [v1.11.0] - 2018-11-30

**Please Note**

- Redeploy IAM roles:
  - CUMULUS-817 includes a migration that requires reconfiguration/redeployment of IAM roles. Please see the [upgrade instructions](https://nasa.github.io/cumulus/docs/upgrade/1.11.0) for more information.
  - CUMULUS-977 includes a few new SNS-related permissions added to the IAM roles that will require redeployment of IAM roles.
- `cumulus-message-adapter` v1.0.13+ is required for `@cumulus/api` granule reingest API to work properly. The latest version should be downloaded automatically by kes.
- A `TOKEN_SECRET` value (preferably 256-bit for security) must be added to `.env` to securely sign JWTs used for authorization in `@cumulus/api`

### Changed

- **CUUMULUS-1000** - Distribution endpoint now persists logins, instead of
  redirecting to Earthdata Login on every request
- **CUMULUS-783 CUMULUS-790** - Updated `@cumulus/sync-granule` and `@cumulus/move-granules` tasks to always overwrite existing files for manually-triggered reingest.
- **CUMULUS-906** - Updated `@cumulus/api` granule reingest API to
  - add `reingestGranule: true` and `forceDuplicateOverwrite: true` to Cumulus message `cumulus_meta.cumulus_context` field to indicate that the workflow is a manually triggered re-ingest.
  - return warning message to operator when duplicateHandling is not `replace`
  - `cumulus-message-adapter` v1.0.13+ is required.
- **CUMULUS-793** - Updated the granule move PUT request in `@cumulus/api` to reject the move with a 409 status code if one or more of the files already exist at the destination location
- Updated `@cumulus/helloworld` to use S3 to store state for pass on retry tests
- Updated `@cumulus/ingest`:
  - [Required for MAAP] `http.js#list` will now find links with a trailing whitespace
  - Removed code from `granule.js` which looked for files in S3 using `{ Bucket: discoveredFile.bucket, Key: discoveredFile.name }`. This is obsolete since `@cumulus/ingest` uses a `file-staging` and `constructCollectionId()` directory prefixes by default.
- **CUMULUS-989**
  - Updated `@cumulus/api` to use [JWT (JSON Web Token)](https://jwt.io/introduction/) as the transport format for API authorization tokens and to use JWT verification in the request authorization
  - Updated `/token` endpoint in `@cumulus/api` to return tokens as JWTs
  - Added a `/refresh` endpoint in `@cumulus/api` to request new access tokens from the OAuth provider using the refresh token
  - Added `refreshAccessToken` to `@cumulus/api/lib/EarthdataLogin` to manage refresh token requests with the Earthdata OAuth provider

### Added

- **CUMULUS-1050**
  - Separated configuration flags for originalPayload/finalPayload cleanup such that they can be set to different retention times
- **CUMULUS-798**
  - Added daily Executions cleanup CloudWatch event that triggers cleanExecutions lambda
  - Added cleanExecutions lambda that removes finalPayload/originalPayload field entries for records older than configured timeout value (execution_payload_retention_period), with a default of 30 days
- **CUMULUS-815/816**
  - Added 'originalPayload' and 'finalPayload' fields to Executions table
  - Updated Execution model to populate originalPayload with the execution payload on record creation
  - Updated Execution model code to populate finalPayload field with the execution payload on execution completion
  - Execution API now exposes the above fields
- **CUMULUS-977**
  - Rename `kinesisConsumer` to `messageConsumer` as it handles both Kinesis streams and SNS topics as of this version.
  - Add `sns`-type rule support. These rules create a subscription between an SNS topic and the `messageConsumer`.
    When a message is received, `messageConsumer` is triggered and passes the SNS message (JSON format expected) in
    its entirety to the workflow in the `payload` field of the Cumulus message. For more information on sns-type rules,
    see the [documentation](https://nasa.github.io/cumulus/docs/data-cookbooks/setup#rules).
- **CUMULUS-975**
  - Add `KinesisInboundEventLogger` and `KinesisOutboundEventLogger` API lambdas. These lambdas
    are utilized to dump incoming and outgoing ingest workflow kinesis streams
    to cloudwatch for analytics in case of AWS/stream failure.
  - Update rules model to allow tracking of log_event ARNs related to
    Rule event logging. Kinesis rule types will now automatically log
    incoming events via a Kinesis event triggered lambda.
    CUMULUS-975-migration-4
  - Update migration code to require explicit migration names per run
  - Added migration_4 to migrate/update exisitng Kinesis rules to have a log event mapping
  - Added new IAM policy for migration lambda
- **CUMULUS-775**
  - Adds a instance metadata endpoint to the `@cumulus/api` package.
  - Adds a new convenience function `hostId` to the `@cumulus/cmrjs` to help build environment specific cmr urls.
  - Fixed `@cumulus/cmrjs.searchConcept` to search and return CMR results.
  - Modified `@cumulus/cmrjs.CMR.searchGranule` and `@cumulus/cmrjs.CMR.searchCollection` to include CMR's provider as a default parameter to searches.
- **CUMULUS-965**
  - Add `@cumulus/test-data.loadJSONTestData()`,
    `@cumulus/test-data.loadTestData()`, and
    `@cumulus/test-data.streamTestData()` to safely load test data. These
    functions should be used instead of using `require()` to load test data,
    which could lead to tests interferring with each other.
  - Add a `@cumulus/common/util/deprecate()` function to mark a piece of code as
    deprecated
- **CUMULUS-986**
  - Added `waitForTestExecutionStart` to `@cumulus/integration-tests`
- **CUMULUS-919**
  - In `@cumulus/deployment`, added support for NGAP permissions boundaries for IAM roles with `useNgapPermissionBoundary` flag in `iam/config.yml`. Defaults to false.

### Fixed

- Fixed a bug where FTP sockets were not closed after an error, keeping the Lambda function active until it timed out [CUMULUS-972]
- **CUMULUS-656**
  - The API will no longer allow the deletion of a provider if that provider is
    referenced by a rule
  - The API will no longer allow the deletion of a collection if that collection
    is referenced by a rule
- Fixed a bug where `@cumulus/sf-sns-report` was not pulling large messages from S3 correctly.

### Deprecated

- `@cumulus/ingest/aws/StepFunction.pullEvent()`. Use `@cumulus/common/aws.pullStepFunctionEvent()`.
- `@cumulus/ingest/consumer.Consume` due to unpredictable implementation. Use `@cumulus/ingest/consumer.Consumer`.
  Call `Consumer.consume()` instead of `Consume.read()`.

## [v1.10.4] - 2018-11-28

### Added

- **CUMULUS-1008**
  - New `config.yml` parameter for SQS consumers: `sqs_consumer_rate: (default 500)`, which is the maximum number of
    messages the consumer will attempt to process per execution. Currently this is only used by the sf-starter consumer,
    which runs every minute by default, making this a messages-per-minute upper bound. SQS does not guarantee the number
    of messages returned per call, so this is not a fixed rate of consumption, only attempted number of messages received.

### Deprecated

- `@cumulus/ingest/consumer.Consume` due to unpredictable implementation. Use `@cumulus/ingest/consumer.Consumer`.

### Changed

- Backported update of `packages/api` dependency `@mapbox/dyno` to `1.4.2` to mitigate `event-stream` vulnerability.

## [v1.10.3] - 2018-10-31

### Added

- **CUMULUS-817**
  - Added AWS Dead Letter Queues for lambdas that are scheduled asynchronously/such that failures show up only in cloudwatch logs.
- **CUMULUS-956**
  - Migrated developer documentation and data-cookbooks to Docusaurus
    - supports versioning of documentation
  - Added `docs/docs-how-to.md` to outline how to do things like add new docs or locally install for testing.
  - Deployment/CI scripts have been updated to work with the new format
- **CUMULUS-811**
  - Added new S3 functions to `@cumulus/common/aws`:
    - `aws.s3TagSetToQueryString`: converts S3 TagSet array to querystring (for use with upload()).
    - `aws.s3PutObject`: Returns promise of S3 `putObject`, which puts an object on S3
    - `aws.s3CopyObject`: Returns promise of S3 `copyObject`, which copies an object in S3 to a new S3 location
    - `aws.s3GetObjectTagging`: Returns promise of S3 `getObjectTagging`, which returns an object containing an S3 TagSet.
  - `@/cumulus/common/aws.s3PutObject` defaults to an explicit `ACL` of 'private' if not overridden.
  - `@/cumulus/common/aws.s3CopyObject` defaults to an explicit `TaggingDirective` of 'COPY' if not overridden.

### Deprecated

- **CUMULUS-811**
  - Deprecated `@cumulus/ingest/aws.S3`. Member functions of this class will now
    log warnings pointing to similar functionality in `@cumulus/common/aws`.

## [v1.10.2] - 2018-10-24

### Added

- **CUMULUS-965**
  - Added a `@cumulus/logger` package
- **CUMULUS-885**
  - Added 'human readable' version identifiers to Lambda Versioning lambda aliases
- **CUMULUS-705**
  - Note: Make sure to update the IAM stack when deploying this update.
  - Adds an AsyncOperations model and associated DynamoDB table to the
    `@cumulus/api` package
  - Adds an /asyncOperations endpoint to the `@cumulus/api` package, which can
    be used to fetch the status of an AsyncOperation.
  - Adds a /bulkDelete endpoint to the `@cumulus/api` package, which performs an
    asynchronous bulk-delete operation. This is a stub right now which is only
    intended to demonstration how AsyncOperations work.
  - Adds an AsyncOperation ECS task to the `@cumulus/api` package, which will
    fetch an Lambda function, run it in ECS, and then store the result to the
    AsyncOperations table in DynamoDB.
- **CUMULUS-851** - Added workflow lambda versioning feature to allow in-flight workflows to use lambda versions that were in place when a workflow was initiated

  - Updated Kes custom code to remove logic that used the CMA file key to determine template compilation logic. Instead, utilize a `customCompilation` template configuration flag to indicate a template should use Cumulus's kes customized methods instead of 'core'.
  - Added `useWorkflowLambdaVersions` configuration option to enable the lambdaVersioning feature set. **This option is set to true by default** and should be set to false to disable the feature.
  - Added uniqueIdentifier configuration key to S3 sourced lambdas to optionally support S3 lambda resource versioning within this scheme. This key must be unique for each modified version of the lambda package and must be updated in configuration each time the source changes.
  - Added a new nested stack template that will create a `LambdaVersions` stack that will take lambda parameters from the base template, generate lambda versions/aliases and return outputs with references to the most 'current' lambda alias reference, and updated 'core' template to utilize these outputs (if `useWorkflowLambdaVersions` is enabled).

- Created a `@cumulus/api/lib/OAuth2` interface, which is implemented by the
  `@cumulus/api/lib/EarthdataLogin` and `@cumulus/api/lib/GoogleOAuth2` classes.
  Endpoints that need to handle authentication will determine which class to use
  based on environment variables. This also greatly simplifies testing.
- Added `@cumulus/api/lib/assertions`, containing more complex AVA test assertions
- Added PublishGranule workflow to publish a granule to CMR without full reingest. (ingest-in-place capability)

- `@cumulus/integration-tests` new functionality:
  - `listCollections` to list collections from a provided data directory
  - `deleteCollection` to delete list of collections from a deployed stack
  - `cleanUpCollections` combines the above in one function.
  - `listProviders` to list providers from a provided data directory
  - `deleteProviders` to delete list of providers from a deployed stack
  - `cleanUpProviders` combines the above in one function.
  - `@cumulus/integrations-tests/api.js`: `deleteGranule` and `deletePdr` functions to make `DELETE` requests to Cumulus API
  - `rules` API functionality for posting and deleting a rule and listing all rules
  - `wait-for-deploy` lambda for use in the redeployment tests
- `@cumulus/ingest/granule.js`: `ingestFile` inserts new `duplicate_found: true` field in the file's record if a duplicate file already exists on S3.
- `@cumulus/api`: `/execution-status` endpoint requests and returns complete execution output if execution output is stored in S3 due to size.
- Added option to use environment variable to set CMR host in `@cumulus/cmrjs`.
- **CUMULUS-781** - Added integration tests for `@cumulus/sync-granule` when `duplicateHandling` is set to `replace` or `skip`
- **CUMULUS-791** - `@cumulus/move-granules`: `moveFileRequest` inserts new `duplicate_found: true` field in the file's record if a duplicate file already exists on S3. Updated output schema to document new `duplicate_found` field.

### Removed

- Removed `@cumulus/common/fake-earthdata-login-server`. Tests can now create a
  service stub based on `@cumulus/api/lib/OAuth2` if testing requires handling
  authentication.

### Changed

- **CUMULUS-940** - modified `@cumulus/common/aws` `receiveSQSMessages` to take a parameter object instead of positional parameters. All defaults remain the same, but now access to long polling is available through `options.waitTimeSeconds`.
- **CUMULUS-948** - Update lambda functions `CNMToCMA` and `CnmResponse` in the `cumulus-data-shared` bucket and point the default stack to them.
- **CUMULUS-782** - Updated `@cumulus/sync-granule` task and `Granule.ingestFile` in `@cumulus/ingest` to keep both old and new data when a destination file with different checksum already exists and `duplicateHandling` is `version`
- Updated the config schema in `@cumulus/move-granules` to include the `moveStagedFiles` param.
- **CUMULUS-778** - Updated config schema and documentation in `@cumulus/sync-granule` to include `duplicateHandling` parameter for specifying how duplicate filenames should be handled
- **CUMULUS-779** - Updated `@cumulus/sync-granule` to throw `DuplicateFile` error when destination files already exist and `duplicateHandling` is `error`
- **CUMULUS-780** - Updated `@cumulus/sync-granule` to use `error` as the default for `duplicateHandling` when it is not specified
- **CUMULUS-780** - Updated `@cumulus/api` to use `error` as the default value for `duplicateHandling` in the `Collection` model
- **CUMULUS-785** - Updated the config schema and documentation in `@cumulus/move-granules` to include `duplicateHandling` parameter for specifying how duplicate filenames should be handled
- **CUMULUS-786, CUMULUS-787** - Updated `@cumulus/move-granules` to throw `DuplicateFile` error when destination files already exist and `duplicateHandling` is `error` or not specified
- **CUMULUS-789** - Updated `@cumulus/move-granules` to keep both old and new data when a destination file with different checksum already exists and `duplicateHandling` is `version`

### Fixed

- `getGranuleId` in `@cumulus/ingest` bug: `getGranuleId` was constructing an error using `filename` which was undefined. The fix replaces `filename` with the `uri` argument.
- Fixes to `del` in `@cumulus/api/endpoints/granules.js` to not error/fail when not all files exist in S3 (e.g. delete granule which has only 2 of 3 files ingested).
- `@cumulus/deployment/lib/crypto.js` now checks for private key existence properly.

## [v1.10.1] - 2018-09-4

### Fixed

- Fixed cloudformation template errors in `@cumulus/deployment/`
  - Replaced references to Fn::Ref: with Ref:
  - Moved long form template references to a newline

## [v1.10.0] - 2018-08-31

### Removed

- Removed unused and broken code from `@cumulus/common`
  - Removed `@cumulus/common/test-helpers`
  - Removed `@cumulus/common/task`
  - Removed `@cumulus/common/message-source`
  - Removed the `getPossiblyRemote` function from `@cumulus/common/aws`
  - Removed the `startPromisedSfnExecution` function from `@cumulus/common/aws`
  - Removed the `getCurrentSfnTask` function from `@cumulus/common/aws`

### Changed

- **CUMULUS-839** - In `@cumulus/sync-granule`, 'collection' is now an optional config parameter

### Fixed

- **CUMULUS-859** Moved duplicate code in `@cumulus/move-granules` and `@cumulus/post-to-cmr` to `@cumulus/ingest`. Fixed imports making assumptions about directory structure.
- `@cumulus/ingest/consumer` correctly limits the number of messages being received and processed from SQS. Details:
  - **Background:** `@cumulus/api` includes a lambda `<stack-name>-sqs2sf` which processes messages from the `<stack-name>-startSF` SQS queue every minute. The `sqs2sf` lambda uses `@cumulus/ingest/consumer` to receive and process messages from SQS.
  - **Bug:** More than `messageLimit` number of messages were being consumed and processed from the `<stack-name>-startSF` SQS queue. Many step functions were being triggered simultaneously by the lambda `<stack-name>-sqs2sf` (which consumes every minute from the `startSF` queue) and resulting in step function failure with the error: `An error occurred (ThrottlingException) when calling the GetExecutionHistory`.
  - **Fix:** `@cumulus/ingest/consumer#processMessages` now processes messages until `timeLimit` has passed _OR_ once it receives up to `messageLimit` messages. `sqs2sf` is deployed with a [default `messageLimit` of 10](https://github.com/nasa/cumulus/blob/670000c8a821ff37ae162385f921c40956e293f7/packages/deployment/app/config.yml#L147).
  - **IMPORTANT NOTE:** `consumer` will actually process up to `messageLimit * 2 - 1` messages. This is because sometimes `receiveSQSMessages` will return less than `messageLimit` messages and thus the consumer will continue to make calls to `receiveSQSMessages`. For example, given a `messageLimit` of 10 and subsequent calls to `receiveSQSMessages` returns up to 9 messages, the loop will continue and a final call could return up to 10 messages.

## [v1.9.1] - 2018-08-22

**Please Note** To take advantage of the added granule tracking API functionality, updates are required for the message adapter and its libraries. You should be on the following versions:

- `cumulus-message-adapter` 1.0.9+
- `cumulus-message-adapter-js` 1.0.4+
- `cumulus-message-adapter-java` 1.2.7+
- `cumulus-message-adapter-python` 1.0.5+

### Added

- **CUMULUS-687** Added logs endpoint to search for logs from a specific workflow execution in `@cumulus/api`. Added integration test.
- **CUMULUS-836** - `@cumulus/deployment` supports a configurable docker storage driver for ECS. ECS can be configured with either `devicemapper` (the default storage driver for AWS ECS-optimized AMIs) or `overlay2` (the storage driver used by the NGAP 2.0 AMI). The storage driver can be configured in `app/config.yml` with `ecs.docker.storageDriver: overlay2 | devicemapper`. The default is `overlay2`.
  - To support this configuration, a [Handlebars](https://handlebarsjs.com/) helper `ifEquals` was added to `packages/deployment/lib/kes.js`.
- **CUMULUS-836** - `@cumulus/api` added IAM roles required by the NGAP 2.0 AMI. The NGAP 2.0 AMI runs a script `register_instances_with_ssm.py` which requires the ECS IAM role to include `ec2:DescribeInstances` and `ssm:GetParameter` permissions.

### Fixed

- **CUMULUS-836** - `@cumulus/deployment` uses `overlay2` driver by default and does not attempt to write `--storage-opt dm.basesize` to fix [this error](https://github.com/moby/moby/issues/37039).
- **CUMULUS-413** Kinesis processing now captures all errrors.
  - Added kinesis fallback mechanism when errors occur during record processing.
  - Adds FallbackTopicArn to `@cumulus/api/lambdas.yml`
  - Adds fallbackConsumer lambda to `@cumulus/api`
  - Adds fallbackqueue option to lambda definitions capture lambda failures after three retries.
  - Adds kinesisFallback SNS topic to signal incoming errors from kinesis stream.
  - Adds kinesisFailureSQS to capture fully failed events from all retries.
- **CUMULUS-855** Adds integration test for kinesis' error path.
- **CUMULUS-686** Added workflow task name and version tracking via `@cumulus/api` executions endpoint under new `tasks` property, and under `workflow_tasks` in step input/output.
  - Depends on `cumulus-message-adapter` 1.0.9+, `cumulus-message-adapter-js` 1.0.4+, `cumulus-message-adapter-java` 1.2.7+ and `cumulus-message-adapter-python` 1.0.5+
- **CUMULUS-771**
  - Updated sync-granule to stream the remote file to s3
  - Added integration test for ingesting granules from ftp provider
  - Updated http/https integration tests for ingesting granules from http/https providers
- **CUMULUS-862** Updated `@cumulus/integration-tests` to handle remote lambda output
- **CUMULUS-856** Set the rule `state` to have default value `ENABLED`

### Changed

- In `@cumulus/deployment`, changed the example app config.yml to have additional IAM roles

## [v1.9.0] - 2018-08-06

**Please note** additional information and upgrade instructions [here](https://nasa.github.io/cumulus/docs/upgrade/1.9.0)

### Added

- **CUMULUS-712** - Added integration tests verifying expected behavior in workflows
- **GITC-776-2** - Add support for versioned collections

### Fixed

- **CUMULUS-832**
  - Fixed indentation in example config.yml in `@cumulus/deployment`
  - Fixed issue with new deployment using the default distribution endpoint in `@cumulus/deployment` and `@cumulus/api`

## [v1.8.1] - 2018-08-01

**Note** IAM roles should be re-deployed with this release.

- **Cumulus-726**
  - Added function to `@cumulus/integration-tests`: `sfnStep` includes `getStepInput` which returns the input to the schedule event of a given step function step.
  - Added IAM policy `@cumulus/deployment`: Lambda processing IAM role includes `kinesis::PutRecord` so step function lambdas can write to kinesis streams.
- **Cumulus Community Edition**
  - Added Google OAuth authentication token logic to `@cumulus/api`. Refactored token endpoint to use environment variable flag `OAUTH_PROVIDER` when determining with authentication method to use.
  - Added API Lambda memory configuration variable `api_lambda_memory` to `@cumulus/api` and `@cumulus/deployment`.

### Changed

- **Cumulus-726**
  - Changed function in `@cumulus/api`: `models/rules.js#addKinesisEventSource` was modified to call to `deleteKinesisEventSource` with all required parameters (rule's name, arn and type).
  - Changed function in `@cumulus/integration-tests`: `getStepOutput` can now be used to return output of failed steps. If users of this function want the output of a failed event, they can pass a third parameter `eventType` as `'failure'`. This function will work as always for steps which completed successfully.

### Removed

- **Cumulus-726**

  - Configuration change to `@cumulus/deployment`: Removed default auto scaling configuration for Granules and Files DynamoDB tables.

- **CUMULUS-688**
  - Add integration test for ExecutionStatus
  - Function addition to `@cumulus/integration-tests`: `api` includes `getExecutionStatus` which returns the execution status from the Cumulus API

## [v1.8.0] - 2018-07-23

### Added

- **CUMULUS-718** Adds integration test for Kinesis triggering a workflow.

- **GITC-776-3** Added more flexibility for rules. You can now edit all fields on the rule's record
  We may need to update the api documentation to reflect this.

- **CUMULUS-681** - Add ingest-in-place action to granules endpoint

  - new applyWorkflow action at PUT /granules/{granuleid} Applying a workflow starts an execution of the provided workflow and passes the granule record as payload.
    Parameter(s):
    - workflow - the workflow name

- **CUMULUS-685** - Add parent exeuction arn to the execution which is triggered from a parent step function

### Changed

- **CUMULUS-768** - Integration tests get S3 provider data from shared data folder

### Fixed

- **CUMULUS-746** - Move granule API correctly updates record in dynamo DB and cmr xml file
- **CUMULUS-766** - Populate database fileSize field from S3 if value not present in Ingest payload

## [v1.7.1] - 2018-07-27 - [BACKPORT]

### Fixed

- **CUMULUS-766** - Backport from 1.8.0 - Populate database fileSize field from S3 if value not present in Ingest payload

## [v1.7.0] - 2018-07-02

### Please note: [Upgrade Instructions](https://nasa.github.io/cumulus/docs/upgrade/1.7.0)

### Added

- **GITC-776-2** - Add support for versioned collectons
- **CUMULUS-491** - Add granule reconciliation API endpoints.
- **CUMULUS-480** Add suport for backup and recovery:
  - Add DynamoDB tables for granules, executions and pdrs
  - Add ability to write all records to S3
  - Add ability to download all DynamoDB records in form json files
  - Add ability to upload records to DynamoDB
  - Add migration scripts for copying granule, pdr and execution records from ElasticSearch to DynamoDB
  - Add IAM support for batchWrite on dynamoDB
-
- **CUMULUS-508** - `@cumulus/deployment` cloudformation template allows for lambdas and ECS clusters to have multiple AZ availability.
  - `@cumulus/deployment` also ensures docker uses `devicemapper` storage driver.
- **CUMULUS-755** - `@cumulus/deployment` Add DynamoDB autoscaling support.
  - Application developers can add autoscaling and override default values in their deployment's `app/config.yml` file using a `{TableName}Table:` key.

### Fixed

- **CUMULUS-747** - Delete granule API doesn't delete granule files in s3 and granule in elasticsearch
  - update the StreamSpecification DynamoDB tables to have StreamViewType: "NEW_AND_OLD_IMAGES"
  - delete granule files in s3
- **CUMULUS-398** - Fix not able to filter executions by workflow
- **CUMULUS-748** - Fix invalid lambda .zip files being validated/uploaded to AWS
- **CUMULUS-544** - Post to CMR task has UAT URL hard-coded
  - Made configurable: PostToCmr now requires CMR_ENVIRONMENT env to be set to 'SIT' or 'OPS' for those CMR environments. Default is UAT.

### Changed

- **GITC-776-4** - Changed Discover-pdrs to not rely on collection but use provider_path in config. It also has an optional filterPdrs regex configuration parameter

- **CUMULUS-710** - In the integration test suite, `getStepOutput` returns the output of the first successful step execution or last failed, if none exists

## [v1.6.0] - 2018-06-06

### Please note: [Upgrade Instructions](https://nasa.github.io/cumulus/docs/upgrade/1.6.0)

### Fixed

- **CUMULUS-602** - Format all logs sent to Elastic Search.
  - Extract cumulus log message and index it to Elastic Search.

### Added

- **CUMULUS-556** - add a mechanism for creating and running migration scripts on deployment.
- **CUMULUS-461** Support use of metadata date and other components in `url_path` property

### Changed

- **CUMULUS-477** Update bucket configuration to support multiple buckets of the same type:
  - Change the structure of the buckets to allow for more than one bucket of each type. The bucket structure is now:
    bucket-key:
    name: <bucket-name>
    type: <type> i.e. internal, public, etc.
  - Change IAM and app deployment configuration to support new bucket structure
  - Update tasks and workflows to support new bucket structure
  - Replace instances where buckets.internal is relied upon to either use the system bucket or a configured bucket
  - Move IAM template to the deployment package. NOTE: You now have to specify '--template node_modules/@cumulus/deployment/iam' in your IAM deployment
  - Add IAM cloudformation template support to filter buckets by type

## [v1.5.5] - 2018-05-30

### Added

- **CUMULUS-530** - PDR tracking through Queue-granules
  - Add optional `pdr` property to the sync-granule task's input config and output payload.
- **CUMULUS-548** - Create a Lambda task that generates EMS distribution reports
  - In order to supply EMS Distribution Reports, you must enable S3 Server
    Access Logging on any S3 buckets used for distribution. See [How Do I Enable Server Access Logging for an S3 Bucket?](https://docs.aws.amazon.com/AmazonS3/latest/user-guide/server-access-logging.html)
    The "Target bucket" setting should point at the Cumulus internal bucket.
    The "Target prefix" should be
    "<STACK_NAME>/ems-distribution/s3-server-access-logs/", where "STACK_NAME"
    is replaced with the name of your Cumulus stack.

### Fixed

- **CUMULUS-546 - Kinesis Consumer should catch and log invalid JSON**
  - Kinesis Consumer lambda catches and logs errors so that consumer doesn't get stuck in a loop re-processing bad json records.
- EMS report filenames are now based on their start time instead of the time
  instead of the time that the report was generated
- **CUMULUS-552 - Cumulus API returns different results for the same collection depending on query**
  - The collection, provider and rule records in elasticsearch are now replaced with records from dynamo db when the dynamo db records are updated.

### Added

- `@cumulus/deployment`'s default cloudformation template now configures storage for Docker to match the configured ECS Volume. The template defines Docker's devicemapper basesize (`dm.basesize`) using `ecs.volumeSize`. This addresses ECS default of limiting Docker containers to 10GB of storage ([Read more](https://aws.amazon.com/premiumsupport/knowledge-center/increase-default-ecs-docker-limit/)).

## [v1.5.4] - 2018-05-21

### Added

- **CUMULUS-535** - EMS Ingest, Archive, Archive Delete reports
  - Add lambda EmsReport to create daily EMS Ingest, Archive, Archive Delete reports
  - ems.provider property added to `@cumulus/deployment/app/config.yml`.
    To change the provider name, please add `ems: provider` property to `app/config.yml`.
- **CUMULUS-480** Use DynamoDB to store granules, pdrs and execution records
  - Activate PointInTime feature on DynamoDB tables
  - Increase test coverage on api package
  - Add ability to restore metadata records from json files to DynamoDB
- **CUMULUS-459** provide API endpoint for moving granules from one location on s3 to another

## [v1.5.3] - 2018-05-18

### Fixed

- **CUMULUS-557 - "Add dataType to DiscoverGranules output"**
  - Granules discovered by the DiscoverGranules task now include dataType
  - dataType is now a required property for granules used as input to the
    QueueGranules task
- **CUMULUS-550** Update deployment app/config.yml to force elasticsearch updates for deleted granules

## [v1.5.2] - 2018-05-15

### Fixed

- **CUMULUS-514 - "Unable to Delete the Granules"**
  - updated cmrjs.deleteConcept to return success if the record is not found
    in CMR.

### Added

- **CUMULUS-547** - The distribution API now includes an
  "earthdataLoginUsername" query parameter when it returns a signed S3 URL
- **CUMULUS-527 - "parse-pdr queues up all granules and ignores regex"**
  - Add an optional config property to the ParsePdr task called
    "granuleIdFilter". This property is a regular expression that is applied
    against the filename of the first file of each granule contained in the
    PDR. If the regular expression matches, then the granule is included in
    the output. Defaults to '.', which will match all granules in the PDR.
- File checksums in PDRs now support MD5
- Deployment support to subscribe to an SNS topic that already exists
- **CUMULUS-470, CUMULUS-471** In-region S3 Policy lambda added to API to update bucket policy for in-region access.
- **CUMULUS-533** Added fields to granule indexer to support EMS ingest and archive record creation
- **CUMULUS-534** Track deleted granules
  - added `deletedgranule` type to `cumulus` index.
  - **Important Note:** Force custom bootstrap to re-run by adding this to
    app/config.yml `es: elasticSearchMapping: 7`
- You can now deploy cumulus without ElasticSearch. Just add `es: null` to your `app/config.yml` file. This is only useful for debugging purposes. Cumulus still requires ElasticSearch to properly operate.
- `@cumulus/integration-tests` includes and exports the `addRules` function, which seeds rules into the DynamoDB table.
- Added capability to support EFS in cloud formation template. Also added
  optional capability to ssh to your instance and privileged lambda functions.
- Added support to force discovery of PDRs that have already been processed
  and filtering of selected data types
- `@cumulus/cmrjs` uses an environment variable `USER_IP_ADDRESS` or fallback
  IP address of `10.0.0.0` when a public IP address is not available. This
  supports lambda functions deployed into a VPC's private subnet, where no
  public IP address is available.

### Changed

- **CUMULUS-550** Custom bootstrap automatically adds new types to index on
  deployment

## [v1.5.1] - 2018-04-23

### Fixed

- add the missing dist folder to the hello-world task
- disable uglifyjs on the built version of the pdr-status-check (read: https://github.com/webpack-contrib/uglifyjs-webpack-plugin/issues/264)

## [v1.5.0] - 2018-04-23

### Changed

- Removed babel from all tasks and packages and increased minimum node requirements to version 8.10
- Lambda functions created by @cumulus/deployment will use node8.10 by default
- Moved [cumulus-integration-tests](https://github.com/nasa/cumulus-integration-tests) to the `example` folder CUMULUS-512
- Streamlined all packages dependencies (e.g. remove redundant dependencies and make sure versions are the same across packages)
- **CUMULUS-352:** Update Cumulus Elasticsearch indices to use [index aliases](https://www.elastic.co/guide/en/elasticsearch/reference/current/indices-aliases.html).
- **CUMULUS-519:** ECS tasks are no longer restarted after each CF deployment unless `ecs.restartTasksOnDeploy` is set to true
- **CUMULUS-298:** Updated log filterPattern to include all CloudWatch logs in ElasticSearch
- **CUMULUS-518:** Updates to the SyncGranule config schema
  - `granuleIdExtraction` is no longer a property
  - `process` is now an optional property
  - `provider_path` is no longer a property

### Fixed

- **CUMULUS-455 "Kes deployments using only an updated message adapter do not get automatically deployed"**
  - prepended the hash value of cumulus-message-adapter.zip file to the zip file name of lambda which uses message adapter.
  - the lambda function will be redeployed when message adapter or lambda function are updated
- Fixed a bug in the bootstrap lambda function where it stuck during update process
- Fixed a bug where the sf-sns-report task did not return the payload of the incoming message as the output of the task [CUMULUS-441]

### Added

- **CUMULUS-352:** Add reindex CLI to the API package.
- **CUMULUS-465:** Added mock http/ftp/sftp servers to the integration tests
- Added a `delete` method to the `@common/CollectionConfigStore` class
- **CUMULUS-467 "@cumulus/integration-tests or cumulus-integration-tests should seed provider and collection in deployed DynamoDB"**
  - `example` integration-tests populates providers and collections to database
  - `example` workflow messages are populated from workflow templates in s3, provider and collection information in database, and input payloads. Input templates are removed.
  - added `https` protocol to provider schema

## [v1.4.1] - 2018-04-11

### Fixed

- Sync-granule install

## [v1.4.0] - 2018-04-09

### Fixed

- **CUMULUS-392 "queue-granules not returning the sfn-execution-arns queued"**
  - updated queue-granules to return the sfn-execution-arns queued and pdr if exists.
  - added pdr to ingest message meta.pdr instead of payload, so the pdr information doesn't get lost in the ingest workflow, and ingested granule in elasticsearch has pdr name.
  - fixed sf-sns-report schema, remove the invalid part
  - fixed pdr-status-check schema, the failed execution contains arn and reason
- **CUMULUS-206** make sure homepage and repository urls exist in package.json files of tasks and packages

### Added

- Example folder with a cumulus deployment example

### Changed

- [CUMULUS-450](https://bugs.earthdata.nasa.gov/browse/CUMULUS-450) - Updated
  the config schema of the **queue-granules** task
  - The config no longer takes a "collection" property
  - The config now takes an "internalBucket" property
  - The config now takes a "stackName" property
- [CUMULUS-450](https://bugs.earthdata.nasa.gov/browse/CUMULUS-450) - Updated
  the config schema of the **parse-pdr** task
  - The config no longer takes a "collection" property
  - The "stack", "provider", and "bucket" config properties are now
    required
- **CUMULUS-469** Added a lambda to the API package to prototype creating an S3 bucket policy for direct, in-region S3 access for the prototype bucket

### Removed

- Removed the `findTmpTestDataDirectory()` function from
  `@cumulus/common/test-utils`

### Fixed

- [CUMULUS-450](https://bugs.earthdata.nasa.gov/browse/CUMULUS-450)
  - The **queue-granules** task now enqueues a **sync-granule** task with the
    correct collection config for that granule based on the granule's
    data-type. It had previously been using the collection config from the
    config of the **queue-granules** task, which was a problem if the granules
    being queued belonged to different data-types.
  - The **parse-pdr** task now handles the case where a PDR contains granules
    with different data types, and uses the correct granuleIdExtraction for
    each granule.

### Added

- **CUMULUS-448** Add code coverage checking using [nyc](https://github.com/istanbuljs/nyc).

## [v1.3.0] - 2018-03-29

### Deprecated

- discover-s3-granules is deprecated. The functionality is provided by the discover-granules task

### Fixed

- **CUMULUS-331:** Fix aws.downloadS3File to handle non-existent key
- Using test ftp provider for discover-granules testing [CUMULUS-427]
- **CUMULUS-304: "Add AWS API throttling to pdr-status-check task"** Added concurrency limit on SFN API calls. The default concurrency is 10 and is configurable through Lambda environment variable CONCURRENCY.
- **CUMULUS-414: "Schema validation not being performed on many tasks"** revised npm build scripts of tasks that use cumulus-message-adapter to place schema directories into dist directories.
- **CUMULUS-301:** Update all tests to use test-data package for testing data.
- **CUMULUS-271: "Empty response body from rules PUT endpoint"** Added the updated rule to response body.
- Increased memory allotment for `CustomBootstrap` lambda function. Resolves failed deployments where `CustomBootstrap` lambda function was failing with error `Process exited before completing request`. This was causing deployments to stall, fail to update and fail to rollback. This error is thrown when the lambda function tries to use more memory than it is allotted.
- Cumulus repository folders structure updated:
  - removed the `cumulus` folder altogether
  - moved `cumulus/tasks` to `tasks` folder at the root level
  - moved the tasks that are not converted to use CMA to `tasks/.not_CMA_compliant`
  - updated paths where necessary

### Added

- `@cumulus/integration-tests` - Added support for testing the output of an ECS activity as well as a Lambda function.

## [v1.2.0] - 2018-03-20

### Fixed

- Update vulnerable npm packages [CUMULUS-425]
- `@cumulus/api`: `kinesis-consumer.js` uses `sf-scheduler.js#schedule` instead of placing a message directly on the `startSF` SQS queue. This is a fix for [CUMULUS-359](https://bugs.earthdata.nasa.gov/browse/CUMULUS-359) because `sf-scheduler.js#schedule` looks up the provider and collection data in DynamoDB and adds it to the `meta` object of the enqueued message payload.
- `@cumulus/api`: `kinesis-consumer.js` catches and logs errors instead of doing an error callback. Before this change, `kinesis-consumer` was failing to process new records when an existing record caused an error because it would call back with an error and stop processing additional records. It keeps trying to process the record causing the error because it's "position" in the stream is unchanged. Catching and logging the errors is part 1 of the fix. Proposed part 2 is to enqueue the error and the message on a "dead-letter" queue so it can be processed later ([CUMULUS-413](https://bugs.earthdata.nasa.gov/browse/CUMULUS-413)).
- **CUMULUS-260: "PDR page on dashboard only shows zeros."** The PDR stats in LPDAAC are all 0s, even if the dashboard has been fixed to retrieve the correct fields. The current version of pdr-status-check has a few issues.
  - pdr is not included in the input/output schema. It's available from the input event. So the pdr status and stats are not updated when the ParsePdr workflow is complete. Adding the pdr to the input/output of the task will fix this.
  - pdr-status-check doesn't update pdr stats which prevent the real time pdr progress from showing up in the dashboard. To solve this, added lambda function sf-sns-report which is copied from @cumulus/api/lambdas/sf-sns-broadcast with modification, sf-sns-report can be used to report step function status anywhere inside a step function. So add step sf-sns-report after each pdr-status-check, we will get the PDR status progress at real time.
  - It's possible an execution is still in the queue and doesn't exist in sfn yet. Added code to handle 'ExecutionDoesNotExist' error when checking the execution status.
- Fixed `aws.cloudwatchevents()` typo in `packages/ingest/aws.js`. This typo was the root cause of the error: `Error: Could not process scheduled_ingest, Error: : aws.cloudwatchevents is not a constructor` seen when trying to update a rule.

### Removed

- `@cumulus/ingest/aws`: Remove queueWorkflowMessage which is no longer being used by `@cumulus/api`'s `kinesis-consumer.js`.

## [v1.1.4] - 2018-03-15

### Added

- added flag `useList` to parse-pdr [CUMULUS-404]

### Fixed

- Pass encrypted password to the ApiGranule Lambda function [CUMULUS-424]

## [v1.1.3] - 2018-03-14

### Fixed

- Changed @cumulus/deployment package install behavior. The build process will happen after installation

## [v1.1.2] - 2018-03-14

### Added

- added tools to @cumulus/integration-tests for local integration testing
- added end to end testing for discovering and parsing of PDRs
- `yarn e2e` command is available for end to end testing

### Fixed

- **CUMULUS-326: "Occasionally encounter "Too Many Requests" on deployment"** The api gateway calls will handle throttling errors
- **CUMULUS-175: "Dashboard providers not in sync with AWS providers."** The root cause of this bug - DynamoDB operations not showing up in Elasticsearch - was shared by collections and rules. The fix was to update providers', collections' and rules; POST, PUT and DELETE endpoints to operate on DynamoDB and using DynamoDB streams to update Elasticsearch. The following packages were made:
  - `@cumulus/deployment` deploys DynamoDB streams for the Collections, Providers and Rules tables as well as a new lambda function called `dbIndexer`. The `dbIndexer` lambda has an event source mapping which listens to each of the DynamoDB streams. The dbIndexer lambda receives events referencing operations on the DynamoDB table and updates the elasticsearch cluster accordingly.
  - The `@cumulus/api` endpoints for collections, providers and rules _only_ query DynamoDB, with the exception of LIST endpoints and the collections' GET endpoint.

### Updated

- Broke up `kes.override.js` of @cumulus/deployment to multiple modules and moved to a new location
- Expanded @cumulus/deployment test coverage
- all tasks were updated to use cumulus-message-adapter-js 1.0.1
- added build process to integration-tests package to babelify it before publication
- Update @cumulus/integration-tests lambda.js `getLambdaOutput` to return the entire lambda output. Previously `getLambdaOutput` returned only the payload.

## [v1.1.1] - 2018-03-08

### Removed

- Unused queue lambda in api/lambdas [CUMULUS-359]

### Fixed

- Kinesis message content is passed to the triggered workflow [CUMULUS-359]
- Kinesis message queues a workflow message and does not write to rules table [CUMULUS-359]

## [v1.1.0] - 2018-03-05

### Added

- Added a `jlog` function to `common/test-utils` to aid in test debugging
- Integration test package with command line tool [CUMULUS-200] by @laurenfrederick
- Test for FTP `useList` flag [CUMULUS-334] by @kkelly51

### Updated

- The `queue-pdrs` task now uses the [cumulus-message-adapter-js](https://github.com/nasa/cumulus-message-adapter-js)
  library
- Updated the `queue-pdrs` JSON schemas
- The test-utils schema validation functions now throw an error if validation
  fails
- The `queue-granules` task now uses the [cumulus-message-adapter-js](https://github.com/nasa/cumulus-message-adapter-js)
  library
- Updated the `queue-granules` JSON schemas

### Removed

- Removed the `getSfnExecutionByName` function from `common/aws`
- Removed the `getGranuleStatus` function from `common/aws`

## [v1.0.1] - 2018-02-27

### Added

- More tests for discover-pdrs, dicover-granules by @yjpa7145
- Schema validation utility for tests by @yjpa7145

### Changed

- Fix an FTP listing bug for servers that do not support STAT [CUMULUS-334] by @kkelly51

## [v1.0.0] - 2018-02-23

[unreleased]: https://github.com/nasa/cumulus/compare/v1.18.0...HEAD
[v1.18.0]: https://github.com/nasa/cumulus/compare/v1.17.0...v1.18.0
[v1.17.0]: https://github.com/nasa/cumulus/compare/v1.16.1...v1.17.0
[v1.16.1]: https://github.com/nasa/cumulus/compare/v1.16.0...v1.16.1
[v1.16.0]: https://github.com/nasa/cumulus/compare/v1.15.0...v1.16.0
[v1.15.0]: https://github.com/nasa/cumulus/compare/v1.14.5...v1.15.0
[v1.14.5]: https://github.com/nasa/cumulus/compare/v1.14.4...v1.14.5
[v1.14.4]: https://github.com/nasa/cumulus/compare/v1.14.3...v1.14.4
[v1.14.3]: https://github.com/nasa/cumulus/compare/v1.14.2...v1.14.3
[v1.14.2]: https://github.com/nasa/cumulus/compare/v1.14.1...v1.14.2
[v1.14.1]: https://github.com/nasa/cumulus/compare/v1.14.0...v1.14.1
[v1.14.0]: https://github.com/nasa/cumulus/compare/v1.13.5...v1.14.0
[v1.13.5]: https://github.com/nasa/cumulus/compare/v1.13.4...v1.13.5
[v1.13.4]: https://github.com/nasa/cumulus/compare/v1.13.3...v1.13.4
[v1.13.3]: https://github.com/nasa/cumulus/compare/v1.13.2...v1.13.3
[v1.13.2]: https://github.com/nasa/cumulus/compare/v1.13.1...v1.13.2
[v1.13.1]: https://github.com/nasa/cumulus/compare/v1.13.0...v1.13.1
[v1.13.0]: https://github.com/nasa/cumulus/compare/v1.12.1...v1.13.0
[v1.12.1]: https://github.com/nasa/cumulus/compare/v1.12.0...v1.12.1
[v1.12.0]: https://github.com/nasa/cumulus/compare/v1.11.3...v1.12.0
[v1.11.3]: https://github.com/nasa/cumulus/compare/v1.11.2...v1.11.3
[v1.11.2]: https://github.com/nasa/cumulus/compare/v1.11.1...v1.11.2
[v1.11.1]: https://github.com/nasa/cumulus/compare/v1.11.0...v1.11.1
[v1.11.0]: https://github.com/nasa/cumulus/compare/v1.10.4...v1.11.0
[v1.10.4]: https://github.com/nasa/cumulus/compare/v1.10.3...v1.10.4
[v1.10.3]: https://github.com/nasa/cumulus/compare/v1.10.2...v1.10.3
[v1.10.2]: https://github.com/nasa/cumulus/compare/v1.10.1...v1.10.2
[v1.10.1]: https://github.com/nasa/cumulus/compare/v1.10.0...v1.10.1
[v1.10.0]: https://github.com/nasa/cumulus/compare/v1.9.1...v1.10.0
[v1.9.1]: https://github.com/nasa/cumulus/compare/v1.9.0...v1.9.1
[v1.9.0]: https://github.com/nasa/cumulus/compare/v1.8.1...v1.9.0
[v1.8.1]: https://github.com/nasa/cumulus/compare/v1.8.0...v1.8.1
[v1.8.0]: https://github.com/nasa/cumulus/compare/v1.7.0...v1.8.0
[v1.7.0]: https://github.com/nasa/cumulus/compare/v1.6.0...v1.7.0
[v1.6.0]: https://github.com/nasa/cumulus/compare/v1.5.5...v1.6.0
[v1.5.5]: https://github.com/nasa/cumulus/compare/v1.5.4...v1.5.5
[v1.5.4]: https://github.com/nasa/cumulus/compare/v1.5.3...v1.5.4
[v1.5.3]: https://github.com/nasa/cumulus/compare/v1.5.2...v1.5.3
[v1.5.2]: https://github.com/nasa/cumulus/compare/v1.5.1...v1.5.2
[v1.5.1]: https://github.com/nasa/cumulus/compare/v1.5.0...v1.5.1
[v1.5.0]: https://github.com/nasa/cumulus/compare/v1.4.1...v1.5.0
[v1.4.1]: https://github.com/nasa/cumulus/compare/v1.4.0...v1.4.1
[v1.4.0]: https://github.com/nasa/cumulus/compare/v1.3.0...v1.4.0
[v1.3.0]: https://github.com/nasa/cumulus/compare/v1.2.0...v1.3.0
[v1.2.0]: https://github.com/nasa/cumulus/compare/v1.1.4...v1.2.0
[v1.1.4]: https://github.com/nasa/cumulus/compare/v1.1.3...v1.1.4
[v1.1.3]: https://github.com/nasa/cumulus/compare/v1.1.2...v1.1.3
[v1.1.2]: https://github.com/nasa/cumulus/compare/v1.1.1...v1.1.2
[v1.1.1]: https://github.com/nasa/cumulus/compare/v1.0.1...v1.1.1
[v1.1.0]: https://github.com/nasa/cumulus/compare/v1.0.1...v1.1.0
[v1.0.1]: https://github.com/nasa/cumulus/compare/v1.0.0...v1.0.1
[v1.0.0]: https://github.com/nasa/cumulus/compare/pre-v1-release...v1.0.0<|MERGE_RESOLUTION|>--- conflicted
+++ resolved
@@ -20,32 +20,23 @@
     `<prefix>-VerifyProviderSecretsMigration` Lambda function as part of the
     deployment, which will cause the deployment to fail if the migration
     Lambda has not been run.
-
-### Added
-
-<<<<<<< HEAD
+- **CUMULUS-1698**
+  - Change variable `saml_launchpad_metadata_path` to
+    `saml_launchpad_metadata_url` in the `tf-modules/cumulus` Terraform module.
+
+### Added
+
 - **CUMULUS-1684**
   - Add a `@cumulus/aws-client/KMS` library of KMS-related functions
   - Add `@cumulus/aws-client/S3.getTextObject()`
   - Add `@cumulus/sftp-client` package
   - Create `ProviderSecretsMigration` Lambda function
   - Create `VerifyProviderSecretsMigration` Lambda function
-=======
 - **CUMULUS-1548**
   - Add ability to put default Cumulus logs in Metrics' ELK stack
   - Add ability to add custom logs to Metrics' ELK Stack
-
 - **CUMULUS-1702**
   - When logs are sent to Metrics' ELK stack, the logs endpoints will return results from there
-
-### BREAKING CHANGES
-
-- **CUMULUS-1698**
-  - - Change variable `saml_launchpad_metadata_path` to `saml_launchpad_metadata_url` in the `tf-modules/cumulus` Terraform module.
-
-### Added
-
->>>>>>> be232fe9
 - **CUMULUS-1459**
   - Async Operations are indexed in Elasticsearch
   - To index any existing async operations you'll need to perform an index from
