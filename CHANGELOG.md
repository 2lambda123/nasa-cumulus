# Changelog

All notable changes to this project will be documented in this file.

The format is based on [Keep a Changelog](http://keepachangelog.com/en/1.0.0/).

## Unreleased
  
### Added

<<<<<<< HEAD
- **CUMULUS-2998**
  - Added Memory Size and Timeout terraform variable configuration for remaining Cumulus Tasks including:
    - fake_processing_task_timeout and fake_processing_task_memory_size
    - files_to_granules_task_timeout and files_to_granule_task_memory_size
    - hello_world_task_timeout and hello_world_task_memory_size
=======
- **CUMULUS-2986**
  - Adds Terraform memory_size configurations to lambda functions with customizable timeouts enabled (the minimum default size has also been raised from 256 MB to 512 MB)
    allowed properties include:
      - add_missing_file_checksums_task_memory_size
      - discover_granules_task_memory_size
      - discover_pdrs_task_memory_size
      - hyrax_metadata_updates_task_memory_size
      - lzards_backup_task_memory_size
      - move_granules_task_memory_size
      - parse_pdr_task_memory_size
      - pdr_status_check_task_memory_size
      - post_to_cmr_task_memory_size
      - queue_granules_task_memory_size
      - queue_pdrs_task_memory_size
      - queue_workflow_task_memory_size
      - sync_granule_task_memory_size
      - update_cmr_access_constraints_task_memory_size
      - update_granules_cmr_task_memory_size
  - Initializes the lambda_memory_size(s) variable in the Terraform variable list
>>>>>>> 359ddc52

- **CUMULUS-2631**
  - Added 'Bearer token' support to s3credentials endpoint
- **CUMULUS-2787**
  - Added `lzards-api-client` package to Cumulus with `submitQueryToLzards` method

### Changed

- **CUMULUS-2787**
  - Updated `lzards-backup-task` to send Cumulus provider and granule createdAt values as metadata in LZARDS backup request to support querying LZARDS for reconciliation reports
- **CUMULUS-2913**
  - Changed `process-dead-letter-archive` lambda to put messages from S3 dead
    letter archive that fail to process to new S3 location.
- **CUMULUS-2974**
  - The `DELETE /granules/<granuleId>` endpoint now includes additional details about granule
    deletion, including collection, deleted granule ID, deleted files, and deletion time.
- **CUMULUS-3027**
  - Pinned typescript to ~4.7.x to address typing incompatibility issues
    discussed in https://github.com/knex/knex/pull/5279
  - Update generate-ts-build-cache script to always install root project dependencies

### Fixed

- **CUMULUS-2969**
  - Updated `@cumulus/api/models/rules.buildPayload` to only include
    stepFunction name and arn in for the `definition` return value, excluding
    step function definition and other extraneous step function object
    key/values that are not used downstream, but were causing rules to exceed internal AWS limits.
- **CUMULUS-2971**
  - Updated `@cumulus/aws-client/S3ObjectStore` class to take string query parameters and
    its methods `signGetObject` and `signHeadObject` to take parameter presignOptions

- **CUMULUS-3021**
  - Updated `@cumulus/api-client/collections` and `@cumulus/integration-tests/api` to encode
    collection version in the URI path

## [v13.3.0] 2022-8-19

### Notable Changes

- **CUMULUS-2930**
  - The `GET /granules` endpoint has a new optional query parameter:
    `searchContext`, which is used to resume listing within the same search
    context. It is provided in every response from the endpoint as
    `meta.searchContext`. The searchContext value must be submitted with every
    consequent API call, and must be fetched from each new response to maintain
    the context.
  - Use of the `searchContext` query string parameter allows listing past 10,000 results.
  - Note that using the `from` query param in a request will cause the `searchContext` to
    be ignored and also make the query subject to the 10,000 results cap again.
  - Updated `GET /granules` endpoint to leverage ElasticSearch search-after API.
    The endpoint will only use search-after when the `searchContext` parameter
    is provided in a request.

## [v13.2.1] 2022-8-10 [BACKPORT]

### Notable changes

- **CUMULUS-3019**
  - Fix file write logic to delete files by `granule_cumulus_id` instead of
    `cumulus_id`. Previous logic removed files by matching `file.cumulus_id`
    to `granule.cumulus_id`.

## [v13.2.0] 2022-8-04

### Changed

- **CUMULUS-2940**
  - Updated bulk operation lambda to utilize system wide rds_connection_timing
    configuration parameters from the main `cumulus` module
- **CUMULUS-2980**
  - Updated `ingestPdrWithNodeNameSpec.js` to use `deleteProvidersAndAllDependenciesByHost` function.
  - Removed `deleteProvidersByHost`function.
- **CUMULUS-2954**
  - Updated Backup LZARDS task to run as a single task in a step function workflow.
  - Updated task to allow user to provide `collectionId` in workflow input and
    updated task to use said `collectionId` to look up the corresponding collection record in RDS.

## [v13.1.0] 2022-7-22

### MIGRATION notes

- The changes introduced in CUMULUS-2962 will re-introduce a
  `files_granules_cumulus_id_index` on the `files` table in the RDS database.
  This index will be automatically created as part of the bootstrap lambda
  function *on deployment* of the `data-persistence` module.

  *In cases where the index is already applied, this update will have no effect*.

  **Please Note**: In some cases where ingest is occurring at high volume levels and/or the
  files table has > 150M file records, the migration may
  fail on deployment due to timing required to both acquire the table state needed for the
  migration and time to create the index given the resources available.

  For reference a rx.5 large Aurora/RDS database
  with *no activity* took roughly 6 minutes to create the index for a file table with 300M records and no active ingest, however timed out when the same migration was attempted
  in production with possible activity on the table.

  If you believe you are subject to the above consideration, you may opt to
  manually create the `files` table index *prior* to deploying this version of
  Core with the following procedure:

  -----

  - Verify you do not have the index:

  ```text
  select * from pg_indexes where tablename = 'files';

   schemaname | tablename |        indexname        | tablespace |                                       indexdef
  ------------+-----------+-------------------------+------------+---------------------------------------------------------------------------------------
   public     | files     | files_pkey              |            | CREATE UNIQUE INDEX files_pkey ON public.files USING btree (cumulus_id)
   public     | files     | files_bucket_key_unique |            | CREATE UNIQUE INDEX files_bucket_key_unique ON public.files USING btree (bucket, key)
  ```

  In this instance you should not see an `indexname` row with
  `files_granules_cumulus_id_index` as the value.     If you *do*, you should be
  clear to proceed with the installation.
  - Quiesce ingest

  Stop all ingest operations in Cumulus Core according to your operational
  procedures.    You should validate that it appears there are no active queries that
  appear to be inserting granules/files into the database as a secondary method
  of evaluating the database system state:

  ```text
  select pid, query, state, wait_event_type, wait_event from pg_stat_activity where state = 'active';
  ```

  If query rows are returned with a `query` value that involves the files table,
  make sure ingest is halted and no other granule-update activity is running on
  the system.

  Note: In rare instances if there are hung queries that are unable to resolve, it may be necessary to
  manually use psql [Server Signaling
  Functions](https://www.postgresql.org/docs/10/functions-admin.html#FUNCTIONS-ADMIN-SIGNAL)
  `pg_cancel_backend` and/or
  `pg_terminate_backend` if the migration will not complete in the next step.

  - Create the Index

  Run the following query to create the index.    Depending on the situation
  this may take many minutes to complete, and you will note your CPU load and
  disk I/O rates increase on your cluster:

  ```text
  CREATE INDEX files_granule_cumulus_id_index ON files (granule_cumulus_id);
  ```

  You should see a response like:

  ```text
  CREATE INDEX
  ```

  and can verify the index `files_granule_cumulus_id_index` was created:

  ```text
  => select * from pg_indexes where tablename = 'files';
  schemaname | tablename |           indexname            | tablespace |                                           indexdef
   ------------+-----------+--------------------------------+------------+----------------------------------------------------------------------------------------------
   public     | files     | files_pkey                     |            | CREATE UNIQUE INDEX files_pkey ON public.files USING btree (cumulus_id)
   public     | files     | files_bucket_key_unique        |            | CREATE UNIQUE INDEX files_bucket_key_unique ON public.files USING btree (bucket, key)
   public     | files     | files_granule_cumulus_id_index |            | CREATE INDEX files_granule_cumulus_id_index ON public.files USING btree (granule_cumulus_id)
  (3 rows)
  ```

  - Once this is complete, you may deploy this version of Cumulus as you
    normally would.
  **If you are unable to stop ingest for the above procedure** *and* cannot
  migrate with deployment, you may be able to manually create the index while
  writes are ongoing using postgres's `CONCURRENTLY` option for `CREATE INDEX`.
  This can have significant impacts on CPU/write IO, particularly if you are
  already using a significant amount of your cluster resources, and may result
  in failed writes or an unexpected index/database state.

  PostgreSQL's
  [documentation](https://www.postgresql.org/docs/10/sql-createindex.html#SQL-CREATEINDEX-CONCURRENTLY)
  provides more information on this option.   Please be aware it is
  **unsupported** by Cumulus at this time, so community members that opt to go
  this route should proceed with caution.

  -----

### Notable changes

- **CUMULUS-2962**
  - Re-added database structural migration to `files` table to add an index on `granule_cumulus_id`
- **CUMULUS-2929**
  - Updated `move-granule` task to check the optional collection configuration parameter
    `meta.granuleMetadataFileExtension` to determine the granule metadata file.
    If none is specified, the granule CMR metadata or ISO metadata file is used.

### Changed

- Updated Moment.js package to 2.29.4 to address security vulnerability
- **CUMULUS-2967**
  - Added fix example/spec/helpers/Provider that doesn't fail deletion 404 in
    case of deletion race conditions
### Fixed

- **CUMULUS-2995**
  - Updated Lerna package to 5.1.8 to address security vulnerability

- **CUMULUS-2863**
  - Fixed `@cumulus/api` `validateAndUpdateSqsRule` method to allow 0 retries and 0 visibilityTimeout
    in rule's meta.

- **CUMULUS-2959**
  - Fixed `@cumulus/api` `granules` module to convert numeric productVolume to string
    when an old granule record is retrieved from DynamoDB
- Fixed the following links on Cumulus docs' [Getting Started](https://nasa.github.io/cumulus/docs/getting-started) page:
    * Cumulus Deployment
    * Terraform Best Practices
    * Integrator Common Use Cases
- Also corrected the _How to Deploy Cumulus_ link in the [Glossary](https://nasa.github.io/cumulus/docs/glossary)


## [v13.0.1] 2022-7-12

- **CUMULUS-2995**
  - Updated Moment.js package to 2.29.4 to address security vulnerability

## [v13.0.0] 2022-06-13

### MIGRATION NOTES

- The changes introduced in CUMULUS-2955 should result in removal of
  `files_granule_cumulus_id_index` from the `files` table (added in the v11.1.1
  release).  The success of this operation is dependent on system ingest load.

  In rare cases where data-persistence deployment fails because the
  `postgres-db-migration` times out, it may be required to manually remove the
  index and then redeploy:

  ```text
  DROP INDEX IF EXISTS files_granule_cumulus_id_index;
  ```

### Breaking Changes

- **CUMULUS-2931**

  - Updates CustomBootstrap lambda to default to failing if attempting to remove
    a pre-existing `cumulus-alias` index that would collide with the required
    `cumulus-alias` *alias*.   A configuration parameter
    `elasticsearch_remove_index_alias_conflict`  on the `cumulus` and
    `archive` modules has been added to enable the original behavior that would
    remove the invalid index (and all it's data).
  - Updates `@cumulus/es-client.bootstrapElasticSearch` signature to be
    parameterized and accommodate a new parameter `removeAliasConflict` which
    allows/disallows the deletion of a conflicting `cumulus-alias` index

### Notable changes

- **CUMULUS-2929**
  - Updated `move-granule` task to check the optional collection configuration parameter
    `meta.granuleMetadataFileExtension` to determine the granule metadata file.
    If none is specified, the granule CMR metadata or ISO metadata file is used.

### Added

- **CUMULUS-2929**
  - Added optional collection configuration `meta.granuleMetadataFileExtension` to specify CMR metadata
    file extension for tasks that utilize metadata file lookups

- **CUMULUS-2939**
  - Added `@cumulus/api/lambdas/start-async-operation` to start an async operation

- **CUMULUS-2953**
  - Added `skipMetadataCheck` flag to config for Hyrax metadata updates task.
  - If this config flag is set to `true`, and a granule has no CMR file, the task will simply return the input values.

- **CUMULUS-2966**
  - Added extractPath operation and support of nested string replacement to `url_path` in the collection configuration

### Changed

- **CUMULUS-2965**
  - Update `cumulus-rds-tf` module to ignore `engine_version` lifecycle changes
- **CUMULUS-2967**
  - Added fix example/spec/helpers/Provider that doesn't fail deletion 404 in
    case of deletion race conditions
- **CUMULUS-2955**
  - Updates `20220126172008_files_granule_id_index` to *not* create an index on
    `granule_cumulus_id` on the files table.
  - Adds `20220609024044_remove_files_granule_id_index` migration to revert
    changes from `20220126172008_files_granule_id_index` on any deployed stacks
    that might have the index to ensure consistency in deployed stacks

- **CUMULUS-2923**
  - Changed public key setup for SFTP local testing.
- **CUMULUS-2939**
  - Updated `@cumulus/api` `granules/bulk*`, `elasticsearch/index-from-database` and
    `POST reconciliationReports` endpoints to invoke StartAsyncOperation lambda

### Fixed

- **CUMULUS-2863**
  - Fixed `@cumulus/api` `validateAndUpdateSqsRule` method to allow 0 retries
    and 0 visibilityTimeout in rule's meta.
- **CUMULUS-2961**
  - Fixed `data-migration2` granule migration logic to allow for DynamoDb granules that have a null/empty string value for `execution`.   The migration will now migrate them without a linked execution.
  - Fixed `@cumulus/api` `validateAndUpdateSqsRule` method to allow 0 retries and 0 visibilityTimeout
    in rule's meta.

- **CUMULUS-2959**
  - Fixed `@cumulus/api` `granules` module to convert numeric productVolume to string
    when an old granule record is retrieved from DynamoDB.

## [v12.0.2] 2022-08-10 [BACKPORT]

**Please note** changes in 12.0.2 may not yet be released in future versions, as
this is a backport and patch release on the 12.0.x series of releases. Updates that
are included in the future will have a corresponding CHANGELOG entry in future
releases.

### Notable Changes

- **CUMULUS-3019**
  - Fix file write logic to delete files by `granule_cumulus_id` instead of
      `cumulus_id`. Previous logic removed files by matching `file.cumulus_id`
      to `granule.cumulus_id`.

## [v12.0.1] 2022-07-18

- **CUMULUS-2995**
  - Updated Moment.js package to 2.29.4 to address security vulnerability

## [v12.0.0] 2022-05-20

### Breaking Changes

- **CUMULUS-2903**

  - The minimum supported version for all published Cumulus Core npm packages is now Node 14.19.1
  - Tasks using the `cumuluss/cumulus-ecs-task` Docker image must be updated to
    `cumuluss/cumulus-ecs-task:1.8.0`. This can be done by updating the `image`
    property of any tasks defined using the `cumulus_ecs_service` Terraform
    module.

### Changed

- **CUMULUS-2932**

  - Updates `SyncGranule` task to include `disableOrDefaultAcl` function that uses
    the configuration ACL parameter to set ACL to private by default or disable ACL.
  - Updates `@cumulus/sync-granule` `download()` function to take in ACL parameter
  - Updates `@cumulus/ingest` `proceed()` function to take in ACL parameter
  - Updates `@cumulus/ingest` `addLock()` function to take in an optional ACL parameter
  - Updates `SyncGranule` example worfklow config
    `example/cumulus-tf/sync_granule_workflow.asl.json` to include `ACL`
    parameter.

## [v11.1.5] 2022-08-10 [BACKPORT]
**Please note** changes in 11.1.4 may not yet be released in future versions, as
this is a backport and patch release on the 11.1.x series of releases. Updates that
are included in the future will have a corresponding CHANGELOG entry in future
releases.

### Notable changes

- **CUMULUS-3019**
  - Fix file write logic to delete files by `granule_cumulus_id` instead of
      `cumulus_id`. Previous logic removed files by matching `file.cumulus_id`
      to `granule.cumulus_id`.

## [v11.1.4] 2022-07-18

**Please note** changes in 11.1.4 may not yet be released in future versions, as
this is a backport and patch release on the 11.1.x series of releases. Updates that
are included in the future will have a corresponding CHANGELOG entry in future
releases.

### MIGRATION notes


- The changes introduced in CUMULUS-2962 will re-introduce a
  `files_granules_cumulus_id_index` on the `files` table in the RDS database.
  This index will be automatically created as part of the bootstrap lambda
  function *on deployment* of the `data-persistence` module.

  *In cases where the index is already applied, this update will have no effect*.

  **Please Note**: In some cases where ingest is occurring at high volume levels and/or the
  files table has > 150M file records, the migration may
  fail on deployment due to timing required to both acquire the table state needed for the
  migration and time to create the index given the resources available.

  For reference a rx.5 large Aurora/RDS database
  with *no activity* took roughly 6 minutes to create the index for a file table with 300M records and no active ingest, however timed out when the same migration was attempted
  in production with possible activity on the table.

  If you believe you are subject to the above consideration, you may opt to
  manually create the `files` table index *prior* to deploying this version of
  Core with the following procedure:

  -----

  - Verify you do not have the index:

  ```text
  select * from pg_indexes where tablename = 'files';

   schemaname | tablename |        indexname        | tablespace |                                       indexdef
  ------------+-----------+-------------------------+------------+---------------------------------------------------------------------------------------
   public     | files     | files_pkey              |            | CREATE UNIQUE INDEX files_pkey ON public.files USING btree (cumulus_id)
   public     | files     | files_bucket_key_unique |            | CREATE UNIQUE INDEX files_bucket_key_unique ON public.files USING btree (bucket, key)
  ```

  In this instance you should not see an `indexname` row with
  `files_granules_cumulus_id_index` as the value.     If you *do*, you should be
  clear to proceed with the installation.
  - Quiesce ingest

  Stop all ingest operations in Cumulus Core according to your operational
  procedures.    You should validate that it appears there are no active queries that
  appear to be inserting granules/files into the database as a secondary method
  of evaluating the database system state:

  ```text
  select pid, query, state, wait_event_type, wait_event from pg_stat_activity where state = 'active';
  ```

  If query rows are returned with a `query` value that involves the files table,
  make sure ingest is halted and no other granule-update activity is running on
  the system.

  Note: In rare instances if there are hung queries that are unable to resolve, it may be necessary to
  manually use psql [Server Signaling
  Functions](https://www.postgresql.org/docs/10/functions-admin.html#FUNCTIONS-ADMIN-SIGNAL)
  `pg_cancel_backend` and/or
  `pg_terminate_backend` if the migration will not complete in the next step.

  - Create the Index

  Run the following query to create the index.    Depending on the situation
  this may take many minutes to complete, and you will note your CPU load and
  disk I/O rates increase on your cluster:

  ```text
  CREATE INDEX files_granule_cumulus_id_index ON files (granule_cumulus_id);
  ```

  You should see a response like:

  ```text
  CREATE INDEX
  ```

  and can verify the index `files_granule_cumulus_id_index` was created:

  ```text
  => select * from pg_indexes where tablename = 'files';
  schemaname | tablename |           indexname            | tablespace |                                           indexdef
   ------------+-----------+--------------------------------+------------+----------------------------------------------------------------------------------------------
   public     | files     | files_pkey                     |            | CREATE UNIQUE INDEX files_pkey ON public.files USING btree (cumulus_id)
   public     | files     | files_bucket_key_unique        |            | CREATE UNIQUE INDEX files_bucket_key_unique ON public.files USING btree (bucket, key)
   public     | files     | files_granule_cumulus_id_index |            | CREATE INDEX files_granule_cumulus_id_index ON public.files USING btree (granule_cumulus_id)
  (3 rows)
  ```

  - Once this is complete, you may deploy this version of Cumulus as you
    normally would.
  **If you are unable to stop ingest for the above procedure** *and* cannot
  migrate with deployment, you may be able to manually create the index while
  writes are ongoing using postgres's `CONCURRENTLY` option for `CREATE INDEX`.
  This can have significant impacts on CPU/write IO, particularly if you are
  already using a significant amount of your cluster resources, and may result
  in failed writes or an unexpected index/database state.

  PostgreSQL's
  [documentation](https://www.postgresql.org/docs/10/sql-createindex.html#SQL-CREATEINDEX-CONCURRENTLY)
  provides more information on this option.   Please be aware it is
  **unsupported** by Cumulus at this time, so community members that opt to go
  this route should proceed with caution.

  -----

### Changed

- Updated Moment.js package to 2.29.4 to address security vulnerability

## [v11.1.3] 2022-06-24

**Please note** changes in 11.1.3 may not yet be released in future versions, as
this is a backport and patch release on the 11.1.x series of releases. Updates that
are included in the future will have a corresponding CHANGELOG entry in future
releases.

### Notable changes

- **CUMULUS-2929**
  - Updated `move-granule` task to check the optional collection configuration parameter
    `meta.granuleMetadataFileExtension` to determine the granule metadata file.
    If none is specified, the granule CMR metadata or ISO metadata file is used.

### Added

- **CUMULUS-2929**
  - Added optional collection configuration `meta.granuleMetadataFileExtension` to specify CMR metadata
    file extension for tasks that utilize metadata file lookups
- **CUMULUS-2966**
  - Added extractPath operation and support of nested string replacement to `url_path` in the collection configuration
### Fixed

- **CUMULUS-2863**
  - Fixed `@cumulus/api` `validateAndUpdateSqsRule` method to allow 0 retries
    and 0 visibilityTimeout in rule's meta.
- **CUMULUS-2959**
  - Fixed `@cumulus/api` `granules` module to convert numeric productVolume to string
    when an old granule record is retrieved from DynamoDB.
- **CUMULUS-2961**
  - Fixed `data-migration2` granule migration logic to allow for DynamoDb granules that have a null/empty string value for `execution`.   The migration will now migrate them without a linked execution.

## [v11.1.2] 2022-06-13

**Please note** changes in 11.1.2 may not yet be released in future versions, as
this is a backport and patch release on the 11.1.x series of releases. Updates that
are included in the future will have a corresponding CHANGELOG entry in future
releases.

### MIGRATION NOTES

- The changes introduced in CUMULUS-2955 should result in removal of
  `files_granule_cumulus_id_index` from the `files` table (added in the v11.1.1
  release).  The success of this operation is dependent on system ingest load

  In rare cases where data-persistence deployment fails because the
  `postgres-db-migration` times out, it may be required to manually remove the
  index and then redeploy:

  ```text
  > DROP INDEX IF EXISTS postgres-db-migration;
  DROP INDEX
  ```

### Changed

- **CUMULUS-2955**
  - Updates `20220126172008_files_granule_id_index` to *not* create an index on
    `granule_cumulus_id` on the files table.
  - Adds `20220609024044_remove_files_granule_id_index` migration to revert
    changes from `20220126172008_files_granule_id_index` on any deployed stacks
    that might have the index to ensure consistency in deployed stacks

## [v11.1.1] 2022-04-26

### Added

### Changed

- **CUMULUS-2885**
  - Updated `@cumulus/aws-client` to use new AWS SDK v3 packages for S3 requests:
    - `@aws-sdk/client-s3`
    - `@aws-sdk/lib-storage`
    - `@aws-sdk/s3-request-presigner`
  - Updated code for compatibility with updated `@cumulus/aws-client` and AWS SDK v3 S3 packages:
    - `@cumulus/api`
    - `@cumulus/async-operations`
    - `@cumulus/cmrjs`
    - `@cumulus/common`
    - `@cumulus/collection-config-store`
    - `@cumulus/ingest`
    - `@cumulus/launchpad-auth`
    - `@cumulus/sftp-client`
    - `@cumulus/tf-inventory`
    - `lambdas/data-migration2`
    - `tasks/add-missing-file-checksums`
    - `tasks/hyrax-metadata-updates`
    - `tasks/lzards-backup`
    - `tasks/sync-granule`
- **CUMULUS-2886**
  - Updated `@cumulus/aws-client` to use new AWS SDK v3 packages for API Gateway requests:
    - `@aws-sdk/client-api-gateway`
- **CUMULUS-2920**
  - Update npm version for Core build to 8.6
- **CUMULUS-2922**
  - Added `@cumulus/example-lib` package to example project to allow unit tests `example/script/lib` dependency.
  - Updates Mutex unit test to address changes made in [#2902](https://github.com/nasa/cumulus/pull/2902/files)
- **CUMULUS-2924**
  - Update acquireTimeoutMillis to 400 seconds for the db-provision-lambda module to address potential timeout issues on RDS database start
- **CUMULUS-2925**
  - Updates CI to utilize `audit-ci` v6.2.0
  - Updates CI to utilize a on-container filesystem when building Core in 'uncached' mode
  - Updates CI to selectively bootstrap Core modules in the cleanup job phase
- **CUMULUS-2934**
  - Update CI Docker container build to install pipenv to prevent contention on parallel lambda builds


## [v11.1.0] 2022-04-07

### MIGRATION NOTES

- 11.1.0 is an amendment release and supersedes 11.0.0. However, follow the migration steps for 11.0.0.

- **CUMULUS-2905**
  - Updates migration script with new `migrateAndOverwrite` and
    `migrateOnlyFiles` options.

### Added

- **CUMULUS-2860**
  - Added an optional configuration parameter `skipMetadataValidation` to `hyrax-metadata-updates` task
- **CUMULUS-2870**
  - Added `last_modified_date` as output to all tasks in Terraform `ingest` module.
- **CUMULUS-NONE**
  - Added documentation on choosing and configuring RDS at `deployment/choosing_configuring_rds`.

### Changed

- **CUMULUS-2703**
  - Updated `ORCA Backup` reconciliation report to report `cumulusFilesCount` and `orcaFilesCount`
- **CUMULUS-2849**
  - Updated `@cumulus/aws-client` to use new AWS SDK v3 packages for DynamoDB requests:
    - `@aws-sdk/client-dynamodb`
    - `@aws-sdk/lib-dynamodb`
    - `@aws-sdk/util-dynamodb`
  - Updated code for compatibility with AWS SDK v3 Dynamo packages
    - `@cumulus/api`
    - `@cumulus/errors`
    - `@cumulus/tf-inventory`
    - `lambdas/data-migration2`
    - `packages/api/ecs/async-operation`
- **CUMULUS-2864**
  - Updated `@cumulus/cmr-client/ingestUMMGranule` and `@cumulus/cmr-client/ingestConcept`
    functions to not perform separate validation request
- **CUMULUS-2870**
  - Updated `hello_world_service` module to pass in `lastModified` parameter in command list to trigger a Terraform state change when the `hello_world_task` is modified.

### Fixed

- **CUMULUS-2849**
  - Fixed AWS service client memoization logic in `@cumulus/aws-client`

## [v11.0.0] 2022-03-24 [STABLE]

### v9.9->v11.0 MIGRATION NOTES

Release v11.0 is a maintenance release series, replacing v9.9.   If you are
upgrading to or past v11 from v9.9.x to this release, please pay attention to the following
migration notes from prior releases:

#### Migration steps

##### **After deploying the `data-persistence` module, but before deploying the main `cumulus` module**

- Due to a bug in the PUT `/rules/<name>` endpoint, the rule records in PostgreSQL may be
out of sync with records in DynamoDB. In order to bring the records into sync, re-deploy and re-run the
[`data-migration1` Lambda](https://nasa.github.io/cumulus/docs/upgrade-notes/upgrade-rds#3-deploy-and-run-data-migration1) with a payload of
`{"forceRulesMigration": true}`:

```shell
aws lambda invoke --function-name $PREFIX-data-migration1 \
  --payload $(echo '{"forceRulesMigration": true}' | base64) $OUTFILE
```

##### As part of the `cumulus` deployment

- Please read the [documentation on the updates to the granule files schema for our Cumulus workflow tasks and how to upgrade your deployment for compatibility](https://nasa.github.io/cumulus/docs/upgrade-notes/update-task-file-schemas).
- (Optional) Update the `task-config` for all workflows that use the `sync-granule` task to include `workflowStartTime` set to
`{$.cumulus_meta.workflow_start_time}`. See [here](https://github.com/nasa/cumulus/blob/master/example/cumulus-tf/sync_granule_workflow.asl.json#L9) for an example.

##### After the `cumulus` deployment

As part of the work on the RDS Phase 2 feature, it was decided to re-add the
granule file `type` property on the file table (detailed reasoning
https://wiki.earthdata.nasa.gov/pages/viewpage.action?pageId=219186829).  This
change was implemented as part of CUMULUS-2672/CUMULUS-2673, however granule
records ingested prior to v11 will *not* have the file.type property stored in the
PostGreSQL database, and on installation of v11 API calls to get granule.files
will not return this value. We anticipate most users are impacted by this issue.

Users that are impacted by these changes should re-run the granule migration
lambda to *only* migrate granule file records:

```shell
PAYLOAD=$(echo '{"migrationsList": ["granules"], "granuleMigrationParams": {"migrateOnlyFiles": "true"}}' | base64)
aws lambda invoke --function-name $PREFIX-postgres-migration-async-operation \
--payload $PAYLOAD $OUTFILE
```

You should note that this will *only* move files for granule records in
PostgreSQL.  **If you have not completed the phase 1 data migration or
have granule records in dynamo that are not in PostgreSQL, the migration will
report failure for both the DynamoDB granule and all the associated files and the file
records will not be updated**.

If you prefer to do a full granule and file migration, you may instead
opt to run the migration with the `migrateAndOverwrite` option instead, this will re-run a
full granule/files migration and overwrite all values in the PostgreSQL database from
what is in DynamoDB for both granules and associated files:

```shell
PAYLOAD=$(echo '{"migrationsList": ["granules"], "granuleMigrationParams": {"migrateAndOverwrite": "true"}}' | base64)
aws lambda invoke --function-name $PREFIX-postgres-migration-async-operation \
--payload $PAYLOAD $OUTFILE
```

*Please note*: Since this data migration is copying all of your granule data
from DynamoDB to PostgreSQL, it can take multiple hours (or even days) to run,
depending on how much data you have and how much parallelism you configure the
migration to use. In general, the more parallelism you configure the migration
to use, the faster it will go, but the higher load it will put on your
PostgreSQL database. Excessive database load can cause database outages and
result in data loss/recovery scenarios. Thus, the parallelism settings for the
migration are intentionally set by default to conservative values but are
configurable.      If this impacts only some of your data products you may want
to consider using other `granuleMigrationParams`.

Please see [the second data migration
docs](https://nasa.github.io/cumulus/docs/upgrade-notes/upgrade-rds#5-run-the-second-data-migration)
for more on this tool if you are unfamiliar with the various options.

### Notable changes

- **CUMULUS-2703**
  - `ORCA Backup` is now a supported `reportType` for the `POST /reconciliationReports` endpoint

### Added

- **CUMULUS-2311** - RDS Migration Epic Phase 2
  - **CUMULUS-2208**
    - Added `@cumulus/message/utils.parseException` to parse exception objects
    - Added helpers to `@cumulus/message/Granules`:
      - `getGranuleProductVolume`
      - `getGranuleTimeToPreprocess`
      - `getGranuleTimeToArchive`
      - `generateGranuleApiRecord`
    - Added `@cumulus/message/PDRs/generatePdrApiRecordFromMessage` to generate PDR from Cumulus workflow message
    - Added helpers to `@cumulus/es-client/indexer`:
      - `deleteAsyncOperation` to delete async operation records from Elasticsearch
      - `updateAsyncOperation` to update an async operation record in Elasticsearch
    - Added granules `PUT` endpoint to Cumulus API for updating a granule.
    Requests to this endpoint should be submitted **without an `action`**
    attribute in the request body.
    - Added `@cumulus/api-client/granules.updateGranule` to update granule via the API
  - **CUMULUS-2303**
    - Add translatePostgresProviderToApiProvider method to `@cumulus/db/translate/providers`
  - **CUMULUS-2306**
    - Updated API execution GET endpoint to read individual execution records
      from PostgreSQL database instead of DynamoDB
    - Updated API execution-status endpoint to read execution records from
      PostgreSQL database instead of DynamoDB
  - **CUMULUS-2302**
    - Added translatePostgresCollectionToApiCollection method to
      `@cumulus/db/translate/collections`
    - Added `searchWithUpdatedAtRange` method to
      `@cumulus/db/models/collections`
  - **CUMULUS-2301**
    - Created API asyncOperations POST endpoint to create async operations.
  - **CUMULUS-2307**
    - Updated API PDR GET endpoint to read individual PDR records from
      PostgreSQL database instead of DynamoDB
    - Added `deletePdr` to `@cumulus/api-client/pdrs`
  - **CUMULUS-2782**
    - Update API granules endpoint `move` action to update granules in the index
      and utilize postgres as the authoritative datastore
  - **CUMULUS-2769**
    - Update collection PUT endpoint to require existance of postgresql record
      and to ignore lack of dynamoDbRecord on update
  - **CUMULUS-2767**
    - Update provider PUT endpoint to require existence of PostgreSQL record
      and to ignore lack of DynamoDB record on update
  - **CUMULUS-2759**
    - Updates collection/provider/rules/granules creation (post) endpoints to
      primarily check for existence/collision in PostgreSQL database instead of DynamoDB
  - **CUMULUS-2714**
    - Added `@cumulus/db/base.deleteExcluding` method to allow for deletion of a
      record set with an exclusion list of cumulus_ids
  - **CUMULUS-2317**
    - Added `@cumulus/db/getFilesAndGranuleInfoQuery()` to build a query for searching file
    records in PostgreSQL and return specified granule information for each file
    - Added `@cumulus/db/QuerySearchClient` library to handle sequentially fetching and paging
    through results for an arbitrary PostgreSQL query
    - Added `insert` method to all `@cumulus/db` models to handle inserting multiple records into
    the database at once
    - Added `@cumulus/db/translatePostgresGranuleResultToApiGranule` helper to
    translate custom PostgreSQL granule result to API granule
  - **CUMULUS-2672**
    - Added migration to add `type` text column to Postgres database `files` table
  - **CUMULUS-2634**
    - Added new functions for upserting data to Elasticsearch:
      - `@cumulus/es-client/indexer.upsertExecution` to upsert an execution
      - `@cumulus/es-client/indexer.upsertPdr` to upsert a PDR
      - `@cumulus/es-client/indexer.upsertGranule` to upsert a granule
  - **CUMULUS-2510**
    - Added `execution_sns_topic_arn` environment variable to
      `sf_event_sqs_to_db_records` lambda TF definition.
    - Added to `sf_event_sqs_to_db_records_lambda` IAM policy to include
      permissions for SNS publish for `report_executions_topic`
    - Added `collection_sns_topic_arn` environment variable to
      `PrivateApiLambda` and `ApiEndpoints` lambdas.
    - Added `updateCollection` to `@cumulus/api-client`.
    - Added to `ecs_cluster` IAM policy to include permissions for SNS publish
      for `report_executions_sns_topic_arn`, `report_pdrs_sns_topic_arn`,
      `report_granules_sns_topic_arn`
    - Added variables for report topic ARNs to `process_dead_letter_archive.tf`
    - Added variable for granule report topic ARN to `bulk_operation.tf`
    - Added `pdr_sns_topic_arn` environment variable to
      `sf_event_sqs_to_db_records` lambda TF definition.
    - Added the new function `publishSnsMessageByDataType` in `@cumulus/api` to
      publish SNS messages to the report topics to PDRs, Collections, and
      Executions.
    - Added the following functions in `publishSnsMessageUtils` to handle
      publishing SNS messages for specific data and event types:
      - `publishCollectionUpdateSnsMessage`
      - `publishCollectionCreateSnsMessage`
      - `publishCollectionDeleteSnsMessage`
      - `publishGranuleUpdateSnsMessage`
      - `publishGranuleDeleteSnsMessage`
      - `publishGranuleCreateSnsMessage`
      - `publishExecutionSnsMessage`
      - `publishPdrSnsMessage`
      - `publishGranuleSnsMessageByEventType`
    - Added to `ecs_cluster` IAM policy to include permissions for SNS publish
      for `report_executions_topic` and `report_pdrs_topic`.
  - **CUMULUS-2315**
    - Added `paginateByCumulusId` to `@cumulus/db` `BasePgModel` to allow for paginated
      full-table select queries in support of elasticsearch indexing.
    - Added `getMaxCumulusId` to `@cumulus/db` `BasePgModel` to allow all
      derived table classes to support querying the current max `cumulus_id`.
  - **CUMULUS-2673**
    - Added `ES_HOST` environment variable to `postgres-migration-async-operation`
    Lambda using value of `elasticsearch_hostname` Terraform variable.
    - Added `elasticsearch_security_group_id` to security groups for
      `postgres-migration-async-operation` lambda.
    - Added permission for `DynamoDb:DeleteItem` to
      `postgres-migration-async-operation` lambda.
  - **CUMULUS-2778**
    - Updated default value of `async_operation_image` in
      `tf-modules/cumulus/variables.tf` to `cumuluss/async-operation:41`
    - Added `ES_HOST` environment variable to async operation ECS task
      definition to ensure that async operation tasks write to the correct
      Elasticsearch domain
- **CUMULUS-2642**
  - Reduces the reconcilation report's default maxResponseSize that returns
     the full report rather than an s3 signed url. Reports very close to the
     previous limits were failing to download, so the limit has been lowered to
     ensure all files are handled properly.
- **CUMULUS-2703**
  - Added `@cumulus/api/lambdas/reports/orca-backup-reconciliation-report` to create
    `ORCA Backup` reconciliation report

### Removed

- **CUMULUS-2311** - RDS Migration Epic Phase 2
  - **CUMULUS-2208**
    - Removed trigger for `dbIndexer` Lambda for DynamoDB tables:
      - `<prefix>-AsyncOperationsTable`
      - `<prefix>-CollectionsTable`
      - `<prefix>-ExecutionsTable`
      - `<prefix>-GranulesTable`
      - `<prefix>-PdrsTable`
      - `<prefix>-ProvidersTable`
      - `<prefix>-RulesTable`
  - **CUMULUS-2782**
    - Remove deprecated `@ingest/granule.moveGranuleFiles`
  - **CUMULUS-2770**
    - Removed `waitForModelStatus` from `example/spec/helpers/apiUtils` integration test helpers
  - **CUMULUS-2510**
    - Removed `stream_enabled` and `stream_view_type` from `executions_table` TF
      definition.
    - Removed `aws_lambda_event_source_mapping` TF definition on executions
      DynamoDB table.
    - Removed `stream_enabled` and `stream_view_type` from `collections_table`
      TF definition.
    - Removed `aws_lambda_event_source_mapping` TF definition on collections
      DynamoDB table.
    - Removed lambda `publish_collections` TF resource.
    - Removed `aws_lambda_event_source_mapping` TF definition on granules
    - Removed `stream_enabled` and `stream_view_type` from `pdrs_table` TF
      definition.
    - Removed `aws_lambda_event_source_mapping` TF definition on PDRs
      DynamoDB table.
  - **CUMULUS-2694**
    - Removed `@cumulus/api/models/granules.storeGranulesFromCumulusMessage()` method
  - **CUMULUS-2662**
    - Removed call to `addToLocalES` in POST `/granules` endpoint since it is
      redundant.
    - Removed call to `addToLocalES` in POST and PUT `/executions` endpoints
      since it is redundant.
    - Removed function `addToLocalES` from `es-client` package since it is no
      longer used.
  - **CUMULUS-2771**
    - Removed `_updateGranuleStatus` to update granule to "running" from `@cumulus/api/lib/ingest.reingestGranule`
    and `@cumulus/api/lib/ingest.applyWorkflow`

### Changed

- CVE-2022-2477
  - Update node-forge to 1.3.0 in `@cumulus/common` to address CVE-2022-2477
- **CUMULUS-2311** - RDS Migration Epic Phase 2
  - **CUMULUS_2641**
    - Update API granule schema to set productVolume as a string value
    - Update `@cumulus/message` package to set productVolume as string
      (calculated with `file.size` as a `BigInt`) to match API schema
    - Update `@cumulus/db` granule translation to translate `granule` objects to
      match the updated API schema
  - **CUMULUS-2714**
    - Updated
      - @cumulus/api/lib.writeRecords.writeGranulesFromMessage
      - @cumulus/api/lib.writeRecords.writeGranuleFromApi
      - @cumulus/api/lib.writeRecords.createGranuleFromApi
      - @cumulus/api/lib.writeRecords.updateGranuleFromApi
    - These methods now remove postgres file records that aren't contained in
        the write/update action if such file records exist.  This update
        maintains consistency with the writes to elasticsearch/dynamodb.
  - **CUMULUS-2672**
    - Updated `data-migration2` lambda to migrate Dynamo `granule.files[].type`
      instead of dropping it.
    - Updated `@cumlus/db` `translateApiFiletoPostgresFile` to retain `type`
    - Updated `@cumulus/db` `translatePostgresFileToApiFile` to retain `type`
    - Updated `@cumulus/types.api.file` to add `type` to the typing.
  - **CUMULUS-2315**
    - Update `index-from-database` lambda/ECS task and elasticsearch endpoint to read
      from PostgreSQL database
    - Update `index-from-database` endpoint to add the following configuration
      tuning parameters:
      - postgresResultPageSize -- The number of records to read from each
        postgres table per request.   Default is 1000.
      - postgresConnectionPoolSize -- The max number of connections to allow the
        index function to make to the database.  Default is 10.
      - esRequestConcurrency -- The maximium number of concurrent record
        translation/ES record update requests.   Default is 10.
  - **CUMULUS-2308**
    - Update `/granules/<granule_id>` GET endpoint to return PostgreSQL Granules instead of DynamoDB Granules
    - Update `/granules/<granule_id>` PUT endpoint to use PostgreSQL Granule as source rather than DynamoDB Granule
    - Update `unpublishGranule` (used in /granules PUT) to use PostgreSQL Granule as source rather than DynamoDB Granule
    - Update integration tests to use `waitForApiStatus` instead of `waitForModelStatus`
    - Update Granule ingest to update the Postgres Granule status as well as the DynamoDB Granule status
  - **CUMULUS-2302**
    - Update API collection GET endpoint to read individual provider records from
      PostgreSQL database instead of DynamoDB
    - Update sf-scheduler lambda to utilize API endpoint to get provider record
      from database via Private API lambda
    - Update API granule `reingest` endpoint to read collection from PostgreSQL
      database instead of DynamoDB
    - Update internal-reconciliation report to base report Collection comparison
      on PostgreSQL instead of DynamoDB
    - Moved createGranuleAndFiles `@cumulus/api` unit helper from `./lib` to
      `.test/helpers`
  - **CUMULUS-2208**
    - Moved all `@cumulus/api/es/*` code to new `@cumulus/es-client` package
    - Updated logic for collections API POST/PUT/DELETE to create/update/delete
      records directly in Elasticsearch in parallel with updates to
      DynamoDb/PostgreSQL
    - Updated logic for rules API POST/PUT/DELETE to create/update/delete
      records directly in Elasticsearch in parallel with updates to
      DynamoDb/PostgreSQL
    - Updated logic for providers API POST/PUT/DELETE to create/update/delete
      records directly in  Elasticsearch in parallel with updates to
      DynamoDb/PostgreSQL
    - Updated logic for PDRs API DELETE to delete records directly in
      Elasticsearch in parallel with deletes to DynamoDB/PostgreSQL
    - Updated logic for executions API DELETE to delete records directly in
      Elasticsearch in parallel with deletes to DynamoDB/PostgreSQL
    - Updated logic for granules API DELETE to delete records directly in
      Elasticsearch in parallel with deletes to DynamoDB/PostgreSQL
    - `sfEventSqsToDbRecords` Lambda now writes following data directly to
      Elasticsearch in parallel with writes to DynamoDB/PostgreSQL:
      - executions
      - PDRs
      - granules
    - All async operations are now written directly to Elasticsearch in parallel
      with DynamoDB/PostgreSQL
    - Updated logic for async operation API DELETE to delete records directly in
      Elasticsearch in parallel with deletes to DynamoDB/PostgreSQL
    - Moved:
      - `packages/api/lib/granules.getGranuleProductVolume` ->
      `@cumulus/message/Granules.getGranuleProductVolume`
      - `packages/api/lib/granules.getGranuleTimeToPreprocess`
      -> `@cumulus/message/Granules.getGranuleTimeToPreprocess`
      - `packages/api/lib/granules.getGranuleTimeToArchive` ->
      `@cumulus/message/Granules.getGranuleTimeToArchive`
      - `packages/api/models/Granule.generateGranuleRecord`
      -> `@cumulus/message/Granules.generateGranuleApiRecord`
  - **CUMULUS-2306**
    - Updated API local serve (`api/bin/serve.js`) setup code to add cleanup/executions
    related records
    - Updated @cumulus/db/models/granules-executions to add a delete method in
      support of local cleanup
    - Add spec/helpers/apiUtils/waitForApiStatus integration helper to retry API
      record retrievals on status in lieu of using `waitForModelStatus`
  - **CUMULUS-2303**
    - Update API provider GET endpoint to read individual provider records from
      PostgreSQL database instead of DynamoDB
    - Update sf-scheduler lambda to utilize API endpoint to get provider record
      from database via Private API lambda
  - **CUMULUS-2301**
    - Updated `getAsyncOperation` to read from PostgreSQL database instead of
      DynamoDB.
    - Added `translatePostgresAsyncOperationToApiAsyncOperation` function in
      `@cumulus/db/translate/async-operation`.
    - Updated `translateApiAsyncOperationToPostgresAsyncOperation` function to
      ensure that `output` is properly translated to an object for the
      PostgreSQL record for the following cases of `output` on the incoming API
      record:
      - `record.output` is a JSON stringified object
      - `record.output` is a JSON stringified array
      - `record.output` is a JSON stringified string
      - `record.output` is a string
  - **CUMULUS-2317**
    - Changed reconciliation reports to read file records from PostgreSQL instead of DynamoDB
  - **CUMULUS-2304**
    - Updated API rule GET endpoint to read individual rule records from
      PostgreSQL database instead of DynamoDB
    - Updated internal consumer lambdas for SNS, SQS and Kinesis to read
      rules from PostgreSQL.
  - **CUMULUS-2634**
    - Changed `sfEventSqsToDbRecords` Lambda to use new upsert helpers for executions, granules, and PDRs
    to ensure out-of-order writes are handled correctly when writing to Elasticsearch
  - **CUMULUS-2510**
    - Updated `@cumulus/api/lib/writeRecords/write-execution` to publish SNS
      messages after a successful write to Postgres, DynamoDB, and ES.
    - Updated functions `create` and `upsert` in the `db` model for Executions
      to return an array of objects containing all columns of the created or
      updated records.
    - Updated `@cumulus/api/endpoints/collections` to publish an SNS message
      after a successful collection delete, update (PUT), create (POST).
    - Updated functions `create` and `upsert` in the `db` model for Collections
      to return an array of objects containing all columns for the created or
      updated records.
    - Updated functions `create` and `upsert` in the `db` model for Granules
      to return an array of objects containing all columns for the created or
      updated records.
    - Updated `@cumulus/api/lib/writeRecords/write-granules` to publish SNS
      messages after a successful write to Postgres, DynamoDB, and ES.
    - Updated `@cumulus/api/lib/writeRecords/write-pdr` to publish SNS
      messages after a successful write to Postgres, DynamoDB, and ES.
  - **CUMULUS-2733**
    - Updated `_writeGranuleFiles` function creates an aggregate error which
      contains the workflow error, if any, as well as any error that may occur
      from writing granule files.
  - **CUMULUS-2674**
    - Updated `DELETE` endpoints for the following data types to check that record exists in
      PostgreSQL or Elasticsearch before proceeding with deletion:
      - `provider`
      - `async operations`
      - `collections`
      - `granules`
      - `executions`
      - `PDRs`
      - `rules`
  - **CUMULUS-2294**
    - Updated architecture and deployment documentation to reference RDS
  - **CUMULUS-2642**
    - Inventory and Granule Not Found Reconciliation Reports now compare
      Databse against S3 in on direction only, from Database to S3
      Objects. This means that only files in the database are compared against
      objects found on S3 and the filesInCumulus.onlyInS3 report key will
      always be empty. This significantly decreases the report output size and
      aligns with a users expectations.
    - Updates getFilesAndGranuleInfoQuery to take additional optional
      parameters `collectionIds`, `granuleIds`, and `providers` to allow
      targeting/filtering of the results.

  - **CUMULUS-2694**
    - Updated database write logic in `sfEventSqsToDbRccords` to log message if Cumulus
    workflow message is from pre-RDS deployment but still attempt parallel writing to DynamoDB
    and PostgreSQL
    - Updated database write logic in `sfEventSqsToDbRccords` to throw error if requirements to write execution to PostgreSQL cannot be met
  - **CUMULUS-2660**
    - Updated POST `/executions` endpoint to publish SNS message of created record to executions SNS topic
  - **CUMULUS-2661**
    - Updated PUT `/executions/<arn>` endpoint to publish SNS message of updated record to executions SNS topic
  - **CUMULUS-2765**
    - Updated `updateGranuleStatusToQueued` in `write-granules` to write to
      Elasticsearch and publish SNS message to granules topic.
  - **CUMULUS-2774**
    - Updated `constructGranuleSnsMessage` and `constructCollectionSnsMessage`
      to throw error if `eventType` is invalid or undefined.
  - **CUMULUS-2776**
    - Updated `getTableIndexDetails` in `db-indexer` to use correct
      `deleteFnName` for reconciliation reports.
  - **CUMULUS-2780**
    - Updated bulk granule reingest operation to read granules from PostgreSQL instead of DynamoDB.
  - **CUMULUS-2778**
    - Updated default value of `async_operation_image` in `tf-modules/cumulus/variables.tf` to `cumuluss/async-operation:38`
  - **CUMULUS-2854**
    - Updated rules model to decouple `createRuleTrigger` from `create`.
    - Updated rules POST endpoint to call `rulesModel.createRuleTrigger` directly to create rule trigger.
    - Updated rules PUT endpoints to call `rulesModel.createRuleTrigger` if update fails and reversion needs to occur.

### Fixed

- **CUMULUS-2311** - RDS Migration Epic Phase 2
  - **CUMULUS-2810**
    - Updated @cumulus/db/translate/translatePostgresProviderToApiProvider to
      correctly return provider password and updated tests to prevent
      reintroduction.
  - **CUMULUS-2778**
    - Fixed async operation docker image to correctly update record status in
    Elasticsearch
  - Updated localAPI to set additional env variable, and fixed `GET /executions/status` response
  - **CUMULUS-2877**
    - Ensure database records receive a timestamp when writing granules.

## [v10.1.3] 2022-06-28 [BACKPORT]

### Added

- **CUMULUS-2966**
  - Added extractPath operation and support of nested string replacement to `url_path` in the collection configuration

## [v10.1.2] 2022-03-11

### Added

- **CUMULUS-2859**
  - Update `postgres-db-migration` lambda timeout to default 900 seconds
  - Add `db_migration_lambda_timeout` variable to `data-persistence` module to
    allow this timeout to be user configurable
- **CUMULUS-2868**
  - Added `iam:PassRole` permission to `step_policy` in `tf-modules/ingest/iam.tf`

## [v10.1.1] 2022-03-04

### Migration steps

- Due to a bug in the PUT `/rules/<name>` endpoint, the rule records in PostgreSQL may be
out of sync with records in DynamoDB. In order to bring the records into sync, re-run the
[previously deployed `data-migration1` Lambda](https://nasa.github.io/cumulus/docs/upgrade-notes/upgrade-rds#3-deploy-and-run-data-migration1) with a payload of
`{"forceRulesMigration": true}`:

```shell
aws lambda invoke --function-name $PREFIX-data-migration1 \
  --payload $(echo '{"forceRulesMigration": true}' | base64) $OUTFILE
```

### Added

- **CUMULUS-2841**
  - Add integration test to validate PDR node provider that requires password
    credentials succeeds on ingest

- **CUMULUS-2846**
  - Added `@cumulus/db/translate/rule.translateApiRuleToPostgresRuleRaw` to translate API rule to PostgreSQL rules and
  **keep undefined fields**

### Changed

- **CUMULUS-NONE**
  - Adds logging to ecs/async-operation Docker conatiner that launches async
    tasks on ECS. Sets default async_operation_image_version to 39.

- **CUMULUS-2845**
  - Updated rules model to decouple `createRuleTrigger` from `create`.
  - Updated rules POST endpoint to call `rulesModel.createRuleTrigger` directly to create rule trigger.
  - Updated rules PUT endpoints to call `rulesModel.createRuleTrigger` if update fails and reversion needs to occur.
- **CUMULUS-2846**
  - Updated version of `localstack/localstack` used in local unit testing to `0.11.5`

### Fixed

- Upgraded lodash to version 4.17.21 to fix vulnerability
- **CUMULUS-2845**
  - Fixed bug in POST `/rules` endpoint causing rule records to be created
  inconsistently in DynamoDB and PostgreSQL
- **CUMULUS-2846**
  - Fixed logic for `PUT /rules/<name>` endpoint causing rules to be saved
  inconsistently between DynamoDB and PostgreSQL
- **CUMULUS-2854**
  - Fixed queue granules behavior where the task was not accounting for granules that
  *already* had createdAt set. Workflows downstream in this scenario should no longer
  fail to write their granules due to order-of-db-writes constraints in the database
  update logic.

## [v10.1.0] 2022-02-23

### Added

- **CUMULUS-2775**
  - Added a configurable parameter group for the RDS serverless database cluster deployed by `tf-modules/rds-cluster-tf`. The allowed parameters for the parameter group can be found in the AWS documentation of [allowed parameters for an Aurora PostgreSQL cluster](https://docs.aws.amazon.com/AmazonRDS/latest/AuroraUserGuide/AuroraPostgreSQL.Reference.ParameterGroups.html). By default, the following parameters are specified:
    - `shared_preload_libraries`: `pg_stat_statements,auto_explain`
    - `log_min_duration_statement`: `250`
    - `auto_explain.log_min_duration`: `250`
- **CUMULUS-2781**
  - Add api_config secret to hold API/Private API lambda configuration values
- **CUMULUS-2840**
  - Added an index on `granule_cumulus_id` to the RDS files table.

### Changed

- **CUMULUS-2492**
  - Modify collectionId logic to accomodate trailing underscores in collection short names. e.g. `shortName____`
- **CUMULUS-2847**
  - Move DyanmoDb table name into API keystore and initialize only on lambda cold start
- **CUMULUS-2833**
  - Updates provider model schema titles to display on the dashboard.
- **CUMULUS-2837**
  - Update process-s3-dead-letter-archive to unpack SQS events in addition to
    Cumulus Messages
  - Update process-s3-dead-letter-archive to look up execution status using
    getCumulusMessageFromExecutionEvent (common method with sfEventSqsToDbRecords)
  - Move methods in api/lib/cwSfExecutionEventUtils to
    @cumulus/message/StepFunctions
- **CUMULUS-2775**
  - Changed the `timeout_action` to `ForceApplyCapacityChange` by default for the RDS serverless database cluster `tf-modules/rds-cluster-tf`
- **CUMULUS-2781**
  - Update API lambda to utilize api_config secret for initial environment variables

### Fixed

- **CUMULUS-2853**
  - Move OAUTH_PROVIDER to lambda env variables to address regression in CUMULUS-2781
  - Add logging output to api app router
- Added Cloudwatch permissions to `<prefix>-steprole` in `tf-modules/ingest/iam.tf` to address the
`Error: error creating Step Function State Machine (xxx): AccessDeniedException: 'arn:aws:iam::XXX:role/xxx-steprole' is not authorized to create managed-rule`
error in non-NGAP accounts:
  - `events:PutTargets`
  - `events:PutRule`
  - `events:DescribeRule`

## [v10.0.1] 2022-02-03

### Fixed

- Fixed IAM permissions issue with `<prefix>-postgres-migration-async-operation` Lambda
which prevented it from running a Fargate task for data migration.

## [v10.0.0] 2022-02-01

### Migration steps

- Please read the [documentation on the updates to the granule files schema for our Cumulus workflow tasks and how to upgrade your deployment for compatibility](https://nasa.github.io/cumulus/docs/upgrade-notes/update-task-file-schemas).
- (Optional) Update the `task-config` for all workflows that use the `sync-granule` task to include `workflowStartTime` set to
`{$.cumulus_meta.workflow_start_time}`. See [here](https://github.com/nasa/cumulus/blob/master/example/cumulus-tf/sync_granule_workflow.asl.json#L9) for an example.

### BREAKING CHANGES

- **NDCUM-624**
  - Functions in @cumulus/cmrjs renamed for consistency with `isCMRFilename` and `isCMRFile`
    - `isECHO10File` -> `isECHO10Filename`
    - `isUMMGFile` -> `isUMMGFilename`
    - `isISOFile` -> `isCMRISOFilename`
- **CUMULUS-2388**
  - In order to standardize task messaging formats, please note the updated input, output and config schemas for the following Cumulus workflow tasks:
    - add-missing-file-checksums
    - files-to-granules
    - hyrax-metadata-updates
    - lzards-backup
    - move-granules
    - post-to-cmr
    - sync-granule
    - update-cmr-access-constraints
    - update-granules-cmr-metadata-file-links
  The primary focus of the schema updates was to standardize the format of granules, and
  particularly their files data. The granule `files` object now matches the file schema in the
  Cumulus database and thus also matches the `files` object produced by the API with use cases like
  `applyWorkflow`. This includes removal of `name` and `filename` in favor of `bucket` and `key`,
  removal of certain properties such as `etag` and `duplicate_found` and outputting them as
  separate objects stored in `meta`.
  - Checksum values calculated by `@cumulus/checksum` are now converted to string to standardize
  checksum formatting across the Cumulus library.

### Notable changes

- **CUMULUS-2718**
  - The `sync-granule` task has been updated to support an optional configuration parameter `workflowStartTime`. The output payload of `sync-granule` now includes a `createdAt` time for each granule which is set to the
  provided `workflowStartTime` or falls back to `Date.now()` if not provided. Workflows using
  `sync-granule` may be updated to include this parameter with the value of `{$.cumulus_meta.workflow_start_time}` in the `task_config`.
- Updated version of `@cumulus/cumulus-message-adapter-js` from `2.0.3` to `2.0.4` for
all Cumulus workflow tasks
- **CUMULUS-2783**
  - A bug in the ECS cluster autoscaling configuration has been
resolved. ECS clusters should now correctly autoscale by adding new cluster
instances according to the [policy configuration](https://github.com/nasa/cumulus/blob/master/tf-modules/cumulus/ecs_cluster.tf).
  - Async operations that are started by these endpoints will be run as ECS tasks
  with a launch type of Fargate, not EC2:
    - `POST /deadLetterArchive/recoverCumulusMessages`
    - `POST /elasticsearch/index-from-database`
    - `POST /granules/bulk`
    - `POST /granules/bulkDelete`
    - `POST /granules/bulkReingest`
    - `POST /migrationCounts`
    - `POST /reconciliationReports`
    - `POST /replays`
    - `POST /replays/sqs`

### Added

- Upgraded version of dependencies on `knex` package from `0.95.11` to `0.95.15`
- Added Terraform data sources to `example/cumulus-tf` module to retrieve default VPC and subnets in NGAP accounts
  - Added `vpc_tag_name` variable which defines the tags used to look up a VPC. Defaults to VPC tag name used in NGAP accounts
  - Added `subnets_tag_name` variable which defines the tags used to look up VPC subnets. Defaults to a subnet tag name used in NGAP accounts
- Added Terraform data sources to `example/data-persistence-tf` module to retrieve default VPC and subnets in NGAP accounts
  - Added `vpc_tag_name` variable which defines the tags used to look up a VPC. Defaults to VPC tag name used in NGAP accounts
  - Added `subnets_tag_name` variable which defines the tags used to look up VPC subnets. Defaults to a subnet tag name used in NGAP accounts
- Added Terraform data sources to `example/rds-cluster-tf` module to retrieve default VPC and subnets in NGAP accounts
  - Added `vpc_tag_name` variable which defines the tags used to look up a VPC. Defaults to VPC tag name used in NGAP accounts
  - Added `subnets_tag_name` variable which defines the tags used to look up VPC subnets. Defaults to tag names used in subnets in for NGAP accounts
- **CUMULUS-2299**
  - Added support for SHA checksum types with hyphens (e.g. `SHA-256` vs `SHA256`) to tasks that calculate checksums.
- **CUMULUS-2439**
  - Added CMR search client setting to the CreateReconciliationReport lambda function.
  - Added `cmr_search_client_config` tfvars to the archive and cumulus terraform modules.
  - Updated CreateReconciliationReport lambda to search CMR collections with CMRSearchConceptQueue.
- **CUMULUS-2441**
  - Added support for 'PROD' CMR environment.
- **CUMULUS-2456**
  - Updated api lambdas to query ORCA Private API
  - Updated example/cumulus-tf/orca.tf to the ORCA release v4.0.0-Beta3
- **CUMULUS-2638**
  - Adds documentation to clarify bucket config object use.
- **CUMULUS-2684**
  - Added optional collection level parameter `s3MultipartChunksizeMb` to collection's `meta` field
  - Updated `move-granules` task to take in an optional config parameter s3MultipartChunksizeMb
- **CUMULUS-2747**
  - Updated data management type doc to include additional fields for provider configurations
- **CUMULUS-2773**
  - Added a document to the workflow-tasks docs describing deployment, configuration and usage of the LZARDS backup task.

### Changed

- Made `vpc_id` variable optional for `example/cumulus-tf` module
- Made `vpc_id` and `subnet_ids` variables optional for `example/data-persistence-tf` module
- Made `vpc_id` and `subnets` variables optional for `example/rds-cluster-tf` module
- Changes audit script to handle integration test failure when `USE\_CACHED\_BOOTSTRAP` is disabled.
- Increases wait time for CMR to return online resources in integration tests
- **CUMULUS-1823**
  - Updates to Cumulus rule/provider schemas to improve field titles and descriptions.
- **CUMULUS-2638**
  - Transparent to users, remove typescript type `BucketType`.
- **CUMULUS-2718**
  - Updated config for SyncGranules to support optional `workflowStartTime`
  - Updated SyncGranules to provide `createdAt` on output based on `workflowStartTime` if provided,
  falling back to `Date.now()` if not provided.
  - Updated `task_config` of SyncGranule in example workflows
- **CUMULUS-2735**
  - Updated reconciliation reports to write formatted JSON to S3 to improve readability for
    large reports
  - Updated TEA version from 102 to 121 to address TEA deployment issue with the max size of
    a policy role being exceeded
- **CUMULUS-2743**
  - Updated bamboo Dockerfile to upgrade pip as part of the image creation process
- **CUMULUS-2744**
  - GET executions/status returns associated granules for executions retrieved from the Step Function API
- **CUMULUS-2751**
  - Upgraded all Cumulus (node.js) workflow tasks to use
    `@cumulus/cumulus-message-adapter-js` version `2.0.3`, which includes an
    update cma-js to better expose CMA stderr stream output on lambda timeouts
    as well as minor logging enhancements.
- **CUMULUS-2752**
  - Add new mappings for execution records to prevent dynamic field expansion from exceeding
  Elasticsearch field limits
    - Nested objects under `finalPayload.*` will not dynamically add new fields to mapping
    - Nested objects under `originalPayload.*` will not dynamically add new fields to mapping
    - Nested keys under `tasks` will not dynamically add new fields to mapping
- **CUMULUS-2753**
  - Updated example/cumulus-tf/orca.tf to the latest ORCA release v4.0.0-Beta2 which is compatible with granule.files file schema
  - Updated /orca/recovery to call new lambdas request_status_for_granule and request_status_for_job.
  - Updated orca integration test
- [**PR #2569**](https://github.com/nasa/cumulus/pull/2569)
  - Fixed `TypeError` thrown by `@cumulus/cmrjs/cmr-utils.getGranuleTemporalInfo` when
    a granule's associated UMM-G JSON metadata file does not contain a `ProviderDates`
    element that has a `Type` of either `"Update"` or `"Insert"`.  If neither are
    present, the granule's last update date falls back to the `"Create"` type
    provider date, or `undefined`, if none is present.
- **CUMULUS-2775**
  - Changed `@cumulus/api-client/invokeApi()` to accept a single accepted status code or an array
  of accepted status codes via `expectedStatusCodes`
- [**PR #2611**](https://github.com/nasa/cumulus/pull/2611)
  - Changed `@cumulus/launchpad-auth/LaunchpadToken.requestToken` and `validateToken`
    to use the HTTPS request option `https.pfx` instead of the deprecated `pfx` option
    for providing the certificate.
- **CUMULUS-2836**
  - Updates `cmr-utils/getGranuleTemporalInfo` to search for a SingleDateTime
    element, when beginningDateTime value is not
    found in the metadata file.  The granule's temporal information is
    returned so that both beginningDateTime and endingDateTime are set to the
    discovered singleDateTimeValue.
- **CUMULUS-2756**
  - Updated `_writeGranule()` in `write-granules.js` to catch failed granule writes due to schema validation, log the failure and then attempt to set the status of the granule to `failed` if it already exists to prevent a failure from allowing the granule to get "stuck" in a non-failed status.

### Fixed

- **CUMULUS-2775**
  - Updated `@cumulus/api-client` to not log an error for 201 response from `updateGranule`
- **CUMULUS-2783**
  - Added missing lower bound on scale out policy for ECS cluster to ensure that
  the cluster will autoscale correctly.
- **CUMULUS-2835**
  - Updated `hyrax-metadata-updates` task to support reading the DatasetId from ECHO10 XML, and the EntryTitle from UMM-G JSON; these are both valid alternatives to the shortname and version ID.

## [v9.9.3] 2021-02-17 [BACKPORT]

**Please note** changes in 9.9.3 may not yet be released in future versions, as
this is a backport and patch release on the 9.9.x series of releases. Updates that
are included in the future will have a corresponding CHANGELOG entry in future
releases.

- **CUMULUS-2853**
  - Move OAUTH_PROVIDER to lambda env variables to address regression in 9.9.2/CUMULUS-2275
  - Add logging output to api app router

## [v9.9.2] 2021-02-10 [BACKPORT]

**Please note** changes in 9.9.2 may not yet be released in future versions, as
this is a backport and patch release on the 9.9.x series of releases. Updates that
are included in the future will have a corresponding CHANGELOG entry in future
releases.### Added

- **CUMULUS-2775**
  - Added a configurable parameter group for the RDS serverless database cluster deployed by `tf-modules/rds-cluster-tf`. The allowed parameters for the parameter group can be found in the AWS documentation of [allowed parameters for an Aurora PostgreSQL cluster](https://docs.aws.amazon.com/AmazonRDS/latest/AuroraUserGuide/AuroraPostgreSQL.Reference.ParameterGroups.html). By default, the following parameters are specified:
    - `shared_preload_libraries`: `pg_stat_statements,auto_explain`
    - `log_min_duration_statement`: `250`
    - `auto_explain.log_min_duration`: `250`
- **CUMULUS-2840**
  - Added an index on `granule_cumulus_id` to the RDS files table.

### Changed

- **CUMULUS-2847**
  - Move DyanmoDb table name into API keystore and initialize only on lambda cold start
- **CUMULUS-2781**
  - Add api_config secret to hold API/Private API lambda configuration values
- **CUMULUS-2775**
  - Changed the `timeout_action` to `ForceApplyCapacityChange` by default for the RDS serverless database cluster `tf-modules/rds-cluster-tf`

## [v9.9.1] 2021-02-10 [BACKPORT]

**Please note** changes in 9.9.1 may not yet be released in future versions, as
this is a backport and patch release on the 9.9.x series of releases. Updates that
are included in the future will have a corresponding CHANGELOG entry in future
releases.

### Fixed

- **CUMULUS-2775**
  - Updated `@cumulus/api-client` to not log an error for 201 response from `updateGranule`

### Changed

- Updated version of `@cumulus/cumulus-message-adapter-js` from `2.0.3` to `2.0.4` for
all Cumulus workflow tasks
- **CUMULUS-2775**
  - Changed `@cumulus/api-client/invokeApi()` to accept a single accepted status code or an array
  of accepted status codes via `expectedStatusCodes`
- **CUMULUS-2837**
  - Update process-s3-dead-letter-archive to unpack SQS events in addition to
    Cumulus Messages
  - Update process-s3-dead-letter-archive to look up execution status using
    getCumulusMessageFromExecutionEvent (common method with sfEventSqsToDbRecords)
  - Move methods in api/lib/cwSfExecutionEventUtils to
    @cumulus/message/StepFunctions

## [v9.9.0] 2021-11-03

### Added

- **NDCUM-624**: Add support for ISO metadata files for the `MoveGranules` step
  - Add function `isISOFile` to check if a given file object is an ISO file
  - `granuleToCmrFileObject` and `granulesToCmrFileObjects` now take a
    `filterFunc` argument
    - `filterFunc`'s default value is `isCMRFile`, so the previous behavior is
      maintained if no value is given for this argument
    - `MoveGranules` passes a custom filter function to
      `granulesToCmrFileObjects` to check for `isISOFile` in addition to
      `isCMRFile`, so that metadata from `.iso.xml` files can be used in the
      `urlPathTemplate`
- [**PR #2535**](https://github.com/nasa/cumulus/pull/2535)
  - NSIDC and other cumulus users had desire for returning formatted dates for
    the 'url_path' date extraction utilities. Added 'dateFormat' function as
    an option for extracting and formating the entire date. See
    docs/workflow/workflow-configuration-how-to.md for more information.
- [**PR #2548**](https://github.com/nasa/cumulus/pull/2548)
  - Updated webpack configuration for html-loader v2
- **CUMULUS-2640**
  - Added Elasticsearch client scroll setting to the CreateReconciliationReport lambda function.
  - Added `elasticsearch_client_config` tfvars to the archive and cumulus terraform modules.
- **CUMULUS-2683**
  - Added `default_s3_multipart_chunksize_mb` setting to the `move-granules` lambda function.
  - Added `default_s3_multipart_chunksize_mb` tfvars to the cumulus and ingest terraform modules.
  - Added optional parameter `chunkSize` to `@cumulus/aws-client/S3.moveObject` and
    `@cumulus/aws-client/S3.multipartCopyObject` to set the chunk size of the S3 multipart uploads.
  - Renamed optional parameter `maxChunkSize` to `chunkSize` in
    `@cumulus/aws-client/lib/S3MultipartUploads.createMultipartChunks`.

### Changed

- Upgraded all Cumulus workflow tasks to use `@cumulus/cumulus-message-adapter-js` version `2.0.1`
- **CUMULUS-2725**
  - Updated providers endpoint to return encrypted password
  - Updated providers model to try decrypting credentials before encryption to allow for better handling of updating providers
- **CUMULUS-2734**
  - Updated `@cumulus/api/launchpadSaml.launchpadPublicCertificate` to correctly retrieve
    certificate from launchpad IdP metadata with and without namespace prefix.

## [v9.8.0] 2021-10-19

### Notable changes

- Published new tag [`36` of `cumuluss/async-operation` to Docker Hub](https://hub.docker.com/layers/cumuluss/async-operation/35/images/sha256-cf777a6ef5081cd90a0f9302d45243b6c0a568e6d977c0ee2ccc5a90b12d45d0?context=explore) for compatibility with
upgrades to `knex` package and to address security vulnerabilities.

### Added

- Added `@cumulus/db/createRejectableTransaction()` to handle creating a Knex transaction that **will throw an error** if the transaction rolls back. [As of Knex 0.95+, promise rejection on transaction rollback is no longer the default behavior](https://github.com/knex/knex/blob/master/UPGRADING.md#upgrading-to-version-0950).

- **CUMULUS-2639**
  - Increases logging on reconciliation reports.

- **CUMULUS-2670**
  - Updated `lambda_timeouts` string map variable for `cumulus` module to accept a
  `update_granules_cmr_metadata_file_links_task_timeout` property
- **CUMULUS-2598**
  - Add unit and integration tests to describe queued granules as ignored when
    duplicate handling is 'skip'

### Changed

- Updated `knex` version from 0.23.11 to 0.95.11 to address security vulnerabilities
- Updated default version of async operations Docker image to `cumuluss/async-operation:36`
- **CUMULUS-2590**
  - Granule applyWorkflow, Reingest actions and Bulk operation now update granule status to `queued` when scheduling the granule.
- **CUMULUS-2643**
  - relocates system file `buckets.json` out of the
    `s3://internal-bucket/workflows` directory into
    `s3://internal-bucket/buckets`.


## [v9.7.1] 2021-12-08 [Backport]

Please note changes in 9.7.0 may not yet be released in future versions, as this is a backport and patch release on the 9.7.x series of releases. Updates that are included in the future will have a corresponding CHANGELOG entry in future releases.
Fixed

- **CUMULUS-2751**
  - Update all tasks to update to use cumulus-message-adapter-js version 2.0.4

## [v9.7.0] 2021-10-01

### Notable Changes

- **CUMULUS-2583**
  - The `queue-granules` task now updates granule status to `queued` when a granule is queued. In order to prevent issues with the private API endpoint and Lambda API request and concurrency limits, this functionality runs with limited concurrency, which may increase the task's overall runtime when large numbers of granules are being queued. If you are facing Lambda timeout errors with this task, we recommend converting your `queue-granules` task to an ECS activity. This concurrency is configurable via the task config's `concurrency` value.
- **CUMULUS-2676**
  - The `discover-granules` task has been updated to limit concurrency on checks to identify and skip already ingested granules in order to prevent issues with the private API endpoint and Lambda API request and concurrency limits. This may increase the task's overall runtime when large numbers of granules are discovered. If you are facing Lambda timeout errors with this task, we recommend converting your `discover-granules` task to an ECS activity. This concurrency is configurable via the task config's `concurrency` value.
- Updated memory of `<prefix>-sfEventSqsToDbRecords` Lambda to 1024MB

### Added

- **CUMULUS-2000**
  - Updated `@cumulus/queue-granules` to respect a new config parameter: `preferredQueueBatchSize`. Queue-granules will respect this batchsize as best as it can to batch granules into workflow payloads. As workflows generally rely on information such as collection and provider expected to be shared across all granules in a workflow, queue-granules will break batches up by collection, as well as provider if there is a `provider` field on the granule. This may result in batches that are smaller than the preferred size, but never larger ones. The default value is 1, which preserves current behavior of queueing 1 granule per workflow.
- **CUMULUS-2630**
  - Adds a new workflow `DiscoverGranulesToThrottledQueue` that discovers and writes
    granules to a throttled background queue.  This allows discovery and ingest
    of larger numbers of granules without running into limits with lambda
    concurrency.

### Changed

- **CUMULUS-2720**
  - Updated Core CI scripts to validate CHANGELOG diffs as part of the lint process
- **CUMULUS-2695**
  - Updates the example/cumulus-tf deployment to change
    `archive_api_reserved_concurrency` from 8 to 5 to use fewer reserved lambda
    functions. If you see throttling errors on the `<stack>-apiEndpoints` you
    should increase this value.
  - Updates cumulus-tf/cumulus/variables.tf to change
    `archive_api_reserved_concurrency` from 8 to 15 to prevent throttling on
    the dashboard for default deployments.
- **CUMULUS-2584**
  - Updates `api/endpoints/execution-status.js` `get` method to include associated granules, as
    an array, for the provided execution.
  - Added `getExecutionArnsByGranuleCumulusId` returning a list of executionArns sorted by most recent first,
    for an input Granule Cumulus ID in support of the move of `translatePostgresGranuleToApiGranule` from RDS-Phase2
    feature branch
  - Added `getApiExecutionCumulusIds` returning cumulus IDs for a given list of executions
- **CUMULUS-NONE**
  - Downgrades elasticsearch version in testing container to 5.3 to match AWS version.
  - Update serve.js -> `eraseDynamoTables()`. Changed the call `Promise.all()` to `Promise.allSettled()` to ensure all dynamo records (provider records in particular) are deleted prior to reseeding.

### Fixed

- **CUMULUS-2583**
  - Fixed a race condition where granules set as “queued” were not able to be set as “running” or “completed”

## [v9.6.0] 2021-09-20

### Added

- **CUMULUS-2576**
  - Adds `PUT /granules` API endpoint to update a granule
  - Adds helper `updateGranule` to `@cumulus/api-client/granules`
- **CUMULUS-2606**
  - Adds `POST /granules/{granuleId}/executions` API endpoint to associate an execution with a granule
  - Adds helper `associateExecutionWithGranule` to `@cumulus/api-client/granules`
- **CUMULUS-2583**
  - Adds `queued` as option for granule's `status` field

### Changed

- Moved `ssh2` package from `@cumulus/common` to `@cumulus/sftp-client` and
  upgraded package from `^0.8.7` to `^1.0.0` to address security vulnerability
  issue in previous version.
- **CUMULUS-2583**
  - `QueueGranules` task now updates granule status to `queued` once it is added to the queue.

- **CUMULUS-2617**
  - Use the `Authorization` header for CMR Launchpad authentication instead of the deprecated `Echo-Token` header.

### Fixed

- Added missing permission for `<prefix>_ecs_cluster_instance_role` IAM role (used when running ECS services/tasks)
to allow `kms:Decrypt` on the KMS key used to encrypt provider credentials. Adding this permission fixes the `sync-granule` task when run as an ECS activity in a Step Function, which previously failed trying to decrypt credentials for providers.

- **CUMULUS-2576**
  - Adds default value to granule's timestamp when updating a granule via API.

## [v9.5.0] 2021-09-07

### BREAKING CHANGES

- Removed `logs` record type from mappings from Elasticsearch. This change **should not have**
any adverse impact on existing deployments, even those which still contain `logs` records,
but technically it is a breaking change to the Elasticsearch mappings.
- Changed `@cumulus/api-client/asyncOperations.getAsyncOperation` to return parsed JSON body
of response and not the raw API endpoint response

### Added

- **CUMULUS-2670**
  - Updated core `cumulus` module to take lambda_timeouts string map variable that allows timeouts of ingest tasks to be configurable. Allowed properties for the mapping include:
  - discover_granules_task_timeout
  - discover_pdrs_task_timeout
  - hyrax_metadata_update_tasks_timeout
  - lzards_backup_task_timeout
  - move_granules_task_timeout
  - parse_pdr_task_timeout
  - pdr_status_check_task_timeout
  - post_to_cmr_task_timeout
  - queue_granules_task_timeout
  - queue_pdrs_task_timeout
  - queue_workflow_task_timeout
  - sync_granule_task_timeout
- **CUMULUS-2575**
  - Adds `POST /granules` API endpoint to create a granule
  - Adds helper `createGranule` to `@cumulus/api-client`
- **CUMULUS-2577**
  - Adds `POST /executions` endpoint to create an execution
- **CUMULUS-2578**
  - Adds `PUT /executions` endpoint to update an execution
- **CUMULUS-2592**
  - Adds logging when messages fail to be added to queue
- **CUMULUS-2644**
  - Pulled `delete` method for `granules-executions.ts` implemented as part of CUMULUS-2306
  from the RDS-Phase-2 feature branch in support of CUMULUS-2644.
  - Pulled `erasePostgresTables` method in `serve.js` implemented as part of CUMULUS-2644,
  and CUMULUS-2306 from the RDS-Phase-2 feature branch in support of CUMULUS-2644
  - Added `resetPostgresDb` method to support resetting between integration test suite runs

### Changed

- Updated `processDeadLetterArchive` Lambda to return an object where
`processingSucceededKeys` is an array of the S3 keys for successfully
processed objects and `processingFailedKeys` is an array of S3 keys
for objects that could not be processed
- Updated async operations to handle writing records to the databases
when output of the operation is `undefined`

- **CUMULUS-2644**
  - Moved `migration` directory from the `db-migration-lambda` to the `db` package and
  updated unit test references to migrationDir to be pulled from `@cumulus/db`
  - Updated `@cumulus/api/bin/serveUtils` to write records to PostgreSQL tables

- **CUMULUS-2575**
  - Updates model/granule to allow a granule created from API to not require an
    execution to be associated with it. This is a backwards compatible change
    that will not affect granules created in the normal way.
  - Updates `@cumulus/db/src/model/granules` functions `get` and `exists` to
    enforce parameter checking so that requests include either (granule\_id
    and collection\_cumulus\_id) or (cumulus\_id) to prevent incorrect results.
  - `@cumulus/message/src/Collections.deconstructCollectionId` has been
    modified to throw a descriptive error if the input `collectionId` is
    undefined rather than `TypeError: Cannot read property 'split' of
    undefined`. This function has also been updated to throw descriptive errors
    if an incorrectly formatted collectionId is input.

## [v9.4.1] 2022-02-14 [BACKPORT]

**Please note** changes in 9.4.1 may not yet be released in future versions, as
this is a backport and patch release on the 9.4.x series of releases. Updates that
are included in the future will have a corresponding CHANGELOG entry in future
releases.

- **CUMULUS-2847**
  - Update dynamo configuration to read from S3 instead of System Manager
    Parameter Store
  - Move api configuration initialization outside the lambda handler to
    eliminate unneded S3 calls/require config on cold-start only
  - Moved `ssh2` package from `@cumulus/common` to `@cumulus/sftp-client` and
    upgraded package from `^0.8.7` to `^1.0.0` to address security vulnerability
    issue in previous version.
  - Fixed hyrax task package.json dev dependency
  - Update CNM lambda dependencies for Core tasks
    - cumulus-cnm-response-task: 1.4.4
    - cumulus-cnm-to-granule: 1.5.4
  - Whitelist ssh2 re: https://github.com/advisories/GHSA-652h-xwhf-q4h6

## [v9.4.0] 2021-08-16

### Notable changes

- `@cumulus/sync-granule` task should now properly handle
syncing files from HTTP/HTTPS providers where basic auth is
required and involves a redirect to a different host (e.g.
downloading files protected by Earthdata Login)

### Added

- **CUMULUS-2591**
  - Adds `failedExecutionStepName` to failed execution's jsonb error records.
    This is the name of the Step Function step for the last failed event in the
    execution's event history.
- **CUMULUS-2548**
  - Added `allowed_redirects` field to PostgreSQL `providers` table
  - Added `allowedRedirects` field to DynamoDB `<prefix>-providers` table
  - Added `@cumulus/aws-client/S3.streamS3Upload` to handle uploading the contents
  of a readable stream to S3 and returning a promise
- **CUMULUS-2373**
  - Added `replaySqsMessages` lambda to replay archived incoming SQS
    messages from S3.
  - Added `/replays/sqs` endpoint to trigger an async operation for
    the `replaySqsMessages` lambda.
  - Added unit tests and integration tests for new endpoint and lambda.
  - Added `getS3PrefixForArchivedMessage` to `ingest/sqs` package to get prefix
    for an archived message.
  - Added new `async_operation` type `SQS Replay`.
- **CUMULUS-2460**
  - Adds `POST` /executions/workflows-by-granules for retrieving workflow names common to a set of granules
  - Adds `workflowsByGranules` to `@cumulus/api-client/executions`
- **CUMULUS-2635**
  - Added helper functions:
    - `@cumulus/db/translate/file/translateApiPdrToPostgresPdr`

### Fixed

- **CUMULUS-2548**
  - Fixed `@cumulus/ingest/HttpProviderClient.sync` to
properly handle basic auth when redirecting to a different
host and/or host with a different port
- **CUMULUS-2626**
  - Update [PDR migration](https://github.com/nasa/cumulus/blob/master/lambdas/data-migration2/src/pdrs.ts) to correctly find Executions by a Dynamo PDR's `execution` field
- **CUMULUS-2635**
  - Update `data-migration2` to migrate PDRs before migrating granules.
  - Update `data-migration2` unit tests testing granules migration to reference
    PDR records to better model the DB schema.
  - Update `migratePdrRecord` to use `translateApiPdrToPostgresPdr` function.

### Changed

- **CUMULUS-2373**
  - Updated `getS3KeyForArchivedMessage` in `ingest/sqs` to store SQS messages
    by `queueName`.
- **CUMULUS-2630**
  - Updates the example/cumulus-tf deployment to change
    `archive_api_reserved_concurrency` from 2 to 8 to prevent throttling with
    the dashboard.

## [v9.3.0] 2021-07-26

### BREAKING CHANGES

- All API requests made by `@cumulus/api-client` will now throw an error if the status code
does not match the expected response (200 for most requests and 202 for a few requests that
trigger async operations). Previously the helpers in this package would return the response
regardless of the status code, so you may need to update any code using helpers from this
package to catch or to otherwise handle errors that you may encounter.
- The Cumulus API Lambda function has now been configured with reserved concurrency to ensure
availability in a high-concurrency environment. However, this also caps max concurrency which
may result in throttling errors if trying to reach the Cumulus API multiple times in a short
period. Reserved concurrency can be configured with the `archive_api_reserved_concurrency`
terraform variable on the Cumulus module and increased if you are seeing throttling errors.
The default reserved concurrency value is 8.

### Notable changes

- `cmr_custom_host` variable for `cumulus` module can now be used to configure Cumulus to
  integrate with a custom CMR host name and protocol (e.g.
  `http://custom-cmr-host.com`). Note that you **must** include a protocol
  (`http://` or `https://)  if specifying a value for this variable.
- The cumulus module configuration value`rds_connetion_heartbeat` and it's
  behavior has been replaced by a more robust database connection 'retry'
  solution.   Users can remove this value from their configuration, regardless
  of value.  See the `Changed` section notes on CUMULUS-2528 for more details.

### Added

- Added user doc describing new features related to the Cumulus dead letter archive.
- **CUMULUS-2327**
  - Added reserved concurrency setting to the Cumulus API lambda function.
  - Added relevant tfvars to the archive and cumulus terraform modules.
- **CUMULUS-2460**
  - Adds `POST` /executions/search-by-granules for retrieving executions from a list of granules or granule query
  - Adds `searchExecutionsByGranules` to `@cumulus/api-client/executions`
- **CUMULUS-2475**
  - Adds `GET` endpoint to distribution API
- **CUMULUS-2463**
  - `PUT /granules` reingest action allows a user to override the default execution
    to use by providing an optional `workflowName` or `executionArn` parameter on
    the request body.
  - `PUT /granules/bulkReingest` action allows a user to override the default
    execution/workflow combination to reingest with by providing an optional
    `workflowName` on the request body.
- Adds `workflowName` and `executionArn` params to @cumulus/api-client/reingestGranules
- **CUMULUS-2476**
  - Adds handler for authenticated `HEAD` Distribution requests replicating current behavior of TEA
- **CUMULUS-2478**
  - Implemented [bucket map](https://github.com/asfadmin/thin-egress-app#bucket-mapping).
  - Implemented /locate endpoint
  - Cumulus distribution API checks the file request against bucket map:
    - retrieves the bucket and key from file path
    - determines if the file request is public based on the bucket map rather than the bucket type
    - (EDL only) restricts download from PRIVATE_BUCKETS to users who belong to certain EDL User Groups
    - bucket prefix and object prefix are supported
  - Add 'Bearer token' support as an authorization method
- **CUMULUS-2486**
  - Implemented support for custom headers
  - Added 'Bearer token' support as an authorization method
- **CUMULUS-2487**
  - Added integration test for cumulus distribution API
- **CUMULUS-2569**
  - Created bucket map cache for cumulus distribution API
- **CUMULUS-2568**
  - Add `deletePdr`/PDR deletion functionality to `@cumulus/api-client/pdrs`
  - Add `removeCollectionAndAllDependencies` to integration test helpers
  - Added `example/spec/apiUtils.waitForApiStatus` to wait for a
  record to be returned by the API with a specific value for
  `status`
  - Added `example/spec/discoverUtils.uploadS3GranuleDataForDiscovery` to upload granule data fixtures
  to S3 with a randomized granule ID for `discover-granules` based
  integration tests
  - Added `example/spec/Collections.removeCollectionAndAllDependencies` to remove a collection and
  all dependent objects (e.g. PDRs, granules, executions) from the
  database via the API
  - Added helpers to `@cumulus/api-client`:
    - `pdrs.deletePdr` - Delete a PDR via the API
    - `replays.postKinesisReplays` - Submit a POST request to the `/replays` endpoint for replaying Kinesis messages

- `@cumulus/api-client/granules.getGranuleResponse` to return the raw endpoint response from the GET `/granules/<granuleId>` endpoint

### Changed

- Moved functions from `@cumulus/integration-tests` to `example/spec/helpers/workflowUtils`:
  - `startWorkflowExecution`
  - `startWorkflow`
  - `executeWorkflow`
  - `buildWorkflow`
  - `testWorkflow`
  - `buildAndExecuteWorkflow`
  - `buildAndStartWorkflow`
- `example/spec/helpers/workflowUtils.executeWorkflow` now uses
`waitForApiStatus` to ensure that the execution is `completed` or
`failed` before resolving
- `example/spec/helpers/testUtils.updateAndUploadTestFileToBucket`
now accepts an object of parameters rather than positional
arguments
- Removed PDR from the `payload` in the input payload test fixture for reconciliation report integration tests
- The following integration tests for PDR-based workflows were
updated to use randomized granule IDs:
  - `example/spec/parallel/ingest/ingestFromPdrSpec.js`
  - `example/spec/parallel/ingest/ingestFromPdrWithChildWorkflowMetaSpec.js`
  - `example/spec/parallel/ingest/ingestFromPdrWithExecutionNamePrefixSpec.js`
  - `example/spec/parallel/ingest/ingestPdrWithNodeNameSpec.js`
- Updated the `@cumulus/api-client/CumulusApiClientError` error class to include new properties that can be accessed directly on
the error object:
  - `statusCode` - The HTTP status code of the API response
  - `apiMessage` - The message from the API response
- Added `params.pRetryOptions` parameter to
`@cumulus/api-client/granules.deleteGranule` to control the retry
behavior
- Updated `cmr_custom_host` variable to accept a full protocol and host name
(e.g. `http://cmr-custom-host.com`), whereas it previously only accepted a host name
- **CUMULUS-2482**
  - Switches the default distribution app in the `example/cumulus-tf` deployment to the new Cumulus Distribution
  - TEA is still available by following instructions in `example/README.md`
- **CUMULUS-2463**
  - Increases the duration of allowed backoff times for a successful test from
    0.5 sec to 1 sec.
- **CUMULUS-2528**
  - Removed `rds_connection_heartbeat` as a configuration option from all
    Cumulus terraform modules
  - Removed `dbHeartBeat` as an environmental switch from
    `@cumulus/db.getKnexClient` in favor of more comprehensive general db
    connect retry solution
  - Added new `rds_connection_timing_configuration` string map to allow for
    configuration and tuning of Core's internal database retry/connection
    timeout behaviors.  These values map to connection pool configuration
    values for tarn (https://github.com/vincit/tarn.js/) which Core's database
    module / knex(https://www.npmjs.com/package/knex) use for this purpose:
    - acquireTimeoutMillis
    - createRetryIntervalMillis
    - createTimeoutMillis
    - idleTimeoutMillis
    - reapIntervalMillis
      Connection errors will result in a log line prepended with 'knex failed on
      attempted connection error' and sent from '@cumulus/db/connection'
  - Updated `@cumulus/db` and all terraform mdules to set default retry
    configuration values for the database module to cover existing database
    heartbeat connection failures as well as all other knex/tarn connection
    creation failures.

### Fixed

- Fixed bug where `cmr_custom_host` variable was not properly forwarded into `archive`, `ingest`, and `sqs-message-remover` modules from `cumulus` module
- Fixed bug where `parse-pdr` set a granule's provider to the entire provider record when a `NODE_NAME`
  is present. Expected behavior consistent with other tasks is to set the provider name in that field.
- **CUMULUS-2568**
  - Update reconciliation report integration test to have better cleanup/failure behavior
  - Fixed `@cumulus/api-client/pdrs.getPdr` to request correct endpoint for returning a PDR from the API
- **CUMULUS-2620**
  - Fixed a bug where a granule could be removed from CMR but still be set as
  `published: true` and with a CMR link in the Dynamo/PostgreSQL databases. Now,
  the CMR deletion and the Dynamo/PostgreSQL record updates will all succeed or fail
  together, preventing the database records from being out of sync with CMR.
  - Fixed `@cumulus/api-client/pdrs.getPdr` to request correct
  endpoint for returning a PDR from the API

## [v9.2.2] 2021-08-06 - [BACKPORT]

**Please note** changes in 9.2.2 may not yet be released in future versions, as
this is a backport and patch release on the 9.2.x series of releases. Updates that
are included in the future will have a corresponding CHANGELOG entry in future
releases.

### Added

- **CUMULUS-2635**
  - Added helper functions:
    - `@cumulus/db/translate/file/translateApiPdrToPostgresPdr`

### Fixed

- **CUMULUS-2635**
  - Update `data-migration2` to migrate PDRs before migrating granules.
  - Update `data-migration2` unit tests testing granules migration to reference
    PDR records to better model the DB schema.
  - Update `migratePdrRecord` to use `translateApiPdrToPostgresPdr` function.

## [v9.2.1] 2021-07-29 - [BACKPORT]

### Fixed

- **CUMULUS-2626**
  - Update [PDR migration](https://github.com/nasa/cumulus/blob/master/lambdas/data-migration2/src/pdrs.ts) to correctly find Executions by a Dynamo PDR's `execution` field

## [v9.2.0] 2021-06-22

### Added

- **CUMULUS-2475**
  - Adds `GET` endpoint to distribution API
- **CUMULUS-2476**
  - Adds handler for authenticated `HEAD` Distribution requests replicating current behavior of TEA

### Changed

- **CUMULUS-2482**
  - Switches the default distribution app in the `example/cumulus-tf` deployment to the new Cumulus Distribution
  - TEA is still available by following instructions in `example/README.md`

### Fixed

- **CUMULUS-2520**
  - Fixed error that prevented `/elasticsearch/index-from-database` from starting.
- **CUMULUS-2558**
  - Fixed issue where executions original_payload would not be retained on successful execution

## [v9.1.0] 2021-06-03

### BREAKING CHANGES

- @cumulus/api-client/granules.getGranule now returns the granule record from the GET /granules/<granuleId> endpoint, not the raw endpoint response
- **CUMULUS-2434**
  - To use the updated `update-granules-cmr-metadata-file-links` task, the
    granule  UMM-G metadata should have version 1.6.2 or later, since CMR s3
    link type 'GET DATA VIA DIRECT ACCESS' is not valid until UMM-G version
    [1.6.2](https://cdn.earthdata.nasa.gov/umm/granule/v1.6.2/umm-g-json-schema.json)
- **CUMULUS-2488**
  - Removed all EMS reporting including lambdas, endpoints, params, etc as all
    reporting is now handled through Cloud Metrics
- **CUMULUS-2472**
  - Moved existing `EarthdataLoginClient` to
    `@cumulus/oauth-client/EarthdataLoginClient` and updated all references in
    Cumulus Core.
  - Rename `EarthdataLoginClient` property from `earthdataLoginUrl` to
    `loginUrl for consistency with new OAuth clients. See example in
    [oauth-client
    README](https://github.com/nasa/cumulus/blob/master/packages/oauth-client/README.md)

### Added

- **HYRAX-439** - Corrected README.md according to a new Hyrax URL format.
- **CUMULUS-2354**
  - Adds configuration options to allow `/s3credentials` endpoint to distribute
    same-region read-only tokens based on a user's CMR ACLs.
  - Configures the example deployment to enable this feature.
- **CUMULUS-2442**
  - Adds option to generate cloudfront URL to lzards-backup task. This will require a few new task config options that have been documented in the [task README](https://github.com/nasa/cumulus/blob/master/tasks/lzards-backup/README.md).
- **CUMULUS-2470**
  - Added `/s3credentials` endpoint for distribution API
- **CUMULUS-2471**
  - Add `/s3credentialsREADME` endpoint to distribution API
- **CUMULUS-2473**
  - Updated `tf-modules/cumulus_distribution` module to take earthdata or cognito credentials
  - Configured `example/cumulus-tf/cumulus_distribution.tf` to use CSDAP credentials
- **CUMULUS-2474**
  - Add `S3ObjectStore` to `aws-client`. This class allows for interaction with the S3 object store.
  - Add `object-store` package which contains abstracted object store functions for working with various cloud providers
- **CUMULUS-2477**
  - Added `/`, `/login` and `/logout` endpoints to cumulus distribution api
- **CUMULUS-2479**
  - Adds /version endpoint to distribution API
- **CUMULUS-2497**
  - Created `isISOFile()` to check if a CMR file is a CMR ISO file.
- **CUMULUS-2371**
  - Added helpers to `@cumulus/ingest/sqs`:
    - `archiveSqsMessageToS3` - archives an incoming SQS message to S3
    - `deleteArchivedMessageFromS3` - deletes a processed SQS message from S3
  - Added call to `archiveSqsMessageToS3` to `sqs-message-consumer` which
    archives all incoming SQS messages to S3.
  - Added call to `deleteArchivedMessageFrom` to `sqs-message-remover` which
    deletes archived SQS message from S3 once it has been processed.

### Changed

- **[PR2224](https://github.com/nasa/cumulus/pull/2244)**
- **CUMULUS-2208**
  - Moved all `@cumulus/api/es/*` code to new `@cumulus/es-client` package
- Changed timeout on `sfEventSqsToDbRecords` Lambda to 60 seconds to match
  timeout for Knex library to acquire database connections
- **CUMULUS-2517**
  - Updated postgres-migration-count-tool default concurrency to '1'
- **CUMULUS-2489**
  - Updated docs for Terraform references in FAQs, glossary, and in Deployment sections
- **CUMULUS-2434**
  - Updated `@cumulus/cmrjs` `updateCMRMetadata` and related functions to add
    both HTTPS URLS and S3 URIs to CMR metadata.
  - Updated `update-granules-cmr-metadata-file-links` task to add both HTTPS
    URLs and S3 URIs to the OnlineAccessURLs field of CMR metadata. The task
    configuration parameter `cmrGranuleUrlType` now has default value `both`.
  - To use the updated `update-granules-cmr-metadata-file-links` task, the
    granule UMM-G metadata should have version 1.6.2 or later, since CMR s3 link
    type 'GET DATA VIA DIRECT ACCESS' is not valid until UMM-G version
    [1.6.2](https://cdn.earthdata.nasa.gov/umm/granule/v1.6.2/umm-g-json-schema.json)
- **CUMULUS-2472**
  - Renamed `@cumulus/earthdata-login-client` to more generic
    `@cumulus/oauth-client` as a parent  class for new OAuth clients.
  - Added `@cumulus/oauth-client/CognitoClient` to interface with AWS cognito login service.
- **CUMULUS-2497**
  - Changed the `@cumulus/cmrjs` package:
    - Updated `@cumulus/cmrjs/cmr-utils.getGranuleTemporalInfo()` so it now
      returns temporal info for CMR ISO 19115 SMAP XML files.
    - Updated `@cumulus/cmrjs/cmr-utils.isCmrFilename()` to include
      `isISOFile()`.
- **CUMULUS-2532**
  - Changed integration tests to use `api-client/granules` functions as opposed to granulesApi from `@cumulus/integration-tests`.

### Fixed

- **CUMULUS-2519**
  - Update @cumulus/integration-tests.buildWorkflow to fail if provider/collection API response is not successful
- **CUMULUS-2518**
  - Update sf-event-sqs-to-db-records to not throw if a collection is not
    defined on a payload that has no granules/an empty granule payload object
- **CUMULUS-2512**
  - Updated ingest package S3 provider client to take additional parameter
    `remoteAltBucket` on `download` method to allow for per-file override of
    provider bucket for checksum
  - Updated @cumulus/ingest.fetchTextFile's signature to be parameterized and
    added `remoteAltBucket`to allow for an override of the passed in provider
    bucket for the source file
  - Update "eslint-plugin-import" to be pinned to 2.22.1
- **CUMULUS-2520**
  - Fixed error that prevented `/elasticsearch/index-from-database` from starting.
- **CUMULUS-2532**
  - Fixed integration tests to have granule deletion occur before provider and
    collection deletion in test cleanup.
- **[2231](https://github.com/nasa/cumulus/issues/2231)**
  - Fixes broken relative path links in `docs/README.md`

### Removed

- **CUMULUS-2502**
  - Removed outdated documentation regarding Kibana index patterns for metrics.

## [v9.0.1] 2021-05-07

### Migration Steps

Please review the migration steps for 9.0.0 as this release is only a patch to
correct a failure in our build script and push out corrected release artifacts. The previous migration steps still apply.

### Changed

- Corrected `@cumulus/db` configuration to correctly build package.

## [v9.0.0] 2021-05-03

### Migration steps

- This release of Cumulus enables integration with a PostgreSQL database for archiving Cumulus data. There are several upgrade steps involved, **some of which need to be done before redeploying Cumulus**. See the [documentation on upgrading to the RDS release](https://nasa.github.io/cumulus/docs/upgrade-notes/upgrade-rds).

### BREAKING CHANGES

- **CUMULUS-2185** - RDS Migration Epic
  - **CUMULUS-2191**
    - Removed the following from the `@cumulus/api/models.asyncOperation` class in
      favor of the added `@cumulus/async-operations` module:
      - `start`
      - `startAsyncOperations`
  - **CUMULUS-2187**
    - The `async-operations` endpoint will now omit `output` instead of
      returning `none` when the operation did not return output.
  - **CUMULUS-2309**
    - Removed `@cumulus/api/models/granule.unpublishAndDeleteGranule` in favor
      of `@cumulus/api/lib/granule-remove-from-cmr.unpublishGranule` and
      `@cumulus/api/lib/granule-delete.deleteGranuleAndFiles`.
  - **CUMULUS-2385**
    - Updated `sf-event-sqs-to-db-records` to write a granule's files to
      PostgreSQL only after the workflow has exited the `Running` status.
      Please note that any workflow that uses `sf_sqs_report_task` for
      mid-workflow updates will be impacted.
    - Changed PostgreSQL `file` schema and TypeScript type definition to require
      `bucket` and `key` fields.
    - Updated granule/file write logic to mark a granule's status as "failed"
  - **CUMULUS-2455**
    - API `move granule` endpoint now moves granule files on a per-file basis
    - API `move granule` endpoint on granule file move failure will retain the
      file at it's original location, but continue to move any other granule
      files.
    - Removed the `move` method from the `@cumulus/api/models.granule` class.
      logic is now handled in `@cumulus/api/endpoints/granules` and is
      accessible via the Core API.

### Added

- **CUMULUS-2185** - RDS Migration Epic
  - **CUMULUS-2130**
    - Added postgres-migration-count-tool lambda/ECS task to allow for
      evaluation of database state
    - Added /migrationCounts api endpoint that allows running of the
      postgres-migration-count-tool as an asyncOperation
  - **CUMULUS-2394**
    - Updated PDR and Granule writes to check the step function
      workflow_start_time against the createdAt field for each record to ensure
      old records do not overwrite newer ones for legacy Dynamo and PostgreSQL
      writes
  - **CUMULUS-2188**
    - Added `data-migration2` Lambda to be run after `data-migration1`
    - Added logic to `data-migration2` Lambda for migrating execution records
      from DynamoDB to PostgreSQL
  - **CUMULUS-2191**
    - Added `@cumulus/async-operations` to core packages, exposing
      `startAsyncOperation` which will handle starting an async operation and
      adding an entry to both PostgreSQL and DynamoDb
  - **CUMULUS-2127**
    - Add schema migration for `collections` table
  - **CUMULUS-2129**
    - Added logic to `data-migration1` Lambda for migrating collection records
      from Dynamo to PostgreSQL
  - **CUMULUS-2157**
    - Add schema migration for `providers` table
    - Added logic to `data-migration1` Lambda for migrating provider records
      from Dynamo to PostgreSQL
  - **CUMULUS-2187**
    - Added logic to `data-migration1` Lambda for migrating async operation
      records from Dynamo to PostgreSQL
  - **CUMULUS-2198**
    - Added logic to `data-migration1` Lambda for migrating rule records from
      DynamoDB to PostgreSQL
  - **CUMULUS-2182**
    - Add schema migration for PDRs table
  - **CUMULUS-2230**
    - Add schema migration for `rules` table
  - **CUMULUS-2183**
    - Add schema migration for `asyncOperations` table
  - **CUMULUS-2184**
    - Add schema migration for `executions` table
  - **CUMULUS-2257**
    - Updated PostgreSQL table and column names to snake_case
    - Added `translateApiAsyncOperationToPostgresAsyncOperation` function to `@cumulus/db`
  - **CUMULUS-2186**
    - Added logic to `data-migration2` Lambda for migrating PDR records from
      DynamoDB to PostgreSQL
  - **CUMULUS-2235**
    - Added initial ingest load spec test/utility
  - **CUMULUS-2167**
    - Added logic to `data-migration2` Lambda for migrating Granule records from
      DynamoDB to PostgreSQL and parse Granule records to store File records in
      RDS.
  - **CUMULUS-2367**
    - Added `granules_executions` table to PostgreSQL schema to allow for a
      many-to-many relationship between granules and executions
      - The table refers to granule and execution records using foreign keys
        defined with ON CASCADE DELETE, which means that any time a granule or
        execution record is deleted, all of the records in the
        `granules_executions` table referring to that record will also be
        deleted.
    - Added `upsertGranuleWithExecutionJoinRecord` helper to `@cumulus/db` to
      allow for upserting a granule record and its corresponding
      `granules_execution` record
  - **CUMULUS-2128**
    - Added helper functions:
      - `@cumulus/db/translate/file/translateApiFiletoPostgresFile`
      - `@cumulus/db/translate/file/translateApiGranuletoPostgresGranule`
      - `@cumulus/message/Providers/getMessageProvider`
  - **CUMULUS-2190**
    - Added helper functions:
      - `@cumulus/message/Executions/getMessageExecutionOriginalPayload`
      - `@cumulus/message/Executions/getMessageExecutionFinalPayload`
      - `@cumulus/message/workflows/getMessageWorkflowTasks`
      - `@cumulus/message/workflows/getMessageWorkflowStartTime`
      - `@cumulus/message/workflows/getMessageWorkflowStopTime`
      - `@cumulus/message/workflows/getMessageWorkflowName`
  - **CUMULUS-2192**
    - Added helper functions:
      - `@cumulus/message/PDRs/getMessagePdrRunningExecutions`
      - `@cumulus/message/PDRs/getMessagePdrCompletedExecutions`
      - `@cumulus/message/PDRs/getMessagePdrFailedExecutions`
      - `@cumulus/message/PDRs/getMessagePdrStats`
      - `@cumulus/message/PDRs/getPdrPercentCompletion`
      - `@cumulus/message/workflows/getWorkflowDuration`
  - **CUMULUS-2199**
    - Added `translateApiRuleToPostgresRule` to `@cumulus/db` to translate API
      Rule to conform to Postgres Rule definition.
  - **CUMUlUS-2128**
    - Added "upsert" logic to the `sfEventSqsToDbRecords` Lambda for granule and
      file writes to the core PostgreSQL database
  - **CUMULUS-2199**
    - Updated Rules endpoint to write rules to core PostgreSQL database in
      addition to DynamoDB and to delete rules from the PostgreSQL database in
      addition to DynamoDB.
    - Updated `create` in Rules Model to take in optional `createdAt` parameter
      which sets the value of createdAt if not specified during function call.
  - **CUMULUS-2189**
    - Updated Provider endpoint logic to write providers in parallel to Core
      PostgreSQL database
    - Update integration tests to utilize API calls instead of direct
      api/model/Provider calls
  - **CUMULUS-2191**
    - Updated cumuluss/async-operation task to write async-operations to the
      PostgreSQL database.
  - **CUMULUS-2228**
    - Added logic to the `sfEventSqsToDbRecords` Lambda to write execution, PDR,
      and granule records to the core PostgreSQL database in parallel with
      writes to DynamoDB
  - **CUMUlUS-2190**
    - Added "upsert" logic to the `sfEventSqsToDbRecords` Lambda for PDR writes
      to the core PostgreSQL database
  - **CUMUlUS-2192**
    - Added "upsert" logic to the `sfEventSqsToDbRecords` Lambda for execution
      writes to the core PostgreSQL database
  - **CUMULUS-2187**
    - The `async-operations` endpoint will now omit `output` instead of
      returning `none` when the operation did not return output.
  - **CUMULUS-2167**
    - Change PostgreSQL schema definition for `files` to remove `filename` and
      `name` and only support `file_name`.
    - Change PostgreSQL schema definition for `files` to remove `size` to only
      support `file_size`.
    - Change `PostgresFile` to remove duplicate fields `filename` and `name` and
      rename `size` to `file_size`.
  - **CUMULUS-2266**
    - Change `sf-event-sqs-to-db-records` behavior to discard and not throw an
      error on an out-of-order/delayed message so as not to have it be sent to
      the DLQ.
  - **CUMULUS-2305**
    - Changed `DELETE /pdrs/{pdrname}` API behavior to also delete record from
      PostgreSQL database.
  - **CUMULUS-2309**
    - Changed `DELETE /granules/{granuleName}` API behavior to also delete
      record from PostgreSQL database.
    - Changed `Bulk operation BULK_GRANULE_DELETE` API behavior to also delete
      records from PostgreSQL database.
  - **CUMULUS-2367**
    - Updated `granule_cumulus_id` foreign key to granule in PostgreSQL `files`
      table to use a CASCADE delete, so records in the files table are
      automatically deleted by the database when the corresponding granule is
      deleted.
  - **CUMULUS-2407**
    - Updated data-migration1 and data-migration2 Lambdas to use UPSERT instead
      of UPDATE when migrating dynamoDB records to PostgreSQL.
    - Changed data-migration1 and data-migration2 logic to only update already
      migrated records if the incoming record update has a newer timestamp
  - **CUMULUS-2329**
    - Add `write-db-dlq-records-to-s3` lambda.
    - Add terraform config to automatically write db records DLQ messages to an
      s3 archive on the system bucket.
    - Add unit tests and a component spec test for the above.
  - **CUMULUS-2380**
    - Add `process-dead-letter-archive` lambda to pick up and process dead letters in the S3 system bucket dead letter archive.
    - Add `/deadLetterArchive/recoverCumulusMessages` endpoint to trigger an async operation to leverage this capability on demand.
    - Add unit tests and integration test for all of the above.
  - **CUMULUS-2406**
    - Updated parallel write logic to ensure that updatedAt/updated_at
      timestamps are the same in Dynamo/PG on record write for the following
      data types:
      - async operations
      - granules
      - executions
      - PDRs
  - **CUMULUS-2446**
    - Remove schema validation check against DynamoDB table for collections when
      migrating records from DynamoDB to core PostgreSQL database.
  - **CUMULUS-2447**
    - Changed `translateApiAsyncOperationToPostgresAsyncOperation` to call
      `JSON.stringify` and then `JSON.parse` on output.
  - **CUMULUS-2313**
    - Added `postgres-migration-async-operation` lambda to start an ECS task to
      run a the `data-migration2` lambda.
    - Updated `async_operations` table to include `Data Migration 2` as a new
      `operation_type`.
    - Updated `cumulus-tf/variables.tf` to include `optional_dynamo_tables` that
      will be merged with `dynamo_tables`.
  - **CUMULUS-2451**
    - Added summary type file `packages/db/src/types/summary.ts` with
      `MigrationSummary` and `DataMigration1` and `DataMigration2` types.
    - Updated `data-migration1` and `data-migration2` lambdas to return
      `MigrationSummary` objects.
    - Added logging for every batch of 100 records processed for executions,
      granules and files, and PDRs.
    - Removed `RecordAlreadyMigrated` logs in `data-migration1` and
      `data-migration2`
  - **CUMULUS-2452**
    - Added support for only migrating certain granules by specifying the
      `granuleSearchParams.granuleId` or `granuleSearchParams.collectionId`
      properties in the payload for the
      `<prefix>-postgres-migration-async-operation` Lambda
    - Added support for only running certain migrations for data-migration2 by
      specifying the `migrationsList` property in the payload for the
      `<prefix>-postgres-migration-async-operation` Lambda
  - **CUMULUS-2453**
    - Created `storeErrors` function which stores errors in system bucket.
    - Updated `executions` and `granulesAndFiles` data migrations to call `storeErrors` to store migration errors.
    - Added `system_bucket` variable to `data-migration2`.
  - **CUMULUS-2455**
    - Move granules API endpoint records move updates for migrated granule files
      if writing any of the granule files fails.
  - **CUMULUS-2468**
    - Added support for doing [DynamoDB parallel scanning](https://docs.aws.amazon.com/amazondynamodb/latest/developerguide/Scan.html#Scan.ParallelScan) for `executions` and `granules` migrations to improve performance. The behavior of the parallel scanning and writes can be controlled via the following properties on the event input to the `<prefix>-postgres-migration-async-operation` Lambda:
      - `granuleMigrationParams.parallelScanSegments`: How many segments to divide your granules DynamoDB table into for parallel scanning
      - `granuleMigrationParams.parallelScanLimit`: The maximum number of granule records to evaluate for each parallel scanning segment of the DynamoDB table
      - `granuleMigrationParams.writeConcurrency`: The maximum number of concurrent granule/file writes to perform to the PostgreSQL database across all DynamoDB segments
      - `executionMigrationParams.parallelScanSegments`: How many segments to divide your executions DynamoDB table into for parallel scanning
      - `executionMigrationParams.parallelScanLimit`: The maximum number of execution records to evaluate for each parallel scanning segment of the DynamoDB table
      - `executionMigrationParams.writeConcurrency`: The maximum number of concurrent execution writes to perform to the PostgreSQL database across all DynamoDB segments
  - **CUMULUS-2468** - Added `@cumulus/aws-client/DynamoDb.parallelScan` helper to perform [parallel scanning on DynamoDb tables](https://docs.aws.amazon.com/amazondynamodb/latest/developerguide/Scan.html#Scan.ParallelScan)
  - **CUMULUS-2507**
    - Updated granule record write logic to set granule status to `failed` in both Postgres and DynamoDB if any/all of its files fail to write to the database.

### Deprecated

- **CUMULUS-2185** - RDS Migration Epic
  - **CUMULUS-2455**
    - `@cumulus/ingest/moveGranuleFiles`

## [v8.1.2] 2021-07-29

**Please note** changes in 8.1.2 may not yet be released in future versions, as this
is a backport/patch release on the 8.x series of releases.  Updates that are
included in the future will have a corresponding CHANGELOG entry in future releases.

### Notable changes

- `cmr_custom_host` variable for `cumulus` module can now be used to configure Cumulus to
integrate with a custom CMR host name and protocol (e.g. `http://custom-cmr-host.com`). Note
that you **must** include a protocol (`http://` or `https://`) if specifying a value for this
variable.
- `@cumulus/sync-granule` task should now properly handle
syncing files from HTTP/HTTPS providers where basic auth is
required and involves a redirect to a different host (e.g.
downloading files protected by Earthdata Login)

### Added

- **CUMULUS-2548**
  - Added `allowed_redirects` field to PostgreSQL `providers` table
  - Added `allowedRedirects` field to DynamoDB `<prefix>-providers` table
  - Added `@cumulus/aws-client/S3.streamS3Upload` to handle uploading the contents
  of a readable stream to S3 and returning a promise

### Changed

- Updated `cmr_custom_host` variable to accept a full protocol and host name
(e.g. `http://cmr-custom-host.com`), whereas it previously only accepted a host name

### Fixed

- Fixed bug where `cmr_custom_host` variable was not properly forwarded into `archive`, `ingest`, and `sqs-message-remover` modules from `cumulus` module
- **CUMULUS-2548**
  - Fixed `@cumulus/ingest/HttpProviderClient.sync` to
properly handle basic auth when redirecting to a different
host and/or host with a different port

## [v8.1.1] 2021-04-30 -- Patch Release

**Please note** changes in 8.1.1 may not yet be released in future versions, as this
is a backport/patch release on the 8.x series of releases.  Updates that are
included in the future will have a corresponding CHANGELOG entry in future releases.

### Added

- **CUMULUS-2497**
  - Created `isISOFile()` to check if a CMR file is a CMR ISO file.

### Fixed

- **CUMULUS-2512**
  - Updated ingest package S3 provider client to take additional parameter
    `remoteAltBucket` on `download` method to allow for per-file override of
    provider bucket for checksum
  - Updated @cumulus/ingest.fetchTextFile's signature to be parameterized and
    added `remoteAltBucket`to allow for an override of the passed in provider
    bucket for the source file
  - Update "eslint-plugin-import" to be pinned to 2.22.1

### Changed

- **CUMULUS-2497**
  - Changed the `@cumulus/cmrjs` package:
    - Updated `@cumulus/cmrjs/cmr-utils.getGranuleTemporalInfo()` so it now
      returns temporal info for CMR ISO 19115 SMAP XML files.
    - Updated `@cumulus/cmrjs/cmr-utils.isCmrFilename()` to include
      `isISOFile()`.

- **[2216](https://github.com/nasa/cumulus/issues/2216)**
  - Removed "node-forge", "xml-crypto" from audit whitelist, added "underscore"

## [v8.1.0] 2021-04-29

### Added

- **CUMULUS-2348**
  - The `@cumulus/api` `/granules` and `/granules/{granuleId}` endpoints now take `getRecoveryStatus` parameter
  to include recoveryStatus in result granule(s)
  - The `@cumulus/api-client.granules.getGranule` function takes a `query` parameter which can be used to
  request additional granule information.
  - Published `@cumulus/api@7.2.1-alpha.0` for dashboard testing
- **CUMULUS-2469**
  - Added `tf-modules/cumulus_distribution` module to standup a skeleton
    distribution api

## [v8.0.0] 2021-04-08

### BREAKING CHANGES

- **CUMULUS-2428**
  - Changed `/granules/bulk` to use `queueUrl` property instead of a `queueName` property for setting the queue to use for scheduling bulk granule workflows

### Notable changes

- Bulk granule operations endpoint now supports setting a custom queue for scheduling workflows via the `queueUrl` property in the request body. If provided, this value should be the full URL for an SQS queue.

### Added

- **CUMULUS-2374**
  - Add cookbok entry for queueing PostToCmr step
  - Add example workflow to go with cookbook
- **CUMULUS-2421**
  - Added **experimental** `ecs_include_docker_cleanup_cronjob` boolean variable to the Cumulus module to enable cron job to clean up docker root storage blocks in ECS cluster template for non-`device-mapper` storage drivers. Default value is `false`. This fulfills a specific user support request. This feature is otherwise untested and will remain so until we can iterate with a better, more general-purpose solution. Use of this feature is **NOT** recommended unless you are certain you need it.

- **CUMULUS-1808**
  - Add additional error messaging in `deleteSnsTrigger` to give users more context about where to look to resolve ResourceNotFound error when disabling or deleting a rule.

### Fixed

- **CUMULUS-2281**
  - Changed discover-granules task to write discovered granules directly to
    logger, instead of via environment variable. This fixes a problem where a
    large number of found granules prevents this lambda from running as an
    activity with an E2BIG error.

## [v7.2.0] 2021-03-23

### Added

- **CUMULUS-2346**
  - Added orca API endpoint to `@cumulus/api` to get recovery status
  - Add `CopyToGlacier` step to [example IngestAndPublishGranuleWithOrca workflow](https://github.com/nasa/cumulus/blob/master/example/cumulus-tf/ingest_and_publish_granule_with_orca_workflow.tf)

### Changed

- **HYRAX-357**
  - Format of NGAP OPeNDAP URL changed and by default now is referring to concept id and optionally can include short name and version of collection.
  - `addShortnameAndVersionIdToConceptId` field has been added to the config inputs of the `hyrax-metadata-updates` task

## [v7.1.0] 2021-03-12

### Notable changes

- `sync-granule` task will now properly handle syncing 0 byte files to S3
- SQS/Kinesis rules now support scheduling workflows to a custom queue via the `rule.queueUrl` property. If provided, this value should be the full URL for an SQS queue.

### Added

- `tf-modules/cumulus` module now supports a `cmr_custom_host` variable that can
  be used to set to an arbitrary  host for making CMR requests (e.g.
  `https://custom-cmr-host.com`).
- Added `buckets` variable to `tf-modules/archive`
- **CUMULUS-2345**
  - Deploy ORCA with Cumulus, see `example/cumulus-tf/orca.tf` and `example/cumulus-tf/terraform.tfvars.example`
  - Add `CopyToGlacier` step to [example IngestAndPublishGranule workflow](https://github.com/nasa/cumulus/blob/master/example/cumulus-tf/ingest_and_publish_granule_workflow.asl.json)
- **CUMULUS-2424**
  - Added `childWorkflowMeta` to `queue-pdrs` config. An object passed to this config value will be merged into a child workflow message's `meta` object. For an example of how this can be used, see `example/cumulus-tf/discover_and_queue_pdrs_with_child_workflow_meta_workflow.asl.json`.
- **CUMULUS-2427**
  - Added support for using a custom queue with SQS and Kinesis rules. Whatever queue URL is set on the `rule.queueUrl` property will be used to schedule workflows for that rule. This change allows SQS/Kinesis rules to use [any throttled queues defined for a deployment](https://nasa.github.io/cumulus/docs/data-cookbooks/throttling-queued-executions).

### Fixed

- **CUMULUS-2394**
  - Updated PDR and Granule writes to check the step function `workflow_start_time` against
      the `createdAt` field  for each record to ensure old records do not
      overwrite newer ones

### Changed

- `<prefix>-lambda-api-gateway` IAM role used by API Gateway Lambda now
  supports accessing all buckets defined in your `buckets` variable except
  "internal" buckets
- Updated the default scroll duration used in ESScrollSearch and part of the
  reconciliation report functions as a result of testing and seeing timeouts
  at its current value of 2min.
- **CUMULUS-2355**
  - Added logic to disable `/s3Credentials` endpoint based upon value for
    environment variable `DISABLE_S3_CREDENTIALS`. If set to "true", the
    endpoint will not dispense S3 credentials and instead return a message
    indicating that the endpoint has been disabled.
- **CUMULUS-2397**
  - Updated `/elasticsearch` endpoint's `reindex` function to prevent
    reindexing when source and destination indices are the same.
- **CUMULUS-2420**
  - Updated test function `waitForAsyncOperationStatus` to take a retryObject
    and use exponential backoff.  Increased the total test duration for both
    AsycOperation specs and the ReconciliationReports tests.
  - Updated the default scroll duration used in ESScrollSearch and part of the
    reconciliation report functions as a result of testing and seeing timeouts
    at its current value of 2min.
- **CUMULUS-2427**
  - Removed `queueUrl` from the parameters object for `@cumulus/message/Build.buildQueueMessageFromTemplate`
  - Removed `queueUrl` from the parameters object for `@cumulus/message/Build.buildCumulusMeta`

### Fixed

- Fixed issue in `@cumulus/ingest/S3ProviderClient.sync()` preventing 0 byte files from being synced to S3.

### Removed

- Removed variables from `tf-modules/archive`:
  - `private_buckets`
  - `protected_buckets`
  - `public_buckets`

## [v7.0.0] 2021-02-22

### BREAKING CHANGES

- **CUMULUS-2362** - Endpoints for the logs (/logs) will now throw an error unless Metrics is set up

### Added

- **CUMULUS-2345**
  - Deploy ORCA with Cumulus, see `example/cumulus-tf/orca.tf` and `example/cumulus-tf/terraform.tfvars.example`
  - Add `CopyToGlacier` step to [example IngestAndPublishGranule workflow](https://github.com/nasa/cumulus/blob/master/example/cumulus-tf/ingest_and_publish_granule_workflow.asl.json)
- **CUMULUS-2376**
  - Added `cmrRevisionId` as an optional parameter to `post-to-cmr` that will be used when publishing metadata to CMR.
- **CUMULUS-2412**
  - Adds function `getCollectionsByShortNameAndVersion` to @cumulus/cmrjs that performs a compound query to CMR to retrieve collection information on a list of collections. This replaces a series of calls to the CMR for each collection with a single call on the `/collections` endpoint and should improve performance when CMR return times are increased.

### Changed

- **CUMULUS-2362**
  - Logs endpoints only work with Metrics set up
- **CUMULUS-2376**
  - Updated `publishUMMGJSON2CMR` to take in an optional `revisionId` parameter.
  - Updated `publishUMMGJSON2CMR` to throw an error if optional `revisionId` does not match resulting revision ID.
  - Updated `publishECHO10XML2CMR` to take in an optional `revisionId` parameter.
  - Updated `publishECHO10XML2CMR` to throw an error if optional `revisionId` does not match resulting revision ID.
  - Updated `publish2CMR` to take in optional `cmrRevisionId`.
  - Updated `getWriteHeaders` to take in an optional CMR Revision ID.
  - Updated `ingestGranule` to take in an optional CMR Revision ID to pass to `getWriteHeaders`.
  - Updated `ingestUMMGranule` to take in an optional CMR Revision ID to pass to `getWriteHeaders`.
- **CUMULUS-2350**
  - Updates the examples on the `/s3credentialsREADME`, to include Python and
    JavaScript code demonstrating how to refrsh  the s3credential for
    programatic access.
- **CUMULUS-2383**
  - PostToCMR task will return CMRInternalError when a `500` status is returned from CMR

## [v6.0.0] 2021-02-16

### MIGRATION NOTES

- **CUMULUS-2255** - Cumulus has upgraded its supported version of Terraform
  from **0.12.12** to **0.13.6**. Please see the [instructions to upgrade your
  deployments](https://github.com/nasa/cumulus/blob/master/docs/upgrade-notes/upgrading-tf-version-0.13.6.md).

- **CUMULUS-2350**
  - If the  `/s3credentialsREADME`, does not appear to be working after
    deployment, [manual redeployment](https://docs.aws.amazon.com/apigateway/latest/developerguide/how-to-deploy-api-with-console.html)
    of the API-gateway stage may be necessary to finish the deployment.

### BREAKING CHANGES

- **CUMULUS-2255** - Cumulus has upgraded its supported version of Terraform from **0.12.12** to **0.13.6**.

### Added

- **CUMULUS-2291**
  - Add provider filter to Granule Inventory Report
- **CUMULUS-2300**
  - Added `childWorkflowMeta` to `queue-granules` config. Object passed to this
    value will be merged into a child workflow message's  `meta` object. For an
    example of how this can be used, see
    `example/cumulus-tf/discover_granules_workflow.asl.json`.
- **CUMULUS-2350**
  - Adds an unprotected endpoint, `/s3credentialsREADME`, to the
    s3-credentials-endpoint that displays  information on how to use the
    `/s3credentials` endpoint
- **CUMULUS-2368**
  - Add QueueWorkflow task
- **CUMULUS-2391**
  - Add reportToEms to collections.files file schema
- **CUMULUS-2395**
  - Add Core module parameter `ecs_custom_sg_ids` to Cumulus module to allow for
    custom security group mappings
- **CUMULUS-2402**
  - Officially expose `sftp()` for use in `@cumulus/sftp-client`

### Changed

- **CUMULUS-2323**
  - The sync granules task when used with the s3 provider now uses the
    `source_bucket` key in `granule.files` objects.  If incoming payloads using
    this task have a `source_bucket` value for a file using the s3 provider, the
    task will attempt to sync from the bucket defined in the file's
    `source_bucket` key instead of the `provider`.
    - Updated `S3ProviderClient.sync` to allow for an optional bucket parameter
      in support of the changed behavior.
  - Removed `addBucketToFile` and related code from sync-granules task

- **CUMULUS-2255**
  - Updated Terraform deployment code syntax for compatibility with version 0.13.6
- **CUMULUS-2321**
  - Updated API endpoint GET `/reconciliationReports/{name}` to return the
    pre-signe s3 URL in addition to report data

### Fixed

- Updated `hyrax-metadata-updates` task so the opendap url has Type 'USE SERVICE API'

- **CUMULUS-2310**
  - Use valid filename for reconciliation report
- **CUMULUS-2351**
  - Inventory report no longer includes the File/Granule relation object in the
    okCountByGranules key of a report.  The information is only included when a
    'Granule Not Found' report is run.

### Removed

- **CUMULUS-2364**
  - Remove the internal Cumulus logging lambda (log2elasticsearch)

## [v5.0.1] 2021-01-27

### Changed

- **CUMULUS-2344**
  - Elasticsearch API now allows you to reindex to an index that already exists
  - If using the Change Index operation and the new index doesn't exist, it will be created
  - Regarding instructions for CUMULUS-2020, you can now do a change index
    operation before a reindex operation. This will
    ensure that new data will end up in the new index while Elasticsearch is reindexing.

- **CUMULUS-2351**
  - Inventory report no longer includes the File/Granule relation object in the okCountByGranules key of a report. The information is only included when a 'Granule Not Found' report is run.

### Removed

- **CUMULUS-2367**
  - Removed `execution_cumulus_id` column from granules RDS schema and data type

## [v5.0.0] 2021-01-12

### BREAKING CHANGES

- **CUMULUS-2020**
  - Elasticsearch data mappings have been updated to improve search and the API
    has been update to reflect those changes. See Migration notes on how to
    update the Elasticsearch mappings.

### Migration notes

- **CUMULUS-2020**
  - Elasticsearch data mappings have been updated to improve search. For
    example, case insensitive searching will now work (e.g. 'MOD' and 'mod' will
    return the same granule results). To use the improved Elasticsearch queries,
    [reindex](https://nasa.github.io/cumulus-api/#reindex) to create a new index
    with the correct types. Then perform a [change
    index](https://nasa.github.io/cumulus-api/#change-index) operation to use
    the new index.
- **CUMULUS-2258**
  - Because the `egress_lambda_log_group` and
    `egress_lambda_log_subscription_filter` resource were removed from the
    `cumulus` module, new definitions for these resources must be added to
    `cumulus-tf/main.tf`. For reference on how to define these resources, see
    [`example/cumulus-tf/thin_egress_app.tf`](https://github.com/nasa/cumulus/blob/master/example/cumulus-tf/thin_egress_app.tf).
  - The `tea_stack_name` variable being passed into the `cumulus` module should be removed
- **CUMULUS-2344**
  - Regarding instructions for CUMULUS-2020, you can now do a change index operation before a reindex operation. This will
    ensure that new data will end up in the new index while Elasticsearch is reindexing.

### BREAKING CHANGES

- **CUMULUS-2020**
  - Elasticsearch data mappings have been updated to improve search and the API has been updated to reflect those changes. See Migration notes on how to update the Elasticsearch mappings.

### Added

- **CUMULUS-2318**
  - Added`async_operation_image` as `cumulus` module variable to allow for override of the async_operation container image.  Users can optionally specify a non-default docker image for use with Core async operations.
- **CUMULUS-2219**
  - Added `lzards-backup` Core task to facilitate making LZARDS backup requests in Cumulus ingest workflows
- **CUMULUS-2092**
  - Add documentation for Granule Not Found Reports
- **HYRAX-320**
  - `@cumulus/hyrax-metadata-updates`Add component URI encoding for entry title id and granule ur to allow for values with special characters in them. For example, EntryTitleId 'Sentinel-6A MF/Jason-CS L2 Advanced Microwave Radiometer (AMR-C) NRT Geophysical Parameters' Now, URLs generated from such values will be encoded correctly and parsable by HyraxInTheCloud
- **CUMULUS-1370**
  - Add documentation for Getting Started section including FAQs
- **CUMULUS-2092**
  - Add documentation for Granule Not Found Reports
- **CUMULUS-2219**
  - Added `lzards-backup` Core task to facilitate making LZARDS backup requests in Cumulus ingest workflows
- **CUMULUS-2280**
  - In local api, retry to create tables if they fail to ensure localstack has had time to start fully.
- **CUMULUS-2290**
  - Add `queryFields` to granule schema, and this allows workflow tasks to add queryable data to granule record. For reference on how to add data to `queryFields` field, see [`example/cumulus-tf/kinesis_trigger_test_workflow.tf`](https://github.com/nasa/cumulus/blob/master/example/cumulus-tf/kinesis_trigger_test_workflow.tf).
- **CUMULUS-2318**
  - Added`async_operation_image` as `cumulus` module variable to allow for override of the async_operation container image.  Users can optionally specify a non-default docker image for use with Core async operations.

### Changed

- **CUMULUS-2020**
  - Updated Elasticsearch mappings to support case-insensitive search
- **CUMULUS-2124**
  - cumulus-rds-tf terraform module now takes engine_version as an input variable.
- **CUMULUS-2279**
  - Changed the formatting of granule CMR links: instead of a link to the `/search/granules.json` endpoint, now it is a direct link to `/search/concepts/conceptid.format`
- **CUMULUS-2296**
  - Improved PDR spec compliance of `parse-pdr` by updating `@cumulus/pvl` to parse fields in a manner more consistent with the PDR ICD, with respect to numbers and dates. Anything not matching the ICD expectations, or incompatible with Javascript parsing, will be parsed as a string instead.
- **CUMULUS-2344**
  - Elasticsearch API now allows you to reindex to an index that already exists
  - If using the Change Index operation and the new index doesn't exist, it will be created

### Removed

- **CUMULUS-2258**
  - Removed `tea_stack_name` variable from `tf-modules/distribution/variables.tf` and `tf-modules/cumulus/variables.tf`
  - Removed `egress_lambda_log_group` and `egress_lambda_log_subscription_filter` resources from `tf-modules/distribution/main.tf`

## [v4.0.0] 2020-11-20

### Migration notes

- Update the name of your `cumulus_message_adapter_lambda_layer_arn` variable for the `cumulus` module to `cumulus_message_adapter_lambda_layer_version_arn`. The value of the variable should remain the same (a layer version ARN of a Lambda layer for the [`cumulus-message-adapter`](https://github.com/nasa/cumulus-message-adapter/).
- **CUMULUS-2138** - Update all workflows using the `MoveGranules` step to add `UpdateGranulesCmrMetadataFileLinksStep`that runs after it. See the example [`IngestAndPublishWorkflow`](https://github.com/nasa/cumulus/blob/master/example/cumulus-tf/ingest_and_publish_granule_workflow.asl.json) for reference.
- **CUMULUS-2251**
  - Because it has been removed from the `cumulus` module, a new resource definition for `egress_api_gateway_log_subscription_filter` must be added to `cumulus-tf/main.tf`. For reference on how to define this resource, see [`example/cumulus-tf/main.tf`](https://github.com/nasa/cumulus/blob/master/example/cumulus-tf/main.tf).

### Added

- **CUMULUS-2248**
  - Updates Integration Tests README to point to new fake provider template.
- **CUMULUS-2239**
  - Add resource declaration to create a VPC endpoint in tea-map-cache module if `deploy_to_ngap` is false.
- **CUMULUS-2063**
  - Adds a new, optional query parameter to the `/collections[&getMMT=true]` and `/collections/active[&getMMT=true]` endpoints. When a user provides a value of `true` for `getMMT` in the query parameters, the endpoint will search CMR and update each collection's results with new key `MMTLink` containing a link to the MMT (Metadata Management Tool) if a CMR collection id is found.
- **CUMULUS-2170**
  - Adds ability to filter granule inventory reports
- **CUMULUS-2211**
  - Adds `granules/bulkReingest` endpoint to `@cumulus/api`
- **CUMULUS-2251**
  - Adds `log_api_gateway_to_cloudwatch` variable to `example/cumulus-tf/variables.tf`.
  - Adds `log_api_gateway_to_cloudwatch` variable to `thin_egress_app` module definition.

### Changed

- **CUMULUS-2216**
  - `/collection` and `/collection/active` endpoints now return collections without granule aggregate statistics by default. The original behavior is preserved and can be found by including a query param of `includeStats=true` on the request to the endpoint.
  - The `es/collections` Collection class takes a new parameter includeStats. It no longer appends granule aggregate statistics to the returned results by default. One must set the new parameter to any non-false value.
- **CUMULUS-2201**
  - Update `dbIndexer` lambda to process requests in serial
  - Fixes ingestPdrWithNodeNameSpec parsePdr provider error
- **CUMULUS-2251**
  - Moves Egress Api Gateway Log Group Filter from `tf-modules/distribution/main.tf` to `example/cumulus-tf/main.tf`

### Fixed

- **CUMULUS-2251**
  - This fixes a deployment error caused by depending on the `thin_egress_app` module output for a resource count.

### Removed

- **CUMULUS-2251**
  - Removes `tea_api_egress_log_group` variable from `tf-modules/distribution/variables.tf` and `tf-modules/cumulus/variables.tf`.

### BREAKING CHANGES

- **CUMULUS-2138** - CMR metadata update behavior has been removed from the `move-granules` task into a
new `update-granules-cmr-metadata-file-links` task.
- **CUMULUS-2216**
  - `/collection` and `/collection/active` endpoints now return collections without granule aggregate statistics by default. The original behavior is preserved and can be found by including a query param of `includeStats=true` on the request to the endpoint.  This is likely to affect the dashboard only but included here for the change of behavior.
- **[1956](https://github.com/nasa/cumulus/issues/1956)**
  - Update the name of the `cumulus_message_adapter_lambda_layer_arn` output from the `cumulus-message-adapter` module to `cumulus_message_adapter_lambda_layer_version_arn`. The output value has changed from being the ARN of the Lambda layer **without a version** to the ARN of the Lambda layer **with a version**.
  - Update the variable name in the `cumulus` and `ingest` modules from `cumulus_message_adapter_lambda_layer_arn` to `cumulus_message_adapter_lambda_layer_version_arn`

## [v3.0.1] 2020-10-21

- **CUMULUS-2203**
  - Update Core tasks to use
    [cumulus-message-adapter-js](https://github.com/nasa/cumulus-message-adapter-js)
    v2.0.0 to resolve memory leak/lambda ENOMEM constant failure issue.   This
    issue caused lambdas to slowly use all memory in the run environment and
    prevented AWS from halting/restarting warmed instances when task code was
    throwing consistent errors under load.

- **CUMULUS-2232**
  - Updated versions for `ajv`, `lodash`, `googleapis`, `archiver`, and
    `@cumulus/aws-client` to remediate vulnerabilities found in SNYK scan.

### Fixed

- **CUMULUS-2233**
  - Fixes /s3credentials bug where the expiration time on the cookie was set to a time that is always expired, so authentication was never being recognized as complete by the API. Consequently, the user would end up in a redirect loop and requests to /s3credentials would never complete successfully. The bug was caused by the fact that the code setting the expiration time for the cookie was expecting a time value in milliseconds, but was receiving the expirationTime from the EarthdataLoginClient in seconds. This bug has been fixed by converting seconds into milliseconds. Unit tests were added to test that the expiration time has been converted to milliseconds and checking that the cookie's expiration time is greater than the current time.

## [v3.0.0] 2020-10-7

### MIGRATION STEPS

- **CUMULUS-2099**
  - All references to `meta.queues` in workflow configuration must be replaced with references to queue URLs from Terraform resources. See the updated [data cookbooks](https://nasa.github.io/cumulus/docs/data-cookbooks/about-cookbooks) or example [Discover Granules workflow configuration](https://github.com/nasa/cumulus/blob/master/example/cumulus-tf/discover_granules_workflow.asl.json).
  - The steps for configuring queued execution throttling have changed. See the [updated documentation](https://nasa.github.io/cumulus/docs/data-cookbooks/throttling-queued-executions).
  - In addition to the configuration for execution throttling, the internal mechanism for tracking executions by queue has changed. As a result, you should **disable any rules or workflows scheduling executions via a throttled queue** before upgrading. Otherwise, you may be at risk of having **twice as many executions** as are configured for the queue while the updated tracking is deployed. You can re-enable these rules/workflows once the upgrade is complete.

- **CUMULUS-2111**
  - **Before you re-deploy your `cumulus-tf` module**, note that the [`thin-egress-app`][thin-egress-app] is no longer deployed by default as part of the `cumulus` module, so you must add the TEA module to your deployment and manually modify your Terraform state **to avoid losing your API gateway and impacting any Cloudfront endpoints pointing to those gateways**. If you don't care about losing your API gateway and impacting Cloudfront endpoints, you can ignore the instructions for manually modifying state.

    1. Add the [`thin-egress-app`][thin-egress-app] module to your `cumulus-tf` deployment as shown in the [Cumulus example deployment](https://github.com/nasa/cumulus/tree/master/example/cumulus-tf/main.tf).

         - Note that the values for `tea_stack_name` variable to the `cumulus` module and the `stack_name` variable to the `thin_egress_app` module **must match**
         - Also, if you are specifying the `stage_name` variable to the `thin_egress_app` module, **the value of the `tea_api_gateway_stage` variable to the `cumulus` module must match it**

    2. **If you want to preserve your existing `thin-egress-app` API gateway and avoid having to update your Cloudfront endpoint for distribution, then you must follow these instructions**: <https://nasa.github.io/cumulus/docs/upgrade-notes/migrate_tea_standalone>. Otherwise, you can re-deploy as usual.

  - If you provide your own custom bucket map to TEA as a standalone module, **you must ensure that your custom bucket map includes mappings for the `protected` and `public` buckets specified in your `cumulus-tf/terraform.tfvars`, otherwise Cumulus may not be able to determine the correct distribution URL for ingested files and you may encounter errors**

- **CUMULUS-2197**
  - EMS resources are now optional, and `ems_deploy` is set to `false` by default, which will delete your EMS resources.
  - If you would like to keep any deployed EMS resources, add the `ems_deploy` variable set to `true` in your `cumulus-tf/terraform.tfvars`

### BREAKING CHANGES

- **CUMULUS-2200**
  - Changes return from 303 redirect to 200 success for `Granule Inventory`'s
    `/reconciliationReport` returns.  The user (dashboard) must read the value
    of `url` from the return to get the s3SignedURL and then download the report.
- **CUMULUS-2099**
  - `meta.queues` has been removed from Cumulus core workflow messages.
  - `@cumulus/sf-sqs-report` workflow task no longer reads the reporting queue URL from `input.meta.queues.reporting` on the incoming event. Instead, it requires that the queue URL be set as the `reporting_queue_url` environment variable on the deployed Lambda.
- **CUMULUS-2111**
  - The deployment of the `thin-egress-app` module has be removed from `tf-modules/distribution`, which is a part of the `tf-modules/cumulus` module. Thus, the `thin-egress-app` module is no longer deployed for you by default. See the migration steps for details about how to add deployment for the `thin-egress-app`.
- **CUMULUS-2141**
  - The `parse-pdr` task has been updated to respect the `NODE_NAME` property in
    a PDR's `FILE_GROUP`. If a `NODE_NAME` is present, the task will query the
    Cumulus API for a provider with that host. If a provider is found, the
    output granule from the task will contain a `provider` property containing
    that provider. If `NODE_NAME` is set but a provider with that host cannot be
    found in the API, or if multiple providers are found with that same host,
    the task will fail.
  - The `queue-granules` task has been updated to expect an optional
    `granule.provider` property on each granule. If present, the granule will be
    enqueued using that provider. If not present, the task's `config.provider`
    will be used instead.
- **CUMULUS-2197**
  - EMS resources are now optional and will not be deployed by default. See migration steps for information
    about how to deploy EMS resources.

#### CODE CHANGES

- The `@cumulus/api-client.providers.getProviders` function now takes a
  `queryStringParameters` parameter which can be used to filter the providers
  which are returned
- The `@cumulus/aws-client/S3.getS3ObjectReadStreamAsync` function has been
  removed. It read the entire S3 object into memory before returning a read
  stream, which could cause Lambdas to run out of memory. Use
  `@cumulus/aws-client/S3.getObjectReadStream` instead.
- The `@cumulus/ingest/util.lookupMimeType` function now returns `undefined`
  rather than `null` if the mime type could not be found.
- The `@cumulus/ingest/lock.removeLock` function now returns `undefined`
- The `@cumulus/ingest/granule.generateMoveFileParams` function now returns
  `source: undefined` and `target :undefined` on the response object if either could not be
  determined. Previously, `null` had been returned.
- The `@cumulus/ingest/recursion.recursion` function must now be imported using
  `const { recursion } = require('@cumulus/ingest/recursion');`
- The `@cumulus/ingest/granule.getRenamedS3File` function has been renamed to
  `listVersionedObjects`
- `@cumulus/common.http` has been removed
- `@cumulus/common/http.download` has been removed

### Added

- **CUMULUS-1855**
  - Fixed SyncGranule task to return an empty granules list when given an empty
    (or absent) granules list on input, rather than throwing an exception
- **CUMULUS-1955**
  - Added `@cumulus/aws-client/S3.getObject` to get an AWS S3 object
  - Added `@cumulus/aws-client/S3.waitForObject` to get an AWS S3 object,
    retrying, if necessary
- **CUMULUS-1961**
  - Adds `startTimestamp` and `endTimestamp` parameters to endpoint
    `reconcilationReports`.  Setting these values will filter the returned
    report to cumulus data that falls within the timestamps. It also causes the
    report to be one directional, meaning cumulus is only reconciled with CMR,
    but not the other direction. The Granules will be filtered by their
    `updatedAt` values. Collections are filtered by the updatedAt time of their
    granules, i.e. Collections with granules that are updatedAt a time between
    the time parameters will be returned in the reconciliation reports.
  - Adds `startTimestamp` and `endTimestamp` parameters to create-reconciliation-reports
    lambda function. If either of these params is passed in with a value that can be
    converted to a date object, the inter-platform comparison between Cumulus and CMR will
    be one way.  That is, collections, granules, and files will be filtered by time for
    those found in Cumulus and only those compared to the CMR holdings. For the moment
    there is not enough information to change the internal consistency check, and S3 vs
    Cumulus comparisons are unchanged by the timestamps.
- **CUMULUS-1962**
  - Adds `location` as parameter to `/reconciliationReports` endpoint. Options are `S3`
    resulting in a S3 vs. Cumulus database search or `CMR` resulting in CMR vs. Cumulus database search.
- **CUMULUS-1963**
  - Adds `granuleId` as input parameter to `/reconcilationReports`
    endpoint. Limits inputs parameters to either `collectionId` or `granuleId`
    and will fail to create the report if both are provided.  Adding granuleId
    will find collections in Cumulus by granuleId and compare those one way
    with those in CMR.
  - `/reconciliationReports` now validates any input json before starting the
    async operation and the lambda handler no longer validates input
    parameters.
- **CUMULUS-1964**
  - Reports can now be filtered on provider
- **CUMULUS-1965**
  - Adds `collectionId` parameter to the `/reconcilationReports`
    endpoint. Setting this value will limit the scope of the reconcilation
    report to only the input collectionId when comparing Cumulus and
    CMR. `collectionId` is provided an array of strings e.g. `[shortname___version, shortname2___version2]`
- **CUMULUS-2107**
  - Added a new task, `update-cmr-access-constraints`, that will set access constraints in CMR Metadata.
    Currently supports UMMG-JSON and Echo10XML, where it will configure `AccessConstraints` and
    `RestrictionFlag/RestrictionComment`, respectively.
  - Added an operator doc on how to configure and run the access constraint update workflow, which will update the metadata using the new task, and then publish the updated metadata to CMR.
  - Added an operator doc on bulk operations.
- **CUMULUS-2111**
  - Added variables to `cumulus` module:
    - `tea_api_egress_log_group`
    - `tea_external_api_endpoint`
    - `tea_internal_api_endpoint`
    - `tea_rest_api_id`
    - `tea_rest_api_root_resource_id`
    - `tea_stack_name`
  - Added variables to `distribution` module:
    - `tea_api_egress_log_group`
    - `tea_external_api_endpoint`
    - `tea_internal_api_endpoint`
    - `tea_rest_api_id`
    - `tea_rest_api_root_resource_id`
    - `tea_stack_name`
- **CUMULUS-2112**
  - Added `@cumulus/api/lambdas/internal-reconciliation-report`, so create-reconciliation-report
    lambda can create `Internal` reconciliation report
- **CUMULUS-2116**
  - Added `@cumulus/api/models/granule.unpublishAndDeleteGranule` which
  unpublishes a granule from CMR and deletes it from Cumulus, but does not
  update the record to `published: false` before deletion
- **CUMULUS-2113**
  - Added Granule not found report to reports endpoint
  - Update reports to return breakdown by Granule of files both in DynamoDB and S3
- **CUMULUS-2123**
  - Added `cumulus-rds-tf` DB cluster module to `tf-modules` that adds a
    serverless RDS Aurora/PostgreSQL database cluster to meet the PostgreSQL
    requirements for future releases.
  - Updated the default Cumulus module to take the following new required variables:
    - rds_user_access_secret_arn:
      AWS Secrets Manager secret ARN containing a JSON string of DB credentials
      (containing at least host, password, port as keys)
    - rds_security_group:
      RDS Security Group that provides connection access to the RDS cluster
  - Updated API lambdas and default ECS cluster to add them to the
    `rds_security_group` for database access
- **CUMULUS-2126**
  - The collections endpoint now writes to the RDS database
- **CUMULUS-2127**
  - Added migration to create collections relation for RDS database
- **CUMULUS-2129**
  - Added `data-migration1` Terraform module and Lambda to migrate data from Dynamo to RDS
    - Added support to Lambda for migrating collections data from Dynamo to RDS
- **CUMULUS-2155**
  - Added `rds_connection_heartbeat` to `cumulus` and `data-migration` tf
    modules.  If set to true, this diagnostic variable instructs Core's database
    code to fire off a connection 'heartbeat' query and log the timing/results
    for diagnostic purposes, and retry certain connection timeouts once.
    This option is disabled by default
- **CUMULUS-2156**
  - Support array inputs parameters for `Internal` reconciliation report
- **CUMULUS-2157**
  - Added support to `data-migration1` Lambda for migrating providers data from Dynamo to RDS
    - The migration process for providers will convert any credentials that are stored unencrypted or encrypted with an S3 keypair provider to be encrypted with a KMS key instead
- **CUMULUS-2161**
  - Rules now support an `executionNamePrefix` property. If set, any executions
    triggered as a result of that rule will use that prefix in the name of the
    execution.
  - The `QueueGranules` task now supports an `executionNamePrefix` property. Any
    executions queued by that task will use that prefix in the name of the
    execution. See the
    [example workflow](./example/cumulus-tf/discover_granules_with_execution_name_prefix_workflow.asl.json)
    for usage.
  - The `QueuePdrs` task now supports an `executionNamePrefix` config property.
    Any executions queued by that task will use that prefix in the name of the
    execution. See the
    [example workflow](./example/cumulus-tf/discover_and_queue_pdrs_with_execution_name_prefix_workflow.asl.json)
    for usage.
- **CUMULUS-2162**
  - Adds new report type to `/reconciliationReport` endpoint.  The new report
    is `Granule Inventory`. This report is a CSV file of all the granules in
    the Cumulus DB. This report will eventually replace the existing
    `granules-csv` endpoint which has been deprecated.
- **CUMULUS-2197**
  - Added `ems_deploy` variable to the `cumulus` module. This is set to false by default, except
    for our example deployment, where it is needed for integration tests.

### Changed

- Upgraded version of [TEA](https://github.com/asfadmin/thin-egress-app/) deployed with Cumulus to build 88.
- **CUMULUS-2107**
  - Updated the `applyWorkflow` functionality on the granules endpoint to take a `meta` property to pass into the workflow message.
  - Updated the `BULK_GRANULE` functionality on the granules endpoint to support the above `applyWorkflow` change.
- **CUMULUS-2111**
  - Changed `distribution_api_gateway_stage` variable for `cumulus` module to `tea_api_gateway_stage`
  - Changed `api_gateway_stage` variable for `distribution` module to `tea_api_gateway_stage`
- **CUMULUS-2224**
  - Updated `/reconciliationReport`'s file reconciliation to include `"EXTENDED METADATA"` as a valid CMR relatedUrls Type.

### Fixed

- **CUMULUS-2168**
  - Fixed issue where large number of documents (generally logs) in the
    `cumulus` elasticsearch index results in the collection granule stats
    queries failing for the collections list api endpoint
- **CUMULUS-1955**
  - Due to AWS's eventual consistency model, it was possible for PostToCMR to
    publish an earlier version of a CMR metadata file, rather than the latest
    version created in a workflow.  This fix guarantees that the latest version
    is published, as expected.
- **CUMULUS-1961**
  - Fixed `activeCollections` query only returning 10 results
- **CUMULUS-2201**
  - Fix Reconciliation Report integration test failures by waiting for collections appear
    in es list and ingesting a fake granule xml file to CMR
- **CUMULUS-2015**
  - Reduced concurrency of `QueueGranules` task. That task now has a
    `config.concurrency` option that defaults to `3`.
- **CUMULUS-2116**
  - Fixed a race condition with bulk granule delete causing deleted granules to still appear in Elasticsearch. Granules removed via bulk delete should now be removed from Elasticsearch.
- **CUMULUS-2163**
  - Remove the `public-read` ACL from the `move-granules` task
- **CUMULUS-2164**
  - Fix issue where `cumulus` index is recreated and attached to an alias if it has been previously deleted
- **CUMULUS-2195**
  - Fixed issue with redirect from `/token` not working when using a Cloudfront endpoint to access the Cumulus API with Launchpad authentication enabled. The redirect should now work properly whether you are using a plain API gateway URL or a Cloudfront endpoint pointing at an API gateway URL.
- **CUMULUS-2200**
  - Fixed issue where __in and __not queries were stripping spaces from values

### Deprecated

- **CUMULUS-1955**
  - `@cumulus/aws-client/S3.getS3Object()`
  - `@cumulus/message/Queue.getQueueNameByUrl()`
  - `@cumulus/message/Queue.getQueueName()`
- **CUMULUS-2162**
  - `@cumulus/api/endpoints/granules-csv/list()`

### Removed

- **CUMULUS-2111**
  - Removed `distribution_url` and `distribution_redirect_uri` outputs from the `cumulus` module
  - Removed variables from the `cumulus` module:
    - `distribution_url`
    - `log_api_gateway_to_cloudwatch`
    - `thin_egress_cookie_domain`
    - `thin_egress_domain_cert_arn`
    - `thin_egress_download_role_in_region_arn`
    - `thin_egress_jwt_algo`
    - `thin_egress_jwt_secret_name`
    - `thin_egress_lambda_code_dependency_archive_key`
    - `thin_egress_stack_name`
  - Removed outputs from the `distribution` module:
    - `distribution_url`
    - `internal_tea_api`
    - `rest_api_id`
    - `thin_egress_app_redirect_uri`
  - Removed variables from the `distribution` module:
    - `bucket_map_key`
    - `distribution_url`
    - `log_api_gateway_to_cloudwatch`
    - `thin_egress_cookie_domain`
    - `thin_egress_domain_cert_arn`
    - `thin_egress_download_role_in_region_arn`
    - `thin_egress_jwt_algo`
    - `thin_egress_jwt_secret_name`
    - `thin_egress_lambda_code_dependency_archive_key`
- **CUMULUS-2157**
  - Removed `providerSecretsMigration` and `verifyProviderSecretsMigration` lambdas
- Removed deprecated `@cumulus/sf-sns-report` task
- Removed code:
  - `@cumulus/aws-client/S3.calculateS3ObjectChecksum`
  - `@cumulus/aws-client/S3.getS3ObjectReadStream`
  - `@cumulus/cmrjs.getFullMetadata`
  - `@cumulus/cmrjs.getMetadata`
  - `@cumulus/common/util.isNil`
  - `@cumulus/common/util.isNull`
  - `@cumulus/common/util.isUndefined`
  - `@cumulus/common/util.lookupMimeType`
  - `@cumulus/common/util.mkdtempSync`
  - `@cumulus/common/util.negate`
  - `@cumulus/common/util.noop`
  - `@cumulus/common/util.omit`
  - `@cumulus/common/util.renameProperty`
  - `@cumulus/common/util.sleep`
  - `@cumulus/common/util.thread`
  - `@cumulus/ingest/granule.copyGranuleFile`
  - `@cumulus/ingest/granule.moveGranuleFile`
  - `@cumulus/integration-tests/api/rules.deleteRule`
  - `@cumulus/integration-tests/api/rules.getRule`
  - `@cumulus/integration-tests/api/rules.listRules`
  - `@cumulus/integration-tests/api/rules.postRule`
  - `@cumulus/integration-tests/api/rules.rerunRule`
  - `@cumulus/integration-tests/api/rules.updateRule`
  - `@cumulus/integration-tests/sfnStep.parseStepMessage`
  - `@cumulus/message/Queue.getQueueName`
  - `@cumulus/message/Queue.getQueueNameByUrl`

## v2.0.2+ Backport releases

Release v2.0.1 was the last release on the 2.0.x release series.

Changes after this version on the 2.0.x release series are limited
security/requested feature patches and will not be ported forward to future
releases unless there is a corresponding CHANGELOG entry.

For up-to-date CHANGELOG for the maintenance release branch see
[CHANGELOG.md](https://github.com/nasa/cumulus/blob/release-2.0.x/CHANGELOG.md)
from the 2.0.x branch.

For the most recent release information for the maintenance branch please see
the [release page](https://github.com/nasa/cumulus/releases)

## [v2.0.7] 2020-10-1 - [BACKPORT]

### Fixed

- CVE-2020-7720
  - Updated common `node-forge` dependency to 0.10.0 to address CVE finding

### [v2.0.6] 2020-09-25 - [BACKPORT]

### Fixed

- **CUMULUS-2168**
  - Fixed issue where large number of documents (generally logs) in the
    `cumulus` elasticsearch index results in the collection granule stats
    queries failing for the collections list api endpoint

### [v2.0.5] 2020-09-15 - [BACKPORT]

#### Added

- Added `thin_egress_stack_name` variable to `cumulus` and `distribution` Terraform modules to allow overriding the default Cloudformation stack name used for the `thin-egress-app`. **Please note that if you change/set this value for an existing deployment, it will destroy and re-create your API gateway for the `thin-egress-app`.**

#### Fixed

- Fix collection list queries. Removed fixes to collection stats, which break queries for a large number of granules.

### [v2.0.4] 2020-09-08 - [BACKPORT]

#### Changed

- Upgraded version of [TEA](https://github.com/asfadmin/thin-egress-app/) deployed with Cumulus to build 88.

### [v2.0.3] 2020-09-02 - [BACKPORT]

#### Fixed

- **CUMULUS-1961**
  - Fixed `activeCollections` query only returning 10 results

- **CUMULUS-2039**
  - Fix issue causing SyncGranules task to run out of memory on large granules

#### CODE CHANGES

- The `@cumulus/aws-client/S3.getS3ObjectReadStreamAsync` function has been
  removed. It read the entire S3 object into memory before returning a read
  stream, which could cause Lambdas to run out of memory. Use
  `@cumulus/aws-client/S3.getObjectReadStream` instead.

### [v2.0.2] 2020-08-17 - [BACKPORT]

#### CODE CHANGES

- The `@cumulus/ingest/util.lookupMimeType` function now returns `undefined`
  rather than `null` if the mime type could not be found.
- The `@cumulus/ingest/lock.removeLock` function now returns `undefined`

#### Added

- **CUMULUS-2116**
  - Added `@cumulus/api/models/granule.unpublishAndDeleteGranule` which
  unpublishes a granule from CMR and deletes it from Cumulus, but does not
  update the record to `published: false` before deletion

### Fixed

- **CUMULUS-2116**
  - Fixed a race condition with bulk granule delete causing deleted granules to still appear in Elasticsearch. Granules removed via bulk delete should now be removed from Elasticsearch.

## [v2.0.1] 2020-07-28

### Added

- **CUMULUS-1886**
  - Added `multiple sort keys` support to `@cumulus/api`
- **CUMULUS-2099**
  - `@cumulus/message/Queue.getQueueUrl` to get the queue URL specified in a Cumulus workflow message, if any.

### Fixed

- **[PR 1790](https://github.com/nasa/cumulus/pull/1790)**
  - Fixed bug with request headers in `@cumulus/launchpad-auth` causing Launchpad token requests to fail

## [v2.0.0] 2020-07-23

### BREAKING CHANGES

- Changes to the `@cumulus/api-client` package
  - The `CumulusApiClientError` class must now be imported using
    `const { CumulusApiClientError } = require('@cumulus/api-client/CumulusApiClientError')`
- The `@cumulus/sftp-client/SftpClient` class must now be imported using
  `const { SftpClient } = require('@cumulus/sftp-client');`
- Instances of `@cumulus/ingest/SftpProviderClient` no longer implicitly connect
  when `download`, `list`, or `sync` are called. You must call `connect` on the
  provider client before issuing one of those calls. Failure to do so will
  result in a "Client not connected" exception being thrown.
- Instances of `@cumulus/ingest/SftpProviderClient` no longer implicitly
  disconnect from the SFTP server when `list` is called.
- Instances of `@cumulus/sftp-client/SftpClient` must now be explicitly closed
  by calling `.end()`
- Instances of `@cumulus/sftp-client/SftpClient` no longer implicitly connect to
  the server when `download`, `unlink`, `syncToS3`, `syncFromS3`, and `list` are
  called. You must explicitly call `connect` before calling one of those
  methods.
- Changes to the `@cumulus/common` package
  - `cloudwatch-event.getSfEventMessageObject()` now returns `undefined` if the
    message could not be found or could not be parsed. It previously returned
    `null`.
  - `S3KeyPairProvider.decrypt()` now throws an exception if the bucket
    containing the key cannot be determined.
  - `S3KeyPairProvider.decrypt()` now throws an exception if the stack cannot be
    determined.
  - `S3KeyPairProvider.encrypt()` now throws an exception if the bucket
    containing the key cannot be determined.
  - `S3KeyPairProvider.encrypt()` now throws an exception if the stack cannot be
    determined.
  - `sns-event.getSnsEventMessageObject()` now returns `undefined` if it could
    not be parsed. It previously returned `null`.
  - The `aws` module has been removed.
  - The `BucketsConfig.buckets` property is now read-only and private
  - The `test-utils.validateConfig()` function now resolves to `undefined`
    rather than `true`.
  - The `test-utils.validateInput()` function now resolves to `undefined` rather
    than `true`.
  - The `test-utils.validateOutput()` function now resolves to `undefined`
    rather than `true`.
  - The static `S3KeyPairProvider.retrieveKey()` function has been removed.
- Changes to the `@cumulus/cmrjs` package
  - `@cumulus/cmrjs.constructOnlineAccessUrl()` and
    `@cumulus/cmrjs/cmr-utils.constructOnlineAccessUrl()` previously took a
    `buckets` parameter, which was an instance of
    `@cumulus/common/BucketsConfig`. They now take a `bucketTypes` parameter,
    which is a simple object mapping bucket names to bucket types. Example:
    `{ 'private-1': 'private', 'public-1': 'public' }`
  - `@cumulus/cmrjs.reconcileCMRMetadata()` and
    `@cumulus/cmrjs/cmr-utils.reconcileCMRMetadata()` now take a **required**
    `bucketTypes` parameter, which is a simple object mapping bucket names to
    bucket types. Example: `{ 'private-1': 'private', 'public-1': 'public' }`
  - `@cumulus/cmrjs.updateCMRMetadata()` and
    `@cumulus/cmrjs/cmr-utils.updateCMRMetadata()` previously took an optional
    `inBuckets` parameter, which was an instance of
    `@cumulus/common/BucketsConfig`. They now take a **required** `bucketTypes`
    parameter, which is a simple object mapping bucket names to bucket types.
    Example: `{ 'private-1': 'private', 'public-1': 'public' }`
- The minimum supported version of all published Cumulus packages is now Node
  12.18.0
  - Tasks using the `cumuluss/cumulus-ecs-task` Docker image must be updated to
    `cumuluss/cumulus-ecs-task:1.7.0`. This can be done by updating the `image`
    property of any tasks defined using the `cumulus_ecs_service` Terraform
    module.
- Changes to `@cumulus/aws-client/S3`
  - The signature of the `getObjectSize` function has changed. It now takes a
    params object with three properties:
    - **s3**: an instance of an AWS.S3 object
    - **bucket**
    - **key**
  - The `getObjectSize` function will no longer retry if the object does not
    exist
- **CUMULUS-1861**
  - `@cumulus/message/Collections.getCollectionIdFromMessage` now throws a
    `CumulusMessageError` if `collectionName` and `collectionVersion` are missing
    from `meta.collection`.   Previously this method would return
    `'undefined___undefined'` instead
  - `@cumulus/integration-tests/addCollections` now returns an array of collections that
    were added rather than the count of added collections
- **CUMULUS-1930**
  - The `@cumulus/common/util.uuid()` function has been removed
- **CUMULUS-1955**
  - `@cumulus/aws-client/S3.multipartCopyObject` now returns an object with the
    AWS `etag` of the destination object
  - `@cumulus/ingest/S3ProviderClient.list` now sets a file object's `path`
    property to `undefined` instead of `null` when the file is at the top level
    of its bucket
  - The `sync` methods of the following classes in the `@cumulus/ingest` package
    now return an object with the AWS `s3uri` and `etag` of the destination file
    (they previously returned only a string representing the S3 URI)
    - `FtpProviderClient`
    - `HttpProviderClient`
    - `S3ProviderClient`
    - `SftpProviderClient`
- **CUMULUS-1958**
  - The following methods exported from `@cumulus/cmr-js/cmr-utils` were made
    async, and added distributionBucketMap as a parameter:
    - constructOnlineAccessUrl
    - generateFileUrl
    - reconcileCMRMetadata
    - updateCMRMetadata
- **CUMULUS-1969**
  - The `DiscoverPdrs` task now expects `provider_path` to be provided at
    `event.config.provider_path`, not `event.config.collection.provider_path`
  - `event.config.provider_path` is now a required parameter of the
    `DiscoverPdrs` task
  - `event.config.collection` is no longer a parameter to the `DiscoverPdrs`
    task
  - Collections no longer support the `provider_path` property. The tasks that
    relied on that property are now referencing `config.meta.provider_path`.
    Workflows should be updated accordingly.
- **CUMULUS-1977**
  - Moved bulk granule deletion endpoint from `/bulkDelete` to
    `/granules/bulkDelete`
- **CUMULUS-1991**
  - Updated CMR metadata generation to use "Download file.hdf" (where `file.hdf` is the filename of the given resource) as the resource description instead of "File to download"
  - CMR metadata updates now respect changes to resource descriptions (previously only changes to resource URLs were respected)

### MIGRATION STEPS

- Due to an issue with the AWS API Gateway and how the Thin Egress App Cloudformation template applies updates, you may need to redeploy your
  `thin-egress-app-EgressGateway` manually as a one time migration step.    If your deployment fails with an
  error similar to:

  ```bash
  Error: Lambda function (<stack>-tf-TeaCache) returned error: ({"errorType":"HTTPError","errorMessage":"Response code 404 (Not Found)"})
  ```

  Then follow the [AWS
  instructions](https://docs.aws.amazon.com/apigateway/latest/developerguide/how-to-deploy-api-with-console.html)
  to `Redeploy a REST API to a stage` for your egress API and re-run `terraform
  apply`.

### Added

- **CUMULUS-2081**
  - Add Integrator Guide section for onboarding
  - Add helpful tips documentation

- **CUMULUS-1902**
  - Add Common Use Cases section under Operator Docs

- **CUMULUS-2058**
  - Added `lambda_processing_role_name` as an output from the `cumulus` module
    to provide the processing role name
- **CUMULUS-1417**
  - Added a `checksumFor` property to collection `files` config. Set this
    property on a checksum file's definition matching the `regex` of the target
    file. More details in the ['Data Cookbooks
    Setup'](https://nasa.github.io/cumulus/docs/next/data-cookbooks/setup)
    documentation.
  - Added `checksumFor` validation to collections model.
- **CUMULUS-1956**
  - Added `@cumulus/earthata-login-client` package
  - The `/s3credentials` endpoint that is deployed as part of distribution now
    supports authentication using tokens created by a different application. If
    a request contains the `EDL-ClientId` and `EDL-Token` headers,
    authentication will be handled using that token rather than attempting to
    use OAuth.
  - `@cumulus/earthata-login-client.getTokenUsername()` now accepts an
    `xRequestId` argument, which will be included as the `X-Request-Id` header
    when calling Earthdata Login.
  - If the `s3Credentials` endpoint is invoked with an EDL token and an
    `X-Request-Id` header, that `X-Request-Id` header will be forwarded to
    Earthata Login.
- **CUMULUS-1957**
  - If EDL token authentication is being used, and the `EDL-Client-Name` header
    is set, `@the-client-name` will be appended to the end of the Earthdata
    Login username that is used as the `RoleSessionName` of the temporary IAM
    credentials. This value will show up in the AWS S3 server access logs.
- **CUMULUS-1958**
  - Add the ability for users to specify a `bucket_map_key` to the `cumulus`
    terraform module as an override for the default .yaml values that are passed
    to TEA by Core.    Using this option *requires* that each configured
    Cumulus 'distribution' bucket (e.g. public/protected buckets) have a single
    TEA mapping.  Multiple maps per bucket are not supported.
  - Updated Generating a distribution URL, the MoveGranules task and all CMR
    reconciliation functionality to utilize the TEA bucket map override.
  - Updated deploy process to utilize a bootstrap 'tea-map-cache' lambda that
    will, after deployment of Cumulus Core's TEA instance, query TEA for all
    protected/public buckets and generate a mapping configuration used
    internally by Core.  This object is also exposed as an output of the Cumulus
    module as `distribution_bucket_map`.
- **CUMULUS-1961**
  - Replaces DynamoDB for Elasticsearch for reconciliationReportForCumulusCMR
    comparisons between Cumulus and CMR.
- **CUMULUS-1970**
  - Created the `add-missing-file-checksums` workflow task
  - Added `@cumulus/aws-client/S3.calculateObjectHash()` function
  - Added `@cumulus/aws-client/S3.getObjectReadStream()` function
- **CUMULUS-1887**
  - Add additional fields to the granule CSV download file
- **CUMULUS-2019**
  - Add `infix` search to es query builder `@cumulus/api/es/es/queries` to
    support partial matching of the keywords

### Changed

- **CUMULUS-2032**
  - Updated @cumulus/ingest/HttpProviderClient to utilize a configuration key
    `httpListTimeout` to set the default timeout for discovery HTTP/HTTPS
    requests, and updates the default for the provider to 5 minutes (300 seconds).
  - Updated the DiscoverGranules and DiscoverPDRs tasks to utilize the updated
    configuration value if set via workflow config, and updates the default for
    these tasks to 5 minutes (300 seconds).

- **CUMULUS-176**
  - The API will now respond with a 400 status code when a request body contains
    invalid JSON. It had previously returned a 500 status code.
- **CUMULUS-1861**
  - Updates Rule objects to no longer require a collection.
  - Changes the DLQ behavior for `sfEventSqsToDbRecords` and
    `sfEventSqsToDbRecordsInputQueue`. Previously failure to write a database
    record would result in lambda success, and an error log in the CloudWatch
    logs.   The lambda has been updated to manually add a record to
    the `sfEventSqsToDbRecordsDeadLetterQueue` if the granule, execution, *or*
    pdr record fails to write, in addition to the previous error logging.
- **CUMULUS-1956**
  - The `/s3credentials` endpoint that is deployed as part of distribution now
    supports authentication using tokens created by a different application. If
    a request contains the `EDL-ClientId` and `EDL-Token` headers,
    authentication will be handled using that token rather than attempting to
    use OAuth.
- **CUMULUS-1977**
  - API endpoint POST `/granules/bulk` now returns a 202 status on a successful
    response instead of a 200 response
  - API endpoint DELETE `/granules/<granule-id>` now returns a 404 status if the
    granule record was already deleted
  - `@cumulus/api/models/Granule.update()` now returns the updated granule
    record
  - Implemented POST `/granules/bulkDelete` API endpoint to support deleting
    granules specified by ID or returned by the provided query in the request
    body. If the request is successful, the endpoint returns the async operation
    ID that has been started to remove the granules.
    - To use a query in the request body, your deployment must be
      [configured to access the Elasticsearch host for ESDIS metrics](https://nasa.github.io/cumulus/docs/additional-deployment-options/cloudwatch-logs-delivery#esdis-metrics)
      in your environment
  - Added `@cumulus/api/models/Granule.getRecord()` method to return raw record
    from DynamoDB
  - Added `@cumulus/api/models/Granule.delete()` method which handles deleting
    the granule record from DynamoDB and the granule files from S3
- **CUMULUS-1982**
  - The `globalConnectionLimit` property of providers is now optional and
    defaults to "unlimited"
- **CUMULUS-1997**
  - Added optional `launchpad` configuration to `@cumulus/hyrax-metadata-updates` task config schema.
- **CUMULUS-1991**
  - `@cumulus/cmrjs/src/cmr-utils/constructOnlineAccessUrls()` now throws an error if `cmrGranuleUrlType = "distribution"` and no distribution endpoint argument is provided
- **CUMULUS-2011**
  - Reconciliation reports are now generated within an AsyncOperation
- **CUMULUS-2016**
  - Upgrade TEA to version 79

### Fixed

- **CUMULUS-1991**
  - Added missing `DISTRIBUTION_ENDPOINT` environment variable for API lambdas. This environment variable is required for API requests to move granules.

- **CUMULUS-1961**
  - Fixed granules and executions query params not getting sent to API in granule list operation in `@cumulus/api-client`

### Deprecated

- `@cumulus/aws-client/S3.calculateS3ObjectChecksum()`
- `@cumulus/aws-client/S3.getS3ObjectReadStream()`
- `@cumulus/common/log.convertLogLevel()`
- `@cumulus/collection-config-store`
- `@cumulus/common/util.sleep()`

- **CUMULUS-1930**
  - `@cumulus/common/log.convertLogLevel()`
  - `@cumulus/common/util.isNull()`
  - `@cumulus/common/util.isUndefined()`
  - `@cumulus/common/util.negate()`
  - `@cumulus/common/util.noop()`
  - `@cumulus/common/util.isNil()`
  - `@cumulus/common/util.renameProperty()`
  - `@cumulus/common/util.lookupMimeType()`
  - `@cumulus/common/util.thread()`
  - `@cumulus/common/util.mkdtempSync()`

### Removed

- The deprecated `@cumulus/common.bucketsConfigJsonObject` function has been
  removed
- The deprecated `@cumulus/common.CollectionConfigStore` class has been removed
- The deprecated `@cumulus/common.concurrency` module has been removed
- The deprecated `@cumulus/common.constructCollectionId` function has been
  removed
- The deprecated `@cumulus/common.launchpad` module has been removed
- The deprecated `@cumulus/common.LaunchpadToken` class has been removed
- The deprecated `@cumulus/common.Semaphore` class has been removed
- The deprecated `@cumulus/common.stringUtils` module has been removed
- The deprecated `@cumulus/common/aws.cloudwatchlogs` function has been removed
- The deprecated `@cumulus/common/aws.deleteS3Files` function has been removed
- The deprecated `@cumulus/common/aws.deleteS3Object` function has been removed
- The deprecated `@cumulus/common/aws.dynamodb` function has been removed
- The deprecated `@cumulus/common/aws.dynamodbDocClient` function has been
  removed
- The deprecated `@cumulus/common/aws.getExecutionArn` function has been removed
- The deprecated `@cumulus/common/aws.headObject` function has been removed
- The deprecated `@cumulus/common/aws.listS3ObjectsV2` function has been removed
- The deprecated `@cumulus/common/aws.parseS3Uri` function has been removed
- The deprecated `@cumulus/common/aws.promiseS3Upload` function has been removed
- The deprecated `@cumulus/common/aws.recursivelyDeleteS3Bucket` function has
  been removed
- The deprecated `@cumulus/common/aws.s3CopyObject` function has been removed
- The deprecated `@cumulus/common/aws.s3ObjectExists` function has been removed
- The deprecated `@cumulus/common/aws.s3PutObject` function has been removed
- The deprecated `@cumulus/common/bucketsConfigJsonObject` function has been
  removed
- The deprecated `@cumulus/common/CloudWatchLogger` class has been removed
- The deprecated `@cumulus/common/collection-config-store.CollectionConfigStore`
  class has been removed
- The deprecated `@cumulus/common/collection-config-store.constructCollectionId`
  function has been removed
- The deprecated `@cumulus/common/concurrency.limit` function has been removed
- The deprecated `@cumulus/common/concurrency.mapTolerant` function has been
  removed
- The deprecated `@cumulus/common/concurrency.promiseUrl` function has been
  removed
- The deprecated `@cumulus/common/concurrency.toPromise` function has been
  removed
- The deprecated `@cumulus/common/concurrency.unless` function has been removed
- The deprecated `@cumulus/common/config.parseConfig` function has been removed
- The deprecated `@cumulus/common/config.resolveResource` function has been
  removed
- The deprecated `@cumulus/common/DynamoDb.get` function has been removed
- The deprecated `@cumulus/common/DynamoDb.scan` function has been removed
- The deprecated `@cumulus/common/FieldPattern` class has been removed
- The deprecated `@cumulus/common/launchpad.getLaunchpadToken` function has been
  removed
- The deprecated `@cumulus/common/launchpad.validateLaunchpadToken` function has
  been removed
- The deprecated `@cumulus/common/LaunchpadToken` class has been removed
- The deprecated `@cumulus/common/message.buildCumulusMeta` function has been
  removed
- The deprecated `@cumulus/common/message.buildQueueMessageFromTemplate`
  function has been removed
- The deprecated `@cumulus/common/message.getCollectionIdFromMessage` function
  has been removed
- The deprecated `@cumulus/common/message.getMaximumExecutions` function has
  been removed
- The deprecated `@cumulus/common/message.getMessageExecutionArn` function has
  been removed
- The deprecated `@cumulus/common/message.getMessageExecutionName` function has
  been removed
- The deprecated `@cumulus/common/message.getMessageFromTemplate` function has
  been removed
- The deprecated `@cumulus/common/message.getMessageGranules` function has been
  removed
- The deprecated `@cumulus/common/message.getMessageStateMachineArn` function
  has been removed
- The deprecated `@cumulus/common/message.getQueueName` function has been
  removed
- The deprecated `@cumulus/common/message.getQueueNameByUrl` function has been
  removed
- The deprecated `@cumulus/common/message.hasQueueAndExecutionLimit` function
  has been removed
- The deprecated `@cumulus/common/Semaphore` class has been removed
- The deprecated `@cumulus/common/string.globalReplace` function has been removed
- The deprecated `@cumulus/common/string.isNonEmptyString` function has been
  removed
- The deprecated `@cumulus/common/string.isValidHostname` function has been
  removed
- The deprecated `@cumulus/common/string.match` function has been removed
- The deprecated `@cumulus/common/string.matches` function has been removed
- The deprecated `@cumulus/common/string.replace` function has been removed
- The deprecated `@cumulus/common/string.toLower` function has been removed
- The deprecated `@cumulus/common/string.toUpper` function has been removed
- The deprecated `@cumulus/common/testUtils.getLocalstackEndpoint` function has been removed
- The deprecated `@cumulus/common/util.setErrorStack` function has been removed
- The `@cumulus/common/util.uuid` function has been removed
- The deprecated `@cumulus/common/workflows.getWorkflowArn` function has been
  removed
- The deprecated `@cumulus/common/workflows.getWorkflowFile` function has been
  removed
- The deprecated `@cumulus/common/workflows.getWorkflowList` function has been
  removed
- The deprecated `@cumulus/common/workflows.getWorkflowTemplate` function has
  been removed
- `@cumulus/aws-client/StepFunctions.toSfnExecutionName()`
- `@cumulus/aws-client/StepFunctions.fromSfnExecutionName()`
- `@cumulus/aws-client/StepFunctions.getExecutionArn()`
- `@cumulus/aws-client/StepFunctions.getExecutionUrl()`
- `@cumulus/aws-client/StepFunctions.getStateMachineArn()`
- `@cumulus/aws-client/StepFunctions.pullStepFunctionEvent()`
- `@cumulus/common/test-utils/throttleOnce()`
- `@cumulus/integration-tests/api/distribution.invokeApiDistributionLambda()`
- `@cumulus/integration-tests/api/distribution.getDistributionApiRedirect()`
- `@cumulus/integration-tests/api/distribution.getDistributionApiFileStream()`

## [v1.24.0] 2020-06-03

### BREAKING CHANGES

- **CUMULUS-1969**
  - The `DiscoverPdrs` task now expects `provider_path` to be provided at
    `event.config.provider_path`, not `event.config.collection.provider_path`
  - `event.config.provider_path` is now a required parameter of the
    `DiscoverPdrs` task
  - `event.config.collection` is no longer a parameter to the `DiscoverPdrs`
    task
  - Collections no longer support the `provider_path` property. The tasks that
    relied on that property are now referencing `config.meta.provider_path`.
    Workflows should be updated accordingly.

- **CUMULUS-1997**
  - `@cumulus/cmr-client/CMRSearchConceptQueue` parameters have been changed to take a `cmrSettings` object containing clientId, provider, and auth information. This can be generated using `@cumulus/cmrjs/cmr-utils/getCmrSettings`. The `cmrEnvironment` variable has been removed.

### Added

- **CUMULUS-1800**
  - Added task configuration setting named `syncChecksumFiles` to the
    SyncGranule task. This setting is `false` by default, but when set to
    `true`, all checksum files associated with data files that are downloaded
    will be downloaded as well.
- **CUMULUS-1952**
  - Updated HTTP(S) provider client to accept username/password for Basic authorization. This change adds support for Basic Authorization such as Earthdata login redirects to ingest (i.e. as implemented in SyncGranule), but not to discovery (i.e. as implemented in DiscoverGranules). Discovery still expects the provider's file system to be publicly accessible, but not the individual files and their contents.
  - **NOTE**: Using this in combination with the HTTP protocol may expose usernames and passwords to intermediary network entities. HTTPS is highly recommended.
- **CUMULUS-1997**
  - Added optional `launchpad` configuration to `@cumulus/hyrax-metadata-updates` task config schema.

### Fixed

- **CUMULUS-1997**
  - Updated all CMR operations to use configured authentication scheme
- **CUMULUS-2010**
  - Updated `@cumulus/api/launchpadSaml` to support multiple userGroup attributes from the SAML response

## [v1.23.2] 2020-05-22

### BREAKING CHANGES

- Updates to the Cumulus archive API:
  - All endpoints now return a `401` response instead of a `403` for any request where the JWT passed as a Bearer token is invalid.
  - POST `/refresh` and DELETE `/token/<token>` endpoints now return a `401` response for requests with expired tokens

- **CUMULUS-1894**
  - `@cumulus/ingest/granule.handleDuplicateFile()`
    - The `copyOptions` parameter has been removed
    - An `ACL` parameter has been added
  - `@cumulus/ingest/granule.renameS3FileWithTimestamp()`
    - Now returns `undefined`

- **CUMULUS-1896**
  Updated all Cumulus core lambdas to utilize the new message adapter streaming interface via [cumulus-message-adapter-js v1.2.0](https://github.com/nasa/cumulus-message-adapter-js/releases/tag/v1.2.0).   Users of this version of Cumulus (or later) must utilize version 1.3.0 or greater of the [cumulus-message-adapter](https://github.com/nasa/cumulus-message-adapter) to support core lambdas.

- **CUMULUS-1912**
  - `@cumulus/api` reconciliationReports list endpoint returns a list of reconciliationReport records instead of S3Uri.

- **CUMULUS-1969**
  - The `DiscoverGranules` task now expects `provider_path` to be provided at
    `event.config.provider_path`, not `event.config.collection.provider_path`
  - `config.provider_path` is now a required parameter of the `DiscoverGranules`
    task

### MIGRATION STEPS

- To take advantage of the new TTL-based access token expiration implemented in CUMULUS-1777 (see notes below) and clear out existing records in your access tokens table, do the following:
  1. Log out of any active dashboard sessions
  2. Use the AWS console or CLI to delete your `<prefix>-AccessTokensTable` DynamoDB table
  3. [Re-deploy your `data-persistence` module](https://nasa.github.io/cumulus/docs/deployment/upgrade-readme#update-data-persistence-resources), which should re-create the `<prefix>-AccessTokensTable` DynamoDB table
  4. Return to using the Cumulus API/dashboard as normal
- This release requires the Cumulus Message Adapter layer deployed with Cumulus Core to be at least 1.3.0, as the core lambdas have updated to [cumulus-message-adapter-js v1.2.0](https://github.com/nasa/cumulus-message-adapter-js/releases/tag/v1.2.0) and the new CMA interface.  As a result, users should:
  1. Follow the [Cumulus Message Adapter (CMA) deployment instructions](https://nasa.github.io/cumulus/docs/deployment/deployment-readme#deploy-the-cumulus-message-adapter-layer) and install a CMA layer version >=1.3.0
  2. If you are using any custom Node.js Lambdas in your workflows **and** the Cumulus CMA layer/`cumulus-message-adapter-js`, you must update your lambda to use [cumulus-message-adapter-js v1.2.0](https://github.com/nasa/cumulus-message-adapter-js/releases/tag/v1.2.0) and follow the migration instructions in the release notes. Prior versions of `cumulus-message-adapter-js` are not compatible with CMA >= 1.3.0.
- Migrate existing s3 reconciliation report records to database (CUMULUS-1911):
  - After update your `data persistence` module and Cumulus resources, run the command:

  ```bash
  ./node_modules/.bin/cumulus-api migrate --stack `<your-terraform-deployment-prefix>` --migrationVersion migration5
  ```

### Added

- Added a limit for concurrent Elasticsearch requests when doing an index from database operation
- Added the `es_request_concurrency` parameter to the archive and cumulus Terraform modules

- **CUMULUS-1995**
  - Added the `es_index_shards` parameter to the archive and cumulus Terraform modules to configure the number of shards for the ES index
    - If you have an existing ES index, you will need to [reindex](https://nasa.github.io/cumulus-api/#reindex) and then [change index](https://nasa.github.io/cumulus-api/#change-index) to take advantage of shard updates

- **CUMULUS-1894**
  - Added `@cumulus/aws-client/S3.moveObject()`

- **CUMULUS-1911**
  - Added ReconciliationReports table
  - Updated CreateReconciliationReport lambda to save Reconciliation Report records to database
  - Updated dbIndexer and IndexFromDatabase lambdas to index Reconciliation Report records to Elasticsearch
  - Added migration_5 to migrate existing s3 reconciliation report records to database and Elasticsearch
  - Updated `@cumulus/api` package, `tf-modules/archive` and `tf-modules/data-persistence` Terraform modules

- **CUMULUS-1916**
  - Added util function for seeding reconciliation reports when running API locally in dashboard

### Changed

- **CUMULUS-1777**
  - The `expirationTime` property is now a **required field** of the access tokens model.
  - Updated the `AccessTokens` table to set a [TTL](https://docs.aws.amazon.com/amazondynamodb/latest/developerguide/howitworks-ttl.html) on the `expirationTime` field in `tf-modules/data-persistence/dynamo.tf`. As a result, access token records in this table whose `expirationTime` has passed should be **automatically deleted by DynamoDB**.
  - Updated all code creating access token records in the Dynamo `AccessTokens` table to set the `expirationTime` field value in seconds from the epoch.
- **CUMULUS-1912**
  - Updated reconciliationReports endpoints to query against Elasticsearch, delete report from both database and s3
  - Added `@cumulus/api-client/reconciliationReports`
- **CUMULUS-1999**
  - Updated `@cumulus/common/util.deprecate()` so that only a single deprecation notice is printed for each name/version combination

### Fixed

- **CUMULUS-1894**
  - The `SyncGranule` task can now handle files larger than 5 GB
- **CUMULUS-1987**
  - `Remove granule from CMR` operation in `@cumulus/api` now passes token to CMR when fetching granule metadata, allowing removal of private granules
- **CUMULUS-1993**
  - For a given queue, the `sqs-message-consumer` Lambda will now only schedule workflows for rules matching the queue **and the collection information in each queue message (if any)**
    - The consumer also now only reads each queue message **once per Lambda invocation**, whereas previously each message was read **once per queue rule per Lambda invocation**
  - Fixed bug preventing the deletion of multiple SNS rules that share the same SNS topic

### Deprecated

- **CUMULUS-1894**
  - `@cumulus/ingest/granule.copyGranuleFile()`
  - `@cumulus/ingest/granule.moveGranuleFile()`

- **CUMULUS-1987** - Deprecated the following functions:
  - `@cumulus/cmrjs/getMetadata(cmrLink)` -> `@cumulus/cmr-client/CMR.getGranuleMetadata(cmrLink)`
  - `@cumulus/cmrjs/getFullMetadata(cmrLink)`

## [v1.22.1] 2020-05-04

**Note**: v1.22.0 was not released as a package due to npm/release concerns.  Users upgrading to 1.22.x should start with 1.22.1

### Added

- **CUMULUS-1894**
  - Added `@cumulus/aws-client/S3.multipartCopyObject()`
- **CUMULUS-408**
  - Added `certificateUri` field to provider schema. This optional field allows operators to specify an S3 uri to a CA bundle to use for HTTPS requests.
- **CUMULUS-1787**
  - Added `collections/active` endpoint for returning collections with active granules in `@cumulus/api`
- **CUMULUS-1799**
  - Added `@cumulus/common/stack.getBucketsConfigKey()` to return the S3 key for the buckets config object
  - Added `@cumulus/common/workflows.getWorkflowFileKey()` to return the S3 key for a workflow definition object
  - Added `@cumulus/common/workflows.getWorkflowsListKeyPrefix()` to return the S3 key prefix for objects containing workflow definitions
  - Added `@cumulus/message` package containing utilities for building and parsing Cumulus messages
- **CUMULUS-1850**
  - Added `@cumulus/aws-client/Kinesis.describeStream()` to get a Kinesis stream description
- **CUMULUS-1853**
  - Added `@cumulus/integration-tests/collections.createCollection()`
  - Added `@cumulus/integration-tests/executions.findExecutionArn()`
  - Added `@cumulus/integration-tests/executions.getExecutionWithStatus()`
  - Added `@cumulus/integration-tests/granules.getGranuleWithStatus()`
  - Added `@cumulus/integration-tests/providers.createProvider()`
  - Added `@cumulus/integration-tests/rules.createOneTimeRule()`

### Changed

- **CUMULUS-1682**
  - Moved all `@cumulus/ingest/parse-pdr` code into the `parse-pdr` task as it had become tightly coupled with that task's handler and was not used anywhere else. Unit tests also restored.
- **CUMULUS-1820**
  - Updated the Thin Egress App module used in `tf-modules/distribution/main.tf` to build 74. [See the release notes](https://github.com/asfadmin/thin-egress-app/releases/tag/tea-build.74).
- **CUMULUS-1852**
  - Updated POST endpoints for `/collections`, `/providers`, and `/rules` to log errors when returning a 500 response
  - Updated POST endpoint for `/collections`:
    - Return a 400 response when the `name` or `version` fields are missing
    - Return a 409 response if the collection already exists
    - Improved error messages to be more explicit
  - Updated POST endpoint for `/providers`:
    - Return a 400 response if the `host` field value is invalid
    - Return a 409 response if the provider already exists
  - Updated POST endpoint for `/rules`:
    - Return a 400 response if rule `name` is invalid
    - Return a 400 response if rule `type` is invalid
- **CUMULUS-1891**
  - Updated the following endpoints using async operations to return a 503 error if the ECS task  cannot be started and a 500 response for a non-specific error:
    - POST `/replays`
    - POST `/bulkDelete`
    - POST `/elasticsearch/index-from-database`
    - POST `/granules/bulk`

### Fixed

- **CUMULUS-408**
  - Fixed HTTPS discovery and ingest.

- **CUMULUS-1850**
  - Fixed a bug in Kinesis event processing where the message consumer would not properly filter available rules based on the collection information in the event and the Kinesis stream ARN

- **CUMULUS-1853**
  - Fixed a bug where attempting to create a rule containing a payload property
    would fail schema validation.

- **CUMULUS-1854**
  - Rule schema is validated before starting workflows or creating event source mappings

- **CUMULUS-1974**
  - Fixed @cumulus/api webpack config for missing underscore object due to underscore update

- **CUMULUS-2210**
  - Fixed `cmr_oauth_provider` variable not being propagated to reconciliation reports

### Deprecated

- **CUMULUS-1799** - Deprecated the following code. For cases where the code was moved into another package, the new code location is noted:
  - `@cumulus/aws-client/StepFunctions.fromSfnExecutionName()`
  - `@cumulus/aws-client/StepFunctions.toSfnExecutionName()`
  - `@cumulus/aws-client/StepFunctions.getExecutionArn()` -> `@cumulus/message/Executions.buildExecutionArn()`
  - `@cumulus/aws-client/StepFunctions.getExecutionUrl()` -> `@cumulus/message/Executions.getExecutionUrlFromArn()`
  - `@cumulus/aws-client/StepFunctions.getStateMachineArn()` -> `@cumulus/message/Executions.getStateMachineArnFromExecutionArn()`
  - `@cumulus/aws-client/StepFunctions.pullStepFunctionEvent()` -> `@cumulus/message/StepFunctions.pullStepFunctionEvent()`
  - `@cumulus/common/bucketsConfigJsonObject()`
  - `@cumulus/common/CloudWatchLogger`
  - `@cumulus/common/collection-config-store/CollectionConfigStore` -> `@cumulus/collection-config-store`
  - `@cumulus/common/collection-config-store.constructCollectionId()` -> `@cumulus/message/Collections.constructCollectionId`
  - `@cumulus/common/concurrency.limit()`
  - `@cumulus/common/concurrency.mapTolerant()`
  - `@cumulus/common/concurrency.promiseUrl()`
  - `@cumulus/common/concurrency.toPromise()`
  - `@cumulus/common/concurrency.unless()`
  - `@cumulus/common/config.buildSchema()`
  - `@cumulus/common/config.parseConfig()`
  - `@cumulus/common/config.resolveResource()`
  - `@cumulus/common/config.resourceToArn()`
  - `@cumulus/common/FieldPattern`
  - `@cumulus/common/launchpad.getLaunchpadToken()` -> `@cumulus/launchpad-auth/index.getLaunchpadToken()`
  - `@cumulus/common/LaunchpadToken` -> `@cumulus/launchpad-auth/LaunchpadToken`
  - `@cumulus/common/launchpad.validateLaunchpadToken()` -> `@cumulus/launchpad-auth/index.validateLaunchpadToken()`
  - `@cumulus/common/message.buildCumulusMeta()` -> `@cumulus/message/Build.buildCumulusMeta()`
  - `@cumulus/common/message.buildQueueMessageFromTemplate()` -> `@cumulus/message/Build.buildQueueMessageFromTemplate()`
  - `@cumulus/common/message.getCollectionIdFromMessage()` -> `@cumulus/message/Collections.getCollectionIdFromMessage()`
  - `@cumulus/common/message.getMessageExecutionArn()` -> `@cumulus/message/Executions.getMessageExecutionArn()`
  - `@cumulus/common/message.getMessageExecutionName()` -> `@cumulus/message/Executions.getMessageExecutionName()`
  - `@cumulus/common/message.getMaximumExecutions()` -> `@cumulus/message/Queue.getMaximumExecutions()`
  - `@cumulus/common/message.getMessageFromTemplate()`
  - `@cumulus/common/message.getMessageStateMachineArn()` -> `@cumulus/message/Executions.getMessageStateMachineArn()`)
  - `@cumulus/common/message.getMessageGranules()` -> `@cumulus/message/Granules.getMessageGranules()`
  - `@cumulus/common/message.getQueueNameByUrl()` -> `@cumulus/message/Queue.getQueueNameByUrl()`
  - `@cumulus/common/message.getQueueName()` -> `@cumulus/message/Queue.getQueueName()`)
  - `@cumulus/common/message.hasQueueAndExecutionLimit()` -> `@cumulus/message/Queue.hasQueueAndExecutionLimit()`
  - `@cumulus/common/Semaphore`
  - `@cumulus/common/test-utils.throttleOnce()`
  - `@cumulus/common/workflows.getWorkflowArn()`
  - `@cumulus/common/workflows.getWorkflowFile()`
  - `@cumulus/common/workflows.getWorkflowList()`
  - `@cumulus/common/workflows.getWorkflowTemplate()`
  - `@cumulus/integration-tests/sfnStep/SfnStep.parseStepMessage()` -> `@cumulus/message/StepFunctions.parseStepMessage()`
- **CUMULUS-1858** - Deprecated the following functions.
  - `@cumulus/common/string.globalReplace()`
  - `@cumulus/common/string.isNonEmptyString()`
  - `@cumulus/common/string.isValidHostname()`
  - `@cumulus/common/string.match()`
  - `@cumulus/common/string.matches()`
  - `@cumulus/common/string.replace()`
  - `@cumulus/common/string.toLower()`
  - `@cumulus/common/string.toUpper()`

### Removed

- **CUMULUS-1799**: Deprecated code removals:
  - Removed from `@cumulus/common/aws`:
    - `pullStepFunctionEvent()`
  - Removed `@cumulus/common/sfnStep`
  - Removed `@cumulus/common/StepFunctions`

## [v1.21.0] 2020-03-30

### PLEASE NOTE

- **CUMULUS-1762**: the `messageConsumer` for `sns` and `kinesis`-type rules now fetches
  the collection information from the message. You should ensure that your rule's collection
  name and version match what is in the message for these ingest messages to be processed.
  If no matching rule is found, an error will be thrown and logged in the
  `messageConsumer` Lambda function's log group.

### Added

- **CUMULUS-1629**`
  - Updates discover-granules task to respect/utilize duplicateHandling configuration such that
    - skip:               Duplicates will be filtered from the granule list
    - error:              Duplicates encountered will result in step failure
    - replace, version:   Duplicates will be ignored and handled as normal.
  - Adds a new copy of the API lambda `PrivateApiLambda()` which is configured to not require authentication. This Lambda is not connected to an API gateway
  - Adds `@cumulus/api-client` with functions for use by workflow lambdas to call the API when needed

- **CUMULUS-1732**
  - Added Python task/activity workflow and integration test (`PythonReferenceSpec`) to test `cumulus-message-adapter-python`and `cumulus-process-py` integration.
- **CUMULUS-1795**
  - Added an IAM policy on the Cumulus EC2 creation to enable SSM when the `deploy_to_ngap` flag is true

### Changed

- **CUMULUS-1762**
  - the `messageConsumer` for `sns` and `kinesis`-type rules now fetches the collection
    information from the message.

### Deprecated

- **CUMULUS-1629**
  - Deprecate `granulesApi`, `rulesApi`, `emsApi`, `executionsAPI` from `@cumulus/integration-test/api` in favor of code moved to `@cumulus/api-client`

### Removed

- **CUMULUS-1799**: Deprecated code removals
  - Removed deprecated method `@cumulus/api/models/Granule.createGranulesFromSns()`
  - Removed deprecated method `@cumulus/api/models/Granule.removeGranuleFromCmr()`
  - Removed from `@cumulus/common/aws`:
    - `apigateway()`
    - `buildS3Uri()`
    - `calculateS3ObjectChecksum()`
    - `cf()`
    - `cloudwatch()`
    - `cloudwatchevents()`
    - `cloudwatchlogs()`
    - `createAndWaitForDynamoDbTable()`
    - `createQueue()`
    - `deleteSQSMessage()`
    - `describeCfStackResources()`
    - `downloadS3File()`
    - `downloadS3Files()`
    - `DynamoDbSearchQueue` class
    - `dynamodbstreams()`
    - `ec2()`
    - `ecs()`
    - `fileExists()`
    - `findResourceArn()`
    - `fromSfnExecutionName()`
    - `getFileBucketAndKey()`
    - `getJsonS3Object()`
    - `getQueueUrl()`
    - `getObjectSize()`
    - `getS3ObjectReadStream()`
    - `getSecretString()`
    - `getStateMachineArn()`
    - `headObject()`
    - `isThrottlingException()`
    - `kinesis()`
    - `lambda()`
    - `listS3Objects()`
    - `promiseS3Upload()`
    - `publishSnsMessage()`
    - `putJsonS3Object()`
    - `receiveSQSMessages()`
    - `s3CopyObject()`
    - `s3GetObjectTagging()`
    - `s3Join()`
    - `S3ListObjectsV2Queue` class
    - `s3TagSetToQueryString()`
    - `s3PutObjectTagging()`
    - `secretsManager()`
    - `sendSQSMessage()`
    - `sfn()`
    - `sns()`
    - `sqs()`
    - `sqsQueueExists()`
    - `toSfnExecutionName()`
    - `uploadS3FileStream()`
    - `uploadS3Files()`
    - `validateS3ObjectChecksum()`
  - Removed `@cumulus/common/CloudFormationGateway` class
  - Removed `@cumulus/common/concurrency/Mutex` class
  - Removed `@cumulus/common/errors`
  - Removed `@cumulus/common/sftp`
  - Removed `@cumulus/common/string.unicodeEscape`
  - Removed `@cumulus/cmrjs/cmr-utils.getGranuleId()`
  - Removed `@cumulus/cmrjs/cmr-utils.getCmrFiles()`
  - Removed `@cumulus/cmrjs/cmr/CMR` class
  - Removed `@cumulus/cmrjs/cmr/CMRSearchConceptQueue` class
  - Removed `@cumulus/cmrjs/utils.getHost()`
  - Removed `@cumulus/cmrjs/utils.getIp()`
  - Removed `@cumulus/cmrjs/utils.hostId()`
  - Removed `@cumulus/cmrjs/utils/ummVersion()`
  - Removed `@cumulus/cmrjs/utils.updateToken()`
  - Removed `@cumulus/cmrjs/utils.validateUMMG()`
  - Removed `@cumulus/ingest/aws.getEndpoint()`
  - Removed `@cumulus/ingest/aws.getExecutionUrl()`
  - Removed `@cumulus/ingest/aws/invoke()`
  - Removed `@cumulus/ingest/aws/CloudWatch` class
  - Removed `@cumulus/ingest/aws/ECS` class
  - Removed `@cumulus/ingest/aws/Events` class
  - Removed `@cumulus/ingest/aws/SQS` class
  - Removed `@cumulus/ingest/aws/StepFunction` class
  - Removed `@cumulus/ingest/util.normalizeProviderPath()`
  - Removed `@cumulus/integration-tests/index.listCollections()`
  - Removed `@cumulus/integration-tests/index.listProviders()`
  - Removed `@cumulus/integration-tests/index.rulesList()`
  - Removed `@cumulus/integration-tests/api/api.addCollectionApi()`

## [v1.20.0] 2020-03-12

### BREAKING CHANGES

- **CUMULUS-1714**
  - Changed the format of the message sent to the granule SNS Topic. Message includes the granule record under `record` and the type of event under `event`. Messages with `deleted` events will have the record that was deleted with a `deletedAt` timestamp. Options for `event` are `Create | Update | Delete`
- **CUMULUS-1769** - `deploy_to_ngap` is now a **required** variable for the `tf-modules/cumulus` module. **For those deploying to NGAP environments, this variable should always be set to `true`.**

### Notable changes

- **CUMULUS-1739** - You can now exclude Elasticsearch from your `tf-modules/data-persistence` deployment (via `include_elasticsearch = false`) and your `tf-modules/cumulus` module will still deploy successfully.

- **CUMULUS-1769** - If you set `deploy_to_ngap = true` for the `tf-modules/archive` Terraform module, **you can only deploy your archive API gateway as `PRIVATE`**, not `EDGE`.

### Added

- Added `@cumulus/aws-client/S3.getS3ObjectReadStreamAsync()` to deal with S3 eventual consistency issues by checking for the existence an S3 object with retries before getting a readable stream for that object.
- **CUMULUS-1769**
  - Added `deploy_to_ngap` boolean variable for the `tf-modules/cumulus` and `tf-modules/archive` Terraform modules. This variable is required. **For those deploying to NGAP environments, this variable should always be set to `true`.**
- **HYRAX-70**
  - Add the hyrax-metadata-update task

### Changed

- [`AccessToken.get()`](https://github.com/nasa/cumulus/blob/master/packages/api/models/access-tokens.js) now enforces [strongly consistent reads from DynamoDB](https://docs.aws.amazon.com/amazondynamodb/latest/developerguide/HowItWorks.ReadConsistency.html)
- **CUMULUS-1739**
  - Updated `tf-modules/data-persistence` to make Elasticsearch alarm resources and outputs conditional on the `include_elasticsearch` variable
  - Updated `@cumulus/aws-client/S3.getObjectSize` to include automatic retries for any failures from `S3.headObject`
- **CUMULUS-1784**
  - Updated `@cumulus/api/lib/DistributionEvent.remoteIP()` to parse the IP address in an S3 access log from the `A-sourceip` query parameter if present, otherwise fallback to the original parsing behavior.
- **CUMULUS-1768**
  - The `stats/summary` endpoint reports the distinct collections for the number of granules reported

### Fixed

- **CUMULUS-1739** - Fixed the `tf-modules/cumulus` and `tf-modules/archive` modules to make these Elasticsearch variables truly optional:
  - `elasticsearch_domain_arn`
  - `elasticsearch_hostname`
  - `elasticsearch_security_group_id`

- **CUMULUS-1768**
  - Fixed the `stats/` endpoint so that data is correctly filtered by timestamp and `processingTime` is calculated correctly.

- **CUMULUS-1769**
  - In the `tf-modules/archive` Terraform module, the `lifecycle` block ignoring changes to the `policy` of the archive API gateway is now only enforced if `deploy_to_ngap = true`. This fixes a bug where users deploying outside of NGAP could not update their API gateway's resource policy when going from `PRIVATE` to `EDGE`, preventing their API from being accessed publicly.

- **CUMULUS-1775**
  - Fix/update api endpoint to use updated google auth endpoints such that it will work with new accounts

### Removed

- **CUMULUS-1768**
  - Removed API endpoints `stats/histogram` and `stats/average`. All advanced stats needs should be acquired from Cloud Metrics or similarly configured ELK stack.

## [v1.19.0] 2020-02-28

### BREAKING CHANGES

- **CUMULUS-1736**
  - The `@cumulus/discover-granules` task now sets the `dataType` of discovered
    granules based on the `name` of the configured collection, not the
    `dataType`.
  - The config schema of the `@cumulus/discover-granules` task now requires that
    collections contain a `version`.
  - The `@cumulus/sync-granule` task will set the `dataType` and `version` of a
    granule based on the configured collection if those fields are not already
    set on the granule. Previously it was using the `dataType` field of the
    configured collection, then falling back to the `name` field of the
    collection. This update will just use the `name` field of the collection to
    set the `dataType` field of the granule.

- **CUMULUS-1446**
  - Update the `@cumulus/integration-tests/api/executions.getExecution()`
    function to parse the response and return the execution, rather than return
    the full API response.

- **CUMULUS-1672**
  - The `cumulus` Terraform module in previous releases set a
    `Deployment = var.prefix` tag on all resources that it managed. In this
    release, a `tags` input variable has been added to the `cumulus` Terraform
    module to allow resource tagging to be customized. No default tags will be
    applied to Cumulus-managed resources. To replicate the previous behavior,
    set `tags = { Deployment: var.prefix }` as an input variable for the
    `cumulus` Terraform module.

- **CUMULUS-1684 Migration Instructions**
  - In previous releases, a provider's username and password were encrypted
    using a custom encryption library. That has now been updated to use KMS.
    This release includes a Lambda function named
    `<prefix>-ProviderSecretsMigration`, which will re-encrypt existing
    provider credentials to use KMS. After this release has been deployed, you
    will need to manually invoke that Lambda function using either the AWS CLI
    or AWS Console. It should only need to be successfully run once.
  - Future releases of Cumulus will invoke a
    `<prefix>-VerifyProviderSecretsMigration` Lambda function as part of the
    deployment, which will cause the deployment to fail if the migration
    Lambda has not been run.

- **CUMULUS-1718**
  - The `@cumulus/sf-sns-report` task for reporting mid-workflow updates has been retired.
  This task was used as the `PdrStatusReport` task in our ParsePdr example workflow.
  If you have a ParsePdr or other workflow using this task, use `@cumulus/sf-sqs-report` instead.
  Trying to deploy the old task will result in an error as the cumulus module no longer exports `sf_sns_report_task`.
  - Migration instruction: In your workflow definition, for each step using the old task change:
  `"Resource": "${module.cumulus.sf_sns_report_task.task_arn}"`
  to
  `"Resource": "${module.cumulus.sf_sqs_report_task.task_arn}"`

- **CUMULUS-1755**
  - The `thin_egress_jwt_secret_name` variable for the `tf-modules/cumulus` Terraform module is now **required**. This variable is passed on to the Thin Egress App in `tf-modules/distribution/main.tf`, which uses the keys stored in the secret to sign JWTs. See the [Thin Egress App documentation on how to create a value for this secret](https://github.com/asfadmin/thin-egress-app#setting-up-the-jwt-cookie-secrets).

### Added

- **CUMULUS-1446**
  - Add `@cumulus/common/FileUtils.readJsonFile()` function
  - Add `@cumulus/common/FileUtils.readTextFile()` function
  - Add `@cumulus/integration-tests/api/collections.createCollection()` function
  - Add `@cumulus/integration-tests/api/collections.deleteCollection()` function
  - Add `@cumulus/integration-tests/api/collections.getCollection()` function
  - Add `@cumulus/integration-tests/api/providers.getProvider()` function
  - Add `@cumulus/integration-tests/index.getExecutionOutput()` function
  - Add `@cumulus/integration-tests/index.loadCollection()` function
  - Add `@cumulus/integration-tests/index.loadProvider()` function
  - Add `@cumulus/integration-tests/index.readJsonFilesFromDir()` function

- **CUMULUS-1672**
  - Add a `tags` input variable to the `archive` Terraform module
  - Add a `tags` input variable to the `cumulus` Terraform module
  - Add a `tags` input variable to the `cumulus_ecs_service` Terraform module
  - Add a `tags` input variable to the `data-persistence` Terraform module
  - Add a `tags` input variable to the `distribution` Terraform module
  - Add a `tags` input variable to the `ingest` Terraform module
  - Add a `tags` input variable to the `s3-replicator` Terraform module

- **CUMULUS-1707**
  - Enable logrotate on ECS cluster

- **CUMULUS-1684**
  - Add a `@cumulus/aws-client/KMS` library of KMS-related functions
  - Add `@cumulus/aws-client/S3.getTextObject()`
  - Add `@cumulus/sftp-client` package
  - Create `ProviderSecretsMigration` Lambda function
  - Create `VerifyProviderSecretsMigration` Lambda function

- **CUMULUS-1548**
  - Add ability to put default Cumulus logs in Metrics' ELK stack
  - Add ability to add custom logs to Metrics' ELK Stack

- **CUMULUS-1702**
  - When logs are sent to Metrics' ELK stack, the logs endpoints will return results from there

- **CUMULUS-1459**
  - Async Operations are indexed in Elasticsearch
  - To index any existing async operations you'll need to perform an index from
    database function.

- **CUMULUS-1717**
  - Add `@cumulus/aws-client/deleteAndWaitForDynamoDbTableNotExists`, which
    deletes a DynamoDB table and waits to ensure the table no longer exists
  - Added `publishGranules` Lambda to handle publishing granule messages to SNS when granule records are written to DynamoDB
  - Added `@cumulus/api/models/Granule.storeGranulesFromCumulusMessage` to store granules from a Cumulus message to DynamoDB

- **CUMULUS-1718**
  - Added `@cumulus/sf-sqs-report` task to allow mid-workflow reporting updates.
  - Added `stepfunction_event_reporter_queue_url` and `sf_sqs_report_task` outputs to the `cumulus` module.
  - Added `publishPdrs` Lambda to handle publishing PDR messages to SNS when PDR records are written to DynamoDB.
  - Added `@cumulus/api/models/Pdr.storePdrFromCumulusMessage` to store PDRs from a Cumulus message to DynamoDB.
  - Added `@cumulus/aws-client/parseSQSMessageBody` to parse an SQS message body string into an object.

- **Ability to set custom backend API url in the archive module**
  - Add `api_url` definition in `tf-modules/cumulus/archive.tf`
  - Add `archive_api_url` variable in `tf-modules/cumulus/variables.tf`

- **CUMULUS-1741**
  - Added an optional `elasticsearch_security_group_ids` variable to the
    `data-persistence` Terraform module to allow additional security groups to
    be assigned to the Elasticsearch Domain.

- **CUMULUS-1752**
  - Added `@cumulus/integration-tests/api/distribution.invokeTEADistributionLambda` to simulate a request to the [Thin Egress App](https://github.com/asfadmin/thin-egress-app) by invoking the Lambda and getting a response payload.
  - Added `@cumulus/integration-tests/api/distribution.getTEARequestHeaders` to generate necessary request headers for a request to the Thin Egress App
  - Added `@cumulus/integration-tests/api/distribution.getTEADistributionApiFileStream` to get a response stream for a file served by Thin Egress App
  - Added `@cumulus/integration-tests/api/distribution.getTEADistributionApiRedirect` to get a redirect response from the Thin Egress App

- **CUMULUS-1755**
  - Added `@cumulus/aws-client/CloudFormation.describeCfStack()` to describe a Cloudformation stack
  - Added `@cumulus/aws-client/CloudFormation.getCfStackParameterValues()` to get multiple parameter values for a Cloudformation stack

### Changed

- **CUMULUS-1725**
  - Moved the logic that updates the granule files cache Dynamo table into its
    own Lambda function called `granuleFilesCacheUpdater`.

- **CUMULUS-1736**
  - The `collections` model in the API package now determines the name of a
    collection based on the `name` property, rather than using `dataType` and
    then falling back to `name`.
  - The `@cumulus/integration-tests.loadCollection()` function no longer appends
    the postfix to the end of the collection's `dataType`.
  - The `@cumulus/integration-tests.addCollections()` function no longer appends
    the postfix to the end of the collection's `dataType`.

- **CUMULUS-1672**
  - Add a `retryOptions` parameter to the `@cumulus/aws-client/S3.headObject`
     function, which will retry if the object being queried does not exist.

- **CUMULUS-1446**
  - Mark the `@cumulus/integration-tests/api.addCollectionApi()` function as
    deprecated
  - Mark the `@cumulus/integration-tests/index.listCollections()` function as
    deprecated
  - Mark the `@cumulus/integration-tests/index.listProviders()` function as
    deprecated
  - Mark the `@cumulus/integration-tests/index.rulesList()` function as
    deprecated

- **CUMULUS-1672**
  - Previously, the `cumulus` module defaulted to setting a
    `Deployment = var.prefix` tag on all resources that it managed. In this
    release, the `cumulus` module will now accept a `tags` input variable that
    defines the tags to be assigned to all resources that it manages.
  - Previously, the `data-persistence` module defaulted to setting a
    `Deployment = var.prefix` tag on all resources that it managed. In this
    release, the `data-persistence` module will now accept a `tags` input
    variable that defines the tags to be assigned to all resources that it
    manages.
  - Previously, the `distribution` module defaulted to setting a
    `Deployment = var.prefix` tag on all resources that it managed. In this
    release, the `distribution` module will now accept a `tags` input variable
    that defines the tags to be assigned to all resources that it manages.
  - Previously, the `ingest` module defaulted to setting a
    `Deployment = var.prefix` tag on all resources that it managed. In this
    release, the `ingest` module will now accept a `tags` input variable that
    defines the tags to be assigned to all resources that it manages.
  - Previously, the `s3-replicator` module defaulted to setting a
    `Deployment = var.prefix` tag on all resources that it managed. In this
    release, the `s3-replicator` module will now accept a `tags` input variable
    that defines the tags to be assigned to all resources that it manages.

- **CUMULUS-1684**
  - Update the API package to encrypt provider credentials using KMS instead of
    using RSA keys stored in S3

- **CUMULUS-1717**
  - Changed name of `cwSfExecutionEventToDb` Lambda to `cwSfEventToDbRecords`
  - Updated `cwSfEventToDbRecords` to write granule records to DynamoDB from the incoming Cumulus message

- **CUMULUS-1718**
  - Renamed `cwSfEventToDbRecords` to `sfEventSqsToDbRecords` due to architecture change to being a consumer of an SQS queue of Step Function Cloudwatch events.
  - Updated `sfEventSqsToDbRecords` to write PDR records to DynamoDB from the incoming Cumulus message
  - Moved `data-cookbooks/sns.md` to `data-cookbooks/ingest-notifications.md` and updated it to reflect recent changes.

- **CUMULUS-1748**
  - (S)FTP discovery tasks now use the provider-path as-is instead of forcing it to a relative path.
  - Improved error handling to catch permission denied FTP errors better and log them properly. Workflows will still fail encountering this error and we intend to consider that approach in a future ticket.

- **CUMULUS-1752**
  - Moved class for parsing distribution events to its own file: `@cumulus/api/lib/DistributionEvent.js`
    - Updated `DistributionEvent` to properly parse S3 access logs generated by requests from the [Thin Egress App](https://github.com/asfadmin/thin-egress-app)

- **CUMULUS-1753** - Changes to `@cumulus/ingest/HttpProviderClient.js`:
  - Removed regex filter in `HttpProviderClient.list()` that was used to return only files with an extension between 1 and 4 characters long. `HttpProviderClient.list()` will now return all files linked from the HTTP provider host.

- **CUMULUS-1755**
  - Updated the Thin Egress App module used in `tf-modules/distribution/main.tf` to build 61. [See the release notes](https://github.com/asfadmin/thin-egress-app/releases/tag/tea-build.61).

- **CUMULUS-1757**
  - Update @cumulus/cmr-client CMRSearchConceptQueue to take optional cmrEnvironment parameter

### Deprecated

- **CUMULUS-1684**
  - Deprecate `@cumulus/common/key-pair-provider/S3KeyPairProvider`
  - Deprecate `@cumulus/common/key-pair-provider/S3KeyPairProvider.encrypt()`
  - Deprecate `@cumulus/common/key-pair-provider/S3KeyPairProvider.decrypt()`
  - Deprecate `@cumulus/common/kms/KMS`
  - Deprecate `@cumulus/common/kms/KMS.encrypt()`
  - Deprecate `@cumulus/common/kms/KMS.decrypt()`
  - Deprecate `@cumulus/common/sftp.Sftp`

- **CUMULUS-1717**
  - Deprecate `@cumulus/api/models/Granule.createGranulesFromSns`

- **CUMULUS-1718**
  - Deprecate `@cumulus/sf-sns-report`.
    - This task has been updated to always throw an error directing the user to use `@cumulus/sf-sqs-report` instead. This was done because there is no longer an SNS topic to which to publish, and no consumers to listen to it.

- **CUMULUS-1748**
  - Deprecate `@cumulus/ingest/util.normalizeProviderPath`

- **CUMULUS-1752**
  - Deprecate `@cumulus/integration-tests/api/distribution.getDistributionApiFileStream`
  - Deprecate `@cumulus/integration-tests/api/distribution.getDistributionApiRedirect`
  - Deprecate `@cumulus/integration-tests/api/distribution.invokeApiDistributionLambda`

### Removed

- **CUMULUS-1684**
  - Remove the deployment script that creates encryption keys and stores them to
    S3

- **CUMULUS-1768**
  - Removed API endpoints `stats/histogram` and `stats/average`. All advanced stats needs should be acquired from Cloud Metrics or similarly configured ELK stack.

### Fixed

- **Fix default values for urs_url in variables.tf files**
  - Remove trailing `/` from default `urs_url` values.

- **CUMULUS-1610** - Add the Elasticsearch security group to the EC2 security groups

- **CUMULUS-1740** - `cumulus_meta.workflow_start_time` is now set in Cumulus
  messages

- **CUMULUS-1753** - Fixed `@cumulus/ingest/HttpProviderClient.js` to properly handle HTTP providers with:
  - Multiple link tags (e.g. `<a>`) per line of source code
  - Link tags in uppercase or lowercase (e.g. `<A>`)
  - Links with filepaths in the link target (e.g. `<a href="/path/to/file.txt">`). These files will be returned from HTTP file discovery **as the file name only** (e.g. `file.txt`).

- **CUMULUS-1768**
  - Fix an issue in the stats endpoints in `@cumulus/api` to send back stats for the correct type

## [v1.18.0] 2020-02-03

### BREAKING CHANGES

- **CUMULUS-1686**

  - `ecs_cluster_instance_image_id` is now a _required_ variable of the `cumulus` module, instead of optional.

- **CUMULUS-1698**

  - Change variable `saml_launchpad_metadata_path` to `saml_launchpad_metadata_url` in the `tf-modules/cumulus` Terraform module.

- **CUMULUS-1703**
  - Remove the unused `forceDownload` option from the `sync-granule` tasks's config
  - Remove the `@cumulus/ingest/granule.Discover` class
  - Remove the `@cumulus/ingest/granule.Granule` class
  - Remove the `@cumulus/ingest/pdr.Discover` class
  - Remove the `@cumulus/ingest/pdr.Granule` class
  - Remove the `@cumulus/ingest/parse-pdr.parsePdr` function

### Added

- **CUMULUS-1040**

  - Added `@cumulus/aws-client` package to provide utilities for working with AWS services and the Node.js AWS SDK
  - Added `@cumulus/errors` package which exports error classes for use in Cumulus workflow code
  - Added `@cumulus/integration-tests/sfnStep` to provide utilities for parsing step function execution histories

- **CUMULUS-1102**

  - Adds functionality to the @cumulus/api package for better local testing.
    - Adds data seeding for @cumulus/api's localAPI.
      - seed functions allow adding collections, executions, granules, pdrs, providers, and rules to a Localstack Elasticsearch and DynamoDB via `addCollections`, `addExecutions`, `addGranules`, `addPdrs`, `addProviders`, and `addRules`.
    - Adds `eraseDataStack` function to local API server code allowing resetting of local datastack for testing (ES and DynamoDB).
    - Adds optional parameters to the @cumulus/api bin serve to allow for launching the api without destroying the current data.

- **CUMULUS-1697**

  - Added the `@cumulus/tf-inventory` package that provides command line utilities for managing Terraform resources in your AWS account

- **CUMULUS-1703**

  - Add `@cumulus/aws-client/S3.createBucket` function
  - Add `@cumulus/aws-client/S3.putFile` function
  - Add `@cumulus/common/string.isNonEmptyString` function
  - Add `@cumulus/ingest/FtpProviderClient` class
  - Add `@cumulus/ingest/HttpProviderClient` class
  - Add `@cumulus/ingest/S3ProviderClient` class
  - Add `@cumulus/ingest/SftpProviderClient` class
  - Add `@cumulus/ingest/providerClientUtils.buildProviderClient` function
  - Add `@cumulus/ingest/providerClientUtils.fetchTextFile` function

- **CUMULUS-1731**

  - Add new optional input variables to the Cumulus Terraform module to support TEA upgrade:
    - `thin_egress_cookie_domain` - Valid domain for Thin Egress App cookie
    - `thin_egress_domain_cert_arn` - Certificate Manager SSL Cert ARN for Thin
      Egress App if deployed outside NGAP/CloudFront
    - `thin_egress_download_role_in_region_arn` - ARN for reading of Thin Egress
      App data buckets for in-region requests
    - `thin_egress_jwt_algo` - Algorithm with which to encode the Thin Egress
      App JWT cookie
    - `thin_egress_jwt_secret_name` - Name of AWS secret where keys for the Thin
      Egress App JWT encode/decode are stored
    - `thin_egress_lambda_code_dependency_archive_key` - Thin Egress App - S3
      Key of packaged python modules for lambda dependency layer

- **CUMULUS-1733**
  - Add `discovery-filtering` operator doc to document previously undocumented functionality.

- **CUMULUS-1737**
  - Added the `cumulus-test-cleanup` module to run a nightly cleanup on resources left over from the integration tests run from the `example/spec` directory.

### Changed

- **CUMULUS-1102**

  - Updates `@cumulus/api/auth/testAuth` to use JWT instead of random tokens.
  - Updates the default AMI for the ecs_cluster_instance_image_id.

- **CUMULUS-1622**

  - Mutex class has been deprecated in `@cumulus/common/concurrency` and will be removed in a future release.

- **CUMULUS-1686**

  - Changed `ecs_cluster_instance_image_id` to be a required variable of the `cumulus` module and removed the default value.
    The default was not available across accounts and regions, nor outside of NGAP and therefore not particularly useful.

- **CUMULUS-1688**

  - Updated `@cumulus/aws.receiveSQSMessages` not to replace `message.Body` with a parsed object. This behavior was undocumented and confusing as received messages appeared to contradict AWS docs that state `message.Body` is always a string.
  - Replaced `sf_watcher` CloudWatch rule from `cloudwatch-events.tf` with an EventSourceMapping on `sqs2sf` mapped to the `start_sf` SQS queue (in `event-sources.tf`).
  - Updated `sqs2sf` with an EventSourceMapping handler and unit test.

- **CUMULUS-1698**

  - Change variable `saml_launchpad_metadata_path` to `saml_launchpad_metadata_url` in the `tf-modules/cumulus` Terraform module.
  - Updated `@cumulus/api/launchpadSaml` to download launchpad IDP metadata from configured location when the metadata in s3 is not valid, and to work with updated IDP metadata and SAML response.

- **CUMULUS-1731**
  - Upgrade the version of the Thin Egress App deployed by Cumulus to v48
    - Note: New variables available, see the 'Added' section of this changelog.

### Fixed

- **CUMULUS-1664**

  - Updated `dbIndexer` Lambda to remove hardcoded references to DynamoDB table names.

- **CUMULUS-1733**
  - Fixed granule discovery recursion algorithm used in S/FTP protocols.

### Removed

- **CUMULUS-1481**
  - removed `process` config and output from PostToCmr as it was not required by the task nor downstream steps, and should still be in the output message's `meta` regardless.

### Deprecated

- **CUMULUS-1040**
  - Deprecated the following code. For cases where the code was moved into another package, the new code location is noted:
    - `@cumulus/common/CloudFormationGateway` -> `@cumulus/aws-client/CloudFormationGateway`
    - `@cumulus/common/DynamoDb` -> `@cumulus/aws-client/DynamoDb`
    - `@cumulus/common/errors` -> `@cumulus/errors`
    - `@cumulus/common/StepFunctions` -> `@cumulus/aws-client/StepFunctions`
    - All of the exported functions in `@cumulus/commmon/aws` (moved into `@cumulus/aws-client`), except:
      - `@cumulus/common/aws/isThrottlingException` -> `@cumulus/errors/isThrottlingException`
      - `@cumulus/common/aws/improveStackTrace` (not deprecated)
      - `@cumulus/common/aws/retryOnThrottlingException` (not deprecated)
    - `@cumulus/common/sfnStep/SfnStep.parseStepMessage` -> `@cumulus/integration-tests/sfnStep/SfnStep.parseStepMessage`
    - `@cumulus/common/sfnStep/ActivityStep` -> `@cumulus/integration-tests/sfnStep/ActivityStep`
    - `@cumulus/common/sfnStep/LambdaStep` -> `@cumulus/integration-tests/sfnStep/LambdaStep`
    - `@cumulus/common/string/unicodeEscape` -> `@cumulus/aws-client/StepFunctions.unicodeEscape`
    - `@cumulus/common/util/setErrorStack` -> `@cumulus/aws-client/util/setErrorStack`
    - `@cumulus/ingest/aws/invoke` -> `@cumulus/aws-client/Lambda/invoke`
    - `@cumulus/ingest/aws/CloudWatch.bucketSize`
    - `@cumulus/ingest/aws/CloudWatch.cw`
    - `@cumulus/ingest/aws/ECS.ecs`
    - `@cumulus/ingest/aws/ECS`
    - `@cumulus/ingest/aws/Events.putEvent` -> `@cumulus/aws-client/CloudwatchEvents.putEvent`
    - `@cumulus/ingest/aws/Events.deleteEvent` -> `@cumulus/aws-client/CloudwatchEvents.deleteEvent`
    - `@cumulus/ingest/aws/Events.deleteTarget` -> `@cumulus/aws-client/CloudwatchEvents.deleteTarget`
    - `@cumulus/ingest/aws/Events.putTarget` -> `@cumulus/aws-client/CloudwatchEvents.putTarget`
    - `@cumulus/ingest/aws/SQS.attributes` -> `@cumulus/aws-client/SQS.getQueueAttributes`
    - `@cumulus/ingest/aws/SQS.deleteMessage` -> `@cumulus/aws-client/SQS.deleteSQSMessage`
    - `@cumulus/ingest/aws/SQS.deleteQueue` -> `@cumulus/aws-client/SQS.deleteQueue`
    - `@cumulus/ingest/aws/SQS.getUrl` -> `@cumulus/aws-client/SQS.getQueueUrlByName`
    - `@cumulus/ingest/aws/SQS.receiveMessage` -> `@cumulus/aws-client/SQS.receiveSQSMessages`
    - `@cumulus/ingest/aws/SQS.sendMessage` -> `@cumulus/aws-client/SQS.sendSQSMessage`
    - `@cumulus/ingest/aws/StepFunction.getExecutionStatus` -> `@cumulus/aws-client/StepFunction.getExecutionStatus`
    - `@cumulus/ingest/aws/StepFunction.getExecutionUrl` -> `@cumulus/aws-client/StepFunction.getExecutionUrl`

## [v1.17.0] - 2019-12-31

### BREAKING CHANGES

- **CUMULUS-1498**
  - The `@cumulus/cmrjs.publish2CMR` function expects that the value of its
    `creds.password` parameter is a plaintext password.
  - Rather than using an encrypted password from the `cmr_password` environment
    variable, the `@cumulus/cmrjs.updateCMRMetadata` function now looks for an
    environment variable called `cmr_password_secret_name` and fetches the CMR
    password from that secret in AWS Secrets Manager.
  - The `@cumulus/post-to-cmr` task now expects a
    `config.cmr.passwordSecretName` value, rather than `config.cmr.password`.
    The CMR password will be fetched from that secret in AWS Secrets Manager.

### Added

- **CUMULUS-630**

  - Added support for replaying Kinesis records on a stream into the Cumulus Kinesis workflow triggering mechanism: either all the records, or some time slice delimited by start and end timestamps.
  - Added `/replays` endpoint to the operator API for triggering replays.
  - Added `Replay Kinesis Messages` documentation to Operator Docs.
  - Added `manualConsumer` lambda function to consume a Kinesis stream. Used by the replay AsyncOperation.

- **CUMULUS-1687**
  - Added new API endpoint for listing async operations at `/asyncOperations`
  - All asyncOperations now include the fields `description` and `operationType`. `operationType` can be one of the following. [`Bulk Delete`, `Bulk Granules`, `ES Index`, `Kinesis Replay`]

### Changed

- **CUMULUS-1626**

  - Updates Cumulus to use node10/CMA 1.1.2 for all of its internal lambdas in prep for AWS node 8 EOL

- **CUMULUS-1498**
  - Remove the DynamoDB Users table. The list of OAuth users who are allowed to
    use the API is now stored in S3.
  - The CMR password and Launchpad passphrase are now stored in Secrets Manager

## [v1.16.1] - 2019-12-6

**Please note**:

- The `region` argument to the `cumulus` Terraform module has been removed. You may see a warning or error if you have that variable populated.
- Your workflow tasks should use the following versions of the CMA libraries to utilize new granule, parentArn, asyncOperationId, and stackName fields on the logs:
  - `cumulus-message-adapter-js` version 1.0.10+
  - `cumulus-message-adapter-python` version 1.1.1+
  - `cumulus-message-adapter-java` version 1.2.11+
- The `data-persistence` module no longer manages the creation of an Elasticsearch service-linked role for deploying Elasticsearch to a VPC. Follow the [deployment instructions on preparing your VPC](https://nasa.github.io/cumulus/docs/deployment/deployment-readme#vpc-subnets-and-security-group) for guidance on how to create the Elasticsearch service-linked role manually.
- There is now a `distribution_api_gateway_stage` variable for the `tf-modules/cumulus` Terraform module that will be used as the API gateway stage name used for the distribution API (Thin Egress App)
- Default value for the `urs_url` variable is now `https://uat.urs.earthdata.nasa.gov/` in the `tf-modules/cumulus` and `tf-modules/archive` Terraform modules. So deploying the `cumulus` module without a `urs_url` variable set will integrate your Cumulus deployment with the UAT URS environment.

### Added

- **CUMULUS-1563**

  - Added `custom_domain_name` variable to `tf-modules/data-persistence` module

- **CUMULUS-1654**
  - Added new helpers to `@cumulus/common/execution-history`:
    - `getStepExitedEvent()` returns the `TaskStateExited` event in a workflow execution history after the given step completion/failure event
    - `getTaskExitedEventOutput()` returns the output message for a `TaskStateExited` event in a workflow execution history

### Changed

- **CUMULUS-1578**

  - Updates SAML launchpad configuration to authorize via configured userGroup.
    [See the NASA specific documentation (protected)](https://wiki.earthdata.nasa.gov/display/CUMULUS/Cumulus+SAML+Launchpad+Integration)

- **CUMULUS-1579**

  - Elasticsearch list queries use `match` instead of `term`. `term` had been analyzing the terms and not supporting `-` in the field values.

- **CUMULUS-1619**

  - Adds 4 new keys to `@cumulus/logger` to display granules, parentArn, asyncOperationId, and stackName.
  - Depends on `cumulus-message-adapter-js` version 1.0.10+. Cumulus tasks updated to use this version.

- **CUMULUS-1654**

  - Changed `@cumulus/common/SfnStep.parseStepMessage()` to a static class method

- **CUMULUS-1641**
  - Added `meta.retries` and `meta.visibilityTimeout` properties to sqs-type rule. To create sqs-type rule, you're required to configure a dead-letter queue on your queue.
  - Added `sqsMessageRemover` lambda which removes the message from SQS queue upon successful workflow execution.
  - Updated `sqsMessageConsumer` lambda to not delete message from SQS queue, and to retry the SQS message for configured number of times.

### Removed

- Removed `create_service_linked_role` variable from `tf-modules/data-persistence` module.

- **CUMULUS-1321**
  - The `region` argument to the `cumulus` Terraform module has been removed

### Fixed

- **CUMULUS-1668** - Fixed a race condition where executions may not have been
  added to the database correctly
- **CUMULUS-1654** - Fixed issue with `publishReports` Lambda not including workflow execution error information for failed workflows with a single step
- Fixed `tf-modules/cumulus` module so that the `urs_url` variable is passed on to its invocation of the `tf-modules/archive` module

## [v1.16.0] - 2019-11-15

### Added

- **CUMULUS-1321**

  - A `deploy_distribution_s3_credentials_endpoint` variable has been added to
    the `cumulus` Terraform module. If true, the NGAP-backed S3 credentials
    endpoint will be added to the Thin Egress App's API. Default: true

- **CUMULUS-1544**

  - Updated the `/granules/bulk` endpoint to correctly query Elasticsearch when
    granule ids are not provided.

- **CUMULUS-1580**
  - Added `/granules/bulk` endpoint to `@cumulus/api` to perform bulk actions on granules given either a list of granule ids or an Elasticsearch query and the workflow to perform.

### Changed

- **CUMULUS-1561**

  - Fix the way that we are handling Terraform provider version requirements
  - Pass provider configs into child modules using the method that the
    [Terraform documentation](https://www.terraform.io/docs/configuration/modules.html#providers-within-modules)
    suggests
  - Remove the `region` input variable from the `s3_access_test` Terraform module
  - Remove the `aws_profile` and `aws_region` input variables from the
    `s3-replicator` Terraform module

- **CUMULUS-1639**
  - Because of
    [S3's Data Consistency Model](https://docs.aws.amazon.com/AmazonS3/latest/dev/Introduction.html#BasicsObjects),
    there may be situations where a GET operation for an object can temporarily
    return a `NoSuchKey` response even if that object _has_ been created. The
    `@cumulus/common/aws.getS3Object()` function has been updated to support
    retries if a `NoSuchKey` response is returned by S3. This behavior can be
    enabled by passing a `retryOptions` object to that function. Supported
    values for that object can be found here:
    <https://github.com/tim-kos/node-retry#retryoperationoptions>

### Removed

- **CUMULUS-1559**
  - `logToSharedDestination` has been migrated to the Terraform deployment as `log_api_gateway_to_cloudwatch` and will ONLY apply to egress lambdas.
    Due to the differences in the Terraform deployment model, we cannot support a global log subscription toggle for a configurable subset of lambdas.
    However, setting up your own log forwarding for a Lambda with Terraform is fairly simple, as you will only need to add SubscriptionFilters to your Terraform configuration, one per log group.
    See [the Terraform documentation](https://www.terraform.io/docs/providers/aws/r/cloudwatch_log_subscription_filter.html) for details on how to do this.
    An empty FilterPattern ("") will capture all logs in a group.

## [v1.15.0] - 2019-11-04

### BREAKING CHANGES

- **CUMULUS-1644** - When a workflow execution begins or ends, the workflow
  payload is parsed and any new or updated PDRs or granules referenced in that
  workflow are stored to the Cumulus archive. The defined interface says that a
  PDR in `payload.pdr` will be added to the archive, and any granules in
  `payload.granules` will also be added to the archive. In previous releases,
  PDRs found in `meta.pdr` and granules found in `meta.input_granules` were also
  added to the archive. This caused unexpected behavior and has been removed.
  Only PDRs from `payload.pdr` and granules from `payload.granules` will now be
  added to the Cumulus archive.

- **CUMULUS-1449** - Cumulus now uses a universal workflow template when
  starting a workflow that contains general information specific to the
  deployment, but not specific to the workflow. Workflow task configs must be
  defined using AWS step function parameters. As part of this change,
  `CumulusConfig` has been retired and task configs must now be defined under
  the `cma.task_config` key in the Parameters section of a step function
  definition.

  **Migration instructions**:

  NOTE: These instructions require the use of Cumulus Message Adapter v1.1.x+.
  Please ensure you are using a compatible version before attempting to migrate
  workflow configurations. When defining workflow steps, remove any
  `CumulusConfig` section, as shown below:

  ```yaml
  ParsePdr:
    CumulusConfig:
      provider: "{$.meta.provider}"
      bucket: "{$.meta.buckets.internal.name}"
      stack: "{$.meta.stack}"
  ```

  Instead, use AWS Parameters to pass `task_config` for the task directly into
  the Cumulus Message Adapter:

  ```yaml
  ParsePdr:
    Parameters:
      cma:
        event.$: "$"
        task_config:
          provider: "{$.meta.provider}"
          bucket: "{$.meta.buckets.internal.name}"
          stack: "{$.meta.stack}"
  ```

  In this example, the `cma` key is used to pass parameters to the message
  adapter. Using `task_config` in combination with `event.$: '$'` allows the
  message adapter to process `task_config` as the `config` passed to the Cumulus
  task. See `example/workflows/sips.yml` in the core repository for further
  examples of how to set the Parameters.

  Additionally, workflow configurations for the `QueueGranules` and `QueuePdrs`
  tasks need to be updated:

  - `queue-pdrs` config changes:
    - `parsePdrMessageTemplateUri` replaced with `parsePdrWorkflow`, which is
      the workflow name (i.e. top-level name in `config.yml`, e.g. 'ParsePdr').
    - `internalBucket` and `stackName` configs now required to look up
      configuration from the deployment. Brings the task config in line with
      that of `queue-granules`.
  - `queue-granules` config change: `ingestGranuleMessageTemplateUri` replaced
    with `ingestGranuleWorkflow`, which is the workflow name (e.g.
    'IngestGranule').

- **CUMULUS-1396** - **Workflow steps at the beginning and end of a workflow
  using the `SfSnsReport` Lambda have now been deprecated (e.g. `StartStatus`,
  `StopStatus`) and should be removed from your workflow definitions**. These
  steps were used for publishing ingest notifications and have been replaced by
  an implementation using Cloudwatch events for Step Functions to trigger a
  Lambda that publishes ingest notifications. For further detail on how ingest
  notifications are published, see the notes below on **CUMULUS-1394**. For
  examples of how to update your workflow definitions, see our
  [example workflow definitions](https://github.com/nasa/cumulus/blob/master/example/workflows/).

- **CUMULUS-1470**
  - Remove Cumulus-defined ECS service autoscaling, allowing integrators to
    better customize autoscaling to meet their needs. In order to use
    autoscaling with ECS services, appropriate
    `AWS::ApplicationAutoScaling::ScalableTarget`,
    `AWS::ApplicationAutoScaling::ScalingPolicy`, and `AWS::CloudWatch::Alarm`
    resources should be defined in a kes overrides file. See
    [this example](https://github.com/nasa/cumulus/blob/release-1.15.x/example/overrides/app/cloudformation.template.yml)
    for an example.
  - The following config parameters are no longer used:
    - ecs.services.\<NAME\>.minTasks
    - ecs.services.\<NAME\>.maxTasks
    - ecs.services.\<NAME\>.scaleInActivityScheduleTime
    - ecs.services.\<NAME\>.scaleInAdjustmentPercent
    - ecs.services.\<NAME\>.scaleOutActivityScheduleTime
    - ecs.services.\<NAME\>.scaleOutAdjustmentPercent
    - ecs.services.\<NAME\>.activityName

### Added

- **CUMULUS-1100**

  - Added 30-day retention properties to all log groups that were missing those policies.

- **CUMULUS-1396**

  - Added `@cumulus/common/sfnStep`:
    - `LambdaStep` - A class for retrieving and parsing input and output to Lambda steps in AWS Step Functions
    - `ActivityStep` - A class for retrieving and parsing input and output to ECS activity steps in AWS Step Functions

- **CUMULUS-1574**

  - Added `GET /token` endpoint for SAML authorization when cumulus is protected by Launchpad.
    This lets a user retrieve a token by hand that can be presented to the API.

- **CUMULUS-1625**

  - Added `sf_start_rate` variable to the `ingest` Terraform module, equivalent to `sqs_consumer_rate` in the old model, but will not be automatically applied to custom queues as that was.

- **CUMULUS-1513**
  - Added `sqs`-type rule support in the Cumulus API `@cumulus/api`
  - Added `sqsMessageConsumer` lambda which processes messages from the SQS queues configured in the `sqs` rules.

### Changed

- **CUMULUS-1639**

  - Because of
    [S3's Data Consistency Model](https://docs.aws.amazon.com/AmazonS3/latest/dev/Introduction.html#BasicsObjects),
    there may be situations where a GET operation for an object can temporarily
    return a `NoSuchKey` response even if that object _has_ been created. The
    `@cumulus/common/aws.getS3Object()` function will now retry up to 10 times
    if a `NoSuchKey` response is returned by S3. This can behavior can be
    overridden by passing `{ retries: 0 }` as the `retryOptions` argument.

- **CUMULUS-1449**

  - `queue-pdrs` & `queue-granules` config changes. Details in breaking changes section.
  - Cumulus now uses a universal workflow template when starting workflow that contains general information specific to the deployment, but not specific to the workflow.
  - Changed the way workflow configs are defined, from `CumulusConfig` to a `task_config` AWS Parameter.

- **CUMULUS-1452**

  - Changed the default ECS docker storage drive to `devicemapper`

- **CUMULUS-1453**
  - Removed config schema for `@cumulus/sf-sns-report` task
  - Updated `@cumulus/sf-sns-report` to always assume that it is running as an intermediate step in a workflow, not as the first or last step

### Removed

- **CUMULUS-1449**
  - Retired `CumulusConfig` as part of step function definitions, as this is an artifact of the way Kes parses workflow definitions that was not possible to migrate to Terraform. Use AWS Parameters and the `task_config` key instead. See change note above.
  - Removed individual workflow templates.

### Fixed

- **CUMULUS-1620** - Fixed bug where `message_adapter_version` does not correctly inject the CMA

- **CUMULUS-1396** - Updated `@cumulus/common/StepFunctions.getExecutionHistory()` to recursively fetch execution history when `nextToken` is returned in response

- **CUMULUS-1571** - Updated `@cumulus/common/DynamoDb.get()` to throw any errors encountered when trying to get a record and the record does exist

- **CUMULUS-1452**
  - Updated the EC2 initialization scripts to use full volume size for docker storage
  - Changed the default ECS docker storage drive to `devicemapper`

## [v1.14.5] - 2019-12-30 - [BACKPORT]

### Updated

- **CUMULUS-1626**
  - Updates Cumulus to use node10/CMA 1.1.2 for all of its internal lambdas in prep for AWS node 8 EOL

## [v1.14.4] - 2019-10-28

### Fixed

- **CUMULUS-1632** - Pinned `aws-elasticsearch-connector` package in `@cumulus/api` to version `8.1.3`, since `8.2.0` includes breaking changes

## [v1.14.3] - 2019-10-18

### Fixed

- **CUMULUS-1620** - Fixed bug where `message_adapter_version` does not correctly inject the CMA

- **CUMULUS-1572** - A granule is now included in discovery results even when
  none of its files has a matching file type in the associated collection
  configuration. Previously, if all files for a granule were unmatched by a file
  type configuration, the granule was excluded from the discovery results.
  Further, added support for a `boolean` property
  `ignoreFilesConfigForDiscovery`, which controls how a granule's files are
  filtered at discovery time.

## [v1.14.2] - 2019-10-08

### BREAKING CHANGES

Your Cumulus Message Adapter version should be pinned to `v1.0.13` or lower in your `app/config.yml` using `message_adapter_version: v1.0.13` OR you should use the workflow migration steps below to work with CMA v1.1.1+.

- **CUMULUS-1394** - The implementation of the `SfSnsReport` Lambda requires additional environment variables for integration with the new ingest notification SNS topics. Therefore, **you must update the definition of `SfSnsReport` in your `lambdas.yml` like so**:

```yaml
SfSnsReport:
  handler: index.handler
  timeout: 300
  source: node_modules/@cumulus/sf-sns-report/dist
  tables:
    - ExecutionsTable
  envs:
    execution_sns_topic_arn:
      function: Ref
      value: reportExecutionsSns
    granule_sns_topic_arn:
      function: Ref
      value: reportGranulesSns
    pdr_sns_topic_arn:
      function: Ref
      value: reportPdrsSns
```

- **CUMULUS-1447** -
  The newest release of the Cumulus Message Adapter (v1.1.1) requires that parameterized configuration be used for remote message functionality. Once released, Kes will automatically bring in CMA v1.1.1 without additional configuration.

  **Migration instructions**
  Oversized messages are no longer written to S3 automatically. In order to utilize remote messaging functionality, configure a `ReplaceConfig` AWS Step Function parameter on your CMA task:

  ```yaml
  ParsePdr:
    Parameters:
      cma:
        event.$: "$"
        ReplaceConfig:
          FullMessage: true
  ```

  Accepted fields in `ReplaceConfig` include `MaxSize`, `FullMessage`, `Path` and `TargetPath`.
  See https://github.com/nasa/cumulus-message-adapter/blob/master/CONTRACT.md#remote-message-configuration for full details.

  As this change is backward compatible in Cumulus Core, users wishing to utilize the previous version of the CMA may opt to transition to using a CMA lambda layer, or set `message_adapter_version` in their configuration to a version prior to v1.1.0.

### PLEASE NOTE

- **CUMULUS-1394** - Ingest notifications are now provided via 3 separate SNS topics for executions, granules, and PDRs, instead of a single `sftracker` SNS topic. Whereas the `sftracker` SNS topic received a full Cumulus execution message, the new topics all receive generated records for the given object. The new topics are only published to if the given object exists for the current execution. For a given execution/granule/PDR, **two messages will be received by each topic**: one message indicating that ingest is running and another message indicating that ingest has completed or failed. The new SNS topics are:

  - `reportExecutions` - Receives 1 message per execution
  - `reportGranules` - Receives 1 message per granule in an execution
  - `reportPdrs` - Receives 1 message per PDR

### Added

- **CUMULUS-639**

  - Adds SAML JWT and launchpad token authentication to Cumulus API (configurable)
    - **NOTE** to authenticate with Launchpad ensure your launchpad user_id is in the `<prefix>-UsersTable`
    - when Cumulus configured to protect API via Launchpad:
      - New endpoints
        - `GET /saml/login` - starting point for SAML SSO creates the login request url and redirects to the SAML Identity Provider Service (IDP)
        - `POST /saml/auth` - SAML Assertion Consumer Service. POST receiver from SAML IDP. Validates response, logs the user in, and returns a SAML-based JWT.
    - Disabled endpoints
      - `POST /refresh`
      - Changes authorization worklow:
      - `ensureAuthorized` now presumes the bearer token is a JWT and tries to validate. If the token is malformed, it attempts to validate the token against Launchpad. This allows users to bring their own token as described here https://wiki.earthdata.nasa.gov/display/CUMULUS/Cumulus+API+with+Launchpad+Authentication. But it also allows dashboard users to manually authenticate via Launchpad SAML to receive a Launchpad-based JWT.

- **CUMULUS-1394**
  - Added `Granule.generateGranuleRecord()` method to granules model to generate a granule database record from a Cumulus execution message
  - Added `Pdr.generatePdrRecord()` method to PDRs model to generate a granule database record from a Cumulus execution message
  - Added helpers to `@cumulus/common/message`:
    - `getMessageExecutionName()` - Get the execution name from a Cumulus execution message
    - `getMessageStateMachineArn()` - Get the state machine ARN from a Cumulus execution message
    - `getMessageExecutionArn()` - Get the execution ARN for a Cumulus execution message
    - `getMessageGranules()` - Get the granules from a Cumulus execution message, if any.
  - Added `@cumulus/common/cloudwatch-event/isFailedSfStatus()` to determine if a Step Function status from a Cloudwatch event is a failed status

### Changed

- **CUMULUS-1308**

  - HTTP PUT of a Collection, Provider, or Rule via the Cumulus API now
    performs full replacement of the existing object with the object supplied
    in the request payload. Previous behavior was to perform a modification
    (partial update) by merging the existing object with the (possibly partial)
    object in the payload, but this did not conform to the HTTP standard, which
    specifies PATCH as the means for modifications rather than replacements.

- **CUMULUS-1375**

  - Migrate Cumulus from deprecated Elasticsearch JS client to new, supported one in `@cumulus/api`

- **CUMULUS-1485** Update `@cumulus/cmr-client` to return error message from CMR for validation failures.

- **CUMULUS-1394**

  - Renamed `Execution.generateDocFromPayload()` to `Execution.generateRecord()` on executions model. The method generates an execution database record from a Cumulus execution message.

- **CUMULUS-1432**

  - `logs` endpoint takes the level parameter as a string and not a number
  - Elasticsearch term query generation no longer converts numbers to boolean

- **CUMULUS-1447**

  - Consolidated all remote message handling code into @common/aws
  - Update remote message code to handle updated CMA remote message flags
  - Update example SIPS workflows to utilize Parameterized CMA configuration

- **CUMULUS-1448** Refactor workflows that are mutating cumulus_meta to utilize meta field

- **CUMULUS-1451**

  - Elasticsearch cluster setting `auto_create_index` will be set to false. This had been causing issues in the bootstrap lambda on deploy.

- **CUMULUS-1456**
  - `@cumulus/api` endpoints default error handler uses `boom` package to format errors, which is consistent with other API endpoint errors.

### Fixed

- **CUMULUS-1432** `logs` endpoint filter correctly filters logs by level
- **CUMULUS-1484** `useMessageAdapter` now does not set CUMULUS_MESSAGE_ADAPTER_DIR when `true`

### Removed

- **CUMULUS-1394**
  - Removed `sfTracker` SNS topic. Replaced by three new SNS topics for granule, execution, and PDR ingest notifications.
  - Removed unused functions from `@cumulus/common/aws`:
    - `getGranuleS3Params()`
    - `setGranuleStatus()`

## [v1.14.1] - 2019-08-29

### Fixed

- **CUMULUS-1455**

  - CMR token links updated to point to CMR legacy services rather than echo

- **CUMULUS-1211**
  - Errors thrown during granule discovery are no longer swallowed and ignored.
    Rather, errors are propagated to allow for proper error-handling and
    meaningful messaging.

## [v1.14.0] - 2019-08-22

### PLEASE NOTE

- We have encountered transient lambda service errors in our integration testing. Please handle transient service errors following [these guidelines](https://docs.aws.amazon.com/step-functions/latest/dg/bp-lambda-serviceexception.html). The workflows in the `example/workflows` folder have been updated with retries configured for these errors.

- **CUMULUS-799** added additional IAM permissions to support reading CloudWatch and API Gateway, so **you will have to redeploy your IAM stack.**

- **CUMULUS-800** Several items:

  - **Delete existing API Gateway stages**: To allow enabling of API Gateway logging, Cumulus now creates and manages a Stage resource during deployment. Before upgrading Cumulus, it is necessary to delete the API Gateway stages on both the Backend API and the Distribution API. Instructions are included in the documentation under [Delete API Gateway Stages](https://nasa.github.io/cumulus/docs/additional-deployment-options/delete-api-gateway-stages).

  - **Set up account permissions for API Gateway to write to CloudWatch**: In a one time operation for your AWS account, to enable CloudWatch Logs for API Gateway, you must first grant the API Gateway permission to read and write logs to CloudWatch for your account. The `AmazonAPIGatewayPushToCloudWatchLogs` managed policy (with an ARN of `arn:aws:iam::aws:policy/service-role/AmazonAPIGatewayPushToCloudWatchLogs`) has all the required permissions. You can find a simple how to in the documentation under [Enable API Gateway Logging.](https://nasa.github.io/cumulus/docs/additional-deployment-options/enable-gateway-logging-permissions)

  - **Configure API Gateway to write logs to CloudWatch** To enable execution logging for the distribution API set `config.yaml` `apiConfigs.distribution.logApigatewayToCloudwatch` value to `true`. More information [Enable API Gateway Logs](https://nasa.github.io/cumulus/docs/additional-deployment-options/enable-api-logs)

  - **Configure CloudWatch log delivery**: It is possible to deliver CloudWatch API execution and access logs to a cross-account shared AWS::Logs::Destination. An operator does this by adding the key `logToSharedDestination` to the `config.yml` at the default level with a value of a writable log destination. More information in the documentation under [Configure CloudWatch Logs Delivery.](https://nasa.github.io/cumulus/docs/additional-deployment-options/configure-cloudwatch-logs-delivery)

  - **Additional Lambda Logging**: It is now possible to configure any lambda to deliver logs to a shared subscriptions by setting `logToSharedDestination` to the ARN of a writable location (either an AWS::Logs::Destination or a Kinesis Stream) on any lambda config. Documentation for [Lambda Log Subscriptions](https://nasa.github.io/cumulus/docs/additional-deployment-options/additional-lambda-logging)

  - **Configure S3 Server Access Logs**: If you are running Cumulus in an NGAP environment you may [configure S3 Server Access Logs](https://nasa.github.io/cumulus/docs/next/deployment/server_access_logging) to be delivered to a shared bucket where the Metrics Team will ingest the logs into their ELK stack. Contact the Metrics team for permission and location.

- **CUMULUS-1368** The Cumulus distribution API has been deprecated and is being replaced by ASF's Thin Egress App. By default, the distribution API will not deploy. Please follow [the instructions for deploying and configuring Thin Egress](https://nasa.github.io/cumulus/docs/deployment/thin_egress_app).

To instead continue to deploy and use the legacy Cumulus distribution app, add the following to your `config.yml`:

```yaml
deployDistributionApi: true
```

If you deploy with no distribution app your deployment will succeed but you may encounter errors in your workflows, particularly in the `MoveGranule` task.

- **CUMULUS-1418** Users who are packaging the CMA in their Lambdas outside of Cumulus may need to update their Lambda configuration. Please see `BREAKING CHANGES` below for details.

### Added

- **CUMULUS-642**
  - Adds Launchpad as an authentication option for the Cumulus API.
  - Updated deployment documentation and added [instructions to setup Cumulus API Launchpad authentication](https://wiki.earthdata.nasa.gov/display/CUMULUS/Cumulus+API+with+Launchpad+Authentication)
- **CUMULUS-1418**
  - Adds usage docs/testing of lambda layers (introduced in PR1125), updates Core example tasks to use the updated `cumulus-ecs-task` and a CMA layer instead of kes CMA injection.
  - Added Terraform module to publish CMA as layer to user account.
- **PR1125** - Adds `layers` config option to support deploying Lambdas with layers
- **PR1128** - Added `useXRay` config option to enable AWS X-Ray for Lambdas.
- **CUMULUS-1345**
  - Adds new variables to the app deployment under `cmr`.
  - `cmrEnvironment` values are `SIT`, `UAT`, or `OPS` with `UAT` as the default.
  - `cmrLimit` and `cmrPageSize` have been added as configurable options.
- **CUMULUS-1273**
  - Added lambda function EmsProductMetadataReport to generate EMS Product Metadata report
- **CUMULUS-1226**
  - Added API endpoint `elasticsearch/index-from-database` to index to an Elasticsearch index from the database for recovery purposes and `elasticsearch/indices-status` to check the status of Elasticsearch indices via the API.
- **CUMULUS-824**
  - Added new Collection parameter `reportToEms` to configure whether the collection is reported to EMS
- **CUMULUS-1357**
  - Added new BackendApi endpoint `ems` that generates EMS reports.
- **CUMULUS-1241**
  - Added information about queues with maximum execution limits defined to default workflow templates (`meta.queueExecutionLimits`)
- **CUMULUS-1311**
  - Added `@cumulus/common/message` with various message parsing/preparation helpers
- **CUMULUS-812**

  - Added support for limiting the number of concurrent executions started from a queue. [See the data cookbook](https://nasa.github.io/cumulus/docs/data-cookbooks/throttling-queued-executions) for more information.

- **CUMULUS-1337**

  - Adds `cumulus.stackName` value to the `instanceMetadata` endpoint.

- **CUMULUS-1368**

  - Added `cmrGranuleUrlType` to the `@cumulus/move-granules` task. This determines what kind of links go in the CMR files. The options are `distribution`, `s3`, or `none`, with the default being distribution. If there is no distribution API being used with Cumulus, you must set the value to `s3` or `none`.

- Added `packages/s3-replicator` Terraform module to allow same-region s3 replication to metrics bucket.

- **CUMULUS-1392**

  - Added `tf-modules/report-granules` Terraform module which processes granule ingest notifications received via SNS and stores granule data to a database. The module includes:
    - SNS topic for publishing granule ingest notifications
    - Lambda to process granule notifications and store data
    - IAM permissions for the Lambda
    - Subscription for the Lambda to the SNS topic

- **CUMULUS-1393**

  - Added `tf-modules/report-pdrs` Terraform module which processes PDR ingest notifications received via SNS and stores PDR data to a database. The module includes:
    - SNS topic for publishing PDR ingest notifications
    - Lambda to process PDR notifications and store data
    - IAM permissions for the Lambda
    - Subscription for the Lambda to the SNS topic
  - Added unit tests for `@cumulus/api/models/pdrs.createPdrFromSns()`

- **CUMULUS-1400**

  - Added `tf-modules/report-executions` Terraform module which processes workflow execution information received via SNS and stores it to a database. The module includes:
    - SNS topic for publishing execution data
    - Lambda to process and store execution data
    - IAM permissions for the Lambda
    - Subscription for the Lambda to the SNS topic
  - Added `@cumulus/common/sns-event` which contains helpers for SNS events:
    - `isSnsEvent()` returns true if event is from SNS
    - `getSnsEventMessage()` extracts and parses the message from an SNS event
    - `getSnsEventMessageObject()` extracts and parses message object from an SNS event
  - Added `@cumulus/common/cloudwatch-event` which contains helpers for Cloudwatch events:
    - `isSfExecutionEvent()` returns true if event is from Step Functions
    - `isTerminalSfStatus()` determines if a Step Function status from a Cloudwatch event is a terminal status
    - `getSfEventStatus()` gets the Step Function status from a Cloudwatch event
    - `getSfEventDetailValue()` extracts a Step Function event detail field from a Cloudwatch event
    - `getSfEventMessageObject()` extracts and parses Step Function detail object from a Cloudwatch event

- **CUMULUS-1429**

  - Added `tf-modules/data-persistence` Terraform module which includes resources for data persistence in Cumulus:
    - DynamoDB tables
    - Elasticsearch with optional support for VPC
    - Cloudwatch alarm for number of Elasticsearch nodes

- **CUMULUS-1379** CMR Launchpad Authentication
  - Added `launchpad` configuration to `@cumulus/deployment/app/config.yml`, and cloudformation templates, workflow message, lambda configuration, api endpoint configuration
  - Added `@cumulus/common/LaunchpadToken` and `@cumulus/common/launchpad` to provide methods to get token and validate token
  - Updated lambdas to use Launchpad token for CMR actions (ingest and delete granules)
  - Updated deployment documentation and added [instructions to setup CMR client for Launchpad authentication](https://wiki.earthdata.nasa.gov/display/CUMULUS/CMR+Launchpad+Authentication)

## Changed

- **CUMULUS-1232**

  - Added retries to update `@cumulus/cmr-client` `updateToken()`

- **CUMULUS-1245 CUMULUS-795**

  - Added additional `ems` configuration parameters for sending the ingest reports to EMS
  - Added functionality to send daily ingest reports to EMS

- **CUMULUS-1241**

  - Removed the concept of "priority levels" and added ability to define a number of maximum concurrent executions per SQS queue
  - Changed mapping of Cumulus message properties for the `sqs2sfThrottle` lambda:
    - Queue name is read from `cumulus_meta.queueName`
    - Maximum executions for the queue is read from `meta.queueExecutionLimits[queueName]`, where `queueName` is `cumulus_meta.queueName`
  - Changed `sfSemaphoreDown` lambda to only attempt decrementing semaphores when:
    - the message is for a completed/failed/aborted/timed out workflow AND
    - `cumulus_meta.queueName` exists on the Cumulus message AND
    - An entry for the queue name (`cumulus_meta.queueName`) exists in the the object `meta.queueExecutionLimits` on the Cumulus message

- **CUMULUS-1338**

  - Updated `sfSemaphoreDown` lambda to be triggered via AWS Step Function Cloudwatch events instead of subscription to `sfTracker` SNS topic

- **CUMULUS-1311**

  - Updated `@cumulus/queue-granules` to set `cumulus_meta.queueName` for queued execution messages
  - Updated `@cumulus/queue-pdrs` to set `cumulus_meta.queueName` for queued execution messages
  - Updated `sqs2sfThrottle` lambda to immediately decrement queue semaphore value if dispatching Step Function execution throws an error

- **CUMULUS-1362**

  - Granule `processingStartTime` and `processingEndTime` will be set to the execution start time and end time respectively when there is no sync granule or post to cmr task present in the workflow

- **CUMULUS-1400**
  - Deprecated `@cumulus/ingest/aws/getExecutionArn`. Use `@cumulus/common/aws/getExecutionArn` instead.

### Fixed

- **CUMULUS-1439**

  - Fix bug with rule.logEventArn deletion on Kinesis rule update and fix unit test to verify

- **CUMULUS-796**

  - Added production information (collection ShortName and Version, granuleId) to EMS distribution report
  - Added functionality to send daily distribution reports to EMS

- **CUMULUS-1319**

  - Fixed a bug where granule ingest times were not being stored to the database

- **CUMULUS-1356**

  - The `Collection` model's `delete` method now _removes_ the specified item
    from the collection config store that was inserted by the `create` method.
    Previously, this behavior was missing.

- **CUMULUS-1374**
  - Addressed audit concerns (https://www.npmjs.com/advisories/782) in api package

### BREAKING CHANGES

### Changed

- **CUMULUS-1418**
  - Adding a default `cmaDir` key to configuration will cause `CUMULUS_MESSAGE_ADAPTER_DIR` to be set by default to `/opt` for any Lambda not setting `useCma` to true, or explicitly setting the CMA environment variable. In lambdas that package the CMA independently of the Cumulus packaging. Lambdas manually packaging the CMA should have their Lambda configuration updated to set the CMA path, or alternately if not using the CMA as a Lambda layer in this deployment set `cmaDir` to `./cumulus-message-adapter`.

### Removed

- **CUMULUS-1337**

  - Removes the S3 Access Metrics package added in CUMULUS-799

- **PR1130**
  - Removed code deprecated since v1.11.1:
    - Removed `@cumulus/common/step-functions`. Use `@cumulus/common/StepFunctions` instead.
    - Removed `@cumulus/api/lib/testUtils.fakeFilesFactory`. Use `@cumulus/api/lib/testUtils.fakeFileFactory` instead.
    - Removed `@cumulus/cmrjs/cmr` functions: `searchConcept`, `ingestConcept`, `deleteConcept`. Use the functions in `@cumulus/cmr-client` instead.
    - Removed `@cumulus/ingest/aws.getExecutionHistory`. Use `@cumulus/common/StepFunctions.getExecutionHistory` instead.

## [v1.13.5] - 2019-08-29 - [BACKPORT]

### Fixed

- **CUMULUS-1455** - CMR token links updated to point to CMR legacy services rather than echo

## [v1.13.4] - 2019-07-29

- **CUMULUS-1411** - Fix deployment issue when using a template override

## [v1.13.3] - 2019-07-26

- **CUMULUS-1345** Full backport of CUMULUS-1345 features - Adds new variables to the app deployment under `cmr`.
  - `cmrEnvironment` values are `SIT`, `UAT`, or `OPS` with `UAT` as the default.
  - `cmrLimit` and `cmrPageSize` have been added as configurable options.

## [v1.13.2] - 2019-07-25

- Re-release of v1.13.1 to fix broken npm packages.

## [v1.13.1] - 2019-07-22

- **CUMULUS-1374** - Resolve audit compliance with lodash version for api package subdependency
- **CUMULUS-1412** - Resolve audit compliance with googleapi package
- **CUMULUS-1345** - Backported CMR environment setting in getUrl to address immediate user need. CMR_ENVIRONMENT can now be used to set the CMR environment to OPS/SIT

## [v1.13.0] - 2019-5-20

### PLEASE NOTE

**CUMULUS-802** added some additional IAM permissions to support ECS autoscaling, so **you will have to redeploy your IAM stack.**
As a result of the changes for **CUMULUS-1193**, **CUMULUS-1264**, and **CUMULUS-1310**, **you must delete your existing stacks (except IAM) before deploying this version of Cumulus.**
If running Cumulus within a VPC and extended downtime is acceptable, we recommend doing this at the end of the day to allow AWS backend resources and network interfaces to be cleaned up overnight.

### BREAKING CHANGES

- **CUMULUS-1228**

  - The default AMI used by ECS instances is now an NGAP-compliant AMI. This
    will be a breaking change for non-NGAP deployments. If you do not deploy to
    NGAP, you will need to find the AMI ID of the
    [most recent Amazon ECS-optimized AMI](https://docs.aws.amazon.com/AmazonECS/latest/developerguide/ecs-optimized_AMI.html),
    and set the `ecs.amiid` property in your config. Instructions for finding
    the most recent NGAP AMI can be found using
    [these instructions](https://wiki.earthdata.nasa.gov/display/ESKB/Select+an+NGAP+Created+AMI).

- **CUMULUS-1310**

  - Database resources (DynamoDB, ElasticSearch) have been moved to an independent `db` stack.
    Migrations for this version will need to be user-managed. (e.g. [elasticsearch](https://docs.aws.amazon.com/elasticsearch-service/latest/developerguide/es-version-migration.html#snapshot-based-migration) and [dynamoDB](https://docs.aws.amazon.com/datapipeline/latest/DeveloperGuide/dp-template-exports3toddb.html)).
    Order of stack deployment is `iam` -> `db` -> `app`.
  - All stacks can now be deployed using a single `config.yml` file, i.e.: `kes cf deploy --kes-folder app --template node_modules/@cumulus/deployment/[iam|db|app] [...]`
    Backwards-compatible. For development, please re-run `npm run bootstrap` to build new `kes` overrides.
    Deployment docs have been updated to show how to deploy a single-config Cumulus instance.
  - `params` have been moved: Nest `params` fields under `app`, `db` or `iam` to override all Parameters for a particular stack's cloudformation template. Backwards-compatible with multi-config setups.
  - `stackName` and `stackNameNoDash` have been retired. Use `prefix` and `prefixNoDash` instead.
  - The `iams` section in `app/config.yml` IAM roles has been deprecated as a user-facing parameter,
    _unless_ your IAM role ARNs do not match the convention shown in `@cumulus/deployment/app/config.yml`
  - The `vpc.securityGroup` will need to be set with a pre-existing security group ID to use Cumulus in a VPC. Must allow inbound HTTP(S) (Port 443).

- **CUMULUS-1212**

  - `@cumulus/post-to-cmr` will now fail if any granules being processed are missing a metadata file. You can set the new config option `skipMetaCheck` to `true` to pass post-to-cmr without a metadata file.

- **CUMULUS-1232**

  - `@cumulus/sync-granule` will no longer silently pass if no checksum data is provided. It will use input
    from the granule object to:
    - Verify checksum if `checksumType` and `checksumValue` are in the file record OR a checksum file is provided
      (throws `InvalidChecksum` on fail), else log warning that no checksum is available.
    - Then, verify synced S3 file size if `file.size` is in the file record (throws `UnexpectedFileSize` on fail),
      else log warning that no file size is available.
    - Pass the step.

- **CUMULUS-1264**

  - The Cloudformation templating and deployment configuration has been substantially refactored.
    - `CumulusApiDefault` nested stack resource has been renamed to `CumulusApiDistribution`
    - `CumulusApiV1` nested stack resource has been renamed to `CumulusApiBackend`
  - The `urs: true` config option for when defining your lambdas (e.g. in `lambdas.yml`) has been deprecated. There are two new options to replace it:
    - `urs_redirect: 'token'`: This will expose a `TOKEN_REDIRECT_ENDPOINT` environment variable to your lambda that references the `/token` endpoint on the Cumulus backend API
    - `urs_redirect: 'distribution'`: This will expose a `DISTRIBUTION_REDIRECT_ENDPOINT` environment variable to your lambda that references the `/redirect` endpoint on the Cumulus distribution API

- **CUMULUS-1193**

  - The elasticsearch instance is moved behind the VPC.
  - Your account will need an Elasticsearch Service Linked role. This is a one-time setup for the account. You can follow the instructions to use the AWS console or AWS CLI [here](https://docs.aws.amazon.com/IAM/latest/UserGuide/using-service-linked-roles.html) or use the following AWS CLI command: `aws iam create-service-linked-role --aws-service-name es.amazonaws.com`

- **CUMULUS-802**

  - ECS `maxInstances` must be greater than `minInstances`. If you use defaults, no change is required.

- **CUMULUS-1269**
  - Brought Cumulus data models in line with CNM JSON schema:
    - Renamed file object `fileType` field to `type`
    - Renamed file object `fileSize` field to `size`
    - Renamed file object `checksumValue` field to `checksum` where not already done.
    - Added `ancillary` and `linkage` type support to file objects.

### Added

- **CUMULUS-799**

  - Added an S3 Access Metrics package which will take S3 Server Access Logs and
    write access metrics to CloudWatch

- **CUMULUS-1242** - Added `sqs2sfThrottle` lambda. The lambda reads SQS messages for queued executions and uses semaphores to only start new executions if the maximum number of executions defined for the priority key (`cumulus_meta.priorityKey`) has not been reached. Any SQS messages that are read but not used to start executions remain in the queue.

- **CUMULUS-1240**

  - Added `sfSemaphoreDown` lambda. This lambda receives SNS messages and for each message it decrements the semaphore used to track the number of running executions if:
    - the message is for a completed/failed workflow AND
    - the message contains a level of priority (`cumulus_meta.priorityKey`)
  - Added `sfSemaphoreDown` lambda as a subscriber to the `sfTracker` SNS topic

- **CUMULUS-1265**

  - Added `apiConfigs` configuration option to configure API Gateway to be private
  - All internal lambdas configured to run inside the VPC by default
  - Removed references to `NoVpc` lambdas from documentation and `example` folder.

- **CUMULUS-802**
  - Adds autoscaling of ECS clusters
  - Adds autoscaling of ECS services that are handling StepFunction activities

## Changed

- Updated `@cumulus/ingest/http/httpMixin.list()` to trim trailing spaces on discovered filenames

- **CUMULUS-1310**

  - Database resources (DynamoDB, ElasticSearch) have been moved to an independent `db` stack.
    This will enable future updates to avoid affecting database resources or requiring migrations.
    Migrations for this version will need to be user-managed.
    (e.g. [elasticsearch](https://docs.aws.amazon.com/elasticsearch-service/latest/developerguide/es-version-migration.html#snapshot-based-migration) and [dynamoDB](https://docs.aws.amazon.com/datapipeline/latest/DeveloperGuide/dp-template-exports3toddb.html)).
    Order of stack deployment is `iam` -> `db` -> `app`.
  - All stacks can now be deployed using a single `config.yml` file, i.e.: `kes cf deploy --kes-folder app --template node_modules/@cumulus/deployment/[iam|db|app] [...]`
    Backwards-compatible. Please re-run `npm run bootstrap` to build new `kes` overrides.
    Deployment docs have been updated to show how to deploy a single-config Cumulus instance.
  - `params` fields should now be nested under the stack key (i.e. `app`, `db` or `iam`) to provide Parameters for a particular stack's cloudformation template,
    for use with single-config instances. Keys _must_ match the name of the deployment package folder (`app`, `db`, or `iam`).
    Backwards-compatible with multi-config setups.
  - `stackName` and `stackNameNoDash` have been retired as user-facing config parameters. Use `prefix` and `prefixNoDash` instead.
    This will be used to create stack names for all stacks in a single-config use case.
    `stackName` may still be used as an override in multi-config usage, although this is discouraged.
    Warning: overriding the `db` stack's `stackName` will require you to set `dbStackName` in your `app/config.yml`.
    This parameter is required to fetch outputs from the `db` stack to reference in the `app` stack.
  - The `iams` section in `app/config.yml` IAM roles has been retired as a user-facing parameter,
    _unless_ your IAM role ARNs do not match the convention shown in `@cumulus/deployment/app/config.yml`
    In that case, overriding `iams` in your own config is recommended.
  - `iam` and `db` `cloudformation.yml` file names will have respective prefixes (e.g `iam.cloudformation.yml`).
  - Cumulus will now only attempt to create reconciliation reports for buckets of the `private`, `public` and `protected` types.
  - Cumulus will no longer set up its own security group.
    To pass a pre-existing security group for in-VPC deployments as a parameter to the Cumulus template, populate `vpc.securityGroup` in `config.yml`.
    This security group must allow inbound HTTP(S) traffic (Port 443). SSH traffic (Port 22) must be permitted for SSH access to ECS instances.
  - Deployment docs have been updated with examples for the new deployment model.

- **CUMULUS-1236**

  - Moves access to public files behind the distribution endpoint. Authentication is not required, but direct http access has been disallowed.

- **CUMULUS-1223**

  - Adds unauthenticated access for public bucket files to the Distribution API. Public files should be requested the same way as protected files, but for public files a redirect to a self-signed S3 URL will happen without requiring authentication with Earthdata login.

- **CUMULUS-1232**

  - Unifies duplicate handling in `ingest/granule.handleDuplicateFile` for maintainability.
  - Changed `ingest/granule.ingestFile` and `move-granules/index.moveFileRequest` to use new function.
  - Moved file versioning code to `ingest/granule.moveGranuleFileWithVersioning`
  - `ingest/granule.verifyFile` now also tests `file.size` for verification if it is in the file record and throws
    `UnexpectedFileSize` error for file size not matching input.
  - `ingest/granule.verifyFile` logs warnings if checksum and/or file size are not available.

- **CUMULUS-1193**

  - Moved reindex CLI functionality to an API endpoint. See [API docs](https://nasa.github.io/cumulus-api/#elasticsearch-1)

- **CUMULUS-1207**
  - No longer disable lambda event source mappings when disabling a rule

### Fixed

- Updated Lerna publish script so that published Cumulus packages will pin their dependencies on other Cumulus packages to exact versions (e.g. `1.12.1` instead of `^1.12.1`)

- **CUMULUS-1203**

  - Fixes IAM template's use of intrinsic functions such that IAM template overrides now work with kes

- **CUMULUS-1268**
  - Deployment will not fail if there are no ES alarms or ECS services

## [v1.12.1] - 2019-4-8

## [v1.12.0] - 2019-4-4

Note: There was an issue publishing 1.12.0. Upgrade to 1.12.1.

### BREAKING CHANGES

- **CUMULUS-1139**

  - `granule.applyWorkflow` uses the new-style granule record as input to workflows.

- **CUMULUS-1171**

  - Fixed provider handling in the API to make it consistent between protocols.
    NOTE: This is a breaking change. When applying this upgrade, users will need to:
    1. Disable all workflow rules
    2. Update any `http` or `https` providers so that the host field only
       contains a valid hostname or IP address, and the port field contains the
       provider port.
    3. Perform the deployment
    4. Re-enable workflow rules

- **CUMULUS-1176**:

  - `@cumulus/move-granules` input expectations have changed. `@cumulus/files-to-granules` is a new intermediate task to perform input translation in the old style.
    See the Added and Changed sections of this release changelog for more information.

- **CUMULUS-670**

  - The behavior of ParsePDR and related code has changed in this release. PDRs with FILE_TYPEs that do not conform to the PDR ICD (+ TGZ) (https://cdn.earthdata.nasa.gov/conduit/upload/6376/ESDS-RFC-030v1.0.pdf) will fail to parse.

- **CUMULUS-1208**
  - The granule object input to `@cumulus/queue-granules` will now be added to ingest workflow messages **as is**. In practice, this means that if you are using `@cumulus/queue-granules` to trigger ingest workflows and your granule objects input have invalid properties, then your ingest workflows will fail due to schema validation errors.

### Added

- **CUMULUS-777**
  - Added new cookbook entry on configuring Cumulus to track ancillary files.
- **CUMULUS-1183**
  - Kes overrides will now abort with a warning if a workflow step is configured without a corresponding
    lambda configuration
- **CUMULUS-1223**

  - Adds convenience function `@cumulus/common/bucketsConfigJsonObject` for fetching stack's bucket configuration as an object.

- **CUMULUS-853**
  - Updated FakeProcessing example lambda to include option to generate fake browse
  - Added feature documentation for ancillary metadata export, a new cookbook entry describing a workflow with ancillary metadata generation(browse), and related task definition documentation
- **CUMULUS-805**
  - Added a CloudWatch alarm to check running ElasticSearch instances, and a CloudWatch dashboard to view the health of ElasticSearch
  - Specify `AWS_REGION` in `.env` to be used by deployment script
- **CUMULUS-803**
  - Added CloudWatch alarms to check running tasks of each ECS service, and add the alarms to CloudWatch dashboard
- **CUMULUS-670**
  - Added Ancillary Metadata Export feature (see https://nasa.github.io/cumulus/docs/features/ancillary_metadata for more information)
  - Added new Collection file parameter "fileType" that allows configuration of workflow granule file fileType
- **CUMULUS-1184** - Added kes logging output to ensure we always see the state machine reference before failures due to configuration
- **CUMULUS-1105** - Added a dashboard endpoint to serve the dashboard from an S3 bucket
- **CUMULUS-1199** - Moves `s3credentials` endpoint from the backend to the distribution API.
- **CUMULUS-666**
  - Added `@api/endpoints/s3credentials` to allow EarthData Login authorized users to retrieve temporary security credentials for same-region direct S3 access.
- **CUMULUS-671**
  - Added `@packages/integration-tests/api/distribution/getDistributionApiS3SignedUrl()` to return the S3 signed URL for a file protected by the distribution API
- **CUMULUS-672**
  - Added `cmrMetadataFormat` and `cmrConceptId` to output for individual granules from `@cumulus/post-to-cmr`. `cmrMetadataFormat` will be read from the `cmrMetadataFormat` generated for each granule in `@cumulus/cmrjs/publish2CMR()`
  - Added helpers to `@packages/integration-tests/api/distribution`:
    - `getDistributionApiFileStream()` returns a stream to download files protected by the distribution API
    - `getDistributionFileUrl()` constructs URLs for requesting files from the distribution API
- **CUMULUS-1185** `@cumulus/api/models/Granule.removeGranuleFromCmrByGranule` to replace `@cumulus/api/models/Granule.removeGranuleFromCmr` and use the Granule UR from the CMR metadata to remove the granule from CMR

- **CUMULUS-1101**

  - Added new `@cumulus/checksum` package. This package provides functions to calculate and validate checksums.
  - Added new checksumming functions to `@cumulus/common/aws`: `calculateS3ObjectChecksum` and `validateS3ObjectChecksum`, which depend on the `checksum` package.

- CUMULUS-1171

  - Added `@cumulus/common` API documentation to `packages/common/docs/API.md`
  - Added an `npm run build-docs` task to `@cumulus/common`
  - Added `@cumulus/common/string#isValidHostname()`
  - Added `@cumulus/common/string#match()`
  - Added `@cumulus/common/string#matches()`
  - Added `@cumulus/common/string#toLower()`
  - Added `@cumulus/common/string#toUpper()`
  - Added `@cumulus/common/URLUtils#buildURL()`
  - Added `@cumulus/common/util#isNil()`
  - Added `@cumulus/common/util#isNull()`
  - Added `@cumulus/common/util#isUndefined()`
  - Added `@cumulus/common/util#negate()`

- **CUMULUS-1176**

  - Added new `@cumulus/files-to-granules` task to handle converting file array output from `cumulus-process` tasks into granule objects.
    Allows simplification of `@cumulus/move-granules` and `@cumulus/post-to-cmr`, see Changed section for more details.

- CUMULUS-1151 Compare the granule holdings in CMR with Cumulus' internal data store
- CUMULUS-1152 Compare the granule file holdings in CMR with Cumulus' internal data store

### Changed

- **CUMULUS-1216** - Updated `@cumulus/ingest/granule/ingestFile` to download files to expected staging location.
- **CUMULUS-1208** - Updated `@cumulus/ingest/queue/enqueueGranuleIngestMessage()` to not transform granule object passed to it when building an ingest message
- **CUMULUS-1198** - `@cumulus/ingest` no longer enforces any expectations about whether `provider_path` contains a leading slash or not.
- **CUMULUS-1170**
  - Update scripts and docs to use `npm` instead of `yarn`
  - Use `package-lock.json` files to ensure matching versions of npm packages
  - Update CI builds to use `npm ci` instead of `npm install`
- **CUMULUS-670**
  - Updated ParsePDR task to read standard PDR types+ (+ tgz as an external customer requirement) and add a fileType to granule-files on Granule discovery
  - Updated ParsePDR to fail if unrecognized type is used
  - Updated all relevant task schemas to include granule->files->filetype as a string value
  - Updated tests/test fixtures to include the fileType in the step function/task inputs and output validations as needed
  - Updated MoveGranules task to handle incoming configuration with new "fileType" values and to add them as appropriate to the lambda output.
  - Updated DiscoverGranules step/related workflows to read new Collection file parameter fileType that will map a discovered file to a workflow fileType
  - Updated CNM parser to add the fileType to the defined granule file fileType on ingest and updated integration tests to verify/validate that behavior
  - Updated generateEcho10XMLString in cmr-utils.js to use a map/related library to ensure order as CMR requires ordering for their online resources.
  - Updated post-to-cmr task to appropriately export CNM filetypes to CMR in echo10/UMM exports
- **CUMULUS-1139** - Granules stored in the API contain a `files` property. That schema has been greatly
  simplified and now better matches the CNM format.
  - The `name` property has been renamed to `fileName`.
  - The `filepath` property has been renamed to `key`.
  - The `checksumValue` property has been renamed to `checksum`.
  - The `path` property has been removed.
  - The `url_path` property has been removed.
  - The `filename` property (which contained an `s3://` URL) has been removed, and the `bucket`
    and `key` properties should be used instead. Any requests sent to the API containing a `granule.files[].filename`
    property will be rejected, and any responses coming back from the API will not contain that
    `filename` property.
  - A `source` property has been added, which is a URL indicating the original source of the file.
  - `@cumulus/ingest/granule.moveGranuleFiles()` no longer includes a `filename` field in its
    output. The `bucket` and `key` fields should be used instead.
- **CUMULUS-672**

  - Changed `@cumulus/integration-tests/api/EarthdataLogin.getEarthdataLoginRedirectResponse` to `@cumulus/integration-tests/api/EarthdataLogin.getEarthdataAccessToken`. The new function returns an access response from Earthdata login, if successful.
  - `@cumulus/integration-tests/cmr/getOnlineResources` now accepts an object of options, including `cmrMetadataFormat`. Based on the `cmrMetadataFormat`, the function will correctly retrieve the online resources for each metadata format (ECHO10, UMM-G)

- **CUMULUS-1101**

  - Moved `@cumulus/common/file/getFileChecksumFromStream` into `@cumulus/checksum`, and renamed it to `generateChecksumFromStream`.
    This is a breaking change for users relying on `@cumulus/common/file/getFileChecksumFromStream`.
  - Refactored `@cumulus/ingest/Granule` to depend on new `common/aws` checksum functions and remove significantly present checksumming code.
    - Deprecated `@cumulus/ingest/granule.validateChecksum`. Replaced with `@cumulus/ingest/granule.verifyFile`.
    - Renamed `granule.getChecksumFromFile` to `granule.retrieveSuppliedFileChecksumInformation` to be more accurate.
  - Deprecated `@cumulus/common/aws.checksumS3Objects`. Use `@cumulus/common/aws.calculateS3ObjectChecksum` instead.

- CUMULUS-1171

  - Fixed provider handling in the API to make it consistent between protocols.
    Before this change, FTP providers were configured using the `host` and
    `port` properties. HTTP providers ignored `port` and `protocol`, and stored
    an entire URL in the `host` property. Updated the API to only accept valid
    hostnames or IP addresses in the `provider.host` field. Updated ingest code
    to properly build HTTP and HTTPS URLs from `provider.protocol`,
    `provider.host`, and `provider.port`.
  - The default provider port was being set to 21, no matter what protocol was
    being used. Removed that default.

- **CUMULUS-1176**

  - `@cumulus/move-granules` breaking change:
    Input to `move-granules` is now expected to be in the form of a granules object (i.e. `{ granules: [ { ... }, { ... } ] }`);
    For backwards compatibility with array-of-files outputs from processing steps, use the new `@cumulus/files-to-granules` task as an intermediate step.
    This task will perform the input translation. This change allows `move-granules` to be simpler and behave more predictably.
    `config.granuleIdExtraction` and `config.input_granules` are no longer needed/used by `move-granules`.
  - `@cumulus/post-to-cmr`: `config.granuleIdExtraction` is no longer needed/used by `post-to-cmr`.

- CUMULUS-1174
  - Better error message and stacktrace for S3KeyPairProvider error reporting.

### Fixed

- **CUMULUS-1218** Reconciliation report will now scan only completed granules.
- `@cumulus/api` files and granules were not getting indexed correctly because files indexing was failing in `db-indexer`
- `@cumulus/deployment` A bug in the Cloudformation template was preventing the API from being able to be launched in a VPC, updated the IAM template to give the permissions to be able to run the API in a VPC

### Deprecated

- `@cumulus/api/models/Granule.removeGranuleFromCmr`, instead use `@cumulus/api/models/Granule.removeGranuleFromCmrByGranule`
- `@cumulus/ingest/granule.validateChecksum`, instead use `@cumulus/ingest/granule.verifyFile`
- `@cumulus/common/aws.checksumS3Objects`, instead use `@cumulus/common/aws.calculateS3ObjectChecksum`
- `@cumulus/cmrjs`: `getGranuleId` and `getCmrFiles` are deprecated due to changes in input handling.

## [v1.11.3] - 2019-3-5

### Added

- **CUMULUS-1187** - Added `@cumulus/ingest/granule/duplicateHandlingType()` to determine how duplicate files should be handled in an ingest workflow

### Fixed

- **CUMULUS-1187** - workflows not respecting the duplicate handling value specified in the collection
- Removed refreshToken schema requirement for OAuth

## [v1.11.2] - 2019-2-15

### Added

- CUMULUS-1169
  - Added a `@cumulus/common/StepFunctions` module. It contains functions for querying the AWS
    StepFunctions API. These functions have the ability to retry when a ThrottlingException occurs.
  - Added `@cumulus/common/aws.retryOnThrottlingException()`, which will wrap a function in code to
    retry on ThrottlingExceptions.
  - Added `@cumulus/common/test-utils.throttleOnce()`, which will cause a function to return a
    ThrottlingException the first time it is called, then return its normal result after that.
- CUMULUS-1103 Compare the collection holdings in CMR with Cumulus' internal data store
- CUMULUS-1099 Add support for UMMG JSON metadata versions > 1.4.
  - If a version is found in the metadata object, that version is used for processing and publishing to CMR otherwise, version 1.4 is assumed.
- CUMULUS-678
  - Added support for UMMG json v1.4 metadata files.
    `reconcileCMRMetadata` added to `@cumulus/cmrjs` to update metadata record with new file locations.
    `@cumulus/common/errors` adds two new error types `CMRMetaFileNotFound` and `InvalidArgument`.
    `@cumulus/common/test-utils` adds new function `randomId` to create a random string with id to help in debugging.
    `@cumulus/common/BucketsConfig` adds a new helper class `BucketsConfig` for working with bucket stack configuration and bucket names.
    `@cumulus/common/aws` adds new function `s3PutObjectTagging` as a convenience for the aws [s3().putObjectTagging](https://docs.aws.amazon.com/AWSJavaScriptSDK/latest/AWS/S3.html#putObjectTagging-property) function.
    `@cumulus/cmrjs` Adds: - `isCMRFile` - Identify an echo10(xml) or UMMG(json) metadata file. - `metadataObjectFromCMRFile` Read and parse CMR XML file from s3. - `updateCMRMetadata` Modify a cmr metadata (xml/json) file with updated information. - `publish2CMR` Posts XML or UMMG CMR data to CMR service. - `reconcileCMRMetadata` Reconciles cmr metadata file after a file moves.
- Adds some ECS and other permissions to StepRole to enable running ECS tasks from a workflow
- Added Apache logs to cumulus api and distribution lambdas
- **CUMULUS-1119** - Added `@cumulus/integration-tests/api/EarthdataLogin.getEarthdataLoginRedirectResponse` helper for integration tests to handle login with Earthdata and to return response from redirect to Cumulus API
- **CUMULUS-673** Added `@cumulus/common/file/getFileChecksumFromStream` to get file checksum from a readable stream

### Fixed

- CUMULUS-1123
  - Cloudformation template overrides now work as expected

### Changed

- CUMULUS-1169
  - Deprecated the `@cumulus/common/step-functions` module.
  - Updated code that queries the StepFunctions API to use the retry-enabled functions from
    `@cumulus/common/StepFunctions`
- CUMULUS-1121
  - Schema validation is now strongly enforced when writing to the database.
    Additional properties are not allowed and will result in a validation error.
- CUMULUS-678
  `tasks/move-granules` simplified and refactored to use functionality from cmrjs.
  `ingest/granules.moveGranuleFiles` now just moves granule files and returns a list of the updated files. Updating metadata now handled by `@cumulus/cmrjs/reconcileCMRMetadata`.
  `move-granules.updateGranuleMetadata` refactored and bugs fixed in the case of a file matching multiple collection.files.regexps.
  `getCmrXmlFiles` simplified and now only returns an object with the cmrfilename and the granuleId.
  `@cumulus/test-processing` - test processing task updated to generate UMM-G metadata

- CUMULUS-1043

  - `@cumulus/api` now uses [express](http://expressjs.com/) as the API engine.
  - All `@cumulus/api` endpoints on ApiGateway are consolidated to a single endpoint the uses `{proxy+}` definition.
  - All files under `packages/api/endpoints` along with associated tests are updated to support express's request and response objects.
  - Replaced environment variables `internal`, `bucket` and `systemBucket` with `system_bucket`.
  - Update `@cumulus/integration-tests` to work with updated cumulus-api express endpoints

- `@cumulus/integration-tests` - `buildAndExecuteWorkflow` and `buildWorkflow` updated to take a `meta` param to allow for additional fields to be added to the workflow `meta`

- **CUMULUS-1049** Updated `Retrieve Execution Status API` in `@cumulus/api`: If the execution doesn't exist in Step Function API, Cumulus API returns the execution status information from the database.

- **CUMULUS-1119**
  - Renamed `DISTRIBUTION_URL` environment variable to `DISTRIBUTION_ENDPOINT`
  - Renamed `DEPLOYMENT_ENDPOINT` environment variable to `DISTRIBUTION_REDIRECT_ENDPOINT`
  - Renamed `API_ENDPOINT` environment variable to `TOKEN_REDIRECT_ENDPOINT`

### Removed

- Functions deprecated before 1.11.0:
  - @cumulus/api/models/base: static Manager.createTable() and static Manager.deleteTable()
  - @cumulus/ingest/aws/S3
  - @cumulus/ingest/aws/StepFunction.getExecution()
  - @cumulus/ingest/aws/StepFunction.pullEvent()
  - @cumulus/ingest/consumer.Consume
  - @cumulus/ingest/granule/Ingest.getBucket()

### Deprecated

`@cmrjs/ingestConcept`, instead use the CMR object methods. `@cmrjs/CMR.ingestGranule` or `@cmrjs/CMR.ingestCollection`
`@cmrjs/searchConcept`, instead use the CMR object methods. `@cmrjs/CMR.searchGranules` or `@cmrjs/CMR.searchCollections`
`@cmrjs/deleteConcept`, instead use the CMR object methods. `@cmrjs/CMR.deleteGranule` or `@cmrjs/CMR.deleteCollection`

## [v1.11.1] - 2018-12-18

**Please Note**

- Ensure your `app/config.yml` has a `clientId` specified in the `cmr` section. This will allow CMR to identify your requests for better support and metrics.
  - For an example, please see [the example config](https://github.com/nasa/cumulus/blob/1c7e2bf41b75da9f87004c4e40fbcf0f39f56794/example/app/config.yml#L128).

### Added

- Added a `/tokenDelete` endpoint in `@cumulus/api` to delete access token records

### Changed

- CUMULUS-678
  `@cumulus/ingest/crypto` moved and renamed to `@cumulus/common/key-pair-provider`
  `@cumulus/ingest/aws` function: `KMSDecryptionFailed` and class: `KMS` extracted and moved to `@cumulus/common` and `KMS` is exported as `KMSProvider` from `@cumulus/common/key-pair-provider`
  `@cumulus/ingest/granule` functions: `publish`, `getGranuleId`, `getXMLMetadataAsString`, `getMetadataBodyAndTags`, `parseXmlString`, `getCmrXMLFiles`, `postS3Object`, `contructOnlineAccessUrls`, `updateMetadata`, extracted and moved to `@cumulus/cmrjs`
  `getGranuleId`, `getCmrXMLFiles`, `publish`, `updateMetadata` removed from `@cumulus/ingest/granule` and added to `@cumulus/cmrjs`;
  `updateMetadata` renamed `updateCMRMetadata`.
  `@cumulus/ingest` test files renamed.
- **CUMULUS-1070**
  - Add `'Client-Id'` header to all `@cumulus/cmrjs` requests (made via `searchConcept`, `ingestConcept`, and `deleteConcept`).
  - Updated `cumulus/example/app/config.yml` entry for `cmr.clientId` to use stackName for easier CMR-side identification.

## [v1.11.0] - 2018-11-30

**Please Note**

- Redeploy IAM roles:
  - CUMULUS-817 includes a migration that requires reconfiguration/redeployment of IAM roles. Please see the [upgrade instructions](https://nasa.github.io/cumulus/docs/upgrade/1.11.0) for more information.
  - CUMULUS-977 includes a few new SNS-related permissions added to the IAM roles that will require redeployment of IAM roles.
- `cumulus-message-adapter` v1.0.13+ is required for `@cumulus/api` granule reingest API to work properly. The latest version should be downloaded automatically by kes.
- A `TOKEN_SECRET` value (preferably 256-bit for security) must be added to `.env` to securely sign JWTs used for authorization in `@cumulus/api`

### Changed

- **CUUMULUS-1000** - Distribution endpoint now persists logins, instead of
  redirecting to Earthdata Login on every request
- **CUMULUS-783 CUMULUS-790** - Updated `@cumulus/sync-granule` and `@cumulus/move-granules` tasks to always overwrite existing files for manually-triggered reingest.
- **CUMULUS-906** - Updated `@cumulus/api` granule reingest API to
  - add `reingestGranule: true` and `forceDuplicateOverwrite: true` to Cumulus message `cumulus_meta.cumulus_context` field to indicate that the workflow is a manually triggered re-ingest.
  - return warning message to operator when duplicateHandling is not `replace`
  - `cumulus-message-adapter` v1.0.13+ is required.
- **CUMULUS-793** - Updated the granule move PUT request in `@cumulus/api` to reject the move with a 409 status code if one or more of the files already exist at the destination location
- Updated `@cumulus/helloworld` to use S3 to store state for pass on retry tests
- Updated `@cumulus/ingest`:
  - [Required for MAAP] `http.js#list` will now find links with a trailing whitespace
  - Removed code from `granule.js` which looked for files in S3 using `{ Bucket: discoveredFile.bucket, Key: discoveredFile.name }`. This is obsolete since `@cumulus/ingest` uses a `file-staging` and `constructCollectionId()` directory prefixes by default.
- **CUMULUS-989**
  - Updated `@cumulus/api` to use [JWT (JSON Web Token)](https://jwt.io/introduction/) as the transport format for API authorization tokens and to use JWT verification in the request authorization
  - Updated `/token` endpoint in `@cumulus/api` to return tokens as JWTs
  - Added a `/refresh` endpoint in `@cumulus/api` to request new access tokens from the OAuth provider using the refresh token
  - Added `refreshAccessToken` to `@cumulus/api/lib/EarthdataLogin` to manage refresh token requests with the Earthdata OAuth provider

### Added

- **CUMULUS-1050**
  - Separated configuration flags for originalPayload/finalPayload cleanup such that they can be set to different retention times
- **CUMULUS-798**
  - Added daily Executions cleanup CloudWatch event that triggers cleanExecutions lambda
  - Added cleanExecutions lambda that removes finalPayload/originalPayload field entries for records older than configured timeout value (execution_payload_retention_period), with a default of 30 days
- **CUMULUS-815/816**
  - Added 'originalPayload' and 'finalPayload' fields to Executions table
  - Updated Execution model to populate originalPayload with the execution payload on record creation
  - Updated Execution model code to populate finalPayload field with the execution payload on execution completion
  - Execution API now exposes the above fields
- **CUMULUS-977**
  - Rename `kinesisConsumer` to `messageConsumer` as it handles both Kinesis streams and SNS topics as of this version.
  - Add `sns`-type rule support. These rules create a subscription between an SNS topic and the `messageConsumer`.
    When a message is received, `messageConsumer` is triggered and passes the SNS message (JSON format expected) in
    its entirety to the workflow in the `payload` field of the Cumulus message. For more information on sns-type rules,
    see the [documentation](https://nasa.github.io/cumulus/docs/data-cookbooks/setup#rules).
- **CUMULUS-975**
  - Add `KinesisInboundEventLogger` and `KinesisOutboundEventLogger` API lambdas. These lambdas
    are utilized to dump incoming and outgoing ingest workflow kinesis streams
    to cloudwatch for analytics in case of AWS/stream failure.
  - Update rules model to allow tracking of log_event ARNs related to
    Rule event logging. Kinesis rule types will now automatically log
    incoming events via a Kinesis event triggered lambda.
    CUMULUS-975-migration-4
  - Update migration code to require explicit migration names per run
  - Added migration_4 to migrate/update existing Kinesis rules to have a log event mapping
  - Added new IAM policy for migration lambda
- **CUMULUS-775**
  - Adds a instance metadata endpoint to the `@cumulus/api` package.
  - Adds a new convenience function `hostId` to the `@cumulus/cmrjs` to help build environment specific cmr urls.
  - Fixed `@cumulus/cmrjs.searchConcept` to search and return CMR results.
  - Modified `@cumulus/cmrjs.CMR.searchGranule` and `@cumulus/cmrjs.CMR.searchCollection` to include CMR's provider as a default parameter to searches.
- **CUMULUS-965**
  - Add `@cumulus/test-data.loadJSONTestData()`,
    `@cumulus/test-data.loadTestData()`, and
    `@cumulus/test-data.streamTestData()` to safely load test data. These
    functions should be used instead of using `require()` to load test data,
    which could lead to tests interfering with each other.
  - Add a `@cumulus/common/util/deprecate()` function to mark a piece of code as
    deprecated
- **CUMULUS-986**
  - Added `waitForTestExecutionStart` to `@cumulus/integration-tests`
- **CUMULUS-919**
  - In `@cumulus/deployment`, added support for NGAP permissions boundaries for IAM roles with `useNgapPermissionBoundary` flag in `iam/config.yml`. Defaults to false.

### Fixed

- Fixed a bug where FTP sockets were not closed after an error, keeping the Lambda function active until it timed out [CUMULUS-972]
- **CUMULUS-656**
  - The API will no longer allow the deletion of a provider if that provider is
    referenced by a rule
  - The API will no longer allow the deletion of a collection if that collection
    is referenced by a rule
- Fixed a bug where `@cumulus/sf-sns-report` was not pulling large messages from S3 correctly.

### Deprecated

- `@cumulus/ingest/aws/StepFunction.pullEvent()`. Use `@cumulus/common/aws.pullStepFunctionEvent()`.
- `@cumulus/ingest/consumer.Consume` due to unpredictable implementation. Use `@cumulus/ingest/consumer.Consumer`.
  Call `Consumer.consume()` instead of `Consume.read()`.

## [v1.10.4] - 2018-11-28

### Added

- **CUMULUS-1008**
  - New `config.yml` parameter for SQS consumers: `sqs_consumer_rate: (default 500)`, which is the maximum number of
    messages the consumer will attempt to process per execution. Currently this is only used by the sf-starter consumer,
    which runs every minute by default, making this a messages-per-minute upper bound. SQS does not guarantee the number
    of messages returned per call, so this is not a fixed rate of consumption, only attempted number of messages received.

### Deprecated

- `@cumulus/ingest/consumer.Consume` due to unpredictable implementation. Use `@cumulus/ingest/consumer.Consumer`.

### Changed

- Backported update of `packages/api` dependency `@mapbox/dyno` to `1.4.2` to mitigate `event-stream` vulnerability.

## [v1.10.3] - 2018-10-31

### Added

- **CUMULUS-817**
  - Added AWS Dead Letter Queues for lambdas that are scheduled asynchronously/such that failures show up only in cloudwatch logs.
- **CUMULUS-956**
  - Migrated developer documentation and data-cookbooks to Docusaurus
    - supports versioning of documentation
  - Added `docs/docs-how-to.md` to outline how to do things like add new docs or locally install for testing.
  - Deployment/CI scripts have been updated to work with the new format
- **CUMULUS-811**
  - Added new S3 functions to `@cumulus/common/aws`:
    - `aws.s3TagSetToQueryString`: converts S3 TagSet array to querystring (for use with upload()).
    - `aws.s3PutObject`: Returns promise of S3 `putObject`, which puts an object on S3
    - `aws.s3CopyObject`: Returns promise of S3 `copyObject`, which copies an object in S3 to a new S3 location
    - `aws.s3GetObjectTagging`: Returns promise of S3 `getObjectTagging`, which returns an object containing an S3 TagSet.
  - `@/cumulus/common/aws.s3PutObject` defaults to an explicit `ACL` of 'private' if not overridden.
  - `@/cumulus/common/aws.s3CopyObject` defaults to an explicit `TaggingDirective` of 'COPY' if not overridden.

### Deprecated

- **CUMULUS-811**
  - Deprecated `@cumulus/ingest/aws.S3`. Member functions of this class will now
    log warnings pointing to similar functionality in `@cumulus/common/aws`.

## [v1.10.2] - 2018-10-24

### Added

- **CUMULUS-965**
  - Added a `@cumulus/logger` package
- **CUMULUS-885**
  - Added 'human readable' version identifiers to Lambda Versioning lambda aliases
- **CUMULUS-705**
  - Note: Make sure to update the IAM stack when deploying this update.
  - Adds an AsyncOperations model and associated DynamoDB table to the
    `@cumulus/api` package
  - Adds an /asyncOperations endpoint to the `@cumulus/api` package, which can
    be used to fetch the status of an AsyncOperation.
  - Adds a /bulkDelete endpoint to the `@cumulus/api` package, which performs an
    asynchronous bulk-delete operation. This is a stub right now which is only
    intended to demonstration how AsyncOperations work.
  - Adds an AsyncOperation ECS task to the `@cumulus/api` package, which will
    fetch an Lambda function, run it in ECS, and then store the result to the
    AsyncOperations table in DynamoDB.
- **CUMULUS-851** - Added workflow lambda versioning feature to allow in-flight workflows to use lambda versions that were in place when a workflow was initiated

  - Updated Kes custom code to remove logic that used the CMA file key to determine template compilation logic. Instead, utilize a `customCompilation` template configuration flag to indicate a template should use Cumulus's kes customized methods instead of 'core'.
  - Added `useWorkflowLambdaVersions` configuration option to enable the lambdaVersioning feature set. **This option is set to true by default** and should be set to false to disable the feature.
  - Added uniqueIdentifier configuration key to S3 sourced lambdas to optionally support S3 lambda resource versioning within this scheme. This key must be unique for each modified version of the lambda package and must be updated in configuration each time the source changes.
  - Added a new nested stack template that will create a `LambdaVersions` stack that will take lambda parameters from the base template, generate lambda versions/aliases and return outputs with references to the most 'current' lambda alias reference, and updated 'core' template to utilize these outputs (if `useWorkflowLambdaVersions` is enabled).

- Created a `@cumulus/api/lib/OAuth2` interface, which is implemented by the
  `@cumulus/api/lib/EarthdataLogin` and `@cumulus/api/lib/GoogleOAuth2` classes.
  Endpoints that need to handle authentication will determine which class to use
  based on environment variables. This also greatly simplifies testing.
- Added `@cumulus/api/lib/assertions`, containing more complex AVA test assertions
- Added PublishGranule workflow to publish a granule to CMR without full reingest. (ingest-in-place capability)

- `@cumulus/integration-tests` new functionality:
  - `listCollections` to list collections from a provided data directory
  - `deleteCollection` to delete list of collections from a deployed stack
  - `cleanUpCollections` combines the above in one function.
  - `listProviders` to list providers from a provided data directory
  - `deleteProviders` to delete list of providers from a deployed stack
  - `cleanUpProviders` combines the above in one function.
  - `@cumulus/integrations-tests/api.js`: `deleteGranule` and `deletePdr` functions to make `DELETE` requests to Cumulus API
  - `rules` API functionality for posting and deleting a rule and listing all rules
  - `wait-for-deploy` lambda for use in the redeployment tests
- `@cumulus/ingest/granule.js`: `ingestFile` inserts new `duplicate_found: true` field in the file's record if a duplicate file already exists on S3.
- `@cumulus/api`: `/execution-status` endpoint requests and returns complete execution output if execution output is stored in S3 due to size.
- Added option to use environment variable to set CMR host in `@cumulus/cmrjs`.
- **CUMULUS-781** - Added integration tests for `@cumulus/sync-granule` when `duplicateHandling` is set to `replace` or `skip`
- **CUMULUS-791** - `@cumulus/move-granules`: `moveFileRequest` inserts new `duplicate_found: true` field in the file's record if a duplicate file already exists on S3. Updated output schema to document new `duplicate_found` field.

### Removed

- Removed `@cumulus/common/fake-earthdata-login-server`. Tests can now create a
  service stub based on `@cumulus/api/lib/OAuth2` if testing requires handling
  authentication.

### Changed

- **CUMULUS-940** - modified `@cumulus/common/aws` `receiveSQSMessages` to take a parameter object instead of positional parameters. All defaults remain the same, but now access to long polling is available through `options.waitTimeSeconds`.
- **CUMULUS-948** - Update lambda functions `CNMToCMA` and `CnmResponse` in the `cumulus-data-shared` bucket and point the default stack to them.
- **CUMULUS-782** - Updated `@cumulus/sync-granule` task and `Granule.ingestFile` in `@cumulus/ingest` to keep both old and new data when a destination file with different checksum already exists and `duplicateHandling` is `version`
- Updated the config schema in `@cumulus/move-granules` to include the `moveStagedFiles` param.
- **CUMULUS-778** - Updated config schema and documentation in `@cumulus/sync-granule` to include `duplicateHandling` parameter for specifying how duplicate filenames should be handled
- **CUMULUS-779** - Updated `@cumulus/sync-granule` to throw `DuplicateFile` error when destination files already exist and `duplicateHandling` is `error`
- **CUMULUS-780** - Updated `@cumulus/sync-granule` to use `error` as the default for `duplicateHandling` when it is not specified
- **CUMULUS-780** - Updated `@cumulus/api` to use `error` as the default value for `duplicateHandling` in the `Collection` model
- **CUMULUS-785** - Updated the config schema and documentation in `@cumulus/move-granules` to include `duplicateHandling` parameter for specifying how duplicate filenames should be handled
- **CUMULUS-786, CUMULUS-787** - Updated `@cumulus/move-granules` to throw `DuplicateFile` error when destination files already exist and `duplicateHandling` is `error` or not specified
- **CUMULUS-789** - Updated `@cumulus/move-granules` to keep both old and new data when a destination file with different checksum already exists and `duplicateHandling` is `version`

### Fixed

- `getGranuleId` in `@cumulus/ingest` bug: `getGranuleId` was constructing an error using `filename` which was undefined. The fix replaces `filename` with the `uri` argument.
- Fixes to `del` in `@cumulus/api/endpoints/granules.js` to not error/fail when not all files exist in S3 (e.g. delete granule which has only 2 of 3 files ingested).
- `@cumulus/deployment/lib/crypto.js` now checks for private key existence properly.

## [v1.10.1] - 2018-09-4

### Fixed

- Fixed cloudformation template errors in `@cumulus/deployment/`
  - Replaced references to Fn::Ref: with Ref:
  - Moved long form template references to a newline

## [v1.10.0] - 2018-08-31

### Removed

- Removed unused and broken code from `@cumulus/common`
  - Removed `@cumulus/common/test-helpers`
  - Removed `@cumulus/common/task`
  - Removed `@cumulus/common/message-source`
  - Removed the `getPossiblyRemote` function from `@cumulus/common/aws`
  - Removed the `startPromisedSfnExecution` function from `@cumulus/common/aws`
  - Removed the `getCurrentSfnTask` function from `@cumulus/common/aws`

### Changed

- **CUMULUS-839** - In `@cumulus/sync-granule`, 'collection' is now an optional config parameter

### Fixed

- **CUMULUS-859** Moved duplicate code in `@cumulus/move-granules` and `@cumulus/post-to-cmr` to `@cumulus/ingest`. Fixed imports making assumptions about directory structure.
- `@cumulus/ingest/consumer` correctly limits the number of messages being received and processed from SQS. Details:
  - **Background:** `@cumulus/api` includes a lambda `<stack-name>-sqs2sf` which processes messages from the `<stack-name>-startSF` SQS queue every minute. The `sqs2sf` lambda uses `@cumulus/ingest/consumer` to receive and process messages from SQS.
  - **Bug:** More than `messageLimit` number of messages were being consumed and processed from the `<stack-name>-startSF` SQS queue. Many step functions were being triggered simultaneously by the lambda `<stack-name>-sqs2sf` (which consumes every minute from the `startSF` queue) and resulting in step function failure with the error: `An error occurred (ThrottlingException) when calling the GetExecutionHistory`.
  - **Fix:** `@cumulus/ingest/consumer#processMessages` now processes messages until `timeLimit` has passed _OR_ once it receives up to `messageLimit` messages. `sqs2sf` is deployed with a [default `messageLimit` of 10](https://github.com/nasa/cumulus/blob/670000c8a821ff37ae162385f921c40956e293f7/packages/deployment/app/config.yml#L147).
  - **IMPORTANT NOTE:** `consumer` will actually process up to `messageLimit * 2 - 1` messages. This is because sometimes `receiveSQSMessages` will return less than `messageLimit` messages and thus the consumer will continue to make calls to `receiveSQSMessages`. For example, given a `messageLimit` of 10 and subsequent calls to `receiveSQSMessages` returns up to 9 messages, the loop will continue and a final call could return up to 10 messages.

## [v1.9.1] - 2018-08-22

**Please Note** To take advantage of the added granule tracking API functionality, updates are required for the message adapter and its libraries. You should be on the following versions:

- `cumulus-message-adapter` 1.0.9+
- `cumulus-message-adapter-js` 1.0.4+
- `cumulus-message-adapter-java` 1.2.7+
- `cumulus-message-adapter-python` 1.0.5+

### Added

- **CUMULUS-687** Added logs endpoint to search for logs from a specific workflow execution in `@cumulus/api`. Added integration test.
- **CUMULUS-836** - `@cumulus/deployment` supports a configurable docker storage driver for ECS. ECS can be configured with either `devicemapper` (the default storage driver for AWS ECS-optimized AMIs) or `overlay2` (the storage driver used by the NGAP 2.0 AMI). The storage driver can be configured in `app/config.yml` with `ecs.docker.storageDriver: overlay2 | devicemapper`. The default is `overlay2`.
  - To support this configuration, a [Handlebars](https://handlebarsjs.com/) helper `ifEquals` was added to `packages/deployment/lib/kes.js`.
- **CUMULUS-836** - `@cumulus/api` added IAM roles required by the NGAP 2.0 AMI. The NGAP 2.0 AMI runs a script `register_instances_with_ssm.py` which requires the ECS IAM role to include `ec2:DescribeInstances` and `ssm:GetParameter` permissions.

### Fixed

- **CUMULUS-836** - `@cumulus/deployment` uses `overlay2` driver by default and does not attempt to write `--storage-opt dm.basesize` to fix [this error](https://github.com/moby/moby/issues/37039).
- **CUMULUS-413** Kinesis processing now captures all errors.
  - Added kinesis fallback mechanism when errors occur during record processing.
  - Adds FallbackTopicArn to `@cumulus/api/lambdas.yml`
  - Adds fallbackConsumer lambda to `@cumulus/api`
  - Adds fallbackqueue option to lambda definitions capture lambda failures after three retries.
  - Adds kinesisFallback SNS topic to signal incoming errors from kinesis stream.
  - Adds kinesisFailureSQS to capture fully failed events from all retries.
- **CUMULUS-855** Adds integration test for kinesis' error path.
- **CUMULUS-686** Added workflow task name and version tracking via `@cumulus/api` executions endpoint under new `tasks` property, and under `workflow_tasks` in step input/output.
  - Depends on `cumulus-message-adapter` 1.0.9+, `cumulus-message-adapter-js` 1.0.4+, `cumulus-message-adapter-java` 1.2.7+ and `cumulus-message-adapter-python` 1.0.5+
- **CUMULUS-771**
  - Updated sync-granule to stream the remote file to s3
  - Added integration test for ingesting granules from ftp provider
  - Updated http/https integration tests for ingesting granules from http/https providers
- **CUMULUS-862** Updated `@cumulus/integration-tests` to handle remote lambda output
- **CUMULUS-856** Set the rule `state` to have default value `ENABLED`

### Changed

- In `@cumulus/deployment`, changed the example app config.yml to have additional IAM roles

## [v1.9.0] - 2018-08-06

**Please note** additional information and upgrade instructions [here](https://nasa.github.io/cumulus/docs/upgrade/1.9.0)

### Added

- **CUMULUS-712** - Added integration tests verifying expected behavior in workflows
- **GITC-776-2** - Add support for versioned collections

### Fixed

- **CUMULUS-832**
  - Fixed indentation in example config.yml in `@cumulus/deployment`
  - Fixed issue with new deployment using the default distribution endpoint in `@cumulus/deployment` and `@cumulus/api`

## [v1.8.1] - 2018-08-01

**Note** IAM roles should be re-deployed with this release.

- **Cumulus-726**
  - Added function to `@cumulus/integration-tests`: `sfnStep` includes `getStepInput` which returns the input to the schedule event of a given step function step.
  - Added IAM policy `@cumulus/deployment`: Lambda processing IAM role includes `kinesis::PutRecord` so step function lambdas can write to kinesis streams.
- **Cumulus Community Edition**
  - Added Google OAuth authentication token logic to `@cumulus/api`. Refactored token endpoint to use environment variable flag `OAUTH_PROVIDER` when determining with authentication method to use.
  - Added API Lambda memory configuration variable `api_lambda_memory` to `@cumulus/api` and `@cumulus/deployment`.

### Changed

- **Cumulus-726**
  - Changed function in `@cumulus/api`: `models/rules.js#addKinesisEventSource` was modified to call to `deleteKinesisEventSource` with all required parameters (rule's name, arn and type).
  - Changed function in `@cumulus/integration-tests`: `getStepOutput` can now be used to return output of failed steps. If users of this function want the output of a failed event, they can pass a third parameter `eventType` as `'failure'`. This function will work as always for steps which completed successfully.

### Removed

- **Cumulus-726**

  - Configuration change to `@cumulus/deployment`: Removed default auto scaling configuration for Granules and Files DynamoDB tables.

- **CUMULUS-688**
  - Add integration test for ExecutionStatus
  - Function addition to `@cumulus/integration-tests`: `api` includes `getExecutionStatus` which returns the execution status from the Cumulus API

## [v1.8.0] - 2018-07-23

### Added

- **CUMULUS-718** Adds integration test for Kinesis triggering a workflow.

- **GITC-776-3** Added more flexibility for rules. You can now edit all fields on the rule's record
  We may need to update the api documentation to reflect this.

- **CUMULUS-681** - Add ingest-in-place action to granules endpoint

  - new applyWorkflow action at PUT /granules/{granuleid} Applying a workflow starts an execution of the provided workflow and passes the granule record as payload.
    Parameter(s):
    - workflow - the workflow name

- **CUMULUS-685** - Add parent exeuction arn to the execution which is triggered from a parent step function

### Changed

- **CUMULUS-768** - Integration tests get S3 provider data from shared data folder

### Fixed

- **CUMULUS-746** - Move granule API correctly updates record in dynamo DB and cmr xml file
- **CUMULUS-766** - Populate database fileSize field from S3 if value not present in Ingest payload

## [v1.7.1] - 2018-07-27 - [BACKPORT]

### Fixed

- **CUMULUS-766** - Backport from 1.8.0 - Populate database fileSize field from S3 if value not present in Ingest payload

## [v1.7.0] - 2018-07-02

### Please note: [Upgrade Instructions](https://nasa.github.io/cumulus/docs/upgrade/1.7.0)

### Added

- **GITC-776-2** - Add support for versioned collections
- **CUMULUS-491** - Add granule reconciliation API endpoints.
- **CUMULUS-480** Add support for backup and recovery:
  - Add DynamoDB tables for granules, executions and pdrs
  - Add ability to write all records to S3
  - Add ability to download all DynamoDB records in form json files
  - Add ability to upload records to DynamoDB
  - Add migration scripts for copying granule, pdr and execution records from ElasticSearch to DynamoDB
  - Add IAM support for batchWrite on dynamoDB
-
- **CUMULUS-508** - `@cumulus/deployment` cloudformation template allows for lambdas and ECS clusters to have multiple AZ availability.
  - `@cumulus/deployment` also ensures docker uses `devicemapper` storage driver.
- **CUMULUS-755** - `@cumulus/deployment` Add DynamoDB autoscaling support.
  - Application developers can add autoscaling and override default values in their deployment's `app/config.yml` file using a `{TableName}Table:` key.

### Fixed

- **CUMULUS-747** - Delete granule API doesn't delete granule files in s3 and granule in elasticsearch
  - update the StreamSpecification DynamoDB tables to have StreamViewType: "NEW_AND_OLD_IMAGES"
  - delete granule files in s3
- **CUMULUS-398** - Fix not able to filter executions by workflow
- **CUMULUS-748** - Fix invalid lambda .zip files being validated/uploaded to AWS
- **CUMULUS-544** - Post to CMR task has UAT URL hard-coded
  - Made configurable: PostToCmr now requires CMR_ENVIRONMENT env to be set to 'SIT' or 'OPS' for those CMR environments. Default is UAT.

### Changed

- **GITC-776-4** - Changed Discover-pdrs to not rely on collection but use provider_path in config. It also has an optional filterPdrs regex configuration parameter

- **CUMULUS-710** - In the integration test suite, `getStepOutput` returns the output of the first successful step execution or last failed, if none exists

## [v1.6.0] - 2018-06-06

### Please note: [Upgrade Instructions](https://nasa.github.io/cumulus/docs/upgrade/1.6.0)

### Fixed

- **CUMULUS-602** - Format all logs sent to Elastic Search.
  - Extract cumulus log message and index it to Elastic Search.

### Added

- **CUMULUS-556** - add a mechanism for creating and running migration scripts on deployment.
- **CUMULUS-461** Support use of metadata date and other components in `url_path` property

### Changed

- **CUMULUS-477** Update bucket configuration to support multiple buckets of the same type:
  - Change the structure of the buckets to allow for more than one bucket of each type. The bucket structure is now:
    bucket-key:
    name: <bucket-name>
    type: <type> i.e. internal, public, etc.
  - Change IAM and app deployment configuration to support new bucket structure
  - Update tasks and workflows to support new bucket structure
  - Replace instances where buckets.internal is relied upon to either use the system bucket or a configured bucket
  - Move IAM template to the deployment package. NOTE: You now have to specify '--template node_modules/@cumulus/deployment/iam' in your IAM deployment
  - Add IAM cloudformation template support to filter buckets by type

## [v1.5.5] - 2018-05-30

### Added

- **CUMULUS-530** - PDR tracking through Queue-granules
  - Add optional `pdr` property to the sync-granule task's input config and output payload.
- **CUMULUS-548** - Create a Lambda task that generates EMS distribution reports
  - In order to supply EMS Distribution Reports, you must enable S3 Server
    Access Logging on any S3 buckets used for distribution. See [How Do I Enable Server Access Logging for an S3 Bucket?](https://docs.aws.amazon.com/AmazonS3/latest/user-guide/server-access-logging.html)
    The "Target bucket" setting should point at the Cumulus internal bucket.
    The "Target prefix" should be
    "<STACK_NAME>/ems-distribution/s3-server-access-logs/", where "STACK_NAME"
    is replaced with the name of your Cumulus stack.

### Fixed

- **CUMULUS-546 - Kinesis Consumer should catch and log invalid JSON**
  - Kinesis Consumer lambda catches and logs errors so that consumer doesn't get stuck in a loop re-processing bad json records.
- EMS report filenames are now based on their start time instead of the time
  instead of the time that the report was generated
- **CUMULUS-552 - Cumulus API returns different results for the same collection depending on query**
  - The collection, provider and rule records in elasticsearch are now replaced with records from dynamo db when the dynamo db records are updated.

### Added

- `@cumulus/deployment`'s default cloudformation template now configures storage for Docker to match the configured ECS Volume. The template defines Docker's devicemapper basesize (`dm.basesize`) using `ecs.volumeSize`. This addresses ECS default of limiting Docker containers to 10GB of storage ([Read more](https://aws.amazon.com/premiumsupport/knowledge-center/increase-default-ecs-docker-limit/)).

## [v1.5.4] - 2018-05-21

### Added

- **CUMULUS-535** - EMS Ingest, Archive, Archive Delete reports
  - Add lambda EmsReport to create daily EMS Ingest, Archive, Archive Delete reports
  - ems.provider property added to `@cumulus/deployment/app/config.yml`.
    To change the provider name, please add `ems: provider` property to `app/config.yml`.
- **CUMULUS-480** Use DynamoDB to store granules, pdrs and execution records
  - Activate PointInTime feature on DynamoDB tables
  - Increase test coverage on api package
  - Add ability to restore metadata records from json files to DynamoDB
- **CUMULUS-459** provide API endpoint for moving granules from one location on s3 to another

## [v1.5.3] - 2018-05-18

### Fixed

- **CUMULUS-557 - "Add dataType to DiscoverGranules output"**
  - Granules discovered by the DiscoverGranules task now include dataType
  - dataType is now a required property for granules used as input to the
    QueueGranules task
- **CUMULUS-550** Update deployment app/config.yml to force elasticsearch updates for deleted granules

## [v1.5.2] - 2018-05-15

### Fixed

- **CUMULUS-514 - "Unable to Delete the Granules"**
  - updated cmrjs.deleteConcept to return success if the record is not found
    in CMR.

### Added

- **CUMULUS-547** - The distribution API now includes an
  "earthdataLoginUsername" query parameter when it returns a signed S3 URL
- **CUMULUS-527 - "parse-pdr queues up all granules and ignores regex"**
  - Add an optional config property to the ParsePdr task called
    "granuleIdFilter". This property is a regular expression that is applied
    against the filename of the first file of each granule contained in the
    PDR. If the regular expression matches, then the granule is included in
    the output. Defaults to '.', which will match all granules in the PDR.
- File checksums in PDRs now support MD5
- Deployment support to subscribe to an SNS topic that already exists
- **CUMULUS-470, CUMULUS-471** In-region S3 Policy lambda added to API to update bucket policy for in-region access.
- **CUMULUS-533** Added fields to granule indexer to support EMS ingest and archive record creation
- **CUMULUS-534** Track deleted granules
  - added `deletedgranule` type to `cumulus` index.
  - **Important Note:** Force custom bootstrap to re-run by adding this to
    app/config.yml `es: elasticSearchMapping: 7`
- You can now deploy cumulus without ElasticSearch. Just add `es: null` to your `app/config.yml` file. This is only useful for debugging purposes. Cumulus still requires ElasticSearch to properly operate.
- `@cumulus/integration-tests` includes and exports the `addRules` function, which seeds rules into the DynamoDB table.
- Added capability to support EFS in cloud formation template. Also added
  optional capability to ssh to your instance and privileged lambda functions.
- Added support to force discovery of PDRs that have already been processed
  and filtering of selected data types
- `@cumulus/cmrjs` uses an environment variable `USER_IP_ADDRESS` or fallback
  IP address of `10.0.0.0` when a public IP address is not available. This
  supports lambda functions deployed into a VPC's private subnet, where no
  public IP address is available.

### Changed

- **CUMULUS-550** Custom bootstrap automatically adds new types to index on
  deployment

## [v1.5.1] - 2018-04-23

### Fixed

- add the missing dist folder to the hello-world task
- disable uglifyjs on the built version of the pdr-status-check (read: https://github.com/webpack-contrib/uglifyjs-webpack-plugin/issues/264)

## [v1.5.0] - 2018-04-23

### Changed

- Removed babel from all tasks and packages and increased minimum node requirements to version 8.10
- Lambda functions created by @cumulus/deployment will use node8.10 by default
- Moved [cumulus-integration-tests](https://github.com/nasa/cumulus-integration-tests) to the `example` folder CUMULUS-512
- Streamlined all packages dependencies (e.g. remove redundant dependencies and make sure versions are the same across packages)
- **CUMULUS-352:** Update Cumulus Elasticsearch indices to use [index aliases](https://www.elastic.co/guide/en/elasticsearch/reference/current/indices-aliases.html).
- **CUMULUS-519:** ECS tasks are no longer restarted after each CF deployment unless `ecs.restartTasksOnDeploy` is set to true
- **CUMULUS-298:** Updated log filterPattern to include all CloudWatch logs in ElasticSearch
- **CUMULUS-518:** Updates to the SyncGranule config schema
  - `granuleIdExtraction` is no longer a property
  - `process` is now an optional property
  - `provider_path` is no longer a property

### Fixed

- **CUMULUS-455 "Kes deployments using only an updated message adapter do not get automatically deployed"**
  - prepended the hash value of cumulus-message-adapter.zip file to the zip file name of lambda which uses message adapter.
  - the lambda function will be redeployed when message adapter or lambda function are updated
- Fixed a bug in the bootstrap lambda function where it stuck during update process
- Fixed a bug where the sf-sns-report task did not return the payload of the incoming message as the output of the task [CUMULUS-441]

### Added

- **CUMULUS-352:** Add reindex CLI to the API package.
- **CUMULUS-465:** Added mock http/ftp/sftp servers to the integration tests
- Added a `delete` method to the `@common/CollectionConfigStore` class
- **CUMULUS-467 "@cumulus/integration-tests or cumulus-integration-tests should seed provider and collection in deployed DynamoDB"**
  - `example` integration-tests populates providers and collections to database
  - `example` workflow messages are populated from workflow templates in s3, provider and collection information in database, and input payloads. Input templates are removed.
  - added `https` protocol to provider schema

## [v1.4.1] - 2018-04-11

### Fixed

- Sync-granule install

## [v1.4.0] - 2018-04-09

### Fixed

- **CUMULUS-392 "queue-granules not returning the sfn-execution-arns queued"**
  - updated queue-granules to return the sfn-execution-arns queued and pdr if exists.
  - added pdr to ingest message meta.pdr instead of payload, so the pdr information doesn't get lost in the ingest workflow, and ingested granule in elasticsearch has pdr name.
  - fixed sf-sns-report schema, remove the invalid part
  - fixed pdr-status-check schema, the failed execution contains arn and reason
- **CUMULUS-206** make sure homepage and repository urls exist in package.json files of tasks and packages

### Added

- Example folder with a cumulus deployment example

### Changed

- [CUMULUS-450](https://bugs.earthdata.nasa.gov/browse/CUMULUS-450) - Updated
  the config schema of the **queue-granules** task
  - The config no longer takes a "collection" property
  - The config now takes an "internalBucket" property
  - The config now takes a "stackName" property
- [CUMULUS-450](https://bugs.earthdata.nasa.gov/browse/CUMULUS-450) - Updated
  the config schema of the **parse-pdr** task
  - The config no longer takes a "collection" property
  - The "stack", "provider", and "bucket" config properties are now
    required
- **CUMULUS-469** Added a lambda to the API package to prototype creating an S3 bucket policy for direct, in-region S3 access for the prototype bucket

### Removed

- Removed the `findTmpTestDataDirectory()` function from
  `@cumulus/common/test-utils`

### Fixed

- [CUMULUS-450](https://bugs.earthdata.nasa.gov/browse/CUMULUS-450)
  - The **queue-granules** task now enqueues a **sync-granule** task with the
    correct collection config for that granule based on the granule's
    data-type. It had previously been using the collection config from the
    config of the **queue-granules** task, which was a problem if the granules
    being queued belonged to different data-types.
  - The **parse-pdr** task now handles the case where a PDR contains granules
    with different data types, and uses the correct granuleIdExtraction for
    each granule.

### Added

- **CUMULUS-448** Add code coverage checking using [nyc](https://github.com/istanbuljs/nyc).

## [v1.3.0] - 2018-03-29

### Deprecated

- discover-s3-granules is deprecated. The functionality is provided by the discover-granules task

### Fixed

- **CUMULUS-331:** Fix aws.downloadS3File to handle non-existent key
- Using test ftp provider for discover-granules testing [CUMULUS-427]
- **CUMULUS-304: "Add AWS API throttling to pdr-status-check task"** Added concurrency limit on SFN API calls. The default concurrency is 10 and is configurable through Lambda environment variable CONCURRENCY.
- **CUMULUS-414: "Schema validation not being performed on many tasks"** revised npm build scripts of tasks that use cumulus-message-adapter to place schema directories into dist directories.
- **CUMULUS-301:** Update all tests to use test-data package for testing data.
- **CUMULUS-271: "Empty response body from rules PUT endpoint"** Added the updated rule to response body.
- Increased memory allotment for `CustomBootstrap` lambda function. Resolves failed deployments where `CustomBootstrap` lambda function was failing with error `Process exited before completing request`. This was causing deployments to stall, fail to update and fail to rollback. This error is thrown when the lambda function tries to use more memory than it is allotted.
- Cumulus repository folders structure updated:
  - removed the `cumulus` folder altogether
  - moved `cumulus/tasks` to `tasks` folder at the root level
  - moved the tasks that are not converted to use CMA to `tasks/.not_CMA_compliant`
  - updated paths where necessary

### Added

- `@cumulus/integration-tests` - Added support for testing the output of an ECS activity as well as a Lambda function.

## [v1.2.0] - 2018-03-20

### Fixed

- Update vulnerable npm packages [CUMULUS-425]
- `@cumulus/api`: `kinesis-consumer.js` uses `sf-scheduler.js#schedule` instead of placing a message directly on the `startSF` SQS queue. This is a fix for [CUMULUS-359](https://bugs.earthdata.nasa.gov/browse/CUMULUS-359) because `sf-scheduler.js#schedule` looks up the provider and collection data in DynamoDB and adds it to the `meta` object of the enqueued message payload.
- `@cumulus/api`: `kinesis-consumer.js` catches and logs errors instead of doing an error callback. Before this change, `kinesis-consumer` was failing to process new records when an existing record caused an error because it would call back with an error and stop processing additional records. It keeps trying to process the record causing the error because it's "position" in the stream is unchanged. Catching and logging the errors is part 1 of the fix. Proposed part 2 is to enqueue the error and the message on a "dead-letter" queue so it can be processed later ([CUMULUS-413](https://bugs.earthdata.nasa.gov/browse/CUMULUS-413)).
- **CUMULUS-260: "PDR page on dashboard only shows zeros."** The PDR stats in LPDAAC are all 0s, even if the dashboard has been fixed to retrieve the correct fields. The current version of pdr-status-check has a few issues.
  - pdr is not included in the input/output schema. It's available from the input event. So the pdr status and stats are not updated when the ParsePdr workflow is complete. Adding the pdr to the input/output of the task will fix this.
  - pdr-status-check doesn't update pdr stats which prevent the real time pdr progress from showing up in the dashboard. To solve this, added lambda function sf-sns-report which is copied from @cumulus/api/lambdas/sf-sns-broadcast with modification, sf-sns-report can be used to report step function status anywhere inside a step function. So add step sf-sns-report after each pdr-status-check, we will get the PDR status progress at real time.
  - It's possible an execution is still in the queue and doesn't exist in sfn yet. Added code to handle 'ExecutionDoesNotExist' error when checking the execution status.
- Fixed `aws.cloudwatchevents()` typo in `packages/ingest/aws.js`. This typo was the root cause of the error: `Error: Could not process scheduled_ingest, Error: : aws.cloudwatchevents is not a constructor` seen when trying to update a rule.

### Removed

- `@cumulus/ingest/aws`: Remove queueWorkflowMessage which is no longer being used by `@cumulus/api`'s `kinesis-consumer.js`.

## [v1.1.4] - 2018-03-15

### Added

- added flag `useList` to parse-pdr [CUMULUS-404]

### Fixed

- Pass encrypted password to the ApiGranule Lambda function [CUMULUS-424]

## [v1.1.3] - 2018-03-14

### Fixed

- Changed @cumulus/deployment package install behavior. The build process will happen after installation

## [v1.1.2] - 2018-03-14

### Added

- added tools to @cumulus/integration-tests for local integration testing
- added end to end testing for discovering and parsing of PDRs
- `yarn e2e` command is available for end to end testing

### Fixed

- **CUMULUS-326: "Occasionally encounter "Too Many Requests" on deployment"** The api gateway calls will handle throttling errors
- **CUMULUS-175: "Dashboard providers not in sync with AWS providers."** The root cause of this bug - DynamoDB operations not showing up in Elasticsearch - was shared by collections and rules. The fix was to update providers', collections' and rules; POST, PUT and DELETE endpoints to operate on DynamoDB and using DynamoDB streams to update Elasticsearch. The following packages were made:
  - `@cumulus/deployment` deploys DynamoDB streams for the Collections, Providers and Rules tables as well as a new lambda function called `dbIndexer`. The `dbIndexer` lambda has an event source mapping which listens to each of the DynamoDB streams. The dbIndexer lambda receives events referencing operations on the DynamoDB table and updates the elasticsearch cluster accordingly.
  - The `@cumulus/api` endpoints for collections, providers and rules _only_ query DynamoDB, with the exception of LIST endpoints and the collections' GET endpoint.

### Updated

- Broke up `kes.override.js` of @cumulus/deployment to multiple modules and moved to a new location
- Expanded @cumulus/deployment test coverage
- all tasks were updated to use cumulus-message-adapter-js 1.0.1
- added build process to integration-tests package to babelify it before publication
- Update @cumulus/integration-tests lambda.js `getLambdaOutput` to return the entire lambda output. Previously `getLambdaOutput` returned only the payload.

## [v1.1.1] - 2018-03-08

### Removed

- Unused queue lambda in api/lambdas [CUMULUS-359]

### Fixed

- Kinesis message content is passed to the triggered workflow [CUMULUS-359]
- Kinesis message queues a workflow message and does not write to rules table [CUMULUS-359]

## [v1.1.0] - 2018-03-05

### Added

- Added a `jlog` function to `common/test-utils` to aid in test debugging
- Integration test package with command line tool [CUMULUS-200] by @laurenfrederick
- Test for FTP `useList` flag [CUMULUS-334] by @kkelly51

### Updated

- The `queue-pdrs` task now uses the [cumulus-message-adapter-js](https://github.com/nasa/cumulus-message-adapter-js)
  library
- Updated the `queue-pdrs` JSON schemas
- The test-utils schema validation functions now throw an error if validation
  fails
- The `queue-granules` task now uses the [cumulus-message-adapter-js](https://github.com/nasa/cumulus-message-adapter-js)
  library
- Updated the `queue-granules` JSON schemas

### Removed

- Removed the `getSfnExecutionByName` function from `common/aws`
- Removed the `getGranuleStatus` function from `common/aws`

## [v1.0.1] - 2018-02-27

### Added

- More tests for discover-pdrs, dicover-granules by @yjpa7145
- Schema validation utility for tests by @yjpa7145

### Changed

- Fix an FTP listing bug for servers that do not support STAT [CUMULUS-334] by @kkelly51

## [v1.0.0] - 2018-02-23

[unreleased]: https://github.com/nasa/cumulus/compare/v13.3.0...HEAD
[v13.3.0]: https://github.com/nasa/cumulus/compare/v13.2.1...v13.3.0
[v13.2.1]: https://github.com/nasa/cumulus/compare/v13.2.0...v13.2.1
[v13.2.0]: https://github.com/nasa/cumulus/compare/v13.1.0...v13.2.0
[v13.1.0]: https://github.com/nasa/cumulus/compare/v13.0.1...v13.1.0
[v13.0.1]: https://github.com/nasa/cumulus/compare/v13.0.0...v13.0.1
[v13.0.0]: https://github.com/nasa/cumulus/compare/v12.0.2...v13.0.0
[v12.0.2]: https://github.com/nasa/cumulus/compare/v12.0.1...v12.0.2
[v12.0.1]: https://github.com/nasa/cumulus/compare/v12.0.0...v12.0.1
[v12.0.0]: https://github.com/nasa/cumulus/compare/v11.1.5...v12.0.0
[v11.1.5]: https://github.com/nasa/cumulus/compare/v11.1.4...v11.1.5
[v11.1.4]: https://github.com/nasa/cumulus/compare/v11.1.3...v11.1.4
[v11.1.3]: https://github.com/nasa/cumulus/compare/v11.1.2...v11.1.3
[v11.1.2]: https://github.com/nasa/cumulus/compare/v11.1.1...v11.1.2
[v11.1.1]: https://github.com/nasa/cumulus/compare/v11.1.0...v11.1.1
[v11.1.0]: https://github.com/nasa/cumulus/compare/v11.0.0...v11.1.0
[v11.0.0]: https://github.com/nasa/cumulus/compare/v10.1.3...v11.0.0
[v10.1.3]: https://github.com/nasa/cumulus/compare/v10.1.2...v10.1.3
[v10.1.2]: https://github.com/nasa/cumulus/compare/v10.1.1...v10.1.2
[v10.1.1]: https://github.com/nasa/cumulus/compare/v10.1.0...v10.1.1
[v10.1.0]: https://github.com/nasa/cumulus/compare/v10.0.1...v10.1.0
[v10.0.1]: https://github.com/nasa/cumulus/compare/v10.0.0...v10.0.1
[v10.0.0]: https://github.com/nasa/cumulus/compare/v9.9.0...v10.0.0
[v9.9.3]: https://github.com/nasa/cumulus/compare/v9.9.2...v9.9.3
[v9.9.2]: https://github.com/nasa/cumulus/compare/v9.9.1...v9.9.2
[v9.9.1]: https://github.com/nasa/cumulus/compare/v9.9.0...v9.9.1
[v9.9.0]: https://github.com/nasa/cumulus/compare/v9.8.0...v9.9.0
[v9.8.0]: https://github.com/nasa/cumulus/compare/v9.7.0...v9.8.0
[v9.7.1]: https://github.com/nasa/cumulus/compare/v9.7.0...v9.7.1
[v9.7.0]: https://github.com/nasa/cumulus/compare/v9.6.0...v9.7.0
[v9.6.0]: https://github.com/nasa/cumulus/compare/v9.5.0...v9.6.0
[v9.5.0]: https://github.com/nasa/cumulus/compare/v9.4.0...v9.5.0
[v9.4.1]: https://github.com/nasa/cumulus/compare/v9.3.0...v9.4.1
[v9.4.0]: https://github.com/nasa/cumulus/compare/v9.3.0...v9.4.0
[v9.3.0]: https://github.com/nasa/cumulus/compare/v9.2.2...v9.3.0
[v9.2.2]: https://github.com/nasa/cumulus/compare/v9.2.1...v9.2.2
[v9.2.1]: https://github.com/nasa/cumulus/compare/v9.2.0...v9.2.1
[v9.2.0]: https://github.com/nasa/cumulus/compare/v9.1.0...v9.2.0
[v9.1.0]: https://github.com/nasa/cumulus/compare/v9.0.1...v9.1.0
[v9.0.1]: https://github.com/nasa/cumulus/compare/v9.0.0...v9.0.1
[v9.0.0]: https://github.com/nasa/cumulus/compare/v8.1.0...v9.0.0
[v8.1.0]: https://github.com/nasa/cumulus/compare/v8.0.0...v8.1.0
[v8.0.0]: https://github.com/nasa/cumulus/compare/v7.2.0...v8.0.0
[v7.2.0]: https://github.com/nasa/cumulus/compare/v7.1.0...v7.2.0
[v7.1.0]: https://github.com/nasa/cumulus/compare/v7.0.0...v7.1.0
[v7.0.0]: https://github.com/nasa/cumulus/compare/v6.0.0...v7.0.0
[v6.0.0]: https://github.com/nasa/cumulus/compare/v5.0.1...v6.0.0
[v5.0.1]: https://github.com/nasa/cumulus/compare/v5.0.0...v5.0.1
[v5.0.0]: https://github.com/nasa/cumulus/compare/v4.0.0...v5.0.0
[v4.0.0]: https://github.com/nasa/cumulus/compare/v3.0.1...v4.0.0
[v3.0.1]: https://github.com/nasa/cumulus/compare/v3.0.0...v3.0.1
[v3.0.0]: https://github.com/nasa/cumulus/compare/v2.0.1...v3.0.0
[v2.0.7]: https://github.com/nasa/cumulus/compare/v2.0.6...v2.0.7
[v2.0.6]: https://github.com/nasa/cumulus/compare/v2.0.5...v2.0.6
[v2.0.5]: https://github.com/nasa/cumulus/compare/v2.0.4...v2.0.5
[v2.0.4]: https://github.com/nasa/cumulus/compare/v2.0.3...v2.0.4
[v2.0.3]: https://github.com/nasa/cumulus/compare/v2.0.2...v2.0.3
[v2.0.2]: https://github.com/nasa/cumulus/compare/v2.0.1...v2.0.2
[v2.0.1]: https://github.com/nasa/cumulus/compare/v1.24.0...v2.0.1
[v2.0.0]: https://github.com/nasa/cumulus/compare/v1.24.0...v2.0.0
[v1.24.0]: https://github.com/nasa/cumulus/compare/v1.23.2...v1.24.0
[v1.23.2]: https://github.com/nasa/cumulus/compare/v1.22.1...v1.23.2
[v1.22.1]: https://github.com/nasa/cumulus/compare/v1.21.0...v1.22.1
[v1.21.0]: https://github.com/nasa/cumulus/compare/v1.20.0...v1.21.0
[v1.20.0]: https://github.com/nasa/cumulus/compare/v1.19.0...v1.20.0
[v1.19.0]: https://github.com/nasa/cumulus/compare/v1.18.0...v1.19.0
[v1.18.0]: https://github.com/nasa/cumulus/compare/v1.17.0...v1.18.0
[v1.17.0]: https://github.com/nasa/cumulus/compare/v1.16.1...v1.17.0
[v1.16.1]: https://github.com/nasa/cumulus/compare/v1.16.0...v1.16.1
[v1.16.0]: https://github.com/nasa/cumulus/compare/v1.15.0...v1.16.0
[v1.15.0]: https://github.com/nasa/cumulus/compare/v1.14.5...v1.15.0
[v1.14.5]: https://github.com/nasa/cumulus/compare/v1.14.4...v1.14.5
[v1.14.4]: https://github.com/nasa/cumulus/compare/v1.14.3...v1.14.4
[v1.14.3]: https://github.com/nasa/cumulus/compare/v1.14.2...v1.14.3
[v1.14.2]: https://github.com/nasa/cumulus/compare/v1.14.1...v1.14.2
[v1.14.1]: https://github.com/nasa/cumulus/compare/v1.14.0...v1.14.1
[v1.14.0]: https://github.com/nasa/cumulus/compare/v1.13.5...v1.14.0
[v1.13.5]: https://github.com/nasa/cumulus/compare/v1.13.4...v1.13.5
[v1.13.4]: https://github.com/nasa/cumulus/compare/v1.13.3...v1.13.4
[v1.13.3]: https://github.com/nasa/cumulus/compare/v1.13.2...v1.13.3
[v1.13.2]: https://github.com/nasa/cumulus/compare/v1.13.1...v1.13.2
[v1.13.1]: https://github.com/nasa/cumulus/compare/v1.13.0...v1.13.1
[v1.13.0]: https://github.com/nasa/cumulus/compare/v1.12.1...v1.13.0
[v1.12.1]: https://github.com/nasa/cumulus/compare/v1.12.0...v1.12.1
[v1.12.0]: https://github.com/nasa/cumulus/compare/v1.11.3...v1.12.0
[v1.11.3]: https://github.com/nasa/cumulus/compare/v1.11.2...v1.11.3
[v1.11.2]: https://github.com/nasa/cumulus/compare/v1.11.1...v1.11.2
[v1.11.1]: https://github.com/nasa/cumulus/compare/v1.11.0...v1.11.1
[v1.11.0]: https://github.com/nasa/cumulus/compare/v1.10.4...v1.11.0
[v1.10.4]: https://github.com/nasa/cumulus/compare/v1.10.3...v1.10.4
[v1.10.3]: https://github.com/nasa/cumulus/compare/v1.10.2...v1.10.3
[v1.10.2]: https://github.com/nasa/cumulus/compare/v1.10.1...v1.10.2
[v1.10.1]: https://github.com/nasa/cumulus/compare/v1.10.0...v1.10.1
[v1.10.0]: https://github.com/nasa/cumulus/compare/v1.9.1...v1.10.0
[v1.9.1]: https://github.com/nasa/cumulus/compare/v1.9.0...v1.9.1
[v1.9.0]: https://github.com/nasa/cumulus/compare/v1.8.1...v1.9.0
[v1.8.1]: https://github.com/nasa/cumulus/compare/v1.8.0...v1.8.1
[v1.8.0]: https://github.com/nasa/cumulus/compare/v1.7.0...v1.8.0
[v1.7.0]: https://github.com/nasa/cumulus/compare/v1.6.0...v1.7.0
[v1.6.0]: https://github.com/nasa/cumulus/compare/v1.5.5...v1.6.0
[v1.5.5]: https://github.com/nasa/cumulus/compare/v1.5.4...v1.5.5
[v1.5.4]: https://github.com/nasa/cumulus/compare/v1.5.3...v1.5.4
[v1.5.3]: https://github.com/nasa/cumulus/compare/v1.5.2...v1.5.3
[v1.5.2]: https://github.com/nasa/cumulus/compare/v1.5.1...v1.5.2
[v1.5.1]: https://github.com/nasa/cumulus/compare/v1.5.0...v1.5.1
[v1.5.0]: https://github.com/nasa/cumulus/compare/v1.4.1...v1.5.0
[v1.4.1]: https://github.com/nasa/cumulus/compare/v1.4.0...v1.4.1
[v1.4.0]: https://github.com/nasa/cumulus/compare/v1.3.0...v1.4.0
[v1.3.0]: https://github.com/nasa/cumulus/compare/v1.2.0...v1.3.0
[v1.2.0]: https://github.com/nasa/cumulus/compare/v1.1.4...v1.2.0
[v1.1.4]: https://github.com/nasa/cumulus/compare/v1.1.3...v1.1.4
[v1.1.3]: https://github.com/nasa/cumulus/compare/v1.1.2...v1.1.3
[v1.1.2]: https://github.com/nasa/cumulus/compare/v1.1.1...v1.1.2
[v1.1.1]: https://github.com/nasa/cumulus/compare/v1.0.1...v1.1.1
[v1.1.0]: https://github.com/nasa/cumulus/compare/v1.0.1...v1.1.0
[v1.0.1]: https://github.com/nasa/cumulus/compare/v1.0.0...v1.0.1
[v1.0.0]: https://github.com/nasa/cumulus/compare/pre-v1-release...v1.0.0

[thin-egress-app]: <https://github.com/asfadmin/thin-egress-app> "Thin Egress App"<|MERGE_RESOLUTION|>--- conflicted
+++ resolved
@@ -8,13 +8,12 @@
   
 ### Added
 
-<<<<<<< HEAD
 - **CUMULUS-2998**
   - Added Memory Size and Timeout terraform variable configuration for remaining Cumulus Tasks including:
     - fake_processing_task_timeout and fake_processing_task_memory_size
     - files_to_granules_task_timeout and files_to_granule_task_memory_size
     - hello_world_task_timeout and hello_world_task_memory_size
-=======
+
 - **CUMULUS-2986**
   - Adds Terraform memory_size configurations to lambda functions with customizable timeouts enabled (the minimum default size has also been raised from 256 MB to 512 MB)
     allowed properties include:
@@ -34,7 +33,6 @@
       - update_cmr_access_constraints_task_memory_size
       - update_granules_cmr_task_memory_size
   - Initializes the lambda_memory_size(s) variable in the Terraform variable list
->>>>>>> 359ddc52
 
 - **CUMULUS-2631**
   - Added 'Bearer token' support to s3credentials endpoint
