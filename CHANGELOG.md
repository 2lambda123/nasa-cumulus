--- conflicted
+++ resolved
@@ -42,10 +42,8 @@
 
 ### Changed
 
-<<<<<<< HEAD
 - Updated `example/cumulus-tf/variables.tf` to have `cmr_oauth_provider` default to `launchpad`
 
-=======
 - **CUMULUS-3024**
   - Update PUT /granules endpoint to operate consistently across datastores
     (PostgreSQL, ElasticSearch, DynamoDB). Previously it was possible, given a
@@ -58,7 +56,6 @@
   - Update granule write logic: if a `null` files key is provided in an update payload (e.g. `files: null`),
     an error will be thrown. `null` files were not previously supported and would throw potentially unclear errors. This makes the error clearer and more explicit.
   - Update granule write logic: If an empty array is provided for the `files` key, all files will be removed in all datastores
->>>>>>> 7efeabdf
 - **CUMULUS-2787**
   - Updated `lzards-backup-task` to send Cumulus provider and granule createdAt values as metadata in LZARDS backup request to support querying LZARDS for reconciliation reports
 - **CUMULUS-2913**
