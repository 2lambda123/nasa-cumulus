--- conflicted
+++ resolved
@@ -6,17 +6,8 @@
 
 ## [Unreleased]
 
-## [v9.2.0] 2021-06-22
-
-### Added
-
-- **CUMULUS-2475**
-  - Adds `GET` endpoint to distribution API
-- **CUMULUS-2476**
-<<<<<<< HEAD
-  - Adds handler for authenticated `HEAD` Distribution requests replicating current behavior of TEA
-=======
-  - Adds handler for authenticated `HEAD` Distribution requests replicating current behavior of TEA 
+### Added
+
 - **CUMULUS-2478**
   - Implemented [bucket map](https://github.com/asfadmin/thin-egress-app#bucket-mapping).
   - Implemented /locate endpoint
@@ -28,7 +19,15 @@
   - Add 'Bearer token' support as an authorization method
 - **CUMULUS-2487**
   - Add integration test for cumulus distribution API
->>>>>>> 939abe10
+
+## [v9.2.0] 2021-06-22
+
+### Added
+
+- **CUMULUS-2475**
+  - Adds `GET` endpoint to distribution API
+- **CUMULUS-2476**
+  - Adds handler for authenticated `HEAD` Distribution requests replicating current behavior of TEA
 
 ### Fixed
 
