# Changelog
All notable changes to this project will be documented in this file.

The format is based on [Keep a Changelog](http://keepachangelog.com/en/1.0.0/)
and this project adheres to [Semantic Versioning](http://semver.org/spec/v2.0.0.html).

## [Unreleased]
<<<<<<< HEAD
=======
### Added
- **CUMULUS-681** - Add ingest-in-place action to granules endpoint
    - new applyWorkflow action at PUT /granules/{granuleid} Applying a workflow has additional parameters:
        - workflow - the workflow name
        - messageSource - 'input' or 'output' from previous execution
        - metaOverride - overrides the meta of the new execution, accepts partial override
        - payloadOverride - overrides the payload of the new execution, accepts partial override

### Fixed

- **CUMULUS-746** - Move granule API correctly updates record in dynamo DB and cmr xml file

## [v1.7.0] - 2018-07-02

### Please note: [Upgrade Instructions](https://cumulus-nasa.github.io/upgrade/1.7.0.html)
>>>>>>> 0cbd6e01

### Fixed

- **CUMULUS-746** - Move granule API correctly updates record in dynamo DB and cmr xml file

## [1.7.0] - 2018-06-29
### Added
- **CUMULUS-491** - Add granule reconciliation API endpoints.
- **CUMULUS-480** Add suport for backup and recovery:
  - Add DynamoDB tables for granules, executions and pdrs
  - Add ability to write all records to S3
  - Add ability to download all DynamoDB records in form json files
  - Add ability to upload records to DynamoDB
  - Add migration scripts for copying granule, pdr and execution records from ElasticSearch to DynamoDB
  - Add IAM support for batchWrite on dynamoDB
- **CUMULUS-508** - `@cumulus/deployment` cloudformation template allows for lambdas and ECS clusters to have multiple AZ availability.
    - `@cumulus/deployment` also ensures docker uses `devicemapper` storage driver.
- **CUMULUS-755** - `@cumulus/deployment` Add DynamoDB autoscaling support. 
    - Application developers can add autoscaling and override default values in their deployment's `app/config.yml` file using a `{TableName}Table:` key.

### Fixed
- **CUMULUS-747** - Delete granule API doesn't delete granule files in s3 and granule in elasticsearch
    - update the StreamSpecification DynamoDB tables to have StreamViewType: "NEW_AND_OLD_IMAGES"
    - delete granule files in s3
- **CUMULUS-398** - Fix not able to filter executions bu workflow
<<<<<<< HEAD
- **CUMULUS-544** - Post to CMR task has UAT URL hard-coded
  - Made configurable: PostToCmr now requires CMR_ENVIRONMENT env to be set to 'SIT' or 'OPS' for those CMR environments. Default is UAT.
=======
- **CUMULUS-748** - Fix invalid lambda .zip files being validated/uploaded to AWS
- **CUMULUS-544** - Post to CMR task has UAT URL hard-coded
  - Made configurable: PostToCmr now requires CMR_ENVIRONMENT env to be set to 'SIT' or 'OPS' for those CMR environments. Default is UAT.

### Changed
- **CUMULUS-710** - In the integration test suite, `getStepOutput` returns the output of the first successful step execution or last failed, if none exists
>>>>>>> 0cbd6e01

## [v1.6.0] - 2018-06-06

### Please note: [Upgrade Instructions](https://cumulus-nasa.github.io/upgrade/1.6.0.html)

### Fixed
- **CUMULUS-602** - Format all logs sent to Elastic Search.
  - Extract cumulus log message and index it to Elastic Search.

### Added
- **CUMULUS-556** - add a mechanism for creating and running migration scripts on deployment.
- **CUMULUS-461** Support use of metadata date and other components in `url_path` property

### Changed
- **CUMULUS-477** Update bucket configuration to support multiple buckets of the same type:
  - Change the structure of the buckets to allow for  more than one bucket of each type. The bucket structure is now:
    bucket-key:
      name: <bucket-name>
      type: <type> i.e. internal, public, etc.
  - Change IAM and app deployment configuration to support new bucket structure
  - Update tasks and workflows to support new bucket structure
  - Replace instances where buckets.internal is relied upon to either use the system bucket or a configured bucket
  - Move IAM template to the deployment package. NOTE: You now have to specify '--template node_modules/@cumulus/deployment/iam' in your IAM deployment
  - Add IAM cloudformation template support to filter buckets by type

## [v1.5.5] - 2018-05-30

### Added
- **CUMULUS-530** - PDR tracking through Queue-granules
  - Add optional `pdr` property to the sync-granule task's input config and output payload.
- **CUMULUS-548** - Create a Lambda task that generates EMS distribution reports
  - In order to supply EMS Distribution Reports, you must enable S3 Server
    Access Logging on any S3 buckets used for distribution. See [How Do I Enable Server Access Logging for an S3 Bucket?](https://docs.aws.amazon.com/AmazonS3/latest/user-guide/server-access-logging.html)
    The "Target bucket" setting should point at the Cumulus internal bucket.
    The "Target prefix" should be
    "<STACK_NAME>/ems-distribution/s3-server-access-logs/", where "STACK_NAME"
    is replaced with the name of your Cumulus stack.

### Fixed
- **CUMULUS-546 - Kinesis Consumer should catch and log invalid JSON**
  - Kinesis Consumer lambda catches and logs errors so that consumer doesn't get stuck in a loop re-processing bad json records.
- EMS report filenames are now based on their start time instead of the time
  instead of the time that the report was generated
- **CUMULUS-552 - Cumulus API returns different results for the same collection depending on query**
  - The collection, provider and rule records in elasticsearch are now replaced with records from dynamo db when the dynamo db records are updated.

### Added
- `@cumulus/deployment`'s default cloudformation template now configures storage for Docker to match the configured ECS Volume. The template defines Docker's devicemapper basesize (`dm.basesize`) using `ecs.volumeSize`. This is addresses ECS default of limiting Docker containers to 10GB of storage ([Read more](https://aws.amazon.com/premiumsupport/knowledge-center/increase-default-ecs-docker-limit/)).

## [v1.5.4] - 2018-05-21

### Added
- **CUMULUS-535** - EMS Ingest, Archive, Archive Delete reports
  - Add lambda EmsReport to create daily EMS Ingest, Archive, Archive Delete reports
  - ems.provider property added to `@cumulus/deployment/app/config.yml`.
    To change the provider name, please add `ems: provider` property to `app/config.yml`.
- **CUMULUS-480** Use DynamoDB to store granules, pdrs and execution records
  - Activate PointInTime feature on DynamoDB tables
  - Increase test coverage on api package
  - Add ability to restore metadata records from json files to DynamoDB
- **CUMULUS-459** provide API endpoint for moving granules from one location on s3 to another

## [v1.5.3] - 2018-05-18

### Fixed
- **CUMULUS-557 - "Add dataType to DiscoverGranules output"**
  - Granules discovered by the DiscoverGranules task now include dataType
  - dataType is now a required property for granules used as input to the
    QueueGranules task
- **CUMULUS-550** Update deployment app/config.yml to force elasticsearch updates for deleted granules

## [v1.5.2] - 2018-05-15

### Fixed
- **CUMULUS-514 - "Unable to Delete the Granules"**
  - updated cmrjs.deleteConcept to return success if the record is not found
    in CMR.

### Added
- **CUMULUS-547** - The distribution API now includes an
  "earthdataLoginUsername" query parameter when it returns a signed S3 URL
- **CUMULUS-527 - "parse-pdr queues up all granules and ignores regex"**
  - Add an optional config property to the ParsePdr task called
    "granuleIdFilter". This property is a regular expression that is applied
    against the filename of the first file of each granule contained in the
    PDR. If the regular expression matches, then the granule is included in
    the output. Defaults to '.', which will match all granules in the PDR.
- File checksums in PDRs now support MD5
- Deployment support to subscribe to an SNS topic that already exists
- **CUMULUS-470, CUMULUS-471** In-region S3 Policy lambda added to API to update bucket policy for in-region access.
- **CUMULUS-533** Added fields to granule indexer to support EMS ingest and archive record creation
- **CUMULUS-534** Track deleted granules
  - added `deletedgranule` type to `cumulus` index.
  - **Important Note:** Force custom bootstrap to re-run by adding this to
    app/config.yml `es: elasticSearchMapping: 7`
- You can now deploy cumulus without ElasticSearch. Just add `es: null` to your `app/config.yml` file. This is only useful for debugging purposes. Cumulus still requires ElasticSearch to properly operate.
- `@cumulus/integration-tests` includes and exports the `addRules` function, which seeds rules into the DynamoDB table.
- Added capability to support EFS in cloud formation template. Also added
  optional capability to ssh to your instance and privileged lambda functions.
- Added support to force discovery of PDRs that have already been processed
  and filtering of selected data types
- `@cumulus/cmrjs` uses an environment variable `USER_IP_ADDRESS` or fallback
  IP address of `10.0.0.0` when a public IP address is not available. This
  supports lambda functions deployed into a VPC's private subnet, where no
  public IP address is available.

### Changed
- **CUMULUS-550** Custom bootstrap automatically adds new types to index on
  deployment

## [v1.5.1] - 2018-04-23
### Fixed
- add the missing dist folder to the hello-world task
- disable uglifyjs on the built version of the pdr-status-check (read: https://github.com/webpack-contrib/uglifyjs-webpack-plugin/issues/264)

## [v1.5.0] - 2018-04-23
### Changed
- Removed babel from all tasks and packages and increased minimum node requirements to version 8.10
- Lambda functions created by @cumulus/deployment will use node8.10 by default
- Moved [cumulus-integration-tests](https://github.com/cumulus-nasa/cumulus-integration-tests) to the `example` folder CUMULUS-512
- Streamlined all packages dependencies (e.g. remove redundant dependencies and make sure versions are the same across packages)
- **CUMULUS-352:** Update Cumulus Elasticsearch indices to use [index aliases](https://www.elastic.co/guide/en/elasticsearch/reference/current/indices-aliases.html).
- **CUMULUS-519:** ECS tasks are no longer restarted after each CF deployment unless `ecs.restartTasksOnDeploy` is set to true
- **CUMULUS-298:** Updated log filterPattern to include all CloudWatch logs in ElasticSearch
- **CUMULUS-518:** Updates to the SyncGranule config schema
  - `granuleIdExtraction` is no longer a property
  - `process` is now an optional property
  - `provider_path` is no longer a property

### Fixed
- **CUMULUS-455 "Kes deployments using only an updated message adapter do not get automatically deployed"**
  - prepended the hash value of cumulus-message-adapter.zip file to the zip file name of lambda which uses message adapter.
  - the lambda function will be redeployed when message adapter or lambda function are updated
- Fixed a bug in the bootstrap lambda function where it stuck during update process
- Fixed a bug where the sf-sns-report task did not return the payload of the incoming message as the output of the task [CUMULUS-441]

### Added
- **CUMULUS-352:** Add reindex CLI to the API package.
- **CUMULUS-465:** Added mock http/ftp/sftp servers to the integration tests
- Added a `delete` method to the `@common/CollectionConfigStore` class
- **CUMULUS-467 "@cumulus/integration-tests or cumulus-integration-tests should seed provider and collection in deployed DynamoDB"**
  - `example` integration-tests populates providers and collections to database
  - `example` workflow messages are populated from workflow templates in s3, provider and collection information in database, and input payloads.  Input templates are removed.
  - added `https` protocol to provider schema

## [v1.4.1] - 2018-04-11

### Fixed
- Sync-granule install

## [v1.4.0] - 2018-04-09

### Fixed
- **CUMULUS-392 "queue-granules not returning the sfn-execution-arns queued"**
  - updated queue-granules to return the sfn-execution-arns queued and pdr if exists.
  - added pdr to ingest message meta.pdr instead of payload, so the pdr information doesn't get lost in the ingest workflow, and ingested granule in elasticsearch has pdr name.
  - fixed sf-sns-report schema, remove the invalid part
  - fixed pdr-status-check schema, the failed execution contains arn and reason
- **CUMULUS-206** make sure homepage and repository urls exist in package.json files of tasks and packages

### Added
- Example folder with a cumulus deployment example

### Changed
- [CUMULUS-450](https://bugs.earthdata.nasa.gov/browse/CUMULUS-450) - Updated
  the config schema of the **queue-granules** task
  - The config no longer takes a "collection" property
  - The config now takes an "internalBucket" property
  - The config now takes a "stackName" property
- [CUMULUS-450](https://bugs.earthdata.nasa.gov/browse/CUMULUS-450) - Updated
  the config schema of the **parse-pdr** task
  - The config no longer takes a "collection" property
  - The "stack", "provider", and "bucket" config properties are now
    required
- **CUMULUS-469** Added a lambda to the API package to prototype creating an S3 bucket policy for direct, in-region S3 access for the prototype bucket

### Removed
- Removed the `findTmpTestDataDirectory()` function from
  `@cumulus/common/test-utils`

### Fixed
- [CUMULUS-450](https://bugs.earthdata.nasa.gov/browse/CUMULUS-450)
  - The **queue-granules** task now enqueues a **sync-granule** task with the
    correct collection config for that granule based on the granule's
    data-type. It had previously been using the collection config from the
    config of the **queue-granules** task, which was a problem if the granules
    being queued belonged to different data-types.
  - The **parse-pdr** task now handles the case where a PDR contains granules
    with different data types, and uses the correct granuleIdExtraction for
    each granule.

### Added
- **CUMULUS-448** Add code coverage checking using [nyc](https://github.com/istanbuljs/nyc).

## [v1.3.0] - 2018-03-29

### Deprecated
- discover-s3-granules is deprecated. The functionality is provided by the discover-granules task
### Fixed
- **CUMULUS-331:** Fix aws.downloadS3File to handle non-existent key
- Using test ftp provider for discover-granules testing [CUMULUS-427]
- **CUMULUS-304: "Add AWS API throttling to pdr-status-check task"** Added concurrency limit on SFN API calls.  The default concurrency is 10 and is configurable through Lambda environment variable CONCURRENCY.
- **CUMULUS-414: "Schema validation not being performed on many tasks"** revised npm build scripts of tasks that use cumulus-message-adapter to place schema directories into dist directories.
- **CUMULUS-301:** Update all tests to use test-data package for testing data.
- **CUMULUS-271: "Empty response body from rules PUT endpoint"** Added the updated rule to response body.
- Increased memory allotment for `CustomBootstrap` lambda function. Resolves failed deployments where `CustomBootstrap` lambda function was failing with error `Process exited before completing request`. This was causing deployments to stall, fail to update and fail to rollback. This error is thrown when the lambda function tries to use more memory than it is allotted.
- Cumulus repository folders structure updated:
  - removed the `cumulus` folder altogether
  - moved `cumulus/tasks` to `tasks` folder at the root level
  - moved the tasks that are not converted to use CMA to `tasks/.not_CMA_compliant`
  - updated paths where necessary

### Added
- `@cumulus/integration-tests` - Added support for testing the output of an ECS activity as well as a Lambda function.

## [v1.2.0] - 2018-03-20

### Fixed
- Update vulnerable npm packages [CUMULUS-425]
- `@cumulus/api`: `kinesis-consumer.js` uses `sf-scheduler.js#schedule` instead of placing a message directly on the `startSF` SQS queue. This is a fix for [CUMULUS-359](https://bugs.earthdata.nasa.gov/browse/CUMULUS-359) because `sf-scheduler.js#schedule` looks up the provider and collection data in DynamoDB and adds it to the `meta` object of the enqueued message payload.
- `@cumulus/api`: `kinesis-consumer.js` catches and logs errors instead of doing an error callback. Before this change, `kinesis-consumer` was failing to process new records when an existing record caused an error because it would call back with an error and stop processing additional records. It keeps trying to process the record causing the error because it's "position" in the stream is unchanged. Catching and logging the errors is part 1 of the fix. Proposed part 2 is to enqueue the error and the message on a "dead-letter" queue so it can be processed later ([CUMULUS-413](https://bugs.earthdata.nasa.gov/browse/CUMULUS-413)).
- **CUMULUS-260: "PDR page on dashboard only shows zeros."** The PDR stats in LPDAAC are all 0s, even if the dashboard has been fixed to retrieve the correct fields.  The current version of pdr-status-check has a few issues.
  - pdr is not included in the input/output schema.  It's available from the input event.  So the pdr status and stats are not updated when the ParsePdr workflow is complete.  Adding the pdr to the input/output of the task will fix this.
  - pdr-status-check doesn't update pdr stats which prevent the real time pdr progress from showing up in the dashboard. To solve this, added lambda function sf-sns-report which is copied from @cumulus/api/lambdas/sf-sns-broadcast with modification, sf-sns-report can be used to report step function status anywhere inside a step function.  So add step sf-sns-report after each pdr-status-check, we will get the PDR status progress at real time.
  - It's possible an execution is still in the queue and doesn't exist in sfn yet.  Added code to handle 'ExecutionDoesNotExist' error when checking the execution status.
- Fixed `aws.cloudwatchevents()` typo in `packages/ingest/aws.js`. This typo was the root cause of the error: `Error: Could not process scheduled_ingest, Error: : aws.cloudwatchevents is not a constructor` seen when trying to update a rule.


### Removed

- `@cumulus/ingest/aws`: Remove queueWorkflowMessage which is no longer being used by `@cumulus/api`'s `kinesis-consumer.js`.

## [v1.1.4] - 2018-03-15

### Added
- added flag `useList` to parse-pdr [CUMULUS-404]

### Fixed

- Pass encrypted password to the ApiGranule Lambda function [CUMULUS-424]


## [v1.1.3] - 2018-03-14
### Fixed
- Changed @cumulus/deployment package install behavior. The build process will happen after installation

## [v1.1.2] - 2018-03-14

### Added
- added tools to @cumulus/integration-tests for local integration testing
- added end to end testing for discovering and parsing of PDRs
- `yarn e2e` command is available for end to end testing
### Fixed

- **CUMULUS-326: "Occasionally encounter "Too Many Requests" on deployment"** The api gateway calls will handle throttling errors
- **CUMULUS-175: "Dashboard providers not in sync with AWS providers."** The root cause of this bug - DynamoDB operations not showing up in Elasticsearch - was shared by collections and rules. The fix was to update providers', collections' and rules; POST, PUT and DELETE endpoints to operate on DynamoDB and using DynamoDB streams to update Elasticsearch. The following packages were made:
  - `@cumulus/deployment` deploys DynamoDB streams for the Collections, Providers and Rules tables as well as a new lambda function called `dbIndexer`. The `dbIndexer` lambda has an event source mapping which listens to each of the DynamoDB streams. The dbIndexer lambda receives events referencing operations on the DynamoDB table and updates the elasticsearch cluster accordingly.
  - The `@cumulus/api` endpoints for collections, providers and rules _only_ query DynamoDB, with the exception of LIST endpoints and the collections' GET endpoint.

### Updated
- Broke up `kes.override.js` of @cumulus/deployment to multiple modules and moved to a new location
- Expanded @cumulus/deployment test coverage
- all tasks were updated to use cumulus-message-adapter-js 1.0.1
- added build process to integration-tests package to babelify it before publication
- Update @cumulus/integration-tests lambda.js `getLambdaOutput` to return the entire lambda output. Previously `getLambdaOutput` returned only the payload.

## [v1.1.1] - 2018-03-08

### Removed
- Unused queue lambda in api/lambdas [CUMULUS-359]

### Fixed
- Kinesis message content is passed to the triggered workflow [CUMULUS-359]
- Kinesis message queues a workflow message and does not write to rules table [CUMULUS-359]

## [v1.1.0] - 2018-03-05

### Added

- Added a `jlog` function to `common/test-utils` to aid in test debugging
- Integration test package with command line tool [CUMULUS-200] by @laurenfrederick
- Test for FTP `useList` flag [CUMULUS-334] by @kkelly51

### Updated
- The `queue-pdrs` task now uses the [cumulus-message-adapter-js](https://github.com/cumulus-nasa/cumulus-message-adapter-js)
  library
- Updated the `queue-pdrs` JSON schemas
- The test-utils schema validation functions now throw an error if validation
  fails
- The `queue-granules` task now uses the [cumulus-message-adapter-js](https://github.com/cumulus-nasa/cumulus-message-adapter-js)
  library
- Updated the `queue-granules` JSON schemas

### Removed
- Removed the `getSfnExecutionByName` function from `common/aws`
- Removed the `getGranuleStatus` function from `common/aws`

## [v1.0.1] - 2018-02-27

### Added
- More tests for discover-pdrs, dicover-granules by @yjpa7145
- Schema validation utility for tests by @yjpa7145

### Changed
- Fix an FTP listing bug for servers that do not support STAT [CUMULUS-334] by @kkelly51

## [v1.0.0] - 2018-02-23

[Unreleased]: https://github.com/cumulus-nasa/cumulus/compare/v1.7.0...HEAD
[v1.7.0]: https://github.com/cumulus-nasa/cumulus/compare/v1.6.0...v1.7.0
[v1.6.0]: https://github.com/cumulus-nasa/cumulus/compare/v1.5.5...v1.6.0
[v1.5.5]: https://github.com/cumulus-nasa/cumulus/compare/v1.5.4...v1.5.5
[v1.5.4]: https://github.com/cumulus-nasa/cumulus/compare/v1.5.3...v1.5.4
[v1.5.3]: https://github.com/cumulus-nasa/cumulus/compare/v1.5.2...v1.5.3
[v1.5.2]: https://github.com/cumulus-nasa/cumulus/compare/v1.5.1...v1.5.2
[v1.5.1]: https://github.com/cumulus-nasa/cumulus/compare/v1.5.0...v1.5.1
[v1.5.0]: https://github.com/cumulus-nasa/cumulus/compare/v1.4.1...v1.5.0
[v1.4.1]: https://github.com/cumulus-nasa/cumulus/compare/v1.4.0...v1.4.1
[v1.4.0]: https://github.com/cumulus-nasa/cumulus/compare/v1.3.0...v1.4.0
[v1.3.0]: https://github.com/cumulus-nasa/cumulus/compare/v1.2.0...v1.3.0
[v1.2.0]: https://github.com/cumulus-nasa/cumulus/compare/v1.1.4...v1.2.0
[v1.1.4]: https://github.com/cumulus-nasa/cumulus/compare/v1.1.3...v1.1.4
[v1.1.3]: https://github.com/cumulus-nasa/cumulus/compare/v1.1.2...v1.1.3
[v1.1.2]: https://github.com/cumulus-nasa/cumulus/compare/v1.1.1...v1.1.2
[v1.1.1]: https://github.com/cumulus-nasa/cumulus/compare/v1.0.1...v1.1.1
[v1.1.0]: https://github.com/cumulus-nasa/cumulus/compare/v1.0.1...v1.1.0
[v1.0.1]: https://github.com/cumulus-nasa/cumulus/compare/v1.0.0...v1.0.1
[v1.0.0]: https://github.com/cumulus-nasa/cumulus/compare/pre-v1-release...v1.0.0<|MERGE_RESOLUTION|>--- conflicted
+++ resolved
@@ -5,8 +5,6 @@
 and this project adheres to [Semantic Versioning](http://semver.org/spec/v2.0.0.html).
 
 ## [Unreleased]
-<<<<<<< HEAD
-=======
 ### Added
 - **CUMULUS-681** - Add ingest-in-place action to granules endpoint
     - new applyWorkflow action at PUT /granules/{granuleid} Applying a workflow has additional parameters:
@@ -22,13 +20,7 @@
 ## [v1.7.0] - 2018-07-02
 
 ### Please note: [Upgrade Instructions](https://cumulus-nasa.github.io/upgrade/1.7.0.html)
->>>>>>> 0cbd6e01
-
-### Fixed
-
-- **CUMULUS-746** - Move granule API correctly updates record in dynamo DB and cmr xml file
-
-## [1.7.0] - 2018-06-29
+
 ### Added
 - **CUMULUS-491** - Add granule reconciliation API endpoints.
 - **CUMULUS-480** Add suport for backup and recovery:
@@ -48,17 +40,12 @@
     - update the StreamSpecification DynamoDB tables to have StreamViewType: "NEW_AND_OLD_IMAGES"
     - delete granule files in s3
 - **CUMULUS-398** - Fix not able to filter executions bu workflow
-<<<<<<< HEAD
-- **CUMULUS-544** - Post to CMR task has UAT URL hard-coded
-  - Made configurable: PostToCmr now requires CMR_ENVIRONMENT env to be set to 'SIT' or 'OPS' for those CMR environments. Default is UAT.
-=======
 - **CUMULUS-748** - Fix invalid lambda .zip files being validated/uploaded to AWS
 - **CUMULUS-544** - Post to CMR task has UAT URL hard-coded
   - Made configurable: PostToCmr now requires CMR_ENVIRONMENT env to be set to 'SIT' or 'OPS' for those CMR environments. Default is UAT.
 
 ### Changed
 - **CUMULUS-710** - In the integration test suite, `getStepOutput` returns the output of the first successful step execution or last failed, if none exists
->>>>>>> 0cbd6e01
 
 ## [v1.6.0] - 2018-06-06
 
