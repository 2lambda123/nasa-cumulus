--- conflicted
+++ resolved
@@ -24,11 +24,8 @@
 environments should be able to install these updates via the normal automatic
 Cumulus deployment process.
 
-<<<<<<< HEAD
+
 Please *carefully* review the migration [process documentation](https://nasa.github.io/cumulus/docs/next/upgrade-notes/upgrade_execution_table_CUMULUS_3320).    Failure to
-=======
-Please *carefully* review the migration process documentation (link goes here).    Failure to
->>>>>>> e677ef44
 make these updates properly will likely result in deployment failure and/or
 degraded execution table operations.
 
