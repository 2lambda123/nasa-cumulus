# Changelog

All notable changes to this project will be documented in this file.

The format is based on [Keep a Changelog](http://keepachangelog.com/en/1.0.0/).

## Unreleased

### Breaking Changes

- **CUMULUS-2889**
  - Removed unused CloudWatch Logs AWS SDK client. This change removes the CloudWatch Logs
    client from the `@cumulus/aws-client` package.
- **CUMULUS-2890**
  - Removed unused CloudWatch AWS SDK client. This change removes the CloudWatch client
    from the `@cumulus/aws-client` package.
<<<<<<< HEAD

=======
- **CUMULUS-2897**
  - Removed unused Systems Manager AWS SDK client. This change removes the Systems Manager client
    from the `@cumulus/aws-client` package.
    
>>>>>>> 15898df2
### Changed

- **CUMULUS-3245**
  - Update `@cumulus/lzards-backup` task to either respect the `lzards_provider`
    terraform configuration value or utilize `lzardsProvider` as part of the task
    workflow configuration
  - Minor refactor of `@cumulus/lzards-api-client` to:
   - Use proper ECMAScript import for `@cumulus/launchpad-auth`
   - Update incorrect docstring

### Changed

- **CUMULUS-3497**
  - Updated `example/cumulus-tf/orca.tf` to use v9.0.4
- **CUMULUS-3527**
  - Added suppport for additional kex algorithms in the sftp-client.

### Fixed

- **CUMULUS-3580
  - Fixed secret value for `lzards_launchpad_passphrase` which was getting the value from `var.launchpad_passphrase` instead of `var.lzards_launchpad_passphrase`.
    - This fix will result in a potential unexpected change for users that were somehow using the `launchpad_passphrase` for lzards authentication, with an incorrect `lzards_launchpad_passphrase` defined. Users should verify their production configuration to ensure this fix doesn't result in an unexpected failure due to misconfiguration.

## [v18.2.0] 2023-02-02

### Migration Notes

From this release forward, Cumulus Core will be tested against PostgreSQL v13. Users
should migrate their datastores to Aurora PostgreSQL 13.9+ compatible data
stores as soon as possible after upgrading to this release.

#### Database Upgrade

Users utilizing the `cumulus-rds-tf` module should reference [cumulus-rds-tf
upgrade
instructions](https://nasa.github.io/cumulus/docs/upgrade-notes/upgrade-rds-cluster-tf-postgres-13).

### Breaking Changes

- **CUMULUS-2889**
  - Removed unused CloudWatch Logs AWS SDK client. This change removes the CloudWatch Logs
    client from the `@cumulus/aws-client` package.
- **CUMULUS-2890**
  - Removed unused CloudWatch AWS SDK client. This change removes the CloudWatch client
    from the `@cumulus/aws-client` package.

### Changed

- **CUMULUS-3492**
  - add teclark to select-stack.js
- **CUMULUS-3444**
  - Update `cumulus-rds-tf` module to take additional parameters in support of
    migration from Aurora PostgreSQl v11 to v13.   See Migration Notes for more details.
- **CUMULUS-3564**
  - Update webpack configuration to explicitly disable chunking
- **CUMULUS-2891**
  - Updated ECS code to aws sdk v3
- **CUMULUS-2895**
  - Updated KMS code to aws sdk v3
- **CUMULUS-2888**
  - Update CloudWatch Events code to AWS SDK v3
- **CUMULUS-2893**
  - Updated Kinesis code to AWS SDK v3
- **CUMULUS-3555**
  - Revert 3540, un-stubbing cmr facing tests
  - Raise memory_size of ftpPopulateTestLambda to 512MB
- **CUMULUS-2887**
  - Updated CloudFormation code to aws sdk v3
- **CUMULUS-2899**
  - Updated SNS code to aws sdk v3
- **CUMULUS_3499**
  - Update AWS-SDK dependency pin to "2.1490" to prevent SQS issue.  Dependency
    pin expected to be changed with the resolution to CUMULUS-2900
- **CUMULUS-2894**
  - Update Lambda code to AWS SDK v3
- **CUMULUS-3432**
  - Update `cumulus-rds-tf` `engine_version` to `13.9`
  - Update `cumulus-rds-tf` `parameter_group_family` to `aurora-postgresql13`
  - Update development/local stack postgres image version to postgres:13.9-alpine
- **CUMULUS-2900**
  - Update SQS code to AWS SDK v3
- **CUMULUS-3352**
  - Update example project to use CMA v2.0.3 for integration testing
  - Update example deployment to deploy cnmResponse lambda version
    2.1.1-aplha.2-SNAPSHOT
  - Update example deployment to deploy cnmToGranule lambda
    version 1.7.0-alpha.2-SNAPSHOT
- **CUMULUS-3501**
  - Updated CreateReconciliationReport lambda to save report record to Elasticsearch.
  - Created docker image cumuluss/async-operation:48 from v16.1.2, and used it as default async_operation_image.
- **CUMULUS-3502**
  - Upgraded localstack to v3.0.0 to support recent aws-sdk releases and update unit tests.
- **CUMULUS-3540**
  - stubbed cmr interfaces in integration tests allow integration tests to pass
  - needed while cmr is failing to continue needed releases and progress
  - this change should be reverted ASAP when cmr is working as needed again
- **CUMULUS-3547**
  - Updated ECS Cluster `/dev/xvdcz` EBS volumes so they're encrypted.

### Fixed

- **CUMULUS-3177**
  - changed `_removeGranuleFromCmr` function for granule `bulkDelete` to not throw an error and instead catch the error when the granule is not found in CMR
- **CUMULUS-3293**
  - Process Dead Letter Archive is fixed to properly copy objects from `/sqs/` to `/failed-sqs/` location
- **CUMULUS-3467**
  - Added `childWorkflowMeta` to `QueueWorkflow` task configuration
- **CUMULUS-3474**
  - Fixed overridden changes to `rules.buildPayload' to restore changes from ticket `CUMULUS-2969` which limited the definition object to `name` and `arn` to
    account for AWS character limits.
- **CUMULUS-3479**
  - Fixed typo in s3-replicator resource declaration where `var.lambda_memory_size` is supposed to be `var.lambda_memory_sizes`
- **CUMULUS-3510**
  - Fixed `@cumulus/api` `validateAndUpdateSqsRule` method to allow 0 retries and 0 visibilityTimeout
    in rule's meta.  This fix from CUMULUS-2863 was not in release 16 and later.
- **CUMULUS-3562**
  - updated crypto-js to 4.2.0
  - updated aws-sdk/client-api-gateway to 3.499 to avoid older crypto-js dependency

## [v18.1.0] 2023-10-25

### MIGRATION notes

#### Rules API Endpoint Versioning

As part of the work on CUMULUS-3095, we have added a required header for the
rules PUT/PATCH endpoints -- to ensure that older clients/utilities do not
unexpectedly make destructive use of those endpoints, a validation check of a
header value against supported versions has been implemented.

Moving forward, if a breaking change is made to an existing endpoint that
requires user updates, as part of that update we will set the current version of
the core API and require a header that confirms the client is compatible with
the version required or greater.

In this instance, the rules PUT/PATCH
endpoints will require a `Cumulus-API-Version` value of at least `2`.

```bash
 curl --request PUT https://example.com/rules/repeat_test\
 --header 'Cumulus-API-Version: 2'\
 --header 'Content-Type: application/json'\
 --header 'Authorization: Bearer ReplaceWithToken'\
 --data ...
```

Users/clients that do not make use of these endpoints will not be impacted.

### Breaking Changes
- **CUMULUS-3427**
  - Changed the naming conventions for memory size and timeouts configuration to simply the lambda name
### Notable Changes

- **CUMULUS-3095**
  - Added `PATCH` rules endpoint to update rule which works as the existing `PUT` endpoint.
  - Updated `PUT` rules endpoint to replace rule.

### Added

- **CUMULUS-3218**
  - Added optional `maxDownloadTime` field to `provider` schema
  - Added `max_download_time` column to PostgreSQL `providers` table
  - Updated `@cumulus/ingest/lock` to check expired locks based on `provider.maxDownloadTime`

### Changed

- **CUMULUS-3095**
  - Updated `@cumulus/api-client/rules` to have`replaceRule` and `updateRule` methods.
  - Updated mapping for rule Elasticsearch records to prevent dynamic field for keys under
    `meta` and `payload`, and fixed `rule` field mapping.
- **CUMULUS-3351**
  - Updated `constructOnlineAccessUrls()` to group CMR online access URLs by link type.
- **CUMULUS-3377**
  - Added configuration option to cumulus-tf/terraform.tfvars to include sns:Subscribe access policy for
    executions, granules, collections, and PDRs report topics.
- **CUMULUS-3392**
  - Modify cloudwatch rule by deleting `custom`
- **CUMULUS-3434**
  - Updated `@cumulus/orca-recovery-adapter` task to output both input granules and recovery output.
  - Updated `example/cumulus-tf/orca.tf` to use v9.0.0.

### Fixed

- **CUMULUS-3095**
  - Added back `rule` schema validation which is missing after RDS phase 3.
  - Fixed a bug for creating rule with tags.
- **CUMULUS-3286**
  - Fixed `@cumulus/cmrjs/cmr-utils/getGranuleTemporalInfo` and `@cumulus/message/Granules/getGranuleCmrTemporalInfo`
    to handle non-existing cmr file.
  - Updated mapping for granule and deletedgranule Elasticsearch records to prevent dynamic field for keys under
    `queryFields`.
  - Updated mapping for collection Elasticsearch records to prevent dynamic field for keys under `meta`.
- **CUMULUS-3393**
  - Fixed `PUT` collection endpoint to update collection configuration in S3.
- **CUMULUS-3427**
  - Fixed issue where some lambda and task memory sizes and timeouts were not configurable
- **@aws-sdk upgrade**
  - Fixed TS compilation error on aws-client package caused by @aws-sdk/client-dynamodb 3.433.0 upgrade

## [v18.0.0] 2023-08-28

### Notable Changes

- **CUMULUS-3270**
  - update python lambdas to use python3.10
  - update dependencies to use python3.10 including cumulus-message-adapter, cumulus-message-adapter-python and cumulus-process-py
- **CUMULUS-3259**
  - Updated Terraform version from 0.13.6 to 1.5.3. Please see the [instructions to upgrade your deployments](https://github.com/nasa/cumulus/blob/master/docs/upgrade-notes/upgrading-tf-version-1.5.3.md).

### Changed

- **CUMULUS-3366**
  - Added logging to the `collectionRuleMatcher` Rules Helper, which is used by the sqs-message-consumer and message-consumer Lambdas,
    to report when an incoming message's collection does not match any rules.

## [v17.0.0] 2023-08-09

### MIGRATION notes

- This release updates the `hashicorp/aws` provider required by Cumulus to `~> 5.0`
  which in turn requires updates to all modules deployed with Core in the same stack
  to use a compatible provider version.
- This update is *not* compatible with prior stack states - Terraform will not
  allow redeployment of a prior version of Cumulus using an older version of
  the provider.  Please be sure to validate the install changeset is what you
  expect prior to upgrading to this version.
- Upgrading Cumulus to v17 from prior versions should only require the usual
  terraform init/apply steps.  As always **be sure** to inspect the `terraform plan` or
  `terraform apply` changeset to ensure the changes between providers are what
  you're expecting for all modules you've chosen to deploy with Cumulus

### Notable Changes

- **CUMULUS-3258**
  - @cumulus/api is now compatible *only* with Orca >= 8.1.0.    Prior versions of
    Orca are not compatible with Cumulus 17+
  - Updated all hashicorp terraform AWS provider configs to ~> 5.0
    - Upstream/downstream terraform modules will need to utilize an AWS provider
      that matches this range

### Breaking Changes

- **CUMULUS-3258**
  - Update @cumulus/api/lib/orca/getOrcaRecoveryStatusByGranuleCollection
    to @cumulus/api/lib/orca/getOrcaRecoveryStatusByGranuleIdAndCollection and
    add collectionId to arguments to support Orca v8+ required use of
    collectionId

  - Updated all terraform AWS providers to ~> 5.0

### Changed

- **CUMULUS-3258**
  - Update all Core integration tests/integrations to be compatible with Orca >=
    v8.1.0 only

### Fixed

- **CUMULUS-3319**
  - Removed @cumulus/api/models/schema and changed all references to
    @cumulus/api/lib/schema in docs and related models
  - Removed @cumulus/api/models/errors.js
  - Updated API granule write logic to cause postgres schema/db write failures on an individual granule file write to result  in a thrown error/400 return instead of a 200 return and a 'silent' update of the granule to failed status.
  - Update api/lib/_writeGranule/_writeGranulefiles logic to allow for schema failures on individual granule writes via an optional method parameter in _writeGranules, and an update to the API granule write calls.
  - Updated thrown error to include information related to automatic failure behavior in addition to the stack trace.

## [v16.1.3] 2024-1-15

**Please note** changes in 16.1.3 may not yet be released in future versions, as this
is a backport/patch release on the 16.x series of releases.  Updates that are
included in the future will have a corresponding CHANGELOG entry in future releases.

### Changed

- **CUMULUS_3499
  - Update AWS-SDK dependency pin to "2.1490" to prevent SQS issue.  Dependency
    pin expected to be changed with the resolution to CUMULUS-2900

### Fixed

- **CUMULUS-3474**
  - Fixed overriden changes to `rules.buildPayload' to restore changes from
    ticket `CUMULUS-2969` which limited the definition object to `name` and `arn` to
    account for AWS character limits.
- **CUMULUS-3501**
  - Updated CreateReconciliationReport lambda to save report record to Elasticsearch.
  - Created docker image cumuluss/async-operation:48 from v16.1.2, and used it as default async_operation_image.
- **CUMULUS-3510**
  - Fixed `@cumulus/api` `validateAndUpdateSqsRule` method to allow 0 retries and 0 visibilityTimeout
    in rule's meta.  This fix from CUMULUS-2863 was not in release 16 and later.
- **CUMULUS-3540**
  - stubbed cmr interfaces in integration tests allow integration tests to pass
  - needed while cmr is failing to continue needed releases and progress
  - this change should be reverted ASAP when cmr is working as needed again

## [v16.1.2] 2023-11-01

**Please note** changes in 16.1.2 may not yet be released in future versions, as this
is a backport/patch release on the 16.x series of releases.  Updates that are
included in the future will have a corresponding CHANGELOG entry in future releases.

### Added

- **CUMULUS-3218**
  - Added optional `maxDownloadTime` field to `provider` schema
  - Added `max_download_time` column to PostgreSQL `providers` table
  - Updated `@cumulus/ingest/lock` to check expired locks based on `provider.maxDownloadTime`

### Fixed

- **@aws-sdk upgrade**
  - Fixed TS compilation error on aws-client package caused by @aws-sdk/client-dynamodb 3.433.0 upgrade
  - Updated mapping for collection Elasticsearch records to prevent dynamic field for keys under `meta`.
- **CUMULUS-3286**
  - Fixed `@cumulus/cmrjs/cmr-utils/getGranuleTemporalInfo` and `@cumulus/message/Granules/getGranuleCmrTemporalInfo`
    to handle non-existing cmr file.
  - Updated mapping for granule and deletedgranule Elasticsearch records to prevent dynamic field for keys under
    `queryFields`.
- **CUMULUS-3293**
  - Process Dead Letter Archive is fixed to properly copy objects from `/sqs/` to `/failed-sqs/` location
- **CUMULUS-3393**
  - Fixed `PUT` collection endpoint to update collection configuration in S3.
- **CUMULUS-3467**
  - Added `childWorkflowMeta` to `QueueWorkflow` task configuration

## [v16.1.1] 2023-08-03

### Notable Changes

- The async_operation_image property of cumulus module should be updated to pull
  the ECR image for cumuluss/async-operation:47

### Added

- **CUMULUS-3298**
  - Added extra time to the buffer for replacing the launchpad token before it
    expires to alleviate CMR error messages
- **CUMULUS-3220**
  - Created a new send-pan task
- **CUMULUS-3287**
  - Added variable to allow the aws_ecs_task_definition health check to be configurable.
  - Added clarity to how the bucket field needs to be configured for the
    move-granules task definition

### Changed

- Security upgrade node from 14.19.3-buster to 14.21.1-buster
- **CUMULUS-2985**
  - Changed `onetime` rules RuleTrigger to only execute when the state is `ENABLED` and updated documentation to reflect the change
  - Changed the `invokeRerun` function to only re-run enabled rules
- **CUMULUS-3188**
  - Updated QueueGranules to support queueing granules that meet the required API granule schema.
  - Added optional additional properties to queue-granules input schema
- **CUMULUS-3252**
  - Updated example/cumulus-tf/orca.tf to use orca v8.0.1
  - Added cumulus task `@cumulus/orca-copy-to-archive-adapter`, and add the task to `tf-modules/ingest`
  - Updated `tf-modules/cumulus` module to take variable `orca_lambda_copy_to_archive_arn` and pass to `tf-modules/ingest`
  - Updated `example/cumulus-tf/ingest_and_publish_granule_with_orca_workflow.tf` `CopyToGlacier` (renamed to `CopyToArchive`) step to call
    `orca_copy_to_archive_adapter_task`
- **CUMULUS-3253**
  - Added cumulus task `@cumulus/orca-recovery-adapter`, and add the task to `tf-modules/ingest`
  - Updated `tf-modules/cumulus` module to take variable `orca_sfn_recovery_workflow_arn` and pass to `tf-modules/ingest`
  - Added `example/cumulus-tf/orca_recovery_adapter_workflow.tf`, `OrcaRecoveryAdapterWorkflow` workflow has `OrcaRecoveryAdapter` task
    to call the ORCA recovery step-function.
  - Updated `example/data/collections/` collection configuration `meta.granuleRecoveryWorkflow` to use `OrcaRecoveryAdapterWorkflow`
- **CUMULUS-3215**
  - Create reconciliation reports will properly throw errors and set the async
    operation status correctly to failed if there is an error.
  - Knex calls relating to reconciliation reports will retry if there is a
    connection terminated unexpectedly error
  - Improved logging for async operation
  - Set default async_operation_image_version to 47
- **CUMULUS-3024**
  - Combined unit testing of @cumulus/api/lib/rulesHelpers to a single test file
    `api/tests/lib/test-rulesHelpers` and removed extraneous test files.
- **CUMULUS-3209**
  - Apply brand color with high contrast settings for both (light and dark) themes.
  - Cumulus logo can be seen when scrolling down.
  - "Back to Top" button matches the brand color for both themes.
  - Update "note", "info", "tip", "caution", and "warning" components to [new admonition styling](https://docusaurus.io/docs/markdown-features/admonitions).
  - Add updated arch diagram for both themes.
- **CUMULUS-3203**
  - Removed ACL setting of private on S3.multipartCopyObject() call
  - Removed ACL setting of private for s3PutObject()
  - Removed ACL confguration on sync-granules task
  - Update documentation on dashboard deployment to exclude ACL public-read setting
- **CUMULUS-3245**
  - Update SQS consumer logic to catch ExecutionAlreadyExists error and
    delete SQS message accordingly.
  - Add ReportBatchItemFailures to event source mapping start_sf_mapping
- **CUMULUS-3357**
  - `@cumulus/queue-granules` is now written in TypeScript
  - `@cumulus/schemas` can now generate TypeScript interfaces for the task input, output and config.
- Added missing name to throttle_queue_watcher Cloudwatch event in `throttled-queue.tf`


### Fixed

- **CUMULUS-3258**
  - Fix un-prefixed s3 lifecycle configuration ID from CUMULUS-2915
- **CUMULUS-2625**
  - Optimized heap memory and api load in queue-granules task to scale to larger workloads.
- **CUMULUS-3265**
  - Fixed `@cumulus/api` `getGranulesForPayload` function to query cloud metrics es when needed.
- **CUMULUS-3389**
  - Updated runtime of `send-pan` and `startAsyncOperation` lambdas to `nodejs16.x`

## [v16.0.0] 2023-05-09

### Notable Changes

- The async_operation_image property of cumulus module should be updated to pull
  the ECR image for cumuluss/async-operation:46

### MIGRATION notes

#### PI release version

When updating directly to v16 from prior releases older that V15, please make sure to
read through all prior release notes.

Notable migration concerns since the last PI release version (11.1.x):

- [v14.1.0] - Postgres compatibility update to Aurora PostgreSQL 11.13.
- [v13.1.0] - Postgres update to add `files_granules_cumulus_id_index` to the
  `files` table may require manual steps depending on load.

#### RDS Phase 3 migration notes

This release includes updates that remove existing DynamoDB tables as part of
release deployment process.   This release *cannot* be properly rolled back in
production as redeploying a prior version of Cumulus will not recover the
associated Dynamo tables.

Please read the full change log for RDS Phase 3 and consult the [RDS Phase 3 update
documentation](https://nasa.github.io/cumulus/docs/next/upgrade-notes/upgrade-rds-phase-3-release)

#### API Endpoint Versioning

As part of the work on CUMULUS-3072, we have added a required header for the
granule PUT/PATCH endpoints -- to ensure that older clients/utilities do not
unexpectedly make destructive use of those endpoints, a validation check of a
header value against supported versions has been implemented.

Moving forward, if a breaking change is made to an existing endpoint that
requires user updates, as part of that update we will set the current version of
the core API and require a header that confirms the client is compatible with
the version required or greater.

In this instance, the granule PUT/PATCH
endpoints will require a `Cumulus-API-Version` value of at least `2`.

```bash
 curl --request PUT https://example.com/granules/granuleId.A19990103.006.1000\
 --header 'Cumulus-API-Version: 2'\
 --header 'Content-Type: application/json'\
 --header 'Authorization: Bearer ReplaceWithToken'\
 --data ...
```

Users/clients that do not make use of these endpoints will not be impacted.

### RDS Phase 3
#### Breaking Changes

- **CUMULUS-2688**
  - Updated bulk operation logic to use collectionId in addition to granuleId to fetch granules.
  - Tasks using the `bulk-operation` Lambda should provide collectionId and granuleId e.g. { granuleId: xxx, collectionId: xxx }
- **CUMULUS-2856**
  - Update execution PUT endpoint to no longer respect message write constraints and update all values passed in

#### Changed

- **CUMULUS-3282**
  - Updated internal granule endpoint parameters from :granuleName to :granuleId
    for maintenance/consistency reasons
- **CUMULUS-2312** - RDS Migration Epic Phase 3
  - **CUMULUS-2645**
    - Removed unused index functionality for all tables other than
      `ReconciliationReportsTable` from `dbIndexer` lambda
  - **CUMULUS-2398**
    - Remove all dynamoDB updates for `@cumulus/api/ecs/async-operation/*`
    - Updates all api endpoints with updated signature for
      `asyncOperationsStart` calls
    - Remove all dynamoDB models calls from async-operations api endpoints
  - **CUMULUS-2801**
    - Move `getFilesExistingAtLocation`from api granules model to api/lib, update granules put
      endpoint to remove model references
  - **CUMULUS-2804**
    - Updates api/lib/granule-delete.deleteGranuleAndFiles:
      - Updates dynamoGranule -> apiGranule in the signature and throughout the dependent code
      - Updates logic to make apiGranule optional, but pgGranule required, and
        all lookups use postgres instead of ES/implied apiGranule values
      - Updates logic to make pgGranule optional - in this case the logic removes the entry from ES only
    - Removes all dynamo model logic from api/endpoints/granules
    - Removes dynamo write logic from api/lib/writeRecords.*
    - Removes dynamo write logic from api/lib/ingest.*
    - Removes all granule model calls from api/lambdas/bulk-operations and any dependencies
    - Removes dynamo model calls from api/lib/granule-remove-from-cmr.unpublishGranule
    - Removes Post Deployment execution check from sf-event-sqs-to-db-records
    - Moves describeGranuleExecution from api granule model to api/lib/executions.js
  - **CUMULUS-2806**
    - Remove DynamoDB logic from executions `POST` endpoint
    - Remove DynamoDB logic from sf-event-sqs-to-db-records lambda execution writes.
    - Remove DynamoDB logic from executions `PUT` endpoint
  - **CUMULUS-2808**
    - Remove DynamoDB logic from executions `DELETE` endpoint
  - **CUMULUS-2809**
    - Remove DynamoDB logic from providers `PUT` endpoint
    - Updates DB models asyncOperation, provider and rule to return all fields on upsert.
  - **CUMULUS-2810**
    - Removes addition of DynamoDB record from API endpoint POST /provider/<name>
  - **CUMULUS-2811**
    - Removes deletion of DynamoDB record from API endpoint DELETE /provider/<name>
  - **CUMULUS-2817**
    - Removes deletion of DynamoDB record from API endpoint DELETE /collection/<name>/<version>
  - **CUMULUS-2814**
    - Move event resources deletion logic from `rulesModel` to `rulesHelper`
  - **CUMULUS-2815**
    - Move File Config and Core Config validation logic for Postgres Collections from `api/models/collections.js` to `api/lib/utils.js`
  - **CUMULUS-2813**
    - Removes creation and deletion of DynamoDB record from API endpoint POST /rules/
  - **CUMULUS-2816**
    - Removes addition of DynamoDB record from API endpoint POST /collections
  - **CUMULUS-2797**
    - Move rule helper functions to separate rulesHelpers file
  - **CUMULUS-2821**
    - Remove DynamoDB logic from `sfEventSqsToDbRecords` lambda
  - **CUMULUS-2856**
    - Update API/Message write logic to handle nulls as deletion in execution PUT/message write logic

#### Added

- **CUMULUS-2312** - RDS Migration Epic Phase 3
  - **CUMULUS-2813**
    - Added function `create` in the `db` model for Rules
      to return an array of objects containing all columns of the created record.
  - **CUMULUS-2812**
    - Move event resources logic from `rulesModel` to `rulesHelper`
  - **CUMULUS-2820**
    - Remove deletion of DynamoDB record from API endpoint DELETE /pdr/<pdrName>
  - **CUMULUS-2688**
    - Add new endpoint to fetch granules by collectionId as well as granuleId: GET /collectionId/granuleId
    - Add new endpoints to update and delete granules by collectionId as well as
      granuleId

#### Removed

- **CUMULUS-2994**
  - Delete code/lambdas that publish DynamoDB stream events to SNS
- **CUMULUS-3226**
  - Removed Dynamo Async Operations table
- **CUMULUS-3199**
  - Removed DbIndexer lambda and all associated terraform resources
- **CUMULUS-3009**
  - Removed Dynamo PDRs table
- **CUMULUS-3008**
  - Removed DynamoDB Collections table
- **CUMULUS-2815**
  - Remove update of DynamoDB record from API endpoint PUT /collections/<name>/<version>
- **CUMULUS-2814**
  - Remove DynamoDB logic from rules `DELETE` endpoint
- **CUMULUS-2812**
  - Remove DynamoDB logic from rules `PUT` endpoint
- **CUMULUS-2798**
  - Removed AsyncOperations model
- **CUMULUS-2797**
- **CUMULUS-2795**
  - Removed API executions model
- **CUMULUS-2796**
  - Remove API pdrs model and all related test code
  - Remove API Rules model and all related test code
- **CUMULUS-2794**
  - Remove API Collections model and all related test code
  - Remove lambdas/postgres-migration-count-tool, api/endpoints/migrationCounts and api-client/migrationCounts
  - Remove lambdas/data-migration1 tool
  - Remove lambdas/data-migration2 and
    lambdas/postgres-migration-async-operation
- **CUMULUS-2793**
  - Removed Provider Dynamo model and related test code
- **CUMULUS-2792**
  - Remove API Granule model and all related test code
  - Remove granule-csv endpoint
- **CUMULUS-2645**
  - Removed dynamo structural migrations and related code from `@cumulus/api`
  - Removed `executeMigrations` lambda
  - Removed `granuleFilesCacheUpdater` lambda
  - Removed dynamo files table from `data-persistence` module.  *This table and
    all of its data will be removed on deployment*.

### Added
- **CUMULUS-3072**
  - Added `replaceGranule` to `@cumulus/api-client/granules` to add usage of the
    updated RESTful PUT logic
- **CUMULUS-3121**
  - Added a map of variables for the cloud_watch_log retention_in_days for the various cloudwatch_log_groups, as opposed to keeping them hardcoded at 30 days. Can be configured by adding the <module>_<cloudwatch_log_group_name>_log_retention value in days to the cloudwatch_log_retention_groups map variable
- **CUMULUS-3201**
  - Added support for sha512 as checksumType for LZARDs backup task.

### Changed

- **CUMULUS-3315**
  - Updated `@cumulus/api-client/granules.bulkOperation` to remove `ids`
    parameter in favor of `granules` parameter, in the form of a
    `@cumulus/types/ApiGranule` that requires the following keys: `[granuleId, collectionId]`
- **CUMULUS-3307**
  - Pinned cumulus dependency on `pg` to `v8.10.x`
- **CUMULUS-3279**
  - Updated core dependencies on `xml2js` to `v0.5.0`
  - Forcibly updated downstream dependency for `xml2js` in `saml2-js` to
    `v0.5.0`
  - Added audit-ci CVE override until July 1 to allow for Core package releases
- **CUMULUS-3106**
  - Updated localstack version to 1.4.0 and removed 'skip' from all skipped tests
- **CUMULUS-3115**
  - Fixed DiscoverGranules' workflow's duplicateHandling when set to `skip` or `error` to stop retrying
    after receiving a 404 Not Found Response Error from the `cumulus-api`.
- **CUMULUS-3165**
  - Update example/cumulus-tf/orca.tf to use orca v6.0.3

### Fixed

- **CUMULUS-3315**
  - Update CI scripts to use shell logic/GNU timeout to bound test timeouts
    instead of NPM `parallel` package, as timeouts were not resulting in
    integration test failure
- **CUMULUS-3223**
  - Update `@cumulus/cmrjs/cmr-utils.getGranuleTemporalInfo` to handle the error when the cmr file s3url is not available
  - Update `sfEventSqsToDbRecords` lambda to return [partial batch failure](https://docs.aws.amazon.com/lambda/latest/dg/with-sqs.html#services-sqs-batchfailurereporting),
    and only reprocess messages when cumulus message can't be retrieved from the execution events.
  - Update `@cumulus/cumulus-message-adapter-js` to `2.0.5` for all cumulus tasks

## [v15.0.4] 2023-06-23

### Changed

- **CUMULUS-3307**
  - Pinned cumulus dependency on `pg` to `v8.10.x`

### Fixed

- **CUMULUS-3115**
  - Fixed DiscoverGranules' workflow's duplicateHandling when set to `skip` or `error` to stop retrying
    after receiving a 404 Not Found Response Error from the `cumulus-api`.
- **CUMULUS-3315**
  - Update CI scripts to use shell logic/GNU timeout to bound test timeouts
    instead of NPM `parallel` package, as timeouts were not resulting in
    integration test failure
- **CUMULUS-3223**
  - Update `@cumulus/cmrjs/cmr-utils.getGranuleTemporalInfo` to handle the error when the cmr file s3url is not available
  - Update `sfEventSqsToDbRecords` lambda to return [partial batch failure](https://docs.aws.amazon.com/lambda/latest/dg/with-sqs.html#services-sqs-batchfailurereporting),
    and only reprocess messages when cumulus message can't be retrieved from the execution events.
  - Update `@cumulus/cumulus-message-adapter-js` to `2.0.5` for all cumulus tasks

## [v15.0.3] 2023-04-28

### Fixed

- **CUMULUS-3243**
  - Updated granule delete logic to delete granule which is not in DynamoDB
  - Updated granule unpublish logic to handle granule which is not in DynamoDB and/or CMR

## [v15.0.2] 2023-04-25

### Fixed

- **CUMULUS-3120**
  - Fixed a bug by adding in `default_log_retention_periods` and `cloudwatch_log_retention_periods`
  to Cumulus modules so they can be used during deployment for configuring cloudwatch retention periods, for more information check here: [retention document](https://nasa.github.io/cumulus/docs/configuration/cloudwatch-retention)
  - Updated cloudwatch retention documentation to reflect the bugfix changes

## [v15.0.1] 2023-04-20

### Changed

- **CUMULUS-3279**
  - Updated core dependencies on `xml2js` to `v0.5.0`
  - Forcibly updated downstream dependency for `xml2js` in `saml2-js` to
    `v0.5.0`
  - Added audit-ci CVE override until July 1 to allow for Core package releases

## Fixed

- **CUMULUS-3285**
  - Updated `api/lib/distribution.js isAuthBearTokenRequest` to handle non-Bearer authorization header

## [v15.0.0] 2023-03-10

### Breaking Changes

- **CUMULUS-3147**
  - The minimum supported version for all published Cumulus Core npm packages is now Node 16.19.0
  - Tasks using the `cumuluss/cumulus-ecs-task` Docker image must be updated to `cumuluss/cumulus-ecs-task:1.9.0.` which is built with node:16.19.0-alpine.  This can be done by updating the `image` property of any tasks defined using the `cumulus_ecs_service` Terraform module.
  - Updated Dockerfile of async operation docker image to build from node:16.19.0-buster
  - Published new tag [`44` of `cumuluss/async-operation` to Docker Hub](https://hub.docker.com/layers/cumuluss/async-operation/44/images/sha256-8d757276714153e4ab8c24a2b7b6b9ffee14cc78b482d9924e7093af88362b04?context=explore).
  - The `async_operation_image` property of `cumulus` module must be updated to pull the ECR image for `cumuluss/async-operation:44`.

### Changed

- **CUMULUS-2997**
  - Migrate Cumulus Docs to Docusaurus v2 and DocSearch v3.
- **CUMULUS-3044**
  - Deployment section:
    - Consolidate and migrate Cumulus deployment (public facing) content from wiki to Cumulus Docs in GitHub.
    - Update links to make sure that the user can maintain flow between the wiki and GitHub deployment documentation.
    - Organize and update sidebar to include categories for similar deployment topics.
- **CUMULUS-3147**
  - Set example/cumulus-tf default async_operation_image_version to 44.
  - Set example/cumulus-tf default ecs_task_image_version to 1.9.0.
- **CUMULUS-3166**
  - Updated example/cumulus-tf/thin_egress_app.tf to use tea 1.3.2

### Fixed

- **CUMULUS-3187**
  - Restructured Earthdata Login class to be individual methods as opposed to a Class Object
  - Removed typescript no-checks and reformatted EarthdataLogin code to be more type friendly

## [v14.1.0] 2023-02-27

### MIGRATION notes

#### PostgreSQL compatibility update

From this release forward Core will be tested against PostgreSQL 11   Existing
release compatibility testing was done for release 11.1.8/14.0.0+.   Users
should migrate their datastores to Aurora PostgreSQL 11.13+ compatible data stores
as soon as possible.

Users utilizing the `cumulus-rds-tf` module will have upgraded/had their
database clusters forcibly upgraded at the next maintenance window after 31 Jan
2023.   Our guidance to mitigate this issue is to do a manual (outside of
terraform) upgrade.   This will result in the cluster being upgraded with a
manually set parameter group not managed by terraform.

If you manually upgraded and the cluster is now on version 11.13, to continue
using the `cumulus-rds-tf` module *once upgraded* update following module
configuration values if set, or allow their defaults to be utilized:

```terraform
parameter_group_family = "aurora-postgresql11"
engine_version = 11.13
```

When you apply this update, the original PostgreSQL v10 parameter group will be
removed, and recreated using PG11 defaults/configured terraform values and
update the database cluster to use the new configuration.

### Added

- **CUMULUS-3193**
  - Add a Python version file
- **CUMULUS-3121**
  - Added a map of variables in terraform for custom configuration of cloudwatch_log_groups' retention periods.
    Please refer to the [Cloudwatch-Retention] (https://nasa.github.io/cumulus/docs/configuration/cloudwatch-retention)
    section of the Cumulus documentation in order for more detailed information and an example into how to do this.
- **CUMULUS-3071**
  - Added 'PATCH' granules endpoint as an exact duplicate of the existing `PUT`
    endpoint.    In future releases the `PUT` endpoint will be replaced with valid PUT logic
    behavior (complete overwrite) in a future release.   **The existing PUT
    implementation is deprecated** and users should move all existing usage of
    `PUT` to `PATCH` before upgrading to a release with `CUMULUS-3072`.

### Fixed

- **CUMULUS-3033**
  - Fixed `granuleEsQuery` to properly terminate if `body.hit.total.value` is 0.

- The `getLambdaAliases` function has been removed from the `@cumulus/integration-tests` package
- The `getLambdaVersions` function has been removed from the `@cumulus/integration-tests` package
- **CUMULUS-3117**
  - Update `@cumulus/es-client/indexer.js` to properly handle framework write
    constraints for queued granules.    Queued writes will now be properly
    dropped from elasticsearch writes along with the primary datastore(s) when
    write constraints apply
- **CUMULUS-3134**
  - Get tests working on M1 Macs
- **CUMULUS-3148**:
  - Updates cumulus-rds-tf to use defaults for PostgreSQL 11.13
  - Update IngestGranuleSuccessSpec as test was dependant on file ordering and
    PostgreSQL 11 upgrade exposed dependency on database results in the API return
  - Update unit test container to utilize PostgreSQL 11.13 container
- **CUMULUS-3149**
  - Updates the api `/granules/bulkDelete` endpoint to take the
    following configuration keys for the bulkDelete:
    - concurrency - Number of concurrent bulk deletions to process at a time.
            Defaults to 10, increasing this value may improve throughput at the cost
            of additional database/CMR/etc load.
    - maxDbConnections - Defaults to `concurrency`, and generally should not be
        changed unless troubleshooting performance concerns.
  - Updates all bulk api endpoints to add knexDebug boolean query parameter to
    allow for debugging of database connection issues in the future.  Defaults
    to false.
  - Fixed logic defect in bulk deletion logic where an information query was
    nested in a transaction call, resulting in transactions holding knex
    connection pool connections in a blocking way that would not resolve,
    resulting in deletion failures.
- **CUMULUS-3142**
  - Fix issue from CUMULUS-3070 where undefined values for status results in
    unexpected insertion failure on PATCH.
- **CUMULUS-3181**
  - Fixed `sqsMessageRemover` lambda to correctly retrieve ENABLED sqs rules.

- **CUMULUS-3189**
  - Upgraded `cumulus-process` and `cumulus-message-adapter-python` versions to
    support pip 23.0
- **CUMULUS-3196**
  - Moved `createServer` initialization outside the `s3-credentials-endpoint` lambda
    handler to reduce file descriptor usage
- README shell snippets better support copying
- **CUMULUS-3111**
  - Fix issue where if granule update dropped due to write constraints for writeGranuleFromMessage, still possible for granule files to be written
  - Fix issue where if granule update is limited to status and timestamp values due to write constraints for writeGranuleFromMessage, Dynamo or ES granules could be out of sync with PG

### Breaking Changes

- **CUMULUS-3072**
  - Removed original PUT granule endpoint logic (in favor of utilizing new PATCH
    endpoint introduced in CUMULUS-3071)
  - Updated PUT granule endpoint to expected RESTful behavior:
    - PUT will now overwrite all non-provided fields as either non-defined or
      defaults, removing existing related database records (e.g. files,
      granule-execution linkages ) as appropriate.
    - PUT will continue to overwrite fields that are provided in the payload,
      excepting collectionId and granuleId which cannot be modified.
    - PUT will create a new granule record if one does not already exist
    - Like PATCH, the execution field is additive only - executions, once
      associated with a granule record cannot be unassociated via the granule
      endpoint.
  - /granule PUT and PATCH endpoints now require a header with values `{
    version: 2 }`
  - PUT endpoint will now only support /:collectionId/:granuleId formatted
    queries
  - `@cumulus/api-client.replaceGranule now utilizes body.collectionId to
    utilize the correct API PUT endpoint
  - Cumulus API version updated to `2`

### Changed

- **Snyk Security**
  - Upgraded jsonwebtoken from 8.5.1 to 9.0.0
  - CUMULUS-3160: Upgrade knex from 0.95.15 to 2.4.1
  - Upgraded got from 11.8.3 to ^11.8.5
- **Dependabot Security**
  - Upgraded the python package dependencies of the example lambdas
- **CUMULUS-3043**
  - Organize & link Getting Started public docs for better user guidance
  - Update Getting Started sections with current content
- **CUMULUS-3046**
  - Update 'Deployment' public docs
  - Apply grammar, link fixes, and continuity/taxonomy standards
- **CUMULUS-3071**
  - Updated `@cumulus/api-client` packages to use `PATCH` protocol for existing
    granule `PUT` calls, this change should not require user updates for
    `api-client` users.
    - `@cumulus/api-client/granules.updateGranule`
    - `@cumulus/api-client/granules.moveGranule`
    - `@cumulus/api-client/granules.updateGranule`
    - `@cumulus/api-client/granules.reingestGranule`
    - `@cumulus/api-client/granules.removeFromCMR`
    - `@cumulus/api-client/granules.applyWorkflow`
- **CUMULUS-3097**
  - Changed `@cumulus/cmr-client` package's token from Echo-Token to Earthdata Login (EDL) token in updateToken method
  - Updated CMR header and token tests to reflect the Earthdata Login changes
- **CUMULUS-3144**
  - Increased the memory of API lambda to 1280MB
- **CUMULUS-3140**
  - Update release note to include cumulus-api release
- **CUMULUS-3193**
  - Update eslint config to better support typing
- Improve linting of TS files

### Removed

- **CUMULUS-2798**
  - Removed AsyncOperations model

### Removed

- **CUMULUS-3009**
  - Removed Dynamo PDRs table

## [v14.0.0] 2022-12-08

### Breaking Changes

- **CUMULUS-2915**
  - API endpoint GET `/executions/status/${executionArn}` returns `presignedS3Url` and `data`
  - The user (dashboard) must read the `s3SignedURL` and `data` from the return
- **CUMULUS-3070/3074**
  - Updated granule PUT/POST endpoints to no longer respect message write
    constraints.  Functionally this means that:
    - Granules with older createdAt values will replace newer ones, instead of
        ignoring the write request
    - Granules that attempt to set a non-complete state (e.g. 'queued' and
        'running') will now ignore execution state/state change and always write
    - Granules being set to non-complete state will update all values passed in,
      instead of being restricted to `['createdAt', 'updatedAt', 'timestamp',
      'status', 'execution']`

### Added

- **CUMULUS-3070**
  - Remove granules dynamoDb model logic that sets default publish value on record
    validation
  - Update API granule write logic to not set default publish value on record
    updates to avoid overwrite (PATCH behavior)
  - Update API granule write logic to publish to false on record
    creation if not specified
  - Update message granule write logic to set default publish value on record
    creation update.
  - Update granule write logic to set published to default value of `false` if
    `null` is explicitly set with intention to delete the value.
  - Removed dataType/version from api granule schema
  - Added `@cumulus/api/endpoints/granules` unit to cover duration overwrite
    logic for PUT/PATCH endpoint.
- **CUMULUS-3098**
  - Added task configuration setting named `failTaskWhenFileBackupFail` to the
    `lzards-backup` task. This setting is `false` by default, but when set to
    `true`, task will fail if one of the file backup request fails.

### Changed

- Updated CI deploy process to utilize the distribution module in the published zip file which
    will be run against for the integration tests
- **CUMULUS-2915**
  - Updated API endpoint GET `/executions/status/${executionArn}` to return the
    presigned s3 URL in addition to execution status data
- **CUMULUS-3045**
  - Update GitHub FAQs:
    - Add new and refreshed content for previous sections
    - Add new dedicated Workflows section
- **CUMULUS-3070**
  - Updated API granule write logic to no longer require createdAt value in
    dynamo/API granule validation.   Write-time createdAt defaults will be set in the case
    of new API granule writes without the value set, and createdAt will be
    overwritten if it already exists.
  - Refactored granule write logic to allow PATCH behavior on API granule update
    such that existing createdAt values will be retained in case of overwrite
    across all API granule writes.
  - Updated granule write code to validate written createdAt is synced between
    datastores in cases where granule.createdAt is not provided for a new
    granule.
  - Updated @cumulus/db/translate/granules.translateApiGranuleToPostgresGranuleWithoutNilsRemoved to validate incoming values to ensure values that can't be set to null are not
  - Updated @cumulus/db/translate/granules.translateApiGranuleToPostgresGranuleWithoutNilsRemoved to handle null values in incoming ApiGranule
  - Updated @cumulus/db/types/granules.PostgresGranule typings to allow for null values
  - Added ApiGranuleRecord to @cumulus/api/granule type to represent a written/retrieved from datastore API granule record.
  - Update API/Message write logic to handle nulls as deletion in granule PUT/message write logic
- **CUMULUS-3075**
  - Changed the API endpoint return value for a granule with no files. When a granule has no files, the return value beforehand for
    the translatePostgresGranuletoApiGranule, the function which does the translation of a Postgres granule to an API granule, was
    undefined, now changed to an empty array.
  - Existing behavior which relied on the pre-disposed undefined value was changed to instead accept the empty array.
  - Standardized tests in order to expect an empty array for a granule with no files files' object instead of undefined.
- **CUMULUS-3077**
  - Updated `lambdas/data-migration2` granule and files migration to have a `removeExcessFiles` function like in write-granules that will remove file records no longer associated with a granule being migrated
- **CUMULUS-3080**
  - Changed the retention period in days from 14 to 30 for cloudwatch logs for NIST-5 compliance
- **CUMULUS-3100**
  - Updated `POST` granules endpoint to check if granuleId exists across all collections rather than a single collection.
  - Updated `PUT` granules endpoint to check if granuleId exists across a different collection and throw conflict error if so.
  - Updated logic for writing granules from a message to check if granuleId exists across a different collection and throw conflict error if so.

### Fixed

- **CUMULUS-3070**
  - Fixed inaccurate typings for PostgresGranule in @cumulus/db/types/granule
  - Fixed inaccurate typings for @cumulus/api/granules.ApiGranule and updated to
    allow null
- **CUMULUS-3104**
  - Fixed TS compilation error on aws-client package caused by @aws-sdk/client-s3 3.202.0 upgrade
- **CUMULUS-3116**
  - Reverted the default ElasticSearch sorting behavior to the pre-13.3.0 configuration
  - Results from ElasticSearch are sorted by default by the `timestamp` field. This means that the order
  is not guaranteed if two or more records have identical timestamps as there is no secondary sort/tie-breaker.

## [v13.4.0] 2022-10-31

### Notable changes

- **CUMULUS-3104**
  - Published new tag [`43` of `cumuluss/async-operation` to Docker Hub](https://hub.docker.com/layers/cumuluss/async-operation/43/images/sha256-5f989c7d45db3dde87c88c553182d1e4e250a1e09af691a84ff6aa683088b948?context=explore) which was built with node:14.19.3-buster.

### Added

- **CUMULUS-2998**
  - Added Memory Size and Timeout terraform variable configuration for the following Cumulus tasks:
    - fake_processing_task_timeout and fake_processing_task_memory_size
    - files_to_granules_task_timeout and files_to_granule_task_memory_size
    - hello_world_task_timeout and hello_world_task_memory_size
    - sf_sqs_report_task_timeout and sf_sqs_report_task_memory_size
- **CUMULUS-2986**
  - Adds Terraform memory_size configurations to lambda functions with customizable timeouts enabled (the minimum default size has also been raised from 256 MB to 512 MB)
    allowed properties include:
      - add_missing_file_checksums_task_memory_size
      - discover_granules_task_memory_size
      - discover_pdrs_task_memory_size
      - hyrax_metadata_updates_task_memory_size
      - lzards_backup_task_memory_size
      - move_granules_task_memory_size
      - parse_pdr_task_memory_size
      - pdr_status_check_task_memory_size
      - post_to_cmr_task_memory_size
      - queue_granules_task_memory_size
      - queue_pdrs_task_memory_size
      - queue_workflow_task_memory_size
      - sync_granule_task_memory_size
      - update_cmr_access_constraints_task_memory_size
      - update_granules_cmr_task_memory_size
  - Initializes the lambda_memory_size(s) variable in the Terraform variable list
  - Adds Terraform timeout variable for add_missing_file_checksums_task
- **CUMULUS-2631**
  - Added 'Bearer token' support to s3credentials endpoint
- **CUMULUS-2787**
  - Added `lzards-api-client` package to Cumulus with `submitQueryToLzards` method
- **CUMULUS-2944**
  - Added configuration to increase the limit for body-parser's JSON and URL encoded parsers to allow for larger input payloads

### Changed


- Updated `example/cumulus-tf/variables.tf` to have `cmr_oauth_provider` default to `launchpad`
- **CUMULUS-3024**
  - Update PUT /granules endpoint to operate consistently across datastores
    (PostgreSQL, ElasticSearch, DynamoDB). Previously it was possible, given a
    partial Granule payload to have different data in Dynamo/ElasticSearch and PostgreSQL
  - Given a partial Granule object, the /granules update endpoint now operates
    with behavior more consistent with a PATCH operation where fields not provided
    in the payload will not be updated in the datastores.
  - Granule translation (db/src/granules.ts) now supports removing null/undefined fields when converting from API to Postgres
    granule formats.
  - Update granule write logic: if a `null` files key is provided in an update payload (e.g. `files: null`),
    an error will be thrown. `null` files were not previously supported and would throw potentially unclear errors. This makes the error clearer and more explicit.
  - Update granule write logic: If an empty array is provided for the `files` key, all files will be removed in all datastores
- **CUMULUS-2787**
  - Updated `lzards-backup-task` to send Cumulus provider and granule createdAt values as metadata in LZARDS backup request to support querying LZARDS for reconciliation reports
- **CUMULUS-2913**
  - Changed `process-dead-letter-archive` lambda to put messages from S3 dead
    letter archive that fail to process to new S3 location.
- **CUMULUS-2974**
  - The `DELETE /granules/<granuleId>` endpoint now includes additional details about granule
    deletion, including collection, deleted granule ID, deleted files, and deletion time.
- **CUMULUS-3027**
  - Pinned typescript to ~4.7.x to address typing incompatibility issues
    discussed in https://github.com/knex/knex/pull/5279
  - Update generate-ts-build-cache script to always install root project dependencies
- **CUMULUS-3104**
  - Updated Dockerfile of async operation docker image to build from node:14.19.3-buster
  - Sets default async_operation_image version to 43.
  - Upgraded saml2-js 4.0.0, rewire to 6.0.0 to address security vulnerabilities
  - Fixed TS compilation error caused by @aws-sdk/client-s3 3.190->3.193 upgrade

## [v13.3.2] 2022-10-10 [BACKPORT]

**Please note** changes in 13.3.2 may not yet be released in future versions, as
this is a backport and patch release on the 13.3.x series of releases. Updates that
are included in the future will have a corresponding CHANGELOG entry in future
releases.

### Fixed

- **CUMULUS-2557**
  - Updated `@cumulus/aws-client/S3/moveObject` to handle zero byte files (0 byte files).
- **CUMULUS-2971**
  - Updated `@cumulus/aws-client/S3ObjectStore` class to take string query parameters and
    its methods `signGetObject` and `signHeadObject` to take parameter presignOptions
- **CUMULUS-3021**
  - Updated `@cumulus/api-client/collections` and `@cumulus/integration-tests/api` to encode
    collection version in the URI path
- **CUMULUS-3024**
  - Update PUT /granules endpoint to operate consistently across datastores
    (PostgreSQL, ElasticSearch, DynamoDB). Previously it was possible, given a
    partial Granule payload to have different data in Dynamo/ElasticSearch and PostgreSQL
  - Given a partial Granule object, the /granules update endpoint now operates
    with behavior more consistent with a PATCH operation where fields not provided
    in the payload will not be updated in the datastores.
  - Granule translation (db/src/granules.ts) now supports removing null/undefined fields when converting from API to Postgres
    granule formats.
  - Update granule write logic: if a `null` files key is provided in an update payload (e.g. `files: null`),
    an error will be thrown. `null` files were not previously supported and would throw potentially unclear errors. This makes the error clearer and more explicit.
  - Update granule write logic: If an empty array is provided for the `files` key, all files will be removed in all datastores

## [v13.3.0] 2022-8-19

### Notable Changes

- **CUMULUS-2930**
  - The `GET /granules` endpoint has a new optional query parameter:
    `searchContext`, which is used to resume listing within the same search
    context. It is provided in every response from the endpoint as
    `meta.searchContext`. The searchContext value must be submitted with every
    consequent API call, and must be fetched from each new response to maintain
    the context.
  - Use of the `searchContext` query string parameter allows listing past 10,000 results.
  - Note that using the `from` query param in a request will cause the `searchContext` to
    be ignored and also make the query subject to the 10,000 results cap again.
  - Updated `GET /granules` endpoint to leverage ElasticSearch search-after API.
    The endpoint will only use search-after when the `searchContext` parameter
    is provided in a request.

## [v13.2.1] 2022-8-10 [BACKPORT]

### Notable changes

- **CUMULUS-3019**
  - Fix file write logic to delete files by `granule_cumulus_id` instead of
    `cumulus_id`. Previous logic removed files by matching `file.cumulus_id`
    to `granule.cumulus_id`.

## [v13.2.0] 2022-8-04

### Changed

- **CUMULUS-2940**
  - Updated bulk operation lambda to utilize system wide rds_connection_timing
    configuration parameters from the main `cumulus` module
- **CUMULUS-2980**
  - Updated `ingestPdrWithNodeNameSpec.js` to use `deleteProvidersAndAllDependenciesByHost` function.
  - Removed `deleteProvidersByHost`function.
- **CUMULUS-2954**
  - Updated Backup LZARDS task to run as a single task in a step function workflow.
  - Updated task to allow user to provide `collectionId` in workflow input and
    updated task to use said `collectionId` to look up the corresponding collection record in RDS.

## [v13.1.0] 2022-7-22

### MIGRATION notes

- The changes introduced in CUMULUS-2962 will re-introduce a
  `files_granules_cumulus_id_index` on the `files` table in the RDS database.
  This index will be automatically created as part of the bootstrap lambda
  function *on deployment* of the `data-persistence` module.

  *In cases where the index is already applied, this update will have no effect*.

  **Please Note**: In some cases where ingest is occurring at high volume levels and/or the
  files table has > 150M file records, the migration may
  fail on deployment due to timing required to both acquire the table state needed for the
  migration and time to create the index given the resources available.

  For reference a rx.5 large Aurora/RDS database
  with *no activity* took roughly 6 minutes to create the index for a file table with 300M records and no active ingest, however timed out when the same migration was attempted
  in production with possible activity on the table.

  If you believe you are subject to the above consideration, you may opt to
  manually create the `files` table index *prior* to deploying this version of
  Core with the following procedure:

  -----

  - Verify you do not have the index:

  ```text
  select * from pg_indexes where tablename = 'files';

   schemaname | tablename |        indexname        | tablespace |                                       indexdef
  ------------+-----------+-------------------------+------------+---------------------------------------------------------------------------------------
   public     | files     | files_pkey              |            | CREATE UNIQUE INDEX files_pkey ON public.files USING btree (cumulus_id)
   public     | files     | files_bucket_key_unique |            | CREATE UNIQUE INDEX files_bucket_key_unique ON public.files USING btree (bucket, key)
  ```

  In this instance you should not see an `indexname` row with
  `files_granules_cumulus_id_index` as the value.     If you *do*, you should be
  clear to proceed with the installation.
  - Quiesce ingest

  Stop all ingest operations in Cumulus Core according to your operational
  procedures.    You should validate that it appears there are no active queries that
  appear to be inserting granules/files into the database as a secondary method
  of evaluating the database system state:

  ```text
  select pid, query, state, wait_event_type, wait_event from pg_stat_activity where state = 'active';
  ```

  If query rows are returned with a `query` value that involves the files table,
  make sure ingest is halted and no other granule-update activity is running on
  the system.

  Note: In rare instances if there are hung queries that are unable to resolve, it may be necessary to
  manually use psql [Server Signaling
  Functions](https://www.postgresql.org/docs/10/functions-admin.html#FUNCTIONS-ADMIN-SIGNAL)
  `pg_cancel_backend` and/or
  `pg_terminate_backend` if the migration will not complete in the next step.

  - Create the Index

  Run the following query to create the index.    Depending on the situation
  this may take many minutes to complete, and you will note your CPU load and
  disk I/O rates increase on your cluster:

  ```text
  CREATE INDEX files_granule_cumulus_id_index ON files (granule_cumulus_id);
  ```

  You should see a response like:

  ```text
  CREATE INDEX
  ```

  and can verify the index `files_granule_cumulus_id_index` was created:

  ```text
  => select * from pg_indexes where tablename = 'files';
  schemaname | tablename |           indexname            | tablespace |                                           indexdef
   ------------+-----------+--------------------------------+------------+----------------------------------------------------------------------------------------------
   public     | files     | files_pkey                     |            | CREATE UNIQUE INDEX files_pkey ON public.files USING btree (cumulus_id)
   public     | files     | files_bucket_key_unique        |            | CREATE UNIQUE INDEX files_bucket_key_unique ON public.files USING btree (bucket, key)
   public     | files     | files_granule_cumulus_id_index |            | CREATE INDEX files_granule_cumulus_id_index ON public.files USING btree (granule_cumulus_id)
  (3 rows)
  ```

  - Once this is complete, you may deploy this version of Cumulus as you
    normally would.
  **If you are unable to stop ingest for the above procedure** *and* cannot
  migrate with deployment, you may be able to manually create the index while
  writes are ongoing using postgres's `CONCURRENTLY` option for `CREATE INDEX`.
  This can have significant impacts on CPU/write IO, particularly if you are
  already using a significant amount of your cluster resources, and may result
  in failed writes or an unexpected index/database state.

  PostgreSQL's
  [documentation](https://www.postgresql.org/docs/10/sql-createindex.html#SQL-CREATEINDEX-CONCURRENTLY)
  provides more information on this option.   Please be aware it is
  **unsupported** by Cumulus at this time, so community members that opt to go
  this route should proceed with caution.

  -----

### Notable changes

- **CUMULUS-2962**
  - Re-added database structural migration to `files` table to add an index on `granule_cumulus_id`
- **CUMULUS-2929**
  - Updated `move-granule` task to check the optional collection configuration parameter
    `meta.granuleMetadataFileExtension` to determine the granule metadata file.
    If none is specified, the granule CMR metadata or ISO metadata file is used.

### Changed

- Updated Moment.js package to 2.29.4 to address security vulnerability
- **CUMULUS-2967**
  - Added fix example/spec/helpers/Provider that doesn't fail deletion 404 in
    case of deletion race conditions
### Fixed

- **CUMULUS-2995**
  - Updated Lerna package to 5.1.8 to address security vulnerability

- **CUMULUS-2863**
  - Fixed `@cumulus/api` `validateAndUpdateSqsRule` method to allow 0 retries and 0 visibilityTimeout
    in rule's meta.

- **CUMULUS-2959**
  - Fixed `@cumulus/api` `granules` module to convert numeric productVolume to string
    when an old granule record is retrieved from DynamoDB
- Fixed the following links on Cumulus docs' [Getting Started](https://nasa.github.io/cumulus/docs/getting-started) page:
    * Cumulus Deployment
    * Terraform Best Practices
    * Integrator Common Use Cases
- Also corrected the _How to Deploy Cumulus_ link in the [Glossary](https://nasa.github.io/cumulus/docs/glossary)


## [v13.0.1] 2022-7-12

- **CUMULUS-2995**
  - Updated Moment.js package to 2.29.4 to address security vulnerability

## [v13.0.0] 2022-06-13

### MIGRATION NOTES

- The changes introduced in CUMULUS-2955 should result in removal of
  `files_granule_cumulus_id_index` from the `files` table (added in the v11.1.1
  release).  The success of this operation is dependent on system ingest load.

  In rare cases where data-persistence deployment fails because the
  `postgres-db-migration` times out, it may be required to manually remove the
  index and then redeploy:

  ```text
  DROP INDEX IF EXISTS files_granule_cumulus_id_index;
  ```

### Breaking Changes

- **CUMULUS-2931**

  - Updates CustomBootstrap lambda to default to failing if attempting to remove
    a pre-existing `cumulus-alias` index that would collide with the required
    `cumulus-alias` *alias*.   A configuration parameter
    `elasticsearch_remove_index_alias_conflict`  on the `cumulus` and
    `archive` modules has been added to enable the original behavior that would
    remove the invalid index (and all it's data).
  - Updates `@cumulus/es-client.bootstrapElasticSearch` signature to be
    parameterized and accommodate a new parameter `removeAliasConflict` which
    allows/disallows the deletion of a conflicting `cumulus-alias` index

### Notable changes

- **CUMULUS-2929**
  - Updated `move-granule` task to check the optional collection configuration parameter
    `meta.granuleMetadataFileExtension` to determine the granule metadata file.
    If none is specified, the granule CMR metadata or ISO metadata file is used.

### Added

- **CUMULUS-2929**
  - Added optional collection configuration `meta.granuleMetadataFileExtension` to specify CMR metadata
    file extension for tasks that utilize metadata file lookups

- **CUMULUS-2939**
  - Added `@cumulus/api/lambdas/start-async-operation` to start an async operation

- **CUMULUS-2953**
  - Added `skipMetadataCheck` flag to config for Hyrax metadata updates task.
  - If this config flag is set to `true`, and a granule has no CMR file, the task will simply return the input values.

- **CUMULUS-2966**
  - Added extractPath operation and support of nested string replacement to `url_path` in the collection configuration

### Changed

- **CUMULUS-2965**
  - Update `cumulus-rds-tf` module to ignore `engine_version` lifecycle changes
- **CUMULUS-2967**
  - Added fix example/spec/helpers/Provider that doesn't fail deletion 404 in
    case of deletion race conditions
- **CUMULUS-2955**
  - Updates `20220126172008_files_granule_id_index` to *not* create an index on
    `granule_cumulus_id` on the files table.
  - Adds `20220609024044_remove_files_granule_id_index` migration to revert
    changes from `20220126172008_files_granule_id_index` on any deployed stacks
    that might have the index to ensure consistency in deployed stacks

- **CUMULUS-2923**
  - Changed public key setup for SFTP local testing.
- **CUMULUS-2939**
  - Updated `@cumulus/api` `granules/bulk*`, `elasticsearch/index-from-database` and
    `POST reconciliationReports` endpoints to invoke StartAsyncOperation lambda

### Fixed

- **CUMULUS-2863**
  - Fixed `@cumulus/api` `validateAndUpdateSqsRule` method to allow 0 retries
    and 0 visibilityTimeout in rule's meta.
- **CUMULUS-2961**
  - Fixed `data-migration2` granule migration logic to allow for DynamoDb granules that have a null/empty string value for `execution`.   The migration will now migrate them without a linked execution.
  - Fixed `@cumulus/api` `validateAndUpdateSqsRule` method to allow 0 retries and 0 visibilityTimeout
    in rule's meta.

- **CUMULUS-2959**
  - Fixed `@cumulus/api` `granules` module to convert numeric productVolume to string
    when an old granule record is retrieved from DynamoDB.

## [v12.0.3] 2022-10-03 [BACKPORT]

**Please note** changes in 12.0.3 may not yet be released in future versions, as
this is a backport and patch release on the 12.0.x series of releases. Updates that
are included in the future will have a corresponding CHANGELOG entry in future
releases.

### Fixed

- **CUMULUS-3024**
  - Update PUT /granules endpoint to operate consistently across datastores
    (PostgreSQL, ElasticSearch, DynamoDB). Previously it was possible, given a
    partial Granule payload to have different data in Dynamo/ElasticSearch and PostgreSQL
  - Given a partial Granule object, the /granules update endpoint now operates
    with behavior more consistent with a PATCH operation where fields not provided
    in the payload will not be updated in the datastores.
  - Granule translation (db/src/granules.ts) now supports removing null/undefined fields when converting from API to Postgres
    granule formats.
  - Update granule write logic: if a `null` files key is provided in an update payload (e.g. `files: null`),
    an error will be thrown. `null` files were not previously supported and would throw potentially unclear errors. This makes the error clearer and more explicit.
  - Update granule write logic: If an empty array is provided for the `files` key, all files will be removed in all datastores
- **CUMULUS-2971**
  - Updated `@cumulus/aws-client/S3ObjectStore` class to take string query parameters and
    its methods `signGetObject` and `signHeadObject` to take parameter presignOptions
- **CUMULUS-2557**
  - Updated `@cumulus/aws-client/S3/moveObject` to handle zero byte files (0 byte files).
- **CUMULUS-3021**
  - Updated `@cumulus/api-client/collections` and `@cumulus/integration-tests/api` to encode
    collection version in the URI path

## [v12.0.2] 2022-08-10 [BACKPORT]

**Please note** changes in 12.0.2 may not yet be released in future versions, as
this is a backport and patch release on the 12.0.x series of releases. Updates that
are included in the future will have a corresponding CHANGELOG entry in future
releases.

### Notable Changes

- **CUMULUS-3019**
  - Fix file write logic to delete files by `granule_cumulus_id` instead of
      `cumulus_id`. Previous logic removed files by matching `file.cumulus_id`
      to `granule.cumulus_id`.

## [v12.0.1] 2022-07-18

- **CUMULUS-2995**
  - Updated Moment.js package to 2.29.4 to address security vulnerability

## [v12.0.0] 2022-05-20

### Breaking Changes

- **CUMULUS-2903**

  - The minimum supported version for all published Cumulus Core npm packages is now Node 14.19.1
  - Tasks using the `cumuluss/cumulus-ecs-task` Docker image must be updated to
    `cumuluss/cumulus-ecs-task:1.8.0`. This can be done by updating the `image`
    property of any tasks defined using the `cumulus_ecs_service` Terraform
    module.

### Changed

- **CUMULUS-2932**

  - Updates `SyncGranule` task to include `disableOrDefaultAcl` function that uses
    the configuration ACL parameter to set ACL to private by default or disable ACL.
  - Updates `@cumulus/sync-granule` `download()` function to take in ACL parameter
  - Updates `@cumulus/ingest` `proceed()` function to take in ACL parameter
  - Updates `@cumulus/ingest` `addLock()` function to take in an optional ACL parameter
  - Updates `SyncGranule` example worfklow config
    `example/cumulus-tf/sync_granule_workflow.asl.json` to include `ACL`
    parameter.

## [v11.1.8] 2022-11-07 [BACKPORT]

**Please note** changes in 11.1.7 may not yet be released in future versions, as
this is a backport and patch release on the 11.1.x series of releases. Updates that
are included in the future will have a corresponding CHANGELOG entry in future
releases.

### Breaking Changes

- **CUMULUS-2903**
  - The minimum supported version for all published Cumulus Core npm packages is now Node 14.19.1
  - Tasks using the `cumuluss/cumulus-ecs-task` Docker image must be updated to
    `cumuluss/cumulus-ecs-task:1.8.0`. This can be done by updating the `image`
    property of any tasks defined using the `cumulus_ecs_service` Terraform
    module.

### Notable changes

- Published new tag [`43` of `cumuluss/async-operation` to Docker Hub](https://hub.docker.com/layers/cumuluss/async-operation/43/images/sha256-5f989c7d45db3dde87c88c553182d1e4e250a1e09af691a84ff6aa683088b948?context=explore) which was built with node:14.19.3-buster.

### Changed

- **CUMULUS-3104**
  - Updated Dockerfile of async operation docker image to build from node:14.19.3-buster
  - Sets default async_operation_image version to 43.
  - Upgraded saml2-js 4.0.0, rewire to 6.0.0 to address security vulnerabilities
  - Fixed TS compilation error on aws-client package caused by @aws-sdk/client-s3 3.202.0 upgrade

- **CUMULUS-3080**
  - Changed the retention period in days from 14 to 30 for cloudwatch logs for NIST-5 compliance

## [v11.1.7] 2022-10-05 [BACKPORT]

**Please note** changes in 11.1.7 may not yet be released in future versions, as
this is a backport and patch release on the 11.1.x series of releases. Updates that
are included in the future will have a corresponding CHANGELOG entry in future
releases.

### Fixed

- **CUMULUS-3024**
  - Update PUT /granules endpoint to operate consistently across datastores
    (PostgreSQL, ElasticSearch, DynamoDB). Previously it was possible, given a
    partial Granule payload to have different data in Dynamo/ElasticSearch and PostgreSQL
  - Given a partial Granule object, the /granules update endpoint now operates
    with behavior more consistent with a PATCH operation where fields not provided
    in the payload will not be updated in the datastores.
  - Granule translation (db/src/granules.ts) now supports removing null/undefined fields when converting from API to Postgres
    granule formats.
  - Update granule write logic: if a `null` files key is provided in an update payload (e.g. `files: null`),
    an error will be thrown. `null` files were not previously supported and would throw potentially unclear errors. This makes the error clearer and more explicit.
  - Update granule write logic: If an empty array is provided for the `files` key, all files will be removed in all datastores
- **CUMULUS-2971**
  - Updated `@cumulus/aws-client/S3ObjectStore` class to take string query parameters and
    its methods `signGetObject` and `signHeadObject` to take parameter presignOptions
- **CUMULUS-2557**
  - Updated `@cumulus/aws-client/S3/moveObject` to handle zero byte files (0 byte files).
- **CUMULUS-3021**
  - Updated `@cumulus/api-client/collections` and `@cumulus/integration-tests/api` to encode
    collection version in the URI path
- **CUMULUS-3027**
  - Pinned typescript to ~4.7.x to address typing incompatibility issues
    discussed in https://github.com/knex/knex/pull/5279
  - Update generate-ts-build-cache script to always install root project dependencies

## [v11.1.5] 2022-08-10 [BACKPORT]

**Please note** changes in 11.1.5 may not yet be released in future versions, as
this is a backport and patch release on the 11.1.x series of releases. Updates that
are included in the future will have a corresponding CHANGELOG entry in future
releases.

### Notable changes

- **CUMULUS-3019**
  - Fix file write logic to delete files by `granule_cumulus_id` instead of
      `cumulus_id`. Previous logic removed files by matching `file.cumulus_id`
      to `granule.cumulus_id`.

## [v11.1.4] 2022-07-18

**Please note** changes in 11.1.4 may not yet be released in future versions, as
this is a backport and patch release on the 11.1.x series of releases. Updates that
are included in the future will have a corresponding CHANGELOG entry in future
releases.

### MIGRATION notes


- The changes introduced in CUMULUS-2962 will re-introduce a
  `files_granules_cumulus_id_index` on the `files` table in the RDS database.
  This index will be automatically created as part of the bootstrap lambda
  function *on deployment* of the `data-persistence` module.

  *In cases where the index is already applied, this update will have no effect*.

  **Please Note**: In some cases where ingest is occurring at high volume levels and/or the
  files table has > 150M file records, the migration may
  fail on deployment due to timing required to both acquire the table state needed for the
  migration and time to create the index given the resources available.

  For reference a rx.5 large Aurora/RDS database
  with *no activity* took roughly 6 minutes to create the index for a file table with 300M records and no active ingest, however timed out when the same migration was attempted
  in production with possible activity on the table.

  If you believe you are subject to the above consideration, you may opt to
  manually create the `files` table index *prior* to deploying this version of
  Core with the following procedure:

  -----

  - Verify you do not have the index:

  ```text
  select * from pg_indexes where tablename = 'files';

   schemaname | tablename |        indexname        | tablespace |                                       indexdef
  ------------+-----------+-------------------------+------------+---------------------------------------------------------------------------------------
   public     | files     | files_pkey              |            | CREATE UNIQUE INDEX files_pkey ON public.files USING btree (cumulus_id)
   public     | files     | files_bucket_key_unique |            | CREATE UNIQUE INDEX files_bucket_key_unique ON public.files USING btree (bucket, key)
  ```

  In this instance you should not see an `indexname` row with
  `files_granules_cumulus_id_index` as the value.     If you *do*, you should be
  clear to proceed with the installation.
  - Quiesce ingest

  Stop all ingest operations in Cumulus Core according to your operational
  procedures.    You should validate that it appears there are no active queries that
  appear to be inserting granules/files into the database as a secondary method
  of evaluating the database system state:

  ```text
  select pid, query, state, wait_event_type, wait_event from pg_stat_activity where state = 'active';
  ```

  If query rows are returned with a `query` value that involves the files table,
  make sure ingest is halted and no other granule-update activity is running on
  the system.

  Note: In rare instances if there are hung queries that are unable to resolve, it may be necessary to
  manually use psql [Server Signaling
  Functions](https://www.postgresql.org/docs/10/functions-admin.html#FUNCTIONS-ADMIN-SIGNAL)
  `pg_cancel_backend` and/or
  `pg_terminate_backend` if the migration will not complete in the next step.

  - Create the Index

  Run the following query to create the index.    Depending on the situation
  this may take many minutes to complete, and you will note your CPU load and
  disk I/O rates increase on your cluster:

  ```text
  CREATE INDEX files_granule_cumulus_id_index ON files (granule_cumulus_id);
  ```

  You should see a response like:

  ```text
  CREATE INDEX
  ```

  and can verify the index `files_granule_cumulus_id_index` was created:

  ```text
  => select * from pg_indexes where tablename = 'files';
  schemaname | tablename |           indexname            | tablespace |                                           indexdef
   ------------+-----------+--------------------------------+------------+----------------------------------------------------------------------------------------------
   public     | files     | files_pkey                     |            | CREATE UNIQUE INDEX files_pkey ON public.files USING btree (cumulus_id)
   public     | files     | files_bucket_key_unique        |            | CREATE UNIQUE INDEX files_bucket_key_unique ON public.files USING btree (bucket, key)
   public     | files     | files_granule_cumulus_id_index |            | CREATE INDEX files_granule_cumulus_id_index ON public.files USING btree (granule_cumulus_id)
  (3 rows)
  ```

  - Once this is complete, you may deploy this version of Cumulus as you
    normally would.
  **If you are unable to stop ingest for the above procedure** *and* cannot
  migrate with deployment, you may be able to manually create the index while
  writes are ongoing using postgres's `CONCURRENTLY` option for `CREATE INDEX`.
  This can have significant impacts on CPU/write IO, particularly if you are
  already using a significant amount of your cluster resources, and may result
  in failed writes or an unexpected index/database state.

  PostgreSQL's
  [documentation](https://www.postgresql.org/docs/10/sql-createindex.html#SQL-CREATEINDEX-CONCURRENTLY)
  provides more information on this option.   Please be aware it is
  **unsupported** by Cumulus at this time, so community members that opt to go
  this route should proceed with caution.

  -----

### Changed

- Updated Moment.js package to 2.29.4 to address security vulnerability

## [v11.1.3] 2022-06-24

**Please note** changes in 11.1.3 may not yet be released in future versions, as
this is a backport and patch release on the 11.1.x series of releases. Updates that
are included in the future will have a corresponding CHANGELOG entry in future
releases.

### Notable changes

- **CUMULUS-2929**
  - Updated `move-granule` task to check the optional collection configuration parameter
    `meta.granuleMetadataFileExtension` to determine the granule metadata file.
    If none is specified, the granule CMR metadata or ISO metadata file is used.

### Added

- **CUMULUS-2929**
  - Added optional collection configuration `meta.granuleMetadataFileExtension` to specify CMR metadata
    file extension for tasks that utilize metadata file lookups
- **CUMULUS-2966**
  - Added extractPath operation and support of nested string replacement to `url_path` in the collection configuration
### Fixed

- **CUMULUS-2863**
  - Fixed `@cumulus/api` `validateAndUpdateSqsRule` method to allow 0 retries
    and 0 visibilityTimeout in rule's meta.
- **CUMULUS-2959**
  - Fixed `@cumulus/api` `granules` module to convert numeric productVolume to string
    when an old granule record is retrieved from DynamoDB.
- **CUMULUS-2961**
  - Fixed `data-migration2` granule migration logic to allow for DynamoDb granules that have a null/empty string value for `execution`.   The migration will now migrate them without a linked execution.

## [v11.1.2] 2022-06-13

**Please note** changes in 11.1.2 may not yet be released in future versions, as
this is a backport and patch release on the 11.1.x series of releases. Updates that
are included in the future will have a corresponding CHANGELOG entry in future
releases.

### MIGRATION NOTES

- The changes introduced in CUMULUS-2955 should result in removal of
  `files_granule_cumulus_id_index` from the `files` table (added in the v11.1.1
  release).  The success of this operation is dependent on system ingest load

  In rare cases where data-persistence deployment fails because the
  `postgres-db-migration` times out, it may be required to manually remove the
  index and then redeploy:

  ```text
  > DROP INDEX IF EXISTS postgres-db-migration;
  DROP INDEX
  ```

### Changed

- **CUMULUS-2955**
  - Updates `20220126172008_files_granule_id_index` to *not* create an index on
    `granule_cumulus_id` on the files table.
  - Adds `20220609024044_remove_files_granule_id_index` migration to revert
    changes from `20220126172008_files_granule_id_index` on any deployed stacks
    that might have the index to ensure consistency in deployed stacks

## [v11.1.1] 2022-04-26

### Added

### Changed

- **CUMULUS-2885**
  - Updated `@cumulus/aws-client` to use new AWS SDK v3 packages for S3 requests:
    - `@aws-sdk/client-s3`
    - `@aws-sdk/lib-storage`
    - `@aws-sdk/s3-request-presigner`
  - Updated code for compatibility with updated `@cumulus/aws-client` and AWS SDK v3 S3 packages:
    - `@cumulus/api`
    - `@cumulus/async-operations`
    - `@cumulus/cmrjs`
    - `@cumulus/common`
    - `@cumulus/collection-config-store`
    - `@cumulus/ingest`
    - `@cumulus/launchpad-auth`
    - `@cumulus/sftp-client`
    - `@cumulus/tf-inventory`
    - `lambdas/data-migration2`
    - `tasks/add-missing-file-checksums`
    - `tasks/hyrax-metadata-updates`
    - `tasks/lzards-backup`
    - `tasks/sync-granule`
- **CUMULUS-2886**
  - Updated `@cumulus/aws-client` to use new AWS SDK v3 packages for API Gateway requests:
    - `@aws-sdk/client-api-gateway`
- **CUMULUS-2920**
  - Update npm version for Core build to 8.6
- **CUMULUS-2922**
  - Added `@cumulus/example-lib` package to example project to allow unit tests `example/script/lib` dependency.
  - Updates Mutex unit test to address changes made in [#2902](https://github.com/nasa/cumulus/pull/2902/files)
- **CUMULUS-2924**
  - Update acquireTimeoutMillis to 400 seconds for the db-provision-lambda module to address potential timeout issues on RDS database start
- **CUMULUS-2925**
  - Updates CI to utilize `audit-ci` v6.2.0
  - Updates CI to utilize a on-container filesystem when building Core in 'uncached' mode
  - Updates CI to selectively bootstrap Core modules in the cleanup job phase
- **CUMULUS-2934**
  - Update CI Docker container build to install pipenv to prevent contention on parallel lambda builds


## [v11.1.0] 2022-04-07

### MIGRATION NOTES

- 11.1.0 is an amendment release and supersedes 11.0.0. However, follow the migration steps for 11.0.0.

- **CUMULUS-2905**
  - Updates migration script with new `migrateAndOverwrite` and
    `migrateOnlyFiles` options.

### Added

- **CUMULUS-2860**
  - Added an optional configuration parameter `skipMetadataValidation` to `hyrax-metadata-updates` task
- **CUMULUS-2870**
  - Added `last_modified_date` as output to all tasks in Terraform `ingest` module.
- **CUMULUS-NONE**
  - Added documentation on choosing and configuring RDS at `deployment/choosing_configuring_rds`.

### Changed

- **CUMULUS-2703**
  - Updated `ORCA Backup` reconciliation report to report `cumulusFilesCount` and `orcaFilesCount`
- **CUMULUS-2849**
  - Updated `@cumulus/aws-client` to use new AWS SDK v3 packages for DynamoDB requests:
    - `@aws-sdk/client-dynamodb`
    - `@aws-sdk/lib-dynamodb`
    - `@aws-sdk/util-dynamodb`
  - Updated code for compatibility with AWS SDK v3 Dynamo packages
    - `@cumulus/api`
    - `@cumulus/errors`
    - `@cumulus/tf-inventory`
    - `lambdas/data-migration2`
    - `packages/api/ecs/async-operation`
- **CUMULUS-2864**
  - Updated `@cumulus/cmr-client/ingestUMMGranule` and `@cumulus/cmr-client/ingestConcept`
    functions to not perform separate validation request
- **CUMULUS-2870**
  - Updated `hello_world_service` module to pass in `lastModified` parameter in command list to trigger a Terraform state change when the `hello_world_task` is modified.

### Fixed

- **CUMULUS-2849**
  - Fixed AWS service client memoization logic in `@cumulus/aws-client`

## [v11.0.0] 2022-03-24 [STABLE]

### v9.9->v11.0 MIGRATION NOTES

Release v11.0 is a maintenance release series, replacing v9.9.   If you are
upgrading to or past v11 from v9.9.x to this release, please pay attention to the following
migration notes from prior releases:

#### Migration steps

##### **After deploying the `data-persistence` module, but before deploying the main `cumulus` module**

- Due to a bug in the PUT `/rules/<name>` endpoint, the rule records in PostgreSQL may be
out of sync with records in DynamoDB. In order to bring the records into sync, re-deploy and re-run the
[`data-migration1` Lambda](https://nasa.github.io/cumulus/docs/upgrade-notes/upgrade-rds#3-deploy-and-run-data-migration1) with a payload of
`{"forceRulesMigration": true}`:

```shell
aws lambda invoke --function-name $PREFIX-data-migration1 \
  --payload $(echo '{"forceRulesMigration": true}' | base64) $OUTFILE
```

##### As part of the `cumulus` deployment

- Please read the [documentation on the updates to the granule files schema for our Cumulus workflow tasks and how to upgrade your deployment for compatibility](https://nasa.github.io/cumulus/docs/upgrade-notes/update-task-file-schemas).
- (Optional) Update the `task-config` for all workflows that use the `sync-granule` task to include `workflowStartTime` set to
`{$.cumulus_meta.workflow_start_time}`. See [here](https://github.com/nasa/cumulus/blob/master/example/cumulus-tf/sync_granule_workflow.asl.json#L9) for an example.

##### After the `cumulus` deployment

As part of the work on the RDS Phase 2 feature, it was decided to re-add the
granule file `type` property on the file table (detailed reasoning
https://wiki.earthdata.nasa.gov/pages/viewpage.action?pageId=219186829).  This
change was implemented as part of CUMULUS-2672/CUMULUS-2673, however granule
records ingested prior to v11 will *not* have the file.type property stored in the
PostGreSQL database, and on installation of v11 API calls to get granule.files
will not return this value. We anticipate most users are impacted by this issue.

Users that are impacted by these changes should re-run the granule migration
lambda to *only* migrate granule file records:

```shell
PAYLOAD=$(echo '{"migrationsList": ["granules"], "granuleMigrationParams": {"migrateOnlyFiles": "true"}}' | base64)
aws lambda invoke --function-name $PREFIX-postgres-migration-async-operation \
--payload $PAYLOAD $OUTFILE
```

You should note that this will *only* move files for granule records in
PostgreSQL.  **If you have not completed the phase 1 data migration or
have granule records in dynamo that are not in PostgreSQL, the migration will
report failure for both the DynamoDB granule and all the associated files and the file
records will not be updated**.

If you prefer to do a full granule and file migration, you may instead
opt to run the migration with the `migrateAndOverwrite` option instead, this will re-run a
full granule/files migration and overwrite all values in the PostgreSQL database from
what is in DynamoDB for both granules and associated files:

```shell
PAYLOAD=$(echo '{"migrationsList": ["granules"], "granuleMigrationParams": {"migrateAndOverwrite": "true"}}' | base64)
aws lambda invoke --function-name $PREFIX-postgres-migration-async-operation \
--payload $PAYLOAD $OUTFILE
```

*Please note*: Since this data migration is copying all of your granule data
from DynamoDB to PostgreSQL, it can take multiple hours (or even days) to run,
depending on how much data you have and how much parallelism you configure the
migration to use. In general, the more parallelism you configure the migration
to use, the faster it will go, but the higher load it will put on your
PostgreSQL database. Excessive database load can cause database outages and
result in data loss/recovery scenarios. Thus, the parallelism settings for the
migration are intentionally set by default to conservative values but are
configurable.      If this impacts only some of your data products you may want
to consider using other `granuleMigrationParams`.

Please see [the second data migration
docs](https://nasa.github.io/cumulus/docs/upgrade-notes/upgrade-rds#5-run-the-second-data-migration)
for more on this tool if you are unfamiliar with the various options.

### Notable changes

- **CUMULUS-2703**
  - `ORCA Backup` is now a supported `reportType` for the `POST /reconciliationReports` endpoint

### Added

- **CUMULUS-2311** - RDS Migration Epic Phase 2
  - **CUMULUS-2208**
    - Added `@cumulus/message/utils.parseException` to parse exception objects
    - Added helpers to `@cumulus/message/Granules`:
      - `getGranuleProductVolume`
      - `getGranuleTimeToPreprocess`
      - `getGranuleTimeToArchive`
      - `generateGranuleApiRecord`
    - Added `@cumulus/message/PDRs/generatePdrApiRecordFromMessage` to generate PDR from Cumulus workflow message
    - Added helpers to `@cumulus/es-client/indexer`:
      - `deleteAsyncOperation` to delete async operation records from Elasticsearch
      - `updateAsyncOperation` to update an async operation record in Elasticsearch
    - Added granules `PUT` endpoint to Cumulus API for updating a granule.
    Requests to this endpoint should be submitted **without an `action`**
    attribute in the request body.
    - Added `@cumulus/api-client/granules.updateGranule` to update granule via the API
  - **CUMULUS-2303**
    - Add translatePostgresProviderToApiProvider method to `@cumulus/db/translate/providers`
  - **CUMULUS-2306**
    - Updated API execution GET endpoint to read individual execution records
      from PostgreSQL database instead of DynamoDB
    - Updated API execution-status endpoint to read execution records from
      PostgreSQL database instead of DynamoDB
  - **CUMULUS-2302**
    - Added translatePostgresCollectionToApiCollection method to
      `@cumulus/db/translate/collections`
    - Added `searchWithUpdatedAtRange` method to
      `@cumulus/db/models/collections`
  - **CUMULUS-2301**
    - Created API asyncOperations POST endpoint to create async operations.
  - **CUMULUS-2307**
    - Updated API PDR GET endpoint to read individual PDR records from
      PostgreSQL database instead of DynamoDB
    - Added `deletePdr` to `@cumulus/api-client/pdrs`
  - **CUMULUS-2782**
    - Update API granules endpoint `move` action to update granules in the index
      and utilize postgres as the authoritative datastore
  - **CUMULUS-2769**
    - Update collection PUT endpoint to require existance of postgresql record
      and to ignore lack of dynamoDbRecord on update
  - **CUMULUS-2767**
    - Update provider PUT endpoint to require existence of PostgreSQL record
      and to ignore lack of DynamoDB record on update
  - **CUMULUS-2759**
    - Updates collection/provider/rules/granules creation (post) endpoints to
      primarily check for existence/collision in PostgreSQL database instead of DynamoDB
  - **CUMULUS-2714**
    - Added `@cumulus/db/base.deleteExcluding` method to allow for deletion of a
      record set with an exclusion list of cumulus_ids
  - **CUMULUS-2317**
    - Added `@cumulus/db/getFilesAndGranuleInfoQuery()` to build a query for searching file
    records in PostgreSQL and return specified granule information for each file
    - Added `@cumulus/db/QuerySearchClient` library to handle sequentially fetching and paging
    through results for an arbitrary PostgreSQL query
    - Added `insert` method to all `@cumulus/db` models to handle inserting multiple records into
    the database at once
    - Added `@cumulus/db/translatePostgresGranuleResultToApiGranule` helper to
    translate custom PostgreSQL granule result to API granule
  - **CUMULUS-2672**
    - Added migration to add `type` text column to Postgres database `files` table
  - **CUMULUS-2634**
    - Added new functions for upserting data to Elasticsearch:
      - `@cumulus/es-client/indexer.upsertExecution` to upsert an execution
      - `@cumulus/es-client/indexer.upsertPdr` to upsert a PDR
      - `@cumulus/es-client/indexer.upsertGranule` to upsert a granule
  - **CUMULUS-2510**
    - Added `execution_sns_topic_arn` environment variable to
      `sf_event_sqs_to_db_records` lambda TF definition.
    - Added to `sf_event_sqs_to_db_records_lambda` IAM policy to include
      permissions for SNS publish for `report_executions_topic`
    - Added `collection_sns_topic_arn` environment variable to
      `PrivateApiLambda` and `ApiEndpoints` lambdas.
    - Added `updateCollection` to `@cumulus/api-client`.
    - Added to `ecs_cluster` IAM policy to include permissions for SNS publish
      for `report_executions_sns_topic_arn`, `report_pdrs_sns_topic_arn`,
      `report_granules_sns_topic_arn`
    - Added variables for report topic ARNs to `process_dead_letter_archive.tf`
    - Added variable for granule report topic ARN to `bulk_operation.tf`
    - Added `pdr_sns_topic_arn` environment variable to
      `sf_event_sqs_to_db_records` lambda TF definition.
    - Added the new function `publishSnsMessageByDataType` in `@cumulus/api` to
      publish SNS messages to the report topics to PDRs, Collections, and
      Executions.
    - Added the following functions in `publishSnsMessageUtils` to handle
      publishing SNS messages for specific data and event types:
      - `publishCollectionUpdateSnsMessage`
      - `publishCollectionCreateSnsMessage`
      - `publishCollectionDeleteSnsMessage`
      - `publishGranuleUpdateSnsMessage`
      - `publishGranuleDeleteSnsMessage`
      - `publishGranuleCreateSnsMessage`
      - `publishExecutionSnsMessage`
      - `publishPdrSnsMessage`
      - `publishGranuleSnsMessageByEventType`
    - Added to `ecs_cluster` IAM policy to include permissions for SNS publish
      for `report_executions_topic` and `report_pdrs_topic`.
  - **CUMULUS-2315**
    - Added `paginateByCumulusId` to `@cumulus/db` `BasePgModel` to allow for paginated
      full-table select queries in support of elasticsearch indexing.
    - Added `getMaxCumulusId` to `@cumulus/db` `BasePgModel` to allow all
      derived table classes to support querying the current max `cumulus_id`.
  - **CUMULUS-2673**
    - Added `ES_HOST` environment variable to `postgres-migration-async-operation`
    Lambda using value of `elasticsearch_hostname` Terraform variable.
    - Added `elasticsearch_security_group_id` to security groups for
      `postgres-migration-async-operation` lambda.
    - Added permission for `DynamoDb:DeleteItem` to
      `postgres-migration-async-operation` lambda.
  - **CUMULUS-2778**
    - Updated default value of `async_operation_image` in
      `tf-modules/cumulus/variables.tf` to `cumuluss/async-operation:41`
    - Added `ES_HOST` environment variable to async operation ECS task
      definition to ensure that async operation tasks write to the correct
      Elasticsearch domain
- **CUMULUS-2642**
  - Reduces the reconcilation report's default maxResponseSize that returns
     the full report rather than an s3 signed url. Reports very close to the
     previous limits were failing to download, so the limit has been lowered to
     ensure all files are handled properly.
- **CUMULUS-2703**
  - Added `@cumulus/api/lambdas/reports/orca-backup-reconciliation-report` to create
    `ORCA Backup` reconciliation report

### Removed

- **CUMULUS-2311** - RDS Migration Epic Phase 2
  - **CUMULUS-2208**
    - Removed trigger for `dbIndexer` Lambda for DynamoDB tables:
      - `<prefix>-AsyncOperationsTable`
      - `<prefix>-CollectionsTable`
      - `<prefix>-ExecutionsTable`
      - `<prefix>-GranulesTable`
      - `<prefix>-PdrsTable`
      - `<prefix>-ProvidersTable`
      - `<prefix>-RulesTable`
  - **CUMULUS-2782**
    - Remove deprecated `@ingest/granule.moveGranuleFiles`
  - **CUMULUS-2770**
    - Removed `waitForModelStatus` from `example/spec/helpers/apiUtils` integration test helpers
  - **CUMULUS-2510**
    - Removed `stream_enabled` and `stream_view_type` from `executions_table` TF
      definition.
    - Removed `aws_lambda_event_source_mapping` TF definition on executions
      DynamoDB table.
    - Removed `stream_enabled` and `stream_view_type` from `collections_table`
      TF definition.
    - Removed `aws_lambda_event_source_mapping` TF definition on collections
      DynamoDB table.
    - Removed lambda `publish_collections` TF resource.
    - Removed `aws_lambda_event_source_mapping` TF definition on granules
    - Removed `stream_enabled` and `stream_view_type` from `pdrs_table` TF
      definition.
    - Removed `aws_lambda_event_source_mapping` TF definition on PDRs
      DynamoDB table.
  - **CUMULUS-2694**
    - Removed `@cumulus/api/models/granules.storeGranulesFromCumulusMessage()` method
  - **CUMULUS-2662**
    - Removed call to `addToLocalES` in POST `/granules` endpoint since it is
      redundant.
    - Removed call to `addToLocalES` in POST and PUT `/executions` endpoints
      since it is redundant.
    - Removed function `addToLocalES` from `es-client` package since it is no
      longer used.
  - **CUMULUS-2771**
    - Removed `_updateGranuleStatus` to update granule to "running" from `@cumulus/api/lib/ingest.reingestGranule`
    and `@cumulus/api/lib/ingest.applyWorkflow`

### Changed

- CVE-2022-2477
  - Update node-forge to 1.3.0 in `@cumulus/common` to address CVE-2022-2477
- **CUMULUS-2311** - RDS Migration Epic Phase 2
  - **CUMULUS_2641**
    - Update API granule schema to set productVolume as a string value
    - Update `@cumulus/message` package to set productVolume as string
      (calculated with `file.size` as a `BigInt`) to match API schema
    - Update `@cumulus/db` granule translation to translate `granule` objects to
      match the updated API schema
  - **CUMULUS-2714**
    - Updated
      - @cumulus/api/lib.writeRecords.writeGranulesFromMessage
      - @cumulus/api/lib.writeRecords.writeGranuleFromApi
      - @cumulus/api/lib.writeRecords.createGranuleFromApi
      - @cumulus/api/lib.writeRecords.updateGranuleFromApi
    - These methods now remove postgres file records that aren't contained in
        the write/update action if such file records exist.  This update
        maintains consistency with the writes to elasticsearch/dynamodb.
  - **CUMULUS-2672**
    - Updated `data-migration2` lambda to migrate Dynamo `granule.files[].type`
      instead of dropping it.
    - Updated `@cumlus/db` `translateApiFiletoPostgresFile` to retain `type`
    - Updated `@cumulus/db` `translatePostgresFileToApiFile` to retain `type`
    - Updated `@cumulus/types.api.file` to add `type` to the typing.
  - **CUMULUS-2315**
    - Update `index-from-database` lambda/ECS task and elasticsearch endpoint to read
      from PostgreSQL database
    - Update `index-from-database` endpoint to add the following configuration
      tuning parameters:
      - postgresResultPageSize -- The number of records to read from each
        postgres table per request.   Default is 1000.
      - postgresConnectionPoolSize -- The max number of connections to allow the
        index function to make to the database.  Default is 10.
      - esRequestConcurrency -- The maximium number of concurrent record
        translation/ES record update requests.   Default is 10.
  - **CUMULUS-2308**
    - Update `/granules/<granule_id>` GET endpoint to return PostgreSQL Granules instead of DynamoDB Granules
    - Update `/granules/<granule_id>` PUT endpoint to use PostgreSQL Granule as source rather than DynamoDB Granule
    - Update `unpublishGranule` (used in /granules PUT) to use PostgreSQL Granule as source rather than DynamoDB Granule
    - Update integration tests to use `waitForApiStatus` instead of `waitForModelStatus`
    - Update Granule ingest to update the Postgres Granule status as well as the DynamoDB Granule status
  - **CUMULUS-2302**
    - Update API collection GET endpoint to read individual provider records from
      PostgreSQL database instead of DynamoDB
    - Update sf-scheduler lambda to utilize API endpoint to get provider record
      from database via Private API lambda
    - Update API granule `reingest` endpoint to read collection from PostgreSQL
      database instead of DynamoDB
    - Update internal-reconciliation report to base report Collection comparison
      on PostgreSQL instead of DynamoDB
    - Moved createGranuleAndFiles `@cumulus/api` unit helper from `./lib` to
      `.test/helpers`
  - **CUMULUS-2208**
    - Moved all `@cumulus/api/es/*` code to new `@cumulus/es-client` package
    - Updated logic for collections API POST/PUT/DELETE to create/update/delete
      records directly in Elasticsearch in parallel with updates to
      DynamoDb/PostgreSQL
    - Updated logic for rules API POST/PUT/DELETE to create/update/delete
      records directly in Elasticsearch in parallel with updates to
      DynamoDb/PostgreSQL
    - Updated logic for providers API POST/PUT/DELETE to create/update/delete
      records directly in  Elasticsearch in parallel with updates to
      DynamoDb/PostgreSQL
    - Updated logic for PDRs API DELETE to delete records directly in
      Elasticsearch in parallel with deletes to DynamoDB/PostgreSQL
    - Updated logic for executions API DELETE to delete records directly in
      Elasticsearch in parallel with deletes to DynamoDB/PostgreSQL
    - Updated logic for granules API DELETE to delete records directly in
      Elasticsearch in parallel with deletes to DynamoDB/PostgreSQL
    - `sfEventSqsToDbRecords` Lambda now writes following data directly to
      Elasticsearch in parallel with writes to DynamoDB/PostgreSQL:
      - executions
      - PDRs
      - granules
    - All async operations are now written directly to Elasticsearch in parallel
      with DynamoDB/PostgreSQL
    - Updated logic for async operation API DELETE to delete records directly in
      Elasticsearch in parallel with deletes to DynamoDB/PostgreSQL
    - Moved:
      - `packages/api/lib/granules.getGranuleProductVolume` ->
      `@cumulus/message/Granules.getGranuleProductVolume`
      - `packages/api/lib/granules.getGranuleTimeToPreprocess`
      -> `@cumulus/message/Granules.getGranuleTimeToPreprocess`
      - `packages/api/lib/granules.getGranuleTimeToArchive` ->
      `@cumulus/message/Granules.getGranuleTimeToArchive`
      - `packages/api/models/Granule.generateGranuleRecord`
      -> `@cumulus/message/Granules.generateGranuleApiRecord`
  - **CUMULUS-2306**
    - Updated API local serve (`api/bin/serve.js`) setup code to add cleanup/executions
    related records
    - Updated @cumulus/db/models/granules-executions to add a delete method in
      support of local cleanup
    - Add spec/helpers/apiUtils/waitForApiStatus integration helper to retry API
      record retrievals on status in lieu of using `waitForModelStatus`
  - **CUMULUS-2303**
    - Update API provider GET endpoint to read individual provider records from
      PostgreSQL database instead of DynamoDB
    - Update sf-scheduler lambda to utilize API endpoint to get provider record
      from database via Private API lambda
  - **CUMULUS-2301**
    - Updated `getAsyncOperation` to read from PostgreSQL database instead of
      DynamoDB.
    - Added `translatePostgresAsyncOperationToApiAsyncOperation` function in
      `@cumulus/db/translate/async-operation`.
    - Updated `translateApiAsyncOperationToPostgresAsyncOperation` function to
      ensure that `output` is properly translated to an object for the
      PostgreSQL record for the following cases of `output` on the incoming API
      record:
      - `record.output` is a JSON stringified object
      - `record.output` is a JSON stringified array
      - `record.output` is a JSON stringified string
      - `record.output` is a string
  - **CUMULUS-2317**
    - Changed reconciliation reports to read file records from PostgreSQL instead of DynamoDB
  - **CUMULUS-2304**
    - Updated API rule GET endpoint to read individual rule records from
      PostgreSQL database instead of DynamoDB
    - Updated internal consumer lambdas for SNS, SQS and Kinesis to read
      rules from PostgreSQL.
  - **CUMULUS-2634**
    - Changed `sfEventSqsToDbRecords` Lambda to use new upsert helpers for executions, granules, and PDRs
    to ensure out-of-order writes are handled correctly when writing to Elasticsearch
  - **CUMULUS-2510**
    - Updated `@cumulus/api/lib/writeRecords/write-execution` to publish SNS
      messages after a successful write to Postgres, DynamoDB, and ES.
    - Updated functions `create` and `upsert` in the `db` model for Executions
      to return an array of objects containing all columns of the created or
      updated records.
    - Updated `@cumulus/api/endpoints/collections` to publish an SNS message
      after a successful collection delete, update (PUT), create (POST).
    - Updated functions `create` and `upsert` in the `db` model for Collections
      to return an array of objects containing all columns for the created or
      updated records.
    - Updated functions `create` and `upsert` in the `db` model for Granules
      to return an array of objects containing all columns for the created or
      updated records.
    - Updated `@cumulus/api/lib/writeRecords/write-granules` to publish SNS
      messages after a successful write to Postgres, DynamoDB, and ES.
    - Updated `@cumulus/api/lib/writeRecords/write-pdr` to publish SNS
      messages after a successful write to Postgres, DynamoDB, and ES.
  - **CUMULUS-2733**
    - Updated `_writeGranuleFiles` function creates an aggregate error which
      contains the workflow error, if any, as well as any error that may occur
      from writing granule files.
  - **CUMULUS-2674**
    - Updated `DELETE` endpoints for the following data types to check that record exists in
      PostgreSQL or Elasticsearch before proceeding with deletion:
      - `provider`
      - `async operations`
      - `collections`
      - `granules`
      - `executions`
      - `PDRs`
      - `rules`
  - **CUMULUS-2294**
    - Updated architecture and deployment documentation to reference RDS
  - **CUMULUS-2642**
    - Inventory and Granule Not Found Reconciliation Reports now compare
      Databse against S3 in on direction only, from Database to S3
      Objects. This means that only files in the database are compared against
      objects found on S3 and the filesInCumulus.onlyInS3 report key will
      always be empty. This significantly decreases the report output size and
      aligns with a users expectations.
    - Updates getFilesAndGranuleInfoQuery to take additional optional
      parameters `collectionIds`, `granuleIds`, and `providers` to allow
      targeting/filtering of the results.

  - **CUMULUS-2694**
    - Updated database write logic in `sfEventSqsToDbRccords` to log message if Cumulus
    workflow message is from pre-RDS deployment but still attempt parallel writing to DynamoDB
    and PostgreSQL
    - Updated database write logic in `sfEventSqsToDbRccords` to throw error if requirements to write execution to PostgreSQL cannot be met
  - **CUMULUS-2660**
    - Updated POST `/executions` endpoint to publish SNS message of created record to executions SNS topic
  - **CUMULUS-2661**
    - Updated PUT `/executions/<arn>` endpoint to publish SNS message of updated record to executions SNS topic
  - **CUMULUS-2765**
    - Updated `updateGranuleStatusToQueued` in `write-granules` to write to
      Elasticsearch and publish SNS message to granules topic.
  - **CUMULUS-2774**
    - Updated `constructGranuleSnsMessage` and `constructCollectionSnsMessage`
      to throw error if `eventType` is invalid or undefined.
  - **CUMULUS-2776**
    - Updated `getTableIndexDetails` in `db-indexer` to use correct
      `deleteFnName` for reconciliation reports.
  - **CUMULUS-2780**
    - Updated bulk granule reingest operation to read granules from PostgreSQL instead of DynamoDB.
  - **CUMULUS-2778**
    - Updated default value of `async_operation_image` in `tf-modules/cumulus/variables.tf` to `cumuluss/async-operation:38`
  - **CUMULUS-2854**
    - Updated rules model to decouple `createRuleTrigger` from `create`.
    - Updated rules POST endpoint to call `rulesModel.createRuleTrigger` directly to create rule trigger.
    - Updated rules PUT endpoints to call `rulesModel.createRuleTrigger` if update fails and reversion needs to occur.

### Fixed

- **CUMULUS-2311** - RDS Migration Epic Phase 2
  - **CUMULUS-2810**
    - Updated @cumulus/db/translate/translatePostgresProviderToApiProvider to
      correctly return provider password and updated tests to prevent
      reintroduction.
  - **CUMULUS-2778**
    - Fixed async operation docker image to correctly update record status in
    Elasticsearch
  - Updated localAPI to set additional env variable, and fixed `GET /executions/status` response
  - **CUMULUS-2877**
    - Ensure database records receive a timestamp when writing granules.

## [v10.1.3] 2022-06-28 [BACKPORT]

### Added

- **CUMULUS-2966**
  - Added extractPath operation and support of nested string replacement to `url_path` in the collection configuration

## [v10.1.2] 2022-03-11

### Added

- **CUMULUS-2859**
  - Update `postgres-db-migration` lambda timeout to default 900 seconds
  - Add `db_migration_lambda_timeout` variable to `data-persistence` module to
    allow this timeout to be user configurable
- **CUMULUS-2868**
  - Added `iam:PassRole` permission to `step_policy` in `tf-modules/ingest/iam.tf`

## [v10.1.1] 2022-03-04

### Migration steps

- Due to a bug in the PUT `/rules/<name>` endpoint, the rule records in PostgreSQL may be
out of sync with records in DynamoDB. In order to bring the records into sync, re-run the
[previously deployed `data-migration1` Lambda](https://nasa.github.io/cumulus/docs/upgrade-notes/upgrade-rds#3-deploy-and-run-data-migration1) with a payload of
`{"forceRulesMigration": true}`:

```shell
aws lambda invoke --function-name $PREFIX-data-migration1 \
  --payload $(echo '{"forceRulesMigration": true}' | base64) $OUTFILE
```

### Added

- **CUMULUS-2841**
  - Add integration test to validate PDR node provider that requires password
    credentials succeeds on ingest

- **CUMULUS-2846**
  - Added `@cumulus/db/translate/rule.translateApiRuleToPostgresRuleRaw` to translate API rule to PostgreSQL rules and
  **keep undefined fields**

### Changed

- **CUMULUS-NONE**
  - Adds logging to ecs/async-operation Docker container that launches async
    tasks on ECS. Sets default async_operation_image_version to 39.

- **CUMULUS-2845**
  - Updated rules model to decouple `createRuleTrigger` from `create`.
  - Updated rules POST endpoint to call `rulesModel.createRuleTrigger` directly to create rule trigger.
  - Updated rules PUT endpoints to call `rulesModel.createRuleTrigger` if update fails and reversion needs to occur.
- **CUMULUS-2846**
  - Updated version of `localstack/localstack` used in local unit testing to `0.11.5`

### Fixed

- Upgraded lodash to version 4.17.21 to fix vulnerability
- **CUMULUS-2845**
  - Fixed bug in POST `/rules` endpoint causing rule records to be created
  inconsistently in DynamoDB and PostgreSQL
- **CUMULUS-2846**
  - Fixed logic for `PUT /rules/<name>` endpoint causing rules to be saved
  inconsistently between DynamoDB and PostgreSQL
- **CUMULUS-2854**
  - Fixed queue granules behavior where the task was not accounting for granules that
  *already* had createdAt set. Workflows downstream in this scenario should no longer
  fail to write their granules due to order-of-db-writes constraints in the database
  update logic.

## [v10.1.0] 2022-02-23

### Added

- **CUMULUS-2775**
  - Added a configurable parameter group for the RDS serverless database cluster deployed by `tf-modules/rds-cluster-tf`. The allowed parameters for the parameter group can be found in the AWS documentation of [allowed parameters for an Aurora PostgreSQL cluster](https://docs.aws.amazon.com/AmazonRDS/latest/AuroraUserGuide/AuroraPostgreSQL.Reference.ParameterGroups.html). By default, the following parameters are specified:
    - `shared_preload_libraries`: `pg_stat_statements,auto_explain`
    - `log_min_duration_statement`: `250`
    - `auto_explain.log_min_duration`: `250`
- **CUMULUS-2781**
  - Add api_config secret to hold API/Private API lambda configuration values
- **CUMULUS-2840**
  - Added an index on `granule_cumulus_id` to the RDS files table.

### Changed

- **CUMULUS-2492**
  - Modify collectionId logic to accomodate trailing underscores in collection short names. e.g. `shortName____`
- **CUMULUS-2847**
  - Move DyanmoDb table name into API keystore and initialize only on lambda cold start
- **CUMULUS-2833**
  - Updates provider model schema titles to display on the dashboard.
- **CUMULUS-2837**
  - Update process-s3-dead-letter-archive to unpack SQS events in addition to
    Cumulus Messages
  - Update process-s3-dead-letter-archive to look up execution status using
    getCumulusMessageFromExecutionEvent (common method with sfEventSqsToDbRecords)
  - Move methods in api/lib/cwSfExecutionEventUtils to
    @cumulus/message/StepFunctions
- **CUMULUS-2775**
  - Changed the `timeout_action` to `ForceApplyCapacityChange` by default for the RDS serverless database cluster `tf-modules/rds-cluster-tf`
- **CUMULUS-2781**
  - Update API lambda to utilize api_config secret for initial environment variables

### Fixed

- **CUMULUS-2853**
  - Move OAUTH_PROVIDER to lambda env variables to address regression in CUMULUS-2781
  - Add logging output to api app router
- Added Cloudwatch permissions to `<prefix>-steprole` in `tf-modules/ingest/iam.tf` to address the
`Error: error creating Step Function State Machine (xxx): AccessDeniedException: 'arn:aws:iam::XXX:role/xxx-steprole' is not authorized to create managed-rule`
error in non-NGAP accounts:
  - `events:PutTargets`
  - `events:PutRule`
  - `events:DescribeRule`

## [v10.0.1] 2022-02-03

### Fixed

- Fixed IAM permissions issue with `<prefix>-postgres-migration-async-operation` Lambda
which prevented it from running a Fargate task for data migration.

## [v10.0.0] 2022-02-01

### Migration steps

- Please read the [documentation on the updates to the granule files schema for our Cumulus workflow tasks and how to upgrade your deployment for compatibility](https://nasa.github.io/cumulus/docs/upgrade-notes/update-task-file-schemas).
- (Optional) Update the `task-config` for all workflows that use the `sync-granule` task to include `workflowStartTime` set to
`{$.cumulus_meta.workflow_start_time}`. See [here](https://github.com/nasa/cumulus/blob/master/example/cumulus-tf/sync_granule_workflow.asl.json#L9) for an example.

### BREAKING CHANGES

- **NDCUM-624**
  - Functions in @cumulus/cmrjs renamed for consistency with `isCMRFilename` and `isCMRFile`
    - `isECHO10File` -> `isECHO10Filename`
    - `isUMMGFile` -> `isUMMGFilename`
    - `isISOFile` -> `isCMRISOFilename`
- **CUMULUS-2388**
  - In order to standardize task messaging formats, please note the updated input, output and config schemas for the following Cumulus workflow tasks:
    - add-missing-file-checksums
    - files-to-granules
    - hyrax-metadata-updates
    - lzards-backup
    - move-granules
    - post-to-cmr
    - sync-granule
    - update-cmr-access-constraints
    - update-granules-cmr-metadata-file-links
  The primary focus of the schema updates was to standardize the format of granules, and
  particularly their files data. The granule `files` object now matches the file schema in the
  Cumulus database and thus also matches the `files` object produced by the API with use cases like
  `applyWorkflow`. This includes removal of `name` and `filename` in favor of `bucket` and `key`,
  removal of certain properties such as `etag` and `duplicate_found` and outputting them as
  separate objects stored in `meta`.
  - Checksum values calculated by `@cumulus/checksum` are now converted to string to standardize
  checksum formatting across the Cumulus library.

### Notable changes

- **CUMULUS-2718**
  - The `sync-granule` task has been updated to support an optional configuration parameter `workflowStartTime`. The output payload of `sync-granule` now includes a `createdAt` time for each granule which is set to the
  provided `workflowStartTime` or falls back to `Date.now()` if not provided. Workflows using
  `sync-granule` may be updated to include this parameter with the value of `{$.cumulus_meta.workflow_start_time}` in the `task_config`.
- Updated version of `@cumulus/cumulus-message-adapter-js` from `2.0.3` to `2.0.4` for
all Cumulus workflow tasks
- **CUMULUS-2783**
  - A bug in the ECS cluster autoscaling configuration has been
resolved. ECS clusters should now correctly autoscale by adding new cluster
instances according to the [policy configuration](https://github.com/nasa/cumulus/blob/master/tf-modules/cumulus/ecs_cluster.tf).
  - Async operations that are started by these endpoints will be run as ECS tasks
  with a launch type of Fargate, not EC2:
    - `POST /deadLetterArchive/recoverCumulusMessages`
    - `POST /elasticsearch/index-from-database`
    - `POST /granules/bulk`
    - `POST /granules/bulkDelete`
    - `POST /granules/bulkReingest`
    - `POST /migrationCounts`
    - `POST /reconciliationReports`
    - `POST /replays`
    - `POST /replays/sqs`

### Added

- Upgraded version of dependencies on `knex` package from `0.95.11` to `0.95.15`
- Added Terraform data sources to `example/cumulus-tf` module to retrieve default VPC and subnets in NGAP accounts
  - Added `vpc_tag_name` variable which defines the tags used to look up a VPC. Defaults to VPC tag name used in NGAP accounts
  - Added `subnets_tag_name` variable which defines the tags used to look up VPC subnets. Defaults to a subnet tag name used in NGAP accounts
- Added Terraform data sources to `example/data-persistence-tf` module to retrieve default VPC and subnets in NGAP accounts
  - Added `vpc_tag_name` variable which defines the tags used to look up a VPC. Defaults to VPC tag name used in NGAP accounts
  - Added `subnets_tag_name` variable which defines the tags used to look up VPC subnets. Defaults to a subnet tag name used in NGAP accounts
- Added Terraform data sources to `example/rds-cluster-tf` module to retrieve default VPC and subnets in NGAP accounts
  - Added `vpc_tag_name` variable which defines the tags used to look up a VPC. Defaults to VPC tag name used in NGAP accounts
  - Added `subnets_tag_name` variable which defines the tags used to look up VPC subnets. Defaults to tag names used in subnets in for NGAP accounts
- **CUMULUS-2299**
  - Added support for SHA checksum types with hyphens (e.g. `SHA-256` vs `SHA256`) to tasks that calculate checksums.
- **CUMULUS-2439**
  - Added CMR search client setting to the CreateReconciliationReport lambda function.
  - Added `cmr_search_client_config` tfvars to the archive and cumulus terraform modules.
  - Updated CreateReconciliationReport lambda to search CMR collections with CMRSearchConceptQueue.
- **CUMULUS-2441**
  - Added support for 'PROD' CMR environment.
- **CUMULUS-2456**
  - Updated api lambdas to query ORCA Private API
  - Updated example/cumulus-tf/orca.tf to the ORCA release v4.0.0-Beta3
- **CUMULUS-2638**
  - Adds documentation to clarify bucket config object use.
- **CUMULUS-2684**
  - Added optional collection level parameter `s3MultipartChunksizeMb` to collection's `meta` field
  - Updated `move-granules` task to take in an optional config parameter s3MultipartChunksizeMb
- **CUMULUS-2747**
  - Updated data management type doc to include additional fields for provider configurations
- **CUMULUS-2773**
  - Added a document to the workflow-tasks docs describing deployment, configuration and usage of the LZARDS backup task.

### Changed

- Made `vpc_id` variable optional for `example/cumulus-tf` module
- Made `vpc_id` and `subnet_ids` variables optional for `example/data-persistence-tf` module
- Made `vpc_id` and `subnets` variables optional for `example/rds-cluster-tf` module
- Changes audit script to handle integration test failure when `USE\_CACHED\_BOOTSTRAP` is disabled.
- Increases wait time for CMR to return online resources in integration tests
- **CUMULUS-1823**
  - Updates to Cumulus rule/provider schemas to improve field titles and descriptions.
- **CUMULUS-2638**
  - Transparent to users, remove typescript type `BucketType`.
- **CUMULUS-2718**
  - Updated config for SyncGranules to support optional `workflowStartTime`
  - Updated SyncGranules to provide `createdAt` on output based on `workflowStartTime` if provided,
  falling back to `Date.now()` if not provided.
  - Updated `task_config` of SyncGranule in example workflows
- **CUMULUS-2735**
  - Updated reconciliation reports to write formatted JSON to S3 to improve readability for
    large reports
  - Updated TEA version from 102 to 121 to address TEA deployment issue with the max size of
    a policy role being exceeded
- **CUMULUS-2743**
  - Updated bamboo Dockerfile to upgrade pip as part of the image creation process
- **CUMULUS-2744**
  - GET executions/status returns associated granules for executions retrieved from the Step Function API
- **CUMULUS-2751**
  - Upgraded all Cumulus (node.js) workflow tasks to use
    `@cumulus/cumulus-message-adapter-js` version `2.0.3`, which includes an
    update cma-js to better expose CMA stderr stream output on lambda timeouts
    as well as minor logging enhancements.
- **CUMULUS-2752**
  - Add new mappings for execution records to prevent dynamic field expansion from exceeding
  Elasticsearch field limits
    - Nested objects under `finalPayload.*` will not dynamically add new fields to mapping
    - Nested objects under `originalPayload.*` will not dynamically add new fields to mapping
    - Nested keys under `tasks` will not dynamically add new fields to mapping
- **CUMULUS-2753**
  - Updated example/cumulus-tf/orca.tf to the latest ORCA release v4.0.0-Beta2 which is compatible with granule.files file schema
  - Updated /orca/recovery to call new lambdas request_status_for_granule and request_status_for_job.
  - Updated orca integration test
- [**PR #2569**](https://github.com/nasa/cumulus/pull/2569)
  - Fixed `TypeError` thrown by `@cumulus/cmrjs/cmr-utils.getGranuleTemporalInfo` when
    a granule's associated UMM-G JSON metadata file does not contain a `ProviderDates`
    element that has a `Type` of either `"Update"` or `"Insert"`.  If neither are
    present, the granule's last update date falls back to the `"Create"` type
    provider date, or `undefined`, if none is present.
- **CUMULUS-2775**
  - Changed `@cumulus/api-client/invokeApi()` to accept a single accepted status code or an array
  of accepted status codes via `expectedStatusCodes`
- [**PR #2611**](https://github.com/nasa/cumulus/pull/2611)
  - Changed `@cumulus/launchpad-auth/LaunchpadToken.requestToken` and `validateToken`
    to use the HTTPS request option `https.pfx` instead of the deprecated `pfx` option
    for providing the certificate.
- **CUMULUS-2836**
  - Updates `cmr-utils/getGranuleTemporalInfo` to search for a SingleDateTime
    element, when beginningDateTime value is not
    found in the metadata file.  The granule's temporal information is
    returned so that both beginningDateTime and endingDateTime are set to the
    discovered singleDateTimeValue.
- **CUMULUS-2756**
  - Updated `_writeGranule()` in `write-granules.js` to catch failed granule writes due to schema validation, log the failure and then attempt to set the status of the granule to `failed` if it already exists to prevent a failure from allowing the granule to get "stuck" in a non-failed status.

### Fixed

- **CUMULUS-2775**
  - Updated `@cumulus/api-client` to not log an error for 201 response from `updateGranule`
- **CUMULUS-2783**
  - Added missing lower bound on scale out policy for ECS cluster to ensure that
  the cluster will autoscale correctly.
- **CUMULUS-2835**
  - Updated `hyrax-metadata-updates` task to support reading the DatasetId from ECHO10 XML, and the EntryTitle from UMM-G JSON; these are both valid alternatives to the shortname and version ID.

## [v9.9.3] 2021-02-17 [BACKPORT]

**Please note** changes in 9.9.3 may not yet be released in future versions, as
this is a backport and patch release on the 9.9.x series of releases. Updates that
are included in the future will have a corresponding CHANGELOG entry in future
releases.

- **CUMULUS-2853**
  - Move OAUTH_PROVIDER to lambda env variables to address regression in 9.9.2/CUMULUS-2275
  - Add logging output to api app router

## [v9.9.2] 2021-02-10 [BACKPORT]

**Please note** changes in 9.9.2 may not yet be released in future versions, as
this is a backport and patch release on the 9.9.x series of releases. Updates that
are included in the future will have a corresponding CHANGELOG entry in future
releases.### Added

- **CUMULUS-2775**
  - Added a configurable parameter group for the RDS serverless database cluster deployed by `tf-modules/rds-cluster-tf`. The allowed parameters for the parameter group can be found in the AWS documentation of [allowed parameters for an Aurora PostgreSQL cluster](https://docs.aws.amazon.com/AmazonRDS/latest/AuroraUserGuide/AuroraPostgreSQL.Reference.ParameterGroups.html). By default, the following parameters are specified:
    - `shared_preload_libraries`: `pg_stat_statements,auto_explain`
    - `log_min_duration_statement`: `250`
    - `auto_explain.log_min_duration`: `250`
- **CUMULUS-2840**
  - Added an index on `granule_cumulus_id` to the RDS files table.

### Changed

- **CUMULUS-2847**
  - Move DyanmoDb table name into API keystore and initialize only on lambda cold start
- **CUMULUS-2781**
  - Add api_config secret to hold API/Private API lambda configuration values
- **CUMULUS-2775**
  - Changed the `timeout_action` to `ForceApplyCapacityChange` by default for the RDS serverless database cluster `tf-modules/rds-cluster-tf`

## [v9.9.1] 2021-02-10 [BACKPORT]

**Please note** changes in 9.9.1 may not yet be released in future versions, as
this is a backport and patch release on the 9.9.x series of releases. Updates that
are included in the future will have a corresponding CHANGELOG entry in future
releases.

### Fixed

- **CUMULUS-2775**
  - Updated `@cumulus/api-client` to not log an error for 201 response from `updateGranule`

### Changed

- Updated version of `@cumulus/cumulus-message-adapter-js` from `2.0.3` to `2.0.4` for
all Cumulus workflow tasks
- **CUMULUS-2775**
  - Changed `@cumulus/api-client/invokeApi()` to accept a single accepted status code or an array
  of accepted status codes via `expectedStatusCodes`
- **CUMULUS-2837**
  - Update process-s3-dead-letter-archive to unpack SQS events in addition to
    Cumulus Messages
  - Update process-s3-dead-letter-archive to look up execution status using
    getCumulusMessageFromExecutionEvent (common method with sfEventSqsToDbRecords)
  - Move methods in api/lib/cwSfExecutionEventUtils to
    @cumulus/message/StepFunctions

## [v9.9.0] 2021-11-03

### Added

- **NDCUM-624**: Add support for ISO metadata files for the `MoveGranules` step
  - Add function `isISOFile` to check if a given file object is an ISO file
  - `granuleToCmrFileObject` and `granulesToCmrFileObjects` now take a
    `filterFunc` argument
    - `filterFunc`'s default value is `isCMRFile`, so the previous behavior is
      maintained if no value is given for this argument
    - `MoveGranules` passes a custom filter function to
      `granulesToCmrFileObjects` to check for `isISOFile` in addition to
      `isCMRFile`, so that metadata from `.iso.xml` files can be used in the
      `urlPathTemplate`
- [**PR #2535**](https://github.com/nasa/cumulus/pull/2535)
  - NSIDC and other cumulus users had desire for returning formatted dates for
    the 'url_path' date extraction utilities. Added 'dateFormat' function as
    an option for extracting and formating the entire date. See
    docs/workflow/workflow-configuration-how-to.md for more information.
- [**PR #2548**](https://github.com/nasa/cumulus/pull/2548)
  - Updated webpack configuration for html-loader v2
- **CUMULUS-2640**
  - Added Elasticsearch client scroll setting to the CreateReconciliationReport lambda function.
  - Added `elasticsearch_client_config` tfvars to the archive and cumulus terraform modules.
- **CUMULUS-2683**
  - Added `default_s3_multipart_chunksize_mb` setting to the `move-granules` lambda function.
  - Added `default_s3_multipart_chunksize_mb` tfvars to the cumulus and ingest terraform modules.
  - Added optional parameter `chunkSize` to `@cumulus/aws-client/S3.moveObject` and
    `@cumulus/aws-client/S3.multipartCopyObject` to set the chunk size of the S3 multipart uploads.
  - Renamed optional parameter `maxChunkSize` to `chunkSize` in
    `@cumulus/aws-client/lib/S3MultipartUploads.createMultipartChunks`.

### Changed

- Upgraded all Cumulus workflow tasks to use `@cumulus/cumulus-message-adapter-js` version `2.0.1`
- **CUMULUS-2725**
  - Updated providers endpoint to return encrypted password
  - Updated providers model to try decrypting credentials before encryption to allow for better handling of updating providers
- **CUMULUS-2734**
  - Updated `@cumulus/api/launchpadSaml.launchpadPublicCertificate` to correctly retrieve
    certificate from launchpad IdP metadata with and without namespace prefix.

## [v9.8.0] 2021-10-19

### Notable changes

- Published new tag [`36` of `cumuluss/async-operation` to Docker Hub](https://hub.docker.com/layers/cumuluss/async-operation/35/images/sha256-cf777a6ef5081cd90a0f9302d45243b6c0a568e6d977c0ee2ccc5a90b12d45d0?context=explore) for compatibility with
upgrades to `knex` package and to address security vulnerabilities.

### Added

- Added `@cumulus/db/createRejectableTransaction()` to handle creating a Knex transaction that **will throw an error** if the transaction rolls back. [As of Knex 0.95+, promise rejection on transaction rollback is no longer the default behavior](https://github.com/knex/knex/blob/master/UPGRADING.md#upgrading-to-version-0950).

- **CUMULUS-2639**
  - Increases logging on reconciliation reports.

- **CUMULUS-2670**
  - Updated `lambda_timeouts` string map variable for `cumulus` module to accept a
  `update_granules_cmr_metadata_file_links_task_timeout` property
- **CUMULUS-2598**
  - Add unit and integration tests to describe queued granules as ignored when
    duplicate handling is 'skip'

### Changed

- Updated `knex` version from 0.23.11 to 0.95.11 to address security vulnerabilities
- Updated default version of async operations Docker image to `cumuluss/async-operation:36`
- **CUMULUS-2590**
  - Granule applyWorkflow, Reingest actions and Bulk operation now update granule status to `queued` when scheduling the granule.
- **CUMULUS-2643**
  - relocates system file `buckets.json` out of the
    `s3://internal-bucket/workflows` directory into
    `s3://internal-bucket/buckets`.


## [v9.7.1] 2021-12-08 [Backport]

Please note changes in 9.7.0 may not yet be released in future versions, as this is a backport and patch release on the 9.7.x series of releases. Updates that are included in the future will have a corresponding CHANGELOG entry in future releases.
Fixed

- **CUMULUS-2751**
  - Update all tasks to update to use cumulus-message-adapter-js version 2.0.4

## [v9.7.0] 2021-10-01

### Notable Changes

- **CUMULUS-2583**
  - The `queue-granules` task now updates granule status to `queued` when a granule is queued. In order to prevent issues with the private API endpoint and Lambda API request and concurrency limits, this functionality runs with limited concurrency, which may increase the task's overall runtime when large numbers of granules are being queued. If you are facing Lambda timeout errors with this task, we recommend converting your `queue-granules` task to an ECS activity. This concurrency is configurable via the task config's `concurrency` value.
- **CUMULUS-2676**
  - The `discover-granules` task has been updated to limit concurrency on checks to identify and skip already ingested granules in order to prevent issues with the private API endpoint and Lambda API request and concurrency limits. This may increase the task's overall runtime when large numbers of granules are discovered. If you are facing Lambda timeout errors with this task, we recommend converting your `discover-granules` task to an ECS activity. This concurrency is configurable via the task config's `concurrency` value.
- Updated memory of `<prefix>-sfEventSqsToDbRecords` Lambda to 1024MB

### Added

- **CUMULUS-2000**
  - Updated `@cumulus/queue-granules` to respect a new config parameter: `preferredQueueBatchSize`. Queue-granules will respect this batchsize as best as it can to batch granules into workflow payloads. As workflows generally rely on information such as collection and provider expected to be shared across all granules in a workflow, queue-granules will break batches up by collection, as well as provider if there is a `provider` field on the granule. This may result in batches that are smaller than the preferred size, but never larger ones. The default value is 1, which preserves current behavior of queueing 1 granule per workflow.
- **CUMULUS-2630**
  - Adds a new workflow `DiscoverGranulesToThrottledQueue` that discovers and writes
    granules to a throttled background queue.  This allows discovery and ingest
    of larger numbers of granules without running into limits with lambda
    concurrency.

### Changed

- **CUMULUS-2720**
  - Updated Core CI scripts to validate CHANGELOG diffs as part of the lint process
- **CUMULUS-2695**
  - Updates the example/cumulus-tf deployment to change
    `archive_api_reserved_concurrency` from 8 to 5 to use fewer reserved lambda
    functions. If you see throttling errors on the `<stack>-apiEndpoints` you
    should increase this value.
  - Updates cumulus-tf/cumulus/variables.tf to change
    `archive_api_reserved_concurrency` from 8 to 15 to prevent throttling on
    the dashboard for default deployments.
- **CUMULUS-2584**
  - Updates `api/endpoints/execution-status.js` `get` method to include associated granules, as
    an array, for the provided execution.
  - Added `getExecutionArnsByGranuleCumulusId` returning a list of executionArns sorted by most recent first,
    for an input Granule Cumulus ID in support of the move of `translatePostgresGranuleToApiGranule` from RDS-Phase2
    feature branch
  - Added `getApiExecutionCumulusIds` returning cumulus IDs for a given list of executions
- **CUMULUS-NONE**
  - Downgrades elasticsearch version in testing container to 5.3 to match AWS version.
  - Update serve.js -> `eraseDynamoTables()`. Changed the call `Promise.all()` to `Promise.allSettled()` to ensure all dynamo records (provider records in particular) are deleted prior to reseeding.

### Fixed

- **CUMULUS-2583**
  - Fixed a race condition where granules set as “queued” were not able to be set as “running” or “completed”

## [v9.6.0] 2021-09-20

### Added

- **CUMULUS-2576**
  - Adds `PUT /granules` API endpoint to update a granule
  - Adds helper `updateGranule` to `@cumulus/api-client/granules`
- **CUMULUS-2606**
  - Adds `POST /granules/{granuleId}/executions` API endpoint to associate an execution with a granule
  - Adds helper `associateExecutionWithGranule` to `@cumulus/api-client/granules`
- **CUMULUS-2583**
  - Adds `queued` as option for granule's `status` field

### Changed

- Moved `ssh2` package from `@cumulus/common` to `@cumulus/sftp-client` and
  upgraded package from `^0.8.7` to `^1.0.0` to address security vulnerability
  issue in previous version.
- **CUMULUS-2583**
  - `QueueGranules` task now updates granule status to `queued` once it is added to the queue.

- **CUMULUS-2617**
  - Use the `Authorization` header for CMR Launchpad authentication instead of the deprecated `Echo-Token` header.

### Fixed

- Added missing permission for `<prefix>_ecs_cluster_instance_role` IAM role (used when running ECS services/tasks)
to allow `kms:Decrypt` on the KMS key used to encrypt provider credentials. Adding this permission fixes the `sync-granule` task when run as an ECS activity in a Step Function, which previously failed trying to decrypt credentials for providers.

- **CUMULUS-2576**
  - Adds default value to granule's timestamp when updating a granule via API.

## [v9.5.0] 2021-09-07

### BREAKING CHANGES

- Removed `logs` record type from mappings from Elasticsearch. This change **should not have**
any adverse impact on existing deployments, even those which still contain `logs` records,
but technically it is a breaking change to the Elasticsearch mappings.
- Changed `@cumulus/api-client/asyncOperations.getAsyncOperation` to return parsed JSON body
of response and not the raw API endpoint response

### Added

- **CUMULUS-2670**
  - Updated core `cumulus` module to take lambda_timeouts string map variable that allows timeouts of ingest tasks to be configurable. Allowed properties for the mapping include:
  - discover_granules_task_timeout
  - discover_pdrs_task_timeout
  - hyrax_metadata_update_tasks_timeout
  - lzards_backup_task_timeout
  - move_granules_task_timeout
  - parse_pdr_task_timeout
  - pdr_status_check_task_timeout
  - post_to_cmr_task_timeout
  - queue_granules_task_timeout
  - queue_pdrs_task_timeout
  - queue_workflow_task_timeout
  - sync_granule_task_timeout
- **CUMULUS-2575**
  - Adds `POST /granules` API endpoint to create a granule
  - Adds helper `createGranule` to `@cumulus/api-client`
- **CUMULUS-2577**
  - Adds `POST /executions` endpoint to create an execution
- **CUMULUS-2578**
  - Adds `PUT /executions` endpoint to update an execution
- **CUMULUS-2592**
  - Adds logging when messages fail to be added to queue
- **CUMULUS-2644**
  - Pulled `delete` method for `granules-executions.ts` implemented as part of CUMULUS-2306
  from the RDS-Phase-2 feature branch in support of CUMULUS-2644.
  - Pulled `erasePostgresTables` method in `serve.js` implemented as part of CUMULUS-2644,
  and CUMULUS-2306 from the RDS-Phase-2 feature branch in support of CUMULUS-2644
  - Added `resetPostgresDb` method to support resetting between integration test suite runs

### Changed

- Updated `processDeadLetterArchive` Lambda to return an object where
`processingSucceededKeys` is an array of the S3 keys for successfully
processed objects and `processingFailedKeys` is an array of S3 keys
for objects that could not be processed
- Updated async operations to handle writing records to the databases
when output of the operation is `undefined`

- **CUMULUS-2644**
  - Moved `migration` directory from the `db-migration-lambda` to the `db` package and
  updated unit test references to migrationDir to be pulled from `@cumulus/db`
  - Updated `@cumulus/api/bin/serveUtils` to write records to PostgreSQL tables

- **CUMULUS-2575**
  - Updates model/granule to allow a granule created from API to not require an
    execution to be associated with it. This is a backwards compatible change
    that will not affect granules created in the normal way.
  - Updates `@cumulus/db/src/model/granules` functions `get` and `exists` to
    enforce parameter checking so that requests include either (granule\_id
    and collection\_cumulus\_id) or (cumulus\_id) to prevent incorrect results.
  - `@cumulus/message/src/Collections.deconstructCollectionId` has been
    modified to throw a descriptive error if the input `collectionId` is
    undefined rather than `TypeError: Cannot read property 'split' of
    undefined`. This function has also been updated to throw descriptive errors
    if an incorrectly formatted collectionId is input.

## [v9.4.1] 2022-02-14 [BACKPORT]

**Please note** changes in 9.4.1 may not yet be released in future versions, as
this is a backport and patch release on the 9.4.x series of releases. Updates that
are included in the future will have a corresponding CHANGELOG entry in future
releases.

- **CUMULUS-2847**
  - Update dynamo configuration to read from S3 instead of System Manager
    Parameter Store
  - Move api configuration initialization outside the lambda handler to
    eliminate unneded S3 calls/require config on cold-start only
  - Moved `ssh2` package from `@cumulus/common` to `@cumulus/sftp-client` and
    upgraded package from `^0.8.7` to `^1.0.0` to address security vulnerability
    issue in previous version.
  - Fixed hyrax task package.json dev dependency
  - Update CNM lambda dependencies for Core tasks
    - cumulus-cnm-response-task: 1.4.4
    - cumulus-cnm-to-granule: 1.5.4
  - Whitelist ssh2 re: https://github.com/advisories/GHSA-652h-xwhf-q4h6

## [v9.4.0] 2021-08-16

### Notable changes

- `@cumulus/sync-granule` task should now properly handle
syncing files from HTTP/HTTPS providers where basic auth is
required and involves a redirect to a different host (e.g.
downloading files protected by Earthdata Login)

### Added

- **CUMULUS-2591**
  - Adds `failedExecutionStepName` to failed execution's jsonb error records.
    This is the name of the Step Function step for the last failed event in the
    execution's event history.
- **CUMULUS-2548**
  - Added `allowed_redirects` field to PostgreSQL `providers` table
  - Added `allowedRedirects` field to DynamoDB `<prefix>-providers` table
  - Added `@cumulus/aws-client/S3.streamS3Upload` to handle uploading the contents
  of a readable stream to S3 and returning a promise
- **CUMULUS-2373**
  - Added `replaySqsMessages` lambda to replay archived incoming SQS
    messages from S3.
  - Added `/replays/sqs` endpoint to trigger an async operation for
    the `replaySqsMessages` lambda.
  - Added unit tests and integration tests for new endpoint and lambda.
  - Added `getS3PrefixForArchivedMessage` to `ingest/sqs` package to get prefix
    for an archived message.
  - Added new `async_operation` type `SQS Replay`.
- **CUMULUS-2460**
  - Adds `POST` /executions/workflows-by-granules for retrieving workflow names common to a set of granules
  - Adds `workflowsByGranules` to `@cumulus/api-client/executions`
- **CUMULUS-2635**
  - Added helper functions:
    - `@cumulus/db/translate/file/translateApiPdrToPostgresPdr`

### Fixed

- **CUMULUS-2548**
  - Fixed `@cumulus/ingest/HttpProviderClient.sync` to
properly handle basic auth when redirecting to a different
host and/or host with a different port
- **CUMULUS-2626**
  - Update [PDR migration](https://github.com/nasa/cumulus/blob/master/lambdas/data-migration2/src/pdrs.ts) to correctly find Executions by a Dynamo PDR's `execution` field
- **CUMULUS-2635**
  - Update `data-migration2` to migrate PDRs before migrating granules.
  - Update `data-migration2` unit tests testing granules migration to reference
    PDR records to better model the DB schema.
  - Update `migratePdrRecord` to use `translateApiPdrToPostgresPdr` function.

### Changed

- **CUMULUS-2373**
  - Updated `getS3KeyForArchivedMessage` in `ingest/sqs` to store SQS messages
    by `queueName`.
- **CUMULUS-2630**
  - Updates the example/cumulus-tf deployment to change
    `archive_api_reserved_concurrency` from 2 to 8 to prevent throttling with
    the dashboard.

## [v9.3.0] 2021-07-26

### BREAKING CHANGES

- All API requests made by `@cumulus/api-client` will now throw an error if the status code
does not match the expected response (200 for most requests and 202 for a few requests that
trigger async operations). Previously the helpers in this package would return the response
regardless of the status code, so you may need to update any code using helpers from this
package to catch or to otherwise handle errors that you may encounter.
- The Cumulus API Lambda function has now been configured with reserved concurrency to ensure
availability in a high-concurrency environment. However, this also caps max concurrency which
may result in throttling errors if trying to reach the Cumulus API multiple times in a short
period. Reserved concurrency can be configured with the `archive_api_reserved_concurrency`
terraform variable on the Cumulus module and increased if you are seeing throttling errors.
The default reserved concurrency value is 8.

### Notable changes

- `cmr_custom_host` variable for `cumulus` module can now be used to configure Cumulus to
  integrate with a custom CMR host name and protocol (e.g.
  `http://custom-cmr-host.com`). Note that you **must** include a protocol
  (`http://` or `https://)  if specifying a value for this variable.
- The cumulus module configuration value`rds_connetion_heartbeat` and it's
  behavior has been replaced by a more robust database connection 'retry'
  solution.   Users can remove this value from their configuration, regardless
  of value.  See the `Changed` section notes on CUMULUS-2528 for more details.

### Added

- Added user doc describing new features related to the Cumulus dead letter archive.
- **CUMULUS-2327**
  - Added reserved concurrency setting to the Cumulus API lambda function.
  - Added relevant tfvars to the archive and cumulus terraform modules.
- **CUMULUS-2460**
  - Adds `POST` /executions/search-by-granules for retrieving executions from a list of granules or granule query
  - Adds `searchExecutionsByGranules` to `@cumulus/api-client/executions`
- **CUMULUS-2475**
  - Adds `GET` endpoint to distribution API
- **CUMULUS-2463**
  - `PUT /granules` reingest action allows a user to override the default execution
    to use by providing an optional `workflowName` or `executionArn` parameter on
    the request body.
  - `PUT /granules/bulkReingest` action allows a user to override the default
    execution/workflow combination to reingest with by providing an optional
    `workflowName` on the request body.
- Adds `workflowName` and `executionArn` params to @cumulus/api-client/reingestGranules
- **CUMULUS-2476**
  - Adds handler for authenticated `HEAD` Distribution requests replicating current behavior of TEA
- **CUMULUS-2478**
  - Implemented [bucket map](https://github.com/asfadmin/thin-egress-app#bucket-mapping).
  - Implemented /locate endpoint
  - Cumulus distribution API checks the file request against bucket map:
    - retrieves the bucket and key from file path
    - determines if the file request is public based on the bucket map rather than the bucket type
    - (EDL only) restricts download from PRIVATE_BUCKETS to users who belong to certain EDL User Groups
    - bucket prefix and object prefix are supported
  - Add 'Bearer token' support as an authorization method
- **CUMULUS-2486**
  - Implemented support for custom headers
  - Added 'Bearer token' support as an authorization method
- **CUMULUS-2487**
  - Added integration test for cumulus distribution API
- **CUMULUS-2569**
  - Created bucket map cache for cumulus distribution API
- **CUMULUS-2568**
  - Add `deletePdr`/PDR deletion functionality to `@cumulus/api-client/pdrs`
  - Add `removeCollectionAndAllDependencies` to integration test helpers
  - Added `example/spec/apiUtils.waitForApiStatus` to wait for a
  record to be returned by the API with a specific value for
  `status`
  - Added `example/spec/discoverUtils.uploadS3GranuleDataForDiscovery` to upload granule data fixtures
  to S3 with a randomized granule ID for `discover-granules` based
  integration tests
  - Added `example/spec/Collections.removeCollectionAndAllDependencies` to remove a collection and
  all dependent objects (e.g. PDRs, granules, executions) from the
  database via the API
  - Added helpers to `@cumulus/api-client`:
    - `pdrs.deletePdr` - Delete a PDR via the API
    - `replays.postKinesisReplays` - Submit a POST request to the `/replays` endpoint for replaying Kinesis messages

- `@cumulus/api-client/granules.getGranuleResponse` to return the raw endpoint response from the GET `/granules/<granuleId>` endpoint

### Changed

- Moved functions from `@cumulus/integration-tests` to `example/spec/helpers/workflowUtils`:
  - `startWorkflowExecution`
  - `startWorkflow`
  - `executeWorkflow`
  - `buildWorkflow`
  - `testWorkflow`
  - `buildAndExecuteWorkflow`
  - `buildAndStartWorkflow`
- `example/spec/helpers/workflowUtils.executeWorkflow` now uses
`waitForApiStatus` to ensure that the execution is `completed` or
`failed` before resolving
- `example/spec/helpers/testUtils.updateAndUploadTestFileToBucket`
now accepts an object of parameters rather than positional
arguments
- Removed PDR from the `payload` in the input payload test fixture for reconciliation report integration tests
- The following integration tests for PDR-based workflows were
updated to use randomized granule IDs:
  - `example/spec/parallel/ingest/ingestFromPdrSpec.js`
  - `example/spec/parallel/ingest/ingestFromPdrWithChildWorkflowMetaSpec.js`
  - `example/spec/parallel/ingest/ingestFromPdrWithExecutionNamePrefixSpec.js`
  - `example/spec/parallel/ingest/ingestPdrWithNodeNameSpec.js`
- Updated the `@cumulus/api-client/CumulusApiClientError` error class to include new properties that can be accessed directly on
the error object:
  - `statusCode` - The HTTP status code of the API response
  - `apiMessage` - The message from the API response
- Added `params.pRetryOptions` parameter to
`@cumulus/api-client/granules.deleteGranule` to control the retry
behavior
- Updated `cmr_custom_host` variable to accept a full protocol and host name
(e.g. `http://cmr-custom-host.com`), whereas it previously only accepted a host name
- **CUMULUS-2482**
  - Switches the default distribution app in the `example/cumulus-tf` deployment to the new Cumulus Distribution
  - TEA is still available by following instructions in `example/README.md`
- **CUMULUS-2463**
  - Increases the duration of allowed backoff times for a successful test from
    0.5 sec to 1 sec.
- **CUMULUS-2528**
  - Removed `rds_connection_heartbeat` as a configuration option from all
    Cumulus terraform modules
  - Removed `dbHeartBeat` as an environmental switch from
    `@cumulus/db.getKnexClient` in favor of more comprehensive general db
    connect retry solution
  - Added new `rds_connection_timing_configuration` string map to allow for
    configuration and tuning of Core's internal database retry/connection
    timeout behaviors.  These values map to connection pool configuration
    values for tarn (https://github.com/vincit/tarn.js/) which Core's database
    module / knex(https://www.npmjs.com/package/knex) use for this purpose:
    - acquireTimeoutMillis
    - createRetryIntervalMillis
    - createTimeoutMillis
    - idleTimeoutMillis
    - reapIntervalMillis
      Connection errors will result in a log line prepended with 'knex failed on
      attempted connection error' and sent from '@cumulus/db/connection'
  - Updated `@cumulus/db` and all terraform mdules to set default retry
    configuration values for the database module to cover existing database
    heartbeat connection failures as well as all other knex/tarn connection
    creation failures.

### Fixed

- Fixed bug where `cmr_custom_host` variable was not properly forwarded into `archive`, `ingest`, and `sqs-message-remover` modules from `cumulus` module
- Fixed bug where `parse-pdr` set a granule's provider to the entire provider record when a `NODE_NAME`
  is present. Expected behavior consistent with other tasks is to set the provider name in that field.
- **CUMULUS-2568**
  - Update reconciliation report integration test to have better cleanup/failure behavior
  - Fixed `@cumulus/api-client/pdrs.getPdr` to request correct endpoint for returning a PDR from the API
- **CUMULUS-2620**
  - Fixed a bug where a granule could be removed from CMR but still be set as
  `published: true` and with a CMR link in the Dynamo/PostgreSQL databases. Now,
  the CMR deletion and the Dynamo/PostgreSQL record updates will all succeed or fail
  together, preventing the database records from being out of sync with CMR.
  - Fixed `@cumulus/api-client/pdrs.getPdr` to request correct
  endpoint for returning a PDR from the API

## [v9.2.2] 2021-08-06 - [BACKPORT]

**Please note** changes in 9.2.2 may not yet be released in future versions, as
this is a backport and patch release on the 9.2.x series of releases. Updates that
are included in the future will have a corresponding CHANGELOG entry in future
releases.

### Added

- **CUMULUS-2635**
  - Added helper functions:
    - `@cumulus/db/translate/file/translateApiPdrToPostgresPdr`

### Fixed

- **CUMULUS-2635**
  - Update `data-migration2` to migrate PDRs before migrating granules.
  - Update `data-migration2` unit tests testing granules migration to reference
    PDR records to better model the DB schema.
  - Update `migratePdrRecord` to use `translateApiPdrToPostgresPdr` function.

## [v9.2.1] 2021-07-29 - [BACKPORT]

### Fixed

- **CUMULUS-2626**
  - Update [PDR migration](https://github.com/nasa/cumulus/blob/master/lambdas/data-migration2/src/pdrs.ts) to correctly find Executions by a Dynamo PDR's `execution` field

## [v9.2.0] 2021-06-22

### Added

- **CUMULUS-2475**
  - Adds `GET` endpoint to distribution API
- **CUMULUS-2476**
  - Adds handler for authenticated `HEAD` Distribution requests replicating current behavior of TEA

### Changed

- **CUMULUS-2482**
  - Switches the default distribution app in the `example/cumulus-tf` deployment to the new Cumulus Distribution
  - TEA is still available by following instructions in `example/README.md`

### Fixed

- **CUMULUS-2520**
  - Fixed error that prevented `/elasticsearch/index-from-database` from starting.
- **CUMULUS-2558**
  - Fixed issue where executions original_payload would not be retained on successful execution

## [v9.1.0] 2021-06-03

### BREAKING CHANGES

- @cumulus/api-client/granules.getGranule now returns the granule record from the GET /granules/<granuleId> endpoint, not the raw endpoint response
- **CUMULUS-2434**
  - To use the updated `update-granules-cmr-metadata-file-links` task, the
    granule  UMM-G metadata should have version 1.6.2 or later, since CMR s3
    link type 'GET DATA VIA DIRECT ACCESS' is not valid until UMM-G version
    [1.6.2](https://cdn.earthdata.nasa.gov/umm/granule/v1.6.2/umm-g-json-schema.json)
- **CUMULUS-2488**
  - Removed all EMS reporting including lambdas, endpoints, params, etc as all
    reporting is now handled through Cloud Metrics
- **CUMULUS-2472**
  - Moved existing `EarthdataLoginClient` to
    `@cumulus/oauth-client/EarthdataLoginClient` and updated all references in
    Cumulus Core.
  - Rename `EarthdataLoginClient` property from `earthdataLoginUrl` to
    `loginUrl for consistency with new OAuth clients. See example in
    [oauth-client
    README](https://github.com/nasa/cumulus/blob/master/packages/oauth-client/README.md)

### Added

- **HYRAX-439** - Corrected README.md according to a new Hyrax URL format.
- **CUMULUS-2354**
  - Adds configuration options to allow `/s3credentials` endpoint to distribute
    same-region read-only tokens based on a user's CMR ACLs.
  - Configures the example deployment to enable this feature.
- **CUMULUS-2442**
  - Adds option to generate cloudfront URL to lzards-backup task. This will require a few new task config options that have been documented in the [task README](https://github.com/nasa/cumulus/blob/master/tasks/lzards-backup/README.md).
- **CUMULUS-2470**
  - Added `/s3credentials` endpoint for distribution API
- **CUMULUS-2471**
  - Add `/s3credentialsREADME` endpoint to distribution API
- **CUMULUS-2473**
  - Updated `tf-modules/cumulus_distribution` module to take earthdata or cognito credentials
  - Configured `example/cumulus-tf/cumulus_distribution.tf` to use CSDAP credentials
- **CUMULUS-2474**
  - Add `S3ObjectStore` to `aws-client`. This class allows for interaction with the S3 object store.
  - Add `object-store` package which contains abstracted object store functions for working with various cloud providers
- **CUMULUS-2477**
  - Added `/`, `/login` and `/logout` endpoints to cumulus distribution api
- **CUMULUS-2479**
  - Adds /version endpoint to distribution API
- **CUMULUS-2497**
  - Created `isISOFile()` to check if a CMR file is a CMR ISO file.
- **CUMULUS-2371**
  - Added helpers to `@cumulus/ingest/sqs`:
    - `archiveSqsMessageToS3` - archives an incoming SQS message to S3
    - `deleteArchivedMessageFromS3` - deletes a processed SQS message from S3
  - Added call to `archiveSqsMessageToS3` to `sqs-message-consumer` which
    archives all incoming SQS messages to S3.
  - Added call to `deleteArchivedMessageFrom` to `sqs-message-remover` which
    deletes archived SQS message from S3 once it has been processed.

### Changed

- **[PR2224](https://github.com/nasa/cumulus/pull/2244)**
- **CUMULUS-2208**
  - Moved all `@cumulus/api/es/*` code to new `@cumulus/es-client` package
- Changed timeout on `sfEventSqsToDbRecords` Lambda to 60 seconds to match
  timeout for Knex library to acquire database connections
- **CUMULUS-2517**
  - Updated postgres-migration-count-tool default concurrency to '1'
- **CUMULUS-2489**
  - Updated docs for Terraform references in FAQs, glossary, and in Deployment sections
- **CUMULUS-2434**
  - Updated `@cumulus/cmrjs` `updateCMRMetadata` and related functions to add
    both HTTPS URLS and S3 URIs to CMR metadata.
  - Updated `update-granules-cmr-metadata-file-links` task to add both HTTPS
    URLs and S3 URIs to the OnlineAccessURLs field of CMR metadata. The task
    configuration parameter `cmrGranuleUrlType` now has default value `both`.
  - To use the updated `update-granules-cmr-metadata-file-links` task, the
    granule UMM-G metadata should have version 1.6.2 or later, since CMR s3 link
    type 'GET DATA VIA DIRECT ACCESS' is not valid until UMM-G version
    [1.6.2](https://cdn.earthdata.nasa.gov/umm/granule/v1.6.2/umm-g-json-schema.json)
- **CUMULUS-2472**
  - Renamed `@cumulus/earthdata-login-client` to more generic
    `@cumulus/oauth-client` as a parent  class for new OAuth clients.
  - Added `@cumulus/oauth-client/CognitoClient` to interface with AWS cognito login service.
- **CUMULUS-2497**
  - Changed the `@cumulus/cmrjs` package:
    - Updated `@cumulus/cmrjs/cmr-utils.getGranuleTemporalInfo()` so it now
      returns temporal info for CMR ISO 19115 SMAP XML files.
    - Updated `@cumulus/cmrjs/cmr-utils.isCmrFilename()` to include
      `isISOFile()`.
- **CUMULUS-2532**
  - Changed integration tests to use `api-client/granules` functions as opposed to granulesApi from `@cumulus/integration-tests`.

### Fixed

- **CUMULUS-2519**
  - Update @cumulus/integration-tests.buildWorkflow to fail if provider/collection API response is not successful
- **CUMULUS-2518**
  - Update sf-event-sqs-to-db-records to not throw if a collection is not
    defined on a payload that has no granules/an empty granule payload object
- **CUMULUS-2512**
  - Updated ingest package S3 provider client to take additional parameter
    `remoteAltBucket` on `download` method to allow for per-file override of
    provider bucket for checksum
  - Updated @cumulus/ingest.fetchTextFile's signature to be parameterized and
    added `remoteAltBucket`to allow for an override of the passed in provider
    bucket for the source file
  - Update "eslint-plugin-import" to be pinned to 2.22.1
- **CUMULUS-2520**
  - Fixed error that prevented `/elasticsearch/index-from-database` from starting.
- **CUMULUS-2532**
  - Fixed integration tests to have granule deletion occur before provider and
    collection deletion in test cleanup.
- **[2231](https://github.com/nasa/cumulus/issues/2231)**
  - Fixes broken relative path links in `docs/README.md`

### Removed

- **CUMULUS-2502**
  - Removed outdated documentation regarding Kibana index patterns for metrics.

## [v9.0.1] 2021-05-07

### Migration Steps

Please review the migration steps for 9.0.0 as this release is only a patch to
correct a failure in our build script and push out corrected release artifacts. The previous migration steps still apply.

### Changed

- Corrected `@cumulus/db` configuration to correctly build package.

## [v9.0.0] 2021-05-03

### Migration steps

- This release of Cumulus enables integration with a PostgreSQL database for archiving Cumulus data. There are several upgrade steps involved, **some of which need to be done before redeploying Cumulus**. See the [documentation on upgrading to the RDS release](https://nasa.github.io/cumulus/docs/upgrade-notes/upgrade-rds).

### BREAKING CHANGES

- **CUMULUS-2185** - RDS Migration Epic
  - **CUMULUS-2191**
    - Removed the following from the `@cumulus/api/models.asyncOperation` class in
      favor of the added `@cumulus/async-operations` module:
      - `start`
      - `startAsyncOperations`
  - **CUMULUS-2187**
    - The `async-operations` endpoint will now omit `output` instead of
      returning `none` when the operation did not return output.
  - **CUMULUS-2309**
    - Removed `@cumulus/api/models/granule.unpublishAndDeleteGranule` in favor
      of `@cumulus/api/lib/granule-remove-from-cmr.unpublishGranule` and
      `@cumulus/api/lib/granule-delete.deleteGranuleAndFiles`.
  - **CUMULUS-2385**
    - Updated `sf-event-sqs-to-db-records` to write a granule's files to
      PostgreSQL only after the workflow has exited the `Running` status.
      Please note that any workflow that uses `sf_sqs_report_task` for
      mid-workflow updates will be impacted.
    - Changed PostgreSQL `file` schema and TypeScript type definition to require
      `bucket` and `key` fields.
    - Updated granule/file write logic to mark a granule's status as "failed"
  - **CUMULUS-2455**
    - API `move granule` endpoint now moves granule files on a per-file basis
    - API `move granule` endpoint on granule file move failure will retain the
      file at it's original location, but continue to move any other granule
      files.
    - Removed the `move` method from the `@cumulus/api/models.granule` class.
      logic is now handled in `@cumulus/api/endpoints/granules` and is
      accessible via the Core API.

### Added

- **CUMULUS-2185** - RDS Migration Epic
  - **CUMULUS-2130**
    - Added postgres-migration-count-tool lambda/ECS task to allow for
      evaluation of database state
    - Added /migrationCounts api endpoint that allows running of the
      postgres-migration-count-tool as an asyncOperation
  - **CUMULUS-2394**
    - Updated PDR and Granule writes to check the step function
      workflow_start_time against the createdAt field for each record to ensure
      old records do not overwrite newer ones for legacy Dynamo and PostgreSQL
      writes
  - **CUMULUS-2188**
    - Added `data-migration2` Lambda to be run after `data-migration1`
    - Added logic to `data-migration2` Lambda for migrating execution records
      from DynamoDB to PostgreSQL
  - **CUMULUS-2191**
    - Added `@cumulus/async-operations` to core packages, exposing
      `startAsyncOperation` which will handle starting an async operation and
      adding an entry to both PostgreSQL and DynamoDb
  - **CUMULUS-2127**
    - Add schema migration for `collections` table
  - **CUMULUS-2129**
    - Added logic to `data-migration1` Lambda for migrating collection records
      from Dynamo to PostgreSQL
  - **CUMULUS-2157**
    - Add schema migration for `providers` table
    - Added logic to `data-migration1` Lambda for migrating provider records
      from Dynamo to PostgreSQL
  - **CUMULUS-2187**
    - Added logic to `data-migration1` Lambda for migrating async operation
      records from Dynamo to PostgreSQL
  - **CUMULUS-2198**
    - Added logic to `data-migration1` Lambda for migrating rule records from
      DynamoDB to PostgreSQL
  - **CUMULUS-2182**
    - Add schema migration for PDRs table
  - **CUMULUS-2230**
    - Add schema migration for `rules` table
  - **CUMULUS-2183**
    - Add schema migration for `asyncOperations` table
  - **CUMULUS-2184**
    - Add schema migration for `executions` table
  - **CUMULUS-2257**
    - Updated PostgreSQL table and column names to snake_case
    - Added `translateApiAsyncOperationToPostgresAsyncOperation` function to `@cumulus/db`
  - **CUMULUS-2186**
    - Added logic to `data-migration2` Lambda for migrating PDR records from
      DynamoDB to PostgreSQL
  - **CUMULUS-2235**
    - Added initial ingest load spec test/utility
  - **CUMULUS-2167**
    - Added logic to `data-migration2` Lambda for migrating Granule records from
      DynamoDB to PostgreSQL and parse Granule records to store File records in
      RDS.
  - **CUMULUS-2367**
    - Added `granules_executions` table to PostgreSQL schema to allow for a
      many-to-many relationship between granules and executions
      - The table refers to granule and execution records using foreign keys
        defined with ON CASCADE DELETE, which means that any time a granule or
        execution record is deleted, all of the records in the
        `granules_executions` table referring to that record will also be
        deleted.
    - Added `upsertGranuleWithExecutionJoinRecord` helper to `@cumulus/db` to
      allow for upserting a granule record and its corresponding
      `granules_execution` record
  - **CUMULUS-2128**
    - Added helper functions:
      - `@cumulus/db/translate/file/translateApiFiletoPostgresFile`
      - `@cumulus/db/translate/file/translateApiGranuletoPostgresGranule`
      - `@cumulus/message/Providers/getMessageProvider`
  - **CUMULUS-2190**
    - Added helper functions:
      - `@cumulus/message/Executions/getMessageExecutionOriginalPayload`
      - `@cumulus/message/Executions/getMessageExecutionFinalPayload`
      - `@cumulus/message/workflows/getMessageWorkflowTasks`
      - `@cumulus/message/workflows/getMessageWorkflowStartTime`
      - `@cumulus/message/workflows/getMessageWorkflowStopTime`
      - `@cumulus/message/workflows/getMessageWorkflowName`
  - **CUMULUS-2192**
    - Added helper functions:
      - `@cumulus/message/PDRs/getMessagePdrRunningExecutions`
      - `@cumulus/message/PDRs/getMessagePdrCompletedExecutions`
      - `@cumulus/message/PDRs/getMessagePdrFailedExecutions`
      - `@cumulus/message/PDRs/getMessagePdrStats`
      - `@cumulus/message/PDRs/getPdrPercentCompletion`
      - `@cumulus/message/workflows/getWorkflowDuration`
  - **CUMULUS-2199**
    - Added `translateApiRuleToPostgresRule` to `@cumulus/db` to translate API
      Rule to conform to Postgres Rule definition.
  - **CUMUlUS-2128**
    - Added "upsert" logic to the `sfEventSqsToDbRecords` Lambda for granule and
      file writes to the core PostgreSQL database
  - **CUMULUS-2199**
    - Updated Rules endpoint to write rules to core PostgreSQL database in
      addition to DynamoDB and to delete rules from the PostgreSQL database in
      addition to DynamoDB.
    - Updated `create` in Rules Model to take in optional `createdAt` parameter
      which sets the value of createdAt if not specified during function call.
  - **CUMULUS-2189**
    - Updated Provider endpoint logic to write providers in parallel to Core
      PostgreSQL database
    - Update integration tests to utilize API calls instead of direct
      api/model/Provider calls
  - **CUMULUS-2191**
    - Updated cumuluss/async-operation task to write async-operations to the
      PostgreSQL database.
  - **CUMULUS-2228**
    - Added logic to the `sfEventSqsToDbRecords` Lambda to write execution, PDR,
      and granule records to the core PostgreSQL database in parallel with
      writes to DynamoDB
  - **CUMUlUS-2190**
    - Added "upsert" logic to the `sfEventSqsToDbRecords` Lambda for PDR writes
      to the core PostgreSQL database
  - **CUMUlUS-2192**
    - Added "upsert" logic to the `sfEventSqsToDbRecords` Lambda for execution
      writes to the core PostgreSQL database
  - **CUMULUS-2187**
    - The `async-operations` endpoint will now omit `output` instead of
      returning `none` when the operation did not return output.
  - **CUMULUS-2167**
    - Change PostgreSQL schema definition for `files` to remove `filename` and
      `name` and only support `file_name`.
    - Change PostgreSQL schema definition for `files` to remove `size` to only
      support `file_size`.
    - Change `PostgresFile` to remove duplicate fields `filename` and `name` and
      rename `size` to `file_size`.
  - **CUMULUS-2266**
    - Change `sf-event-sqs-to-db-records` behavior to discard and not throw an
      error on an out-of-order/delayed message so as not to have it be sent to
      the DLQ.
  - **CUMULUS-2305**
    - Changed `DELETE /pdrs/{pdrname}` API behavior to also delete record from
      PostgreSQL database.
  - **CUMULUS-2309**
    - Changed `DELETE /granules/{granuleName}` API behavior to also delete
      record from PostgreSQL database.
    - Changed `Bulk operation BULK_GRANULE_DELETE` API behavior to also delete
      records from PostgreSQL database.
  - **CUMULUS-2367**
    - Updated `granule_cumulus_id` foreign key to granule in PostgreSQL `files`
      table to use a CASCADE delete, so records in the files table are
      automatically deleted by the database when the corresponding granule is
      deleted.
  - **CUMULUS-2407**
    - Updated data-migration1 and data-migration2 Lambdas to use UPSERT instead
      of UPDATE when migrating dynamoDB records to PostgreSQL.
    - Changed data-migration1 and data-migration2 logic to only update already
      migrated records if the incoming record update has a newer timestamp
  - **CUMULUS-2329**
    - Add `write-db-dlq-records-to-s3` lambda.
    - Add terraform config to automatically write db records DLQ messages to an
      s3 archive on the system bucket.
    - Add unit tests and a component spec test for the above.
  - **CUMULUS-2380**
    - Add `process-dead-letter-archive` lambda to pick up and process dead letters in the S3 system bucket dead letter archive.
    - Add `/deadLetterArchive/recoverCumulusMessages` endpoint to trigger an async operation to leverage this capability on demand.
    - Add unit tests and integration test for all of the above.
  - **CUMULUS-2406**
    - Updated parallel write logic to ensure that updatedAt/updated_at
      timestamps are the same in Dynamo/PG on record write for the following
      data types:
      - async operations
      - granules
      - executions
      - PDRs
  - **CUMULUS-2446**
    - Remove schema validation check against DynamoDB table for collections when
      migrating records from DynamoDB to core PostgreSQL database.
  - **CUMULUS-2447**
    - Changed `translateApiAsyncOperationToPostgresAsyncOperation` to call
      `JSON.stringify` and then `JSON.parse` on output.
  - **CUMULUS-2313**
    - Added `postgres-migration-async-operation` lambda to start an ECS task to
      run a the `data-migration2` lambda.
    - Updated `async_operations` table to include `Data Migration 2` as a new
      `operation_type`.
    - Updated `cumulus-tf/variables.tf` to include `optional_dynamo_tables` that
      will be merged with `dynamo_tables`.
  - **CUMULUS-2451**
    - Added summary type file `packages/db/src/types/summary.ts` with
      `MigrationSummary` and `DataMigration1` and `DataMigration2` types.
    - Updated `data-migration1` and `data-migration2` lambdas to return
      `MigrationSummary` objects.
    - Added logging for every batch of 100 records processed for executions,
      granules and files, and PDRs.
    - Removed `RecordAlreadyMigrated` logs in `data-migration1` and
      `data-migration2`
  - **CUMULUS-2452**
    - Added support for only migrating certain granules by specifying the
      `granuleSearchParams.granuleId` or `granuleSearchParams.collectionId`
      properties in the payload for the
      `<prefix>-postgres-migration-async-operation` Lambda
    - Added support for only running certain migrations for data-migration2 by
      specifying the `migrationsList` property in the payload for the
      `<prefix>-postgres-migration-async-operation` Lambda
  - **CUMULUS-2453**
    - Created `storeErrors` function which stores errors in system bucket.
    - Updated `executions` and `granulesAndFiles` data migrations to call `storeErrors` to store migration errors.
    - Added `system_bucket` variable to `data-migration2`.
  - **CUMULUS-2455**
    - Move granules API endpoint records move updates for migrated granule files
      if writing any of the granule files fails.
  - **CUMULUS-2468**
    - Added support for doing [DynamoDB parallel scanning](https://docs.aws.amazon.com/amazondynamodb/latest/developerguide/Scan.html#Scan.ParallelScan) for `executions` and `granules` migrations to improve performance. The behavior of the parallel scanning and writes can be controlled via the following properties on the event input to the `<prefix>-postgres-migration-async-operation` Lambda:
      - `granuleMigrationParams.parallelScanSegments`: How many segments to divide your granules DynamoDB table into for parallel scanning
      - `granuleMigrationParams.parallelScanLimit`: The maximum number of granule records to evaluate for each parallel scanning segment of the DynamoDB table
      - `granuleMigrationParams.writeConcurrency`: The maximum number of concurrent granule/file writes to perform to the PostgreSQL database across all DynamoDB segments
      - `executionMigrationParams.parallelScanSegments`: How many segments to divide your executions DynamoDB table into for parallel scanning
      - `executionMigrationParams.parallelScanLimit`: The maximum number of execution records to evaluate for each parallel scanning segment of the DynamoDB table
      - `executionMigrationParams.writeConcurrency`: The maximum number of concurrent execution writes to perform to the PostgreSQL database across all DynamoDB segments
  - **CUMULUS-2468** - Added `@cumulus/aws-client/DynamoDb.parallelScan` helper to perform [parallel scanning on DynamoDb tables](https://docs.aws.amazon.com/amazondynamodb/latest/developerguide/Scan.html#Scan.ParallelScan)
  - **CUMULUS-2507**
    - Updated granule record write logic to set granule status to `failed` in both Postgres and DynamoDB if any/all of its files fail to write to the database.

### Deprecated

- **CUMULUS-2185** - RDS Migration Epic
  - **CUMULUS-2455**
    - `@cumulus/ingest/moveGranuleFiles`

## [v8.1.2] 2021-07-29

**Please note** changes in 8.1.2 may not yet be released in future versions, as this
is a backport/patch release on the 8.x series of releases.  Updates that are
included in the future will have a corresponding CHANGELOG entry in future releases.

### Notable changes

- `cmr_custom_host` variable for `cumulus` module can now be used to configure Cumulus to
integrate with a custom CMR host name and protocol (e.g. `http://custom-cmr-host.com`). Note
that you **must** include a protocol (`http://` or `https://`) if specifying a value for this
variable.
- `@cumulus/sync-granule` task should now properly handle
syncing files from HTTP/HTTPS providers where basic auth is
required and involves a redirect to a different host (e.g.
downloading files protected by Earthdata Login)

### Added

- **CUMULUS-2548**
  - Added `allowed_redirects` field to PostgreSQL `providers` table
  - Added `allowedRedirects` field to DynamoDB `<prefix>-providers` table
  - Added `@cumulus/aws-client/S3.streamS3Upload` to handle uploading the contents
  of a readable stream to S3 and returning a promise

### Changed

- Updated `cmr_custom_host` variable to accept a full protocol and host name
(e.g. `http://cmr-custom-host.com`), whereas it previously only accepted a host name

### Fixed

- Fixed bug where `cmr_custom_host` variable was not properly forwarded into `archive`, `ingest`, and `sqs-message-remover` modules from `cumulus` module
- **CUMULUS-2548**
  - Fixed `@cumulus/ingest/HttpProviderClient.sync` to
properly handle basic auth when redirecting to a different
host and/or host with a different port

## [v8.1.1] 2021-04-30 -- Patch Release

**Please note** changes in 8.1.1 may not yet be released in future versions, as this
is a backport/patch release on the 8.x series of releases.  Updates that are
included in the future will have a corresponding CHANGELOG entry in future releases.

### Added

- **CUMULUS-2497**
  - Created `isISOFile()` to check if a CMR file is a CMR ISO file.

### Fixed

- **CUMULUS-2512**
  - Updated ingest package S3 provider client to take additional parameter
    `remoteAltBucket` on `download` method to allow for per-file override of
    provider bucket for checksum
  - Updated @cumulus/ingest.fetchTextFile's signature to be parameterized and
    added `remoteAltBucket`to allow for an override of the passed in provider
    bucket for the source file
  - Update "eslint-plugin-import" to be pinned to 2.22.1

### Changed

- **CUMULUS-2497**
  - Changed the `@cumulus/cmrjs` package:
    - Updated `@cumulus/cmrjs/cmr-utils.getGranuleTemporalInfo()` so it now
      returns temporal info for CMR ISO 19115 SMAP XML files.
    - Updated `@cumulus/cmrjs/cmr-utils.isCmrFilename()` to include
      `isISOFile()`.

- **[2216](https://github.com/nasa/cumulus/issues/2216)**
  - Removed "node-forge", "xml-crypto" from audit whitelist, added "underscore"

## [v8.1.0] 2021-04-29

### Added

- **CUMULUS-2348**
  - The `@cumulus/api` `/granules` and `/granules/{granuleId}` endpoints now take `getRecoveryStatus` parameter
  to include recoveryStatus in result granule(s)
  - The `@cumulus/api-client.granules.getGranule` function takes a `query` parameter which can be used to
  request additional granule information.
  - Published `@cumulus/api@7.2.1-alpha.0` for dashboard testing
- **CUMULUS-2469**
  - Added `tf-modules/cumulus_distribution` module to standup a skeleton
    distribution api

## [v8.0.0] 2021-04-08

### BREAKING CHANGES

- **CUMULUS-2428**
  - Changed `/granules/bulk` to use `queueUrl` property instead of a `queueName` property for setting the queue to use for scheduling bulk granule workflows

### Notable changes

- Bulk granule operations endpoint now supports setting a custom queue for scheduling workflows via the `queueUrl` property in the request body. If provided, this value should be the full URL for an SQS queue.

### Added

- **CUMULUS-2374**
  - Add cookbok entry for queueing PostToCmr step
  - Add example workflow to go with cookbook
- **CUMULUS-2421**
  - Added **experimental** `ecs_include_docker_cleanup_cronjob` boolean variable to the Cumulus module to enable cron job to clean up docker root storage blocks in ECS cluster template for non-`device-mapper` storage drivers. Default value is `false`. This fulfills a specific user support request. This feature is otherwise untested and will remain so until we can iterate with a better, more general-purpose solution. Use of this feature is **NOT** recommended unless you are certain you need it.

- **CUMULUS-1808**
  - Add additional error messaging in `deleteSnsTrigger` to give users more context about where to look to resolve ResourceNotFound error when disabling or deleting a rule.

### Fixed

- **CUMULUS-2281**
  - Changed discover-granules task to write discovered granules directly to
    logger, instead of via environment variable. This fixes a problem where a
    large number of found granules prevents this lambda from running as an
    activity with an E2BIG error.

## [v7.2.0] 2021-03-23

### Added

- **CUMULUS-2346**
  - Added orca API endpoint to `@cumulus/api` to get recovery status
  - Add `CopyToGlacier` step to [example IngestAndPublishGranuleWithOrca workflow](https://github.com/nasa/cumulus/blob/master/example/cumulus-tf/ingest_and_publish_granule_with_orca_workflow.tf)

### Changed

- **HYRAX-357**
  - Format of NGAP OPeNDAP URL changed and by default now is referring to concept id and optionally can include short name and version of collection.
  - `addShortnameAndVersionIdToConceptId` field has been added to the config inputs of the `hyrax-metadata-updates` task

## [v7.1.0] 2021-03-12

### Notable changes

- `sync-granule` task will now properly handle syncing 0 byte files to S3
- SQS/Kinesis rules now support scheduling workflows to a custom queue via the `rule.queueUrl` property. If provided, this value should be the full URL for an SQS queue.

### Added

- `tf-modules/cumulus` module now supports a `cmr_custom_host` variable that can
  be used to set to an arbitrary  host for making CMR requests (e.g.
  `https://custom-cmr-host.com`).
- Added `buckets` variable to `tf-modules/archive`
- **CUMULUS-2345**
  - Deploy ORCA with Cumulus, see `example/cumulus-tf/orca.tf` and `example/cumulus-tf/terraform.tfvars.example`
  - Add `CopyToGlacier` step to [example IngestAndPublishGranule workflow](https://github.com/nasa/cumulus/blob/master/example/cumulus-tf/ingest_and_publish_granule_workflow.asl.json)
- **CUMULUS-2424**
  - Added `childWorkflowMeta` to `queue-pdrs` config. An object passed to this config value will be merged into a child workflow message's `meta` object. For an example of how this can be used, see `example/cumulus-tf/discover_and_queue_pdrs_with_child_workflow_meta_workflow.asl.json`.
- **CUMULUS-2427**
  - Added support for using a custom queue with SQS and Kinesis rules. Whatever queue URL is set on the `rule.queueUrl` property will be used to schedule workflows for that rule. This change allows SQS/Kinesis rules to use [any throttled queues defined for a deployment](https://nasa.github.io/cumulus/docs/data-cookbooks/throttling-queued-executions).

### Fixed

- **CUMULUS-2394**
  - Updated PDR and Granule writes to check the step function `workflow_start_time` against
      the `createdAt` field  for each record to ensure old records do not
      overwrite newer ones

### Changed

- `<prefix>-lambda-api-gateway` IAM role used by API Gateway Lambda now
  supports accessing all buckets defined in your `buckets` variable except
  "internal" buckets
- Updated the default scroll duration used in ESScrollSearch and part of the
  reconciliation report functions as a result of testing and seeing timeouts
  at its current value of 2min.
- **CUMULUS-2355**
  - Added logic to disable `/s3Credentials` endpoint based upon value for
    environment variable `DISABLE_S3_CREDENTIALS`. If set to "true", the
    endpoint will not dispense S3 credentials and instead return a message
    indicating that the endpoint has been disabled.
- **CUMULUS-2397**
  - Updated `/elasticsearch` endpoint's `reindex` function to prevent
    reindexing when source and destination indices are the same.
- **CUMULUS-2420**
  - Updated test function `waitForAsyncOperationStatus` to take a retryObject
    and use exponential backoff.  Increased the total test duration for both
    AsycOperation specs and the ReconciliationReports tests.
  - Updated the default scroll duration used in ESScrollSearch and part of the
    reconciliation report functions as a result of testing and seeing timeouts
    at its current value of 2min.
- **CUMULUS-2427**
  - Removed `queueUrl` from the parameters object for `@cumulus/message/Build.buildQueueMessageFromTemplate`
  - Removed `queueUrl` from the parameters object for `@cumulus/message/Build.buildCumulusMeta`

### Fixed

- Fixed issue in `@cumulus/ingest/S3ProviderClient.sync()` preventing 0 byte files from being synced to S3.

### Removed

- Removed variables from `tf-modules/archive`:
  - `private_buckets`
  - `protected_buckets`
  - `public_buckets`

## [v7.0.0] 2021-02-22

### BREAKING CHANGES

- **CUMULUS-2362** - Endpoints for the logs (/logs) will now throw an error unless Metrics is set up

### Added

- **CUMULUS-2345**
  - Deploy ORCA with Cumulus, see `example/cumulus-tf/orca.tf` and `example/cumulus-tf/terraform.tfvars.example`
  - Add `CopyToGlacier` step to [example IngestAndPublishGranule workflow](https://github.com/nasa/cumulus/blob/master/example/cumulus-tf/ingest_and_publish_granule_workflow.asl.json)
- **CUMULUS-2376**
  - Added `cmrRevisionId` as an optional parameter to `post-to-cmr` that will be used when publishing metadata to CMR.
- **CUMULUS-2412**
  - Adds function `getCollectionsByShortNameAndVersion` to @cumulus/cmrjs that performs a compound query to CMR to retrieve collection information on a list of collections. This replaces a series of calls to the CMR for each collection with a single call on the `/collections` endpoint and should improve performance when CMR return times are increased.

### Changed

- **CUMULUS-2362**
  - Logs endpoints only work with Metrics set up
- **CUMULUS-2376**
  - Updated `publishUMMGJSON2CMR` to take in an optional `revisionId` parameter.
  - Updated `publishUMMGJSON2CMR` to throw an error if optional `revisionId` does not match resulting revision ID.
  - Updated `publishECHO10XML2CMR` to take in an optional `revisionId` parameter.
  - Updated `publishECHO10XML2CMR` to throw an error if optional `revisionId` does not match resulting revision ID.
  - Updated `publish2CMR` to take in optional `cmrRevisionId`.
  - Updated `getWriteHeaders` to take in an optional CMR Revision ID.
  - Updated `ingestGranule` to take in an optional CMR Revision ID to pass to `getWriteHeaders`.
  - Updated `ingestUMMGranule` to take in an optional CMR Revision ID to pass to `getWriteHeaders`.
- **CUMULUS-2350**
  - Updates the examples on the `/s3credentialsREADME`, to include Python and
    JavaScript code demonstrating how to refrsh  the s3credential for
    programatic access.
- **CUMULUS-2383**
  - PostToCMR task will return CMRInternalError when a `500` status is returned from CMR

## [v6.0.0] 2021-02-16

### MIGRATION NOTES

- **CUMULUS-2255** - Cumulus has upgraded its supported version of Terraform
  from **0.12.12** to **0.13.6**. Please see the [instructions to upgrade your
  deployments](https://github.com/nasa/cumulus/blob/master/docs/upgrade-notes/upgrading-tf-version-0.13.6.md).

- **CUMULUS-2350**
  - If the  `/s3credentialsREADME`, does not appear to be working after
    deployment, [manual redeployment](https://docs.aws.amazon.com/apigateway/latest/developerguide/how-to-deploy-api-with-console.html)
    of the API-gateway stage may be necessary to finish the deployment.

### BREAKING CHANGES

- **CUMULUS-2255** - Cumulus has upgraded its supported version of Terraform from **0.12.12** to **0.13.6**.

### Added

- **CUMULUS-2291**
  - Add provider filter to Granule Inventory Report
- **CUMULUS-2300**
  - Added `childWorkflowMeta` to `queue-granules` config. Object passed to this
    value will be merged into a child workflow message's  `meta` object. For an
    example of how this can be used, see
    `example/cumulus-tf/discover_granules_workflow.asl.json`.
- **CUMULUS-2350**
  - Adds an unprotected endpoint, `/s3credentialsREADME`, to the
    s3-credentials-endpoint that displays  information on how to use the
    `/s3credentials` endpoint
- **CUMULUS-2368**
  - Add QueueWorkflow task
- **CUMULUS-2391**
  - Add reportToEms to collections.files file schema
- **CUMULUS-2395**
  - Add Core module parameter `ecs_custom_sg_ids` to Cumulus module to allow for
    custom security group mappings
- **CUMULUS-2402**
  - Officially expose `sftp()` for use in `@cumulus/sftp-client`

### Changed

- **CUMULUS-2323**
  - The sync granules task when used with the s3 provider now uses the
    `source_bucket` key in `granule.files` objects.  If incoming payloads using
    this task have a `source_bucket` value for a file using the s3 provider, the
    task will attempt to sync from the bucket defined in the file's
    `source_bucket` key instead of the `provider`.
    - Updated `S3ProviderClient.sync` to allow for an optional bucket parameter
      in support of the changed behavior.
  - Removed `addBucketToFile` and related code from sync-granules task

- **CUMULUS-2255**
  - Updated Terraform deployment code syntax for compatibility with version 0.13.6
- **CUMULUS-2321**
  - Updated API endpoint GET `/reconciliationReports/{name}` to return the
    presigned s3 URL in addition to report data

### Fixed

- Updated `hyrax-metadata-updates` task so the opendap url has Type 'USE SERVICE API'

- **CUMULUS-2310**
  - Use valid filename for reconciliation report
- **CUMULUS-2351**
  - Inventory report no longer includes the File/Granule relation object in the
    okCountByGranules key of a report.  The information is only included when a
    'Granule Not Found' report is run.

### Removed

- **CUMULUS-2364**
  - Remove the internal Cumulus logging lambda (log2elasticsearch)

## [v5.0.1] 2021-01-27

### Changed

- **CUMULUS-2344**
  - Elasticsearch API now allows you to reindex to an index that already exists
  - If using the Change Index operation and the new index doesn't exist, it will be created
  - Regarding instructions for CUMULUS-2020, you can now do a change index
    operation before a reindex operation. This will
    ensure that new data will end up in the new index while Elasticsearch is reindexing.

- **CUMULUS-2351**
  - Inventory report no longer includes the File/Granule relation object in the okCountByGranules key of a report. The information is only included when a 'Granule Not Found' report is run.

### Removed

- **CUMULUS-2367**
  - Removed `execution_cumulus_id` column from granules RDS schema and data type

## [v5.0.0] 2021-01-12

### BREAKING CHANGES

- **CUMULUS-2020**
  - Elasticsearch data mappings have been updated to improve search and the API
    has been update to reflect those changes. See Migration notes on how to
    update the Elasticsearch mappings.

### Migration notes

- **CUMULUS-2020**
  - Elasticsearch data mappings have been updated to improve search. For
    example, case insensitive searching will now work (e.g. 'MOD' and 'mod' will
    return the same granule results). To use the improved Elasticsearch queries,
    [reindex](https://nasa.github.io/cumulus-api/#reindex) to create a new index
    with the correct types. Then perform a [change
    index](https://nasa.github.io/cumulus-api/#change-index) operation to use
    the new index.
- **CUMULUS-2258**
  - Because the `egress_lambda_log_group` and
    `egress_lambda_log_subscription_filter` resource were removed from the
    `cumulus` module, new definitions for these resources must be added to
    `cumulus-tf/main.tf`. For reference on how to define these resources, see
    [`example/cumulus-tf/thin_egress_app.tf`](https://github.com/nasa/cumulus/blob/master/example/cumulus-tf/thin_egress_app.tf).
  - The `tea_stack_name` variable being passed into the `cumulus` module should be removed
- **CUMULUS-2344**
  - Regarding instructions for CUMULUS-2020, you can now do a change index operation before a reindex operation. This will
    ensure that new data will end up in the new index while Elasticsearch is reindexing.

### BREAKING CHANGES

- **CUMULUS-2020**
  - Elasticsearch data mappings have been updated to improve search and the API has been updated to reflect those changes. See Migration notes on how to update the Elasticsearch mappings.

### Added

- **CUMULUS-2318**
  - Added`async_operation_image` as `cumulus` module variable to allow for override of the async_operation container image.  Users can optionally specify a non-default docker image for use with Core async operations.
- **CUMULUS-2219**
  - Added `lzards-backup` Core task to facilitate making LZARDS backup requests in Cumulus ingest workflows
- **CUMULUS-2092**
  - Add documentation for Granule Not Found Reports
- **HYRAX-320**
  - `@cumulus/hyrax-metadata-updates`Add component URI encoding for entry title id and granule ur to allow for values with special characters in them. For example, EntryTitleId 'Sentinel-6A MF/Jason-CS L2 Advanced Microwave Radiometer (AMR-C) NRT Geophysical Parameters' Now, URLs generated from such values will be encoded correctly and parsable by HyraxInTheCloud
- **CUMULUS-1370**
  - Add documentation for Getting Started section including FAQs
- **CUMULUS-2092**
  - Add documentation for Granule Not Found Reports
- **CUMULUS-2219**
  - Added `lzards-backup` Core task to facilitate making LZARDS backup requests in Cumulus ingest workflows
- **CUMULUS-2280**
  - In local api, retry to create tables if they fail to ensure localstack has had time to start fully.
- **CUMULUS-2290**
  - Add `queryFields` to granule schema, and this allows workflow tasks to add queryable data to granule record. For reference on how to add data to `queryFields` field, see [`example/cumulus-tf/kinesis_trigger_test_workflow.tf`](https://github.com/nasa/cumulus/blob/master/example/cumulus-tf/kinesis_trigger_test_workflow.tf).
- **CUMULUS-2318**
  - Added`async_operation_image` as `cumulus` module variable to allow for override of the async_operation container image.  Users can optionally specify a non-default docker image for use with Core async operations.

### Changed

- **CUMULUS-2020**
  - Updated Elasticsearch mappings to support case-insensitive search
- **CUMULUS-2124**
  - cumulus-rds-tf terraform module now takes engine_version as an input variable.
- **CUMULUS-2279**
  - Changed the formatting of granule CMR links: instead of a link to the `/search/granules.json` endpoint, now it is a direct link to `/search/concepts/conceptid.format`
- **CUMULUS-2296**
  - Improved PDR spec compliance of `parse-pdr` by updating `@cumulus/pvl` to parse fields in a manner more consistent with the PDR ICD, with respect to numbers and dates. Anything not matching the ICD expectations, or incompatible with Javascript parsing, will be parsed as a string instead.
- **CUMULUS-2344**
  - Elasticsearch API now allows you to reindex to an index that already exists
  - If using the Change Index operation and the new index doesn't exist, it will be created

### Removed

- **CUMULUS-2258**
  - Removed `tea_stack_name` variable from `tf-modules/distribution/variables.tf` and `tf-modules/cumulus/variables.tf`
  - Removed `egress_lambda_log_group` and `egress_lambda_log_subscription_filter` resources from `tf-modules/distribution/main.tf`

## [v4.0.0] 2020-11-20

### Migration notes

- Update the name of your `cumulus_message_adapter_lambda_layer_arn` variable for the `cumulus` module to `cumulus_message_adapter_lambda_layer_version_arn`. The value of the variable should remain the same (a layer version ARN of a Lambda layer for the [`cumulus-message-adapter`](https://github.com/nasa/cumulus-message-adapter/).
- **CUMULUS-2138** - Update all workflows using the `MoveGranules` step to add `UpdateGranulesCmrMetadataFileLinksStep`that runs after it. See the example [`IngestAndPublishWorkflow`](https://github.com/nasa/cumulus/blob/master/example/cumulus-tf/ingest_and_publish_granule_workflow.asl.json) for reference.
- **CUMULUS-2251**
  - Because it has been removed from the `cumulus` module, a new resource definition for `egress_api_gateway_log_subscription_filter` must be added to `cumulus-tf/main.tf`. For reference on how to define this resource, see [`example/cumulus-tf/main.tf`](https://github.com/nasa/cumulus/blob/master/example/cumulus-tf/main.tf).

### Added

- **CUMULUS-2248**
  - Updates Integration Tests README to point to new fake provider template.
- **CUMULUS-2239**
  - Add resource declaration to create a VPC endpoint in tea-map-cache module if `deploy_to_ngap` is false.
- **CUMULUS-2063**
  - Adds a new, optional query parameter to the `/collections[&getMMT=true]` and `/collections/active[&getMMT=true]` endpoints. When a user provides a value of `true` for `getMMT` in the query parameters, the endpoint will search CMR and update each collection's results with new key `MMTLink` containing a link to the MMT (Metadata Management Tool) if a CMR collection id is found.
- **CUMULUS-2170**
  - Adds ability to filter granule inventory reports
- **CUMULUS-2211**
  - Adds `granules/bulkReingest` endpoint to `@cumulus/api`
- **CUMULUS-2251**
  - Adds `log_api_gateway_to_cloudwatch` variable to `example/cumulus-tf/variables.tf`.
  - Adds `log_api_gateway_to_cloudwatch` variable to `thin_egress_app` module definition.

### Changed

- **CUMULUS-2216**
  - `/collection` and `/collection/active` endpoints now return collections without granule aggregate statistics by default. The original behavior is preserved and can be found by including a query param of `includeStats=true` on the request to the endpoint.
  - The `es/collections` Collection class takes a new parameter includeStats. It no longer appends granule aggregate statistics to the returned results by default. One must set the new parameter to any non-false value.
- **CUMULUS-2201**
  - Update `dbIndexer` lambda to process requests in serial
  - Fixes ingestPdrWithNodeNameSpec parsePdr provider error
- **CUMULUS-2251**
  - Moves Egress Api Gateway Log Group Filter from `tf-modules/distribution/main.tf` to `example/cumulus-tf/main.tf`

### Fixed

- **CUMULUS-2251**
  - This fixes a deployment error caused by depending on the `thin_egress_app` module output for a resource count.

### Removed

- **CUMULUS-2251**
  - Removes `tea_api_egress_log_group` variable from `tf-modules/distribution/variables.tf` and `tf-modules/cumulus/variables.tf`.

### BREAKING CHANGES

- **CUMULUS-2138** - CMR metadata update behavior has been removed from the `move-granules` task into a
new `update-granules-cmr-metadata-file-links` task.
- **CUMULUS-2216**
  - `/collection` and `/collection/active` endpoints now return collections without granule aggregate statistics by default. The original behavior is preserved and can be found by including a query param of `includeStats=true` on the request to the endpoint.  This is likely to affect the dashboard only but included here for the change of behavior.
- **[1956](https://github.com/nasa/cumulus/issues/1956)**
  - Update the name of the `cumulus_message_adapter_lambda_layer_arn` output from the `cumulus-message-adapter` module to `cumulus_message_adapter_lambda_layer_version_arn`. The output value has changed from being the ARN of the Lambda layer **without a version** to the ARN of the Lambda layer **with a version**.
  - Update the variable name in the `cumulus` and `ingest` modules from `cumulus_message_adapter_lambda_layer_arn` to `cumulus_message_adapter_lambda_layer_version_arn`

## [v3.0.1] 2020-10-21

- **CUMULUS-2203**
  - Update Core tasks to use
    [cumulus-message-adapter-js](https://github.com/nasa/cumulus-message-adapter-js)
    v2.0.0 to resolve memory leak/lambda ENOMEM constant failure issue.   This
    issue caused lambdas to slowly use all memory in the run environment and
    prevented AWS from halting/restarting warmed instances when task code was
    throwing consistent errors under load.

- **CUMULUS-2232**
  - Updated versions for `ajv`, `lodash`, `googleapis`, `archiver`, and
    `@cumulus/aws-client` to remediate vulnerabilities found in SNYK scan.

### Fixed

- **CUMULUS-2233**
  - Fixes /s3credentials bug where the expiration time on the cookie was set to a time that is always expired, so authentication was never being recognized as complete by the API. Consequently, the user would end up in a redirect loop and requests to /s3credentials would never complete successfully. The bug was caused by the fact that the code setting the expiration time for the cookie was expecting a time value in milliseconds, but was receiving the expirationTime from the EarthdataLoginClient in seconds. This bug has been fixed by converting seconds into milliseconds. Unit tests were added to test that the expiration time has been converted to milliseconds and checking that the cookie's expiration time is greater than the current time.

## [v3.0.0] 2020-10-7

### MIGRATION STEPS

- **CUMULUS-2099**
  - All references to `meta.queues` in workflow configuration must be replaced with references to queue URLs from Terraform resources. See the updated [data cookbooks](https://nasa.github.io/cumulus/docs/data-cookbooks/about-cookbooks) or example [Discover Granules workflow configuration](https://github.com/nasa/cumulus/blob/master/example/cumulus-tf/discover_granules_workflow.asl.json).
  - The steps for configuring queued execution throttling have changed. See the [updated documentation](https://nasa.github.io/cumulus/docs/data-cookbooks/throttling-queued-executions).
  - In addition to the configuration for execution throttling, the internal mechanism for tracking executions by queue has changed. As a result, you should **disable any rules or workflows scheduling executions via a throttled queue** before upgrading. Otherwise, you may be at risk of having **twice as many executions** as are configured for the queue while the updated tracking is deployed. You can re-enable these rules/workflows once the upgrade is complete.

- **CUMULUS-2111**
  - **Before you re-deploy your `cumulus-tf` module**, note that the [`thin-egress-app`][thin-egress-app] is no longer deployed by default as part of the `cumulus` module, so you must add the TEA module to your deployment and manually modify your Terraform state **to avoid losing your API gateway and impacting any Cloudfront endpoints pointing to those gateways**. If you don't care about losing your API gateway and impacting Cloudfront endpoints, you can ignore the instructions for manually modifying state.

    1. Add the [`thin-egress-app`][thin-egress-app] module to your `cumulus-tf` deployment as shown in the [Cumulus example deployment](https://github.com/nasa/cumulus/tree/master/example/cumulus-tf/main.tf).

         - Note that the values for `tea_stack_name` variable to the `cumulus` module and the `stack_name` variable to the `thin_egress_app` module **must match**
         - Also, if you are specifying the `stage_name` variable to the `thin_egress_app` module, **the value of the `tea_api_gateway_stage` variable to the `cumulus` module must match it**

    2. **If you want to preserve your existing `thin-egress-app` API gateway and avoid having to update your Cloudfront endpoint for distribution, then you must follow these instructions**: <https://nasa.github.io/cumulus/docs/upgrade-notes/migrate_tea_standalone>. Otherwise, you can re-deploy as usual.

  - If you provide your own custom bucket map to TEA as a standalone module, **you must ensure that your custom bucket map includes mappings for the `protected` and `public` buckets specified in your `cumulus-tf/terraform.tfvars`, otherwise Cumulus may not be able to determine the correct distribution URL for ingested files and you may encounter errors**

- **CUMULUS-2197**
  - EMS resources are now optional, and `ems_deploy` is set to `false` by default, which will delete your EMS resources.
  - If you would like to keep any deployed EMS resources, add the `ems_deploy` variable set to `true` in your `cumulus-tf/terraform.tfvars`

### BREAKING CHANGES

- **CUMULUS-2200**
  - Changes return from 303 redirect to 200 success for `Granule Inventory`'s
    `/reconciliationReport` returns.  The user (dashboard) must read the value
    of `url` from the return to get the s3SignedURL and then download the report.
- **CUMULUS-2099**
  - `meta.queues` has been removed from Cumulus core workflow messages.
  - `@cumulus/sf-sqs-report` workflow task no longer reads the reporting queue URL from `input.meta.queues.reporting` on the incoming event. Instead, it requires that the queue URL be set as the `reporting_queue_url` environment variable on the deployed Lambda.
- **CUMULUS-2111**
  - The deployment of the `thin-egress-app` module has be removed from `tf-modules/distribution`, which is a part of the `tf-modules/cumulus` module. Thus, the `thin-egress-app` module is no longer deployed for you by default. See the migration steps for details about how to add deployment for the `thin-egress-app`.
- **CUMULUS-2141**
  - The `parse-pdr` task has been updated to respect the `NODE_NAME` property in
    a PDR's `FILE_GROUP`. If a `NODE_NAME` is present, the task will query the
    Cumulus API for a provider with that host. If a provider is found, the
    output granule from the task will contain a `provider` property containing
    that provider. If `NODE_NAME` is set but a provider with that host cannot be
    found in the API, or if multiple providers are found with that same host,
    the task will fail.
  - The `queue-granules` task has been updated to expect an optional
    `granule.provider` property on each granule. If present, the granule will be
    enqueued using that provider. If not present, the task's `config.provider`
    will be used instead.
- **CUMULUS-2197**
  - EMS resources are now optional and will not be deployed by default. See migration steps for information
    about how to deploy EMS resources.

#### CODE CHANGES

- The `@cumulus/api-client.providers.getProviders` function now takes a
  `queryStringParameters` parameter which can be used to filter the providers
  which are returned
- The `@cumulus/aws-client/S3.getS3ObjectReadStreamAsync` function has been
  removed. It read the entire S3 object into memory before returning a read
  stream, which could cause Lambdas to run out of memory. Use
  `@cumulus/aws-client/S3.getObjectReadStream` instead.
- The `@cumulus/ingest/util.lookupMimeType` function now returns `undefined`
  rather than `null` if the mime type could not be found.
- The `@cumulus/ingest/lock.removeLock` function now returns `undefined`
- The `@cumulus/ingest/granule.generateMoveFileParams` function now returns
  `source: undefined` and `target :undefined` on the response object if either could not be
  determined. Previously, `null` had been returned.
- The `@cumulus/ingest/recursion.recursion` function must now be imported using
  `const { recursion } = require('@cumulus/ingest/recursion');`
- The `@cumulus/ingest/granule.getRenamedS3File` function has been renamed to
  `listVersionedObjects`
- `@cumulus/common.http` has been removed
- `@cumulus/common/http.download` has been removed

### Added

- **CUMULUS-1855**
  - Fixed SyncGranule task to return an empty granules list when given an empty
    (or absent) granules list on input, rather than throwing an exception
- **CUMULUS-1955**
  - Added `@cumulus/aws-client/S3.getObject` to get an AWS S3 object
  - Added `@cumulus/aws-client/S3.waitForObject` to get an AWS S3 object,
    retrying, if necessary
- **CUMULUS-1961**
  - Adds `startTimestamp` and `endTimestamp` parameters to endpoint
    `reconcilationReports`.  Setting these values will filter the returned
    report to cumulus data that falls within the timestamps. It also causes the
    report to be one directional, meaning cumulus is only reconciled with CMR,
    but not the other direction. The Granules will be filtered by their
    `updatedAt` values. Collections are filtered by the updatedAt time of their
    granules, i.e. Collections with granules that are updatedAt a time between
    the time parameters will be returned in the reconciliation reports.
  - Adds `startTimestamp` and `endTimestamp` parameters to create-reconciliation-reports
    lambda function. If either of these params is passed in with a value that can be
    converted to a date object, the inter-platform comparison between Cumulus and CMR will
    be one way.  That is, collections, granules, and files will be filtered by time for
    those found in Cumulus and only those compared to the CMR holdings. For the moment
    there is not enough information to change the internal consistency check, and S3 vs
    Cumulus comparisons are unchanged by the timestamps.
- **CUMULUS-1962**
  - Adds `location` as parameter to `/reconciliationReports` endpoint. Options are `S3`
    resulting in a S3 vs. Cumulus database search or `CMR` resulting in CMR vs. Cumulus database search.
- **CUMULUS-1963**
  - Adds `granuleId` as input parameter to `/reconcilationReports`
    endpoint. Limits inputs parameters to either `collectionId` or `granuleId`
    and will fail to create the report if both are provided.  Adding granuleId
    will find collections in Cumulus by granuleId and compare those one way
    with those in CMR.
  - `/reconciliationReports` now validates any input json before starting the
    async operation and the lambda handler no longer validates input
    parameters.
- **CUMULUS-1964**
  - Reports can now be filtered on provider
- **CUMULUS-1965**
  - Adds `collectionId` parameter to the `/reconcilationReports`
    endpoint. Setting this value will limit the scope of the reconcilation
    report to only the input collectionId when comparing Cumulus and
    CMR. `collectionId` is provided an array of strings e.g. `[shortname___version, shortname2___version2]`
- **CUMULUS-2107**
  - Added a new task, `update-cmr-access-constraints`, that will set access constraints in CMR Metadata.
    Currently supports UMMG-JSON and Echo10XML, where it will configure `AccessConstraints` and
    `RestrictionFlag/RestrictionComment`, respectively.
  - Added an operator doc on how to configure and run the access constraint update workflow, which will update the metadata using the new task, and then publish the updated metadata to CMR.
  - Added an operator doc on bulk operations.
- **CUMULUS-2111**
  - Added variables to `cumulus` module:
    - `tea_api_egress_log_group`
    - `tea_external_api_endpoint`
    - `tea_internal_api_endpoint`
    - `tea_rest_api_id`
    - `tea_rest_api_root_resource_id`
    - `tea_stack_name`
  - Added variables to `distribution` module:
    - `tea_api_egress_log_group`
    - `tea_external_api_endpoint`
    - `tea_internal_api_endpoint`
    - `tea_rest_api_id`
    - `tea_rest_api_root_resource_id`
    - `tea_stack_name`
- **CUMULUS-2112**
  - Added `@cumulus/api/lambdas/internal-reconciliation-report`, so create-reconciliation-report
    lambda can create `Internal` reconciliation report
- **CUMULUS-2116**
  - Added `@cumulus/api/models/granule.unpublishAndDeleteGranule` which
  unpublishes a granule from CMR and deletes it from Cumulus, but does not
  update the record to `published: false` before deletion
- **CUMULUS-2113**
  - Added Granule not found report to reports endpoint
  - Update reports to return breakdown by Granule of files both in DynamoDB and S3
- **CUMULUS-2123**
  - Added `cumulus-rds-tf` DB cluster module to `tf-modules` that adds a
    serverless RDS Aurora/PostgreSQL database cluster to meet the PostgreSQL
    requirements for future releases.
  - Updated the default Cumulus module to take the following new required variables:
    - rds_user_access_secret_arn:
      AWS Secrets Manager secret ARN containing a JSON string of DB credentials
      (containing at least host, password, port as keys)
    - rds_security_group:
      RDS Security Group that provides connection access to the RDS cluster
  - Updated API lambdas and default ECS cluster to add them to the
    `rds_security_group` for database access
- **CUMULUS-2126**
  - The collections endpoint now writes to the RDS database
- **CUMULUS-2127**
  - Added migration to create collections relation for RDS database
- **CUMULUS-2129**
  - Added `data-migration1` Terraform module and Lambda to migrate data from Dynamo to RDS
    - Added support to Lambda for migrating collections data from Dynamo to RDS
- **CUMULUS-2155**
  - Added `rds_connection_heartbeat` to `cumulus` and `data-migration` tf
    modules.  If set to true, this diagnostic variable instructs Core's database
    code to fire off a connection 'heartbeat' query and log the timing/results
    for diagnostic purposes, and retry certain connection timeouts once.
    This option is disabled by default
- **CUMULUS-2156**
  - Support array inputs parameters for `Internal` reconciliation report
- **CUMULUS-2157**
  - Added support to `data-migration1` Lambda for migrating providers data from Dynamo to RDS
    - The migration process for providers will convert any credentials that are stored unencrypted or encrypted with an S3 keypair provider to be encrypted with a KMS key instead
- **CUMULUS-2161**
  - Rules now support an `executionNamePrefix` property. If set, any executions
    triggered as a result of that rule will use that prefix in the name of the
    execution.
  - The `QueueGranules` task now supports an `executionNamePrefix` property. Any
    executions queued by that task will use that prefix in the name of the
    execution. See the
    [example workflow](./example/cumulus-tf/discover_granules_with_execution_name_prefix_workflow.asl.json)
    for usage.
  - The `QueuePdrs` task now supports an `executionNamePrefix` config property.
    Any executions queued by that task will use that prefix in the name of the
    execution. See the
    [example workflow](./example/cumulus-tf/discover_and_queue_pdrs_with_execution_name_prefix_workflow.asl.json)
    for usage.
- **CUMULUS-2162**
  - Adds new report type to `/reconciliationReport` endpoint.  The new report
    is `Granule Inventory`. This report is a CSV file of all the granules in
    the Cumulus DB. This report will eventually replace the existing
    `granules-csv` endpoint which has been deprecated.
- **CUMULUS-2197**
  - Added `ems_deploy` variable to the `cumulus` module. This is set to false by default, except
    for our example deployment, where it is needed for integration tests.

### Changed

- Upgraded version of [TEA](https://github.com/asfadmin/thin-egress-app/) deployed with Cumulus to build 88.
- **CUMULUS-2107**
  - Updated the `applyWorkflow` functionality on the granules endpoint to take a `meta` property to pass into the workflow message.
  - Updated the `BULK_GRANULE` functionality on the granules endpoint to support the above `applyWorkflow` change.
- **CUMULUS-2111**
  - Changed `distribution_api_gateway_stage` variable for `cumulus` module to `tea_api_gateway_stage`
  - Changed `api_gateway_stage` variable for `distribution` module to `tea_api_gateway_stage`
- **CUMULUS-2224**
  - Updated `/reconciliationReport`'s file reconciliation to include `"EXTENDED METADATA"` as a valid CMR relatedUrls Type.

### Fixed

- **CUMULUS-2168**
  - Fixed issue where large number of documents (generally logs) in the
    `cumulus` elasticsearch index results in the collection granule stats
    queries failing for the collections list api endpoint
- **CUMULUS-1955**
  - Due to AWS's eventual consistency model, it was possible for PostToCMR to
    publish an earlier version of a CMR metadata file, rather than the latest
    version created in a workflow.  This fix guarantees that the latest version
    is published, as expected.
- **CUMULUS-1961**
  - Fixed `activeCollections` query only returning 10 results
- **CUMULUS-2201**
  - Fix Reconciliation Report integration test failures by waiting for collections appear
    in es list and ingesting a fake granule xml file to CMR
- **CUMULUS-2015**
  - Reduced concurrency of `QueueGranules` task. That task now has a
    `config.concurrency` option that defaults to `3`.
- **CUMULUS-2116**
  - Fixed a race condition with bulk granule delete causing deleted granules to still appear in Elasticsearch. Granules removed via bulk delete should now be removed from Elasticsearch.
- **CUMULUS-2163**
  - Remove the `public-read` ACL from the `move-granules` task
- **CUMULUS-2164**
  - Fix issue where `cumulus` index is recreated and attached to an alias if it has been previously deleted
- **CUMULUS-2195**
  - Fixed issue with redirect from `/token` not working when using a Cloudfront endpoint to access the Cumulus API with Launchpad authentication enabled. The redirect should now work properly whether you are using a plain API gateway URL or a Cloudfront endpoint pointing at an API gateway URL.
- **CUMULUS-2200**
  - Fixed issue where __in and __not queries were stripping spaces from values

### Deprecated

- **CUMULUS-1955**
  - `@cumulus/aws-client/S3.getS3Object()`
  - `@cumulus/message/Queue.getQueueNameByUrl()`
  - `@cumulus/message/Queue.getQueueName()`
- **CUMULUS-2162**
  - `@cumulus/api/endpoints/granules-csv/list()`

### Removed

- **CUMULUS-2111**
  - Removed `distribution_url` and `distribution_redirect_uri` outputs from the `cumulus` module
  - Removed variables from the `cumulus` module:
    - `distribution_url`
    - `log_api_gateway_to_cloudwatch`
    - `thin_egress_cookie_domain`
    - `thin_egress_domain_cert_arn`
    - `thin_egress_download_role_in_region_arn`
    - `thin_egress_jwt_algo`
    - `thin_egress_jwt_secret_name`
    - `thin_egress_lambda_code_dependency_archive_key`
    - `thin_egress_stack_name`
  - Removed outputs from the `distribution` module:
    - `distribution_url`
    - `internal_tea_api`
    - `rest_api_id`
    - `thin_egress_app_redirect_uri`
  - Removed variables from the `distribution` module:
    - `bucket_map_key`
    - `distribution_url`
    - `log_api_gateway_to_cloudwatch`
    - `thin_egress_cookie_domain`
    - `thin_egress_domain_cert_arn`
    - `thin_egress_download_role_in_region_arn`
    - `thin_egress_jwt_algo`
    - `thin_egress_jwt_secret_name`
    - `thin_egress_lambda_code_dependency_archive_key`
- **CUMULUS-2157**
  - Removed `providerSecretsMigration` and `verifyProviderSecretsMigration` lambdas
- Removed deprecated `@cumulus/sf-sns-report` task
- Removed code:
  - `@cumulus/aws-client/S3.calculateS3ObjectChecksum`
  - `@cumulus/aws-client/S3.getS3ObjectReadStream`
  - `@cumulus/cmrjs.getFullMetadata`
  - `@cumulus/cmrjs.getMetadata`
  - `@cumulus/common/util.isNil`
  - `@cumulus/common/util.isNull`
  - `@cumulus/common/util.isUndefined`
  - `@cumulus/common/util.lookupMimeType`
  - `@cumulus/common/util.mkdtempSync`
  - `@cumulus/common/util.negate`
  - `@cumulus/common/util.noop`
  - `@cumulus/common/util.omit`
  - `@cumulus/common/util.renameProperty`
  - `@cumulus/common/util.sleep`
  - `@cumulus/common/util.thread`
  - `@cumulus/ingest/granule.copyGranuleFile`
  - `@cumulus/ingest/granule.moveGranuleFile`
  - `@cumulus/integration-tests/api/rules.deleteRule`
  - `@cumulus/integration-tests/api/rules.getRule`
  - `@cumulus/integration-tests/api/rules.listRules`
  - `@cumulus/integration-tests/api/rules.postRule`
  - `@cumulus/integration-tests/api/rules.rerunRule`
  - `@cumulus/integration-tests/api/rules.updateRule`
  - `@cumulus/integration-tests/sfnStep.parseStepMessage`
  - `@cumulus/message/Queue.getQueueName`
  - `@cumulus/message/Queue.getQueueNameByUrl`

## v2.0.2+ Backport releases

Release v2.0.1 was the last release on the 2.0.x release series.

Changes after this version on the 2.0.x release series are limited
security/requested feature patches and will not be ported forward to future
releases unless there is a corresponding CHANGELOG entry.

For up-to-date CHANGELOG for the maintenance release branch see
[CHANGELOG.md](https://github.com/nasa/cumulus/blob/release-2.0.x/CHANGELOG.md)
from the 2.0.x branch.

For the most recent release information for the maintenance branch please see
the [release page](https://github.com/nasa/cumulus/releases)

## [v2.0.7] 2020-10-1 - [BACKPORT]

### Fixed

- CVE-2020-7720
  - Updated common `node-forge` dependency to 0.10.0 to address CVE finding

### [v2.0.6] 2020-09-25 - [BACKPORT]

### Fixed

- **CUMULUS-2168**
  - Fixed issue where large number of documents (generally logs) in the
    `cumulus` elasticsearch index results in the collection granule stats
    queries failing for the collections list api endpoint

### [v2.0.5] 2020-09-15 - [BACKPORT]

#### Added

- Added `thin_egress_stack_name` variable to `cumulus` and `distribution` Terraform modules to allow overriding the default Cloudformation stack name used for the `thin-egress-app`. **Please note that if you change/set this value for an existing deployment, it will destroy and re-create your API gateway for the `thin-egress-app`.**

#### Fixed

- Fix collection list queries. Removed fixes to collection stats, which break queries for a large number of granules.

### [v2.0.4] 2020-09-08 - [BACKPORT]

#### Changed

- Upgraded version of [TEA](https://github.com/asfadmin/thin-egress-app/) deployed with Cumulus to build 88.

### [v2.0.3] 2020-09-02 - [BACKPORT]

#### Fixed

- **CUMULUS-1961**
  - Fixed `activeCollections` query only returning 10 results

- **CUMULUS-2039**
  - Fix issue causing SyncGranules task to run out of memory on large granules

#### CODE CHANGES

- The `@cumulus/aws-client/S3.getS3ObjectReadStreamAsync` function has been
  removed. It read the entire S3 object into memory before returning a read
  stream, which could cause Lambdas to run out of memory. Use
  `@cumulus/aws-client/S3.getObjectReadStream` instead.

### [v2.0.2] 2020-08-17 - [BACKPORT]

#### CODE CHANGES

- The `@cumulus/ingest/util.lookupMimeType` function now returns `undefined`
  rather than `null` if the mime type could not be found.
- The `@cumulus/ingest/lock.removeLock` function now returns `undefined`

#### Added

- **CUMULUS-2116**
  - Added `@cumulus/api/models/granule.unpublishAndDeleteGranule` which
  unpublishes a granule from CMR and deletes it from Cumulus, but does not
  update the record to `published: false` before deletion

### Fixed

- **CUMULUS-2116**
  - Fixed a race condition with bulk granule delete causing deleted granules to still appear in Elasticsearch. Granules removed via bulk delete should now be removed from Elasticsearch.

## [v2.0.1] 2020-07-28

### Added

- **CUMULUS-1886**
  - Added `multiple sort keys` support to `@cumulus/api`
- **CUMULUS-2099**
  - `@cumulus/message/Queue.getQueueUrl` to get the queue URL specified in a Cumulus workflow message, if any.

### Fixed

- **[PR 1790](https://github.com/nasa/cumulus/pull/1790)**
  - Fixed bug with request headers in `@cumulus/launchpad-auth` causing Launchpad token requests to fail

## [v2.0.0] 2020-07-23

### BREAKING CHANGES

- Changes to the `@cumulus/api-client` package
  - The `CumulusApiClientError` class must now be imported using
    `const { CumulusApiClientError } = require('@cumulus/api-client/CumulusApiClientError')`
- The `@cumulus/sftp-client/SftpClient` class must now be imported using
  `const { SftpClient } = require('@cumulus/sftp-client');`
- Instances of `@cumulus/ingest/SftpProviderClient` no longer implicitly connect
  when `download`, `list`, or `sync` are called. You must call `connect` on the
  provider client before issuing one of those calls. Failure to do so will
  result in a "Client not connected" exception being thrown.
- Instances of `@cumulus/ingest/SftpProviderClient` no longer implicitly
  disconnect from the SFTP server when `list` is called.
- Instances of `@cumulus/sftp-client/SftpClient` must now be explicitly closed
  by calling `.end()`
- Instances of `@cumulus/sftp-client/SftpClient` no longer implicitly connect to
  the server when `download`, `unlink`, `syncToS3`, `syncFromS3`, and `list` are
  called. You must explicitly call `connect` before calling one of those
  methods.
- Changes to the `@cumulus/common` package
  - `cloudwatch-event.getSfEventMessageObject()` now returns `undefined` if the
    message could not be found or could not be parsed. It previously returned
    `null`.
  - `S3KeyPairProvider.decrypt()` now throws an exception if the bucket
    containing the key cannot be determined.
  - `S3KeyPairProvider.decrypt()` now throws an exception if the stack cannot be
    determined.
  - `S3KeyPairProvider.encrypt()` now throws an exception if the bucket
    containing the key cannot be determined.
  - `S3KeyPairProvider.encrypt()` now throws an exception if the stack cannot be
    determined.
  - `sns-event.getSnsEventMessageObject()` now returns `undefined` if it could
    not be parsed. It previously returned `null`.
  - The `aws` module has been removed.
  - The `BucketsConfig.buckets` property is now read-only and private
  - The `test-utils.validateConfig()` function now resolves to `undefined`
    rather than `true`.
  - The `test-utils.validateInput()` function now resolves to `undefined` rather
    than `true`.
  - The `test-utils.validateOutput()` function now resolves to `undefined`
    rather than `true`.
  - The static `S3KeyPairProvider.retrieveKey()` function has been removed.
- Changes to the `@cumulus/cmrjs` package
  - `@cumulus/cmrjs.constructOnlineAccessUrl()` and
    `@cumulus/cmrjs/cmr-utils.constructOnlineAccessUrl()` previously took a
    `buckets` parameter, which was an instance of
    `@cumulus/common/BucketsConfig`. They now take a `bucketTypes` parameter,
    which is a simple object mapping bucket names to bucket types. Example:
    `{ 'private-1': 'private', 'public-1': 'public' }`
  - `@cumulus/cmrjs.reconcileCMRMetadata()` and
    `@cumulus/cmrjs/cmr-utils.reconcileCMRMetadata()` now take a **required**
    `bucketTypes` parameter, which is a simple object mapping bucket names to
    bucket types. Example: `{ 'private-1': 'private', 'public-1': 'public' }`
  - `@cumulus/cmrjs.updateCMRMetadata()` and
    `@cumulus/cmrjs/cmr-utils.updateCMRMetadata()` previously took an optional
    `inBuckets` parameter, which was an instance of
    `@cumulus/common/BucketsConfig`. They now take a **required** `bucketTypes`
    parameter, which is a simple object mapping bucket names to bucket types.
    Example: `{ 'private-1': 'private', 'public-1': 'public' }`
- The minimum supported version of all published Cumulus packages is now Node
  12.18.0
  - Tasks using the `cumuluss/cumulus-ecs-task` Docker image must be updated to
    `cumuluss/cumulus-ecs-task:1.7.0`. This can be done by updating the `image`
    property of any tasks defined using the `cumulus_ecs_service` Terraform
    module.
- Changes to `@cumulus/aws-client/S3`
  - The signature of the `getObjectSize` function has changed. It now takes a
    params object with three properties:
    - **s3**: an instance of an AWS.S3 object
    - **bucket**
    - **key**
  - The `getObjectSize` function will no longer retry if the object does not
    exist
- **CUMULUS-1861**
  - `@cumulus/message/Collections.getCollectionIdFromMessage` now throws a
    `CumulusMessageError` if `collectionName` and `collectionVersion` are missing
    from `meta.collection`.   Previously this method would return
    `'undefined___undefined'` instead
  - `@cumulus/integration-tests/addCollections` now returns an array of collections that
    were added rather than the count of added collections
- **CUMULUS-1930**
  - The `@cumulus/common/util.uuid()` function has been removed
- **CUMULUS-1955**
  - `@cumulus/aws-client/S3.multipartCopyObject` now returns an object with the
    AWS `etag` of the destination object
  - `@cumulus/ingest/S3ProviderClient.list` now sets a file object's `path`
    property to `undefined` instead of `null` when the file is at the top level
    of its bucket
  - The `sync` methods of the following classes in the `@cumulus/ingest` package
    now return an object with the AWS `s3uri` and `etag` of the destination file
    (they previously returned only a string representing the S3 URI)
    - `FtpProviderClient`
    - `HttpProviderClient`
    - `S3ProviderClient`
    - `SftpProviderClient`
- **CUMULUS-1958**
  - The following methods exported from `@cumulus/cmr-js/cmr-utils` were made
    async, and added distributionBucketMap as a parameter:
    - constructOnlineAccessUrl
    - generateFileUrl
    - reconcileCMRMetadata
    - updateCMRMetadata
- **CUMULUS-1969**
  - The `DiscoverPdrs` task now expects `provider_path` to be provided at
    `event.config.provider_path`, not `event.config.collection.provider_path`
  - `event.config.provider_path` is now a required parameter of the
    `DiscoverPdrs` task
  - `event.config.collection` is no longer a parameter to the `DiscoverPdrs`
    task
  - Collections no longer support the `provider_path` property. The tasks that
    relied on that property are now referencing `config.meta.provider_path`.
    Workflows should be updated accordingly.
- **CUMULUS-1977**
  - Moved bulk granule deletion endpoint from `/bulkDelete` to
    `/granules/bulkDelete`
- **CUMULUS-1991**
  - Updated CMR metadata generation to use "Download file.hdf" (where `file.hdf` is the filename of the given resource) as the resource description instead of "File to download"
  - CMR metadata updates now respect changes to resource descriptions (previously only changes to resource URLs were respected)

### MIGRATION STEPS

- Due to an issue with the AWS API Gateway and how the Thin Egress App Cloudformation template applies updates, you may need to redeploy your
  `thin-egress-app-EgressGateway` manually as a one time migration step.    If your deployment fails with an
  error similar to:

  ```bash
  Error: Lambda function (<stack>-tf-TeaCache) returned error: ({"errorType":"HTTPError","errorMessage":"Response code 404 (Not Found)"})
  ```

  Then follow the [AWS
  instructions](https://docs.aws.amazon.com/apigateway/latest/developerguide/how-to-deploy-api-with-console.html)
  to `Redeploy a REST API to a stage` for your egress API and re-run `terraform
  apply`.

### Added

- **CUMULUS-2081**
  - Add Integrator Guide section for onboarding
  - Add helpful tips documentation

- **CUMULUS-1902**
  - Add Common Use Cases section under Operator Docs

- **CUMULUS-2058**
  - Added `lambda_processing_role_name` as an output from the `cumulus` module
    to provide the processing role name
- **CUMULUS-1417**
  - Added a `checksumFor` property to collection `files` config. Set this
    property on a checksum file's definition matching the `regex` of the target
    file. More details in the ['Data Cookbooks
    Setup'](https://nasa.github.io/cumulus/docs/next/data-cookbooks/setup)
    documentation.
  - Added `checksumFor` validation to collections model.
- **CUMULUS-1956**
  - Added `@cumulus/earthata-login-client` package
  - The `/s3credentials` endpoint that is deployed as part of distribution now
    supports authentication using tokens created by a different application. If
    a request contains the `EDL-ClientId` and `EDL-Token` headers,
    authentication will be handled using that token rather than attempting to
    use OAuth.
  - `@cumulus/earthata-login-client.getTokenUsername()` now accepts an
    `xRequestId` argument, which will be included as the `X-Request-Id` header
    when calling Earthdata Login.
  - If the `s3Credentials` endpoint is invoked with an EDL token and an
    `X-Request-Id` header, that `X-Request-Id` header will be forwarded to
    Earthata Login.
- **CUMULUS-1957**
  - If EDL token authentication is being used, and the `EDL-Client-Name` header
    is set, `@the-client-name` will be appended to the end of the Earthdata
    Login username that is used as the `RoleSessionName` of the temporary IAM
    credentials. This value will show up in the AWS S3 server access logs.
- **CUMULUS-1958**
  - Add the ability for users to specify a `bucket_map_key` to the `cumulus`
    terraform module as an override for the default .yaml values that are passed
    to TEA by Core.    Using this option *requires* that each configured
    Cumulus 'distribution' bucket (e.g. public/protected buckets) have a single
    TEA mapping.  Multiple maps per bucket are not supported.
  - Updated Generating a distribution URL, the MoveGranules task and all CMR
    reconciliation functionality to utilize the TEA bucket map override.
  - Updated deploy process to utilize a bootstrap 'tea-map-cache' lambda that
    will, after deployment of Cumulus Core's TEA instance, query TEA for all
    protected/public buckets and generate a mapping configuration used
    internally by Core.  This object is also exposed as an output of the Cumulus
    module as `distribution_bucket_map`.
- **CUMULUS-1961**
  - Replaces DynamoDB for Elasticsearch for reconciliationReportForCumulusCMR
    comparisons between Cumulus and CMR.
- **CUMULUS-1970**
  - Created the `add-missing-file-checksums` workflow task
  - Added `@cumulus/aws-client/S3.calculateObjectHash()` function
  - Added `@cumulus/aws-client/S3.getObjectReadStream()` function
- **CUMULUS-1887**
  - Add additional fields to the granule CSV download file
- **CUMULUS-2019**
  - Add `infix` search to es query builder `@cumulus/api/es/es/queries` to
    support partial matching of the keywords

### Changed

- **CUMULUS-2032**
  - Updated @cumulus/ingest/HttpProviderClient to utilize a configuration key
    `httpListTimeout` to set the default timeout for discovery HTTP/HTTPS
    requests, and updates the default for the provider to 5 minutes (300 seconds).
  - Updated the DiscoverGranules and DiscoverPDRs tasks to utilize the updated
    configuration value if set via workflow config, and updates the default for
    these tasks to 5 minutes (300 seconds).

- **CUMULUS-176**
  - The API will now respond with a 400 status code when a request body contains
    invalid JSON. It had previously returned a 500 status code.
- **CUMULUS-1861**
  - Updates Rule objects to no longer require a collection.
  - Changes the DLQ behavior for `sfEventSqsToDbRecords` and
    `sfEventSqsToDbRecordsInputQueue`. Previously failure to write a database
    record would result in lambda success, and an error log in the CloudWatch
    logs.   The lambda has been updated to manually add a record to
    the `sfEventSqsToDbRecordsDeadLetterQueue` if the granule, execution, *or*
    pdr record fails to write, in addition to the previous error logging.
- **CUMULUS-1956**
  - The `/s3credentials` endpoint that is deployed as part of distribution now
    supports authentication using tokens created by a different application. If
    a request contains the `EDL-ClientId` and `EDL-Token` headers,
    authentication will be handled using that token rather than attempting to
    use OAuth.
- **CUMULUS-1977**
  - API endpoint POST `/granules/bulk` now returns a 202 status on a successful
    response instead of a 200 response
  - API endpoint DELETE `/granules/<granule-id>` now returns a 404 status if the
    granule record was already deleted
  - `@cumulus/api/models/Granule.update()` now returns the updated granule
    record
  - Implemented POST `/granules/bulkDelete` API endpoint to support deleting
    granules specified by ID or returned by the provided query in the request
    body. If the request is successful, the endpoint returns the async operation
    ID that has been started to remove the granules.
    - To use a query in the request body, your deployment must be
      [configured to access the Elasticsearch host for ESDIS metrics](https://nasa.github.io/cumulus/docs/additional-deployment-options/cloudwatch-logs-delivery#esdis-metrics)
      in your environment
  - Added `@cumulus/api/models/Granule.getRecord()` method to return raw record
    from DynamoDB
  - Added `@cumulus/api/models/Granule.delete()` method which handles deleting
    the granule record from DynamoDB and the granule files from S3
- **CUMULUS-1982**
  - The `globalConnectionLimit` property of providers is now optional and
    defaults to "unlimited"
- **CUMULUS-1997**
  - Added optional `launchpad` configuration to `@cumulus/hyrax-metadata-updates` task config schema.
- **CUMULUS-1991**
  - `@cumulus/cmrjs/src/cmr-utils/constructOnlineAccessUrls()` now throws an error if `cmrGranuleUrlType = "distribution"` and no distribution endpoint argument is provided
- **CUMULUS-2011**
  - Reconciliation reports are now generated within an AsyncOperation
- **CUMULUS-2016**
  - Upgrade TEA to version 79

### Fixed

- **CUMULUS-1991**
  - Added missing `DISTRIBUTION_ENDPOINT` environment variable for API lambdas. This environment variable is required for API requests to move granules.

- **CUMULUS-1961**
  - Fixed granules and executions query params not getting sent to API in granule list operation in `@cumulus/api-client`

### Deprecated

- `@cumulus/aws-client/S3.calculateS3ObjectChecksum()`
- `@cumulus/aws-client/S3.getS3ObjectReadStream()`
- `@cumulus/common/log.convertLogLevel()`
- `@cumulus/collection-config-store`
- `@cumulus/common/util.sleep()`

- **CUMULUS-1930**
  - `@cumulus/common/log.convertLogLevel()`
  - `@cumulus/common/util.isNull()`
  - `@cumulus/common/util.isUndefined()`
  - `@cumulus/common/util.negate()`
  - `@cumulus/common/util.noop()`
  - `@cumulus/common/util.isNil()`
  - `@cumulus/common/util.renameProperty()`
  - `@cumulus/common/util.lookupMimeType()`
  - `@cumulus/common/util.thread()`
  - `@cumulus/common/util.mkdtempSync()`

### Removed

- The deprecated `@cumulus/common.bucketsConfigJsonObject` function has been
  removed
- The deprecated `@cumulus/common.CollectionConfigStore` class has been removed
- The deprecated `@cumulus/common.concurrency` module has been removed
- The deprecated `@cumulus/common.constructCollectionId` function has been
  removed
- The deprecated `@cumulus/common.launchpad` module has been removed
- The deprecated `@cumulus/common.LaunchpadToken` class has been removed
- The deprecated `@cumulus/common.Semaphore` class has been removed
- The deprecated `@cumulus/common.stringUtils` module has been removed
- The deprecated `@cumulus/common/aws.cloudwatchlogs` function has been removed
- The deprecated `@cumulus/common/aws.deleteS3Files` function has been removed
- The deprecated `@cumulus/common/aws.deleteS3Object` function has been removed
- The deprecated `@cumulus/common/aws.dynamodb` function has been removed
- The deprecated `@cumulus/common/aws.dynamodbDocClient` function has been
  removed
- The deprecated `@cumulus/common/aws.getExecutionArn` function has been removed
- The deprecated `@cumulus/common/aws.headObject` function has been removed
- The deprecated `@cumulus/common/aws.listS3ObjectsV2` function has been removed
- The deprecated `@cumulus/common/aws.parseS3Uri` function has been removed
- The deprecated `@cumulus/common/aws.promiseS3Upload` function has been removed
- The deprecated `@cumulus/common/aws.recursivelyDeleteS3Bucket` function has
  been removed
- The deprecated `@cumulus/common/aws.s3CopyObject` function has been removed
- The deprecated `@cumulus/common/aws.s3ObjectExists` function has been removed
- The deprecated `@cumulus/common/aws.s3PutObject` function has been removed
- The deprecated `@cumulus/common/bucketsConfigJsonObject` function has been
  removed
- The deprecated `@cumulus/common/CloudWatchLogger` class has been removed
- The deprecated `@cumulus/common/collection-config-store.CollectionConfigStore`
  class has been removed
- The deprecated `@cumulus/common/collection-config-store.constructCollectionId`
  function has been removed
- The deprecated `@cumulus/common/concurrency.limit` function has been removed
- The deprecated `@cumulus/common/concurrency.mapTolerant` function has been
  removed
- The deprecated `@cumulus/common/concurrency.promiseUrl` function has been
  removed
- The deprecated `@cumulus/common/concurrency.toPromise` function has been
  removed
- The deprecated `@cumulus/common/concurrency.unless` function has been removed
- The deprecated `@cumulus/common/config.parseConfig` function has been removed
- The deprecated `@cumulus/common/config.resolveResource` function has been
  removed
- The deprecated `@cumulus/common/DynamoDb.get` function has been removed
- The deprecated `@cumulus/common/DynamoDb.scan` function has been removed
- The deprecated `@cumulus/common/FieldPattern` class has been removed
- The deprecated `@cumulus/common/launchpad.getLaunchpadToken` function has been
  removed
- The deprecated `@cumulus/common/launchpad.validateLaunchpadToken` function has
  been removed
- The deprecated `@cumulus/common/LaunchpadToken` class has been removed
- The deprecated `@cumulus/common/message.buildCumulusMeta` function has been
  removed
- The deprecated `@cumulus/common/message.buildQueueMessageFromTemplate`
  function has been removed
- The deprecated `@cumulus/common/message.getCollectionIdFromMessage` function
  has been removed
- The deprecated `@cumulus/common/message.getMaximumExecutions` function has
  been removed
- The deprecated `@cumulus/common/message.getMessageExecutionArn` function has
  been removed
- The deprecated `@cumulus/common/message.getMessageExecutionName` function has
  been removed
- The deprecated `@cumulus/common/message.getMessageFromTemplate` function has
  been removed
- The deprecated `@cumulus/common/message.getMessageGranules` function has been
  removed
- The deprecated `@cumulus/common/message.getMessageStateMachineArn` function
  has been removed
- The deprecated `@cumulus/common/message.getQueueName` function has been
  removed
- The deprecated `@cumulus/common/message.getQueueNameByUrl` function has been
  removed
- The deprecated `@cumulus/common/message.hasQueueAndExecutionLimit` function
  has been removed
- The deprecated `@cumulus/common/Semaphore` class has been removed
- The deprecated `@cumulus/common/string.globalReplace` function has been removed
- The deprecated `@cumulus/common/string.isNonEmptyString` function has been
  removed
- The deprecated `@cumulus/common/string.isValidHostname` function has been
  removed
- The deprecated `@cumulus/common/string.match` function has been removed
- The deprecated `@cumulus/common/string.matches` function has been removed
- The deprecated `@cumulus/common/string.replace` function has been removed
- The deprecated `@cumulus/common/string.toLower` function has been removed
- The deprecated `@cumulus/common/string.toUpper` function has been removed
- The deprecated `@cumulus/common/testUtils.getLocalstackEndpoint` function has been removed
- The deprecated `@cumulus/common/util.setErrorStack` function has been removed
- The `@cumulus/common/util.uuid` function has been removed
- The deprecated `@cumulus/common/workflows.getWorkflowArn` function has been
  removed
- The deprecated `@cumulus/common/workflows.getWorkflowFile` function has been
  removed
- The deprecated `@cumulus/common/workflows.getWorkflowList` function has been
  removed
- The deprecated `@cumulus/common/workflows.getWorkflowTemplate` function has
  been removed
- `@cumulus/aws-client/StepFunctions.toSfnExecutionName()`
- `@cumulus/aws-client/StepFunctions.fromSfnExecutionName()`
- `@cumulus/aws-client/StepFunctions.getExecutionArn()`
- `@cumulus/aws-client/StepFunctions.getExecutionUrl()`
- `@cumulus/aws-client/StepFunctions.getStateMachineArn()`
- `@cumulus/aws-client/StepFunctions.pullStepFunctionEvent()`
- `@cumulus/common/test-utils/throttleOnce()`
- `@cumulus/integration-tests/api/distribution.invokeApiDistributionLambda()`
- `@cumulus/integration-tests/api/distribution.getDistributionApiRedirect()`
- `@cumulus/integration-tests/api/distribution.getDistributionApiFileStream()`

## [v1.24.0] 2020-06-03

### BREAKING CHANGES

- **CUMULUS-1969**
  - The `DiscoverPdrs` task now expects `provider_path` to be provided at
    `event.config.provider_path`, not `event.config.collection.provider_path`
  - `event.config.provider_path` is now a required parameter of the
    `DiscoverPdrs` task
  - `event.config.collection` is no longer a parameter to the `DiscoverPdrs`
    task
  - Collections no longer support the `provider_path` property. The tasks that
    relied on that property are now referencing `config.meta.provider_path`.
    Workflows should be updated accordingly.

- **CUMULUS-1997**
  - `@cumulus/cmr-client/CMRSearchConceptQueue` parameters have been changed to take a `cmrSettings` object containing clientId, provider, and auth information. This can be generated using `@cumulus/cmrjs/cmr-utils/getCmrSettings`. The `cmrEnvironment` variable has been removed.

### Added

- **CUMULUS-1800**
  - Added task configuration setting named `syncChecksumFiles` to the
    SyncGranule task. This setting is `false` by default, but when set to
    `true`, all checksum files associated with data files that are downloaded
    will be downloaded as well.
- **CUMULUS-1952**
  - Updated HTTP(S) provider client to accept username/password for Basic authorization. This change adds support for Basic Authorization such as Earthdata login redirects to ingest (i.e. as implemented in SyncGranule), but not to discovery (i.e. as implemented in DiscoverGranules). Discovery still expects the provider's file system to be publicly accessible, but not the individual files and their contents.
  - **NOTE**: Using this in combination with the HTTP protocol may expose usernames and passwords to intermediary network entities. HTTPS is highly recommended.
- **CUMULUS-1997**
  - Added optional `launchpad` configuration to `@cumulus/hyrax-metadata-updates` task config schema.

### Fixed

- **CUMULUS-1997**
  - Updated all CMR operations to use configured authentication scheme
- **CUMULUS-2010**
  - Updated `@cumulus/api/launchpadSaml` to support multiple userGroup attributes from the SAML response

## [v1.23.2] 2020-05-22

### BREAKING CHANGES

- Updates to the Cumulus archive API:
  - All endpoints now return a `401` response instead of a `403` for any request where the JWT passed as a Bearer token is invalid.
  - POST `/refresh` and DELETE `/token/<token>` endpoints now return a `401` response for requests with expired tokens

- **CUMULUS-1894**
  - `@cumulus/ingest/granule.handleDuplicateFile()`
    - The `copyOptions` parameter has been removed
    - An `ACL` parameter has been added
  - `@cumulus/ingest/granule.renameS3FileWithTimestamp()`
    - Now returns `undefined`

- **CUMULUS-1896**
  Updated all Cumulus core lambdas to utilize the new message adapter streaming interface via [cumulus-message-adapter-js v1.2.0](https://github.com/nasa/cumulus-message-adapter-js/releases/tag/v1.2.0).   Users of this version of Cumulus (or later) must utilize version 1.3.0 or greater of the [cumulus-message-adapter](https://github.com/nasa/cumulus-message-adapter) to support core lambdas.

- **CUMULUS-1912**
  - `@cumulus/api` reconciliationReports list endpoint returns a list of reconciliationReport records instead of S3Uri.

- **CUMULUS-1969**
  - The `DiscoverGranules` task now expects `provider_path` to be provided at
    `event.config.provider_path`, not `event.config.collection.provider_path`
  - `config.provider_path` is now a required parameter of the `DiscoverGranules`
    task

### MIGRATION STEPS

- To take advantage of the new TTL-based access token expiration implemented in CUMULUS-1777 (see notes below) and clear out existing records in your access tokens table, do the following:
  1. Log out of any active dashboard sessions
  2. Use the AWS console or CLI to delete your `<prefix>-AccessTokensTable` DynamoDB table
  3. [Re-deploy your `data-persistence` module](https://nasa.github.io/cumulus/docs/deployment/upgrade-readme#update-data-persistence-resources), which should re-create the `<prefix>-AccessTokensTable` DynamoDB table
  4. Return to using the Cumulus API/dashboard as normal
- This release requires the Cumulus Message Adapter layer deployed with Cumulus Core to be at least 1.3.0, as the core lambdas have updated to [cumulus-message-adapter-js v1.2.0](https://github.com/nasa/cumulus-message-adapter-js/releases/tag/v1.2.0) and the new CMA interface.  As a result, users should:
  1. Follow the [Cumulus Message Adapter (CMA) deployment instructions](https://nasa.github.io/cumulus/docs/deployment/deployment-readme#deploy-the-cumulus-message-adapter-layer) and install a CMA layer version >=1.3.0
  2. If you are using any custom Node.js Lambdas in your workflows **and** the Cumulus CMA layer/`cumulus-message-adapter-js`, you must update your lambda to use [cumulus-message-adapter-js v1.2.0](https://github.com/nasa/cumulus-message-adapter-js/releases/tag/v1.2.0) and follow the migration instructions in the release notes. Prior versions of `cumulus-message-adapter-js` are not compatible with CMA >= 1.3.0.
- Migrate existing s3 reconciliation report records to database (CUMULUS-1911):
  - After update your `data persistence` module and Cumulus resources, run the command:

  ```bash
  ./node_modules/.bin/cumulus-api migrate --stack `<your-terraform-deployment-prefix>` --migrationVersion migration5
  ```

### Added

- Added a limit for concurrent Elasticsearch requests when doing an index from database operation
- Added the `es_request_concurrency` parameter to the archive and cumulus Terraform modules

- **CUMULUS-1995**
  - Added the `es_index_shards` parameter to the archive and cumulus Terraform modules to configure the number of shards for the ES index
    - If you have an existing ES index, you will need to [reindex](https://nasa.github.io/cumulus-api/#reindex) and then [change index](https://nasa.github.io/cumulus-api/#change-index) to take advantage of shard updates

- **CUMULUS-1894**
  - Added `@cumulus/aws-client/S3.moveObject()`

- **CUMULUS-1911**
  - Added ReconciliationReports table
  - Updated CreateReconciliationReport lambda to save Reconciliation Report records to database
  - Updated dbIndexer and IndexFromDatabase lambdas to index Reconciliation Report records to Elasticsearch
  - Added migration_5 to migrate existing s3 reconciliation report records to database and Elasticsearch
  - Updated `@cumulus/api` package, `tf-modules/archive` and `tf-modules/data-persistence` Terraform modules

- **CUMULUS-1916**
  - Added util function for seeding reconciliation reports when running API locally in dashboard

### Changed

- **CUMULUS-1777**
  - The `expirationTime` property is now a **required field** of the access tokens model.
  - Updated the `AccessTokens` table to set a [TTL](https://docs.aws.amazon.com/amazondynamodb/latest/developerguide/howitworks-ttl.html) on the `expirationTime` field in `tf-modules/data-persistence/dynamo.tf`. As a result, access token records in this table whose `expirationTime` has passed should be **automatically deleted by DynamoDB**.
  - Updated all code creating access token records in the Dynamo `AccessTokens` table to set the `expirationTime` field value in seconds from the epoch.
- **CUMULUS-1912**
  - Updated reconciliationReports endpoints to query against Elasticsearch, delete report from both database and s3
  - Added `@cumulus/api-client/reconciliationReports`
- **CUMULUS-1999**
  - Updated `@cumulus/common/util.deprecate()` so that only a single deprecation notice is printed for each name/version combination

### Fixed

- **CUMULUS-1894**
  - The `SyncGranule` task can now handle files larger than 5 GB
- **CUMULUS-1987**
  - `Remove granule from CMR` operation in `@cumulus/api` now passes token to CMR when fetching granule metadata, allowing removal of private granules
- **CUMULUS-1993**
  - For a given queue, the `sqs-message-consumer` Lambda will now only schedule workflows for rules matching the queue **and the collection information in each queue message (if any)**
    - The consumer also now only reads each queue message **once per Lambda invocation**, whereas previously each message was read **once per queue rule per Lambda invocation**
  - Fixed bug preventing the deletion of multiple SNS rules that share the same SNS topic

### Deprecated

- **CUMULUS-1894**
  - `@cumulus/ingest/granule.copyGranuleFile()`
  - `@cumulus/ingest/granule.moveGranuleFile()`

- **CUMULUS-1987** - Deprecated the following functions:
  - `@cumulus/cmrjs/getMetadata(cmrLink)` -> `@cumulus/cmr-client/CMR.getGranuleMetadata(cmrLink)`
  - `@cumulus/cmrjs/getFullMetadata(cmrLink)`

## [v1.22.1] 2020-05-04

**Note**: v1.22.0 was not released as a package due to npm/release concerns.  Users upgrading to 1.22.x should start with 1.22.1

### Added

- **CUMULUS-1894**
  - Added `@cumulus/aws-client/S3.multipartCopyObject()`
- **CUMULUS-408**
  - Added `certificateUri` field to provider schema. This optional field allows operators to specify an S3 uri to a CA bundle to use for HTTPS requests.
- **CUMULUS-1787**
  - Added `collections/active` endpoint for returning collections with active granules in `@cumulus/api`
- **CUMULUS-1799**
  - Added `@cumulus/common/stack.getBucketsConfigKey()` to return the S3 key for the buckets config object
  - Added `@cumulus/common/workflows.getWorkflowFileKey()` to return the S3 key for a workflow definition object
  - Added `@cumulus/common/workflows.getWorkflowsListKeyPrefix()` to return the S3 key prefix for objects containing workflow definitions
  - Added `@cumulus/message` package containing utilities for building and parsing Cumulus messages
- **CUMULUS-1850**
  - Added `@cumulus/aws-client/Kinesis.describeStream()` to get a Kinesis stream description
- **CUMULUS-1853**
  - Added `@cumulus/integration-tests/collections.createCollection()`
  - Added `@cumulus/integration-tests/executions.findExecutionArn()`
  - Added `@cumulus/integration-tests/executions.getExecutionWithStatus()`
  - Added `@cumulus/integration-tests/granules.getGranuleWithStatus()`
  - Added `@cumulus/integration-tests/providers.createProvider()`
  - Added `@cumulus/integration-tests/rules.createOneTimeRule()`

### Changed

- **CUMULUS-1682**
  - Moved all `@cumulus/ingest/parse-pdr` code into the `parse-pdr` task as it had become tightly coupled with that task's handler and was not used anywhere else. Unit tests also restored.
- **CUMULUS-1820**
  - Updated the Thin Egress App module used in `tf-modules/distribution/main.tf` to build 74. [See the release notes](https://github.com/asfadmin/thin-egress-app/releases/tag/tea-build.74).
- **CUMULUS-1852**
  - Updated POST endpoints for `/collections`, `/providers`, and `/rules` to log errors when returning a 500 response
  - Updated POST endpoint for `/collections`:
    - Return a 400 response when the `name` or `version` fields are missing
    - Return a 409 response if the collection already exists
    - Improved error messages to be more explicit
  - Updated POST endpoint for `/providers`:
    - Return a 400 response if the `host` field value is invalid
    - Return a 409 response if the provider already exists
  - Updated POST endpoint for `/rules`:
    - Return a 400 response if rule `name` is invalid
    - Return a 400 response if rule `type` is invalid
- **CUMULUS-1891**
  - Updated the following endpoints using async operations to return a 503 error if the ECS task  cannot be started and a 500 response for a non-specific error:
    - POST `/replays`
    - POST `/bulkDelete`
    - POST `/elasticsearch/index-from-database`
    - POST `/granules/bulk`

### Fixed

- **CUMULUS-408**
  - Fixed HTTPS discovery and ingest.

- **CUMULUS-1850**
  - Fixed a bug in Kinesis event processing where the message consumer would not properly filter available rules based on the collection information in the event and the Kinesis stream ARN

- **CUMULUS-1853**
  - Fixed a bug where attempting to create a rule containing a payload property
    would fail schema validation.

- **CUMULUS-1854**
  - Rule schema is validated before starting workflows or creating event source mappings

- **CUMULUS-1974**
  - Fixed @cumulus/api webpack config for missing underscore object due to underscore update

- **CUMULUS-2210**
  - Fixed `cmr_oauth_provider` variable not being propagated to reconciliation reports

### Deprecated

- **CUMULUS-1799** - Deprecated the following code. For cases where the code was moved into another package, the new code location is noted:
  - `@cumulus/aws-client/StepFunctions.fromSfnExecutionName()`
  - `@cumulus/aws-client/StepFunctions.toSfnExecutionName()`
  - `@cumulus/aws-client/StepFunctions.getExecutionArn()` -> `@cumulus/message/Executions.buildExecutionArn()`
  - `@cumulus/aws-client/StepFunctions.getExecutionUrl()` -> `@cumulus/message/Executions.getExecutionUrlFromArn()`
  - `@cumulus/aws-client/StepFunctions.getStateMachineArn()` -> `@cumulus/message/Executions.getStateMachineArnFromExecutionArn()`
  - `@cumulus/aws-client/StepFunctions.pullStepFunctionEvent()` -> `@cumulus/message/StepFunctions.pullStepFunctionEvent()`
  - `@cumulus/common/bucketsConfigJsonObject()`
  - `@cumulus/common/CloudWatchLogger`
  - `@cumulus/common/collection-config-store/CollectionConfigStore` -> `@cumulus/collection-config-store`
  - `@cumulus/common/collection-config-store.constructCollectionId()` -> `@cumulus/message/Collections.constructCollectionId`
  - `@cumulus/common/concurrency.limit()`
  - `@cumulus/common/concurrency.mapTolerant()`
  - `@cumulus/common/concurrency.promiseUrl()`
  - `@cumulus/common/concurrency.toPromise()`
  - `@cumulus/common/concurrency.unless()`
  - `@cumulus/common/config.buildSchema()`
  - `@cumulus/common/config.parseConfig()`
  - `@cumulus/common/config.resolveResource()`
  - `@cumulus/common/config.resourceToArn()`
  - `@cumulus/common/FieldPattern`
  - `@cumulus/common/launchpad.getLaunchpadToken()` -> `@cumulus/launchpad-auth/index.getLaunchpadToken()`
  - `@cumulus/common/LaunchpadToken` -> `@cumulus/launchpad-auth/LaunchpadToken`
  - `@cumulus/common/launchpad.validateLaunchpadToken()` -> `@cumulus/launchpad-auth/index.validateLaunchpadToken()`
  - `@cumulus/common/message.buildCumulusMeta()` -> `@cumulus/message/Build.buildCumulusMeta()`
  - `@cumulus/common/message.buildQueueMessageFromTemplate()` -> `@cumulus/message/Build.buildQueueMessageFromTemplate()`
  - `@cumulus/common/message.getCollectionIdFromMessage()` -> `@cumulus/message/Collections.getCollectionIdFromMessage()`
  - `@cumulus/common/message.getMessageExecutionArn()` -> `@cumulus/message/Executions.getMessageExecutionArn()`
  - `@cumulus/common/message.getMessageExecutionName()` -> `@cumulus/message/Executions.getMessageExecutionName()`
  - `@cumulus/common/message.getMaximumExecutions()` -> `@cumulus/message/Queue.getMaximumExecutions()`
  - `@cumulus/common/message.getMessageFromTemplate()`
  - `@cumulus/common/message.getMessageStateMachineArn()` -> `@cumulus/message/Executions.getMessageStateMachineArn()`)
  - `@cumulus/common/message.getMessageGranules()` -> `@cumulus/message/Granules.getMessageGranules()`
  - `@cumulus/common/message.getQueueNameByUrl()` -> `@cumulus/message/Queue.getQueueNameByUrl()`
  - `@cumulus/common/message.getQueueName()` -> `@cumulus/message/Queue.getQueueName()`)
  - `@cumulus/common/message.hasQueueAndExecutionLimit()` -> `@cumulus/message/Queue.hasQueueAndExecutionLimit()`
  - `@cumulus/common/Semaphore`
  - `@cumulus/common/test-utils.throttleOnce()`
  - `@cumulus/common/workflows.getWorkflowArn()`
  - `@cumulus/common/workflows.getWorkflowFile()`
  - `@cumulus/common/workflows.getWorkflowList()`
  - `@cumulus/common/workflows.getWorkflowTemplate()`
  - `@cumulus/integration-tests/sfnStep/SfnStep.parseStepMessage()` -> `@cumulus/message/StepFunctions.parseStepMessage()`
- **CUMULUS-1858** - Deprecated the following functions.
  - `@cumulus/common/string.globalReplace()`
  - `@cumulus/common/string.isNonEmptyString()`
  - `@cumulus/common/string.isValidHostname()`
  - `@cumulus/common/string.match()`
  - `@cumulus/common/string.matches()`
  - `@cumulus/common/string.replace()`
  - `@cumulus/common/string.toLower()`
  - `@cumulus/common/string.toUpper()`

### Removed

- **CUMULUS-1799**: Deprecated code removals:
  - Removed from `@cumulus/common/aws`:
    - `pullStepFunctionEvent()`
  - Removed `@cumulus/common/sfnStep`
  - Removed `@cumulus/common/StepFunctions`

## [v1.21.0] 2020-03-30

### PLEASE NOTE

- **CUMULUS-1762**: the `messageConsumer` for `sns` and `kinesis`-type rules now fetches
  the collection information from the message. You should ensure that your rule's collection
  name and version match what is in the message for these ingest messages to be processed.
  If no matching rule is found, an error will be thrown and logged in the
  `messageConsumer` Lambda function's log group.

### Added

- **CUMULUS-1629**`
  - Updates discover-granules task to respect/utilize duplicateHandling configuration such that
    - skip:               Duplicates will be filtered from the granule list
    - error:              Duplicates encountered will result in step failure
    - replace, version:   Duplicates will be ignored and handled as normal.
  - Adds a new copy of the API lambda `PrivateApiLambda()` which is configured to not require authentication. This Lambda is not connected to an API gateway
  - Adds `@cumulus/api-client` with functions for use by workflow lambdas to call the API when needed

- **CUMULUS-1732**
  - Added Python task/activity workflow and integration test (`PythonReferenceSpec`) to test `cumulus-message-adapter-python`and `cumulus-process-py` integration.
- **CUMULUS-1795**
  - Added an IAM policy on the Cumulus EC2 creation to enable SSM when the `deploy_to_ngap` flag is true

### Changed

- **CUMULUS-1762**
  - the `messageConsumer` for `sns` and `kinesis`-type rules now fetches the collection
    information from the message.

### Deprecated

- **CUMULUS-1629**
  - Deprecate `granulesApi`, `rulesApi`, `emsApi`, `executionsAPI` from `@cumulus/integration-test/api` in favor of code moved to `@cumulus/api-client`

### Removed

- **CUMULUS-1799**: Deprecated code removals
  - Removed deprecated method `@cumulus/api/models/Granule.createGranulesFromSns()`
  - Removed deprecated method `@cumulus/api/models/Granule.removeGranuleFromCmr()`
  - Removed from `@cumulus/common/aws`:
    - `apigateway()`
    - `buildS3Uri()`
    - `calculateS3ObjectChecksum()`
    - `cf()`
    - `cloudwatch()`
    - `cloudwatchevents()`
    - `cloudwatchlogs()`
    - `createAndWaitForDynamoDbTable()`
    - `createQueue()`
    - `deleteSQSMessage()`
    - `describeCfStackResources()`
    - `downloadS3File()`
    - `downloadS3Files()`
    - `DynamoDbSearchQueue` class
    - `dynamodbstreams()`
    - `ec2()`
    - `ecs()`
    - `fileExists()`
    - `findResourceArn()`
    - `fromSfnExecutionName()`
    - `getFileBucketAndKey()`
    - `getJsonS3Object()`
    - `getQueueUrl()`
    - `getObjectSize()`
    - `getS3ObjectReadStream()`
    - `getSecretString()`
    - `getStateMachineArn()`
    - `headObject()`
    - `isThrottlingException()`
    - `kinesis()`
    - `lambda()`
    - `listS3Objects()`
    - `promiseS3Upload()`
    - `publishSnsMessage()`
    - `putJsonS3Object()`
    - `receiveSQSMessages()`
    - `s3CopyObject()`
    - `s3GetObjectTagging()`
    - `s3Join()`
    - `S3ListObjectsV2Queue` class
    - `s3TagSetToQueryString()`
    - `s3PutObjectTagging()`
    - `secretsManager()`
    - `sendSQSMessage()`
    - `sfn()`
    - `sns()`
    - `sqs()`
    - `sqsQueueExists()`
    - `toSfnExecutionName()`
    - `uploadS3FileStream()`
    - `uploadS3Files()`
    - `validateS3ObjectChecksum()`
  - Removed `@cumulus/common/CloudFormationGateway` class
  - Removed `@cumulus/common/concurrency/Mutex` class
  - Removed `@cumulus/common/errors`
  - Removed `@cumulus/common/sftp`
  - Removed `@cumulus/common/string.unicodeEscape`
  - Removed `@cumulus/cmrjs/cmr-utils.getGranuleId()`
  - Removed `@cumulus/cmrjs/cmr-utils.getCmrFiles()`
  - Removed `@cumulus/cmrjs/cmr/CMR` class
  - Removed `@cumulus/cmrjs/cmr/CMRSearchConceptQueue` class
  - Removed `@cumulus/cmrjs/utils.getHost()`
  - Removed `@cumulus/cmrjs/utils.getIp()`
  - Removed `@cumulus/cmrjs/utils.hostId()`
  - Removed `@cumulus/cmrjs/utils/ummVersion()`
  - Removed `@cumulus/cmrjs/utils.updateToken()`
  - Removed `@cumulus/cmrjs/utils.validateUMMG()`
  - Removed `@cumulus/ingest/aws.getEndpoint()`
  - Removed `@cumulus/ingest/aws.getExecutionUrl()`
  - Removed `@cumulus/ingest/aws/invoke()`
  - Removed `@cumulus/ingest/aws/CloudWatch` class
  - Removed `@cumulus/ingest/aws/ECS` class
  - Removed `@cumulus/ingest/aws/Events` class
  - Removed `@cumulus/ingest/aws/SQS` class
  - Removed `@cumulus/ingest/aws/StepFunction` class
  - Removed `@cumulus/ingest/util.normalizeProviderPath()`
  - Removed `@cumulus/integration-tests/index.listCollections()`
  - Removed `@cumulus/integration-tests/index.listProviders()`
  - Removed `@cumulus/integration-tests/index.rulesList()`
  - Removed `@cumulus/integration-tests/api/api.addCollectionApi()`

## [v1.20.0] 2020-03-12

### BREAKING CHANGES

- **CUMULUS-1714**
  - Changed the format of the message sent to the granule SNS Topic. Message includes the granule record under `record` and the type of event under `event`. Messages with `deleted` events will have the record that was deleted with a `deletedAt` timestamp. Options for `event` are `Create | Update | Delete`
- **CUMULUS-1769** - `deploy_to_ngap` is now a **required** variable for the `tf-modules/cumulus` module. **For those deploying to NGAP environments, this variable should always be set to `true`.**

### Notable changes

- **CUMULUS-1739** - You can now exclude Elasticsearch from your `tf-modules/data-persistence` deployment (via `include_elasticsearch = false`) and your `tf-modules/cumulus` module will still deploy successfully.

- **CUMULUS-1769** - If you set `deploy_to_ngap = true` for the `tf-modules/archive` Terraform module, **you can only deploy your archive API gateway as `PRIVATE`**, not `EDGE`.

### Added

- Added `@cumulus/aws-client/S3.getS3ObjectReadStreamAsync()` to deal with S3 eventual consistency issues by checking for the existence an S3 object with retries before getting a readable stream for that object.
- **CUMULUS-1769**
  - Added `deploy_to_ngap` boolean variable for the `tf-modules/cumulus` and `tf-modules/archive` Terraform modules. This variable is required. **For those deploying to NGAP environments, this variable should always be set to `true`.**
- **HYRAX-70**
  - Add the hyrax-metadata-update task

### Changed

- [`AccessToken.get()`](https://github.com/nasa/cumulus/blob/master/packages/api/models/access-tokens.js) now enforces [strongly consistent reads from DynamoDB](https://docs.aws.amazon.com/amazondynamodb/latest/developerguide/HowItWorks.ReadConsistency.html)
- **CUMULUS-1739**
  - Updated `tf-modules/data-persistence` to make Elasticsearch alarm resources and outputs conditional on the `include_elasticsearch` variable
  - Updated `@cumulus/aws-client/S3.getObjectSize` to include automatic retries for any failures from `S3.headObject`
- **CUMULUS-1784**
  - Updated `@cumulus/api/lib/DistributionEvent.remoteIP()` to parse the IP address in an S3 access log from the `A-sourceip` query parameter if present, otherwise fallback to the original parsing behavior.
- **CUMULUS-1768**
  - The `stats/summary` endpoint reports the distinct collections for the number of granules reported

### Fixed

- **CUMULUS-1739** - Fixed the `tf-modules/cumulus` and `tf-modules/archive` modules to make these Elasticsearch variables truly optional:
  - `elasticsearch_domain_arn`
  - `elasticsearch_hostname`
  - `elasticsearch_security_group_id`

- **CUMULUS-1768**
  - Fixed the `stats/` endpoint so that data is correctly filtered by timestamp and `processingTime` is calculated correctly.

- **CUMULUS-1769**
  - In the `tf-modules/archive` Terraform module, the `lifecycle` block ignoring changes to the `policy` of the archive API gateway is now only enforced if `deploy_to_ngap = true`. This fixes a bug where users deploying outside of NGAP could not update their API gateway's resource policy when going from `PRIVATE` to `EDGE`, preventing their API from being accessed publicly.

- **CUMULUS-1775**
  - Fix/update api endpoint to use updated google auth endpoints such that it will work with new accounts

### Removed

- **CUMULUS-1768**
  - Removed API endpoints `stats/histogram` and `stats/average`. All advanced stats needs should be acquired from Cloud Metrics or similarly configured ELK stack.

## [v1.19.0] 2020-02-28

### BREAKING CHANGES

- **CUMULUS-1736**
  - The `@cumulus/discover-granules` task now sets the `dataType` of discovered
    granules based on the `name` of the configured collection, not the
    `dataType`.
  - The config schema of the `@cumulus/discover-granules` task now requires that
    collections contain a `version`.
  - The `@cumulus/sync-granule` task will set the `dataType` and `version` of a
    granule based on the configured collection if those fields are not already
    set on the granule. Previously it was using the `dataType` field of the
    configured collection, then falling back to the `name` field of the
    collection. This update will just use the `name` field of the collection to
    set the `dataType` field of the granule.

- **CUMULUS-1446**
  - Update the `@cumulus/integration-tests/api/executions.getExecution()`
    function to parse the response and return the execution, rather than return
    the full API response.

- **CUMULUS-1672**
  - The `cumulus` Terraform module in previous releases set a
    `Deployment = var.prefix` tag on all resources that it managed. In this
    release, a `tags` input variable has been added to the `cumulus` Terraform
    module to allow resource tagging to be customized. No default tags will be
    applied to Cumulus-managed resources. To replicate the previous behavior,
    set `tags = { Deployment: var.prefix }` as an input variable for the
    `cumulus` Terraform module.

- **CUMULUS-1684 Migration Instructions**
  - In previous releases, a provider's username and password were encrypted
    using a custom encryption library. That has now been updated to use KMS.
    This release includes a Lambda function named
    `<prefix>-ProviderSecretsMigration`, which will re-encrypt existing
    provider credentials to use KMS. After this release has been deployed, you
    will need to manually invoke that Lambda function using either the AWS CLI
    or AWS Console. It should only need to be successfully run once.
  - Future releases of Cumulus will invoke a
    `<prefix>-VerifyProviderSecretsMigration` Lambda function as part of the
    deployment, which will cause the deployment to fail if the migration
    Lambda has not been run.

- **CUMULUS-1718**
  - The `@cumulus/sf-sns-report` task for reporting mid-workflow updates has been retired.
  This task was used as the `PdrStatusReport` task in our ParsePdr example workflow.
  If you have a ParsePdr or other workflow using this task, use `@cumulus/sf-sqs-report` instead.
  Trying to deploy the old task will result in an error as the cumulus module no longer exports `sf_sns_report_task`.
  - Migration instruction: In your workflow definition, for each step using the old task change:
  `"Resource": "${module.cumulus.sf_sns_report_task.task_arn}"`
  to
  `"Resource": "${module.cumulus.sf_sqs_report_task.task_arn}"`

- **CUMULUS-1755**
  - The `thin_egress_jwt_secret_name` variable for the `tf-modules/cumulus` Terraform module is now **required**. This variable is passed on to the Thin Egress App in `tf-modules/distribution/main.tf`, which uses the keys stored in the secret to sign JWTs. See the [Thin Egress App documentation on how to create a value for this secret](https://github.com/asfadmin/thin-egress-app#setting-up-the-jwt-cookie-secrets).

### Added

- **CUMULUS-1446**
  - Add `@cumulus/common/FileUtils.readJsonFile()` function
  - Add `@cumulus/common/FileUtils.readTextFile()` function
  - Add `@cumulus/integration-tests/api/collections.createCollection()` function
  - Add `@cumulus/integration-tests/api/collections.deleteCollection()` function
  - Add `@cumulus/integration-tests/api/collections.getCollection()` function
  - Add `@cumulus/integration-tests/api/providers.getProvider()` function
  - Add `@cumulus/integration-tests/index.getExecutionOutput()` function
  - Add `@cumulus/integration-tests/index.loadCollection()` function
  - Add `@cumulus/integration-tests/index.loadProvider()` function
  - Add `@cumulus/integration-tests/index.readJsonFilesFromDir()` function

- **CUMULUS-1672**
  - Add a `tags` input variable to the `archive` Terraform module
  - Add a `tags` input variable to the `cumulus` Terraform module
  - Add a `tags` input variable to the `cumulus_ecs_service` Terraform module
  - Add a `tags` input variable to the `data-persistence` Terraform module
  - Add a `tags` input variable to the `distribution` Terraform module
  - Add a `tags` input variable to the `ingest` Terraform module
  - Add a `tags` input variable to the `s3-replicator` Terraform module

- **CUMULUS-1707**
  - Enable logrotate on ECS cluster

- **CUMULUS-1684**
  - Add a `@cumulus/aws-client/KMS` library of KMS-related functions
  - Add `@cumulus/aws-client/S3.getTextObject()`
  - Add `@cumulus/sftp-client` package
  - Create `ProviderSecretsMigration` Lambda function
  - Create `VerifyProviderSecretsMigration` Lambda function

- **CUMULUS-1548**
  - Add ability to put default Cumulus logs in Metrics' ELK stack
  - Add ability to add custom logs to Metrics' ELK Stack

- **CUMULUS-1702**
  - When logs are sent to Metrics' ELK stack, the logs endpoints will return results from there

- **CUMULUS-1459**
  - Async Operations are indexed in Elasticsearch
  - To index any existing async operations you'll need to perform an index from
    database function.

- **CUMULUS-1717**
  - Add `@cumulus/aws-client/deleteAndWaitForDynamoDbTableNotExists`, which
    deletes a DynamoDB table and waits to ensure the table no longer exists
  - Added `publishGranules` Lambda to handle publishing granule messages to SNS when granule records are written to DynamoDB
  - Added `@cumulus/api/models/Granule.storeGranulesFromCumulusMessage` to store granules from a Cumulus message to DynamoDB

- **CUMULUS-1718**
  - Added `@cumulus/sf-sqs-report` task to allow mid-workflow reporting updates.
  - Added `stepfunction_event_reporter_queue_url` and `sf_sqs_report_task` outputs to the `cumulus` module.
  - Added `publishPdrs` Lambda to handle publishing PDR messages to SNS when PDR records are written to DynamoDB.
  - Added `@cumulus/api/models/Pdr.storePdrFromCumulusMessage` to store PDRs from a Cumulus message to DynamoDB.
  - Added `@cumulus/aws-client/parseSQSMessageBody` to parse an SQS message body string into an object.

- **Ability to set custom backend API url in the archive module**
  - Add `api_url` definition in `tf-modules/cumulus/archive.tf`
  - Add `archive_api_url` variable in `tf-modules/cumulus/variables.tf`

- **CUMULUS-1741**
  - Added an optional `elasticsearch_security_group_ids` variable to the
    `data-persistence` Terraform module to allow additional security groups to
    be assigned to the Elasticsearch Domain.

- **CUMULUS-1752**
  - Added `@cumulus/integration-tests/api/distribution.invokeTEADistributionLambda` to simulate a request to the [Thin Egress App](https://github.com/asfadmin/thin-egress-app) by invoking the Lambda and getting a response payload.
  - Added `@cumulus/integration-tests/api/distribution.getTEARequestHeaders` to generate necessary request headers for a request to the Thin Egress App
  - Added `@cumulus/integration-tests/api/distribution.getTEADistributionApiFileStream` to get a response stream for a file served by Thin Egress App
  - Added `@cumulus/integration-tests/api/distribution.getTEADistributionApiRedirect` to get a redirect response from the Thin Egress App

- **CUMULUS-1755**
  - Added `@cumulus/aws-client/CloudFormation.describeCfStack()` to describe a Cloudformation stack
  - Added `@cumulus/aws-client/CloudFormation.getCfStackParameterValues()` to get multiple parameter values for a Cloudformation stack

### Changed

- **CUMULUS-1725**
  - Moved the logic that updates the granule files cache Dynamo table into its
    own Lambda function called `granuleFilesCacheUpdater`.

- **CUMULUS-1736**
  - The `collections` model in the API package now determines the name of a
    collection based on the `name` property, rather than using `dataType` and
    then falling back to `name`.
  - The `@cumulus/integration-tests.loadCollection()` function no longer appends
    the postfix to the end of the collection's `dataType`.
  - The `@cumulus/integration-tests.addCollections()` function no longer appends
    the postfix to the end of the collection's `dataType`.

- **CUMULUS-1672**
  - Add a `retryOptions` parameter to the `@cumulus/aws-client/S3.headObject`
     function, which will retry if the object being queried does not exist.

- **CUMULUS-1446**
  - Mark the `@cumulus/integration-tests/api.addCollectionApi()` function as
    deprecated
  - Mark the `@cumulus/integration-tests/index.listCollections()` function as
    deprecated
  - Mark the `@cumulus/integration-tests/index.listProviders()` function as
    deprecated
  - Mark the `@cumulus/integration-tests/index.rulesList()` function as
    deprecated

- **CUMULUS-1672**
  - Previously, the `cumulus` module defaulted to setting a
    `Deployment = var.prefix` tag on all resources that it managed. In this
    release, the `cumulus` module will now accept a `tags` input variable that
    defines the tags to be assigned to all resources that it manages.
  - Previously, the `data-persistence` module defaulted to setting a
    `Deployment = var.prefix` tag on all resources that it managed. In this
    release, the `data-persistence` module will now accept a `tags` input
    variable that defines the tags to be assigned to all resources that it
    manages.
  - Previously, the `distribution` module defaulted to setting a
    `Deployment = var.prefix` tag on all resources that it managed. In this
    release, the `distribution` module will now accept a `tags` input variable
    that defines the tags to be assigned to all resources that it manages.
  - Previously, the `ingest` module defaulted to setting a
    `Deployment = var.prefix` tag on all resources that it managed. In this
    release, the `ingest` module will now accept a `tags` input variable that
    defines the tags to be assigned to all resources that it manages.
  - Previously, the `s3-replicator` module defaulted to setting a
    `Deployment = var.prefix` tag on all resources that it managed. In this
    release, the `s3-replicator` module will now accept a `tags` input variable
    that defines the tags to be assigned to all resources that it manages.

- **CUMULUS-1684**
  - Update the API package to encrypt provider credentials using KMS instead of
    using RSA keys stored in S3

- **CUMULUS-1717**
  - Changed name of `cwSfExecutionEventToDb` Lambda to `cwSfEventToDbRecords`
  - Updated `cwSfEventToDbRecords` to write granule records to DynamoDB from the incoming Cumulus message

- **CUMULUS-1718**
  - Renamed `cwSfEventToDbRecords` to `sfEventSqsToDbRecords` due to architecture change to being a consumer of an SQS queue of Step Function Cloudwatch events.
  - Updated `sfEventSqsToDbRecords` to write PDR records to DynamoDB from the incoming Cumulus message
  - Moved `data-cookbooks/sns.md` to `data-cookbooks/ingest-notifications.md` and updated it to reflect recent changes.

- **CUMULUS-1748**
  - (S)FTP discovery tasks now use the provider-path as-is instead of forcing it to a relative path.
  - Improved error handling to catch permission denied FTP errors better and log them properly. Workflows will still fail encountering this error and we intend to consider that approach in a future ticket.

- **CUMULUS-1752**
  - Moved class for parsing distribution events to its own file: `@cumulus/api/lib/DistributionEvent.js`
    - Updated `DistributionEvent` to properly parse S3 access logs generated by requests from the [Thin Egress App](https://github.com/asfadmin/thin-egress-app)

- **CUMULUS-1753** - Changes to `@cumulus/ingest/HttpProviderClient.js`:
  - Removed regex filter in `HttpProviderClient.list()` that was used to return only files with an extension between 1 and 4 characters long. `HttpProviderClient.list()` will now return all files linked from the HTTP provider host.

- **CUMULUS-1755**
  - Updated the Thin Egress App module used in `tf-modules/distribution/main.tf` to build 61. [See the release notes](https://github.com/asfadmin/thin-egress-app/releases/tag/tea-build.61).

- **CUMULUS-1757**
  - Update @cumulus/cmr-client CMRSearchConceptQueue to take optional cmrEnvironment parameter

### Deprecated

- **CUMULUS-1684**
  - Deprecate `@cumulus/common/key-pair-provider/S3KeyPairProvider`
  - Deprecate `@cumulus/common/key-pair-provider/S3KeyPairProvider.encrypt()`
  - Deprecate `@cumulus/common/key-pair-provider/S3KeyPairProvider.decrypt()`
  - Deprecate `@cumulus/common/kms/KMS`
  - Deprecate `@cumulus/common/kms/KMS.encrypt()`
  - Deprecate `@cumulus/common/kms/KMS.decrypt()`
  - Deprecate `@cumulus/common/sftp.Sftp`

- **CUMULUS-1717**
  - Deprecate `@cumulus/api/models/Granule.createGranulesFromSns`

- **CUMULUS-1718**
  - Deprecate `@cumulus/sf-sns-report`.
    - This task has been updated to always throw an error directing the user to use `@cumulus/sf-sqs-report` instead. This was done because there is no longer an SNS topic to which to publish, and no consumers to listen to it.

- **CUMULUS-1748**
  - Deprecate `@cumulus/ingest/util.normalizeProviderPath`

- **CUMULUS-1752**
  - Deprecate `@cumulus/integration-tests/api/distribution.getDistributionApiFileStream`
  - Deprecate `@cumulus/integration-tests/api/distribution.getDistributionApiRedirect`
  - Deprecate `@cumulus/integration-tests/api/distribution.invokeApiDistributionLambda`

### Removed

- **CUMULUS-1684**
  - Remove the deployment script that creates encryption keys and stores them to
    S3

- **CUMULUS-1768**
  - Removed API endpoints `stats/histogram` and `stats/average`. All advanced stats needs should be acquired from Cloud Metrics or similarly configured ELK stack.

### Fixed

- **Fix default values for urs_url in variables.tf files**
  - Remove trailing `/` from default `urs_url` values.

- **CUMULUS-1610** - Add the Elasticsearch security group to the EC2 security groups

- **CUMULUS-1740** - `cumulus_meta.workflow_start_time` is now set in Cumulus
  messages

- **CUMULUS-1753** - Fixed `@cumulus/ingest/HttpProviderClient.js` to properly handle HTTP providers with:
  - Multiple link tags (e.g. `<a>`) per line of source code
  - Link tags in uppercase or lowercase (e.g. `<A>`)
  - Links with filepaths in the link target (e.g. `<a href="/path/to/file.txt">`). These files will be returned from HTTP file discovery **as the file name only** (e.g. `file.txt`).

- **CUMULUS-1768**
  - Fix an issue in the stats endpoints in `@cumulus/api` to send back stats for the correct type

## [v1.18.0] 2020-02-03

### BREAKING CHANGES

- **CUMULUS-1686**

  - `ecs_cluster_instance_image_id` is now a _required_ variable of the `cumulus` module, instead of optional.

- **CUMULUS-1698**

  - Change variable `saml_launchpad_metadata_path` to `saml_launchpad_metadata_url` in the `tf-modules/cumulus` Terraform module.

- **CUMULUS-1703**
  - Remove the unused `forceDownload` option from the `sync-granule` tasks's config
  - Remove the `@cumulus/ingest/granule.Discover` class
  - Remove the `@cumulus/ingest/granule.Granule` class
  - Remove the `@cumulus/ingest/pdr.Discover` class
  - Remove the `@cumulus/ingest/pdr.Granule` class
  - Remove the `@cumulus/ingest/parse-pdr.parsePdr` function

### Added

- **CUMULUS-1040**

  - Added `@cumulus/aws-client` package to provide utilities for working with AWS services and the Node.js AWS SDK
  - Added `@cumulus/errors` package which exports error classes for use in Cumulus workflow code
  - Added `@cumulus/integration-tests/sfnStep` to provide utilities for parsing step function execution histories

- **CUMULUS-1102**

  - Adds functionality to the @cumulus/api package for better local testing.
    - Adds data seeding for @cumulus/api's localAPI.
      - seed functions allow adding collections, executions, granules, pdrs, providers, and rules to a Localstack Elasticsearch and DynamoDB via `addCollections`, `addExecutions`, `addGranules`, `addPdrs`, `addProviders`, and `addRules`.
    - Adds `eraseDataStack` function to local API server code allowing resetting of local datastack for testing (ES and DynamoDB).
    - Adds optional parameters to the @cumulus/api bin serve to allow for launching the api without destroying the current data.

- **CUMULUS-1697**

  - Added the `@cumulus/tf-inventory` package that provides command line utilities for managing Terraform resources in your AWS account

- **CUMULUS-1703**

  - Add `@cumulus/aws-client/S3.createBucket` function
  - Add `@cumulus/aws-client/S3.putFile` function
  - Add `@cumulus/common/string.isNonEmptyString` function
  - Add `@cumulus/ingest/FtpProviderClient` class
  - Add `@cumulus/ingest/HttpProviderClient` class
  - Add `@cumulus/ingest/S3ProviderClient` class
  - Add `@cumulus/ingest/SftpProviderClient` class
  - Add `@cumulus/ingest/providerClientUtils.buildProviderClient` function
  - Add `@cumulus/ingest/providerClientUtils.fetchTextFile` function

- **CUMULUS-1731**

  - Add new optional input variables to the Cumulus Terraform module to support TEA upgrade:
    - `thin_egress_cookie_domain` - Valid domain for Thin Egress App cookie
    - `thin_egress_domain_cert_arn` - Certificate Manager SSL Cert ARN for Thin
      Egress App if deployed outside NGAP/CloudFront
    - `thin_egress_download_role_in_region_arn` - ARN for reading of Thin Egress
      App data buckets for in-region requests
    - `thin_egress_jwt_algo` - Algorithm with which to encode the Thin Egress
      App JWT cookie
    - `thin_egress_jwt_secret_name` - Name of AWS secret where keys for the Thin
      Egress App JWT encode/decode are stored
    - `thin_egress_lambda_code_dependency_archive_key` - Thin Egress App - S3
      Key of packaged python modules for lambda dependency layer

- **CUMULUS-1733**
  - Add `discovery-filtering` operator doc to document previously undocumented functionality.

- **CUMULUS-1737**
  - Added the `cumulus-test-cleanup` module to run a nightly cleanup on resources left over from the integration tests run from the `example/spec` directory.

### Changed

- **CUMULUS-1102**

  - Updates `@cumulus/api/auth/testAuth` to use JWT instead of random tokens.
  - Updates the default AMI for the ecs_cluster_instance_image_id.

- **CUMULUS-1622**

  - Mutex class has been deprecated in `@cumulus/common/concurrency` and will be removed in a future release.

- **CUMULUS-1686**

  - Changed `ecs_cluster_instance_image_id` to be a required variable of the `cumulus` module and removed the default value.
    The default was not available across accounts and regions, nor outside of NGAP and therefore not particularly useful.

- **CUMULUS-1688**

  - Updated `@cumulus/aws.receiveSQSMessages` not to replace `message.Body` with a parsed object. This behavior was undocumented and confusing as received messages appeared to contradict AWS docs that state `message.Body` is always a string.
  - Replaced `sf_watcher` CloudWatch rule from `cloudwatch-events.tf` with an EventSourceMapping on `sqs2sf` mapped to the `start_sf` SQS queue (in `event-sources.tf`).
  - Updated `sqs2sf` with an EventSourceMapping handler and unit test.

- **CUMULUS-1698**

  - Change variable `saml_launchpad_metadata_path` to `saml_launchpad_metadata_url` in the `tf-modules/cumulus` Terraform module.
  - Updated `@cumulus/api/launchpadSaml` to download launchpad IDP metadata from configured location when the metadata in s3 is not valid, and to work with updated IDP metadata and SAML response.

- **CUMULUS-1731**
  - Upgrade the version of the Thin Egress App deployed by Cumulus to v48
    - Note: New variables available, see the 'Added' section of this changelog.

### Fixed

- **CUMULUS-1664**

  - Updated `dbIndexer` Lambda to remove hardcoded references to DynamoDB table names.

- **CUMULUS-1733**
  - Fixed granule discovery recursion algorithm used in S/FTP protocols.

### Removed

- **CUMULUS-1481**
  - removed `process` config and output from PostToCmr as it was not required by the task nor downstream steps, and should still be in the output message's `meta` regardless.

### Deprecated

- **CUMULUS-1040**
  - Deprecated the following code. For cases where the code was moved into another package, the new code location is noted:
    - `@cumulus/common/CloudFormationGateway` -> `@cumulus/aws-client/CloudFormationGateway`
    - `@cumulus/common/DynamoDb` -> `@cumulus/aws-client/DynamoDb`
    - `@cumulus/common/errors` -> `@cumulus/errors`
    - `@cumulus/common/StepFunctions` -> `@cumulus/aws-client/StepFunctions`
    - All of the exported functions in `@cumulus/commmon/aws` (moved into `@cumulus/aws-client`), except:
      - `@cumulus/common/aws/isThrottlingException` -> `@cumulus/errors/isThrottlingException`
      - `@cumulus/common/aws/improveStackTrace` (not deprecated)
      - `@cumulus/common/aws/retryOnThrottlingException` (not deprecated)
    - `@cumulus/common/sfnStep/SfnStep.parseStepMessage` -> `@cumulus/integration-tests/sfnStep/SfnStep.parseStepMessage`
    - `@cumulus/common/sfnStep/ActivityStep` -> `@cumulus/integration-tests/sfnStep/ActivityStep`
    - `@cumulus/common/sfnStep/LambdaStep` -> `@cumulus/integration-tests/sfnStep/LambdaStep`
    - `@cumulus/common/string/unicodeEscape` -> `@cumulus/aws-client/StepFunctions.unicodeEscape`
    - `@cumulus/common/util/setErrorStack` -> `@cumulus/aws-client/util/setErrorStack`
    - `@cumulus/ingest/aws/invoke` -> `@cumulus/aws-client/Lambda/invoke`
    - `@cumulus/ingest/aws/CloudWatch.bucketSize`
    - `@cumulus/ingest/aws/CloudWatch.cw`
    - `@cumulus/ingest/aws/ECS.ecs`
    - `@cumulus/ingest/aws/ECS`
    - `@cumulus/ingest/aws/Events.putEvent` -> `@cumulus/aws-client/CloudwatchEvents.putEvent`
    - `@cumulus/ingest/aws/Events.deleteEvent` -> `@cumulus/aws-client/CloudwatchEvents.deleteEvent`
    - `@cumulus/ingest/aws/Events.deleteTarget` -> `@cumulus/aws-client/CloudwatchEvents.deleteTarget`
    - `@cumulus/ingest/aws/Events.putTarget` -> `@cumulus/aws-client/CloudwatchEvents.putTarget`
    - `@cumulus/ingest/aws/SQS.attributes` -> `@cumulus/aws-client/SQS.getQueueAttributes`
    - `@cumulus/ingest/aws/SQS.deleteMessage` -> `@cumulus/aws-client/SQS.deleteSQSMessage`
    - `@cumulus/ingest/aws/SQS.deleteQueue` -> `@cumulus/aws-client/SQS.deleteQueue`
    - `@cumulus/ingest/aws/SQS.getUrl` -> `@cumulus/aws-client/SQS.getQueueUrlByName`
    - `@cumulus/ingest/aws/SQS.receiveMessage` -> `@cumulus/aws-client/SQS.receiveSQSMessages`
    - `@cumulus/ingest/aws/SQS.sendMessage` -> `@cumulus/aws-client/SQS.sendSQSMessage`
    - `@cumulus/ingest/aws/StepFunction.getExecutionStatus` -> `@cumulus/aws-client/StepFunction.getExecutionStatus`
    - `@cumulus/ingest/aws/StepFunction.getExecutionUrl` -> `@cumulus/aws-client/StepFunction.getExecutionUrl`

## [v1.17.0] - 2019-12-31

### BREAKING CHANGES

- **CUMULUS-1498**
  - The `@cumulus/cmrjs.publish2CMR` function expects that the value of its
    `creds.password` parameter is a plaintext password.
  - Rather than using an encrypted password from the `cmr_password` environment
    variable, the `@cumulus/cmrjs.updateCMRMetadata` function now looks for an
    environment variable called `cmr_password_secret_name` and fetches the CMR
    password from that secret in AWS Secrets Manager.
  - The `@cumulus/post-to-cmr` task now expects a
    `config.cmr.passwordSecretName` value, rather than `config.cmr.password`.
    The CMR password will be fetched from that secret in AWS Secrets Manager.

### Added

- **CUMULUS-630**

  - Added support for replaying Kinesis records on a stream into the Cumulus Kinesis workflow triggering mechanism: either all the records, or some time slice delimited by start and end timestamps.
  - Added `/replays` endpoint to the operator API for triggering replays.
  - Added `Replay Kinesis Messages` documentation to Operator Docs.
  - Added `manualConsumer` lambda function to consume a Kinesis stream. Used by the replay AsyncOperation.

- **CUMULUS-1687**
  - Added new API endpoint for listing async operations at `/asyncOperations`
  - All asyncOperations now include the fields `description` and `operationType`. `operationType` can be one of the following. [`Bulk Delete`, `Bulk Granules`, `ES Index`, `Kinesis Replay`]

### Changed

- **CUMULUS-1626**

  - Updates Cumulus to use node10/CMA 1.1.2 for all of its internal lambdas in prep for AWS node 8 EOL

- **CUMULUS-1498**
  - Remove the DynamoDB Users table. The list of OAuth users who are allowed to
    use the API is now stored in S3.
  - The CMR password and Launchpad passphrase are now stored in Secrets Manager

## [v1.16.1] - 2019-12-6

**Please note**:

- The `region` argument to the `cumulus` Terraform module has been removed. You may see a warning or error if you have that variable populated.
- Your workflow tasks should use the following versions of the CMA libraries to utilize new granule, parentArn, asyncOperationId, and stackName fields on the logs:
  - `cumulus-message-adapter-js` version 1.0.10+
  - `cumulus-message-adapter-python` version 1.1.1+
  - `cumulus-message-adapter-java` version 1.2.11+
- The `data-persistence` module no longer manages the creation of an Elasticsearch service-linked role for deploying Elasticsearch to a VPC. Follow the [deployment instructions on preparing your VPC](https://nasa.github.io/cumulus/docs/deployment/deployment-readme#vpc-subnets-and-security-group) for guidance on how to create the Elasticsearch service-linked role manually.
- There is now a `distribution_api_gateway_stage` variable for the `tf-modules/cumulus` Terraform module that will be used as the API gateway stage name used for the distribution API (Thin Egress App)
- Default value for the `urs_url` variable is now `https://uat.urs.earthdata.nasa.gov/` in the `tf-modules/cumulus` and `tf-modules/archive` Terraform modules. So deploying the `cumulus` module without a `urs_url` variable set will integrate your Cumulus deployment with the UAT URS environment.

### Added

- **CUMULUS-1563**

  - Added `custom_domain_name` variable to `tf-modules/data-persistence` module

- **CUMULUS-1654**
  - Added new helpers to `@cumulus/common/execution-history`:
    - `getStepExitedEvent()` returns the `TaskStateExited` event in a workflow execution history after the given step completion/failure event
    - `getTaskExitedEventOutput()` returns the output message for a `TaskStateExited` event in a workflow execution history

### Changed

- **CUMULUS-1578**

  - Updates SAML launchpad configuration to authorize via configured userGroup.
    [See the NASA specific documentation (protected)](https://wiki.earthdata.nasa.gov/display/CUMULUS/Cumulus+SAML+Launchpad+Integration)

- **CUMULUS-1579**

  - Elasticsearch list queries use `match` instead of `term`. `term` had been analyzing the terms and not supporting `-` in the field values.

- **CUMULUS-1619**

  - Adds 4 new keys to `@cumulus/logger` to display granules, parentArn, asyncOperationId, and stackName.
  - Depends on `cumulus-message-adapter-js` version 1.0.10+. Cumulus tasks updated to use this version.

- **CUMULUS-1654**

  - Changed `@cumulus/common/SfnStep.parseStepMessage()` to a static class method

- **CUMULUS-1641**
  - Added `meta.retries` and `meta.visibilityTimeout` properties to sqs-type rule. To create sqs-type rule, you're required to configure a dead-letter queue on your queue.
  - Added `sqsMessageRemover` lambda which removes the message from SQS queue upon successful workflow execution.
  - Updated `sqsMessageConsumer` lambda to not delete message from SQS queue, and to retry the SQS message for configured number of times.

### Removed

- Removed `create_service_linked_role` variable from `tf-modules/data-persistence` module.

- **CUMULUS-1321**
  - The `region` argument to the `cumulus` Terraform module has been removed

### Fixed

- **CUMULUS-1668** - Fixed a race condition where executions may not have been
  added to the database correctly
- **CUMULUS-1654** - Fixed issue with `publishReports` Lambda not including workflow execution error information for failed workflows with a single step
- Fixed `tf-modules/cumulus` module so that the `urs_url` variable is passed on to its invocation of the `tf-modules/archive` module

## [v1.16.0] - 2019-11-15

### Added

- **CUMULUS-1321**

  - A `deploy_distribution_s3_credentials_endpoint` variable has been added to
    the `cumulus` Terraform module. If true, the NGAP-backed S3 credentials
    endpoint will be added to the Thin Egress App's API. Default: true

- **CUMULUS-1544**

  - Updated the `/granules/bulk` endpoint to correctly query Elasticsearch when
    granule ids are not provided.

- **CUMULUS-1580**
  - Added `/granules/bulk` endpoint to `@cumulus/api` to perform bulk actions on granules given either a list of granule ids or an Elasticsearch query and the workflow to perform.

### Changed

- **CUMULUS-1561**

  - Fix the way that we are handling Terraform provider version requirements
  - Pass provider configs into child modules using the method that the
    [Terraform documentation](https://www.terraform.io/docs/configuration/modules.html#providers-within-modules)
    suggests
  - Remove the `region` input variable from the `s3_access_test` Terraform module
  - Remove the `aws_profile` and `aws_region` input variables from the
    `s3-replicator` Terraform module

- **CUMULUS-1639**
  - Because of
    [S3's Data Consistency Model](https://docs.aws.amazon.com/AmazonS3/latest/dev/Introduction.html#BasicsObjects),
    there may be situations where a GET operation for an object can temporarily
    return a `NoSuchKey` response even if that object _has_ been created. The
    `@cumulus/common/aws.getS3Object()` function has been updated to support
    retries if a `NoSuchKey` response is returned by S3. This behavior can be
    enabled by passing a `retryOptions` object to that function. Supported
    values for that object can be found here:
    <https://github.com/tim-kos/node-retry#retryoperationoptions>

### Removed

- **CUMULUS-1559**
  - `logToSharedDestination` has been migrated to the Terraform deployment as `log_api_gateway_to_cloudwatch` and will ONLY apply to egress lambdas.
    Due to the differences in the Terraform deployment model, we cannot support a global log subscription toggle for a configurable subset of lambdas.
    However, setting up your own log forwarding for a Lambda with Terraform is fairly simple, as you will only need to add SubscriptionFilters to your Terraform configuration, one per log group.
    See [the Terraform documentation](https://www.terraform.io/docs/providers/aws/r/cloudwatch_log_subscription_filter.html) for details on how to do this.
    An empty FilterPattern ("") will capture all logs in a group.

## [v1.15.0] - 2019-11-04

### BREAKING CHANGES

- **CUMULUS-1644** - When a workflow execution begins or ends, the workflow
  payload is parsed and any new or updated PDRs or granules referenced in that
  workflow are stored to the Cumulus archive. The defined interface says that a
  PDR in `payload.pdr` will be added to the archive, and any granules in
  `payload.granules` will also be added to the archive. In previous releases,
  PDRs found in `meta.pdr` and granules found in `meta.input_granules` were also
  added to the archive. This caused unexpected behavior and has been removed.
  Only PDRs from `payload.pdr` and granules from `payload.granules` will now be
  added to the Cumulus archive.

- **CUMULUS-1449** - Cumulus now uses a universal workflow template when
  starting a workflow that contains general information specific to the
  deployment, but not specific to the workflow. Workflow task configs must be
  defined using AWS step function parameters. As part of this change,
  `CumulusConfig` has been retired and task configs must now be defined under
  the `cma.task_config` key in the Parameters section of a step function
  definition.

  **Migration instructions**:

  NOTE: These instructions require the use of Cumulus Message Adapter v1.1.x+.
  Please ensure you are using a compatible version before attempting to migrate
  workflow configurations. When defining workflow steps, remove any
  `CumulusConfig` section, as shown below:

  ```yaml
  ParsePdr:
    CumulusConfig:
      provider: "{$.meta.provider}"
      bucket: "{$.meta.buckets.internal.name}"
      stack: "{$.meta.stack}"
  ```

  Instead, use AWS Parameters to pass `task_config` for the task directly into
  the Cumulus Message Adapter:

  ```yaml
  ParsePdr:
    Parameters:
      cma:
        event.$: "$"
        task_config:
          provider: "{$.meta.provider}"
          bucket: "{$.meta.buckets.internal.name}"
          stack: "{$.meta.stack}"
  ```

  In this example, the `cma` key is used to pass parameters to the message
  adapter. Using `task_config` in combination with `event.$: '$'` allows the
  message adapter to process `task_config` as the `config` passed to the Cumulus
  task. See `example/workflows/sips.yml` in the core repository for further
  examples of how to set the Parameters.

  Additionally, workflow configurations for the `QueueGranules` and `QueuePdrs`
  tasks need to be updated:

  - `queue-pdrs` config changes:
    - `parsePdrMessageTemplateUri` replaced with `parsePdrWorkflow`, which is
      the workflow name (i.e. top-level name in `config.yml`, e.g. 'ParsePdr').
    - `internalBucket` and `stackName` configs now required to look up
      configuration from the deployment. Brings the task config in line with
      that of `queue-granules`.
  - `queue-granules` config change: `ingestGranuleMessageTemplateUri` replaced
    with `ingestGranuleWorkflow`, which is the workflow name (e.g.
    'IngestGranule').

- **CUMULUS-1396** - **Workflow steps at the beginning and end of a workflow
  using the `SfSnsReport` Lambda have now been deprecated (e.g. `StartStatus`,
  `StopStatus`) and should be removed from your workflow definitions**. These
  steps were used for publishing ingest notifications and have been replaced by
  an implementation using Cloudwatch events for Step Functions to trigger a
  Lambda that publishes ingest notifications. For further detail on how ingest
  notifications are published, see the notes below on **CUMULUS-1394**. For
  examples of how to update your workflow definitions, see our
  [example workflow definitions](https://github.com/nasa/cumulus/blob/master/example/workflows/).

- **CUMULUS-1470**
  - Remove Cumulus-defined ECS service autoscaling, allowing integrators to
    better customize autoscaling to meet their needs. In order to use
    autoscaling with ECS services, appropriate
    `AWS::ApplicationAutoScaling::ScalableTarget`,
    `AWS::ApplicationAutoScaling::ScalingPolicy`, and `AWS::CloudWatch::Alarm`
    resources should be defined in a kes overrides file. See
    [this example](https://github.com/nasa/cumulus/blob/release-1.15.x/example/overrides/app/cloudformation.template.yml)
    for an example.
  - The following config parameters are no longer used:
    - ecs.services.\<NAME\>.minTasks
    - ecs.services.\<NAME\>.maxTasks
    - ecs.services.\<NAME\>.scaleInActivityScheduleTime
    - ecs.services.\<NAME\>.scaleInAdjustmentPercent
    - ecs.services.\<NAME\>.scaleOutActivityScheduleTime
    - ecs.services.\<NAME\>.scaleOutAdjustmentPercent
    - ecs.services.\<NAME\>.activityName

### Added

- **CUMULUS-1100**

  - Added 30-day retention properties to all log groups that were missing those policies.

- **CUMULUS-1396**

  - Added `@cumulus/common/sfnStep`:
    - `LambdaStep` - A class for retrieving and parsing input and output to Lambda steps in AWS Step Functions
    - `ActivityStep` - A class for retrieving and parsing input and output to ECS activity steps in AWS Step Functions

- **CUMULUS-1574**

  - Added `GET /token` endpoint for SAML authorization when cumulus is protected by Launchpad.
    This lets a user retrieve a token by hand that can be presented to the API.

- **CUMULUS-1625**

  - Added `sf_start_rate` variable to the `ingest` Terraform module, equivalent to `sqs_consumer_rate` in the old model, but will not be automatically applied to custom queues as that was.

- **CUMULUS-1513**
  - Added `sqs`-type rule support in the Cumulus API `@cumulus/api`
  - Added `sqsMessageConsumer` lambda which processes messages from the SQS queues configured in the `sqs` rules.

### Changed

- **CUMULUS-1639**

  - Because of
    [S3's Data Consistency Model](https://docs.aws.amazon.com/AmazonS3/latest/dev/Introduction.html#BasicsObjects),
    there may be situations where a GET operation for an object can temporarily
    return a `NoSuchKey` response even if that object _has_ been created. The
    `@cumulus/common/aws.getS3Object()` function will now retry up to 10 times
    if a `NoSuchKey` response is returned by S3. This can behavior can be
    overridden by passing `{ retries: 0 }` as the `retryOptions` argument.

- **CUMULUS-1449**

  - `queue-pdrs` & `queue-granules` config changes. Details in breaking changes section.
  - Cumulus now uses a universal workflow template when starting workflow that contains general information specific to the deployment, but not specific to the workflow.
  - Changed the way workflow configs are defined, from `CumulusConfig` to a `task_config` AWS Parameter.

- **CUMULUS-1452**

  - Changed the default ECS docker storage drive to `devicemapper`

- **CUMULUS-1453**
  - Removed config schema for `@cumulus/sf-sns-report` task
  - Updated `@cumulus/sf-sns-report` to always assume that it is running as an intermediate step in a workflow, not as the first or last step

### Removed

- **CUMULUS-1449**
  - Retired `CumulusConfig` as part of step function definitions, as this is an artifact of the way Kes parses workflow definitions that was not possible to migrate to Terraform. Use AWS Parameters and the `task_config` key instead. See change note above.
  - Removed individual workflow templates.

### Fixed

- **CUMULUS-1620** - Fixed bug where `message_adapter_version` does not correctly inject the CMA

- **CUMULUS-1396** - Updated `@cumulus/common/StepFunctions.getExecutionHistory()` to recursively fetch execution history when `nextToken` is returned in response

- **CUMULUS-1571** - Updated `@cumulus/common/DynamoDb.get()` to throw any errors encountered when trying to get a record and the record does exist

- **CUMULUS-1452**
  - Updated the EC2 initialization scripts to use full volume size for docker storage
  - Changed the default ECS docker storage drive to `devicemapper`

## [v1.14.5] - 2019-12-30 - [BACKPORT]

### Updated

- **CUMULUS-1626**
  - Updates Cumulus to use node10/CMA 1.1.2 for all of its internal lambdas in prep for AWS node 8 EOL

## [v1.14.4] - 2019-10-28

### Fixed

- **CUMULUS-1632** - Pinned `aws-elasticsearch-connector` package in `@cumulus/api` to version `8.1.3`, since `8.2.0` includes breaking changes

## [v1.14.3] - 2019-10-18

### Fixed

- **CUMULUS-1620** - Fixed bug where `message_adapter_version` does not correctly inject the CMA

- **CUMULUS-1572** - A granule is now included in discovery results even when
  none of its files has a matching file type in the associated collection
  configuration. Previously, if all files for a granule were unmatched by a file
  type configuration, the granule was excluded from the discovery results.
  Further, added support for a `boolean` property
  `ignoreFilesConfigForDiscovery`, which controls how a granule's files are
  filtered at discovery time.

## [v1.14.2] - 2019-10-08

### BREAKING CHANGES

Your Cumulus Message Adapter version should be pinned to `v1.0.13` or lower in your `app/config.yml` using `message_adapter_version: v1.0.13` OR you should use the workflow migration steps below to work with CMA v1.1.1+.

- **CUMULUS-1394** - The implementation of the `SfSnsReport` Lambda requires additional environment variables for integration with the new ingest notification SNS topics. Therefore, **you must update the definition of `SfSnsReport` in your `lambdas.yml` like so**:

```yaml
SfSnsReport:
  handler: index.handler
  timeout: 300
  source: node_modules/@cumulus/sf-sns-report/dist
  tables:
    - ExecutionsTable
  envs:
    execution_sns_topic_arn:
      function: Ref
      value: reportExecutionsSns
    granule_sns_topic_arn:
      function: Ref
      value: reportGranulesSns
    pdr_sns_topic_arn:
      function: Ref
      value: reportPdrsSns
```

- **CUMULUS-1447** -
  The newest release of the Cumulus Message Adapter (v1.1.1) requires that parameterized configuration be used for remote message functionality. Once released, Kes will automatically bring in CMA v1.1.1 without additional configuration.

  **Migration instructions**
  Oversized messages are no longer written to S3 automatically. In order to utilize remote messaging functionality, configure a `ReplaceConfig` AWS Step Function parameter on your CMA task:

  ```yaml
  ParsePdr:
    Parameters:
      cma:
        event.$: "$"
        ReplaceConfig:
          FullMessage: true
  ```

  Accepted fields in `ReplaceConfig` include `MaxSize`, `FullMessage`, `Path` and `TargetPath`.
  See https://github.com/nasa/cumulus-message-adapter/blob/master/CONTRACT.md#remote-message-configuration for full details.

  As this change is backward compatible in Cumulus Core, users wishing to utilize the previous version of the CMA may opt to transition to using a CMA lambda layer, or set `message_adapter_version` in their configuration to a version prior to v1.1.0.

### PLEASE NOTE

- **CUMULUS-1394** - Ingest notifications are now provided via 3 separate SNS topics for executions, granules, and PDRs, instead of a single `sftracker` SNS topic. Whereas the `sftracker` SNS topic received a full Cumulus execution message, the new topics all receive generated records for the given object. The new topics are only published to if the given object exists for the current execution. For a given execution/granule/PDR, **two messages will be received by each topic**: one message indicating that ingest is running and another message indicating that ingest has completed or failed. The new SNS topics are:

  - `reportExecutions` - Receives 1 message per execution
  - `reportGranules` - Receives 1 message per granule in an execution
  - `reportPdrs` - Receives 1 message per PDR

### Added

- **CUMULUS-639**

  - Adds SAML JWT and launchpad token authentication to Cumulus API (configurable)
    - **NOTE** to authenticate with Launchpad ensure your launchpad user_id is in the `<prefix>-UsersTable`
    - when Cumulus configured to protect API via Launchpad:
      - New endpoints
        - `GET /saml/login` - starting point for SAML SSO creates the login request url and redirects to the SAML Identity Provider Service (IDP)
        - `POST /saml/auth` - SAML Assertion Consumer Service. POST receiver from SAML IDP. Validates response, logs the user in, and returns a SAML-based JWT.
    - Disabled endpoints
      - `POST /refresh`
      - Changes authorization worklow:
      - `ensureAuthorized` now presumes the bearer token is a JWT and tries to validate. If the token is malformed, it attempts to validate the token against Launchpad. This allows users to bring their own token as described here https://wiki.earthdata.nasa.gov/display/CUMULUS/Cumulus+API+with+Launchpad+Authentication. But it also allows dashboard users to manually authenticate via Launchpad SAML to receive a Launchpad-based JWT.

- **CUMULUS-1394**
  - Added `Granule.generateGranuleRecord()` method to granules model to generate a granule database record from a Cumulus execution message
  - Added `Pdr.generatePdrRecord()` method to PDRs model to generate a granule database record from a Cumulus execution message
  - Added helpers to `@cumulus/common/message`:
    - `getMessageExecutionName()` - Get the execution name from a Cumulus execution message
    - `getMessageStateMachineArn()` - Get the state machine ARN from a Cumulus execution message
    - `getMessageExecutionArn()` - Get the execution ARN for a Cumulus execution message
    - `getMessageGranules()` - Get the granules from a Cumulus execution message, if any.
  - Added `@cumulus/common/cloudwatch-event/isFailedSfStatus()` to determine if a Step Function status from a Cloudwatch event is a failed status

### Changed

- **CUMULUS-1308**

  - HTTP PUT of a Collection, Provider, or Rule via the Cumulus API now
    performs full replacement of the existing object with the object supplied
    in the request payload. Previous behavior was to perform a modification
    (partial update) by merging the existing object with the (possibly partial)
    object in the payload, but this did not conform to the HTTP standard, which
    specifies PATCH as the means for modifications rather than replacements.

- **CUMULUS-1375**

  - Migrate Cumulus from deprecated Elasticsearch JS client to new, supported one in `@cumulus/api`

- **CUMULUS-1485** Update `@cumulus/cmr-client` to return error message from CMR for validation failures.

- **CUMULUS-1394**

  - Renamed `Execution.generateDocFromPayload()` to `Execution.generateRecord()` on executions model. The method generates an execution database record from a Cumulus execution message.

- **CUMULUS-1432**

  - `logs` endpoint takes the level parameter as a string and not a number
  - Elasticsearch term query generation no longer converts numbers to boolean

- **CUMULUS-1447**

  - Consolidated all remote message handling code into @common/aws
  - Update remote message code to handle updated CMA remote message flags
  - Update example SIPS workflows to utilize Parameterized CMA configuration

- **CUMULUS-1448** Refactor workflows that are mutating cumulus_meta to utilize meta field

- **CUMULUS-1451**

  - Elasticsearch cluster setting `auto_create_index` will be set to false. This had been causing issues in the bootstrap lambda on deploy.

- **CUMULUS-1456**
  - `@cumulus/api` endpoints default error handler uses `boom` package to format errors, which is consistent with other API endpoint errors.

### Fixed

- **CUMULUS-1432** `logs` endpoint filter correctly filters logs by level
- **CUMULUS-1484** `useMessageAdapter` now does not set CUMULUS_MESSAGE_ADAPTER_DIR when `true`

### Removed

- **CUMULUS-1394**
  - Removed `sfTracker` SNS topic. Replaced by three new SNS topics for granule, execution, and PDR ingest notifications.
  - Removed unused functions from `@cumulus/common/aws`:
    - `getGranuleS3Params()`
    - `setGranuleStatus()`

## [v1.14.1] - 2019-08-29

### Fixed

- **CUMULUS-1455**

  - CMR token links updated to point to CMR legacy services rather than echo

- **CUMULUS-1211**
  - Errors thrown during granule discovery are no longer swallowed and ignored.
    Rather, errors are propagated to allow for proper error-handling and
    meaningful messaging.

## [v1.14.0] - 2019-08-22

### PLEASE NOTE

- We have encountered transient lambda service errors in our integration testing. Please handle transient service errors following [these guidelines](https://docs.aws.amazon.com/step-functions/latest/dg/bp-lambda-serviceexception.html). The workflows in the `example/workflows` folder have been updated with retries configured for these errors.

- **CUMULUS-799** added additional IAM permissions to support reading CloudWatch and API Gateway, so **you will have to redeploy your IAM stack.**

- **CUMULUS-800** Several items:

  - **Delete existing API Gateway stages**: To allow enabling of API Gateway logging, Cumulus now creates and manages a Stage resource during deployment. Before upgrading Cumulus, it is necessary to delete the API Gateway stages on both the Backend API and the Distribution API. Instructions are included in the documentation under [Delete API Gateway Stages](https://nasa.github.io/cumulus/docs/additional-deployment-options/delete-api-gateway-stages).

  - **Set up account permissions for API Gateway to write to CloudWatch**: In a one time operation for your AWS account, to enable CloudWatch Logs for API Gateway, you must first grant the API Gateway permission to read and write logs to CloudWatch for your account. The `AmazonAPIGatewayPushToCloudWatchLogs` managed policy (with an ARN of `arn:aws:iam::aws:policy/service-role/AmazonAPIGatewayPushToCloudWatchLogs`) has all the required permissions. You can find a simple how to in the documentation under [Enable API Gateway Logging.](https://nasa.github.io/cumulus/docs/additional-deployment-options/enable-gateway-logging-permissions)

  - **Configure API Gateway to write logs to CloudWatch** To enable execution logging for the distribution API set `config.yaml` `apiConfigs.distribution.logApigatewayToCloudwatch` value to `true`. More information [Enable API Gateway Logs](https://nasa.github.io/cumulus/docs/additional-deployment-options/enable-api-logs)

  - **Configure CloudWatch log delivery**: It is possible to deliver CloudWatch API execution and access logs to a cross-account shared AWS::Logs::Destination. An operator does this by adding the key `logToSharedDestination` to the `config.yml` at the default level with a value of a writable log destination. More information in the documentation under [Configure CloudWatch Logs Delivery.](https://nasa.github.io/cumulus/docs/additional-deployment-options/configure-cloudwatch-logs-delivery)

  - **Additional Lambda Logging**: It is now possible to configure any lambda to deliver logs to a shared subscriptions by setting `logToSharedDestination` to the ARN of a writable location (either an AWS::Logs::Destination or a Kinesis Stream) on any lambda config. Documentation for [Lambda Log Subscriptions](https://nasa.github.io/cumulus/docs/additional-deployment-options/additional-lambda-logging)

  - **Configure S3 Server Access Logs**: If you are running Cumulus in an NGAP environment you may [configure S3 Server Access Logs](https://nasa.github.io/cumulus/docs/next/deployment/server_access_logging) to be delivered to a shared bucket where the Metrics Team will ingest the logs into their ELK stack. Contact the Metrics team for permission and location.

- **CUMULUS-1368** The Cumulus distribution API has been deprecated and is being replaced by ASF's Thin Egress App. By default, the distribution API will not deploy. Please follow [the instructions for deploying and configuring Thin Egress](https://nasa.github.io/cumulus/docs/deployment/thin_egress_app).

To instead continue to deploy and use the legacy Cumulus distribution app, add the following to your `config.yml`:

```yaml
deployDistributionApi: true
```

If you deploy with no distribution app your deployment will succeed but you may encounter errors in your workflows, particularly in the `MoveGranule` task.

- **CUMULUS-1418** Users who are packaging the CMA in their Lambdas outside of Cumulus may need to update their Lambda configuration. Please see `BREAKING CHANGES` below for details.

### Added

- **CUMULUS-642**
  - Adds Launchpad as an authentication option for the Cumulus API.
  - Updated deployment documentation and added [instructions to setup Cumulus API Launchpad authentication](https://wiki.earthdata.nasa.gov/display/CUMULUS/Cumulus+API+with+Launchpad+Authentication)
- **CUMULUS-1418**
  - Adds usage docs/testing of lambda layers (introduced in PR1125), updates Core example tasks to use the updated `cumulus-ecs-task` and a CMA layer instead of kes CMA injection.
  - Added Terraform module to publish CMA as layer to user account.
- **PR1125** - Adds `layers` config option to support deploying Lambdas with layers
- **PR1128** - Added `useXRay` config option to enable AWS X-Ray for Lambdas.
- **CUMULUS-1345**
  - Adds new variables to the app deployment under `cmr`.
  - `cmrEnvironment` values are `SIT`, `UAT`, or `OPS` with `UAT` as the default.
  - `cmrLimit` and `cmrPageSize` have been added as configurable options.
- **CUMULUS-1273**
  - Added lambda function EmsProductMetadataReport to generate EMS Product Metadata report
- **CUMULUS-1226**
  - Added API endpoint `elasticsearch/index-from-database` to index to an Elasticsearch index from the database for recovery purposes and `elasticsearch/indices-status` to check the status of Elasticsearch indices via the API.
- **CUMULUS-824**
  - Added new Collection parameter `reportToEms` to configure whether the collection is reported to EMS
- **CUMULUS-1357**
  - Added new BackendApi endpoint `ems` that generates EMS reports.
- **CUMULUS-1241**
  - Added information about queues with maximum execution limits defined to default workflow templates (`meta.queueExecutionLimits`)
- **CUMULUS-1311**
  - Added `@cumulus/common/message` with various message parsing/preparation helpers
- **CUMULUS-812**

  - Added support for limiting the number of concurrent executions started from a queue. [See the data cookbook](https://nasa.github.io/cumulus/docs/data-cookbooks/throttling-queued-executions) for more information.

- **CUMULUS-1337**

  - Adds `cumulus.stackName` value to the `instanceMetadata` endpoint.

- **CUMULUS-1368**

  - Added `cmrGranuleUrlType` to the `@cumulus/move-granules` task. This determines what kind of links go in the CMR files. The options are `distribution`, `s3`, or `none`, with the default being distribution. If there is no distribution API being used with Cumulus, you must set the value to `s3` or `none`.

- Added `packages/s3-replicator` Terraform module to allow same-region s3 replication to metrics bucket.

- **CUMULUS-1392**

  - Added `tf-modules/report-granules` Terraform module which processes granule ingest notifications received via SNS and stores granule data to a database. The module includes:
    - SNS topic for publishing granule ingest notifications
    - Lambda to process granule notifications and store data
    - IAM permissions for the Lambda
    - Subscription for the Lambda to the SNS topic

- **CUMULUS-1393**

  - Added `tf-modules/report-pdrs` Terraform module which processes PDR ingest notifications received via SNS and stores PDR data to a database. The module includes:
    - SNS topic for publishing PDR ingest notifications
    - Lambda to process PDR notifications and store data
    - IAM permissions for the Lambda
    - Subscription for the Lambda to the SNS topic
  - Added unit tests for `@cumulus/api/models/pdrs.createPdrFromSns()`

- **CUMULUS-1400**

  - Added `tf-modules/report-executions` Terraform module which processes workflow execution information received via SNS and stores it to a database. The module includes:
    - SNS topic for publishing execution data
    - Lambda to process and store execution data
    - IAM permissions for the Lambda
    - Subscription for the Lambda to the SNS topic
  - Added `@cumulus/common/sns-event` which contains helpers for SNS events:
    - `isSnsEvent()` returns true if event is from SNS
    - `getSnsEventMessage()` extracts and parses the message from an SNS event
    - `getSnsEventMessageObject()` extracts and parses message object from an SNS event
  - Added `@cumulus/common/cloudwatch-event` which contains helpers for Cloudwatch events:
    - `isSfExecutionEvent()` returns true if event is from Step Functions
    - `isTerminalSfStatus()` determines if a Step Function status from a Cloudwatch event is a terminal status
    - `getSfEventStatus()` gets the Step Function status from a Cloudwatch event
    - `getSfEventDetailValue()` extracts a Step Function event detail field from a Cloudwatch event
    - `getSfEventMessageObject()` extracts and parses Step Function detail object from a Cloudwatch event

- **CUMULUS-1429**

  - Added `tf-modules/data-persistence` Terraform module which includes resources for data persistence in Cumulus:
    - DynamoDB tables
    - Elasticsearch with optional support for VPC
    - Cloudwatch alarm for number of Elasticsearch nodes

- **CUMULUS-1379** CMR Launchpad Authentication
  - Added `launchpad` configuration to `@cumulus/deployment/app/config.yml`, and cloudformation templates, workflow message, lambda configuration, api endpoint configuration
  - Added `@cumulus/common/LaunchpadToken` and `@cumulus/common/launchpad` to provide methods to get token and validate token
  - Updated lambdas to use Launchpad token for CMR actions (ingest and delete granules)
  - Updated deployment documentation and added [instructions to setup CMR client for Launchpad authentication](https://wiki.earthdata.nasa.gov/display/CUMULUS/CMR+Launchpad+Authentication)

## Changed

- **CUMULUS-1232**

  - Added retries to update `@cumulus/cmr-client` `updateToken()`

- **CUMULUS-1245 CUMULUS-795**

  - Added additional `ems` configuration parameters for sending the ingest reports to EMS
  - Added functionality to send daily ingest reports to EMS

- **CUMULUS-1241**

  - Removed the concept of "priority levels" and added ability to define a number of maximum concurrent executions per SQS queue
  - Changed mapping of Cumulus message properties for the `sqs2sfThrottle` lambda:
    - Queue name is read from `cumulus_meta.queueName`
    - Maximum executions for the queue is read from `meta.queueExecutionLimits[queueName]`, where `queueName` is `cumulus_meta.queueName`
  - Changed `sfSemaphoreDown` lambda to only attempt decrementing semaphores when:
    - the message is for a completed/failed/aborted/timed out workflow AND
    - `cumulus_meta.queueName` exists on the Cumulus message AND
    - An entry for the queue name (`cumulus_meta.queueName`) exists in the the object `meta.queueExecutionLimits` on the Cumulus message

- **CUMULUS-1338**

  - Updated `sfSemaphoreDown` lambda to be triggered via AWS Step Function Cloudwatch events instead of subscription to `sfTracker` SNS topic

- **CUMULUS-1311**

  - Updated `@cumulus/queue-granules` to set `cumulus_meta.queueName` for queued execution messages
  - Updated `@cumulus/queue-pdrs` to set `cumulus_meta.queueName` for queued execution messages
  - Updated `sqs2sfThrottle` lambda to immediately decrement queue semaphore value if dispatching Step Function execution throws an error

- **CUMULUS-1362**

  - Granule `processingStartTime` and `processingEndTime` will be set to the execution start time and end time respectively when there is no sync granule or post to cmr task present in the workflow

- **CUMULUS-1400**
  - Deprecated `@cumulus/ingest/aws/getExecutionArn`. Use `@cumulus/common/aws/getExecutionArn` instead.

### Fixed

- **CUMULUS-1439**

  - Fix bug with rule.logEventArn deletion on Kinesis rule update and fix unit test to verify

- **CUMULUS-796**

  - Added production information (collection ShortName and Version, granuleId) to EMS distribution report
  - Added functionality to send daily distribution reports to EMS

- **CUMULUS-1319**

  - Fixed a bug where granule ingest times were not being stored to the database

- **CUMULUS-1356**

  - The `Collection` model's `delete` method now _removes_ the specified item
    from the collection config store that was inserted by the `create` method.
    Previously, this behavior was missing.

- **CUMULUS-1374**
  - Addressed audit concerns (https://www.npmjs.com/advisories/782) in api package

### BREAKING CHANGES

### Changed

- **CUMULUS-1418**
  - Adding a default `cmaDir` key to configuration will cause `CUMULUS_MESSAGE_ADAPTER_DIR` to be set by default to `/opt` for any Lambda not setting `useCma` to true, or explicitly setting the CMA environment variable. In lambdas that package the CMA independently of the Cumulus packaging. Lambdas manually packaging the CMA should have their Lambda configuration updated to set the CMA path, or alternately if not using the CMA as a Lambda layer in this deployment set `cmaDir` to `./cumulus-message-adapter`.

### Removed

- **CUMULUS-1337**

  - Removes the S3 Access Metrics package added in CUMULUS-799

- **PR1130**
  - Removed code deprecated since v1.11.1:
    - Removed `@cumulus/common/step-functions`. Use `@cumulus/common/StepFunctions` instead.
    - Removed `@cumulus/api/lib/testUtils.fakeFilesFactory`. Use `@cumulus/api/lib/testUtils.fakeFileFactory` instead.
    - Removed `@cumulus/cmrjs/cmr` functions: `searchConcept`, `ingestConcept`, `deleteConcept`. Use the functions in `@cumulus/cmr-client` instead.
    - Removed `@cumulus/ingest/aws.getExecutionHistory`. Use `@cumulus/common/StepFunctions.getExecutionHistory` instead.

## [v1.13.5] - 2019-08-29 - [BACKPORT]

### Fixed

- **CUMULUS-1455** - CMR token links updated to point to CMR legacy services rather than echo

## [v1.13.4] - 2019-07-29

- **CUMULUS-1411** - Fix deployment issue when using a template override

## [v1.13.3] - 2019-07-26

- **CUMULUS-1345** Full backport of CUMULUS-1345 features - Adds new variables to the app deployment under `cmr`.
  - `cmrEnvironment` values are `SIT`, `UAT`, or `OPS` with `UAT` as the default.
  - `cmrLimit` and `cmrPageSize` have been added as configurable options.

## [v1.13.2] - 2019-07-25

- Re-release of v1.13.1 to fix broken npm packages.

## [v1.13.1] - 2019-07-22

- **CUMULUS-1374** - Resolve audit compliance with lodash version for api package subdependency
- **CUMULUS-1412** - Resolve audit compliance with googleapi package
- **CUMULUS-1345** - Backported CMR environment setting in getUrl to address immediate user need. CMR_ENVIRONMENT can now be used to set the CMR environment to OPS/SIT

## [v1.13.0] - 2019-5-20

### PLEASE NOTE

**CUMULUS-802** added some additional IAM permissions to support ECS autoscaling, so **you will have to redeploy your IAM stack.**
As a result of the changes for **CUMULUS-1193**, **CUMULUS-1264**, and **CUMULUS-1310**, **you must delete your existing stacks (except IAM) before deploying this version of Cumulus.**
If running Cumulus within a VPC and extended downtime is acceptable, we recommend doing this at the end of the day to allow AWS backend resources and network interfaces to be cleaned up overnight.

### BREAKING CHANGES

- **CUMULUS-1228**

  - The default AMI used by ECS instances is now an NGAP-compliant AMI. This
    will be a breaking change for non-NGAP deployments. If you do not deploy to
    NGAP, you will need to find the AMI ID of the
    [most recent Amazon ECS-optimized AMI](https://docs.aws.amazon.com/AmazonECS/latest/developerguide/ecs-optimized_AMI.html),
    and set the `ecs.amiid` property in your config. Instructions for finding
    the most recent NGAP AMI can be found using
    [these instructions](https://wiki.earthdata.nasa.gov/display/ESKB/Select+an+NGAP+Created+AMI).

- **CUMULUS-1310**

  - Database resources (DynamoDB, ElasticSearch) have been moved to an independent `db` stack.
    Migrations for this version will need to be user-managed. (e.g. [elasticsearch](https://docs.aws.amazon.com/elasticsearch-service/latest/developerguide/es-version-migration.html#snapshot-based-migration) and [dynamoDB](https://docs.aws.amazon.com/datapipeline/latest/DeveloperGuide/dp-template-exports3toddb.html)).
    Order of stack deployment is `iam` -> `db` -> `app`.
  - All stacks can now be deployed using a single `config.yml` file, i.e.: `kes cf deploy --kes-folder app --template node_modules/@cumulus/deployment/[iam|db|app] [...]`
    Backwards-compatible. For development, please re-run `npm run bootstrap` to build new `kes` overrides.
    Deployment docs have been updated to show how to deploy a single-config Cumulus instance.
  - `params` have been moved: Nest `params` fields under `app`, `db` or `iam` to override all Parameters for a particular stack's cloudformation template. Backwards-compatible with multi-config setups.
  - `stackName` and `stackNameNoDash` have been retired. Use `prefix` and `prefixNoDash` instead.
  - The `iams` section in `app/config.yml` IAM roles has been deprecated as a user-facing parameter,
    _unless_ your IAM role ARNs do not match the convention shown in `@cumulus/deployment/app/config.yml`
  - The `vpc.securityGroup` will need to be set with a pre-existing security group ID to use Cumulus in a VPC. Must allow inbound HTTP(S) (Port 443).

- **CUMULUS-1212**

  - `@cumulus/post-to-cmr` will now fail if any granules being processed are missing a metadata file. You can set the new config option `skipMetaCheck` to `true` to pass post-to-cmr without a metadata file.

- **CUMULUS-1232**

  - `@cumulus/sync-granule` will no longer silently pass if no checksum data is provided. It will use input
    from the granule object to:
    - Verify checksum if `checksumType` and `checksumValue` are in the file record OR a checksum file is provided
      (throws `InvalidChecksum` on fail), else log warning that no checksum is available.
    - Then, verify synced S3 file size if `file.size` is in the file record (throws `UnexpectedFileSize` on fail),
      else log warning that no file size is available.
    - Pass the step.

- **CUMULUS-1264**

  - The Cloudformation templating and deployment configuration has been substantially refactored.
    - `CumulusApiDefault` nested stack resource has been renamed to `CumulusApiDistribution`
    - `CumulusApiV1` nested stack resource has been renamed to `CumulusApiBackend`
  - The `urs: true` config option for when defining your lambdas (e.g. in `lambdas.yml`) has been deprecated. There are two new options to replace it:
    - `urs_redirect: 'token'`: This will expose a `TOKEN_REDIRECT_ENDPOINT` environment variable to your lambda that references the `/token` endpoint on the Cumulus backend API
    - `urs_redirect: 'distribution'`: This will expose a `DISTRIBUTION_REDIRECT_ENDPOINT` environment variable to your lambda that references the `/redirect` endpoint on the Cumulus distribution API

- **CUMULUS-1193**

  - The elasticsearch instance is moved behind the VPC.
  - Your account will need an Elasticsearch Service Linked role. This is a one-time setup for the account. You can follow the instructions to use the AWS console or AWS CLI [here](https://docs.aws.amazon.com/IAM/latest/UserGuide/using-service-linked-roles.html) or use the following AWS CLI command: `aws iam create-service-linked-role --aws-service-name es.amazonaws.com`

- **CUMULUS-802**

  - ECS `maxInstances` must be greater than `minInstances`. If you use defaults, no change is required.

- **CUMULUS-1269**
  - Brought Cumulus data models in line with CNM JSON schema:
    - Renamed file object `fileType` field to `type`
    - Renamed file object `fileSize` field to `size`
    - Renamed file object `checksumValue` field to `checksum` where not already done.
    - Added `ancillary` and `linkage` type support to file objects.

### Added

- **CUMULUS-799**

  - Added an S3 Access Metrics package which will take S3 Server Access Logs and
    write access metrics to CloudWatch

- **CUMULUS-1242** - Added `sqs2sfThrottle` lambda. The lambda reads SQS messages for queued executions and uses semaphores to only start new executions if the maximum number of executions defined for the priority key (`cumulus_meta.priorityKey`) has not been reached. Any SQS messages that are read but not used to start executions remain in the queue.

- **CUMULUS-1240**

  - Added `sfSemaphoreDown` lambda. This lambda receives SNS messages and for each message it decrements the semaphore used to track the number of running executions if:
    - the message is for a completed/failed workflow AND
    - the message contains a level of priority (`cumulus_meta.priorityKey`)
  - Added `sfSemaphoreDown` lambda as a subscriber to the `sfTracker` SNS topic

- **CUMULUS-1265**

  - Added `apiConfigs` configuration option to configure API Gateway to be private
  - All internal lambdas configured to run inside the VPC by default
  - Removed references to `NoVpc` lambdas from documentation and `example` folder.

- **CUMULUS-802**
  - Adds autoscaling of ECS clusters
  - Adds autoscaling of ECS services that are handling StepFunction activities

## Changed

- Updated `@cumulus/ingest/http/httpMixin.list()` to trim trailing spaces on discovered filenames

- **CUMULUS-1310**

  - Database resources (DynamoDB, ElasticSearch) have been moved to an independent `db` stack.
    This will enable future updates to avoid affecting database resources or requiring migrations.
    Migrations for this version will need to be user-managed.
    (e.g. [elasticsearch](https://docs.aws.amazon.com/elasticsearch-service/latest/developerguide/es-version-migration.html#snapshot-based-migration) and [dynamoDB](https://docs.aws.amazon.com/datapipeline/latest/DeveloperGuide/dp-template-exports3toddb.html)).
    Order of stack deployment is `iam` -> `db` -> `app`.
  - All stacks can now be deployed using a single `config.yml` file, i.e.: `kes cf deploy --kes-folder app --template node_modules/@cumulus/deployment/[iam|db|app] [...]`
    Backwards-compatible. Please re-run `npm run bootstrap` to build new `kes` overrides.
    Deployment docs have been updated to show how to deploy a single-config Cumulus instance.
  - `params` fields should now be nested under the stack key (i.e. `app`, `db` or `iam`) to provide Parameters for a particular stack's cloudformation template,
    for use with single-config instances. Keys _must_ match the name of the deployment package folder (`app`, `db`, or `iam`).
    Backwards-compatible with multi-config setups.
  - `stackName` and `stackNameNoDash` have been retired as user-facing config parameters. Use `prefix` and `prefixNoDash` instead.
    This will be used to create stack names for all stacks in a single-config use case.
    `stackName` may still be used as an override in multi-config usage, although this is discouraged.
    Warning: overriding the `db` stack's `stackName` will require you to set `dbStackName` in your `app/config.yml`.
    This parameter is required to fetch outputs from the `db` stack to reference in the `app` stack.
  - The `iams` section in `app/config.yml` IAM roles has been retired as a user-facing parameter,
    _unless_ your IAM role ARNs do not match the convention shown in `@cumulus/deployment/app/config.yml`
    In that case, overriding `iams` in your own config is recommended.
  - `iam` and `db` `cloudformation.yml` file names will have respective prefixes (e.g `iam.cloudformation.yml`).
  - Cumulus will now only attempt to create reconciliation reports for buckets of the `private`, `public` and `protected` types.
  - Cumulus will no longer set up its own security group.
    To pass a pre-existing security group for in-VPC deployments as a parameter to the Cumulus template, populate `vpc.securityGroup` in `config.yml`.
    This security group must allow inbound HTTP(S) traffic (Port 443). SSH traffic (Port 22) must be permitted for SSH access to ECS instances.
  - Deployment docs have been updated with examples for the new deployment model.

- **CUMULUS-1236**

  - Moves access to public files behind the distribution endpoint. Authentication is not required, but direct http access has been disallowed.

- **CUMULUS-1223**

  - Adds unauthenticated access for public bucket files to the Distribution API. Public files should be requested the same way as protected files, but for public files a redirect to a self-signed S3 URL will happen without requiring authentication with Earthdata login.

- **CUMULUS-1232**

  - Unifies duplicate handling in `ingest/granule.handleDuplicateFile` for maintainability.
  - Changed `ingest/granule.ingestFile` and `move-granules/index.moveFileRequest` to use new function.
  - Moved file versioning code to `ingest/granule.moveGranuleFileWithVersioning`
  - `ingest/granule.verifyFile` now also tests `file.size` for verification if it is in the file record and throws
    `UnexpectedFileSize` error for file size not matching input.
  - `ingest/granule.verifyFile` logs warnings if checksum and/or file size are not available.

- **CUMULUS-1193**

  - Moved reindex CLI functionality to an API endpoint. See [API docs](https://nasa.github.io/cumulus-api/#elasticsearch-1)

- **CUMULUS-1207**
  - No longer disable lambda event source mappings when disabling a rule

### Fixed

- Updated Lerna publish script so that published Cumulus packages will pin their dependencies on other Cumulus packages to exact versions (e.g. `1.12.1` instead of `^1.12.1`)

- **CUMULUS-1203**

  - Fixes IAM template's use of intrinsic functions such that IAM template overrides now work with kes

- **CUMULUS-1268**
  - Deployment will not fail if there are no ES alarms or ECS services

## [v1.12.1] - 2019-4-8

## [v1.12.0] - 2019-4-4

Note: There was an issue publishing 1.12.0. Upgrade to 1.12.1.

### BREAKING CHANGES

- **CUMULUS-1139**

  - `granule.applyWorkflow` uses the new-style granule record as input to workflows.

- **CUMULUS-1171**

  - Fixed provider handling in the API to make it consistent between protocols.
    NOTE: This is a breaking change. When applying this upgrade, users will need to:
    1. Disable all workflow rules
    2. Update any `http` or `https` providers so that the host field only
       contains a valid hostname or IP address, and the port field contains the
       provider port.
    3. Perform the deployment
    4. Re-enable workflow rules

- **CUMULUS-1176**:

  - `@cumulus/move-granules` input expectations have changed. `@cumulus/files-to-granules` is a new intermediate task to perform input translation in the old style.
    See the Added and Changed sections of this release changelog for more information.

- **CUMULUS-670**

  - The behavior of ParsePDR and related code has changed in this release. PDRs with FILE_TYPEs that do not conform to the PDR ICD (+ TGZ) (https://cdn.earthdata.nasa.gov/conduit/upload/6376/ESDS-RFC-030v1.0.pdf) will fail to parse.

- **CUMULUS-1208**
  - The granule object input to `@cumulus/queue-granules` will now be added to ingest workflow messages **as is**. In practice, this means that if you are using `@cumulus/queue-granules` to trigger ingest workflows and your granule objects input have invalid properties, then your ingest workflows will fail due to schema validation errors.

### Added

- **CUMULUS-777**
  - Added new cookbook entry on configuring Cumulus to track ancillary files.
- **CUMULUS-1183**
  - Kes overrides will now abort with a warning if a workflow step is configured without a corresponding
    lambda configuration
- **CUMULUS-1223**

  - Adds convenience function `@cumulus/common/bucketsConfigJsonObject` for fetching stack's bucket configuration as an object.

- **CUMULUS-853**
  - Updated FakeProcessing example lambda to include option to generate fake browse
  - Added feature documentation for ancillary metadata export, a new cookbook entry describing a workflow with ancillary metadata generation(browse), and related task definition documentation
- **CUMULUS-805**
  - Added a CloudWatch alarm to check running ElasticSearch instances, and a CloudWatch dashboard to view the health of ElasticSearch
  - Specify `AWS_REGION` in `.env` to be used by deployment script
- **CUMULUS-803**
  - Added CloudWatch alarms to check running tasks of each ECS service, and add the alarms to CloudWatch dashboard
- **CUMULUS-670**
  - Added Ancillary Metadata Export feature (see https://nasa.github.io/cumulus/docs/features/ancillary_metadata for more information)
  - Added new Collection file parameter "fileType" that allows configuration of workflow granule file fileType
- **CUMULUS-1184** - Added kes logging output to ensure we always see the state machine reference before failures due to configuration
- **CUMULUS-1105** - Added a dashboard endpoint to serve the dashboard from an S3 bucket
- **CUMULUS-1199** - Moves `s3credentials` endpoint from the backend to the distribution API.
- **CUMULUS-666**
  - Added `@api/endpoints/s3credentials` to allow EarthData Login authorized users to retrieve temporary security credentials for same-region direct S3 access.
- **CUMULUS-671**
  - Added `@packages/integration-tests/api/distribution/getDistributionApiS3SignedUrl()` to return the S3 signed URL for a file protected by the distribution API
- **CUMULUS-672**
  - Added `cmrMetadataFormat` and `cmrConceptId` to output for individual granules from `@cumulus/post-to-cmr`. `cmrMetadataFormat` will be read from the `cmrMetadataFormat` generated for each granule in `@cumulus/cmrjs/publish2CMR()`
  - Added helpers to `@packages/integration-tests/api/distribution`:
    - `getDistributionApiFileStream()` returns a stream to download files protected by the distribution API
    - `getDistributionFileUrl()` constructs URLs for requesting files from the distribution API
- **CUMULUS-1185** `@cumulus/api/models/Granule.removeGranuleFromCmrByGranule` to replace `@cumulus/api/models/Granule.removeGranuleFromCmr` and use the Granule UR from the CMR metadata to remove the granule from CMR

- **CUMULUS-1101**

  - Added new `@cumulus/checksum` package. This package provides functions to calculate and validate checksums.
  - Added new checksumming functions to `@cumulus/common/aws`: `calculateS3ObjectChecksum` and `validateS3ObjectChecksum`, which depend on the `checksum` package.

- CUMULUS-1171

  - Added `@cumulus/common` API documentation to `packages/common/docs/API.md`
  - Added an `npm run build-docs` task to `@cumulus/common`
  - Added `@cumulus/common/string#isValidHostname()`
  - Added `@cumulus/common/string#match()`
  - Added `@cumulus/common/string#matches()`
  - Added `@cumulus/common/string#toLower()`
  - Added `@cumulus/common/string#toUpper()`
  - Added `@cumulus/common/URLUtils#buildURL()`
  - Added `@cumulus/common/util#isNil()`
  - Added `@cumulus/common/util#isNull()`
  - Added `@cumulus/common/util#isUndefined()`
  - Added `@cumulus/common/util#negate()`

- **CUMULUS-1176**

  - Added new `@cumulus/files-to-granules` task to handle converting file array output from `cumulus-process` tasks into granule objects.
    Allows simplification of `@cumulus/move-granules` and `@cumulus/post-to-cmr`, see Changed section for more details.

- CUMULUS-1151 Compare the granule holdings in CMR with Cumulus' internal data store
- CUMULUS-1152 Compare the granule file holdings in CMR with Cumulus' internal data store

### Changed

- **CUMULUS-1216** - Updated `@cumulus/ingest/granule/ingestFile` to download files to expected staging location.
- **CUMULUS-1208** - Updated `@cumulus/ingest/queue/enqueueGranuleIngestMessage()` to not transform granule object passed to it when building an ingest message
- **CUMULUS-1198** - `@cumulus/ingest` no longer enforces any expectations about whether `provider_path` contains a leading slash or not.
- **CUMULUS-1170**
  - Update scripts and docs to use `npm` instead of `yarn`
  - Use `package-lock.json` files to ensure matching versions of npm packages
  - Update CI builds to use `npm ci` instead of `npm install`
- **CUMULUS-670**
  - Updated ParsePDR task to read standard PDR types+ (+ tgz as an external customer requirement) and add a fileType to granule-files on Granule discovery
  - Updated ParsePDR to fail if unrecognized type is used
  - Updated all relevant task schemas to include granule->files->filetype as a string value
  - Updated tests/test fixtures to include the fileType in the step function/task inputs and output validations as needed
  - Updated MoveGranules task to handle incoming configuration with new "fileType" values and to add them as appropriate to the lambda output.
  - Updated DiscoverGranules step/related workflows to read new Collection file parameter fileType that will map a discovered file to a workflow fileType
  - Updated CNM parser to add the fileType to the defined granule file fileType on ingest and updated integration tests to verify/validate that behavior
  - Updated generateEcho10XMLString in cmr-utils.js to use a map/related library to ensure order as CMR requires ordering for their online resources.
  - Updated post-to-cmr task to appropriately export CNM filetypes to CMR in echo10/UMM exports
- **CUMULUS-1139** - Granules stored in the API contain a `files` property. That schema has been greatly
  simplified and now better matches the CNM format.
  - The `name` property has been renamed to `fileName`.
  - The `filepath` property has been renamed to `key`.
  - The `checksumValue` property has been renamed to `checksum`.
  - The `path` property has been removed.
  - The `url_path` property has been removed.
  - The `filename` property (which contained an `s3://` URL) has been removed, and the `bucket`
    and `key` properties should be used instead. Any requests sent to the API containing a `granule.files[].filename`
    property will be rejected, and any responses coming back from the API will not contain that
    `filename` property.
  - A `source` property has been added, which is a URL indicating the original source of the file.
  - `@cumulus/ingest/granule.moveGranuleFiles()` no longer includes a `filename` field in its
    output. The `bucket` and `key` fields should be used instead.
- **CUMULUS-672**

  - Changed `@cumulus/integration-tests/api/EarthdataLogin.getEarthdataLoginRedirectResponse` to `@cumulus/integration-tests/api/EarthdataLogin.getEarthdataAccessToken`. The new function returns an access response from Earthdata login, if successful.
  - `@cumulus/integration-tests/cmr/getOnlineResources` now accepts an object of options, including `cmrMetadataFormat`. Based on the `cmrMetadataFormat`, the function will correctly retrieve the online resources for each metadata format (ECHO10, UMM-G)

- **CUMULUS-1101**

  - Moved `@cumulus/common/file/getFileChecksumFromStream` into `@cumulus/checksum`, and renamed it to `generateChecksumFromStream`.
    This is a breaking change for users relying on `@cumulus/common/file/getFileChecksumFromStream`.
  - Refactored `@cumulus/ingest/Granule` to depend on new `common/aws` checksum functions and remove significantly present checksumming code.
    - Deprecated `@cumulus/ingest/granule.validateChecksum`. Replaced with `@cumulus/ingest/granule.verifyFile`.
    - Renamed `granule.getChecksumFromFile` to `granule.retrieveSuppliedFileChecksumInformation` to be more accurate.
  - Deprecated `@cumulus/common/aws.checksumS3Objects`. Use `@cumulus/common/aws.calculateS3ObjectChecksum` instead.

- CUMULUS-1171

  - Fixed provider handling in the API to make it consistent between protocols.
    Before this change, FTP providers were configured using the `host` and
    `port` properties. HTTP providers ignored `port` and `protocol`, and stored
    an entire URL in the `host` property. Updated the API to only accept valid
    hostnames or IP addresses in the `provider.host` field. Updated ingest code
    to properly build HTTP and HTTPS URLs from `provider.protocol`,
    `provider.host`, and `provider.port`.
  - The default provider port was being set to 21, no matter what protocol was
    being used. Removed that default.

- **CUMULUS-1176**

  - `@cumulus/move-granules` breaking change:
    Input to `move-granules` is now expected to be in the form of a granules object (i.e. `{ granules: [ { ... }, { ... } ] }`);
    For backwards compatibility with array-of-files outputs from processing steps, use the new `@cumulus/files-to-granules` task as an intermediate step.
    This task will perform the input translation. This change allows `move-granules` to be simpler and behave more predictably.
    `config.granuleIdExtraction` and `config.input_granules` are no longer needed/used by `move-granules`.
  - `@cumulus/post-to-cmr`: `config.granuleIdExtraction` is no longer needed/used by `post-to-cmr`.

- CUMULUS-1174
  - Better error message and stacktrace for S3KeyPairProvider error reporting.

### Fixed

- **CUMULUS-1218** Reconciliation report will now scan only completed granules.
- `@cumulus/api` files and granules were not getting indexed correctly because files indexing was failing in `db-indexer`
- `@cumulus/deployment` A bug in the Cloudformation template was preventing the API from being able to be launched in a VPC, updated the IAM template to give the permissions to be able to run the API in a VPC

### Deprecated

- `@cumulus/api/models/Granule.removeGranuleFromCmr`, instead use `@cumulus/api/models/Granule.removeGranuleFromCmrByGranule`
- `@cumulus/ingest/granule.validateChecksum`, instead use `@cumulus/ingest/granule.verifyFile`
- `@cumulus/common/aws.checksumS3Objects`, instead use `@cumulus/common/aws.calculateS3ObjectChecksum`
- `@cumulus/cmrjs`: `getGranuleId` and `getCmrFiles` are deprecated due to changes in input handling.

## [v1.11.3] - 2019-3-5

### Added

- **CUMULUS-1187** - Added `@cumulus/ingest/granule/duplicateHandlingType()` to determine how duplicate files should be handled in an ingest workflow

### Fixed

- **CUMULUS-1187** - workflows not respecting the duplicate handling value specified in the collection
- Removed refreshToken schema requirement for OAuth

## [v1.11.2] - 2019-2-15

### Added

- CUMULUS-1169
  - Added a `@cumulus/common/StepFunctions` module. It contains functions for querying the AWS
    StepFunctions API. These functions have the ability to retry when a ThrottlingException occurs.
  - Added `@cumulus/common/aws.retryOnThrottlingException()`, which will wrap a function in code to
    retry on ThrottlingExceptions.
  - Added `@cumulus/common/test-utils.throttleOnce()`, which will cause a function to return a
    ThrottlingException the first time it is called, then return its normal result after that.
- CUMULUS-1103 Compare the collection holdings in CMR with Cumulus' internal data store
- CUMULUS-1099 Add support for UMMG JSON metadata versions > 1.4.
  - If a version is found in the metadata object, that version is used for processing and publishing to CMR otherwise, version 1.4 is assumed.
- CUMULUS-678
  - Added support for UMMG json v1.4 metadata files.
    `reconcileCMRMetadata` added to `@cumulus/cmrjs` to update metadata record with new file locations.
    `@cumulus/common/errors` adds two new error types `CMRMetaFileNotFound` and `InvalidArgument`.
    `@cumulus/common/test-utils` adds new function `randomId` to create a random string with id to help in debugging.
    `@cumulus/common/BucketsConfig` adds a new helper class `BucketsConfig` for working with bucket stack configuration and bucket names.
    `@cumulus/common/aws` adds new function `s3PutObjectTagging` as a convenience for the aws [s3().putObjectTagging](https://docs.aws.amazon.com/AWSJavaScriptSDK/latest/AWS/S3.html#putObjectTagging-property) function.
    `@cumulus/cmrjs` Adds: - `isCMRFile` - Identify an echo10(xml) or UMMG(json) metadata file. - `metadataObjectFromCMRFile` Read and parse CMR XML file from s3. - `updateCMRMetadata` Modify a cmr metadata (xml/json) file with updated information. - `publish2CMR` Posts XML or UMMG CMR data to CMR service. - `reconcileCMRMetadata` Reconciles cmr metadata file after a file moves.
- Adds some ECS and other permissions to StepRole to enable running ECS tasks from a workflow
- Added Apache logs to cumulus api and distribution lambdas
- **CUMULUS-1119** - Added `@cumulus/integration-tests/api/EarthdataLogin.getEarthdataLoginRedirectResponse` helper for integration tests to handle login with Earthdata and to return response from redirect to Cumulus API
- **CUMULUS-673** Added `@cumulus/common/file/getFileChecksumFromStream` to get file checksum from a readable stream

### Fixed

- CUMULUS-1123
  - Cloudformation template overrides now work as expected

### Changed

- CUMULUS-1169
  - Deprecated the `@cumulus/common/step-functions` module.
  - Updated code that queries the StepFunctions API to use the retry-enabled functions from
    `@cumulus/common/StepFunctions`
- CUMULUS-1121
  - Schema validation is now strongly enforced when writing to the database.
    Additional properties are not allowed and will result in a validation error.
- CUMULUS-678
  `tasks/move-granules` simplified and refactored to use functionality from cmrjs.
  `ingest/granules.moveGranuleFiles` now just moves granule files and returns a list of the updated files. Updating metadata now handled by `@cumulus/cmrjs/reconcileCMRMetadata`.
  `move-granules.updateGranuleMetadata` refactored and bugs fixed in the case of a file matching multiple collection.files.regexps.
  `getCmrXmlFiles` simplified and now only returns an object with the cmrfilename and the granuleId.
  `@cumulus/test-processing` - test processing task updated to generate UMM-G metadata

- CUMULUS-1043

  - `@cumulus/api` now uses [express](http://expressjs.com/) as the API engine.
  - All `@cumulus/api` endpoints on ApiGateway are consolidated to a single endpoint the uses `{proxy+}` definition.
  - All files under `packages/api/endpoints` along with associated tests are updated to support express's request and response objects.
  - Replaced environment variables `internal`, `bucket` and `systemBucket` with `system_bucket`.
  - Update `@cumulus/integration-tests` to work with updated cumulus-api express endpoints

- `@cumulus/integration-tests` - `buildAndExecuteWorkflow` and `buildWorkflow` updated to take a `meta` param to allow for additional fields to be added to the workflow `meta`

- **CUMULUS-1049** Updated `Retrieve Execution Status API` in `@cumulus/api`: If the execution doesn't exist in Step Function API, Cumulus API returns the execution status information from the database.

- **CUMULUS-1119**
  - Renamed `DISTRIBUTION_URL` environment variable to `DISTRIBUTION_ENDPOINT`
  - Renamed `DEPLOYMENT_ENDPOINT` environment variable to `DISTRIBUTION_REDIRECT_ENDPOINT`
  - Renamed `API_ENDPOINT` environment variable to `TOKEN_REDIRECT_ENDPOINT`

### Removed

- Functions deprecated before 1.11.0:
  - @cumulus/api/models/base: static Manager.createTable() and static Manager.deleteTable()
  - @cumulus/ingest/aws/S3
  - @cumulus/ingest/aws/StepFunction.getExecution()
  - @cumulus/ingest/aws/StepFunction.pullEvent()
  - @cumulus/ingest/consumer.Consume
  - @cumulus/ingest/granule/Ingest.getBucket()

### Deprecated

`@cmrjs/ingestConcept`, instead use the CMR object methods. `@cmrjs/CMR.ingestGranule` or `@cmrjs/CMR.ingestCollection`
`@cmrjs/searchConcept`, instead use the CMR object methods. `@cmrjs/CMR.searchGranules` or `@cmrjs/CMR.searchCollections`
`@cmrjs/deleteConcept`, instead use the CMR object methods. `@cmrjs/CMR.deleteGranule` or `@cmrjs/CMR.deleteCollection`

## [v1.11.1] - 2018-12-18

**Please Note**

- Ensure your `app/config.yml` has a `clientId` specified in the `cmr` section. This will allow CMR to identify your requests for better support and metrics.
  - For an example, please see [the example config](https://github.com/nasa/cumulus/blob/1c7e2bf41b75da9f87004c4e40fbcf0f39f56794/example/app/config.yml#L128).

### Added

- Added a `/tokenDelete` endpoint in `@cumulus/api` to delete access token records

### Changed

- CUMULUS-678
  `@cumulus/ingest/crypto` moved and renamed to `@cumulus/common/key-pair-provider`
  `@cumulus/ingest/aws` function: `KMSDecryptionFailed` and class: `KMS` extracted and moved to `@cumulus/common` and `KMS` is exported as `KMSProvider` from `@cumulus/common/key-pair-provider`
  `@cumulus/ingest/granule` functions: `publish`, `getGranuleId`, `getXMLMetadataAsString`, `getMetadataBodyAndTags`, `parseXmlString`, `getCmrXMLFiles`, `postS3Object`, `contructOnlineAccessUrls`, `updateMetadata`, extracted and moved to `@cumulus/cmrjs`
  `getGranuleId`, `getCmrXMLFiles`, `publish`, `updateMetadata` removed from `@cumulus/ingest/granule` and added to `@cumulus/cmrjs`;
  `updateMetadata` renamed `updateCMRMetadata`.
  `@cumulus/ingest` test files renamed.
- **CUMULUS-1070**
  - Add `'Client-Id'` header to all `@cumulus/cmrjs` requests (made via `searchConcept`, `ingestConcept`, and `deleteConcept`).
  - Updated `cumulus/example/app/config.yml` entry for `cmr.clientId` to use stackName for easier CMR-side identification.

## [v1.11.0] - 2018-11-30

**Please Note**

- Redeploy IAM roles:
  - CUMULUS-817 includes a migration that requires reconfiguration/redeployment of IAM roles. Please see the [upgrade instructions](https://nasa.github.io/cumulus/docs/upgrade/1.11.0) for more information.
  - CUMULUS-977 includes a few new SNS-related permissions added to the IAM roles that will require redeployment of IAM roles.
- `cumulus-message-adapter` v1.0.13+ is required for `@cumulus/api` granule reingest API to work properly. The latest version should be downloaded automatically by kes.
- A `TOKEN_SECRET` value (preferably 256-bit for security) must be added to `.env` to securely sign JWTs used for authorization in `@cumulus/api`

### Changed

- **CUUMULUS-1000** - Distribution endpoint now persists logins, instead of
  redirecting to Earthdata Login on every request
- **CUMULUS-783 CUMULUS-790** - Updated `@cumulus/sync-granule` and `@cumulus/move-granules` tasks to always overwrite existing files for manually-triggered reingest.
- **CUMULUS-906** - Updated `@cumulus/api` granule reingest API to
  - add `reingestGranule: true` and `forceDuplicateOverwrite: true` to Cumulus message `cumulus_meta.cumulus_context` field to indicate that the workflow is a manually triggered re-ingest.
  - return warning message to operator when duplicateHandling is not `replace`
  - `cumulus-message-adapter` v1.0.13+ is required.
- **CUMULUS-793** - Updated the granule move PUT request in `@cumulus/api` to reject the move with a 409 status code if one or more of the files already exist at the destination location
- Updated `@cumulus/helloworld` to use S3 to store state for pass on retry tests
- Updated `@cumulus/ingest`:
  - [Required for MAAP] `http.js#list` will now find links with a trailing whitespace
  - Removed code from `granule.js` which looked for files in S3 using `{ Bucket: discoveredFile.bucket, Key: discoveredFile.name }`. This is obsolete since `@cumulus/ingest` uses a `file-staging` and `constructCollectionId()` directory prefixes by default.
- **CUMULUS-989**
  - Updated `@cumulus/api` to use [JWT (JSON Web Token)](https://jwt.io/introduction/) as the transport format for API authorization tokens and to use JWT verification in the request authorization
  - Updated `/token` endpoint in `@cumulus/api` to return tokens as JWTs
  - Added a `/refresh` endpoint in `@cumulus/api` to request new access tokens from the OAuth provider using the refresh token
  - Added `refreshAccessToken` to `@cumulus/api/lib/EarthdataLogin` to manage refresh token requests with the Earthdata OAuth provider

### Added

- **CUMULUS-1050**
  - Separated configuration flags for originalPayload/finalPayload cleanup such that they can be set to different retention times
- **CUMULUS-798**
  - Added daily Executions cleanup CloudWatch event that triggers cleanExecutions lambda
  - Added cleanExecutions lambda that removes finalPayload/originalPayload field entries for records older than configured timeout value (execution_payload_retention_period), with a default of 30 days
- **CUMULUS-815/816**
  - Added 'originalPayload' and 'finalPayload' fields to Executions table
  - Updated Execution model to populate originalPayload with the execution payload on record creation
  - Updated Execution model code to populate finalPayload field with the execution payload on execution completion
  - Execution API now exposes the above fields
- **CUMULUS-977**
  - Rename `kinesisConsumer` to `messageConsumer` as it handles both Kinesis streams and SNS topics as of this version.
  - Add `sns`-type rule support. These rules create a subscription between an SNS topic and the `messageConsumer`.
    When a message is received, `messageConsumer` is triggered and passes the SNS message (JSON format expected) in
    its entirety to the workflow in the `payload` field of the Cumulus message. For more information on sns-type rules,
    see the [documentation](https://nasa.github.io/cumulus/docs/data-cookbooks/setup#rules).
- **CUMULUS-975**
  - Add `KinesisInboundEventLogger` and `KinesisOutboundEventLogger` API lambdas. These lambdas
    are utilized to dump incoming and outgoing ingest workflow kinesis streams
    to cloudwatch for analytics in case of AWS/stream failure.
  - Update rules model to allow tracking of log_event ARNs related to
    Rule event logging. Kinesis rule types will now automatically log
    incoming events via a Kinesis event triggered lambda.
    CUMULUS-975-migration-4
  - Update migration code to require explicit migration names per run
  - Added migration_4 to migrate/update existing Kinesis rules to have a log event mapping
  - Added new IAM policy for migration lambda
- **CUMULUS-775**
  - Adds a instance metadata endpoint to the `@cumulus/api` package.
  - Adds a new convenience function `hostId` to the `@cumulus/cmrjs` to help build environment specific cmr urls.
  - Fixed `@cumulus/cmrjs.searchConcept` to search and return CMR results.
  - Modified `@cumulus/cmrjs.CMR.searchGranule` and `@cumulus/cmrjs.CMR.searchCollection` to include CMR's provider as a default parameter to searches.
- **CUMULUS-965**
  - Add `@cumulus/test-data.loadJSONTestData()`,
    `@cumulus/test-data.loadTestData()`, and
    `@cumulus/test-data.streamTestData()` to safely load test data. These
    functions should be used instead of using `require()` to load test data,
    which could lead to tests interfering with each other.
  - Add a `@cumulus/common/util/deprecate()` function to mark a piece of code as
    deprecated
- **CUMULUS-986**
  - Added `waitForTestExecutionStart` to `@cumulus/integration-tests`
- **CUMULUS-919**
  - In `@cumulus/deployment`, added support for NGAP permissions boundaries for IAM roles with `useNgapPermissionBoundary` flag in `iam/config.yml`. Defaults to false.

### Fixed

- Fixed a bug where FTP sockets were not closed after an error, keeping the Lambda function active until it timed out [CUMULUS-972]
- **CUMULUS-656**
  - The API will no longer allow the deletion of a provider if that provider is
    referenced by a rule
  - The API will no longer allow the deletion of a collection if that collection
    is referenced by a rule
- Fixed a bug where `@cumulus/sf-sns-report` was not pulling large messages from S3 correctly.

### Deprecated

- `@cumulus/ingest/aws/StepFunction.pullEvent()`. Use `@cumulus/common/aws.pullStepFunctionEvent()`.
- `@cumulus/ingest/consumer.Consume` due to unpredictable implementation. Use `@cumulus/ingest/consumer.Consumer`.
  Call `Consumer.consume()` instead of `Consume.read()`.

## [v1.10.4] - 2018-11-28

### Added

- **CUMULUS-1008**
  - New `config.yml` parameter for SQS consumers: `sqs_consumer_rate: (default 500)`, which is the maximum number of
    messages the consumer will attempt to process per execution. Currently this is only used by the sf-starter consumer,
    which runs every minute by default, making this a messages-per-minute upper bound. SQS does not guarantee the number
    of messages returned per call, so this is not a fixed rate of consumption, only attempted number of messages received.

### Deprecated

- `@cumulus/ingest/consumer.Consume` due to unpredictable implementation. Use `@cumulus/ingest/consumer.Consumer`.

### Changed

- Backported update of `packages/api` dependency `@mapbox/dyno` to `1.4.2` to mitigate `event-stream` vulnerability.

## [v1.10.3] - 2018-10-31

### Added

- **CUMULUS-817**
  - Added AWS Dead Letter Queues for lambdas that are scheduled asynchronously/such that failures show up only in cloudwatch logs.
- **CUMULUS-956**
  - Migrated developer documentation and data-cookbooks to Docusaurus
    - supports versioning of documentation
  - Added `docs/docs-how-to.md` to outline how to do things like add new docs or locally install for testing.
  - Deployment/CI scripts have been updated to work with the new format
- **CUMULUS-811**
  - Added new S3 functions to `@cumulus/common/aws`:
    - `aws.s3TagSetToQueryString`: converts S3 TagSet array to querystring (for use with upload()).
    - `aws.s3PutObject`: Returns promise of S3 `putObject`, which puts an object on S3
    - `aws.s3CopyObject`: Returns promise of S3 `copyObject`, which copies an object in S3 to a new S3 location
    - `aws.s3GetObjectTagging`: Returns promise of S3 `getObjectTagging`, which returns an object containing an S3 TagSet.
  - `@/cumulus/common/aws.s3PutObject` defaults to an explicit `ACL` of 'private' if not overridden.
  - `@/cumulus/common/aws.s3CopyObject` defaults to an explicit `TaggingDirective` of 'COPY' if not overridden.

### Deprecated

- **CUMULUS-811**
  - Deprecated `@cumulus/ingest/aws.S3`. Member functions of this class will now
    log warnings pointing to similar functionality in `@cumulus/common/aws`.

## [v1.10.2] - 2018-10-24

### Added

- **CUMULUS-965**
  - Added a `@cumulus/logger` package
- **CUMULUS-885**
  - Added 'human readable' version identifiers to Lambda Versioning lambda aliases
- **CUMULUS-705**
  - Note: Make sure to update the IAM stack when deploying this update.
  - Adds an AsyncOperations model and associated DynamoDB table to the
    `@cumulus/api` package
  - Adds an /asyncOperations endpoint to the `@cumulus/api` package, which can
    be used to fetch the status of an AsyncOperation.
  - Adds a /bulkDelete endpoint to the `@cumulus/api` package, which performs an
    asynchronous bulk-delete operation. This is a stub right now which is only
    intended to demonstration how AsyncOperations work.
  - Adds an AsyncOperation ECS task to the `@cumulus/api` package, which will
    fetch an Lambda function, run it in ECS, and then store the result to the
    AsyncOperations table in DynamoDB.
- **CUMULUS-851** - Added workflow lambda versioning feature to allow in-flight workflows to use lambda versions that were in place when a workflow was initiated

  - Updated Kes custom code to remove logic that used the CMA file key to determine template compilation logic. Instead, utilize a `customCompilation` template configuration flag to indicate a template should use Cumulus's kes customized methods instead of 'core'.
  - Added `useWorkflowLambdaVersions` configuration option to enable the lambdaVersioning feature set. **This option is set to true by default** and should be set to false to disable the feature.
  - Added uniqueIdentifier configuration key to S3 sourced lambdas to optionally support S3 lambda resource versioning within this scheme. This key must be unique for each modified version of the lambda package and must be updated in configuration each time the source changes.
  - Added a new nested stack template that will create a `LambdaVersions` stack that will take lambda parameters from the base template, generate lambda versions/aliases and return outputs with references to the most 'current' lambda alias reference, and updated 'core' template to utilize these outputs (if `useWorkflowLambdaVersions` is enabled).

- Created a `@cumulus/api/lib/OAuth2` interface, which is implemented by the
  `@cumulus/api/lib/EarthdataLogin` and `@cumulus/api/lib/GoogleOAuth2` classes.
  Endpoints that need to handle authentication will determine which class to use
  based on environment variables. This also greatly simplifies testing.
- Added `@cumulus/api/lib/assertions`, containing more complex AVA test assertions
- Added PublishGranule workflow to publish a granule to CMR without full reingest. (ingest-in-place capability)

- `@cumulus/integration-tests` new functionality:
  - `listCollections` to list collections from a provided data directory
  - `deleteCollection` to delete list of collections from a deployed stack
  - `cleanUpCollections` combines the above in one function.
  - `listProviders` to list providers from a provided data directory
  - `deleteProviders` to delete list of providers from a deployed stack
  - `cleanUpProviders` combines the above in one function.
  - `@cumulus/integrations-tests/api.js`: `deleteGranule` and `deletePdr` functions to make `DELETE` requests to Cumulus API
  - `rules` API functionality for posting and deleting a rule and listing all rules
  - `wait-for-deploy` lambda for use in the redeployment tests
- `@cumulus/ingest/granule.js`: `ingestFile` inserts new `duplicate_found: true` field in the file's record if a duplicate file already exists on S3.
- `@cumulus/api`: `/execution-status` endpoint requests and returns complete execution output if execution output is stored in S3 due to size.
- Added option to use environment variable to set CMR host in `@cumulus/cmrjs`.
- **CUMULUS-781** - Added integration tests for `@cumulus/sync-granule` when `duplicateHandling` is set to `replace` or `skip`
- **CUMULUS-791** - `@cumulus/move-granules`: `moveFileRequest` inserts new `duplicate_found: true` field in the file's record if a duplicate file already exists on S3. Updated output schema to document new `duplicate_found` field.

### Removed

- Removed `@cumulus/common/fake-earthdata-login-server`. Tests can now create a
  service stub based on `@cumulus/api/lib/OAuth2` if testing requires handling
  authentication.

### Changed

- **CUMULUS-940** - modified `@cumulus/common/aws` `receiveSQSMessages` to take a parameter object instead of positional parameters. All defaults remain the same, but now access to long polling is available through `options.waitTimeSeconds`.
- **CUMULUS-948** - Update lambda functions `CNMToCMA` and `CnmResponse` in the `cumulus-data-shared` bucket and point the default stack to them.
- **CUMULUS-782** - Updated `@cumulus/sync-granule` task and `Granule.ingestFile` in `@cumulus/ingest` to keep both old and new data when a destination file with different checksum already exists and `duplicateHandling` is `version`
- Updated the config schema in `@cumulus/move-granules` to include the `moveStagedFiles` param.
- **CUMULUS-778** - Updated config schema and documentation in `@cumulus/sync-granule` to include `duplicateHandling` parameter for specifying how duplicate filenames should be handled
- **CUMULUS-779** - Updated `@cumulus/sync-granule` to throw `DuplicateFile` error when destination files already exist and `duplicateHandling` is `error`
- **CUMULUS-780** - Updated `@cumulus/sync-granule` to use `error` as the default for `duplicateHandling` when it is not specified
- **CUMULUS-780** - Updated `@cumulus/api` to use `error` as the default value for `duplicateHandling` in the `Collection` model
- **CUMULUS-785** - Updated the config schema and documentation in `@cumulus/move-granules` to include `duplicateHandling` parameter for specifying how duplicate filenames should be handled
- **CUMULUS-786, CUMULUS-787** - Updated `@cumulus/move-granules` to throw `DuplicateFile` error when destination files already exist and `duplicateHandling` is `error` or not specified
- **CUMULUS-789** - Updated `@cumulus/move-granules` to keep both old and new data when a destination file with different checksum already exists and `duplicateHandling` is `version`

### Fixed

- `getGranuleId` in `@cumulus/ingest` bug: `getGranuleId` was constructing an error using `filename` which was undefined. The fix replaces `filename` with the `uri` argument.
- Fixes to `del` in `@cumulus/api/endpoints/granules.js` to not error/fail when not all files exist in S3 (e.g. delete granule which has only 2 of 3 files ingested).
- `@cumulus/deployment/lib/crypto.js` now checks for private key existence properly.

## [v1.10.1] - 2018-09-4

### Fixed

- Fixed cloudformation template errors in `@cumulus/deployment/`
  - Replaced references to Fn::Ref: with Ref:
  - Moved long form template references to a newline

## [v1.10.0] - 2018-08-31

### Removed

- Removed unused and broken code from `@cumulus/common`
  - Removed `@cumulus/common/test-helpers`
  - Removed `@cumulus/common/task`
  - Removed `@cumulus/common/message-source`
  - Removed the `getPossiblyRemote` function from `@cumulus/common/aws`
  - Removed the `startPromisedSfnExecution` function from `@cumulus/common/aws`
  - Removed the `getCurrentSfnTask` function from `@cumulus/common/aws`

### Changed

- **CUMULUS-839** - In `@cumulus/sync-granule`, 'collection' is now an optional config parameter

### Fixed

- **CUMULUS-859** Moved duplicate code in `@cumulus/move-granules` and `@cumulus/post-to-cmr` to `@cumulus/ingest`. Fixed imports making assumptions about directory structure.
- `@cumulus/ingest/consumer` correctly limits the number of messages being received and processed from SQS. Details:
  - **Background:** `@cumulus/api` includes a lambda `<stack-name>-sqs2sf` which processes messages from the `<stack-name>-startSF` SQS queue every minute. The `sqs2sf` lambda uses `@cumulus/ingest/consumer` to receive and process messages from SQS.
  - **Bug:** More than `messageLimit` number of messages were being consumed and processed from the `<stack-name>-startSF` SQS queue. Many step functions were being triggered simultaneously by the lambda `<stack-name>-sqs2sf` (which consumes every minute from the `startSF` queue) and resulting in step function failure with the error: `An error occurred (ThrottlingException) when calling the GetExecutionHistory`.
  - **Fix:** `@cumulus/ingest/consumer#processMessages` now processes messages until `timeLimit` has passed _OR_ once it receives up to `messageLimit` messages. `sqs2sf` is deployed with a [default `messageLimit` of 10](https://github.com/nasa/cumulus/blob/670000c8a821ff37ae162385f921c40956e293f7/packages/deployment/app/config.yml#L147).
  - **IMPORTANT NOTE:** `consumer` will actually process up to `messageLimit * 2 - 1` messages. This is because sometimes `receiveSQSMessages` will return less than `messageLimit` messages and thus the consumer will continue to make calls to `receiveSQSMessages`. For example, given a `messageLimit` of 10 and subsequent calls to `receiveSQSMessages` returns up to 9 messages, the loop will continue and a final call could return up to 10 messages.

## [v1.9.1] - 2018-08-22

**Please Note** To take advantage of the added granule tracking API functionality, updates are required for the message adapter and its libraries. You should be on the following versions:

- `cumulus-message-adapter` 1.0.9+
- `cumulus-message-adapter-js` 1.0.4+
- `cumulus-message-adapter-java` 1.2.7+
- `cumulus-message-adapter-python` 1.0.5+

### Added

- **CUMULUS-687** Added logs endpoint to search for logs from a specific workflow execution in `@cumulus/api`. Added integration test.
- **CUMULUS-836** - `@cumulus/deployment` supports a configurable docker storage driver for ECS. ECS can be configured with either `devicemapper` (the default storage driver for AWS ECS-optimized AMIs) or `overlay2` (the storage driver used by the NGAP 2.0 AMI). The storage driver can be configured in `app/config.yml` with `ecs.docker.storageDriver: overlay2 | devicemapper`. The default is `overlay2`.
  - To support this configuration, a [Handlebars](https://handlebarsjs.com/) helper `ifEquals` was added to `packages/deployment/lib/kes.js`.
- **CUMULUS-836** - `@cumulus/api` added IAM roles required by the NGAP 2.0 AMI. The NGAP 2.0 AMI runs a script `register_instances_with_ssm.py` which requires the ECS IAM role to include `ec2:DescribeInstances` and `ssm:GetParameter` permissions.

### Fixed

- **CUMULUS-836** - `@cumulus/deployment` uses `overlay2` driver by default and does not attempt to write `--storage-opt dm.basesize` to fix [this error](https://github.com/moby/moby/issues/37039).
- **CUMULUS-413** Kinesis processing now captures all errors.
  - Added kinesis fallback mechanism when errors occur during record processing.
  - Adds FallbackTopicArn to `@cumulus/api/lambdas.yml`
  - Adds fallbackConsumer lambda to `@cumulus/api`
  - Adds fallbackqueue option to lambda definitions capture lambda failures after three retries.
  - Adds kinesisFallback SNS topic to signal incoming errors from kinesis stream.
  - Adds kinesisFailureSQS to capture fully failed events from all retries.
- **CUMULUS-855** Adds integration test for kinesis' error path.
- **CUMULUS-686** Added workflow task name and version tracking via `@cumulus/api` executions endpoint under new `tasks` property, and under `workflow_tasks` in step input/output.
  - Depends on `cumulus-message-adapter` 1.0.9+, `cumulus-message-adapter-js` 1.0.4+, `cumulus-message-adapter-java` 1.2.7+ and `cumulus-message-adapter-python` 1.0.5+
- **CUMULUS-771**
  - Updated sync-granule to stream the remote file to s3
  - Added integration test for ingesting granules from ftp provider
  - Updated http/https integration tests for ingesting granules from http/https providers
- **CUMULUS-862** Updated `@cumulus/integration-tests` to handle remote lambda output
- **CUMULUS-856** Set the rule `state` to have default value `ENABLED`

### Changed

- In `@cumulus/deployment`, changed the example app config.yml to have additional IAM roles

## [v1.9.0] - 2018-08-06

**Please note** additional information and upgrade instructions [here](https://nasa.github.io/cumulus/docs/upgrade/1.9.0)

### Added

- **CUMULUS-712** - Added integration tests verifying expected behavior in workflows
- **GITC-776-2** - Add support for versioned collections

### Fixed

- **CUMULUS-832**
  - Fixed indentation in example config.yml in `@cumulus/deployment`
  - Fixed issue with new deployment using the default distribution endpoint in `@cumulus/deployment` and `@cumulus/api`

## [v1.8.1] - 2018-08-01

**Note** IAM roles should be re-deployed with this release.

- **Cumulus-726**
  - Added function to `@cumulus/integration-tests`: `sfnStep` includes `getStepInput` which returns the input to the schedule event of a given step function step.
  - Added IAM policy `@cumulus/deployment`: Lambda processing IAM role includes `kinesis::PutRecord` so step function lambdas can write to kinesis streams.
- **Cumulus Community Edition**
  - Added Google OAuth authentication token logic to `@cumulus/api`. Refactored token endpoint to use environment variable flag `OAUTH_PROVIDER` when determining with authentication method to use.
  - Added API Lambda memory configuration variable `api_lambda_memory` to `@cumulus/api` and `@cumulus/deployment`.

### Changed

- **Cumulus-726**
  - Changed function in `@cumulus/api`: `models/rules.js#addKinesisEventSource` was modified to call to `deleteKinesisEventSource` with all required parameters (rule's name, arn and type).
  - Changed function in `@cumulus/integration-tests`: `getStepOutput` can now be used to return output of failed steps. If users of this function want the output of a failed event, they can pass a third parameter `eventType` as `'failure'`. This function will work as always for steps which completed successfully.

### Removed

- **Cumulus-726**

  - Configuration change to `@cumulus/deployment`: Removed default auto scaling configuration for Granules and Files DynamoDB tables.

- **CUMULUS-688**
  - Add integration test for ExecutionStatus
  - Function addition to `@cumulus/integration-tests`: `api` includes `getExecutionStatus` which returns the execution status from the Cumulus API

## [v1.8.0] - 2018-07-23

### Added

- **CUMULUS-718** Adds integration test for Kinesis triggering a workflow.

- **GITC-776-3** Added more flexibility for rules. You can now edit all fields on the rule's record
  We may need to update the api documentation to reflect this.

- **CUMULUS-681** - Add ingest-in-place action to granules endpoint

  - new applyWorkflow action at PUT /granules/{granuleid} Applying a workflow starts an execution of the provided workflow and passes the granule record as payload.
    Parameter(s):
    - workflow - the workflow name

- **CUMULUS-685** - Add parent exeuction arn to the execution which is triggered from a parent step function

### Changed

- **CUMULUS-768** - Integration tests get S3 provider data from shared data folder

### Fixed

- **CUMULUS-746** - Move granule API correctly updates record in dynamo DB and cmr xml file
- **CUMULUS-766** - Populate database fileSize field from S3 if value not present in Ingest payload

## [v1.7.1] - 2018-07-27 - [BACKPORT]

### Fixed

- **CUMULUS-766** - Backport from 1.8.0 - Populate database fileSize field from S3 if value not present in Ingest payload

## [v1.7.0] - 2018-07-02

### Please note: [Upgrade Instructions](https://nasa.github.io/cumulus/docs/upgrade/1.7.0)

### Added

- **GITC-776-2** - Add support for versioned collections
- **CUMULUS-491** - Add granule reconciliation API endpoints.
- **CUMULUS-480** Add support for backup and recovery:
  - Add DynamoDB tables for granules, executions and pdrs
  - Add ability to write all records to S3
  - Add ability to download all DynamoDB records in form json files
  - Add ability to upload records to DynamoDB
  - Add migration scripts for copying granule, pdr and execution records from ElasticSearch to DynamoDB
  - Add IAM support for batchWrite on dynamoDB
-
- **CUMULUS-508** - `@cumulus/deployment` cloudformation template allows for lambdas and ECS clusters to have multiple AZ availability.
  - `@cumulus/deployment` also ensures docker uses `devicemapper` storage driver.
- **CUMULUS-755** - `@cumulus/deployment` Add DynamoDB autoscaling support.
  - Application developers can add autoscaling and override default values in their deployment's `app/config.yml` file using a `{TableName}Table:` key.

### Fixed

- **CUMULUS-747** - Delete granule API doesn't delete granule files in s3 and granule in elasticsearch
  - update the StreamSpecification DynamoDB tables to have StreamViewType: "NEW_AND_OLD_IMAGES"
  - delete granule files in s3
- **CUMULUS-398** - Fix not able to filter executions by workflow
- **CUMULUS-748** - Fix invalid lambda .zip files being validated/uploaded to AWS
- **CUMULUS-544** - Post to CMR task has UAT URL hard-coded
  - Made configurable: PostToCmr now requires CMR_ENVIRONMENT env to be set to 'SIT' or 'OPS' for those CMR environments. Default is UAT.

### Changed

- **GITC-776-4** - Changed Discover-pdrs to not rely on collection but use provider_path in config. It also has an optional filterPdrs regex configuration parameter

- **CUMULUS-710** - In the integration test suite, `getStepOutput` returns the output of the first successful step execution or last failed, if none exists

## [v1.6.0] - 2018-06-06

### Please note: [Upgrade Instructions](https://nasa.github.io/cumulus/docs/upgrade/1.6.0)

### Fixed

- **CUMULUS-602** - Format all logs sent to Elastic Search.
  - Extract cumulus log message and index it to Elastic Search.

### Added

- **CUMULUS-556** - add a mechanism for creating and running migration scripts on deployment.
- **CUMULUS-461** Support use of metadata date and other components in `url_path` property

### Changed

- **CUMULUS-477** Update bucket configuration to support multiple buckets of the same type:
  - Change the structure of the buckets to allow for more than one bucket of each type. The bucket structure is now:
    bucket-key:
    name: <bucket-name>
    type: <type> i.e. internal, public, etc.
  - Change IAM and app deployment configuration to support new bucket structure
  - Update tasks and workflows to support new bucket structure
  - Replace instances where buckets.internal is relied upon to either use the system bucket or a configured bucket
  - Move IAM template to the deployment package. NOTE: You now have to specify '--template node_modules/@cumulus/deployment/iam' in your IAM deployment
  - Add IAM cloudformation template support to filter buckets by type

## [v1.5.5] - 2018-05-30

### Added

- **CUMULUS-530** - PDR tracking through Queue-granules
  - Add optional `pdr` property to the sync-granule task's input config and output payload.
- **CUMULUS-548** - Create a Lambda task that generates EMS distribution reports
  - In order to supply EMS Distribution Reports, you must enable S3 Server
    Access Logging on any S3 buckets used for distribution. See [How Do I Enable Server Access Logging for an S3 Bucket?](https://docs.aws.amazon.com/AmazonS3/latest/user-guide/server-access-logging.html)
    The "Target bucket" setting should point at the Cumulus internal bucket.
    The "Target prefix" should be
    "<STACK_NAME>/ems-distribution/s3-server-access-logs/", where "STACK_NAME"
    is replaced with the name of your Cumulus stack.

### Fixed

- **CUMULUS-546 - Kinesis Consumer should catch and log invalid JSON**
  - Kinesis Consumer lambda catches and logs errors so that consumer doesn't get stuck in a loop re-processing bad json records.
- EMS report filenames are now based on their start time instead of the time
  instead of the time that the report was generated
- **CUMULUS-552 - Cumulus API returns different results for the same collection depending on query**
  - The collection, provider and rule records in elasticsearch are now replaced with records from dynamo db when the dynamo db records are updated.

### Added

- `@cumulus/deployment`'s default cloudformation template now configures storage for Docker to match the configured ECS Volume. The template defines Docker's devicemapper basesize (`dm.basesize`) using `ecs.volumeSize`. This addresses ECS default of limiting Docker containers to 10GB of storage ([Read more](https://aws.amazon.com/premiumsupport/knowledge-center/increase-default-ecs-docker-limit/)).

## [v1.5.4] - 2018-05-21

### Added

- **CUMULUS-535** - EMS Ingest, Archive, Archive Delete reports
  - Add lambda EmsReport to create daily EMS Ingest, Archive, Archive Delete reports
  - ems.provider property added to `@cumulus/deployment/app/config.yml`.
    To change the provider name, please add `ems: provider` property to `app/config.yml`.
- **CUMULUS-480** Use DynamoDB to store granules, pdrs and execution records
  - Activate PointInTime feature on DynamoDB tables
  - Increase test coverage on api package
  - Add ability to restore metadata records from json files to DynamoDB
- **CUMULUS-459** provide API endpoint for moving granules from one location on s3 to another

## [v1.5.3] - 2018-05-18

### Fixed

- **CUMULUS-557 - "Add dataType to DiscoverGranules output"**
  - Granules discovered by the DiscoverGranules task now include dataType
  - dataType is now a required property for granules used as input to the
    QueueGranules task
- **CUMULUS-550** Update deployment app/config.yml to force elasticsearch updates for deleted granules

## [v1.5.2] - 2018-05-15

### Fixed

- **CUMULUS-514 - "Unable to Delete the Granules"**
  - updated cmrjs.deleteConcept to return success if the record is not found
    in CMR.

### Added

- **CUMULUS-547** - The distribution API now includes an
  "earthdataLoginUsername" query parameter when it returns a signed S3 URL
- **CUMULUS-527 - "parse-pdr queues up all granules and ignores regex"**
  - Add an optional config property to the ParsePdr task called
    "granuleIdFilter". This property is a regular expression that is applied
    against the filename of the first file of each granule contained in the
    PDR. If the regular expression matches, then the granule is included in
    the output. Defaults to '.', which will match all granules in the PDR.
- File checksums in PDRs now support MD5
- Deployment support to subscribe to an SNS topic that already exists
- **CUMULUS-470, CUMULUS-471** In-region S3 Policy lambda added to API to update bucket policy for in-region access.
- **CUMULUS-533** Added fields to granule indexer to support EMS ingest and archive record creation
- **CUMULUS-534** Track deleted granules
  - added `deletedgranule` type to `cumulus` index.
  - **Important Note:** Force custom bootstrap to re-run by adding this to
    app/config.yml `es: elasticSearchMapping: 7`
- You can now deploy cumulus without ElasticSearch. Just add `es: null` to your `app/config.yml` file. This is only useful for debugging purposes. Cumulus still requires ElasticSearch to properly operate.
- `@cumulus/integration-tests` includes and exports the `addRules` function, which seeds rules into the DynamoDB table.
- Added capability to support EFS in cloud formation template. Also added
  optional capability to ssh to your instance and privileged lambda functions.
- Added support to force discovery of PDRs that have already been processed
  and filtering of selected data types
- `@cumulus/cmrjs` uses an environment variable `USER_IP_ADDRESS` or fallback
  IP address of `10.0.0.0` when a public IP address is not available. This
  supports lambda functions deployed into a VPC's private subnet, where no
  public IP address is available.

### Changed

- **CUMULUS-550** Custom bootstrap automatically adds new types to index on
  deployment

## [v1.5.1] - 2018-04-23

### Fixed

- add the missing dist folder to the hello-world task
- disable uglifyjs on the built version of the pdr-status-check (read: https://github.com/webpack-contrib/uglifyjs-webpack-plugin/issues/264)

## [v1.5.0] - 2018-04-23

### Changed

- Removed babel from all tasks and packages and increased minimum node requirements to version 8.10
- Lambda functions created by @cumulus/deployment will use node8.10 by default
- Moved [cumulus-integration-tests](https://github.com/nasa/cumulus-integration-tests) to the `example` folder CUMULUS-512
- Streamlined all packages dependencies (e.g. remove redundant dependencies and make sure versions are the same across packages)
- **CUMULUS-352:** Update Cumulus Elasticsearch indices to use [index aliases](https://www.elastic.co/guide/en/elasticsearch/reference/current/indices-aliases.html).
- **CUMULUS-519:** ECS tasks are no longer restarted after each CF deployment unless `ecs.restartTasksOnDeploy` is set to true
- **CUMULUS-298:** Updated log filterPattern to include all CloudWatch logs in ElasticSearch
- **CUMULUS-518:** Updates to the SyncGranule config schema
  - `granuleIdExtraction` is no longer a property
  - `process` is now an optional property
  - `provider_path` is no longer a property

### Fixed

- **CUMULUS-455 "Kes deployments using only an updated message adapter do not get automatically deployed"**
  - prepended the hash value of cumulus-message-adapter.zip file to the zip file name of lambda which uses message adapter.
  - the lambda function will be redeployed when message adapter or lambda function are updated
- Fixed a bug in the bootstrap lambda function where it stuck during update process
- Fixed a bug where the sf-sns-report task did not return the payload of the incoming message as the output of the task [CUMULUS-441]

### Added

- **CUMULUS-352:** Add reindex CLI to the API package.
- **CUMULUS-465:** Added mock http/ftp/sftp servers to the integration tests
- Added a `delete` method to the `@common/CollectionConfigStore` class
- **CUMULUS-467 "@cumulus/integration-tests or cumulus-integration-tests should seed provider and collection in deployed DynamoDB"**
  - `example` integration-tests populates providers and collections to database
  - `example` workflow messages are populated from workflow templates in s3, provider and collection information in database, and input payloads. Input templates are removed.
  - added `https` protocol to provider schema

## [v1.4.1] - 2018-04-11

### Fixed

- Sync-granule install

## [v1.4.0] - 2018-04-09

### Fixed

- **CUMULUS-392 "queue-granules not returning the sfn-execution-arns queued"**
  - updated queue-granules to return the sfn-execution-arns queued and pdr if exists.
  - added pdr to ingest message meta.pdr instead of payload, so the pdr information doesn't get lost in the ingest workflow, and ingested granule in elasticsearch has pdr name.
  - fixed sf-sns-report schema, remove the invalid part
  - fixed pdr-status-check schema, the failed execution contains arn and reason
- **CUMULUS-206** make sure homepage and repository urls exist in package.json files of tasks and packages

### Added

- Example folder with a cumulus deployment example

### Changed

- [CUMULUS-450](https://bugs.earthdata.nasa.gov/browse/CUMULUS-450) - Updated
  the config schema of the **queue-granules** task
  - The config no longer takes a "collection" property
  - The config now takes an "internalBucket" property
  - The config now takes a "stackName" property
- [CUMULUS-450](https://bugs.earthdata.nasa.gov/browse/CUMULUS-450) - Updated
  the config schema of the **parse-pdr** task
  - The config no longer takes a "collection" property
  - The "stack", "provider", and "bucket" config properties are now
    required
- **CUMULUS-469** Added a lambda to the API package to prototype creating an S3 bucket policy for direct, in-region S3 access for the prototype bucket

### Removed

- Removed the `findTmpTestDataDirectory()` function from
  `@cumulus/common/test-utils`

### Fixed

- [CUMULUS-450](https://bugs.earthdata.nasa.gov/browse/CUMULUS-450)
  - The **queue-granules** task now enqueues a **sync-granule** task with the
    correct collection config for that granule based on the granule's
    data-type. It had previously been using the collection config from the
    config of the **queue-granules** task, which was a problem if the granules
    being queued belonged to different data-types.
  - The **parse-pdr** task now handles the case where a PDR contains granules
    with different data types, and uses the correct granuleIdExtraction for
    each granule.

### Added

- **CUMULUS-448** Add code coverage checking using [nyc](https://github.com/istanbuljs/nyc).

## [v1.3.0] - 2018-03-29

### Deprecated

- discover-s3-granules is deprecated. The functionality is provided by the discover-granules task

### Fixed

- **CUMULUS-331:** Fix aws.downloadS3File to handle non-existent key
- Using test ftp provider for discover-granules testing [CUMULUS-427]
- **CUMULUS-304: "Add AWS API throttling to pdr-status-check task"** Added concurrency limit on SFN API calls. The default concurrency is 10 and is configurable through Lambda environment variable CONCURRENCY.
- **CUMULUS-414: "Schema validation not being performed on many tasks"** revised npm build scripts of tasks that use cumulus-message-adapter to place schema directories into dist directories.
- **CUMULUS-301:** Update all tests to use test-data package for testing data.
- **CUMULUS-271: "Empty response body from rules PUT endpoint"** Added the updated rule to response body.
- Increased memory allotment for `CustomBootstrap` lambda function. Resolves failed deployments where `CustomBootstrap` lambda function was failing with error `Process exited before completing request`. This was causing deployments to stall, fail to update and fail to rollback. This error is thrown when the lambda function tries to use more memory than it is allotted.
- Cumulus repository folders structure updated:
  - removed the `cumulus` folder altogether
  - moved `cumulus/tasks` to `tasks` folder at the root level
  - moved the tasks that are not converted to use CMA to `tasks/.not_CMA_compliant`
  - updated paths where necessary

### Added

- `@cumulus/integration-tests` - Added support for testing the output of an ECS activity as well as a Lambda function.

## [v1.2.0] - 2018-03-20

### Fixed

- Update vulnerable npm packages [CUMULUS-425]
- `@cumulus/api`: `kinesis-consumer.js` uses `sf-scheduler.js#schedule` instead of placing a message directly on the `startSF` SQS queue. This is a fix for [CUMULUS-359](https://bugs.earthdata.nasa.gov/browse/CUMULUS-359) because `sf-scheduler.js#schedule` looks up the provider and collection data in DynamoDB and adds it to the `meta` object of the enqueued message payload.
- `@cumulus/api`: `kinesis-consumer.js` catches and logs errors instead of doing an error callback. Before this change, `kinesis-consumer` was failing to process new records when an existing record caused an error because it would call back with an error and stop processing additional records. It keeps trying to process the record causing the error because it's "position" in the stream is unchanged. Catching and logging the errors is part 1 of the fix. Proposed part 2 is to enqueue the error and the message on a "dead-letter" queue so it can be processed later ([CUMULUS-413](https://bugs.earthdata.nasa.gov/browse/CUMULUS-413)).
- **CUMULUS-260: "PDR page on dashboard only shows zeros."** The PDR stats in LPDAAC are all 0s, even if the dashboard has been fixed to retrieve the correct fields. The current version of pdr-status-check has a few issues.
  - pdr is not included in the input/output schema. It's available from the input event. So the pdr status and stats are not updated when the ParsePdr workflow is complete. Adding the pdr to the input/output of the task will fix this.
  - pdr-status-check doesn't update pdr stats which prevent the real time pdr progress from showing up in the dashboard. To solve this, added lambda function sf-sns-report which is copied from @cumulus/api/lambdas/sf-sns-broadcast with modification, sf-sns-report can be used to report step function status anywhere inside a step function. So add step sf-sns-report after each pdr-status-check, we will get the PDR status progress at real time.
  - It's possible an execution is still in the queue and doesn't exist in sfn yet. Added code to handle 'ExecutionDoesNotExist' error when checking the execution status.
- Fixed `aws.cloudwatchevents()` typo in `packages/ingest/aws.js`. This typo was the root cause of the error: `Error: Could not process scheduled_ingest, Error: : aws.cloudwatchevents is not a constructor` seen when trying to update a rule.

### Removed

- `@cumulus/ingest/aws`: Remove queueWorkflowMessage which is no longer being used by `@cumulus/api`'s `kinesis-consumer.js`.

## [v1.1.4] - 2018-03-15

### Added

- added flag `useList` to parse-pdr [CUMULUS-404]

### Fixed

- Pass encrypted password to the ApiGranule Lambda function [CUMULUS-424]

## [v1.1.3] - 2018-03-14

### Fixed

- Changed @cumulus/deployment package install behavior. The build process will happen after installation

## [v1.1.2] - 2018-03-14

### Added

- added tools to @cumulus/integration-tests for local integration testing
- added end to end testing for discovering and parsing of PDRs
- `yarn e2e` command is available for end to end testing

### Fixed

- **CUMULUS-326: "Occasionally encounter "Too Many Requests" on deployment"** The api gateway calls will handle throttling errors
- **CUMULUS-175: "Dashboard providers not in sync with AWS providers."** The root cause of this bug - DynamoDB operations not showing up in Elasticsearch - was shared by collections and rules. The fix was to update providers', collections' and rules; POST, PUT and DELETE endpoints to operate on DynamoDB and using DynamoDB streams to update Elasticsearch. The following packages were made:
  - `@cumulus/deployment` deploys DynamoDB streams for the Collections, Providers and Rules tables as well as a new lambda function called `dbIndexer`. The `dbIndexer` lambda has an event source mapping which listens to each of the DynamoDB streams. The dbIndexer lambda receives events referencing operations on the DynamoDB table and updates the elasticsearch cluster accordingly.
  - The `@cumulus/api` endpoints for collections, providers and rules _only_ query DynamoDB, with the exception of LIST endpoints and the collections' GET endpoint.

### Updated

- Broke up `kes.override.js` of @cumulus/deployment to multiple modules and moved to a new location
- Expanded @cumulus/deployment test coverage
- all tasks were updated to use cumulus-message-adapter-js 1.0.1
- added build process to integration-tests package to babelify it before publication
- Update @cumulus/integration-tests lambda.js `getLambdaOutput` to return the entire lambda output. Previously `getLambdaOutput` returned only the payload.

## [v1.1.1] - 2018-03-08

### Removed

- Unused queue lambda in api/lambdas [CUMULUS-359]

### Fixed

- Kinesis message content is passed to the triggered workflow [CUMULUS-359]
- Kinesis message queues a workflow message and does not write to rules table [CUMULUS-359]

## [v1.1.0] - 2018-03-05

### Added

- Added a `jlog` function to `common/test-utils` to aid in test debugging
- Integration test package with command line tool [CUMULUS-200] by @laurenfrederick
- Test for FTP `useList` flag [CUMULUS-334] by @kkelly51

### Updated

- The `queue-pdrs` task now uses the [cumulus-message-adapter-js](https://github.com/nasa/cumulus-message-adapter-js)
  library
- Updated the `queue-pdrs` JSON schemas
- The test-utils schema validation functions now throw an error if validation
  fails
- The `queue-granules` task now uses the [cumulus-message-adapter-js](https://github.com/nasa/cumulus-message-adapter-js)
  library
- Updated the `queue-granules` JSON schemas

### Removed

- Removed the `getSfnExecutionByName` function from `common/aws`
- Removed the `getGranuleStatus` function from `common/aws`

## [v1.0.1] - 2018-02-27

### Added

- More tests for discover-pdrs, dicover-granules by @yjpa7145
- Schema validation utility for tests by @yjpa7145

### Changed

- Fix an FTP listing bug for servers that do not support STAT [CUMULUS-334] by @kkelly51

## [v1.0.0] - 2018-02-23

[unreleased]: https://github.com/nasa/cumulus/compare/v18.2.0...HEAD
[v18.2.0]: https://github.com/nasa/cumulus/compare/v18.1.0...v18.2.0
[v18.1.0]: https://github.com/nasa/cumulus/compare/v18.0.0...v18.1.0
[v18.0.0]: https://github.com/nasa/cumulus/compare/v17.0.0...v18.0.0
[v17.0.0]: https://github.com/nasa/cumulus/compare/v16.1.3...v17.0.0
[v16.1.3]: https://github.com/nasa/cumulus/compare/v16.1.2...v16.1.3
[v16.1.2]: https://github.com/nasa/cumulus/compare/v16.1.1...v16.1.2
[v16.1.1]: https://github.com/nasa/cumulus/compare/v16.0.0...v16.1.1
[v16.0.0]: https://github.com/nasa/cumulus/compare/v15.0.4...v16.0.0
[v15.0.4]: https://github.com/nasa/cumulus/compare/v15.0.3...v15.0.4
[v15.0.3]: https://github.com/nasa/cumulus/compare/v15.0.2...v15.0.3
[v15.0.2]: https://github.com/nasa/cumulus/compare/v15.0.1...v15.0.2
[v15.0.1]: https://github.com/nasa/cumulus/compare/v15.0.0...v15.0.1
[v15.0.0]: https://github.com/nasa/cumulus/compare/v14.1.0...v15.0.0
[v14.1.0]: https://github.com/nasa/cumulus/compare/v14.0.0...v14.1.0
[v14.0.0]: https://github.com/nasa/cumulus/compare/v13.4.0...v14.0.0
[v13.4.0]: https://github.com/nasa/cumulus/compare/v13.3.2...v13.4.0
[v13.3.2]: https://github.com/nasa/cumulus/compare/v13.3.0...v13.3.2
[v13.3.0]: https://github.com/nasa/cumulus/compare/v13.2.1...v13.3.0
[v13.2.1]: https://github.com/nasa/cumulus/compare/v13.2.0...v13.2.1
[v13.2.0]: https://github.com/nasa/cumulus/compare/v13.1.0...v13.2.0
[v13.1.0]: https://github.com/nasa/cumulus/compare/v13.0.1...v13.1.0
[v13.0.1]: https://github.com/nasa/cumulus/compare/v13.0.0...v13.0.1
[v13.0.0]: https://github.com/nasa/cumulus/compare/v12.0.3...v13.0.0
[v12.0.3]: https://github.com/nasa/cumulus/compare/v12.0.2...v12.0.3
[v12.0.2]: https://github.com/nasa/cumulus/compare/v12.0.1...v12.0.2
[v12.0.1]: https://github.com/nasa/cumulus/compare/v12.0.0...v12.0.1
[v12.0.0]: https://github.com/nasa/cumulus/compare/v11.1.8...v12.0.0
[v11.1.8]: https://github.com/nasa/cumulus/compare/v11.1.7...v11.1.8
[v11.1.7]: https://github.com/nasa/cumulus/compare/v11.1.5...v11.1.7
[v11.1.5]: https://github.com/nasa/cumulus/compare/v11.1.4...v11.1.5
[v11.1.4]: https://github.com/nasa/cumulus/compare/v11.1.3...v11.1.4
[v11.1.3]: https://github.com/nasa/cumulus/compare/v11.1.2...v11.1.3
[v11.1.2]: https://github.com/nasa/cumulus/compare/v11.1.1...v11.1.2
[v11.1.1]: https://github.com/nasa/cumulus/compare/v11.1.0...v11.1.1
[v11.1.0]: https://github.com/nasa/cumulus/compare/v11.0.0...v11.1.0
[v11.0.0]: https://github.com/nasa/cumulus/compare/v10.1.3...v11.0.0
[v10.1.3]: https://github.com/nasa/cumulus/compare/v10.1.2...v10.1.3
[v10.1.2]: https://github.com/nasa/cumulus/compare/v10.1.1...v10.1.2
[v10.1.1]: https://github.com/nasa/cumulus/compare/v10.1.0...v10.1.1
[v10.1.0]: https://github.com/nasa/cumulus/compare/v10.0.1...v10.1.0
[v10.0.1]: https://github.com/nasa/cumulus/compare/v10.0.0...v10.0.1
[v10.0.0]: https://github.com/nasa/cumulus/compare/v9.9.0...v10.0.0
[v9.9.3]: https://github.com/nasa/cumulus/compare/v9.9.2...v9.9.3
[v9.9.2]: https://github.com/nasa/cumulus/compare/v9.9.1...v9.9.2
[v9.9.1]: https://github.com/nasa/cumulus/compare/v9.9.0...v9.9.1
[v9.9.0]: https://github.com/nasa/cumulus/compare/v9.8.0...v9.9.0
[v9.8.0]: https://github.com/nasa/cumulus/compare/v9.7.0...v9.8.0
[v9.7.1]: https://github.com/nasa/cumulus/compare/v9.7.0...v9.7.1
[v9.7.0]: https://github.com/nasa/cumulus/compare/v9.6.0...v9.7.0
[v9.6.0]: https://github.com/nasa/cumulus/compare/v9.5.0...v9.6.0
[v9.5.0]: https://github.com/nasa/cumulus/compare/v9.4.0...v9.5.0
[v9.4.1]: https://github.com/nasa/cumulus/compare/v9.3.0...v9.4.1
[v9.4.0]: https://github.com/nasa/cumulus/compare/v9.3.0...v9.4.0
[v9.3.0]: https://github.com/nasa/cumulus/compare/v9.2.2...v9.3.0
[v9.2.2]: https://github.com/nasa/cumulus/compare/v9.2.1...v9.2.2
[v9.2.1]: https://github.com/nasa/cumulus/compare/v9.2.0...v9.2.1
[v9.2.0]: https://github.com/nasa/cumulus/compare/v9.1.0...v9.2.0
[v9.1.0]: https://github.com/nasa/cumulus/compare/v9.0.1...v9.1.0
[v9.0.1]: https://github.com/nasa/cumulus/compare/v9.0.0...v9.0.1
[v9.0.0]: https://github.com/nasa/cumulus/compare/v8.1.0...v9.0.0
[v8.1.0]: https://github.com/nasa/cumulus/compare/v8.0.0...v8.1.0
[v8.0.0]: https://github.com/nasa/cumulus/compare/v7.2.0...v8.0.0
[v7.2.0]: https://github.com/nasa/cumulus/compare/v7.1.0...v7.2.0
[v7.1.0]: https://github.com/nasa/cumulus/compare/v7.0.0...v7.1.0
[v7.0.0]: https://github.com/nasa/cumulus/compare/v6.0.0...v7.0.0
[v6.0.0]: https://github.com/nasa/cumulus/compare/v5.0.1...v6.0.0
[v5.0.1]: https://github.com/nasa/cumulus/compare/v5.0.0...v5.0.1
[v5.0.0]: https://github.com/nasa/cumulus/compare/v4.0.0...v5.0.0
[v4.0.0]: https://github.com/nasa/cumulus/compare/v3.0.1...v4.0.0
[v3.0.1]: https://github.com/nasa/cumulus/compare/v3.0.0...v3.0.1
[v3.0.0]: https://github.com/nasa/cumulus/compare/v2.0.1...v3.0.0
[v2.0.7]: https://github.com/nasa/cumulus/compare/v2.0.6...v2.0.7
[v2.0.6]: https://github.com/nasa/cumulus/compare/v2.0.5...v2.0.6
[v2.0.5]: https://github.com/nasa/cumulus/compare/v2.0.4...v2.0.5
[v2.0.4]: https://github.com/nasa/cumulus/compare/v2.0.3...v2.0.4
[v2.0.3]: https://github.com/nasa/cumulus/compare/v2.0.2...v2.0.3
[v2.0.2]: https://github.com/nasa/cumulus/compare/v2.0.1...v2.0.2
[v2.0.1]: https://github.com/nasa/cumulus/compare/v1.24.0...v2.0.1
[v2.0.0]: https://github.com/nasa/cumulus/compare/v1.24.0...v2.0.0
[v1.24.0]: https://github.com/nasa/cumulus/compare/v1.23.2...v1.24.0
[v1.23.2]: https://github.com/nasa/cumulus/compare/v1.22.1...v1.23.2
[v1.22.1]: https://github.com/nasa/cumulus/compare/v1.21.0...v1.22.1
[v1.21.0]: https://github.com/nasa/cumulus/compare/v1.20.0...v1.21.0
[v1.20.0]: https://github.com/nasa/cumulus/compare/v1.19.0...v1.20.0
[v1.19.0]: https://github.com/nasa/cumulus/compare/v1.18.0...v1.19.0
[v1.18.0]: https://github.com/nasa/cumulus/compare/v1.17.0...v1.18.0
[v1.17.0]: https://github.com/nasa/cumulus/compare/v1.16.1...v1.17.0
[v1.16.1]: https://github.com/nasa/cumulus/compare/v1.16.0...v1.16.1
[v1.16.0]: https://github.com/nasa/cumulus/compare/v1.15.0...v1.16.0
[v1.15.0]: https://github.com/nasa/cumulus/compare/v1.14.5...v1.15.0
[v1.14.5]: https://github.com/nasa/cumulus/compare/v1.14.4...v1.14.5
[v1.14.4]: https://github.com/nasa/cumulus/compare/v1.14.3...v1.14.4
[v1.14.3]: https://github.com/nasa/cumulus/compare/v1.14.2...v1.14.3
[v1.14.2]: https://github.com/nasa/cumulus/compare/v1.14.1...v1.14.2
[v1.14.1]: https://github.com/nasa/cumulus/compare/v1.14.0...v1.14.1
[v1.14.0]: https://github.com/nasa/cumulus/compare/v1.13.5...v1.14.0
[v1.13.5]: https://github.com/nasa/cumulus/compare/v1.13.4...v1.13.5
[v1.13.4]: https://github.com/nasa/cumulus/compare/v1.13.3...v1.13.4
[v1.13.3]: https://github.com/nasa/cumulus/compare/v1.13.2...v1.13.3
[v1.13.2]: https://github.com/nasa/cumulus/compare/v1.13.1...v1.13.2
[v1.13.1]: https://github.com/nasa/cumulus/compare/v1.13.0...v1.13.1
[v1.13.0]: https://github.com/nasa/cumulus/compare/v1.12.1...v1.13.0
[v1.12.1]: https://github.com/nasa/cumulus/compare/v1.12.0...v1.12.1
[v1.12.0]: https://github.com/nasa/cumulus/compare/v1.11.3...v1.12.0
[v1.11.3]: https://github.com/nasa/cumulus/compare/v1.11.2...v1.11.3
[v1.11.2]: https://github.com/nasa/cumulus/compare/v1.11.1...v1.11.2
[v1.11.1]: https://github.com/nasa/cumulus/compare/v1.11.0...v1.11.1
[v1.11.0]: https://github.com/nasa/cumulus/compare/v1.10.4...v1.11.0
[v1.10.4]: https://github.com/nasa/cumulus/compare/v1.10.3...v1.10.4
[v1.10.3]: https://github.com/nasa/cumulus/compare/v1.10.2...v1.10.3
[v1.10.2]: https://github.com/nasa/cumulus/compare/v1.10.1...v1.10.2
[v1.10.1]: https://github.com/nasa/cumulus/compare/v1.10.0...v1.10.1
[v1.10.0]: https://github.com/nasa/cumulus/compare/v1.9.1...v1.10.0
[v1.9.1]: https://github.com/nasa/cumulus/compare/v1.9.0...v1.9.1
[v1.9.0]: https://github.com/nasa/cumulus/compare/v1.8.1...v1.9.0
[v1.8.1]: https://github.com/nasa/cumulus/compare/v1.8.0...v1.8.1
[v1.8.0]: https://github.com/nasa/cumulus/compare/v1.7.0...v1.8.0
[v1.7.0]: https://github.com/nasa/cumulus/compare/v1.6.0...v1.7.0
[v1.6.0]: https://github.com/nasa/cumulus/compare/v1.5.5...v1.6.0
[v1.5.5]: https://github.com/nasa/cumulus/compare/v1.5.4...v1.5.5
[v1.5.4]: https://github.com/nasa/cumulus/compare/v1.5.3...v1.5.4
[v1.5.3]: https://github.com/nasa/cumulus/compare/v1.5.2...v1.5.3
[v1.5.2]: https://github.com/nasa/cumulus/compare/v1.5.1...v1.5.2
[v1.5.1]: https://github.com/nasa/cumulus/compare/v1.5.0...v1.5.1
[v1.5.0]: https://github.com/nasa/cumulus/compare/v1.4.1...v1.5.0
[v1.4.1]: https://github.com/nasa/cumulus/compare/v1.4.0...v1.4.1
[v1.4.0]: https://github.com/nasa/cumulus/compare/v1.3.0...v1.4.0
[v1.3.0]: https://github.com/nasa/cumulus/compare/v1.2.0...v1.3.0
[v1.2.0]: https://github.com/nasa/cumulus/compare/v1.1.4...v1.2.0
[v1.1.4]: https://github.com/nasa/cumulus/compare/v1.1.3...v1.1.4
[v1.1.3]: https://github.com/nasa/cumulus/compare/v1.1.2...v1.1.3
[v1.1.2]: https://github.com/nasa/cumulus/compare/v1.1.1...v1.1.2
[v1.1.1]: https://github.com/nasa/cumulus/compare/v1.0.1...v1.1.1
[v1.1.0]: https://github.com/nasa/cumulus/compare/v1.0.1...v1.1.0
[v1.0.1]: https://github.com/nasa/cumulus/compare/v1.0.0...v1.0.1
[v1.0.0]: https://github.com/nasa/cumulus/compare/pre-v1-release...v1.0.0

[thin-egress-app]: <https://github.com/asfadmin/thin-egress-app> "Thin Egress App"<|MERGE_RESOLUTION|>--- conflicted
+++ resolved
@@ -14,14 +14,10 @@
 - **CUMULUS-2890**
   - Removed unused CloudWatch AWS SDK client. This change removes the CloudWatch client
     from the `@cumulus/aws-client` package.
-<<<<<<< HEAD
-
-=======
 - **CUMULUS-2897**
   - Removed unused Systems Manager AWS SDK client. This change removes the Systems Manager client
     from the `@cumulus/aws-client` package.
     
->>>>>>> 15898df2
 ### Changed
 
 - **CUMULUS-3245**
