# Changelog

All notable changes to this project will be documented in this file.

The format is based on [Keep a Changelog](http://keepachangelog.com/en/1.0.0/).

## Unreleased

<<<<<<< HEAD
### Added 

* Added
  ```
        "events:PutTargets",
        "events:PutRule",
        "events:DescribeRule",
  ```
  to tf-modules/ingest/iam.tf to address this error:
  ```
  Error: error creating Step Function State Machine (xxx): AccessDeniedException: 'arn:aws:iam::XXX:role/xxx-steprole' is not authorized to create managed-rule.
  ```
=======
## [v10.0.1] 2022-02-03

**Please note** changes in 10.0.1 may not yet be released in future versions, as
this is a backport and patch release on the 10.0.x series of releases. Updates that
are included in the future will have a corresponding CHANGELOG entry in future
releases.

### Fixed

- Fixed IAM permissions issue with `<prefix>-postgres-migration-async-operation` Lambda
which prevented it from running a Fargate task for data migration.
>>>>>>> 7b310724

## [v10.0.0] 2022-02-01

### Migration steps

- Please read the [documentation on the updates to the granule files schema for our Cumulus workflow tasks and how to upgrade your deployment for compatibility](https://nasa.github.io/cumulus/docs/upgrade-notes/update-task-file-schemas).
- (Optional) Update the `task-config` for all workflows that use the `sync-granule` task to include `workflowStartTime` set to
`{$.cumulus_meta.workflow_start_time}`. See [here](https://github.com/nasa/cumulus/blob/master/example/cumulus-tf/sync_granule_workflow.asl.json#L9) for an example.

### BREAKING CHANGES

- **NDCUM-624**:
  - Functions in @cumulus/cmrjs renamed for consistency with `isCMRFilename` and `isCMRFile`
    - `isECHO10File` -> `isECHO10Filename`
    - `isUMMGFile` -> `isUMMGFilename`
    - `isISOFile` -> `isCMRISOFilename`
- **CUMULUS-2388**:
  - In order to standardize task messaging formats, please note the updated input, output and config schemas for the following Cumulus workflow tasks:
    - add-missing-file-checksums
    - files-to-granules
    - hyrax-metadata-updates
    - lzards-backup
    - move-granules
    - post-to-cmr
    - sync-granule
    - update-cmr-access-constraints
    - update-granules-cmr-metadata-file-links
  The primary focus of the schema updates was to standardize the format of granules, and
  particularly their files data. The granule `files` object now matches the file schema in the
  Cumulus database and thus also matches the `files` object produced by the API with use cases like
  `applyWorkflow`. This includes removal of `name` and `filename` in favor of `bucket` and `key`,
  removal of certain properties such as `etag` and `duplicate_found` and outputting them as
  separate objects stored in `meta`.
  - Checksum values calculated by `@cumulus/checksum` are now converted to string to standardize
  checksum formatting across the Cumulus library.

### Notable changes

- **CUMULUS-2718**
  - The `sync-granule` task has been updated to support an optional configuration parameter `workflowStartTime`. The output payload of `sync-granule` now includes a `createdAt` time for each granule which is set to the
  provided `workflowStartTime` or falls back to `Date.now()` if not provided. Workflows using
  `sync-granule` may be updated to include this parameter with the value of `{$.cumulus_meta.workflow_start_time}` in the `task_config`.
- Updated version of `@cumulus/cumulus-message-adapter-js` from `2.0.3` to `2.0.4` for
all Cumulus workflow tasks
- **CUMULUS-2783**
  - A bug in the ECS cluster autoscaling configuration has been
resolved. ECS clusters should now correctly autoscale by adding new cluster
instances according to the [policy configuration](https://github.com/nasa/cumulus/blob/master/tf-modules/cumulus/ecs_cluster.tf).
  - Async operations that are started by these endpoints will be run as ECS tasks
  with a launch type of Fargate, not EC2:
    - `POST /deadLetterArchive/recoverCumulusMessages`
    - `POST /elasticsearch/index-from-database`
    - `POST /granules/bulk`
    - `POST /granules/bulkDelete`
    - `POST /granules/bulkReingest`
    - `POST /migrationCounts`
    - `POST /reconciliationReports`
    - `POST /replays`
    - `POST /replays/sqs`

### Added

- Upgraded version of dependencies on `knex` package from `0.95.11` to `0.95.15`
- Added Terraform data sources to `example/cumulus-tf` module to retrieve default VPC and subnets in NGAP accounts
  - Added `vpc_tag_name` variable which defines the tags used to look up a VPC. Defaults to VPC tag name used in NGAP accounts
  - Added `subnets_tag_name` variable which defines the tags used to look up VPC subnets. Defaults to a subnet tag name used in NGAP accounts
- Added Terraform data sources to `example/data-persistence-tf` module to retrieve default VPC and subnets in NGAP accounts
  - Added `vpc_tag_name` variable which defines the tags used to look up a VPC. Defaults to VPC tag name used in NGAP accounts
  - Added `subnets_tag_name` variable which defines the tags used to look up VPC subnets. Defaults to a subnet tag name used in NGAP accounts
- Added Terraform data sources to `example/rds-cluster-tf` module to retrieve default VPC and subnets in NGAP accounts
  - Added `vpc_tag_name` variable which defines the tags used to look up a VPC. Defaults to VPC tag name used in NGAP accounts
  - Added `subnets_tag_name` variable which defines the tags used to look up VPC subnets. Defaults to tag names used in subnets in for NGAP accounts
- **CUMULUS-2299**
  - Added support for SHA checksum types with hyphens (e.g. `SHA-256` vs `SHA256`) to tasks that calculate checksums.
- **CUMULUS-2439**
  - Added CMR search client setting to the CreateReconciliationReport lambda function.
  - Added `cmr_search_client_config` tfvars to the archive and cumulus terraform modules.
  - Updated CreateReconciliationReport lambda to search CMR collections with CMRSearchConceptQueue.
- **CUMULUS-2441**
  - Added support for 'PROD' CMR environment.
- **CUMULUS-2456**
  - Updated api lambdas to query ORCA Private API
  - Updated example/cumulus-tf/orca.tf to the ORCA release v4.0.0-Beta3
- **CUMULUS-2638**
  - Adds documentation to clarify bucket config object use.
- **CUMULUS-2684**
  - Added optional collection level parameter `s3MultipartChunksizeMb` to collection's `meta` field
  - Updated `move-granules` task to take in an optional config parameter s3MultipartChunksizeMb
- **CUMULUS-2747**
  - Updated data management type doc to include additional fields for provider configurations
- **CUMULUS-2773**
  - Added a document to the workflow-tasks docs describing deployment, configuration and usage of the LZARDS backup task.

### Changed

- Made `vpc_id` variable optional for `example/cumulus-tf` module
- Made `vpc_id` and `subnet_ids` variables optional for `example/data-persistence-tf` module
- Made `vpc_id` and `subnets` variables optional for `example/rds-cluster-tf` module
- Changes audit script to handle integration test failure when `USE\_CACHED\_BOOTSTRAP` is disabled.
- Increases wait time for CMR to return online resources in integration tests
- **CUMULUS-1823**
  - Updates to Cumulus rule/provider schemas to improve field titles and descriptions.
- **CUMULUS-2638**
  - Transparent to users, remove typescript type `BucketType`.
- **CUMULUS-2718**
  - Updated config for SyncGranules to support optional `workflowStartTime`
  - Updated SyncGranules to provide `createdAt` on output based on `workflowStartTime` if provided,
  falling back to `Date.now()` if not provided.
  - Updated `task_config` of SyncGranule in example workflows
- **CUMULUS-2735**
  - Updated reconciliation reports to write formatted JSON to S3 to improve readability for
    large reports
  - Updated TEA version from 102 to 121 to address TEA deployment issue with the max size of
    a policy role being exceeded
- **CUMULUS-2743**
  - Updated bamboo Dockerfile to upgrade pip as part of the image creation process
- **CUMULUS-2744**
  - GET executions/status returns associated granules for executions retrieved from the Step Function API
- **CUMULUS-2751**
  - Upgraded all Cumulus (node.js) workflow tasks to use
    `@cumulus/cumulus-message-adapter-js` version `2.0.3`, which includes an
    update cma-js to better expose CMA stderr stream output on lambda timeouts
    as well as minor logging enhancements.
- **CUMULUS-2752**
  - Add new mappings for execution records to prevent dynamic field expansion from exceeding
  Elasticsearch field limits
    - Nested objects under `finalPayload.*` will not dynamically add new fields to mapping
    - Nested objects under `originalPayload.*` will not dynamically add new fields to mapping
    - Nested keys under `tasks` will not dynamically add new fields to mapping
- **CUMULUS-2753**
  - Updated example/cumulus-tf/orca.tf to the latest ORCA release v4.0.0-Beta2 which is compatible with granule.files file schema
  - Updated /orca/recovery to call new lambdas request_status_for_granule and request_status_for_job.
  - Updated orca integration test
- [**PR #2569**](https://github.com/nasa/cumulus/pull/2569)
  - Fixed `TypeError` thrown by `@cumulus/cmrjs/cmr-utils.getGranuleTemporalInfo` when
    a granule's associated UMM-G JSON metadata file does not contain a `ProviderDates`
    element that has a `Type` of either `"Update"` or `"Insert"`.  If neither are
    present, the granule's last update date falls back to the `"Create"` type
    provider date, or `undefined`, if none is present.
- **CUMULUS-2775**
  - Changed `@cumulus/api-client/invokeApi()` to accept a single accepted status code or an array
  of accepted status codes via `expectedStatusCodes`
- [**PR #2611**](https://github.com/nasa/cumulus/pull/2611)
  - Changed `@cumulus/launchpad-auth/LaunchpadToken.requestToken` and `validateToken`
    to use the HTTPS request option `https.pfx` instead of the deprecated `pfx` option
    for providing the certificate.
- **CUMULUS-2836**
  - Updates `cmr-utils/getGranuleTemporalInfo` to search for a SingleDateTime
    element, when beginningDateTime value is not
    found in the metadata file.  The granule's temporal information is
    returned so that both beginningDateTime and endingDateTime are set to the
    discovered singleDateTimeValue.
- **CUMULUS-2756**
  - Updated `_writeGranule()` in `write-granules.js` to catch failed granule writes due to schema validation, log the failure and then attempt to set the status of the granule to `failed` if it already exists to prevent a failure from allowing the granule to get "stuck" in a non-failed status.

### Fixed

- **CUMULUS-2775**
  - Updated `@cumulus/api-client` to not log an error for 201 response from `updateGranule`
- **CUMULUS-2783**
  - Added missing lower bound on scale out policy for ECS cluster to ensure that
  the cluster will autoscale correctly.
- **CUMULUS-2835**
  - Updated `hyrax-metadata-updates` task to support reading the DatasetId from ECHO10 XML, and the EntryTitle from UMM-G JSON; these are both valid alternatives to the shortname and version ID.

## [v9.9.0] 2021-11-03

### Added

- **NDCUM-624**: Add support for ISO metadata files for the `MoveGranules` step
  - Add function `isISOFile` to check if a given file object is an ISO file
  - `granuleToCmrFileObject` and `granulesToCmrFileObjects` now take a
    `filterFunc` argument
    - `filterFunc`'s default value is `isCMRFile`, so the previous behavior is
      maintained if no value is given for this argument
    - `MoveGranules` passes a custom filter function to
      `granulesToCmrFileObjects` to check for `isISOFile` in addition to
      `isCMRFile`, so that metadata from `.iso.xml` files can be used in the
      `urlPathTemplate`
- [**PR #2535**](https://github.com/nasa/cumulus/pull/2535)
  - NSIDC and other cumulus users had desire for returning formatted dates for
    the 'url_path' date extraction utilities. Added 'dateFormat' function as
    an option for extracting and formating the entire date. See
    docs/workflow/workflow-configuration-how-to.md for more information.
- [**PR #2548**](https://github.com/nasa/cumulus/pull/2548)
  - Updated webpack configuration for html-loader v2
- **CUMULUS-2640**
  - Added Elasticsearch client scroll setting to the CreateReconciliationReport lambda function.
  - Added `elasticsearch_client_config` tfvars to the archive and cumulus terraform modules.
- **CUMULUS-2683**
  - Added `default_s3_multipart_chunksize_mb` setting to the `move-granules` lambda function.
  - Added `default_s3_multipart_chunksize_mb` tfvars to the cumulus and ingest terraform modules.
  - Added optional parameter `chunkSize` to `@cumulus/aws-client/S3.moveObject` and
    `@cumulus/aws-client/S3.multipartCopyObject` to set the chunk size of the S3 multipart uploads.
  - Renamed optional parameter `maxChunkSize` to `chunkSize` in
    `@cumulus/aws-client/lib/S3MultipartUploads.createMultipartChunks`.

### Changed

- Upgraded all Cumulus workflow tasks to use `@cumulus/cumulus-message-adapter-js` version `2.0.1`
- **CUMULUS-2725**
  - Updated providers endpoint to return encrypted password
  - Updated providers model to try decrypting credentials before encryption to allow for better handling of updating providers
- **CUMULUS-2734**
  - Updated `@cumulus/api/launchpadSaml.launchpadPublicCertificate` to correctly retrieve
    certificate from launchpad IdP metadata with and without namespace prefix.

## [v9.8.0] 2021-10-19

### Notable changes

- Published new tag [`36` of `cumuluss/async-operation` to Docker Hub](https://hub.docker.com/layers/cumuluss/async-operation/35/images/sha256-cf777a6ef5081cd90a0f9302d45243b6c0a568e6d977c0ee2ccc5a90b12d45d0?context=explore) for compatibility with
upgrades to `knex` package and to address security vulnerabilities.

### Added

- Added `@cumulus/db/createRejectableTransaction()` to handle creating a Knex transaction that **will throw an error** if the transaction rolls back. [As of Knex 0.95+, promise rejection on transaction rollback is no longer the default behavior](https://github.com/knex/knex/blob/master/UPGRADING.md#upgrading-to-version-0950).

- **CUMULUS-2639**
  - Increases logging on reconciliation reports.

- **CUMULUS-2670**
  - Updated `lambda_timeouts` string map variable for `cumulus` module to accept a
  `update_granules_cmr_metadata_file_links_task_timeout` property
- **CUMULUS-2598**
  - Add unit and integration tests to describe queued granules as ignored when
    duplicate handling is 'skip'

### Changed

- Updated `knex` version from 0.23.11 to 0.95.11 to address security vulnerabilities
- Updated default version of async operations Docker image to `cumuluss/async-operation:36`
- **CUMULUS-2590**
  - Granule applyWorkflow, Reingest actions and Bulk operation now update granule status to `queued` when scheduling the granule.

- **CUMULUS-2643**
  - relocates system file `buckets.json` out of the
    `s3://internal-bucket/workflows` directory into
    `s3://internal-bucket/buckets`.

## [v9.7.0] 2021-10-01

### Notable Changes

- **CUMULUS-2583**
  - The `queue-granules` task now updates granule status to `queued` when a granule is queued. In order to prevent issues with the private API endpoint and Lambda API request and concurrency limits, this functionality runs with limited concurrency, which may increase the task's overall runtime when large numbers of granules are being queued. If you are facing Lambda timeout errors with this task, we recommend converting your `queue-granules` task to an ECS activity. This concurrency is configurable via the task config's `concurrency` value.
- **CUMULUS-2676**
  - The `discover-granules` task has been updated to limit concurrency on checks to identify and skip already ingested granules in order to prevent issues with the private API endpoint and Lambda API request and concurrency limits. This may increase the task's overall runtime when large numbers of granules are discovered. If you are facing Lambda timeout errors with this task, we recommend converting your `discover-granules` task to an ECS activity. This concurrency is configurable via the task config's `concurrency` value.
- Updated memory of `<prefix>-sfEventSqsToDbRecords` Lambda to 1024MB

### Added

- **CUMULUS-2000**
  - Updated `@cumulus/queue-granules` to respect a new config parameter: `preferredQueueBatchSize`. Queue-granules will respect this batchsize as best as it can to batch granules into workflow payloads. As workflows generally rely on information such as collection and provider expected to be shared across all granules in a workflow, queue-granules will break batches up by collection, as well as provider if there is a `provider` field on the granule. This may result in batches that are smaller than the preferred size, but never larger ones. The default value is 1, which preserves current behavior of queueing 1 granule per workflow.
- **CUMULUS-2630**
  - Adds a new workflow `DiscoverGranulesToThrottledQueue` that discovers and writes
    granules to a throttled background queue.  This allows discovery and ingest
    of larger numbers of granules without running into limits with lambda
    concurrency.

### Changed

- **CUMULUS-2720**
  - Updated Core CI scripts to validate CHANGELOG diffs as part of the lint process
- **CUMULUS-2695**
  - Updates the example/cumulus-tf deployment to change
    `archive_api_reserved_concurrency` from 8 to 5 to use fewer reserved lambda
    functions. If you see throttling errors on the `<stack>-apiEndpoints` you
    should increase this value.
  - Updates cumulus-tf/cumulus/variables.tf to change
    `archive_api_reserved_concurrency` from 8 to 15 to prevent throttling on
    the dashboard for default deployments.
- **CUMULUS-2584**
  - Updates `api/endpoints/execution-status.js` `get` method to include associated granules, as
    an array, for the provided execution.
  - Added `getExecutionArnsByGranuleCumulusId` returning a list of executionArns sorted by most recent first,
    for an input Granule Cumulus ID in support of the move of `translatePostgresGranuleToApiGranule` from RDS-Phase2
    feature branch
  - Added `getApiExecutionCumulusIds` returning cumulus IDs for a given list of executions
- **CUMULUS-NONE**
  - Downgrades elasticsearch version in testing container to 5.3 to match AWS version.
  - Update serve.js -> `eraseDynamoTables()`. Changed the call `Promise.all()` to `Promise.allSettled()` to ensure all dynamo records (provider records in particular) are deleted prior to reseeding.

### Fixed

- **CUMULUS-2583**
  - Fixed a race condition where granules set as “queued” were not able to be set as “running” or “completed”

## [v9.6.0] 2021-09-20

### Added

- **CUMULUS-2576**
  - Adds `PUT /granules` API endpoint to update a granule
  - Adds helper `updateGranule` to `@cumulus/api-client/granules`
- **CUMULUS-2606**
  - Adds `POST /granules/{granuleId}/executions` API endpoint to associate an execution with a granule
  - Adds helper `associateExecutionWithGranule` to `@cumulus/api-client/granules`
- **CUMULUS-2583**
  - Adds `queued` as option for granule's `status` field

### Changed

- Moved `ssh2` package from `@cumulus/common` to `@cumulus/sftp-client` and
  upgraded package from `^0.8.7` to `^1.0.0` to address security vulnerability
  issue in previous version.
- **CUMULUS-2583**
  - `QueueGranules` task now updates granule status to `queued` once it is added to the queue.

- **CUMULUS-2617**
  - Use the `Authorization` header for CMR Launchpad authentication instead of the deprecated `Echo-Token` header.

### Fixed

- Added missing permission for `<prefix>_ecs_cluster_instance_role` IAM role (used when running ECS services/tasks)
to allow `kms:Decrypt` on the KMS key used to encrypt provider credentials. Adding this permission fixes the `sync-granule` task when run as an ECS activity in a Step Function, which previously failed trying to decrypt credentials for providers.

- **CUMULUS-2576**
  - Adds default value to granule's timestamp when updating a granule via API.

## [v9.5.0] 2021-09-07

### BREAKING CHANGES

- Removed `logs` record type from mappings from Elasticsearch. This change **should not have**
any adverse impact on existing deployments, even those which still contain `logs` records,
but technically it is a breaking change to the Elasticsearch mappings.
- Changed `@cumulus/api-client/asyncOperations.getAsyncOperation` to return parsed JSON body
of response and not the raw API endpoint response

### Added

- **CUMULUS-2670**
  - Updated core `cumulus` module to take lambda_timeouts string map variable that allows timeouts of ingest tasks to be configurable. Allowed properties for the mapping include:
  - discover_granules_task_timeout
  - discover_pdrs_task_timeout
  - hyrax_metadata_update_tasks_timeout
  - lzards_backup_task_timeout
  - move_granules_task_timeout
  - parse_pdr_task_timeout
  - pdr_status_check_task_timeout
  - post_to_cmr_task_timeout
  - queue_granules_task_timeout
  - queue_pdrs_task_timeout
  - queue_workflow_task_timeout
  - sync_granule_task_timeout
- **CUMULUS-2575**
  - Adds `POST /granules` API endpoint to create a granule
  - Adds helper `createGranule` to `@cumulus/api-client`
- **CUMULUS-2577**
  - Adds `POST /executions` endpoint to create an execution
- **CUMULUS-2578**
  - Adds `PUT /executions` endpoint to update an execution
- **CUMULUS-2592**
  - Adds logging when messages fail to be added to queue
- **CUMULUS-2644**
  - Pulled `delete` method for `granules-executions.ts` implemented as part of CUMULUS-2306
  from the RDS-Phase-2 feature branch in support of CUMULUS-2644.
  - Pulled `erasePostgresTables` method in `serve.js` implemented as part of CUMULUS-2644,
  and CUMULUS-2306 from the RDS-Phase-2 feature branch in support of CUMULUS-2644
  - Added `resetPostgresDb` method to support resetting between integration test suite runs

### Changed

- Updated `processDeadLetterArchive` Lambda to return an object where
`processingSucceededKeys` is an array of the S3 keys for successfully
processed objects and `processingFailedKeys` is an array of S3 keys
for objects that could not be processed
- Updated async operations to handle writing records to the databases
when output of the operation is `undefined`

- **CUMULUS-2644**
  - Moved `migration` directory from the `db-migration-lambda` to the `db` package and
  updated unit test references to migrationDir to be pulled from `@cumulus/db`
  - Updated `@cumulus/api/bin/serveUtils` to write records to PostgreSQL tables

- **CUMULUS-2575**
  - Updates model/granule to allow a granule created from API to not require an
    execution to be associated with it. This is a backwards compatible change
    that will not affect granules created in the normal way.
  - Updates `@cumulus/db/src/model/granules` functions `get` and `exists` to
    enforce parameter checking so that requests include either (granule\_id
    and collection\_cumulus\_id) or (cumulus\_id) to prevent incorrect results.
  - `@cumulus/message/src/Collections.deconstructCollectionId` has been
    modified to throw a descriptive error if the input `collectionId` is
    undefined rather than `TypeError: Cannot read property 'split' of
    undefined`. This function has also been updated to throw descriptive errors
    if an incorrectly formatted collectionId is input.

## [v9.4.0] 2021-08-16

### Notable changes

- `@cumulus/sync-granule` task should now properly handle
syncing files from HTTP/HTTPS providers where basic auth is
required and involves a redirect to a different host (e.g.
downloading files protected by Earthdata Login)

### Added

- **CUMULUS-2591**
  - Adds `failedExecutionStepName` to failed execution's jsonb error records.
    This is the name of the Step Function step for the last failed event in the
    execution's event history.
- **CUMULUS-2548**
  - Added `allowed_redirects` field to PostgreSQL `providers` table
  - Added `allowedRedirects` field to DynamoDB `<prefix>-providers` table
  - Added `@cumulus/aws-client/S3.streamS3Upload` to handle uploading the contents
  of a readable stream to S3 and returning a promise
- **CUMULUS-2373**
  - Added `replaySqsMessages` lambda to replay archived incoming SQS
    messages from S3.
  - Added `/replays/sqs` endpoint to trigger an async operation for
    the `replaySqsMessages` lambda.
  - Added unit tests and integration tests for new endpoint and lambda.
  - Added `getS3PrefixForArchivedMessage` to `ingest/sqs` package to get prefix
    for an archived message.
  - Added new `async_operation` type `SQS Replay`.
- **CUMULUS-2460**
  - Adds `POST` /executions/workflows-by-granules for retrieving workflow names common to a set of granules
  - Adds `workflowsByGranules` to `@cumulus/api-client/executions`
- **CUMULUS-2635**
  - Added helper functions:
    - `@cumulus/db/translate/file/translateApiPdrToPostgresPdr`

### Fixed

- **CUMULUS-2548**
  - Fixed `@cumulus/ingest/HttpProviderClient.sync` to
properly handle basic auth when redirecting to a different
host and/or host with a different port
- **CUMULUS-2626**
  - Update [PDR migration](https://github.com/nasa/cumulus/blob/master/lambdas/data-migration2/src/pdrs.ts) to correctly find Executions by a Dynamo PDR's `execution` field
- **CUMULUS-2635**
  - Update `data-migration2` to migrate PDRs before migrating granules.
  - Update `data-migration2` unit tests testing granules migration to reference
    PDR records to better model the DB schema.
  - Update `migratePdrRecord` to use `translateApiPdrToPostgresPdr` function.

### Changed

- **CUMULUS-2373**
  - Updated `getS3KeyForArchivedMessage` in `ingest/sqs` to store SQS messages
    by `queueName`.
- **CUMULUS-2630**
  - Updates the example/cumulus-tf deployment to change
    `archive_api_reserved_concurrency` from 2 to 8 to prevent throttling with
    the dashboard.

## [v9.3.0] 2021-07-26

### BREAKING CHANGES

- All API requests made by `@cumulus/api-client` will now throw an error if the status code
does not match the expected response (200 for most requests and 202 for a few requests that
trigger async operations). Previously the helpers in this package would return the response
regardless of the status code, so you may need to update any code using helpers from this
package to catch or to otherwise handle errors that you may encounter.
- The Cumulus API Lambda function has now been configured with reserved concurrency to ensure
availability in a high-concurrency environment. However, this also caps max concurrency which
may result in throttling errors if trying to reach the Cumulus API multiple times in a short
period. Reserved concurrency can be configured with the `archive_api_reserved_concurrency`
terraform variable on the Cumulus module and increased if you are seeing throttling errors.
The default reserved concurrency value is 8.

### Notable changes

- `cmr_custom_host` variable for `cumulus` module can now be used to configure Cumulus to
  integrate with a custom CMR host name and protocol (e.g.
  `http://custom-cmr-host.com`). Note that you **must** include a protocol
  (`http://` or `https://)  if specifying a value for this variable.
- The cumulus module configuration value`rds_connetion_heartbeat` and it's
  behavior has been replaced by a more robust database connection 'retry'
  solution.   Users can remove this value from their configuration, regardless
  of value.  See the `Changed` section notes on CUMULUS-2528 for more details.

### Added

- Added user doc describing new features related to the Cumulus dead letter archive.
- **CUMULUS-2327**
  - Added reserved concurrency setting to the Cumulus API lambda function.
  - Added relevant tfvars to the archive and cumulus terraform modules.
- **CUMULUS-2460**
  - Adds `POST` /executions/search-by-granules for retrieving executions from a list of granules or granule query
  - Adds `searchExecutionsByGranules` to `@cumulus/api-client/executions`
- **CUMULUS-2475**
  - Adds `GET` endpoint to distribution API
- **CUMULUS-2463**
  - `PUT /granules` reingest action allows a user to override the default execution
    to use by providing an optional `workflowName` or `executionArn` parameter on
    the request body.
  - `PUT /granules/bulkReingest` action allows a user to override the default
    execution/workflow combination to reingest with by providing an optional
    `workflowName` on the request body.
- Adds `workflowName` and `executionArn` params to @cumulus/api-client/reingestGranules
- **CUMULUS-2476**
  - Adds handler for authenticated `HEAD` Distribution requests replicating current behavior of TEA
- **CUMULUS-2478**
  - Implemented [bucket map](https://github.com/asfadmin/thin-egress-app#bucket-mapping).
  - Implemented /locate endpoint
  - Cumulus distribution API checks the file request against bucket map:
    - retrieves the bucket and key from file path
    - determines if the file request is public based on the bucket map rather than the bucket type
    - (EDL only) restricts download from PRIVATE_BUCKETS to users who belong to certain EDL User Groups
    - bucket prefix and object prefix are supported
  - Add 'Bearer token' support as an authorization method
- **CUMULUS-2486**
  - Implemented support for custom headers
  - Added 'Bearer token' support as an authorization method
- **CUMULUS-2487**
  - Added integration test for cumulus distribution API
- **CUMULUS-2569**
  - Created bucket map cache for cumulus distribution API
- **CUMULUS-2568**
  - Add `deletePdr`/PDR deletion functionality to `@cumulus/api-client/pdrs`
  - Add `removeCollectionAndAllDependencies` to integration test helpers
  - Added `example/spec/apiUtils.waitForApiStatus` to wait for a
  record to be returned by the API with a specific value for
  `status`
  - Added `example/spec/discoverUtils.uploadS3GranuleDataForDiscovery` to upload granule data fixtures
  to S3 with a randomized granule ID for `discover-granules` based
  integration tests
  - Added `example/spec/Collections.removeCollectionAndAllDependencies` to remove a collection and
  all dependent objects (e.g. PDRs, granules, executions) from the
  database via the API
  - Added helpers to `@cumulus/api-client`:
    - `pdrs.deletePdr` - Delete a PDR via the API
    - `replays.postKinesisReplays` - Submit a POST request to the `/replays` endpoint for replaying Kinesis messages

### Changed

- Moved functions from `@cumulus/integration-tests` to `example/spec/helpers/workflowUtils`:
  - `startWorkflowExecution`
  - `startWorkflow`
  - `executeWorkflow`
  - `buildWorkflow`
  - `testWorkflow`
  - `buildAndExecuteWorkflow`
  - `buildAndStartWorkflow`
- `example/spec/helpers/workflowUtils.executeWorkflow` now uses
`waitForApiStatus` to ensure that the execution is `completed` or
`failed` before resolving
- `example/spec/helpers/testUtils.updateAndUploadTestFileToBucket`
now accepts an object of parameters rather than positional
arguments
- Removed PDR from the `payload` in the input payload test fixture for reconciliation report integration tests
- The following integration tests for PDR-based workflows were
updated to use randomized granule IDs:
  - `example/spec/parallel/ingest/ingestFromPdrSpec.js`
  - `example/spec/parallel/ingest/ingestFromPdrWithChildWorkflowMetaSpec.js`
  - `example/spec/parallel/ingest/ingestFromPdrWithExecutionNamePrefixSpec.js`
  - `example/spec/parallel/ingest/ingestPdrWithNodeNameSpec.js`
- Updated the `@cumulus/api-client/CumulusApiClientError` error class to include new properties that can be accessed directly on
the error object:
  - `statusCode` - The HTTP status code of the API response
  - `apiMessage` - The message from the API response
- Added `params.pRetryOptions` parameter to
`@cumulus/api-client/granules.deleteGranule` to control the retry
behavior
- Updated `cmr_custom_host` variable to accept a full protocol and host name
(e.g. `http://cmr-custom-host.com`), whereas it previously only accepted a host name
- **CUMULUS-2482**
  - Switches the default distribution app in the `example/cumulus-tf` deployment to the new Cumulus Distribution
  - TEA is still available by following instructions in `example/README.md`
- **CUMULUS-2463**
  - Increases the duration of allowed backoff times for a successful test from
    0.5 sec to 1 sec.
- **CUMULUS-2528**
  - Removed `rds_connection_heartbeat` as a configuration option from all
    Cumulus terraform modules
  - Removed `dbHeartBeat` as an environmental switch from
    `@cumulus/db.getKnexClient` in favor of more comprehensive general db
    connect retry solution
  - Added new `rds_connection_timing_configuration` string map to allow for
    configuration and tuning of Core's internal database retry/connection
    timeout behaviors.  These values map to connection pool configuration
    values for tarn (https://github.com/vincit/tarn.js/) which Core's database
    module / knex(https://www.npmjs.com/package/knex) use for this purpose:
    - acquireTimeoutMillis
    - createRetryIntervalMillis
    - createTimeoutMillis
    - idleTimeoutMillis
    - reapIntervalMillis
      Connection errors will result in a log line prepended with 'knex failed on
      attempted connection error' and sent from '@cumulus/db/connection'
  - Updated `@cumulus/db` and all terraform mdules to set default retry
    configuration values for the database module to cover existing database
    heartbeat connection failures as well as all other knex/tarn connection
    creation failures.

### Fixed

- Fixed bug where `cmr_custom_host` variable was not properly forwarded into `archive`, `ingest`, and `sqs-message-remover` modules from `cumulus` module
- Fixed bug where `parse-pdr` set a granule's provider to the entire provider record when a `NODE_NAME`
  is present. Expected behavior consistent with other tasks is to set the provider name in that field.
- **CUMULUS-2568**
  - Update reconciliation report integration test to have better cleanup/failure behavior
  - Fixed `@cumulus/api-client/pdrs.getPdr` to request correct endpoint for returning a PDR from the API
- **CUMULUS-2620**
  - Fixed a bug where a granule could be removed from CMR but still be set as
  `published: true` and with a CMR link in the Dynamo/PostgreSQL databases. Now,
  the CMR deletion and the Dynamo/PostgreSQL record updates will all succeed or fail
  together, preventing the database records from being out of sync with CMR.
  - Fixed `@cumulus/api-client/pdrs.getPdr` to request correct
  endpoint for returning a PDR from the API

## [v9.2.2] 2021-08-06 - [BACKPORT]

**Please note** changes in 9.2.2 may not yet be released in future versions, as
this is a backport and patch release on the 9.2.x series of releases. Updates that
are included in the future will have a corresponding CHANGELOG entry in future
releases.

### Added

- **CUMULUS-2635**
  - Added helper functions:
    - `@cumulus/db/translate/file/translateApiPdrToPostgresPdr`

### Fixed

- **CUMULUS-2635**
  - Update `data-migration2` to migrate PDRs before migrating granules.
  - Update `data-migration2` unit tests testing granules migration to reference
    PDR records to better model the DB schema.
  - Update `migratePdrRecord` to use `translateApiPdrToPostgresPdr` function.

## [v9.2.1] 2021-07-29 - [BACKPORT]

### Fixed

- **CUMULUS-2626**
  - Update [PDR migration](https://github.com/nasa/cumulus/blob/master/lambdas/data-migration2/src/pdrs.ts) to correctly find Executions by a Dynamo PDR's `execution` field

## [v9.2.0] 2021-06-22

### Added

- **CUMULUS-2475**
  - Adds `GET` endpoint to distribution API
- **CUMULUS-2476**
  - Adds handler for authenticated `HEAD` Distribution requests replicating current behavior of TEA

### Changed

- **CUMULUS-2482**
  - Switches the default distribution app in the `example/cumulus-tf` deployment to the new Cumulus Distribution
  - TEA is still available by following instructions in `example/README.md`

### Fixed

- **CUMULUS-2520**
  - Fixed error that prevented `/elasticsearch/index-from-database` from starting.
- **CUMULUS-2532**
  - Fixed integration tests to have granule deletion occur before provider and
    collection deletion in test cleanup.
- **CUMULUS-2558**
  - Fixed issue where executions original_payload would not be retained on successful execution

## [v9.1.0] 2021-06-03

### BREAKING CHANGES

- `@cumulus/api-client/granules.getGranule` now returns the granule record from the GET `/granules/<granuleId>` endpoint, not the raw endpoint response
- **CUMULUS-2434**
  - To use the updated `update-granules-cmr-metadata-file-links` task, the
    granule  UMM-G metadata should have version 1.6.2 or later, since CMR s3
    link type 'GET DATA VIA DIRECT ACCESS' is not valid until UMM-G version
    [1.6.2](https://cdn.earthdata.nasa.gov/umm/granule/v1.6.2/umm-g-json-schema.json)
- **CUMULUS-2488**
  - Removed all EMS reporting including lambdas, endpoints, params, etc as all
    reporting is now handled through Cloud Metrics
- **CUMULUS-2472**
  - Moved existing `EarthdataLoginClient` to
    `@cumulus/oauth-client/EarthdataLoginClient` and updated all references in
    Cumulus Core.
  - Rename `EarthdataLoginClient` property from `earthdataLoginUrl` to
    `loginUrl for consistency with new OAuth clients. See example in
    [oauth-client
    README](https://github.com/nasa/cumulus/blob/master/packages/oauth-client/README.md)

### Added

- `@cumulus/api-client/granules.getGranuleResponse` to return the raw endpoint response from the GET `/granules/<granuleId>` endpoint
- **HYRAX-439** - Corrected README.md according to a new Hyrax URL format.
- **CUMULUS-2354**
  - Adds configuration options to allow `/s3credentials` endpoint to distribute
    same-region read-only tokens based on a user's CMR ACLs.
  - Configures the example deployment to enable this feature.
- **CUMULUS-2442**
  - Adds option to generate cloudfront URL to lzards-backup task. This will require a few new task config options that have been documented in the [task README](https://github.com/nasa/cumulus/blob/master/tasks/lzards-backup/README.md).
- **CUMULUS-2470**
  - Added `/s3credentials` endpoint for distribution API
- **CUMULUS-2471**
  - Add `/s3credentialsREADME` endpoint to distribution API
- **CUMULUS-2473**
  - Updated `tf-modules/cumulus_distribution` module to take earthdata or cognito credentials
  - Configured `example/cumulus-tf/cumulus_distribution.tf` to use CSDAP credentials
- **CUMULUS-2474**
  - Add `S3ObjectStore` to `aws-client`. This class allows for interaction with the S3 object store.
  - Add `object-store` package which contains abstracted object store functions for working with various cloud providers
- **CUMULUS-2477**
  - Added `/`, `/login` and `/logout` endpoints to cumulus distribution api
- **CUMULUS-2479**
  - Adds /version endpoint to distribution API
- **CUMULUS-2497**
  - Created `isISOFile()` to check if a CMR file is a CMR ISO file.
- **CUMULUS-2371**
  - Added helpers to `@cumulus/ingest/sqs`:
    - `archiveSqsMessageToS3` - archives an incoming SQS message to S3
    - `deleteArchivedMessageFromS3` - deletes a processed SQS message from S3
  - Added call to `archiveSqsMessageToS3` to `sqs-message-consumer` which
    archives all incoming SQS messages to S3.
  - Added call to `deleteArchivedMessageFrom` to `sqs-message-remover` which
    deletes archived SQS message from S3 once it has been processed.

### Changed

- **[PR2224](https://github.com/nasa/cumulus/pull/2244)**
  - Changed timeout on `sfEventSqsToDbRecords` Lambda to 60 seconds to match
    timeout for Knex library to acquire database connections
- **CUMULUS-2208**
  - Moved all `@cumulus/api/es/*` code to new `@cumulus/es-client` package
- Changed timeout on `sfEventSqsToDbRecords` Lambda to 60 seconds to match
  timeout for Knex library to acquire database connections
- **CUMULUS-2517**
  - Updated postgres-migration-count-tool default concurrency to '1'

- **CUMULUS-2489**
  - Updated docs for Terraform references in FAQs, glossary, and in Deployment sections

- **CUMULUS-2434**
  - Updated `@cumulus/cmrjs` `updateCMRMetadata` and related functions to add
    both HTTPS URLS and S3 URIs to CMR metadata.
  - Updated `update-granules-cmr-metadata-file-links` task to add both HTTPS
    URLs and S3 URIs to the OnlineAccessURLs field of CMR metadata. The task
    configuration parameter `cmrGranuleUrlType` now has default value `both`.
  - To use the updated `update-granules-cmr-metadata-file-links` task, the
    granule UMM-G metadata should have version 1.6.2 or later, since CMR s3 link
    type 'GET DATA VIA DIRECT ACCESS' is not valid until UMM-G version
    [1.6.2](https://cdn.earthdata.nasa.gov/umm/granule/v1.6.2/umm-g-json-schema.json)
- **CUMULUS-2472**
  - Renamed `@cumulus/earthdata-login-client` to more generic
    `@cumulus/oauth-client` as a parent  class for new OAuth clients.
  - Added `@cumulus/oauth-client/CognitoClient` to interface with AWS cognito login service.
- **CUMULUS-2497**
  - Changed the `@cumulus/cmrjs` package:
    - Updated `@cumulus/cmrjs/cmr-utils.getGranuleTemporalInfo()` so it now
      returns temporal info for CMR ISO 19115 SMAP XML files.
    - Updated `@cumulus/cmrjs/cmr-utils.isCmrFilename()` to include
      `isISOFile()`.
- **CUMULUS-2532**
  - Changed integration tests to use `api-client/granules` functions as opposed
    to `granulesApi` from `@cumulus/integration-tests`.

### Fixed

- **CUMULUS-2519**
  - Update @cumulus/integration-tests.buildWorkflow to fail if provider/collection API response is not successful
- **CUMULUS-2518**
  - Update sf-event-sqs-to-db-records to not throw if a collection is not
    defined on a payload that has no granules/an empty granule payload object
- **CUMULUS-2512**
  - Updated ingest package S3 provider client to take additional parameter
    `remoteAltBucket` on `download` method to allow for per-file override of
    provider bucket for checksum
  - Updated @cumulus/ingest.fetchTextFile's signature to be parameterized and
    added `remoteAltBucket`to allow for an override of the passed in provider
    bucket for the source file
  - Update "eslint-plugin-import" to be pinned to 2.22.1
- **CUMULUS-2520**
  - Fixed error that prevented `/elasticsearch/index-from-database` from starting.
- **[2231](https://github.com/nasa/cumulus/issues/2231)**
  - Fixes broken relative path links in `docs/README.md`

### Removed

- **CUMULUS-2502**
  - Removed outdated documentation regarding Kibana index patterns for metrics.

## [v9.0.1] 2021-05-07

### Migration Steps

Please review the migration steps for 9.0.0 as this release is only a patch to
correct a failure in our build script and push out corrected release artifacts. The previous migration steps still apply.

### Changed

- Corrected `@cumulus/db` configuration to correctly build package.

## [v9.0.0] 2021-05-03

### Migration steps

- This release of Cumulus enables integration with a PostgreSQL database for archiving Cumulus data. There are several upgrade steps involved, **some of which need to be done before redeploying Cumulus**. See the [documentation on upgrading to the RDS release](https://nasa.github.io/cumulus/docs/upgrade-notes/upgrade-rds).

### BREAKING CHANGES

- **CUMULUS-2185** - RDS Migration Epic
  - **CUMULUS-2191**
    - Removed the following from the `@cumulus/api/models.asyncOperation` class in
      favor of the added `@cumulus/async-operations` module:
      - `start`
      - `startAsyncOperations`
  - **CUMULUS-2187**
    - The `async-operations` endpoint will now omit `output` instead of
      returning `none` when the operation did not return output.
  - **CUMULUS-2309**
    - Removed `@cumulus/api/models/granule.unpublishAndDeleteGranule` in favor
      of `@cumulus/api/lib/granule-remove-from-cmr.unpublishGranule` and
      `@cumulus/api/lib/granule-delete.deleteGranuleAndFiles`.
  - **CUMULUS-2385**
    - Updated `sf-event-sqs-to-db-records` to write a granule's files to
      PostgreSQL only after the workflow has exited the `Running` status.
      Please note that any workflow that uses `sf_sqs_report_task` for
      mid-workflow updates will be impacted.
    - Changed PostgreSQL `file` schema and TypeScript type definition to require
      `bucket` and `key` fields.
    - Updated granule/file write logic to mark a granule's status as "failed"
  - **CUMULUS-2455**
    - API `move granule` endpoint now moves granule files on a per-file basis
    - API `move granule` endpoint on granule file move failure will retain the
      file at it's original location, but continue to move any other granule
      files.
    - Removed the `move` method from the `@cumulus/api/models.granule` class.
      logic is now handled in `@cumulus/api/endpoints/granules` and is
      accessible via the Core API.

### Added

- **CUMULUS-2185** - RDS Migration Epic
  - **CUMULUS-2130**
    - Added postgres-migration-count-tool lambda/ECS task to allow for
      evaluation of database state
    - Added /migrationCounts api endpoint that allows running of the
      postgres-migration-count-tool as an asyncOperation
  - **CUMULUS-2394**
    - Updated PDR and Granule writes to check the step function
      workflow_start_time against the createdAt field for each record to ensure
      old records do not overwrite newer ones for legacy Dynamo and PostgreSQL
      writes
  - **CUMULUS-2188**
    - Added `data-migration2` Lambda to be run after `data-migration1`
    - Added logic to `data-migration2` Lambda for migrating execution records
      from DynamoDB to PostgreSQL
  - **CUMULUS-2191**
    - Added `@cumulus/async-operations` to core packages, exposing
      `startAsyncOperation` which will handle starting an async operation and
      adding an entry to both PostgreSQL and DynamoDb
  - **CUMULUS-2127**
    - Add schema migration for `collections` table
  - **CUMULUS-2129**
    - Added logic to `data-migration1` Lambda for migrating collection records
      from Dynamo to PostgreSQL
  - **CUMULUS-2157**
    - Add schema migration for `providers` table
    - Added logic to `data-migration1` Lambda for migrating provider records
      from Dynamo to PostgreSQL
  - **CUMULUS-2187**
    - Added logic to `data-migration1` Lambda for migrating async operation
      records from Dynamo to PostgreSQL
  - **CUMULUS-2198**
    - Added logic to `data-migration1` Lambda for migrating rule records from
      DynamoDB to PostgreSQL
  - **CUMULUS-2182**
    - Add schema migration for PDRs table
  - **CUMULUS-2230**
    - Add schema migration for `rules` table
  - **CUMULUS-2183**
    - Add schema migration for `asyncOperations` table
  - **CUMULUS-2184**
    - Add schema migration for `executions` table
  - **CUMULUS-2257**
    - Updated PostgreSQL table and column names to snake_case
    - Added `translateApiAsyncOperationToPostgresAsyncOperation` function to `@cumulus/db`
  - **CUMULUS-2186**
    - Added logic to `data-migration2` Lambda for migrating PDR records from
      DynamoDB to PostgreSQL
  - **CUMULUS-2235**
    - Added initial ingest load spec test/utility
  - **CUMULUS-2167**
    - Added logic to `data-migration2` Lambda for migrating Granule records from
      DynamoDB to PostgreSQL and parse Granule records to store File records in
      RDS.
  - **CUMULUS-2367**
    - Added `granules_executions` table to PostgreSQL schema to allow for a
      many-to-many relationship between granules and executions
      - The table refers to granule and execution records using foreign keys
        defined with ON CASCADE DELETE, which means that any time a granule or
        execution record is deleted, all of the records in the
        `granules_executions` table referring to that record will also be
        deleted.
    - Added `upsertGranuleWithExecutionJoinRecord` helper to `@cumulus/db` to
      allow for upserting a granule record and its corresponding
      `granules_execution` record
  - **CUMULUS-2128**
    - Added helper functions:
      - `@cumulus/db/translate/file/translateApiFiletoPostgresFile`
      - `@cumulus/db/translate/file/translateApiGranuletoPostgresGranule`
      - `@cumulus/message/Providers/getMessageProvider`
  - **CUMULUS-2190**
    - Added helper functions:
      - `@cumulus/message/Executions/getMessageExecutionOriginalPayload`
      - `@cumulus/message/Executions/getMessageExecutionFinalPayload`
      - `@cumulus/message/workflows/getMessageWorkflowTasks`
      - `@cumulus/message/workflows/getMessageWorkflowStartTime`
      - `@cumulus/message/workflows/getMessageWorkflowStopTime`
      - `@cumulus/message/workflows/getMessageWorkflowName`
  - **CUMULUS-2192**
    - Added helper functions:
      - `@cumulus/message/PDRs/getMessagePdrRunningExecutions`
      - `@cumulus/message/PDRs/getMessagePdrCompletedExecutions`
      - `@cumulus/message/PDRs/getMessagePdrFailedExecutions`
      - `@cumulus/message/PDRs/getMessagePdrStats`
      - `@cumulus/message/PDRs/getPdrPercentCompletion`
      - `@cumulus/message/workflows/getWorkflowDuration`
  - **CUMULUS-2199**
    - Added `translateApiRuleToPostgresRule` to `@cumulus/db` to translate API
      Rule to conform to Postgres Rule definition.
  - **CUMUlUS-2128**
    - Added "upsert" logic to the `sfEventSqsToDbRecords` Lambda for granule and
      file writes to the core PostgreSQL database
  - **CUMULUS-2199**
    - Updated Rules endpoint to write rules to core PostgreSQL database in
      addition to DynamoDB and to delete rules from the PostgreSQL database in
      addition to DynamoDB.
    - Updated `create` in Rules Model to take in optional `createdAt` parameter
      which sets the value of createdAt if not specified during function call.
  - **CUMULUS-2189**
    - Updated Provider endpoint logic to write providers in parallel to Core
      PostgreSQL database
    - Update integration tests to utilize API calls instead of direct
      api/model/Provider calls
  - **CUMULUS-2191**
    - Updated cumuluss/async-operation task to write async-operations to the
      PostgreSQL database.
  - **CUMULUS-2228**
    - Added logic to the `sfEventSqsToDbRecords` Lambda to write execution, PDR,
      and granule records to the core PostgreSQL database in parallel with
      writes to DynamoDB
  - **CUMUlUS-2190**
    - Added "upsert" logic to the `sfEventSqsToDbRecords` Lambda for PDR writes
      to the core PostgreSQL database
  - **CUMUlUS-2192**
    - Added "upsert" logic to the `sfEventSqsToDbRecords` Lambda for execution
      writes to the core PostgreSQL database
  - **CUMULUS-2187**
    - The `async-operations` endpoint will now omit `output` instead of
      returning `none` when the operation did not return output.
  - **CUMULUS-2167**
    - Change PostgreSQL schema definition for `files` to remove `filename` and
      `name` and only support `file_name`.
    - Change PostgreSQL schema definition for `files` to remove `size` to only
      support `file_size`.
    - Change `PostgresFile` to remove duplicate fields `filename` and `name` and
      rename `size` to `file_size`.
  - **CUMULUS-2266**
    - Change `sf-event-sqs-to-db-records` behavior to discard and not throw an
      error on an out-of-order/delayed message so as not to have it be sent to
      the DLQ.
  - **CUMULUS-2305**
    - Changed `DELETE /pdrs/{pdrname}` API behavior to also delete record from
      PostgreSQL database.
  - **CUMULUS-2309**
    - Changed `DELETE /granules/{granuleName}` API behavior to also delete
      record from PostgreSQL database.
    - Changed `Bulk operation BULK_GRANULE_DELETE` API behavior to also delete
      records from PostgreSQL database.
  - **CUMULUS-2367**
    - Updated `granule_cumulus_id` foreign key to granule in PostgreSQL `files`
      table to use a CASCADE delete, so records in the files table are
      automatically deleted by the database when the corresponding granule is
      deleted.
  - **CUMULUS-2407**
    - Updated data-migration1 and data-migration2 Lambdas to use UPSERT instead
      of UPDATE when migrating dynamoDB records to PostgreSQL.
    - Changed data-migration1 and data-migration2 logic to only update already
      migrated records if the incoming record update has a newer timestamp
  - **CUMULUS-2329**
    - Add `write-db-dlq-records-to-s3` lambda.
    - Add terraform config to automatically write db records DLQ messages to an
      s3 archive on the system bucket.
    - Add unit tests and a component spec test for the above.
  - **CUMULUS-2380**
    - Add `process-dead-letter-archive` lambda to pick up and process dead letters in the S3 system bucket dead letter archive.
    - Add `/deadLetterArchive/recoverCumulusMessages` endpoint to trigger an async operation to leverage this capability on demand.
    - Add unit tests and integration test for all of the above.
  - **CUMULUS-2406**
    - Updated parallel write logic to ensure that updatedAt/updated_at
      timestamps are the same in Dynamo/PG on record write for the following
      data types:
      - async operations
      - granules
      - executions
      - PDRs
  - **CUMULUS-2446**
    - Remove schema validation check against DynamoDB table for collections when
      migrating records from DynamoDB to core PostgreSQL database.
  - **CUMULUS-2447**
    - Changed `translateApiAsyncOperationToPostgresAsyncOperation` to call
      `JSON.stringify` and then `JSON.parse` on output.
  - **CUMULUS-2313**
    - Added `postgres-migration-async-operation` lambda to start an ECS task to
      run a the `data-migration2` lambda.
    - Updated `async_operations` table to include `Data Migration 2` as a new
      `operation_type`.
    - Updated `cumulus-tf/variables.tf` to include `optional_dynamo_tables` that
      will be merged with `dynamo_tables`.
  - **CUMULUS-2451**
    - Added summary type file `packages/db/src/types/summary.ts` with
      `MigrationSummary` and `DataMigration1` and `DataMigration2` types.
    - Updated `data-migration1` and `data-migration2` lambdas to return
      `MigrationSummary` objects.
    - Added logging for every batch of 100 records processed for executions,
      granules and files, and PDRs.
    - Removed `RecordAlreadyMigrated` logs in `data-migration1` and
      `data-migration2`
  - **CUMULUS-2452**
    - Added support for only migrating certain granules by specifying the
      `granuleSearchParams.granuleId` or `granuleSearchParams.collectionId`
      properties in the payload for the
      `<prefix>-postgres-migration-async-operation` Lambda
    - Added support for only running certain migrations for data-migration2 by
      specifying the `migrationsList` property in the payload for the
      `<prefix>-postgres-migration-async-operation` Lambda
  - **CUMULUS-2453**
    - Created `storeErrors` function which stores errors in system bucket.
    - Updated `executions` and `granulesAndFiles` data migrations to call `storeErrors` to store migration errors.
    - Added `system_bucket` variable to `data-migration2`.
  - **CUMULUS-2455**
    - Move granules API endpoint records move updates for migrated granule files
      if writing any of the granule files fails.
  - **CUMULUS-2468**
    - Added support for doing [DynamoDB parallel scanning](https://docs.aws.amazon.com/amazondynamodb/latest/developerguide/Scan.html#Scan.ParallelScan) for `executions` and `granules` migrations to improve performance. The behavior of the parallel scanning and writes can be controlled via the following properties on the event input to the `<prefix>-postgres-migration-async-operation` Lambda:
      - `granuleMigrationParams.parallelScanSegments`: How many segments to divide your granules DynamoDB table into for parallel scanning
      - `granuleMigrationParams.parallelScanLimit`: The maximum number of granule records to evaluate for each parallel scanning segment of the DynamoDB table
      - `granuleMigrationParams.writeConcurrency`: The maximum number of concurrent granule/file writes to perform to the PostgreSQL database across all DynamoDB segments
      - `executionMigrationParams.parallelScanSegments`: How many segments to divide your executions DynamoDB table into for parallel scanning
      - `executionMigrationParams.parallelScanLimit`: The maximum number of execution records to evaluate for each parallel scanning segment of the DynamoDB table
      - `executionMigrationParams.writeConcurrency`: The maximum number of concurrent execution writes to perform to the PostgreSQL database across all DynamoDB segments
  - **CUMULUS-2468** - Added `@cumulus/aws-client/DynamoDb.parallelScan` helper to perform [parallel scanning on DynamoDb tables](https://docs.aws.amazon.com/amazondynamodb/latest/developerguide/Scan.html#Scan.ParallelScan)
  - **CUMULUS-2507**
    - Updated granule record write logic to set granule status to `failed` in both Postgres and DynamoDB if any/all of its files fail to write to the database.

### Deprecated

- **CUMULUS-2185** - RDS Migration Epic
  - **CUMULUS-2455**
    - `@cumulus/ingest/moveGranuleFiles`

## [v8.1.2] 2021-07-29

**Please note** changes in 8.1.2 may not yet be released in future versions, as this
is a backport/patch release on the 8.x series of releases.  Updates that are
included in the future will have a corresponding CHANGELOG entry in future releases.

### Notable changes

- `cmr_custom_host` variable for `cumulus` module can now be used to configure Cumulus to
integrate with a custom CMR host name and protocol (e.g. `http://custom-cmr-host.com`). Note
that you **must** include a protocol (`http://` or `https://`) if specifying a value for this
variable.
- `@cumulus/sync-granule` task should now properly handle
syncing files from HTTP/HTTPS providers where basic auth is
required and involves a redirect to a different host (e.g.
downloading files protected by Earthdata Login)

### Added

- **CUMULUS-2548**
  - Added `allowed_redirects` field to PostgreSQL `providers` table
  - Added `allowedRedirects` field to DynamoDB `<prefix>-providers` table
  - Added `@cumulus/aws-client/S3.streamS3Upload` to handle uploading the contents
  of a readable stream to S3 and returning a promise

### Changed

- Updated `cmr_custom_host` variable to accept a full protocol and host name
(e.g. `http://cmr-custom-host.com`), whereas it previously only accepted a host name

### Fixed

- Fixed bug where `cmr_custom_host` variable was not properly forwarded into `archive`, `ingest`, and `sqs-message-remover` modules from `cumulus` module
- **CUMULUS-2548**
  - Fixed `@cumulus/ingest/HttpProviderClient.sync` to
properly handle basic auth when redirecting to a different
host and/or host with a different port

## [v8.1.1] 2021-04-30 -- Patch Release

**Please note** changes in 8.1.1 may not yet be released in future versions, as this
is a backport/patch release on the 8.x series of releases.  Updates that are
included in the future will have a corresponding CHANGELOG entry in future releases.

### Added

- **CUMULUS-2497**
  - Created `isISOFile()` to check if a CMR file is a CMR ISO file.

### Fixed

- **CUMULUS-2512**
  - Updated ingest package S3 provider client to take additional parameter
    `remoteAltBucket` on `download` method to allow for per-file override of
    provider bucket for checksum
  - Updated @cumulus/ingest.fetchTextFile's signature to be parameterized and
    added `remoteAltBucket`to allow for an override of the passed in provider
    bucket for the source file
  - Update "eslint-plugin-import" to be pinned to 2.22.1

### Changed

- **CUMULUS-2497**
  - Changed the `@cumulus/cmrjs` package:
    - Updated `@cumulus/cmrjs/cmr-utils.getGranuleTemporalInfo()` so it now
      returns temporal info for CMR ISO 19115 SMAP XML files.
    - Updated `@cumulus/cmrjs/cmr-utils.isCmrFilename()` to include
      `isISOFile()`.

- **[2216](https://github.com/nasa/cumulus/issues/2216)**
  - Removed "node-forge", "xml-crypto" from audit whitelist, added "underscore"

## [v8.1.0] 2021-04-29

### Added

- **CUMULUS-2348**
  - The `@cumulus/api` `/granules` and `/granules/{granuleId}` endpoints now take `getRecoveryStatus` parameter
  to include recoveryStatus in result granule(s)
  - The `@cumulus/api-client.granules.getGranule` function takes a `query` parameter which can be used to
  request additional granule information.
  - Published `@cumulus/api@7.2.1-alpha.0` for dashboard testing
- **CUMULUS-2469**
  - Added `tf-modules/cumulus_distribution` module to standup a skeleton
    distribution api

## [v8.0.0] 2021-04-08

### BREAKING CHANGES

- **CUMULUS-2428**
  - Changed `/granules/bulk` to use `queueUrl` property instead of a `queueName` property for setting the queue to use for scheduling bulk granule workflows

### Notable changes

- Bulk granule operations endpoint now supports setting a custom queue for scheduling workflows via the `queueUrl` property in the request body. If provided, this value should be the full URL for an SQS queue.

### Added

- **CUMULUS-2374**
  - Add cookbok entry for queueing PostToCmr step
  - Add example workflow to go with cookbook
- **CUMULUS-2421**
  - Added **experimental** `ecs_include_docker_cleanup_cronjob` boolean variable to the Cumulus module to enable cron job to clean up docker root storage blocks in ECS cluster template for non-`device-mapper` storage drivers. Default value is `false`. This fulfills a specific user support request. This feature is otherwise untested and will remain so until we can iterate with a better, more general-purpose solution. Use of this feature is **NOT** recommended unless you are certain you need it.

- **CUMULUS-1808**
  - Add additional error messaging in `deleteSnsTrigger` to give users more context about where to look to resolve ResourceNotFound error when disabling or deleting a rule.

### Fixed

- **CUMULUS-2281**
  - Changed discover-granules task to write discovered granules directly to
    logger, instead of via environment variable. This fixes a problem where a
    large number of found granules prevents this lambda from running as an
    activity with an E2BIG error.

## [v7.2.0] 2021-03-23

### Added

- **CUMULUS-2346**
  - Added orca API endpoint to `@cumulus/api` to get recovery status
  - Add `CopyToGlacier` step to [example IngestAndPublishGranuleWithOrca workflow](https://github.com/nasa/cumulus/blob/master/example/cumulus-tf/ingest_and_publish_granule_with_orca_workflow.tf)

### Changed

- **HYRAX-357**
  - Format of NGAP OPeNDAP URL changed and by default now is referring to concept id and optionally can include short name and version of collection.
  - `addShortnameAndVersionIdToConceptId` field has been added to the config inputs of the `hyrax-metadata-updates` task

## [v7.1.0] 2021-03-12

### Notable changes

- `sync-granule` task will now properly handle syncing 0 byte files to S3
- SQS/Kinesis rules now support scheduling workflows to a custom queue via the `rule.queueUrl` property. If provided, this value should be the full URL for an SQS queue.

### Added

- `tf-modules/cumulus` module now supports a `cmr_custom_host` variable that can
  be used to set to an arbitrary  host for making CMR requests (e.g.
  `https://custom-cmr-host.com`).
- Added `buckets` variable to `tf-modules/archive`
- **CUMULUS-2345**
  - Deploy ORCA with Cumulus, see `example/cumulus-tf/orca.tf` and `example/cumulus-tf/terraform.tfvars.example`
  - Add `CopyToGlacier` step to [example IngestAndPublishGranule workflow](https://github.com/nasa/cumulus/blob/master/example/cumulus-tf/ingest_and_publish_granule_workflow.asl.json)
- **CUMULUS-2424**
  - Added `childWorkflowMeta` to `queue-pdrs` config. An object passed to this config value will be merged into a child workflow message's `meta` object. For an example of how this can be used, see `example/cumulus-tf/discover_and_queue_pdrs_with_child_workflow_meta_workflow.asl.json`.
- **CUMULUS-2427**
  - Added support for using a custom queue with SQS and Kinesis rules. Whatever queue URL is set on the `rule.queueUrl` property will be used to schedule workflows for that rule. This change allows SQS/Kinesis rules to use [any throttled queues defined for a deployment](https://nasa.github.io/cumulus/docs/data-cookbooks/throttling-queued-executions).

### Fixed

- **CUMULUS-2394**
  - Updated PDR and Granule writes to check the step function `workflow_start_time` against
      the `createdAt` field  for each record to ensure old records do not
      overwrite newer ones

### Changed

- `<prefix>-lambda-api-gateway` IAM role used by API Gateway Lambda now
  supports accessing all buckets defined in your `buckets` variable except
  "internal" buckets
- Updated the default scroll duration used in ESScrollSearch and part of the
  reconciliation report functions as a result of testing and seeing timeouts
  at its current value of 2min.
- **CUMULUS-2355**
  - Added logic to disable `/s3Credentials` endpoint based upon value for
    environment variable `DISABLE_S3_CREDENTIALS`. If set to "true", the
    endpoint will not dispense S3 credentials and instead return a message
    indicating that the endpoint has been disabled.
- **CUMULUS-2397**
  - Updated `/elasticsearch` endpoint's `reindex` function to prevent
    reindexing when source and destination indices are the same.
- **CUMULUS-2420**
  - Updated test function `waitForAsyncOperationStatus` to take a retryObject
    and use exponential backoff.  Increased the total test duration for both
    AsycOperation specs and the ReconciliationReports tests.
  - Updated the default scroll duration used in ESScrollSearch and part of the
    reconciliation report functions as a result of testing and seeing timeouts
    at its current value of 2min.
- **CUMULUS-2427**
  - Removed `queueUrl` from the parameters object for `@cumulus/message/Build.buildQueueMessageFromTemplate`
  - Removed `queueUrl` from the parameters object for `@cumulus/message/Build.buildCumulusMeta`

### Fixed

- Fixed issue in `@cumulus/ingest/S3ProviderClient.sync()` preventing 0 byte files from being synced to S3.

### Removed

- Removed variables from `tf-modules/archive`:
  - `private_buckets`
  - `protected_buckets`
  - `public_buckets`

## [v7.0.0] 2021-02-22

### BREAKING CHANGES

- **CUMULUS-2362** - Endpoints for the logs (/logs) will now throw an error unless Metrics is set up

### Added

- **CUMULUS-2345**
  - Deploy ORCA with Cumulus, see `example/cumulus-tf/orca.tf` and `example/cumulus-tf/terraform.tfvars.example`
  - Add `CopyToGlacier` step to [example IngestAndPublishGranule workflow](https://github.com/nasa/cumulus/blob/master/example/cumulus-tf/ingest_and_publish_granule_workflow.asl.json)
- **CUMULUS-2376**
  - Added `cmrRevisionId` as an optional parameter to `post-to-cmr` that will be used when publishing metadata to CMR.
- **CUMULUS-2412**
  - Adds function `getCollectionsByShortNameAndVersion` to @cumulus/cmrjs that performs a compound query to CMR to retrieve collection information on a list of collections. This replaces a series of calls to the CMR for each collection with a single call on the `/collections` endpoint and should improve performance when CMR return times are increased.

### Changed

- **CUMULUS-2362**
  - Logs endpoints only work with Metrics set up
- **CUMULUS-2376**
  - Updated `publishUMMGJSON2CMR` to take in an optional `revisionId` parameter.
  - Updated `publishUMMGJSON2CMR` to throw an error if optional `revisionId` does not match resulting revision ID.
  - Updated `publishECHO10XML2CMR` to take in an optional `revisionId` parameter.
  - Updated `publishECHO10XML2CMR` to throw an error if optional `revisionId` does not match resulting revision ID.
  - Updated `publish2CMR` to take in optional `cmrRevisionId`.
  - Updated `getWriteHeaders` to take in an optional CMR Revision ID.
  - Updated `ingestGranule` to take in an optional CMR Revision ID to pass to `getWriteHeaders`.
  - Updated `ingestUMMGranule` to take in an optional CMR Revision ID to pass to `getWriteHeaders`.
- **CUMULUS-2350**
  - Updates the examples on the `/s3credentialsREADME`, to include Python and
    JavaScript code demonstrating how to refrsh  the s3credential for
    programatic access.
- **CUMULUS-2383**
  - PostToCMR task will return CMRInternalError when a `500` status is returned from CMR

## [v6.0.0] 2021-02-16

### MIGRATION NOTES

- **CUMULUS-2255** - Cumulus has upgraded its supported version of Terraform
  from **0.12.12** to **0.13.6**. Please see the [instructions to upgrade your
  deployments](https://github.com/nasa/cumulus/blob/master/docs/upgrade-notes/upgrading-tf-version-0.13.6.md).

- **CUMULUS-2350**
  - If the  `/s3credentialsREADME`, does not appear to be working after
    deployment, [manual redeployment](https://docs.aws.amazon.com/apigateway/latest/developerguide/how-to-deploy-api-with-console.html)
    of the API-gateway stage may be necessary to finish the deployment.

### BREAKING CHANGES

- **CUMULUS-2255** - Cumulus has upgraded its supported version of Terraform from **0.12.12** to **0.13.6**.

### Added

- **CUMULUS-2291**
  - Add provider filter to Granule Inventory Report
- **CUMULUS-2300**
  - Added `childWorkflowMeta` to `queue-granules` config. Object passed to this
    value will be merged into a child workflow message's  `meta` object. For an
    example of how this can be used, see
    `example/cumulus-tf/discover_granules_workflow.asl.json`.
- **CUMULUS-2350**
  - Adds an unprotected endpoint, `/s3credentialsREADME`, to the
    s3-credentials-endpoint that displays  information on how to use the
    `/s3credentials` endpoint
- **CUMULUS-2368**
  - Add QueueWorkflow task
- **CUMULUS-2391**
  - Add reportToEms to collections.files file schema
- **CUMULUS-2395**
  - Add Core module parameter `ecs_custom_sg_ids` to Cumulus module to allow for
    custom security group mappings
- **CUMULUS-2402**
  - Officially expose `sftp()` for use in `@cumulus/sftp-client`

### Changed

- **CUMULUS-2323**
  - The sync granules task when used with the s3 provider now uses the
    `source_bucket` key in `granule.files` objects.  If incoming payloads using
    this task have a `source_bucket` value for a file using the s3 provider, the
    task will attempt to sync from the bucket defined in the file's
    `source_bucket` key instead of the `provider`.
    - Updated `S3ProviderClient.sync` to allow for an optional bucket parameter
      in support of the changed behavior.
  - Removed `addBucketToFile` and related code from sync-granules task

- **CUMULUS-2255**
  - Updated Terraform deployment code syntax for compatibility with version 0.13.6
- **CUMULUS-2321**
  - Updated API endpoint GET `/reconciliationReports/{name}` to return the
    pre-signe s3 URL in addition to report data

### Fixed

- Updated `hyrax-metadata-updates` task so the opendap url has Type 'USE SERVICE API'

- **CUMULUS-2310**
  - Use valid filename for reconciliation report
- **CUMULUS-2351**
  - Inventory report no longer includes the File/Granule relation object in the
    okCountByGranules key of a report.  The information is only included when a
    'Granule Not Found' report is run.

### Removed

- **CUMULUS-2364**
  - Remove the internal Cumulus logging lambda (log2elasticsearch)

## [v5.0.1] 2021-01-27

### Changed

- **CUMULUS-2344**
  - Elasticsearch API now allows you to reindex to an index that already exists
  - If using the Change Index operation and the new index doesn't exist, it will be created
  - Regarding instructions for CUMULUS-2020, you can now do a change index
    operation before a reindex operation. This will
    ensure that new data will end up in the new index while Elasticsearch is reindexing.

- **CUMULUS-2351**
  - Inventory report no longer includes the File/Granule relation object in the okCountByGranules key of a report. The information is only included when a 'Granule Not Found' report is run.

### Removed

- **CUMULUS-2367**
  - Removed `execution_cumulus_id` column from granules RDS schema and data type

## [v5.0.0] 2021-01-12

### BREAKING CHANGES

- **CUMULUS-2020**
  - Elasticsearch data mappings have been updated to improve search and the API
    has been update to reflect those changes. See Migration notes on how to
    update the Elasticsearch mappings.

### Migration notes

- **CUMULUS-2020**
  - Elasticsearch data mappings have been updated to improve search. For
    example, case insensitive searching will now work (e.g. 'MOD' and 'mod' will
    return the same granule results). To use the improved Elasticsearch queries,
    [reindex](https://nasa.github.io/cumulus-api/#reindex) to create a new index
    with the correct types. Then perform a [change
    index](https://nasa.github.io/cumulus-api/#change-index) operation to use
    the new index.
- **CUMULUS-2258**
  - Because the `egress_lambda_log_group` and
    `egress_lambda_log_subscription_filter` resource were removed from the
    `cumulus` module, new definitions for these resources must be added to
    `cumulus-tf/main.tf`. For reference on how to define these resources, see
    [`example/cumulus-tf/thin_egress_app.tf`](https://github.com/nasa/cumulus/blob/master/example/cumulus-tf/thin_egress_app.tf).
  - The `tea_stack_name` variable being passed into the `cumulus` module should be removed
- **CUMULUS-2344**
  - Regarding instructions for CUMULUS-2020, you can now do a change index operation before a reindex operation. This will
    ensure that new data will end up in the new index while Elasticsearch is reindexing.

### BREAKING CHANGES

- **CUMULUS-2020**
  - Elasticsearch data mappings have been updated to improve search and the API has been updated to reflect those changes. See Migration notes on how to update the Elasticsearch mappings.

### Added

- **CUMULUS-2318**
  - Added`async_operation_image` as `cumulus` module variable to allow for override of the async_operation container image.  Users can optionally specify a non-default docker image for use with Core async operations.
- **CUMULUS-2219**
  - Added `lzards-backup` Core task to facilitate making LZARDS backup requests in Cumulus ingest workflows
- **CUMULUS-2092**
  - Add documentation for Granule Not Found Reports
- **HYRAX-320**
  - `@cumulus/hyrax-metadata-updates`Add component URI encoding for entry title id and granule ur to allow for values with special characters in them. For example, EntryTitleId 'Sentinel-6A MF/Jason-CS L2 Advanced Microwave Radiometer (AMR-C) NRT Geophysical Parameters' Now, URLs generated from such values will be encoded correctly and parsable by HyraxInTheCloud
- **CUMULUS-1370**
  - Add documentation for Getting Started section including FAQs
- **CUMULUS-2092**
  - Add documentation for Granule Not Found Reports
- **CUMULUS-2219**
  - Added `lzards-backup` Core task to facilitate making LZARDS backup requests in Cumulus ingest workflows
- **CUMULUS-2280**
  - In local api, retry to create tables if they fail to ensure localstack has had time to start fully.
- **CUMULUS-2290**
  - Add `queryFields` to granule schema, and this allows workflow tasks to add queryable data to granule record. For reference on how to add data to `queryFields` field, see [`example/cumulus-tf/kinesis_trigger_test_workflow.tf`](https://github.com/nasa/cumulus/blob/master/example/cumulus-tf/kinesis_trigger_test_workflow.tf).
- **CUMULUS-2318**
  - Added`async_operation_image` as `cumulus` module variable to allow for override of the async_operation container image.  Users can optionally specify a non-default docker image for use with Core async operations.

### Changed

- **CUMULUS-2020**
  - Updated Elasticsearch mappings to support case-insensitive search
- **CUMULUS-2124**
  - cumulus-rds-tf terraform module now takes engine_version as an input variable.
- **CUMULUS-2279**
  - Changed the formatting of granule CMR links: instead of a link to the `/search/granules.json` endpoint, now it is a direct link to `/search/concepts/conceptid.format`
- **CUMULUS-2296**
  - Improved PDR spec compliance of `parse-pdr` by updating `@cumulus/pvl` to parse fields in a manner more consistent with the PDR ICD, with respect to numbers and dates. Anything not matching the ICD expectations, or incompatible with Javascript parsing, will be parsed as a string instead.
- **CUMULUS-2344**
  - Elasticsearch API now allows you to reindex to an index that already exists
  - If using the Change Index operation and the new index doesn't exist, it will be created

### Removed

- **CUMULUS-2258**
  - Removed `tea_stack_name` variable from `tf-modules/distribution/variables.tf` and `tf-modules/cumulus/variables.tf`
  - Removed `egress_lambda_log_group` and `egress_lambda_log_subscription_filter` resources from `tf-modules/distribution/main.tf`

## [v4.0.0] 2020-11-20

### Migration notes

- Update the name of your `cumulus_message_adapter_lambda_layer_arn` variable for the `cumulus` module to `cumulus_message_adapter_lambda_layer_version_arn`. The value of the variable should remain the same (a layer version ARN of a Lambda layer for the [`cumulus-message-adapter`](https://github.com/nasa/cumulus-message-adapter/).
- **CUMULUS-2138** - Update all workflows using the `MoveGranules` step to add `UpdateGranulesCmrMetadataFileLinksStep`that runs after it. See the example [`IngestAndPublishWorkflow`](https://github.com/nasa/cumulus/blob/master/example/cumulus-tf/ingest_and_publish_granule_workflow.asl.json) for reference.
- **CUMULUS-2251**
  - Because it has been removed from the `cumulus` module, a new resource definition for `egress_api_gateway_log_subscription_filter` must be added to `cumulus-tf/main.tf`. For reference on how to define this resource, see [`example/cumulus-tf/main.tf`](https://github.com/nasa/cumulus/blob/master/example/cumulus-tf/main.tf).

### Added

- **CUMULUS-2248**
  - Updates Integration Tests README to point to new fake provider template.
- **CUMULUS-2239**
  - Add resource declaration to create a VPC endpoint in tea-map-cache module if `deploy_to_ngap` is false.
- **CUMULUS-2063**
  - Adds a new, optional query parameter to the `/collections[&getMMT=true]` and `/collections/active[&getMMT=true]` endpoints. When a user provides a value of `true` for `getMMT` in the query parameters, the endpoint will search CMR and update each collection's results with new key `MMTLink` containing a link to the MMT (Metadata Management Tool) if a CMR collection id is found.
- **CUMULUS-2170**
  - Adds ability to filter granule inventory reports
- **CUMULUS-2211**
  - Adds `granules/bulkReingest` endpoint to `@cumulus/api`
- **CUMULUS-2251**
  - Adds `log_api_gateway_to_cloudwatch` variable to `example/cumulus-tf/variables.tf`.
  - Adds `log_api_gateway_to_cloudwatch` variable to `thin_egress_app` module definition.

### Changed

- **CUMULUS-2216**
  - `/collection` and `/collection/active` endpoints now return collections without granule aggregate statistics by default. The original behavior is preserved and can be found by including a query param of `includeStats=true` on the request to the endpoint.
  - The `es/collections` Collection class takes a new parameter includeStats. It no longer appends granule aggregate statistics to the returned results by default. One must set the new parameter to any non-false value.
- **CUMULUS-2201**
  - Update `dbIndexer` lambda to process requests in serial
  - Fixes ingestPdrWithNodeNameSpec parsePdr provider error
- **CUMULUS-2251**
  - Moves Egress Api Gateway Log Group Filter from `tf-modules/distribution/main.tf` to `example/cumulus-tf/main.tf`

### Fixed

- **CUMULUS-2251**
  - This fixes a deployment error caused by depending on the `thin_egress_app` module output for a resource count.

### Removed

- **CUMULUS-2251**
  - Removes `tea_api_egress_log_group` variable from `tf-modules/distribution/variables.tf` and `tf-modules/cumulus/variables.tf`.

### BREAKING CHANGES

- **CUMULUS-2138** - CMR metadata update behavior has been removed from the `move-granules` task into a
new `update-granules-cmr-metadata-file-links` task.
- **CUMULUS-2216**
  - `/collection` and `/collection/active` endpoints now return collections without granule aggregate statistics by default. The original behavior is preserved and can be found by including a query param of `includeStats=true` on the request to the endpoint.  This is likely to affect the dashboard only but included here for the change of behavior.
- **[1956](https://github.com/nasa/cumulus/issues/1956)**
  - Update the name of the `cumulus_message_adapter_lambda_layer_arn` output from the `cumulus-message-adapter` module to `cumulus_message_adapter_lambda_layer_version_arn`. The output value has changed from being the ARN of the Lambda layer **without a version** to the ARN of the Lambda layer **with a version**.
  - Update the variable name in the `cumulus` and `ingest` modules from `cumulus_message_adapter_lambda_layer_arn` to `cumulus_message_adapter_lambda_layer_version_arn`

## [v3.0.1] 2020-10-21

- **CUMULUS-2203**
  - Update Core tasks to use
    [cumulus-message-adapter-js](https://github.com/nasa/cumulus-message-adapter-js)
    v2.0.0 to resolve memory leak/lambda ENOMEM constant failure issue.   This
    issue caused lambdas to slowly use all memory in the run environment and
    prevented AWS from halting/restarting warmed instances when task code was
    throwing consistent errors under load.

- **CUMULUS-2232**
  - Updated versions for `ajv`, `lodash`, `googleapis`, `archiver`, and
    `@cumulus/aws-client` to remediate vulnerabilities found in SNYK scan.

### Fixed

- **CUMULUS-2233**
  - Fixes /s3credentials bug where the expiration time on the cookie was set to a time that is always expired, so authentication was never being recognized as complete by the API. Consequently, the user would end up in a redirect loop and requests to /s3credentials would never complete successfully. The bug was caused by the fact that the code setting the expiration time for the cookie was expecting a time value in milliseconds, but was receiving the expirationTime from the EarthdataLoginClient in seconds. This bug has been fixed by converting seconds into milliseconds. Unit tests were added to test that the expiration time has been converted to milliseconds and checking that the cookie's expiration time is greater than the current time.

## [v3.0.0] 2020-10-7

### MIGRATION STEPS

- **CUMULUS-2099**
  - All references to `meta.queues` in workflow configuration must be replaced with references to queue URLs from Terraform resources. See the updated [data cookbooks](https://nasa.github.io/cumulus/docs/data-cookbooks/about-cookbooks) or example [Discover Granules workflow configuration](https://github.com/nasa/cumulus/blob/master/example/cumulus-tf/discover_granules_workflow.asl.json).
  - The steps for configuring queued execution throttling have changed. See the [updated documentation](https://nasa.github.io/cumulus/docs/data-cookbooks/throttling-queued-executions).
  - In addition to the configuration for execution throttling, the internal mechanism for tracking executions by queue has changed. As a result, you should **disable any rules or workflows scheduling executions via a throttled queue** before upgrading. Otherwise, you may be at risk of having **twice as many executions** as are configured for the queue while the updated tracking is deployed. You can re-enable these rules/workflows once the upgrade is complete.

- **CUMULUS-2111**
  - **Before you re-deploy your `cumulus-tf` module**, note that the [`thin-egress-app`][thin-egress-app] is no longer deployed by default as part of the `cumulus` module, so you must add the TEA module to your deployment and manually modify your Terraform state **to avoid losing your API gateway and impacting any Cloudfront endpoints pointing to those gateways**. If you don't care about losing your API gateway and impacting Cloudfront endpoints, you can ignore the instructions for manually modifying state.

    1. Add the [`thin-egress-app`][thin-egress-app] module to your `cumulus-tf` deployment as shown in the [Cumulus example deployment](https://github.com/nasa/cumulus/tree/master/example/cumulus-tf/main.tf).

         - Note that the values for `tea_stack_name` variable to the `cumulus` module and the `stack_name` variable to the `thin_egress_app` module **must match**
         - Also, if you are specifying the `stage_name` variable to the `thin_egress_app` module, **the value of the `tea_api_gateway_stage` variable to the `cumulus` module must match it**

    2. **If you want to preserve your existing `thin-egress-app` API gateway and avoid having to update your Cloudfront endpoint for distribution, then you must follow these instructions**: <https://nasa.github.io/cumulus/docs/upgrade-notes/migrate_tea_standalone>. Otherwise, you can re-deploy as usual.

  - If you provide your own custom bucket map to TEA as a standalone module, **you must ensure that your custom bucket map includes mappings for the `protected` and `public` buckets specified in your `cumulus-tf/terraform.tfvars`, otherwise Cumulus may not be able to determine the correct distribution URL for ingested files and you may encounter errors**

- **CUMULUS-2197**
  - EMS resources are now optional, and `ems_deploy` is set to `false` by default, which will delete your EMS resources.
  - If you would like to keep any deployed EMS resources, add the `ems_deploy` variable set to `true` in your `cumulus-tf/terraform.tfvars`

### BREAKING CHANGES

- **CUMULUS-2200**
  - Changes return from 303 redirect to 200 success for `Granule Inventory`'s
    `/reconciliationReport` returns.  The user (dashboard) must read the value
    of `url` from the return to get the s3SignedURL and then download the report.
- **CUMULUS-2099**
  - `meta.queues` has been removed from Cumulus core workflow messages.
  - `@cumulus/sf-sqs-report` workflow task no longer reads the reporting queue URL from `input.meta.queues.reporting` on the incoming event. Instead, it requires that the queue URL be set as the `reporting_queue_url` environment variable on the deployed Lambda.
- **CUMULUS-2111**
  - The deployment of the `thin-egress-app` module has be removed from `tf-modules/distribution`, which is a part of the `tf-modules/cumulus` module. Thus, the `thin-egress-app` module is no longer deployed for you by default. See the migration steps for details about how to add deployment for the `thin-egress-app`.
- **CUMULUS-2141**
  - The `parse-pdr` task has been updated to respect the `NODE_NAME` property in
    a PDR's `FILE_GROUP`. If a `NODE_NAME` is present, the task will query the
    Cumulus API for a provider with that host. If a provider is found, the
    output granule from the task will contain a `provider` property containing
    that provider. If `NODE_NAME` is set but a provider with that host cannot be
    found in the API, or if multiple providers are found with that same host,
    the task will fail.
  - The `queue-granules` task has been updated to expect an optional
    `granule.provider` property on each granule. If present, the granule will be
    enqueued using that provider. If not present, the task's `config.provider`
    will be used instead.
- **CUMULUS-2197**
  - EMS resources are now optional and will not be deployed by default. See migration steps for information
    about how to deploy EMS resources.

#### CODE CHANGES

- The `@cumulus/api-client.providers.getProviders` function now takes a
  `queryStringParameters` parameter which can be used to filter the providers
  which are returned
- The `@cumulus/aws-client/S3.getS3ObjectReadStreamAsync` function has been
  removed. It read the entire S3 object into memory before returning a read
  stream, which could cause Lambdas to run out of memory. Use
  `@cumulus/aws-client/S3.getObjectReadStream` instead.
- The `@cumulus/ingest/util.lookupMimeType` function now returns `undefined`
  rather than `null` if the mime type could not be found.
- The `@cumulus/ingest/lock.removeLock` function now returns `undefined`
- The `@cumulus/ingest/granule.generateMoveFileParams` function now returns
  `source: undefined` and `target :undefined` on the response object if either could not be
  determined. Previously, `null` had been returned.
- The `@cumulus/ingest/recursion.recursion` function must now be imported using
  `const { recursion } = require('@cumulus/ingest/recursion');`
- The `@cumulus/ingest/granule.getRenamedS3File` function has been renamed to
  `listVersionedObjects`
- `@cumulus/common.http` has been removed
- `@cumulus/common/http.download` has been removed

### Added

- **CUMULUS-1855**
  - Fixed SyncGranule task to return an empty granules list when given an empty
    (or absent) granules list on input, rather than throwing an exception
- **CUMULUS-1955**
  - Added `@cumulus/aws-client/S3.getObject` to get an AWS S3 object
  - Added `@cumulus/aws-client/S3.waitForObject` to get an AWS S3 object,
    retrying, if necessary
- **CUMULUS-1961**
  - Adds `startTimestamp` and `endTimestamp` parameters to endpoint
    `reconcilationReports`.  Setting these values will filter the returned
    report to cumulus data that falls within the timestamps. It also causes the
    report to be one directional, meaning cumulus is only reconciled with CMR,
    but not the other direction. The Granules will be filtered by their
    `updatedAt` values. Collections are filtered by the updatedAt time of their
    granules, i.e. Collections with granules that are updatedAt a time between
    the time parameters will be returned in the reconciliation reports.
  - Adds `startTimestamp` and `endTimestamp` parameters to create-reconciliation-reports
    lambda function. If either of these params is passed in with a value that can be
    converted to a date object, the inter-platform comparison between Cumulus and CMR will
    be one way.  That is, collections, granules, and files will be filtered by time for
    those found in Cumulus and only those compared to the CMR holdings. For the moment
    there is not enough information to change the internal consistency check, and S3 vs
    Cumulus comparisons are unchanged by the timestamps.
- **CUMULUS-1962**
  - Adds `location` as parameter to `/reconciliationReports` endpoint. Options are `S3`
    resulting in a S3 vs. Cumulus database search or `CMR` resulting in CMR vs. Cumulus database search.
- **CUMULUS-1963**
  - Adds `granuleId` as input parameter to `/reconcilationReports`
    endpoint. Limits inputs parameters to either `collectionId` or `granuleId`
    and will fail to create the report if both are provided.  Adding granuleId
    will find collections in Cumulus by granuleId and compare those one way
    with those in CMR.
  - `/reconciliationReports` now validates any input json before starting the
    async operation and the lambda handler no longer validates input
    parameters.
- **CUMULUS-1964**
  - Reports can now be filtered on provider
- **CUMULUS-1965**
  - Adds `collectionId` parameter to the `/reconcilationReports`
    endpoint. Setting this value will limit the scope of the reconcilation
    report to only the input collectionId when comparing Cumulus and
    CMR. `collectionId` is provided an array of strings e.g. `[shortname___version, shortname2___version2]`
- **CUMULUS-2107**
  - Added a new task, `update-cmr-access-constraints`, that will set access constraints in CMR Metadata.
    Currently supports UMMG-JSON and Echo10XML, where it will configure `AccessConstraints` and
    `RestrictionFlag/RestrictionComment`, respectively.
  - Added an operator doc on how to configure and run the access constraint update workflow, which will update the metadata using the new task, and then publish the updated metadata to CMR.
  - Added an operator doc on bulk operations.
- **CUMULUS-2111**
  - Added variables to `cumulus` module:
    - `tea_api_egress_log_group`
    - `tea_external_api_endpoint`
    - `tea_internal_api_endpoint`
    - `tea_rest_api_id`
    - `tea_rest_api_root_resource_id`
    - `tea_stack_name`
  - Added variables to `distribution` module:
    - `tea_api_egress_log_group`
    - `tea_external_api_endpoint`
    - `tea_internal_api_endpoint`
    - `tea_rest_api_id`
    - `tea_rest_api_root_resource_id`
    - `tea_stack_name`
- **CUMULUS-2112**
  - Added `@cumulus/api/lambdas/internal-reconciliation-report`, so create-reconciliation-report
    lambda can create `Internal` reconciliation report
- **CUMULUS-2116**
  - Added `@cumulus/api/models/granule.unpublishAndDeleteGranule` which
  unpublishes a granule from CMR and deletes it from Cumulus, but does not
  update the record to `published: false` before deletion
- **CUMULUS-2113**
  - Added Granule not found report to reports endpoint
  - Update reports to return breakdown by Granule of files both in DynamoDB and S3
- **CUMULUS-2123**
  - Added `cumulus-rds-tf` DB cluster module to `tf-modules` that adds a
    serverless RDS Aurora/PostgreSQL database cluster to meet the PostgreSQL
    requirements for future releases.
  - Updated the default Cumulus module to take the following new required variables:
    - rds_user_access_secret_arn:
      AWS Secrets Manager secret ARN containing a JSON string of DB credentials
      (containing at least host, password, port as keys)
    - rds_security_group:
      RDS Security Group that provides connection access to the RDS cluster
  - Updated API lambdas and default ECS cluster to add them to the
    `rds_security_group` for database access
- **CUMULUS-2126**
  - The collections endpoint now writes to the RDS database
- **CUMULUS-2127**
  - Added migration to create collections relation for RDS database
- **CUMULUS-2129**
  - Added `data-migration1` Terraform module and Lambda to migrate data from Dynamo to RDS
    - Added support to Lambda for migrating collections data from Dynamo to RDS
- **CUMULUS-2155**
  - Added `rds_connection_heartbeat` to `cumulus` and `data-migration` tf
    modules.  If set to true, this diagnostic variable instructs Core's database
    code to fire off a connection 'heartbeat' query and log the timing/results
    for diagnostic purposes, and retry certain connection timeouts once.
    This option is disabled by default
- **CUMULUS-2156**
  - Support array inputs parameters for `Internal` reconciliation report
- **CUMULUS-2157**
  - Added support to `data-migration1` Lambda for migrating providers data from Dynamo to RDS
    - The migration process for providers will convert any credentials that are stored unencrypted or encrypted with an S3 keypair provider to be encrypted with a KMS key instead
- **CUMULUS-2161**
  - Rules now support an `executionNamePrefix` property. If set, any executions
    triggered as a result of that rule will use that prefix in the name of the
    execution.
  - The `QueueGranules` task now supports an `executionNamePrefix` property. Any
    executions queued by that task will use that prefix in the name of the
    execution. See the
    [example workflow](./example/cumulus-tf/discover_granules_with_execution_name_prefix_workflow.asl.json)
    for usage.
  - The `QueuePdrs` task now supports an `executionNamePrefix` config property.
    Any executions queued by that task will use that prefix in the name of the
    execution. See the
    [example workflow](./example/cumulus-tf/discover_and_queue_pdrs_with_execution_name_prefix_workflow.asl.json)
    for usage.
- **CUMULUS-2162**
  - Adds new report type to `/reconciliationReport` endpoint.  The new report
    is `Granule Inventory`. This report is a CSV file of all the granules in
    the Cumulus DB. This report will eventually replace the existing
    `granules-csv` endpoint which has been deprecated.
- **CUMULUS-2197**
  - Added `ems_deploy` variable to the `cumulus` module. This is set to false by default, except
    for our example deployment, where it is needed for integration tests.

### Changed

- Upgraded version of [TEA](https://github.com/asfadmin/thin-egress-app/) deployed with Cumulus to build 88.
- **CUMULUS-2107**
  - Updated the `applyWorkflow` functionality on the granules endpoint to take a `meta` property to pass into the workflow message.
  - Updated the `BULK_GRANULE` functionality on the granules endpoint to support the above `applyWorkflow` change.
- **CUMULUS-2111**
  - Changed `distribution_api_gateway_stage` variable for `cumulus` module to `tea_api_gateway_stage`
  - Changed `api_gateway_stage` variable for `distribution` module to `tea_api_gateway_stage`
- **CUMULUS-2224**
  - Updated `/reconciliationReport`'s file reconciliation to include `"EXTENDED METADATA"` as a valid CMR relatedUrls Type.

### Fixed

- **CUMULUS-2168**
  - Fixed issue where large number of documents (generally logs) in the
    `cumulus` elasticsearch index results in the collection granule stats
    queries failing for the collections list api endpoint
- **CUMULUS-1955**
  - Due to AWS's eventual consistency model, it was possible for PostToCMR to
    publish an earlier version of a CMR metadata file, rather than the latest
    version created in a workflow.  This fix guarantees that the latest version
    is published, as expected.
- **CUMULUS-1961**
  - Fixed `activeCollections` query only returning 10 results
- **CUMULUS-2201**
  - Fix Reconciliation Report integration test failures by waiting for collections appear
    in es list and ingesting a fake granule xml file to CMR
- **CUMULUS-2015**
  - Reduced concurrency of `QueueGranules` task. That task now has a
    `config.concurrency` option that defaults to `3`.
- **CUMULUS-2116**
  - Fixed a race condition with bulk granule delete causing deleted granules to still appear in Elasticsearch. Granules removed via bulk delete should now be removed from Elasticsearch.
- **CUMULUS-2163**
  - Remove the `public-read` ACL from the `move-granules` task
- **CUMULUS-2164**
  - Fix issue where `cumulus` index is recreated and attached to an alias if it has been previously deleted
- **CUMULUS-2195**
  - Fixed issue with redirect from `/token` not working when using a Cloudfront endpoint to access the Cumulus API with Launchpad authentication enabled. The redirect should now work properly whether you are using a plain API gateway URL or a Cloudfront endpoint pointing at an API gateway URL.
- **CUMULUS-2200**
  - Fixed issue where __in and __not queries were stripping spaces from values

### Deprecated

- **CUMULUS-1955**
  - `@cumulus/aws-client/S3.getS3Object()`
  - `@cumulus/message/Queue.getQueueNameByUrl()`
  - `@cumulus/message/Queue.getQueueName()`
- **CUMULUS-2162**
  - `@cumulus/api/endpoints/granules-csv/list()`

### Removed

- **CUMULUS-2111**
  - Removed `distribution_url` and `distribution_redirect_uri` outputs from the `cumulus` module
  - Removed variables from the `cumulus` module:
    - `distribution_url`
    - `log_api_gateway_to_cloudwatch`
    - `thin_egress_cookie_domain`
    - `thin_egress_domain_cert_arn`
    - `thin_egress_download_role_in_region_arn`
    - `thin_egress_jwt_algo`
    - `thin_egress_jwt_secret_name`
    - `thin_egress_lambda_code_dependency_archive_key`
    - `thin_egress_stack_name`
  - Removed outputs from the `distribution` module:
    - `distribution_url`
    - `internal_tea_api`
    - `rest_api_id`
    - `thin_egress_app_redirect_uri`
  - Removed variables from the `distribution` module:
    - `bucket_map_key`
    - `distribution_url`
    - `log_api_gateway_to_cloudwatch`
    - `thin_egress_cookie_domain`
    - `thin_egress_domain_cert_arn`
    - `thin_egress_download_role_in_region_arn`
    - `thin_egress_jwt_algo`
    - `thin_egress_jwt_secret_name`
    - `thin_egress_lambda_code_dependency_archive_key`
- **CUMULUS-2157**
  - Removed `providerSecretsMigration` and `verifyProviderSecretsMigration` lambdas
- Removed deprecated `@cumulus/sf-sns-report` task
- Removed code:
  - `@cumulus/aws-client/S3.calculateS3ObjectChecksum`
  - `@cumulus/aws-client/S3.getS3ObjectReadStream`
  - `@cumulus/cmrjs.getFullMetadata`
  - `@cumulus/cmrjs.getMetadata`
  - `@cumulus/common/util.isNil`
  - `@cumulus/common/util.isNull`
  - `@cumulus/common/util.isUndefined`
  - `@cumulus/common/util.lookupMimeType`
  - `@cumulus/common/util.mkdtempSync`
  - `@cumulus/common/util.negate`
  - `@cumulus/common/util.noop`
  - `@cumulus/common/util.omit`
  - `@cumulus/common/util.renameProperty`
  - `@cumulus/common/util.sleep`
  - `@cumulus/common/util.thread`
  - `@cumulus/ingest/granule.copyGranuleFile`
  - `@cumulus/ingest/granule.moveGranuleFile`
  - `@cumulus/integration-tests/api/rules.deleteRule`
  - `@cumulus/integration-tests/api/rules.getRule`
  - `@cumulus/integration-tests/api/rules.listRules`
  - `@cumulus/integration-tests/api/rules.postRule`
  - `@cumulus/integration-tests/api/rules.rerunRule`
  - `@cumulus/integration-tests/api/rules.updateRule`
  - `@cumulus/integration-tests/sfnStep.parseStepMessage`
  - `@cumulus/message/Queue.getQueueName`
  - `@cumulus/message/Queue.getQueueNameByUrl`

## v2.0.2+ Backport releases

Release v2.0.1 was the last release on the 2.0.x release series.

Changes after this version on the 2.0.x release series are limited
security/requested feature patches and will not be ported forward to future
releases unless there is a corresponding CHANGELOG entry.

For up-to-date CHANGELOG for the maintenance release branch see
[CHANGELOG.md](https://github.com/nasa/cumulus/blob/release-2.0.x/CHANGELOG.md)
from the 2.0.x branch.

For the most recent release information for the maintenance branch please see
the [release page](https://github.com/nasa/cumulus/releases)

## [v2.0.7] 2020-10-1 - [BACKPORT]

### Fixed

- CVE-2020-7720
  - Updated common `node-forge` dependency to 0.10.0 to address CVE finding

### [v2.0.6] 2020-09-25 - [BACKPORT]

### Fixed

- **CUMULUS-2168**
  - Fixed issue where large number of documents (generally logs) in the
    `cumulus` elasticsearch index results in the collection granule stats
    queries failing for the collections list api endpoint

### [v2.0.5] 2020-09-15 - [BACKPORT]

#### Added

- Added `thin_egress_stack_name` variable to `cumulus` and `distribution` Terraform modules to allow overriding the default Cloudformation stack name used for the `thin-egress-app`. **Please note that if you change/set this value for an existing deployment, it will destroy and re-create your API gateway for the `thin-egress-app`.**

#### Fixed

- Fix collection list queries. Removed fixes to collection stats, which break queries for a large number of granules.

### [v2.0.4] 2020-09-08 - [BACKPORT]

#### Changed

- Upgraded version of [TEA](https://github.com/asfadmin/thin-egress-app/) deployed with Cumulus to build 88.

### [v2.0.3] 2020-09-02 - [BACKPORT]

#### Fixed

- **CUMULUS-1961**
  - Fixed `activeCollections` query only returning 10 results

- **CUMULUS-2039**
  - Fix issue causing SyncGranules task to run out of memory on large granules

#### CODE CHANGES

- The `@cumulus/aws-client/S3.getS3ObjectReadStreamAsync` function has been
  removed. It read the entire S3 object into memory before returning a read
  stream, which could cause Lambdas to run out of memory. Use
  `@cumulus/aws-client/S3.getObjectReadStream` instead.

### [v2.0.2] 2020-08-17 - [BACKPORT]

#### CODE CHANGES

- The `@cumulus/ingest/util.lookupMimeType` function now returns `undefined`
  rather than `null` if the mime type could not be found.
- The `@cumulus/ingest/lock.removeLock` function now returns `undefined`

#### Added

- **CUMULUS-2116**
  - Added `@cumulus/api/models/granule.unpublishAndDeleteGranule` which
  unpublishes a granule from CMR and deletes it from Cumulus, but does not
  update the record to `published: false` before deletion

### Fixed

- **CUMULUS-2116**
  - Fixed a race condition with bulk granule delete causing deleted granules to still appear in Elasticsearch. Granules removed via bulk delete should now be removed from Elasticsearch.

## [v2.0.1] 2020-07-28

### Added

- **CUMULUS-1886**
  - Added `multiple sort keys` support to `@cumulus/api`
- **CUMULUS-2099**
  - `@cumulus/message/Queue.getQueueUrl` to get the queue URL specified in a Cumulus workflow message, if any.

### Fixed

- **[PR 1790](https://github.com/nasa/cumulus/pull/1790)**
  - Fixed bug with request headers in `@cumulus/launchpad-auth` causing Launchpad token requests to fail

## [v2.0.0] 2020-07-23

### BREAKING CHANGES

- Changes to the `@cumulus/api-client` package
  - The `CumulusApiClientError` class must now be imported using
    `const { CumulusApiClientError } = require('@cumulus/api-client/CumulusApiClientError')`
- The `@cumulus/sftp-client/SftpClient` class must now be imported using
  `const { SftpClient } = require('@cumulus/sftp-client');`
- Instances of `@cumulus/ingest/SftpProviderClient` no longer implicitly connect
  when `download`, `list`, or `sync` are called. You must call `connect` on the
  provider client before issuing one of those calls. Failure to do so will
  result in a "Client not connected" exception being thrown.
- Instances of `@cumulus/ingest/SftpProviderClient` no longer implicitly
  disconnect from the SFTP server when `list` is called.
- Instances of `@cumulus/sftp-client/SftpClient` must now be explicitly closed
  by calling `.end()`
- Instances of `@cumulus/sftp-client/SftpClient` no longer implicitly connect to
  the server when `download`, `unlink`, `syncToS3`, `syncFromS3`, and `list` are
  called. You must explicitly call `connect` before calling one of those
  methods.
- Changes to the `@cumulus/common` package
  - `cloudwatch-event.getSfEventMessageObject()` now returns `undefined` if the
    message could not be found or could not be parsed. It previously returned
    `null`.
  - `S3KeyPairProvider.decrypt()` now throws an exception if the bucket
    containing the key cannot be determined.
  - `S3KeyPairProvider.decrypt()` now throws an exception if the stack cannot be
    determined.
  - `S3KeyPairProvider.encrypt()` now throws an exception if the bucket
    containing the key cannot be determined.
  - `S3KeyPairProvider.encrypt()` now throws an exception if the stack cannot be
    determined.
  - `sns-event.getSnsEventMessageObject()` now returns `undefined` if it could
    not be parsed. It previously returned `null`.
  - The `aws` module has been removed.
  - The `BucketsConfig.buckets` property is now read-only and private
  - The `test-utils.validateConfig()` function now resolves to `undefined`
    rather than `true`.
  - The `test-utils.validateInput()` function now resolves to `undefined` rather
    than `true`.
  - The `test-utils.validateOutput()` function now resolves to `undefined`
    rather than `true`.
  - The static `S3KeyPairProvider.retrieveKey()` function has been removed.
- Changes to the `@cumulus/cmrjs` package
  - `@cumulus/cmrjs.constructOnlineAccessUrl()` and
    `@cumulus/cmrjs/cmr-utils.constructOnlineAccessUrl()` previously took a
    `buckets` parameter, which was an instance of
    `@cumulus/common/BucketsConfig`. They now take a `bucketTypes` parameter,
    which is a simple object mapping bucket names to bucket types. Example:
    `{ 'private-1': 'private', 'public-1': 'public' }`
  - `@cumulus/cmrjs.reconcileCMRMetadata()` and
    `@cumulus/cmrjs/cmr-utils.reconcileCMRMetadata()` now take a **required**
    `bucketTypes` parameter, which is a simple object mapping bucket names to
    bucket types. Example: `{ 'private-1': 'private', 'public-1': 'public' }`
  - `@cumulus/cmrjs.updateCMRMetadata()` and
    `@cumulus/cmrjs/cmr-utils.updateCMRMetadata()` previously took an optional
    `inBuckets` parameter, which was an instance of
    `@cumulus/common/BucketsConfig`. They now take a **required** `bucketTypes`
    parameter, which is a simple object mapping bucket names to bucket types.
    Example: `{ 'private-1': 'private', 'public-1': 'public' }`
- The minimum supported version of all published Cumulus packages is now Node
  12.18.0
  - Tasks using the `cumuluss/cumulus-ecs-task` Docker image must be updated to
    `cumuluss/cumulus-ecs-task:1.7.0`. This can be done by updating the `image`
    property of any tasks defined using the `cumulus_ecs_service` Terraform
    module.
- Changes to `@cumulus/aws-client/S3`
  - The signature of the `getObjectSize` function has changed. It now takes a
    params object with three properties:
    - **s3**: an instance of an AWS.S3 object
    - **bucket**
    - **key**
  - The `getObjectSize` function will no longer retry if the object does not
    exist
- **CUMULUS-1861**
  - `@cumulus/message/Collections.getCollectionIdFromMessage` now throws a
    `CumulusMessageError` if `collectionName` and `collectionVersion` are missing
    from `meta.collection`.   Previously this method would return
    `'undefined___undefined'` instead
  - `@cumulus/integration-tests/addCollections` now returns an array of collections that
    were added rather than the count of added collections
- **CUMULUS-1930**
  - The `@cumulus/common/util.uuid()` function has been removed
- **CUMULUS-1955**
  - `@cumulus/aws-client/S3.multipartCopyObject` now returns an object with the
    AWS `etag` of the destination object
  - `@cumulus/ingest/S3ProviderClient.list` now sets a file object's `path`
    property to `undefined` instead of `null` when the file is at the top level
    of its bucket
  - The `sync` methods of the following classes in the `@cumulus/ingest` package
    now return an object with the AWS `s3uri` and `etag` of the destination file
    (they previously returned only a string representing the S3 URI)
    - `FtpProviderClient`
    - `HttpProviderClient`
    - `S3ProviderClient`
    - `SftpProviderClient`
- **CUMULUS-1958**
  - The following methods exported from `@cumulus/cmr-js/cmr-utils` were made
    async, and added distributionBucketMap as a parameter:
    - constructOnlineAccessUrl
    - generateFileUrl
    - reconcileCMRMetadata
    - updateCMRMetadata
- **CUMULUS-1969**
  - The `DiscoverPdrs` task now expects `provider_path` to be provided at
    `event.config.provider_path`, not `event.config.collection.provider_path`
  - `event.config.provider_path` is now a required parameter of the
    `DiscoverPdrs` task
  - `event.config.collection` is no longer a parameter to the `DiscoverPdrs`
    task
  - Collections no longer support the `provider_path` property. The tasks that
    relied on that property are now referencing `config.meta.provider_path`.
    Workflows should be updated accordingly.
- **CUMULUS-1977**
  - Moved bulk granule deletion endpoint from `/bulkDelete` to
    `/granules/bulkDelete`
- **CUMULUS-1991**
  - Updated CMR metadata generation to use "Download file.hdf" (where `file.hdf` is the filename of the given resource) as the resource description instead of "File to download"
  - CMR metadata updates now respect changes to resource descriptions (previously only changes to resource URLs were respected)

### MIGRATION STEPS

- Due to an issue with the AWS API Gateway and how the Thin Egress App Cloudformation template applies updates, you may need to redeploy your
  `thin-egress-app-EgressGateway` manually as a one time migration step.    If your deployment fails with an
  error similar to:

  ```bash
  Error: Lambda function (<stack>-tf-TeaCache) returned error: ({"errorType":"HTTPError","errorMessage":"Response code 404 (Not Found)"})
  ```

  Then follow the [AWS
  instructions](https://docs.aws.amazon.com/apigateway/latest/developerguide/how-to-deploy-api-with-console.html)
  to `Redeploy a REST API to a stage` for your egress API and re-run `terraform
  apply`.

### Added

- **CUMULUS-2081**
  - Add Integrator Guide section for onboarding
  - Add helpful tips documentation

- **CUMULUS-1902**
  - Add Common Use Cases section under Operator Docs

- **CUMULUS-2058**
  - Added `lambda_processing_role_name` as an output from the `cumulus` module
    to provide the processing role name
- **CUMULUS-1417**
  - Added a `checksumFor` property to collection `files` config. Set this
    property on a checksum file's definition matching the `regex` of the target
    file. More details in the ['Data Cookbooks
    Setup'](https://nasa.github.io/cumulus/docs/next/data-cookbooks/setup)
    documentation.
  - Added `checksumFor` validation to collections model.
- **CUMULUS-1956**
  - Added `@cumulus/earthata-login-client` package
  - The `/s3credentials` endpoint that is deployed as part of distribution now
    supports authentication using tokens created by a different application. If
    a request contains the `EDL-ClientId` and `EDL-Token` headers,
    authentication will be handled using that token rather than attempting to
    use OAuth.
  - `@cumulus/earthata-login-client.getTokenUsername()` now accepts an
    `xRequestId` argument, which will be included as the `X-Request-Id` header
    when calling Earthdata Login.
  - If the `s3Credentials` endpoint is invoked with an EDL token and an
    `X-Request-Id` header, that `X-Request-Id` header will be forwarded to
    Earthata Login.
- **CUMULUS-1957**
  - If EDL token authentication is being used, and the `EDL-Client-Name` header
    is set, `@the-client-name` will be appended to the end of the Earthdata
    Login username that is used as the `RoleSessionName` of the temporary IAM
    credentials. This value will show up in the AWS S3 server access logs.
- **CUMULUS-1958**
  - Add the ability for users to specify a `bucket_map_key` to the `cumulus`
    terraform module as an override for the default .yaml values that are passed
    to TEA by Core.    Using this option *requires* that each configured
    Cumulus 'distribution' bucket (e.g. public/protected buckets) have a single
    TEA mapping.  Multiple maps per bucket are not supported.
  - Updated Generating a distribution URL, the MoveGranules task and all CMR
    reconciliation functionality to utilize the TEA bucket map override.
  - Updated deploy process to utilize a bootstrap 'tea-map-cache' lambda that
    will, after deployment of Cumulus Core's TEA instance, query TEA for all
    protected/public buckets and generate a mapping configuration used
    internally by Core.  This object is also exposed as an output of the Cumulus
    module as `distribution_bucket_map`.
- **CUMULUS-1961**
  - Replaces DynamoDB for Elasticsearch for reconciliationReportForCumulusCMR
    comparisons between Cumulus and CMR.
- **CUMULUS-1970**
  - Created the `add-missing-file-checksums` workflow task
  - Added `@cumulus/aws-client/S3.calculateObjectHash()` function
  - Added `@cumulus/aws-client/S3.getObjectReadStream()` function
- **CUMULUS-1887**
  - Add additional fields to the granule CSV download file
- **CUMULUS-2019**
  - Add `infix` search to es query builder `@cumulus/api/es/es/queries` to
    support partial matching of the keywords

### Changed

- **CUMULUS-2032**
  - Updated @cumulus/ingest/HttpProviderClient to utilize a configuration key
    `httpListTimeout` to set the default timeout for discovery HTTP/HTTPS
    requests, and updates the default for the provider to 5 minutes (300 seconds).
  - Updated the DiscoverGranules and DiscoverPDRs tasks to utilize the updated
    configuration value if set via workflow config, and updates the default for
    these tasks to 5 minutes (300 seconds).

- **CUMULUS-176**
  - The API will now respond with a 400 status code when a request body contains
    invalid JSON. It had previously returned a 500 status code.
- **CUMULUS-1861**
  - Updates Rule objects to no longer require a collection.
  - Changes the DLQ behavior for `sfEventSqsToDbRecords` and
    `sfEventSqsToDbRecordsInputQueue`. Previously failure to write a database
    record would result in lambda success, and an error log in the CloudWatch
    logs.   The lambda has been updated to manually add a record to
    the `sfEventSqsToDbRecordsDeadLetterQueue` if the granule, execution, *or*
    pdr record fails to write, in addition to the previous error logging.
- **CUMULUS-1956**
  - The `/s3credentials` endpoint that is deployed as part of distribution now
    supports authentication using tokens created by a different application. If
    a request contains the `EDL-ClientId` and `EDL-Token` headers,
    authentication will be handled using that token rather than attempting to
    use OAuth.
- **CUMULUS-1977**
  - API endpoint POST `/granules/bulk` now returns a 202 status on a successful
    response instead of a 200 response
  - API endpoint DELETE `/granules/<granule-id>` now returns a 404 status if the
    granule record was already deleted
  - `@cumulus/api/models/Granule.update()` now returns the updated granule
    record
  - Implemented POST `/granules/bulkDelete` API endpoint to support deleting
    granules specified by ID or returned by the provided query in the request
    body. If the request is successful, the endpoint returns the async operation
    ID that has been started to remove the granules.
    - To use a query in the request body, your deployment must be
      [configured to access the Elasticsearch host for ESDIS metrics](https://nasa.github.io/cumulus/docs/additional-deployment-options/cloudwatch-logs-delivery#esdis-metrics)
      in your environment
  - Added `@cumulus/api/models/Granule.getRecord()` method to return raw record
    from DynamoDB
  - Added `@cumulus/api/models/Granule.delete()` method which handles deleting
    the granule record from DynamoDB and the granule files from S3
- **CUMULUS-1982**
  - The `globalConnectionLimit` property of providers is now optional and
    defaults to "unlimited"
- **CUMULUS-1997**
  - Added optional `launchpad` configuration to `@cumulus/hyrax-metadata-updates` task config schema.
- **CUMULUS-1991**
  - `@cumulus/cmrjs/src/cmr-utils/constructOnlineAccessUrls()` now throws an error if `cmrGranuleUrlType = "distribution"` and no distribution endpoint argument is provided
- **CUMULUS-2011**
  - Reconciliation reports are now generated within an AsyncOperation
- **CUMULUS-2016**
  - Upgrade TEA to version 79

### Fixed

- **CUMULUS-1991**
  - Added missing `DISTRIBUTION_ENDPOINT` environment variable for API lambdas. This environment variable is required for API requests to move granules.

- **CUMULUS-1961**
  - Fixed granules and executions query params not getting sent to API in granule list operation in `@cumulus/api-client`

### Deprecated

- `@cumulus/aws-client/S3.calculateS3ObjectChecksum()`
- `@cumulus/aws-client/S3.getS3ObjectReadStream()`
- `@cumulus/common/log.convertLogLevel()`
- `@cumulus/collection-config-store`
- `@cumulus/common/util.sleep()`

- **CUMULUS-1930**
  - `@cumulus/common/log.convertLogLevel()`
  - `@cumulus/common/util.isNull()`
  - `@cumulus/common/util.isUndefined()`
  - `@cumulus/common/util.negate()`
  - `@cumulus/common/util.noop()`
  - `@cumulus/common/util.isNil()`
  - `@cumulus/common/util.renameProperty()`
  - `@cumulus/common/util.lookupMimeType()`
  - `@cumulus/common/util.thread()`
  - `@cumulus/common/util.mkdtempSync()`

### Removed

- The deprecated `@cumulus/common.bucketsConfigJsonObject` function has been
  removed
- The deprecated `@cumulus/common.CollectionConfigStore` class has been removed
- The deprecated `@cumulus/common.concurrency` module has been removed
- The deprecated `@cumulus/common.constructCollectionId` function has been
  removed
- The deprecated `@cumulus/common.launchpad` module has been removed
- The deprecated `@cumulus/common.LaunchpadToken` class has been removed
- The deprecated `@cumulus/common.Semaphore` class has been removed
- The deprecated `@cumulus/common.stringUtils` module has been removed
- The deprecated `@cumulus/common/aws.cloudwatchlogs` function has been removed
- The deprecated `@cumulus/common/aws.deleteS3Files` function has been removed
- The deprecated `@cumulus/common/aws.deleteS3Object` function has been removed
- The deprecated `@cumulus/common/aws.dynamodb` function has been removed
- The deprecated `@cumulus/common/aws.dynamodbDocClient` function has been
  removed
- The deprecated `@cumulus/common/aws.getExecutionArn` function has been removed
- The deprecated `@cumulus/common/aws.headObject` function has been removed
- The deprecated `@cumulus/common/aws.listS3ObjectsV2` function has been removed
- The deprecated `@cumulus/common/aws.parseS3Uri` function has been removed
- The deprecated `@cumulus/common/aws.promiseS3Upload` function has been removed
- The deprecated `@cumulus/common/aws.recursivelyDeleteS3Bucket` function has
  been removed
- The deprecated `@cumulus/common/aws.s3CopyObject` function has been removed
- The deprecated `@cumulus/common/aws.s3ObjectExists` function has been removed
- The deprecated `@cumulus/common/aws.s3PutObject` function has been removed
- The deprecated `@cumulus/common/bucketsConfigJsonObject` function has been
  removed
- The deprecated `@cumulus/common/CloudWatchLogger` class has been removed
- The deprecated `@cumulus/common/collection-config-store.CollectionConfigStore`
  class has been removed
- The deprecated `@cumulus/common/collection-config-store.constructCollectionId`
  function has been removed
- The deprecated `@cumulus/common/concurrency.limit` function has been removed
- The deprecated `@cumulus/common/concurrency.mapTolerant` function has been
  removed
- The deprecated `@cumulus/common/concurrency.promiseUrl` function has been
  removed
- The deprecated `@cumulus/common/concurrency.toPromise` function has been
  removed
- The deprecated `@cumulus/common/concurrency.unless` function has been removed
- The deprecated `@cumulus/common/config.parseConfig` function has been removed
- The deprecated `@cumulus/common/config.resolveResource` function has been
  removed
- The deprecated `@cumulus/common/DynamoDb.get` function has been removed
- The deprecated `@cumulus/common/DynamoDb.scan` function has been removed
- The deprecated `@cumulus/common/FieldPattern` class has been removed
- The deprecated `@cumulus/common/launchpad.getLaunchpadToken` function has been
  removed
- The deprecated `@cumulus/common/launchpad.validateLaunchpadToken` function has
  been removed
- The deprecated `@cumulus/common/LaunchpadToken` class has been removed
- The deprecated `@cumulus/common/message.buildCumulusMeta` function has been
  removed
- The deprecated `@cumulus/common/message.buildQueueMessageFromTemplate`
  function has been removed
- The deprecated `@cumulus/common/message.getCollectionIdFromMessage` function
  has been removed
- The deprecated `@cumulus/common/message.getMaximumExecutions` function has
  been removed
- The deprecated `@cumulus/common/message.getMessageExecutionArn` function has
  been removed
- The deprecated `@cumulus/common/message.getMessageExecutionName` function has
  been removed
- The deprecated `@cumulus/common/message.getMessageFromTemplate` function has
  been removed
- The deprecated `@cumulus/common/message.getMessageGranules` function has been
  removed
- The deprecated `@cumulus/common/message.getMessageStateMachineArn` function
  has been removed
- The deprecated `@cumulus/common/message.getQueueName` function has been
  removed
- The deprecated `@cumulus/common/message.getQueueNameByUrl` function has been
  removed
- The deprecated `@cumulus/common/message.hasQueueAndExecutionLimit` function
  has been removed
- The deprecated `@cumulus/common/Semaphore` class has been removed
- The deprecated `@cumulus/common/string.globalReplace` function has been removed
- The deprecated `@cumulus/common/string.isNonEmptyString` function has been
  removed
- The deprecated `@cumulus/common/string.isValidHostname` function has been
  removed
- The deprecated `@cumulus/common/string.match` function has been removed
- The deprecated `@cumulus/common/string.matches` function has been removed
- The deprecated `@cumulus/common/string.replace` function has been removed
- The deprecated `@cumulus/common/string.toLower` function has been removed
- The deprecated `@cumulus/common/string.toUpper` function has been removed
- The deprecated `@cumulus/common/testUtils.getLocalstackEndpoint` function has been removed
- The deprecated `@cumulus/common/util.setErrorStack` function has been removed
- The `@cumulus/common/util.uuid` function has been removed
- The deprecated `@cumulus/common/workflows.getWorkflowArn` function has been
  removed
- The deprecated `@cumulus/common/workflows.getWorkflowFile` function has been
  removed
- The deprecated `@cumulus/common/workflows.getWorkflowList` function has been
  removed
- The deprecated `@cumulus/common/workflows.getWorkflowTemplate` function has
  been removed
- `@cumulus/aws-client/StepFunctions.toSfnExecutionName()`
- `@cumulus/aws-client/StepFunctions.fromSfnExecutionName()`
- `@cumulus/aws-client/StepFunctions.getExecutionArn()`
- `@cumulus/aws-client/StepFunctions.getExecutionUrl()`
- `@cumulus/aws-client/StepFunctions.getStateMachineArn()`
- `@cumulus/aws-client/StepFunctions.pullStepFunctionEvent()`
- `@cumulus/common/test-utils/throttleOnce()`
- `@cumulus/integration-tests/api/distribution.invokeApiDistributionLambda()`
- `@cumulus/integration-tests/api/distribution.getDistributionApiRedirect()`
- `@cumulus/integration-tests/api/distribution.getDistributionApiFileStream()`

## [v1.24.0] 2020-06-03

### BREAKING CHANGES

- **CUMULUS-1969**
  - The `DiscoverPdrs` task now expects `provider_path` to be provided at
    `event.config.provider_path`, not `event.config.collection.provider_path`
  - `event.config.provider_path` is now a required parameter of the
    `DiscoverPdrs` task
  - `event.config.collection` is no longer a parameter to the `DiscoverPdrs`
    task
  - Collections no longer support the `provider_path` property. The tasks that
    relied on that property are now referencing `config.meta.provider_path`.
    Workflows should be updated accordingly.

- **CUMULUS-1997**
  - `@cumulus/cmr-client/CMRSearchConceptQueue` parameters have been changed to take a `cmrSettings` object containing clientId, provider, and auth information. This can be generated using `@cumulus/cmrjs/cmr-utils/getCmrSettings`. The `cmrEnvironment` variable has been removed.

### Added

- **CUMULUS-1800**
  - Added task configuration setting named `syncChecksumFiles` to the
    SyncGranule task. This setting is `false` by default, but when set to
    `true`, all checksum files associated with data files that are downloaded
    will be downloaded as well.
- **CUMULUS-1952**
  - Updated HTTP(S) provider client to accept username/password for Basic authorization. This change adds support for Basic Authorization such as Earthdata login redirects to ingest (i.e. as implemented in SyncGranule), but not to discovery (i.e. as implemented in DiscoverGranules). Discovery still expects the provider's file system to be publicly accessible, but not the individual files and their contents.
  - **NOTE**: Using this in combination with the HTTP protocol may expose usernames and passwords to intermediary network entities. HTTPS is highly recommended.
- **CUMULUS-1997**
  - Added optional `launchpad` configuration to `@cumulus/hyrax-metadata-updates` task config schema.

### Fixed

- **CUMULUS-1997**
  - Updated all CMR operations to use configured authentication scheme
- **CUMULUS-2010**
  - Updated `@cumulus/api/launchpadSaml` to support multiple userGroup attributes from the SAML response

## [v1.23.2] 2020-05-22

### BREAKING CHANGES

- Updates to the Cumulus archive API:
  - All endpoints now return a `401` response instead of a `403` for any request where the JWT passed as a Bearer token is invalid.
  - POST `/refresh` and DELETE `/token/<token>` endpoints now return a `401` response for requests with expired tokens

- **CUMULUS-1894**
  - `@cumulus/ingest/granule.handleDuplicateFile()`
    - The `copyOptions` parameter has been removed
    - An `ACL` parameter has been added
  - `@cumulus/ingest/granule.renameS3FileWithTimestamp()`
    - Now returns `undefined`

- **CUMULUS-1896**
  Updated all Cumulus core lambdas to utilize the new message adapter streaming interface via [cumulus-message-adapter-js v1.2.0](https://github.com/nasa/cumulus-message-adapter-js/releases/tag/v1.2.0).   Users of this version of Cumulus (or later) must utilize version 1.3.0 or greater of the [cumulus-message-adapter](https://github.com/nasa/cumulus-message-adapter) to support core lambdas.

- **CUMULUS-1912**
  - `@cumulus/api` reconciliationReports list endpoint returns a list of reconciliationReport records instead of S3Uri.

- **CUMULUS-1969**
  - The `DiscoverGranules` task now expects `provider_path` to be provided at
    `event.config.provider_path`, not `event.config.collection.provider_path`
  - `config.provider_path` is now a required parameter of the `DiscoverGranules`
    task

### MIGRATION STEPS

- To take advantage of the new TTL-based access token expiration implemented in CUMULUS-1777 (see notes below) and clear out existing records in your access tokens table, do the following:
  1. Log out of any active dashboard sessions
  2. Use the AWS console or CLI to delete your `<prefix>-AccessTokensTable` DynamoDB table
  3. [Re-deploy your `data-persistence` module](https://nasa.github.io/cumulus/docs/deployment/upgrade-readme#update-data-persistence-resources), which should re-create the `<prefix>-AccessTokensTable` DynamoDB table
  4. Return to using the Cumulus API/dashboard as normal
- This release requires the Cumulus Message Adapter layer deployed with Cumulus Core to be at least 1.3.0, as the core lambdas have updated to [cumulus-message-adapter-js v1.2.0](https://github.com/nasa/cumulus-message-adapter-js/releases/tag/v1.2.0) and the new CMA interface.  As a result, users should:
  1. Follow the [Cumulus Message Adapter (CMA) deployment instructions](https://nasa.github.io/cumulus/docs/deployment/deployment-readme#deploy-the-cumulus-message-adapter-layer) and install a CMA layer version >=1.3.0
  2. If you are using any custom Node.js Lambdas in your workflows **and** the Cumulus CMA layer/`cumulus-message-adapter-js`, you must update your lambda to use [cumulus-message-adapter-js v1.2.0](https://github.com/nasa/cumulus-message-adapter-js/releases/tag/v1.2.0) and follow the migration instructions in the release notes. Prior versions of `cumulus-message-adapter-js` are not compatible with CMA >= 1.3.0.
- Migrate existing s3 reconciliation report records to database (CUMULUS-1911):
  - After update your `data persistence` module and Cumulus resources, run the command:

  ```bash
  ./node_modules/.bin/cumulus-api migrate --stack `<your-terraform-deployment-prefix>` --migrationVersion migration5
  ```

### Added

- Added a limit for concurrent Elasticsearch requests when doing an index from database operation
- Added the `es_request_concurrency` parameter to the archive and cumulus Terraform modules

- **CUMULUS-1995**
  - Added the `es_index_shards` parameter to the archive and cumulus Terraform modules to configure the number of shards for the ES index
    - If you have an existing ES index, you will need to [reindex](https://nasa.github.io/cumulus-api/#reindex) and then [change index](https://nasa.github.io/cumulus-api/#change-index) to take advantage of shard updates

- **CUMULUS-1894**
  - Added `@cumulus/aws-client/S3.moveObject()`

- **CUMULUS-1911**
  - Added ReconciliationReports table
  - Updated CreateReconciliationReport lambda to save Reconciliation Report records to database
  - Updated dbIndexer and IndexFromDatabase lambdas to index Reconciliation Report records to Elasticsearch
  - Added migration_5 to migrate existing s3 reconciliation report records to database and Elasticsearch
  - Updated `@cumulus/api` package, `tf-modules/archive` and `tf-modules/data-persistence` Terraform modules

- **CUMULUS-1916**
  - Added util function for seeding reconciliation reports when running API locally in dashboard

### Changed

- **CUMULUS-1777**
  - The `expirationTime` property is now a **required field** of the access tokens model.
  - Updated the `AccessTokens` table to set a [TTL](https://docs.aws.amazon.com/amazondynamodb/latest/developerguide/howitworks-ttl.html) on the `expirationTime` field in `tf-modules/data-persistence/dynamo.tf`. As a result, access token records in this table whose `expirationTime` has passed should be **automatically deleted by DynamoDB**.
  - Updated all code creating access token records in the Dynamo `AccessTokens` table to set the `expirationTime` field value in seconds from the epoch.
- **CUMULUS-1912**
  - Updated reconciliationReports endpoints to query against Elasticsearch, delete report from both database and s3
  - Added `@cumulus/api-client/reconciliationReports`
- **CUMULUS-1999**
  - Updated `@cumulus/common/util.deprecate()` so that only a single deprecation notice is printed for each name/version combination

### Fixed

- **CUMULUS-1894**
  - The `SyncGranule` task can now handle files larger than 5 GB
- **CUMULUS-1987**
  - `Remove granule from CMR` operation in `@cumulus/api` now passes token to CMR when fetching granule metadata, allowing removal of private granules
- **CUMULUS-1993**
  - For a given queue, the `sqs-message-consumer` Lambda will now only schedule workflows for rules matching the queue **and the collection information in each queue message (if any)**
    - The consumer also now only reads each queue message **once per Lambda invocation**, whereas previously each message was read **once per queue rule per Lambda invocation**
  - Fixed bug preventing the deletion of multiple SNS rules that share the same SNS topic

### Deprecated

- **CUMULUS-1894**
  - `@cumulus/ingest/granule.copyGranuleFile()`
  - `@cumulus/ingest/granule.moveGranuleFile()`

- **CUMULUS-1987** - Deprecated the following functions:
  - `@cumulus/cmrjs/getMetadata(cmrLink)` -> `@cumulus/cmr-client/CMR.getGranuleMetadata(cmrLink)`
  - `@cumulus/cmrjs/getFullMetadata(cmrLink)`

## [v1.22.1] 2020-05-04

**Note**: v1.22.0 was not released as a package due to npm/release concerns.  Users upgrading to 1.22.x should start with 1.22.1

### Added

- **CUMULUS-1894**
  - Added `@cumulus/aws-client/S3.multipartCopyObject()`
- **CUMULUS-408**
  - Added `certificateUri` field to provider schema. This optional field allows operators to specify an S3 uri to a CA bundle to use for HTTPS requests.
- **CUMULUS-1787**
  - Added `collections/active` endpoint for returning collections with active granules in `@cumulus/api`
- **CUMULUS-1799**
  - Added `@cumulus/common/stack.getBucketsConfigKey()` to return the S3 key for the buckets config object
  - Added `@cumulus/common/workflows.getWorkflowFileKey()` to return the S3 key for a workflow definition object
  - Added `@cumulus/common/workflows.getWorkflowsListKeyPrefix()` to return the S3 key prefix for objects containing workflow definitions
  - Added `@cumulus/message` package containing utilities for building and parsing Cumulus messages
- **CUMULUS-1850**
  - Added `@cumulus/aws-client/Kinesis.describeStream()` to get a Kinesis stream description
- **CUMULUS-1853**
  - Added `@cumulus/integration-tests/collections.createCollection()`
  - Added `@cumulus/integration-tests/executions.findExecutionArn()`
  - Added `@cumulus/integration-tests/executions.getExecutionWithStatus()`
  - Added `@cumulus/integration-tests/granules.getGranuleWithStatus()`
  - Added `@cumulus/integration-tests/providers.createProvider()`
  - Added `@cumulus/integration-tests/rules.createOneTimeRule()`

### Changed

- **CUMULUS-1682**
  - Moved all `@cumulus/ingest/parse-pdr` code into the `parse-pdr` task as it had become tightly coupled with that task's handler and was not used anywhere else. Unit tests also restored.
- **CUMULUS-1820**
  - Updated the Thin Egress App module used in `tf-modules/distribution/main.tf` to build 74. [See the release notes](https://github.com/asfadmin/thin-egress-app/releases/tag/tea-build.74).
- **CUMULUS-1852**
  - Updated POST endpoints for `/collections`, `/providers`, and `/rules` to log errors when returning a 500 response
  - Updated POST endpoint for `/collections`:
    - Return a 400 response when the `name` or `version` fields are missing
    - Return a 409 response if the collection already exists
    - Improved error messages to be more explicit
  - Updated POST endpoint for `/providers`:
    - Return a 400 response if the `host` field value is invalid
    - Return a 409 response if the provider already exists
  - Updated POST endpoint for `/rules`:
    - Return a 400 response if rule `name` is invalid
    - Return a 400 response if rule `type` is invalid
- **CUMULUS-1891**
  - Updated the following endpoints using async operations to return a 503 error if the ECS task  cannot be started and a 500 response for a non-specific error:
    - POST `/replays`
    - POST `/bulkDelete`
    - POST `/elasticsearch/index-from-database`
    - POST `/granules/bulk`

### Fixed

- **CUMULUS-408**
  - Fixed HTTPS discovery and ingest.

- **CUMULUS-1850**
  - Fixed a bug in Kinesis event processing where the message consumer would not properly filter available rules based on the collection information in the event and the Kinesis stream ARN

- **CUMULUS-1853**
  - Fixed a bug where attempting to create a rule containing a payload property
    would fail schema validation.

- **CUMULUS-1854**
  - Rule schema is validated before starting workflows or creating event source mappings

- **CUMULUS-1974**
  - Fixed @cumulus/api webpack config for missing underscore object due to underscore update

- **CUMULUS-2210**
  - Fixed `cmr_oauth_provider` variable not being propagated to reconciliation reports

### Deprecated

- **CUMULUS-1799** - Deprecated the following code. For cases where the code was moved into another package, the new code location is noted:
  - `@cumulus/aws-client/StepFunctions.fromSfnExecutionName()`
  - `@cumulus/aws-client/StepFunctions.toSfnExecutionName()`
  - `@cumulus/aws-client/StepFunctions.getExecutionArn()` -> `@cumulus/message/Executions.buildExecutionArn()`
  - `@cumulus/aws-client/StepFunctions.getExecutionUrl()` -> `@cumulus/message/Executions.getExecutionUrlFromArn()`
  - `@cumulus/aws-client/StepFunctions.getStateMachineArn()` -> `@cumulus/message/Executions.getStateMachineArnFromExecutionArn()`
  - `@cumulus/aws-client/StepFunctions.pullStepFunctionEvent()` -> `@cumulus/message/StepFunctions.pullStepFunctionEvent()`
  - `@cumulus/common/bucketsConfigJsonObject()`
  - `@cumulus/common/CloudWatchLogger`
  - `@cumulus/common/collection-config-store/CollectionConfigStore` -> `@cumulus/collection-config-store`
  - `@cumulus/common/collection-config-store.constructCollectionId()` -> `@cumulus/message/Collections.constructCollectionId`
  - `@cumulus/common/concurrency.limit()`
  - `@cumulus/common/concurrency.mapTolerant()`
  - `@cumulus/common/concurrency.promiseUrl()`
  - `@cumulus/common/concurrency.toPromise()`
  - `@cumulus/common/concurrency.unless()`
  - `@cumulus/common/config.buildSchema()`
  - `@cumulus/common/config.parseConfig()`
  - `@cumulus/common/config.resolveResource()`
  - `@cumulus/common/config.resourceToArn()`
  - `@cumulus/common/FieldPattern`
  - `@cumulus/common/launchpad.getLaunchpadToken()` -> `@cumulus/launchpad-auth/index.getLaunchpadToken()`
  - `@cumulus/common/LaunchpadToken` -> `@cumulus/launchpad-auth/LaunchpadToken`
  - `@cumulus/common/launchpad.validateLaunchpadToken()` -> `@cumulus/launchpad-auth/index.validateLaunchpadToken()`
  - `@cumulus/common/message.buildCumulusMeta()` -> `@cumulus/message/Build.buildCumulusMeta()`
  - `@cumulus/common/message.buildQueueMessageFromTemplate()` -> `@cumulus/message/Build.buildQueueMessageFromTemplate()`
  - `@cumulus/common/message.getCollectionIdFromMessage()` -> `@cumulus/message/Collections.getCollectionIdFromMessage()`
  - `@cumulus/common/message.getMessageExecutionArn()` -> `@cumulus/message/Executions.getMessageExecutionArn()`
  - `@cumulus/common/message.getMessageExecutionName()` -> `@cumulus/message/Executions.getMessageExecutionName()`
  - `@cumulus/common/message.getMaximumExecutions()` -> `@cumulus/message/Queue.getMaximumExecutions()`
  - `@cumulus/common/message.getMessageFromTemplate()`
  - `@cumulus/common/message.getMessageStateMachineArn()` -> `@cumulus/message/Executions.getMessageStateMachineArn()`)
  - `@cumulus/common/message.getMessageGranules()` -> `@cumulus/message/Granules.getMessageGranules()`
  - `@cumulus/common/message.getQueueNameByUrl()` -> `@cumulus/message/Queue.getQueueNameByUrl()`
  - `@cumulus/common/message.getQueueName()` -> `@cumulus/message/Queue.getQueueName()`)
  - `@cumulus/common/message.hasQueueAndExecutionLimit()` -> `@cumulus/message/Queue.hasQueueAndExecutionLimit()`
  - `@cumulus/common/Semaphore`
  - `@cumulus/common/test-utils.throttleOnce()`
  - `@cumulus/common/workflows.getWorkflowArn()`
  - `@cumulus/common/workflows.getWorkflowFile()`
  - `@cumulus/common/workflows.getWorkflowList()`
  - `@cumulus/common/workflows.getWorkflowTemplate()`
  - `@cumulus/integration-tests/sfnStep/SfnStep.parseStepMessage()` -> `@cumulus/message/StepFunctions.parseStepMessage()`
- **CUMULUS-1858** - Deprecated the following functions.
  - `@cumulus/common/string.globalReplace()`
  - `@cumulus/common/string.isNonEmptyString()`
  - `@cumulus/common/string.isValidHostname()`
  - `@cumulus/common/string.match()`
  - `@cumulus/common/string.matches()`
  - `@cumulus/common/string.replace()`
  - `@cumulus/common/string.toLower()`
  - `@cumulus/common/string.toUpper()`

### Removed

- **CUMULUS-1799**: Deprecated code removals:
  - Removed from `@cumulus/common/aws`:
    - `pullStepFunctionEvent()`
  - Removed `@cumulus/common/sfnStep`
  - Removed `@cumulus/common/StepFunctions`

## [v1.21.0] 2020-03-30

### PLEASE NOTE

- **CUMULUS-1762**: the `messageConsumer` for `sns` and `kinesis`-type rules now fetches
  the collection information from the message. You should ensure that your rule's collection
  name and version match what is in the message for these ingest messages to be processed.
  If no matching rule is found, an error will be thrown and logged in the
  `messageConsumer` Lambda function's log group.

### Added

- **CUMULUS-1629**`
  - Updates discover-granules task to respect/utilize duplicateHandling configuration such that
    - skip:               Duplicates will be filtered from the granule list
    - error:              Duplicates encountered will result in step failure
    - replace, version:   Duplicates will be ignored and handled as normal.
  - Adds a new copy of the API lambda `PrivateApiLambda()` which is configured to not require authentication. This Lambda is not connected to an API gateway
  - Adds `@cumulus/api-client` with functions for use by workflow lambdas to call the API when needed

- **CUMULUS-1732**
  - Added Python task/activity workflow and integration test (`PythonReferenceSpec`) to test `cumulus-message-adapter-python`and `cumulus-process-py` integration.
- **CUMULUS-1795**
  - Added an IAM policy on the Cumulus EC2 creation to enable SSM when the `deploy_to_ngap` flag is true

### Changed

- **CUMULUS-1762**
  - the `messageConsumer` for `sns` and `kinesis`-type rules now fetches the collection
    information from the message.

### Deprecated

- **CUMULUS-1629**
  - Deprecate `granulesApi`, `rulesApi`, `emsApi`, `executionsAPI` from `@cumulus/integration-test/api` in favor of code moved to `@cumulus/api-client`

### Removed

- **CUMULUS-1799**: Deprecated code removals
  - Removed deprecated method `@cumulus/api/models/Granule.createGranulesFromSns()`
  - Removed deprecated method `@cumulus/api/models/Granule.removeGranuleFromCmr()`
  - Removed from `@cumulus/common/aws`:
    - `apigateway()`
    - `buildS3Uri()`
    - `calculateS3ObjectChecksum()`
    - `cf()`
    - `cloudwatch()`
    - `cloudwatchevents()`
    - `cloudwatchlogs()`
    - `createAndWaitForDynamoDbTable()`
    - `createQueue()`
    - `deleteSQSMessage()`
    - `describeCfStackResources()`
    - `downloadS3File()`
    - `downloadS3Files()`
    - `DynamoDbSearchQueue` class
    - `dynamodbstreams()`
    - `ec2()`
    - `ecs()`
    - `fileExists()`
    - `findResourceArn()`
    - `fromSfnExecutionName()`
    - `getFileBucketAndKey()`
    - `getJsonS3Object()`
    - `getQueueUrl()`
    - `getObjectSize()`
    - `getS3ObjectReadStream()`
    - `getSecretString()`
    - `getStateMachineArn()`
    - `headObject()`
    - `isThrottlingException()`
    - `kinesis()`
    - `lambda()`
    - `listS3Objects()`
    - `promiseS3Upload()`
    - `publishSnsMessage()`
    - `putJsonS3Object()`
    - `receiveSQSMessages()`
    - `s3CopyObject()`
    - `s3GetObjectTagging()`
    - `s3Join()`
    - `S3ListObjectsV2Queue` class
    - `s3TagSetToQueryString()`
    - `s3PutObjectTagging()`
    - `secretsManager()`
    - `sendSQSMessage()`
    - `sfn()`
    - `sns()`
    - `sqs()`
    - `sqsQueueExists()`
    - `toSfnExecutionName()`
    - `uploadS3FileStream()`
    - `uploadS3Files()`
    - `validateS3ObjectChecksum()`
  - Removed `@cumulus/common/CloudFormationGateway` class
  - Removed `@cumulus/common/concurrency/Mutex` class
  - Removed `@cumulus/common/errors`
  - Removed `@cumulus/common/sftp`
  - Removed `@cumulus/common/string.unicodeEscape`
  - Removed `@cumulus/cmrjs/cmr-utils.getGranuleId()`
  - Removed `@cumulus/cmrjs/cmr-utils.getCmrFiles()`
  - Removed `@cumulus/cmrjs/cmr/CMR` class
  - Removed `@cumulus/cmrjs/cmr/CMRSearchConceptQueue` class
  - Removed `@cumulus/cmrjs/utils.getHost()`
  - Removed `@cumulus/cmrjs/utils.getIp()`
  - Removed `@cumulus/cmrjs/utils.hostId()`
  - Removed `@cumulus/cmrjs/utils/ummVersion()`
  - Removed `@cumulus/cmrjs/utils.updateToken()`
  - Removed `@cumulus/cmrjs/utils.validateUMMG()`
  - Removed `@cumulus/ingest/aws.getEndpoint()`
  - Removed `@cumulus/ingest/aws.getExecutionUrl()`
  - Removed `@cumulus/ingest/aws/invoke()`
  - Removed `@cumulus/ingest/aws/CloudWatch` class
  - Removed `@cumulus/ingest/aws/ECS` class
  - Removed `@cumulus/ingest/aws/Events` class
  - Removed `@cumulus/ingest/aws/SQS` class
  - Removed `@cumulus/ingest/aws/StepFunction` class
  - Removed `@cumulus/ingest/util.normalizeProviderPath()`
  - Removed `@cumulus/integration-tests/index.listCollections()`
  - Removed `@cumulus/integration-tests/index.listProviders()`
  - Removed `@cumulus/integration-tests/index.rulesList()`
  - Removed `@cumulus/integration-tests/api/api.addCollectionApi()`

## [v1.20.0] 2020-03-12

### BREAKING CHANGES

- **CUMULUS-1714**
  - Changed the format of the message sent to the granule SNS Topic. Message includes the granule record under `record` and the type of event under `event`. Messages with `deleted` events will have the record that was deleted with a `deletedAt` timestamp. Options for `event` are `Create | Update | Delete`
- **CUMULUS-1769** - `deploy_to_ngap` is now a **required** variable for the `tf-modules/cumulus` module. **For those deploying to NGAP environments, this variable should always be set to `true`.**

### Notable changes

- **CUMULUS-1739** - You can now exclude Elasticsearch from your `tf-modules/data-persistence` deployment (via `include_elasticsearch = false`) and your `tf-modules/cumulus` module will still deploy successfully.

- **CUMULUS-1769** - If you set `deploy_to_ngap = true` for the `tf-modules/archive` Terraform module, **you can only deploy your archive API gateway as `PRIVATE`**, not `EDGE`.

### Added

- Added `@cumulus/aws-client/S3.getS3ObjectReadStreamAsync()` to deal with S3 eventual consistency issues by checking for the existence an S3 object with retries before getting a readable stream for that object.
- **CUMULUS-1769**
  - Added `deploy_to_ngap` boolean variable for the `tf-modules/cumulus` and `tf-modules/archive` Terraform modules. This variable is required. **For those deploying to NGAP environments, this variable should always be set to `true`.**
- **HYRAX-70**
  - Add the hyrax-metadata-update task

### Changed

- [`AccessToken.get()`](https://github.com/nasa/cumulus/blob/master/packages/api/models/access-tokens.js) now enforces [strongly consistent reads from DynamoDB](https://docs.aws.amazon.com/amazondynamodb/latest/developerguide/HowItWorks.ReadConsistency.html)
- **CUMULUS-1739**
  - Updated `tf-modules/data-persistence` to make Elasticsearch alarm resources and outputs conditional on the `include_elasticsearch` variable
  - Updated `@cumulus/aws-client/S3.getObjectSize` to include automatic retries for any failures from `S3.headObject`
- **CUMULUS-1784**
  - Updated `@cumulus/api/lib/DistributionEvent.remoteIP()` to parse the IP address in an S3 access log from the `A-sourceip` query parameter if present, otherwise fallback to the original parsing behavior.
- **CUMULUS-1768**
  - The `stats/summary` endpoint reports the distinct collections for the number of granules reported

### Fixed

- **CUMULUS-1739** - Fixed the `tf-modules/cumulus` and `tf-modules/archive` modules to make these Elasticsearch variables truly optional:
  - `elasticsearch_domain_arn`
  - `elasticsearch_hostname`
  - `elasticsearch_security_group_id`

- **CUMULUS-1768**
  - Fixed the `stats/` endpoint so that data is correctly filtered by timestamp and `processingTime` is calculated correctly.

- **CUMULUS-1769**
  - In the `tf-modules/archive` Terraform module, the `lifecycle` block ignoring changes to the `policy` of the archive API gateway is now only enforced if `deploy_to_ngap = true`. This fixes a bug where users deploying outside of NGAP could not update their API gateway's resource policy when going from `PRIVATE` to `EDGE`, preventing their API from being accessed publicly.

- **CUMULUS-1775**
  - Fix/update api endpoint to use updated google auth endpoints such that it will work with new accounts

### Removed

- **CUMULUS-1768**
  - Removed API endpoints `stats/histogram` and `stats/average`. All advanced stats needs should be acquired from Cloud Metrics or similarly configured ELK stack.

## [v1.19.0] 2020-02-28

### BREAKING CHANGES

- **CUMULUS-1736**
  - The `@cumulus/discover-granules` task now sets the `dataType` of discovered
    granules based on the `name` of the configured collection, not the
    `dataType`.
  - The config schema of the `@cumulus/discover-granules` task now requires that
    collections contain a `version`.
  - The `@cumulus/sync-granule` task will set the `dataType` and `version` of a
    granule based on the configured collection if those fields are not already
    set on the granule. Previously it was using the `dataType` field of the
    configured collection, then falling back to the `name` field of the
    collection. This update will just use the `name` field of the collection to
    set the `dataType` field of the granule.

- **CUMULUS-1446**
  - Update the `@cumulus/integration-tests/api/executions.getExecution()`
    function to parse the response and return the execution, rather than return
    the full API response.

- **CUMULUS-1672**
  - The `cumulus` Terraform module in previous releases set a
    `Deployment = var.prefix` tag on all resources that it managed. In this
    release, a `tags` input variable has been added to the `cumulus` Terraform
    module to allow resource tagging to be customized. No default tags will be
    applied to Cumulus-managed resources. To replicate the previous behavior,
    set `tags = { Deployment: var.prefix }` as an input variable for the
    `cumulus` Terraform module.

- **CUMULUS-1684 Migration Instructions**
  - In previous releases, a provider's username and password were encrypted
    using a custom encryption library. That has now been updated to use KMS.
    This release includes a Lambda function named
    `<prefix>-ProviderSecretsMigration`, which will re-encrypt existing
    provider credentials to use KMS. After this release has been deployed, you
    will need to manually invoke that Lambda function using either the AWS CLI
    or AWS Console. It should only need to be successfully run once.
  - Future releases of Cumulus will invoke a
    `<prefix>-VerifyProviderSecretsMigration` Lambda function as part of the
    deployment, which will cause the deployment to fail if the migration
    Lambda has not been run.

- **CUMULUS-1718**
  - The `@cumulus/sf-sns-report` task for reporting mid-workflow updates has been retired.
  This task was used as the `PdrStatusReport` task in our ParsePdr example workflow.
  If you have a ParsePdr or other workflow using this task, use `@cumulus/sf-sqs-report` instead.
  Trying to deploy the old task will result in an error as the cumulus module no longer exports `sf_sns_report_task`.
  - Migration instruction: In your workflow definition, for each step using the old task change:
  `"Resource": "${module.cumulus.sf_sns_report_task.task_arn}"`
  to
  `"Resource": "${module.cumulus.sf_sqs_report_task.task_arn}"`

- **CUMULUS-1755**
  - The `thin_egress_jwt_secret_name` variable for the `tf-modules/cumulus` Terraform module is now **required**. This variable is passed on to the Thin Egress App in `tf-modules/distribution/main.tf`, which uses the keys stored in the secret to sign JWTs. See the [Thin Egress App documentation on how to create a value for this secret](https://github.com/asfadmin/thin-egress-app#setting-up-the-jwt-cookie-secrets).

### Added

- **CUMULUS-1446**
  - Add `@cumulus/common/FileUtils.readJsonFile()` function
  - Add `@cumulus/common/FileUtils.readTextFile()` function
  - Add `@cumulus/integration-tests/api/collections.createCollection()` function
  - Add `@cumulus/integration-tests/api/collections.deleteCollection()` function
  - Add `@cumulus/integration-tests/api/collections.getCollection()` function
  - Add `@cumulus/integration-tests/api/providers.getProvider()` function
  - Add `@cumulus/integration-tests/index.getExecutionOutput()` function
  - Add `@cumulus/integration-tests/index.loadCollection()` function
  - Add `@cumulus/integration-tests/index.loadProvider()` function
  - Add `@cumulus/integration-tests/index.readJsonFilesFromDir()` function

- **CUMULUS-1672**
  - Add a `tags` input variable to the `archive` Terraform module
  - Add a `tags` input variable to the `cumulus` Terraform module
  - Add a `tags` input variable to the `cumulus_ecs_service` Terraform module
  - Add a `tags` input variable to the `data-persistence` Terraform module
  - Add a `tags` input variable to the `distribution` Terraform module
  - Add a `tags` input variable to the `ingest` Terraform module
  - Add a `tags` input variable to the `s3-replicator` Terraform module

- **CUMULUS-1707**
  - Enable logrotate on ECS cluster

- **CUMULUS-1684**
  - Add a `@cumulus/aws-client/KMS` library of KMS-related functions
  - Add `@cumulus/aws-client/S3.getTextObject()`
  - Add `@cumulus/sftp-client` package
  - Create `ProviderSecretsMigration` Lambda function
  - Create `VerifyProviderSecretsMigration` Lambda function

- **CUMULUS-1548**
  - Add ability to put default Cumulus logs in Metrics' ELK stack
  - Add ability to add custom logs to Metrics' ELK Stack

- **CUMULUS-1702**
  - When logs are sent to Metrics' ELK stack, the logs endpoints will return results from there

- **CUMULUS-1459**
  - Async Operations are indexed in Elasticsearch
  - To index any existing async operations you'll need to perform an index from
    database function.

- **CUMULUS-1717**
  - Add `@cumulus/aws-client/deleteAndWaitForDynamoDbTableNotExists`, which
    deletes a DynamoDB table and waits to ensure the table no longer exists
  - Added `publishGranules` Lambda to handle publishing granule messages to SNS when granule records are written to DynamoDB
  - Added `@cumulus/api/models/Granule.storeGranulesFromCumulusMessage` to store granules from a Cumulus message to DynamoDB

- **CUMULUS-1718**
  - Added `@cumulus/sf-sqs-report` task to allow mid-workflow reporting updates.
  - Added `stepfunction_event_reporter_queue_url` and `sf_sqs_report_task` outputs to the `cumulus` module.
  - Added `publishPdrs` Lambda to handle publishing PDR messages to SNS when PDR records are written to DynamoDB.
  - Added `@cumulus/api/models/Pdr.storePdrFromCumulusMessage` to store PDRs from a Cumulus message to DynamoDB.
  - Added `@cumulus/aws-client/parseSQSMessageBody` to parse an SQS message body string into an object.

- **Ability to set custom backend API url in the archive module**
  - Add `api_url` definition in `tf-modules/cumulus/archive.tf`
  - Add `archive_api_url` variable in `tf-modules/cumulus/variables.tf`

- **CUMULUS-1741**
  - Added an optional `elasticsearch_security_group_ids` variable to the
    `data-persistence` Terraform module to allow additional security groups to
    be assigned to the Elasticsearch Domain.

- **CUMULUS-1752**
  - Added `@cumulus/integration-tests/api/distribution.invokeTEADistributionLambda` to simulate a request to the [Thin Egress App](https://github.com/asfadmin/thin-egress-app) by invoking the Lambda and getting a response payload.
  - Added `@cumulus/integration-tests/api/distribution.getTEARequestHeaders` to generate necessary request headers for a request to the Thin Egress App
  - Added `@cumulus/integration-tests/api/distribution.getTEADistributionApiFileStream` to get a response stream for a file served by Thin Egress App
  - Added `@cumulus/integration-tests/api/distribution.getTEADistributionApiRedirect` to get a redirect response from the Thin Egress App

- **CUMULUS-1755**
  - Added `@cumulus/aws-client/CloudFormation.describeCfStack()` to describe a Cloudformation stack
  - Added `@cumulus/aws-client/CloudFormation.getCfStackParameterValues()` to get multiple parameter values for a Cloudformation stack

### Changed

- **CUMULUS-1725**
  - Moved the logic that updates the granule files cache Dynamo table into its
    own Lambda function called `granuleFilesCacheUpdater`.

- **CUMULUS-1736**
  - The `collections` model in the API package now determines the name of a
    collection based on the `name` property, rather than using `dataType` and
    then falling back to `name`.
  - The `@cumulus/integration-tests.loadCollection()` function no longer appends
    the postfix to the end of the collection's `dataType`.
  - The `@cumulus/integration-tests.addCollections()` function no longer appends
    the postfix to the end of the collection's `dataType`.

- **CUMULUS-1672**
  - Add a `retryOptions` parameter to the `@cumulus/aws-client/S3.headObject`
     function, which will retry if the object being queried does not exist.

- **CUMULUS-1446**
  - Mark the `@cumulus/integration-tests/api.addCollectionApi()` function as
    deprecated
  - Mark the `@cumulus/integration-tests/index.listCollections()` function as
    deprecated
  - Mark the `@cumulus/integration-tests/index.listProviders()` function as
    deprecated
  - Mark the `@cumulus/integration-tests/index.rulesList()` function as
    deprecated

- **CUMULUS-1672**
  - Previously, the `cumulus` module defaulted to setting a
    `Deployment = var.prefix` tag on all resources that it managed. In this
    release, the `cumulus` module will now accept a `tags` input variable that
    defines the tags to be assigned to all resources that it manages.
  - Previously, the `data-persistence` module defaulted to setting a
    `Deployment = var.prefix` tag on all resources that it managed. In this
    release, the `data-persistence` module will now accept a `tags` input
    variable that defines the tags to be assigned to all resources that it
    manages.
  - Previously, the `distribution` module defaulted to setting a
    `Deployment = var.prefix` tag on all resources that it managed. In this
    release, the `distribution` module will now accept a `tags` input variable
    that defines the tags to be assigned to all resources that it manages.
  - Previously, the `ingest` module defaulted to setting a
    `Deployment = var.prefix` tag on all resources that it managed. In this
    release, the `ingest` module will now accept a `tags` input variable that
    defines the tags to be assigned to all resources that it manages.
  - Previously, the `s3-replicator` module defaulted to setting a
    `Deployment = var.prefix` tag on all resources that it managed. In this
    release, the `s3-replicator` module will now accept a `tags` input variable
    that defines the tags to be assigned to all resources that it manages.

- **CUMULUS-1684**
  - Update the API package to encrypt provider credentials using KMS instead of
    using RSA keys stored in S3

- **CUMULUS-1717**
  - Changed name of `cwSfExecutionEventToDb` Lambda to `cwSfEventToDbRecords`
  - Updated `cwSfEventToDbRecords` to write granule records to DynamoDB from the incoming Cumulus message

- **CUMULUS-1718**
  - Renamed `cwSfEventToDbRecords` to `sfEventSqsToDbRecords` due to architecture change to being a consumer of an SQS queue of Step Function Cloudwatch events.
  - Updated `sfEventSqsToDbRecords` to write PDR records to DynamoDB from the incoming Cumulus message
  - Moved `data-cookbooks/sns.md` to `data-cookbooks/ingest-notifications.md` and updated it to reflect recent changes.

- **CUMULUS-1748**
  - (S)FTP discovery tasks now use the provider-path as-is instead of forcing it to a relative path.
  - Improved error handling to catch permission denied FTP errors better and log them properly. Workflows will still fail encountering this error and we intend to consider that approach in a future ticket.

- **CUMULUS-1752**
  - Moved class for parsing distribution events to its own file: `@cumulus/api/lib/DistributionEvent.js`
    - Updated `DistributionEvent` to properly parse S3 access logs generated by requests from the [Thin Egress App](https://github.com/asfadmin/thin-egress-app)

- **CUMULUS-1753** - Changes to `@cumulus/ingest/HttpProviderClient.js`:
  - Removed regex filter in `HttpProviderClient.list()` that was used to return only files with an extension between 1 and 4 characters long. `HttpProviderClient.list()` will now return all files linked from the HTTP provider host.

- **CUMULUS-1755**
  - Updated the Thin Egress App module used in `tf-modules/distribution/main.tf` to build 61. [See the release notes](https://github.com/asfadmin/thin-egress-app/releases/tag/tea-build.61).

- **CUMULUS-1757**
  - Update @cumulus/cmr-client CMRSearchConceptQueue to take optional cmrEnvironment parameter

### Deprecated

- **CUMULUS-1684**
  - Deprecate `@cumulus/common/key-pair-provider/S3KeyPairProvider`
  - Deprecate `@cumulus/common/key-pair-provider/S3KeyPairProvider.encrypt()`
  - Deprecate `@cumulus/common/key-pair-provider/S3KeyPairProvider.decrypt()`
  - Deprecate `@cumulus/common/kms/KMS`
  - Deprecate `@cumulus/common/kms/KMS.encrypt()`
  - Deprecate `@cumulus/common/kms/KMS.decrypt()`
  - Deprecate `@cumulus/common/sftp.Sftp`

- **CUMULUS-1717**
  - Deprecate `@cumulus/api/models/Granule.createGranulesFromSns`

- **CUMULUS-1718**
  - Deprecate `@cumulus/sf-sns-report`.
    - This task has been updated to always throw an error directing the user to use `@cumulus/sf-sqs-report` instead. This was done because there is no longer an SNS topic to which to publish, and no consumers to listen to it.

- **CUMULUS-1748**
  - Deprecate `@cumulus/ingest/util.normalizeProviderPath`

- **CUMULUS-1752**
  - Deprecate `@cumulus/integration-tests/api/distribution.getDistributionApiFileStream`
  - Deprecate `@cumulus/integration-tests/api/distribution.getDistributionApiRedirect`
  - Deprecate `@cumulus/integration-tests/api/distribution.invokeApiDistributionLambda`

### Removed

- **CUMULUS-1684**
  - Remove the deployment script that creates encryption keys and stores them to
    S3

- **CUMULUS-1768**
  - Removed API endpoints `stats/histogram` and `stats/average`. All advanced stats needs should be acquired from Cloud Metrics or similarly configured ELK stack.

### Fixed

- **Fix default values for urs_url in variables.tf files**
  - Remove trailing `/` from default `urs_url` values.

- **CUMULUS-1610** - Add the Elasticsearch security group to the EC2 security groups

- **CUMULUS-1740** - `cumulus_meta.workflow_start_time` is now set in Cumulus
  messages

- **CUMULUS-1753** - Fixed `@cumulus/ingest/HttpProviderClient.js` to properly handle HTTP providers with:
  - Multiple link tags (e.g. `<a>`) per line of source code
  - Link tags in uppercase or lowercase (e.g. `<A>`)
  - Links with filepaths in the link target (e.g. `<a href="/path/to/file.txt">`). These files will be returned from HTTP file discovery **as the file name only** (e.g. `file.txt`).

- **CUMULUS-1768**
  - Fix an issue in the stats endpoints in `@cumulus/api` to send back stats for the correct type

## [v1.18.0] 2020-02-03

### BREAKING CHANGES

- **CUMULUS-1686**

  - `ecs_cluster_instance_image_id` is now a _required_ variable of the `cumulus` module, instead of optional.

- **CUMULUS-1698**

  - Change variable `saml_launchpad_metadata_path` to `saml_launchpad_metadata_url` in the `tf-modules/cumulus` Terraform module.

- **CUMULUS-1703**
  - Remove the unused `forceDownload` option from the `sync-granule` tasks's config
  - Remove the `@cumulus/ingest/granule.Discover` class
  - Remove the `@cumulus/ingest/granule.Granule` class
  - Remove the `@cumulus/ingest/pdr.Discover` class
  - Remove the `@cumulus/ingest/pdr.Granule` class
  - Remove the `@cumulus/ingest/parse-pdr.parsePdr` function

### Added

- **CUMULUS-1040**

  - Added `@cumulus/aws-client` package to provide utilities for working with AWS services and the Node.js AWS SDK
  - Added `@cumulus/errors` package which exports error classes for use in Cumulus workflow code
  - Added `@cumulus/integration-tests/sfnStep` to provide utilities for parsing step function execution histories

- **CUMULUS-1102**

  - Adds functionality to the @cumulus/api package for better local testing.
    - Adds data seeding for @cumulus/api's localAPI.
      - seed functions allow adding collections, executions, granules, pdrs, providers, and rules to a Localstack Elasticsearch and DynamoDB via `addCollections`, `addExecutions`, `addGranules`, `addPdrs`, `addProviders`, and `addRules`.
    - Adds `eraseDataStack` function to local API server code allowing resetting of local datastack for testing (ES and DynamoDB).
    - Adds optional parameters to the @cumulus/api bin serve to allow for launching the api without destroying the current data.

- **CUMULUS-1697**

  - Added the `@cumulus/tf-inventory` package that provides command line utilities for managing Terraform resources in your AWS account

- **CUMULUS-1703**

  - Add `@cumulus/aws-client/S3.createBucket` function
  - Add `@cumulus/aws-client/S3.putFile` function
  - Add `@cumulus/common/string.isNonEmptyString` function
  - Add `@cumulus/ingest/FtpProviderClient` class
  - Add `@cumulus/ingest/HttpProviderClient` class
  - Add `@cumulus/ingest/S3ProviderClient` class
  - Add `@cumulus/ingest/SftpProviderClient` class
  - Add `@cumulus/ingest/providerClientUtils.buildProviderClient` function
  - Add `@cumulus/ingest/providerClientUtils.fetchTextFile` function

- **CUMULUS-1731**

  - Add new optional input variables to the Cumulus Terraform module to support TEA upgrade:
    - `thin_egress_cookie_domain` - Valid domain for Thin Egress App cookie
    - `thin_egress_domain_cert_arn` - Certificate Manager SSL Cert ARN for Thin
      Egress App if deployed outside NGAP/CloudFront
    - `thin_egress_download_role_in_region_arn` - ARN for reading of Thin Egress
      App data buckets for in-region requests
    - `thin_egress_jwt_algo` - Algorithm with which to encode the Thin Egress
      App JWT cookie
    - `thin_egress_jwt_secret_name` - Name of AWS secret where keys for the Thin
      Egress App JWT encode/decode are stored
    - `thin_egress_lambda_code_dependency_archive_key` - Thin Egress App - S3
      Key of packaged python modules for lambda dependency layer

- **CUMULUS-1733**
  - Add `discovery-filtering` operator doc to document previously undocumented functionality.

- **CUMULUS-1737**
  - Added the `cumulus-test-cleanup` module to run a nightly cleanup on resources left over from the integration tests run from the `example/spec` directory.

### Changed

- **CUMULUS-1102**

  - Updates `@cumulus/api/auth/testAuth` to use JWT instead of random tokens.
  - Updates the default AMI for the ecs_cluster_instance_image_id.

- **CUMULUS-1622**

  - Mutex class has been deprecated in `@cumulus/common/concurrency` and will be removed in a future release.

- **CUMULUS-1686**

  - Changed `ecs_cluster_instance_image_id` to be a required variable of the `cumulus` module and removed the default value.
    The default was not available across accounts and regions, nor outside of NGAP and therefore not particularly useful.

- **CUMULUS-1688**

  - Updated `@cumulus/aws.receiveSQSMessages` not to replace `message.Body` with a parsed object. This behavior was undocumented and confusing as received messages appeared to contradict AWS docs that state `message.Body` is always a string.
  - Replaced `sf_watcher` CloudWatch rule from `cloudwatch-events.tf` with an EventSourceMapping on `sqs2sf` mapped to the `start_sf` SQS queue (in `event-sources.tf`).
  - Updated `sqs2sf` with an EventSourceMapping handler and unit test.

- **CUMULUS-1698**

  - Change variable `saml_launchpad_metadata_path` to `saml_launchpad_metadata_url` in the `tf-modules/cumulus` Terraform module.
  - Updated `@cumulus/api/launchpadSaml` to download launchpad IDP metadata from configured location when the metadata in s3 is not valid, and to work with updated IDP metadata and SAML response.

- **CUMULUS-1731**
  - Upgrade the version of the Thin Egress App deployed by Cumulus to v48
    - Note: New variables available, see the 'Added' section of this changelog.

### Fixed

- **CUMULUS-1664**

  - Updated `dbIndexer` Lambda to remove hardcoded references to DynamoDB table names.

- **CUMULUS-1733**
  - Fixed granule discovery recursion algorithm used in S/FTP protocols.

### Removed

- **CUMULUS-1481**
  - removed `process` config and output from PostToCmr as it was not required by the task nor downstream steps, and should still be in the output message's `meta` regardless.

### Deprecated

- **CUMULUS-1040**
  - Deprecated the following code. For cases where the code was moved into another package, the new code location is noted:
    - `@cumulus/common/CloudFormationGateway` -> `@cumulus/aws-client/CloudFormationGateway`
    - `@cumulus/common/DynamoDb` -> `@cumulus/aws-client/DynamoDb`
    - `@cumulus/common/errors` -> `@cumulus/errors`
    - `@cumulus/common/StepFunctions` -> `@cumulus/aws-client/StepFunctions`
    - All of the exported functions in `@cumulus/commmon/aws` (moved into `@cumulus/aws-client`), except:
      - `@cumulus/common/aws/isThrottlingException` -> `@cumulus/errors/isThrottlingException`
      - `@cumulus/common/aws/improveStackTrace` (not deprecated)
      - `@cumulus/common/aws/retryOnThrottlingException` (not deprecated)
    - `@cumulus/common/sfnStep/SfnStep.parseStepMessage` -> `@cumulus/integration-tests/sfnStep/SfnStep.parseStepMessage`
    - `@cumulus/common/sfnStep/ActivityStep` -> `@cumulus/integration-tests/sfnStep/ActivityStep`
    - `@cumulus/common/sfnStep/LambdaStep` -> `@cumulus/integration-tests/sfnStep/LambdaStep`
    - `@cumulus/common/string/unicodeEscape` -> `@cumulus/aws-client/StepFunctions.unicodeEscape`
    - `@cumulus/common/util/setErrorStack` -> `@cumulus/aws-client/util/setErrorStack`
    - `@cumulus/ingest/aws/invoke` -> `@cumulus/aws-client/Lambda/invoke`
    - `@cumulus/ingest/aws/CloudWatch.bucketSize`
    - `@cumulus/ingest/aws/CloudWatch.cw`
    - `@cumulus/ingest/aws/ECS.ecs`
    - `@cumulus/ingest/aws/ECS`
    - `@cumulus/ingest/aws/Events.putEvent` -> `@cumulus/aws-client/CloudwatchEvents.putEvent`
    - `@cumulus/ingest/aws/Events.deleteEvent` -> `@cumulus/aws-client/CloudwatchEvents.deleteEvent`
    - `@cumulus/ingest/aws/Events.deleteTarget` -> `@cumulus/aws-client/CloudwatchEvents.deleteTarget`
    - `@cumulus/ingest/aws/Events.putTarget` -> `@cumulus/aws-client/CloudwatchEvents.putTarget`
    - `@cumulus/ingest/aws/SQS.attributes` -> `@cumulus/aws-client/SQS.getQueueAttributes`
    - `@cumulus/ingest/aws/SQS.deleteMessage` -> `@cumulus/aws-client/SQS.deleteSQSMessage`
    - `@cumulus/ingest/aws/SQS.deleteQueue` -> `@cumulus/aws-client/SQS.deleteQueue`
    - `@cumulus/ingest/aws/SQS.getUrl` -> `@cumulus/aws-client/SQS.getQueueUrlByName`
    - `@cumulus/ingest/aws/SQS.receiveMessage` -> `@cumulus/aws-client/SQS.receiveSQSMessages`
    - `@cumulus/ingest/aws/SQS.sendMessage` -> `@cumulus/aws-client/SQS.sendSQSMessage`
    - `@cumulus/ingest/aws/StepFunction.getExecutionStatus` -> `@cumulus/aws-client/StepFunction.getExecutionStatus`
    - `@cumulus/ingest/aws/StepFunction.getExecutionUrl` -> `@cumulus/aws-client/StepFunction.getExecutionUrl`

## [v1.17.0] - 2019-12-31

### BREAKING CHANGES

- **CUMULUS-1498**
  - The `@cumulus/cmrjs.publish2CMR` function expects that the value of its
    `creds.password` parameter is a plaintext password.
  - Rather than using an encrypted password from the `cmr_password` environment
    variable, the `@cumulus/cmrjs.updateCMRMetadata` function now looks for an
    environment variable called `cmr_password_secret_name` and fetches the CMR
    password from that secret in AWS Secrets Manager.
  - The `@cumulus/post-to-cmr` task now expects a
    `config.cmr.passwordSecretName` value, rather than `config.cmr.password`.
    The CMR password will be fetched from that secret in AWS Secrets Manager.

### Added

- **CUMULUS-630**

  - Added support for replaying Kinesis records on a stream into the Cumulus Kinesis workflow triggering mechanism: either all the records, or some time slice delimited by start and end timestamps.
  - Added `/replays` endpoint to the operator API for triggering replays.
  - Added `Replay Kinesis Messages` documentation to Operator Docs.
  - Added `manualConsumer` lambda function to consume a Kinesis stream. Used by the replay AsyncOperation.

- **CUMULUS-1687**
  - Added new API endpoint for listing async operations at `/asyncOperations`
  - All asyncOperations now include the fields `description` and `operationType`. `operationType` can be one of the following. [`Bulk Delete`, `Bulk Granules`, `ES Index`, `Kinesis Replay`]

### Changed

- **CUMULUS-1626**

  - Updates Cumulus to use node10/CMA 1.1.2 for all of its internal lambdas in prep for AWS node 8 EOL

- **CUMULUS-1498**
  - Remove the DynamoDB Users table. The list of OAuth users who are allowed to
    use the API is now stored in S3.
  - The CMR password and Launchpad passphrase are now stored in Secrets Manager

## [v1.16.1] - 2019-12-6

**Please note**:

- The `region` argument to the `cumulus` Terraform module has been removed. You may see a warning or error if you have that variable populated.
- Your workflow tasks should use the following versions of the CMA libraries to utilize new granule, parentArn, asyncOperationId, and stackName fields on the logs:
  - `cumulus-message-adapter-js` version 1.0.10+
  - `cumulus-message-adapter-python` version 1.1.1+
  - `cumulus-message-adapter-java` version 1.2.11+
- The `data-persistence` module no longer manages the creation of an Elasticsearch service-linked role for deploying Elasticsearch to a VPC. Follow the [deployment instructions on preparing your VPC](https://nasa.github.io/cumulus/docs/deployment/deployment-readme#vpc-subnets-and-security-group) for guidance on how to create the Elasticsearch service-linked role manually.
- There is now a `distribution_api_gateway_stage` variable for the `tf-modules/cumulus` Terraform module that will be used as the API gateway stage name used for the distribution API (Thin Egress App)
- Default value for the `urs_url` variable is now `https://uat.urs.earthdata.nasa.gov/` in the `tf-modules/cumulus` and `tf-modules/archive` Terraform modules. So deploying the `cumulus` module without a `urs_url` variable set will integrate your Cumulus deployment with the UAT URS environment.

### Added

- **CUMULUS-1563**

  - Added `custom_domain_name` variable to `tf-modules/data-persistence` module

- **CUMULUS-1654**
  - Added new helpers to `@cumulus/common/execution-history`:
    - `getStepExitedEvent()` returns the `TaskStateExited` event in a workflow execution history after the given step completion/failure event
    - `getTaskExitedEventOutput()` returns the output message for a `TaskStateExited` event in a workflow execution history

### Changed

- **CUMULUS-1578**

  - Updates SAML launchpad configuration to authorize via configured userGroup.
    [See the NASA specific documentation (protected)](https://wiki.earthdata.nasa.gov/display/CUMULUS/Cumulus+SAML+Launchpad+Integration)

- **CUMULUS-1579**

  - Elasticsearch list queries use `match` instead of `term`. `term` had been analyzing the terms and not supporting `-` in the field values.

- **CUMULUS-1619**

  - Adds 4 new keys to `@cumulus/logger` to display granules, parentArn, asyncOperationId, and stackName.
  - Depends on `cumulus-message-adapter-js` version 1.0.10+. Cumulus tasks updated to use this version.

- **CUMULUS-1654**

  - Changed `@cumulus/common/SfnStep.parseStepMessage()` to a static class method

- **CUMULUS-1641**
  - Added `meta.retries` and `meta.visibilityTimeout` properties to sqs-type rule. To create sqs-type rule, you're required to configure a dead-letter queue on your queue.
  - Added `sqsMessageRemover` lambda which removes the message from SQS queue upon successful workflow execution.
  - Updated `sqsMessageConsumer` lambda to not delete message from SQS queue, and to retry the SQS message for configured number of times.

### Removed

- Removed `create_service_linked_role` variable from `tf-modules/data-persistence` module.

- **CUMULUS-1321**
  - The `region` argument to the `cumulus` Terraform module has been removed

### Fixed

- **CUMULUS-1668** - Fixed a race condition where executions may not have been
  added to the database correctly
- **CUMULUS-1654** - Fixed issue with `publishReports` Lambda not including workflow execution error information for failed workflows with a single step
- Fixed `tf-modules/cumulus` module so that the `urs_url` variable is passed on to its invocation of the `tf-modules/archive` module

## [v1.16.0] - 2019-11-15

### Added

- **CUMULUS-1321**

  - A `deploy_distribution_s3_credentials_endpoint` variable has been added to
    the `cumulus` Terraform module. If true, the NGAP-backed S3 credentials
    endpoint will be added to the Thin Egress App's API. Default: true

- **CUMULUS-1544**

  - Updated the `/granules/bulk` endpoint to correctly query Elasticsearch when
    granule ids are not provided.

- **CUMULUS-1580**
  - Added `/granules/bulk` endpoint to `@cumulus/api` to perform bulk actions on granules given either a list of granule ids or an Elasticsearch query and the workflow to perform.

### Changed

- **CUMULUS-1561**

  - Fix the way that we are handling Terraform provider version requirements
  - Pass provider configs into child modules using the method that the
    [Terraform documentation](https://www.terraform.io/docs/configuration/modules.html#providers-within-modules)
    suggests
  - Remove the `region` input variable from the `s3_access_test` Terraform module
  - Remove the `aws_profile` and `aws_region` input variables from the
    `s3-replicator` Terraform module

- **CUMULUS-1639**
  - Because of
    [S3's Data Consistency Model](https://docs.aws.amazon.com/AmazonS3/latest/dev/Introduction.html#BasicsObjects),
    there may be situations where a GET operation for an object can temporarily
    return a `NoSuchKey` response even if that object _has_ been created. The
    `@cumulus/common/aws.getS3Object()` function has been updated to support
    retries if a `NoSuchKey` response is returned by S3. This behavior can be
    enabled by passing a `retryOptions` object to that function. Supported
    values for that object can be found here:
    <https://github.com/tim-kos/node-retry#retryoperationoptions>

### Removed

- **CUMULUS-1559**
  - `logToSharedDestination` has been migrated to the Terraform deployment as `log_api_gateway_to_cloudwatch` and will ONLY apply to egress lambdas.
    Due to the differences in the Terraform deployment model, we cannot support a global log subscription toggle for a configurable subset of lambdas.
    However, setting up your own log forwarding for a Lambda with Terraform is fairly simple, as you will only need to add SubscriptionFilters to your Terraform configuration, one per log group.
    See [the Terraform documentation](https://www.terraform.io/docs/providers/aws/r/cloudwatch_log_subscription_filter.html) for details on how to do this.
    An empty FilterPattern ("") will capture all logs in a group.

## [v1.15.0] - 2019-11-04

### BREAKING CHANGES

- **CUMULUS-1644** - When a workflow execution begins or ends, the workflow
  payload is parsed and any new or updated PDRs or granules referenced in that
  workflow are stored to the Cumulus archive. The defined interface says that a
  PDR in `payload.pdr` will be added to the archive, and any granules in
  `payload.granules` will also be added to the archive. In previous releases,
  PDRs found in `meta.pdr` and granules found in `meta.input_granules` were also
  added to the archive. This caused unexpected behavior and has been removed.
  Only PDRs from `payload.pdr` and granules from `payload.granules` will now be
  added to the Cumulus archive.

- **CUMULUS-1449** - Cumulus now uses a universal workflow template when
  starting a workflow that contains general information specific to the
  deployment, but not specific to the workflow. Workflow task configs must be
  defined using AWS step function parameters. As part of this change,
  `CumulusConfig` has been retired and task configs must now be defined under
  the `cma.task_config` key in the Parameters section of a step function
  definition.

  **Migration instructions**:

  NOTE: These instructions require the use of Cumulus Message Adapter v1.1.x+.
  Please ensure you are using a compatible version before attempting to migrate
  workflow configurations. When defining workflow steps, remove any
  `CumulusConfig` section, as shown below:

  ```yaml
  ParsePdr:
    CumulusConfig:
      provider: "{$.meta.provider}"
      bucket: "{$.meta.buckets.internal.name}"
      stack: "{$.meta.stack}"
  ```

  Instead, use AWS Parameters to pass `task_config` for the task directly into
  the Cumulus Message Adapter:

  ```yaml
  ParsePdr:
    Parameters:
      cma:
        event.$: "$"
        task_config:
          provider: "{$.meta.provider}"
          bucket: "{$.meta.buckets.internal.name}"
          stack: "{$.meta.stack}"
  ```

  In this example, the `cma` key is used to pass parameters to the message
  adapter. Using `task_config` in combination with `event.$: '$'` allows the
  message adapter to process `task_config` as the `config` passed to the Cumulus
  task. See `example/workflows/sips.yml` in the core repository for further
  examples of how to set the Parameters.

  Additionally, workflow configurations for the `QueueGranules` and `QueuePdrs`
  tasks need to be updated:

  - `queue-pdrs` config changes:
    - `parsePdrMessageTemplateUri` replaced with `parsePdrWorkflow`, which is
      the workflow name (i.e. top-level name in `config.yml`, e.g. 'ParsePdr').
    - `internalBucket` and `stackName` configs now required to look up
      configuration from the deployment. Brings the task config in line with
      that of `queue-granules`.
  - `queue-granules` config change: `ingestGranuleMessageTemplateUri` replaced
    with `ingestGranuleWorkflow`, which is the workflow name (e.g.
    'IngestGranule').

- **CUMULUS-1396** - **Workflow steps at the beginning and end of a workflow
  using the `SfSnsReport` Lambda have now been deprecated (e.g. `StartStatus`,
  `StopStatus`) and should be removed from your workflow definitions**. These
  steps were used for publishing ingest notifications and have been replaced by
  an implementation using Cloudwatch events for Step Functions to trigger a
  Lambda that publishes ingest notifications. For further detail on how ingest
  notifications are published, see the notes below on **CUMULUS-1394**. For
  examples of how to update your workflow definitions, see our
  [example workflow definitions](https://github.com/nasa/cumulus/blob/master/example/workflows/).

- **CUMULUS-1470**
  - Remove Cumulus-defined ECS service autoscaling, allowing integrators to
    better customize autoscaling to meet their needs. In order to use
    autoscaling with ECS services, appropriate
    `AWS::ApplicationAutoScaling::ScalableTarget`,
    `AWS::ApplicationAutoScaling::ScalingPolicy`, and `AWS::CloudWatch::Alarm`
    resources should be defined in a kes overrides file. See
    [this example](https://github.com/nasa/cumulus/blob/release-1.15.x/example/overrides/app/cloudformation.template.yml)
    for an example.
  - The following config parameters are no longer used:
    - ecs.services.\<NAME\>.minTasks
    - ecs.services.\<NAME\>.maxTasks
    - ecs.services.\<NAME\>.scaleInActivityScheduleTime
    - ecs.services.\<NAME\>.scaleInAdjustmentPercent
    - ecs.services.\<NAME\>.scaleOutActivityScheduleTime
    - ecs.services.\<NAME\>.scaleOutAdjustmentPercent
    - ecs.services.\<NAME\>.activityName

### Added

- **CUMULUS-1100**

  - Added 30-day retention properties to all log groups that were missing those policies.

- **CUMULUS-1396**

  - Added `@cumulus/common/sfnStep`:
    - `LambdaStep` - A class for retrieving and parsing input and output to Lambda steps in AWS Step Functions
    - `ActivityStep` - A class for retrieving and parsing input and output to ECS activity steps in AWS Step Functions

- **CUMULUS-1574**

  - Added `GET /token` endpoint for SAML authorization when cumulus is protected by Launchpad.
    This lets a user retrieve a token by hand that can be presented to the API.

- **CUMULUS-1625**

  - Added `sf_start_rate` variable to the `ingest` Terraform module, equivalent to `sqs_consumer_rate` in the old model, but will not be automatically applied to custom queues as that was.

- **CUMULUS-1513**
  - Added `sqs`-type rule support in the Cumulus API `@cumulus/api`
  - Added `sqsMessageConsumer` lambda which processes messages from the SQS queues configured in the `sqs` rules.

### Changed

- **CUMULUS-1639**

  - Because of
    [S3's Data Consistency Model](https://docs.aws.amazon.com/AmazonS3/latest/dev/Introduction.html#BasicsObjects),
    there may be situations where a GET operation for an object can temporarily
    return a `NoSuchKey` response even if that object _has_ been created. The
    `@cumulus/common/aws.getS3Object()` function will now retry up to 10 times
    if a `NoSuchKey` response is returned by S3. This can behavior can be
    overridden by passing `{ retries: 0 }` as the `retryOptions` argument.

- **CUMULUS-1449**

  - `queue-pdrs` & `queue-granules` config changes. Details in breaking changes section.
  - Cumulus now uses a universal workflow template when starting workflow that contains general information specific to the deployment, but not specific to the workflow.
  - Changed the way workflow configs are defined, from `CumulusConfig` to a `task_config` AWS Parameter.

- **CUMULUS-1452**

  - Changed the default ECS docker storage drive to `devicemapper`

- **CUMULUS-1453**
  - Removed config schema for `@cumulus/sf-sns-report` task
  - Updated `@cumulus/sf-sns-report` to always assume that it is running as an intermediate step in a workflow, not as the first or last step

### Removed

- **CUMULUS-1449**
  - Retired `CumulusConfig` as part of step function definitions, as this is an artifact of the way Kes parses workflow definitions that was not possible to migrate to Terraform. Use AWS Parameters and the `task_config` key instead. See change note above.
  - Removed individual workflow templates.

### Fixed

- **CUMULUS-1620** - Fixed bug where `message_adapter_version` does not correctly inject the CMA

- **CUMULUS-1396** - Updated `@cumulus/common/StepFunctions.getExecutionHistory()` to recursively fetch execution history when `nextToken` is returned in response

- **CUMULUS-1571** - Updated `@cumulus/common/DynamoDb.get()` to throw any errors encountered when trying to get a record and the record does exist

- **CUMULUS-1452**
  - Updated the EC2 initialization scripts to use full volume size for docker storage
  - Changed the default ECS docker storage drive to `devicemapper`

## [v1.14.5] - 2019-12-30 - [BACKPORT]

### Updated

- **CUMULUS-1626**
  - Updates Cumulus to use node10/CMA 1.1.2 for all of its internal lambdas in prep for AWS node 8 EOL

## [v1.14.4] - 2019-10-28

### Fixed

- **CUMULUS-1632** - Pinned `aws-elasticsearch-connector` package in `@cumulus/api` to version `8.1.3`, since `8.2.0` includes breaking changes

## [v1.14.3] - 2019-10-18

### Fixed

- **CUMULUS-1620** - Fixed bug where `message_adapter_version` does not correctly inject the CMA

- **CUMULUS-1572** - A granule is now included in discovery results even when
  none of its files has a matching file type in the associated collection
  configuration. Previously, if all files for a granule were unmatched by a file
  type configuration, the granule was excluded from the discovery results.
  Further, added support for a `boolean` property
  `ignoreFilesConfigForDiscovery`, which controls how a granule's files are
  filtered at discovery time.

## [v1.14.2] - 2019-10-08

### BREAKING CHANGES

Your Cumulus Message Adapter version should be pinned to `v1.0.13` or lower in your `app/config.yml` using `message_adapter_version: v1.0.13` OR you should use the workflow migration steps below to work with CMA v1.1.1+.

- **CUMULUS-1394** - The implementation of the `SfSnsReport` Lambda requires additional environment variables for integration with the new ingest notification SNS topics. Therefore, **you must update the definition of `SfSnsReport` in your `lambdas.yml` like so**:

```yaml
SfSnsReport:
  handler: index.handler
  timeout: 300
  source: node_modules/@cumulus/sf-sns-report/dist
  tables:
    - ExecutionsTable
  envs:
    execution_sns_topic_arn:
      function: Ref
      value: reportExecutionsSns
    granule_sns_topic_arn:
      function: Ref
      value: reportGranulesSns
    pdr_sns_topic_arn:
      function: Ref
      value: reportPdrsSns
```

- **CUMULUS-1447** -
  The newest release of the Cumulus Message Adapter (v1.1.1) requires that parameterized configuration be used for remote message functionality. Once released, Kes will automatically bring in CMA v1.1.1 without additional configuration.

  **Migration instructions**
  Oversized messages are no longer written to S3 automatically. In order to utilize remote messaging functionality, configure a `ReplaceConfig` AWS Step Function parameter on your CMA task:

  ```yaml
  ParsePdr:
    Parameters:
      cma:
        event.$: "$"
        ReplaceConfig:
          FullMessage: true
  ```

  Accepted fields in `ReplaceConfig` include `MaxSize`, `FullMessage`, `Path` and `TargetPath`.
  See https://github.com/nasa/cumulus-message-adapter/blob/master/CONTRACT.md#remote-message-configuration for full details.

  As this change is backward compatible in Cumulus Core, users wishing to utilize the previous version of the CMA may opt to transition to using a CMA lambda layer, or set `message_adapter_version` in their configuration to a version prior to v1.1.0.

### PLEASE NOTE

- **CUMULUS-1394** - Ingest notifications are now provided via 3 separate SNS topics for executions, granules, and PDRs, instead of a single `sftracker` SNS topic. Whereas the `sftracker` SNS topic received a full Cumulus execution message, the new topics all receive generated records for the given object. The new topics are only published to if the given object exists for the current execution. For a given execution/granule/PDR, **two messages will be received by each topic**: one message indicating that ingest is running and another message indicating that ingest has completed or failed. The new SNS topics are:

  - `reportExecutions` - Receives 1 message per execution
  - `reportGranules` - Receives 1 message per granule in an execution
  - `reportPdrs` - Receives 1 message per PDR

### Added

- **CUMULUS-639**

  - Adds SAML JWT and launchpad token authentication to Cumulus API (configurable)
    - **NOTE** to authenticate with Launchpad ensure your launchpad user_id is in the `<prefix>-UsersTable`
    - when Cumulus configured to protect API via Launchpad:
      - New endpoints
        - `GET /saml/login` - starting point for SAML SSO creates the login request url and redirects to the SAML Identity Provider Service (IDP)
        - `POST /saml/auth` - SAML Assertion Consumer Service. POST receiver from SAML IDP. Validates response, logs the user in, and returns a SAML-based JWT.
    - Disabled endpoints
      - `POST /refresh`
      - Changes authorization worklow:
      - `ensureAuthorized` now presumes the bearer token is a JWT and tries to validate. If the token is malformed, it attempts to validate the token against Launchpad. This allows users to bring their own token as described here https://wiki.earthdata.nasa.gov/display/CUMULUS/Cumulus+API+with+Launchpad+Authentication. But it also allows dashboard users to manually authenticate via Launchpad SAML to receive a Launchpad-based JWT.

- **CUMULUS-1394**
  - Added `Granule.generateGranuleRecord()` method to granules model to generate a granule database record from a Cumulus execution message
  - Added `Pdr.generatePdrRecord()` method to PDRs model to generate a granule database record from a Cumulus execution message
  - Added helpers to `@cumulus/common/message`:
    - `getMessageExecutionName()` - Get the execution name from a Cumulus execution message
    - `getMessageStateMachineArn()` - Get the state machine ARN from a Cumulus execution message
    - `getMessageExecutionArn()` - Get the execution ARN for a Cumulus execution message
    - `getMessageGranules()` - Get the granules from a Cumulus execution message, if any.
  - Added `@cumulus/common/cloudwatch-event/isFailedSfStatus()` to determine if a Step Function status from a Cloudwatch event is a failed status

### Changed

- **CUMULUS-1308**

  - HTTP PUT of a Collection, Provider, or Rule via the Cumulus API now
    performs full replacement of the existing object with the object supplied
    in the request payload. Previous behavior was to perform a modification
    (partial update) by merging the existing object with the (possibly partial)
    object in the payload, but this did not conform to the HTTP standard, which
    specifies PATCH as the means for modifications rather than replacements.

- **CUMULUS-1375**

  - Migrate Cumulus from deprecated Elasticsearch JS client to new, supported one in `@cumulus/api`

- **CUMULUS-1485** Update `@cumulus/cmr-client` to return error message from CMR for validation failures.

- **CUMULUS-1394**

  - Renamed `Execution.generateDocFromPayload()` to `Execution.generateRecord()` on executions model. The method generates an execution database record from a Cumulus execution message.

- **CUMULUS-1432**

  - `logs` endpoint takes the level parameter as a string and not a number
  - Elasticsearch term query generation no longer converts numbers to boolean

- **CUMULUS-1447**

  - Consolidated all remote message handling code into @common/aws
  - Update remote message code to handle updated CMA remote message flags
  - Update example SIPS workflows to utilize Parameterized CMA configuration

- **CUMULUS-1448** Refactor workflows that are mutating cumulus_meta to utilize meta field

- **CUMULUS-1451**

  - Elasticsearch cluster setting `auto_create_index` will be set to false. This had been causing issues in the bootstrap lambda on deploy.

- **CUMULUS-1456**
  - `@cumulus/api` endpoints default error handler uses `boom` package to format errors, which is consistent with other API endpoint errors.

### Fixed

- **CUMULUS-1432** `logs` endpoint filter correctly filters logs by level
- **CUMULUS-1484** `useMessageAdapter` now does not set CUMULUS_MESSAGE_ADAPTER_DIR when `true`

### Removed

- **CUMULUS-1394**
  - Removed `sfTracker` SNS topic. Replaced by three new SNS topics for granule, execution, and PDR ingest notifications.
  - Removed unused functions from `@cumulus/common/aws`:
    - `getGranuleS3Params()`
    - `setGranuleStatus()`

## [v1.14.1] - 2019-08-29

### Fixed

- **CUMULUS-1455**

  - CMR token links updated to point to CMR legacy services rather than echo

- **CUMULUS-1211**
  - Errors thrown during granule discovery are no longer swallowed and ignored.
    Rather, errors are propagated to allow for proper error-handling and
    meaningful messaging.

## [v1.14.0] - 2019-08-22

### PLEASE NOTE

- We have encountered transient lambda service errors in our integration testing. Please handle transient service errors following [these guidelines](https://docs.aws.amazon.com/step-functions/latest/dg/bp-lambda-serviceexception.html). The workflows in the `example/workflows` folder have been updated with retries configured for these errors.

- **CUMULUS-799** added additional IAM permissions to support reading CloudWatch and API Gateway, so **you will have to redeploy your IAM stack.**

- **CUMULUS-800** Several items:

  - **Delete existing API Gateway stages**: To allow enabling of API Gateway logging, Cumulus now creates and manages a Stage resource during deployment. Before upgrading Cumulus, it is necessary to delete the API Gateway stages on both the Backend API and the Distribution API. Instructions are included in the documentation under [Delete API Gateway Stages](https://nasa.github.io/cumulus/docs/additional-deployment-options/delete-api-gateway-stages).

  - **Set up account permissions for API Gateway to write to CloudWatch**: In a one time operation for your AWS account, to enable CloudWatch Logs for API Gateway, you must first grant the API Gateway permission to read and write logs to CloudWatch for your account. The `AmazonAPIGatewayPushToCloudWatchLogs` managed policy (with an ARN of `arn:aws:iam::aws:policy/service-role/AmazonAPIGatewayPushToCloudWatchLogs`) has all the required permissions. You can find a simple how to in the documentation under [Enable API Gateway Logging.](https://nasa.github.io/cumulus/docs/additional-deployment-options/enable-gateway-logging-permissions)

  - **Configure API Gateway to write logs to CloudWatch** To enable execution logging for the distribution API set `config.yaml` `apiConfigs.distribution.logApigatewayToCloudwatch` value to `true`. More information [Enable API Gateway Logs](https://nasa.github.io/cumulus/docs/additional-deployment-options/enable-api-logs)

  - **Configure CloudWatch log delivery**: It is possible to deliver CloudWatch API execution and access logs to a cross-account shared AWS::Logs::Destination. An operator does this by adding the key `logToSharedDestination` to the `config.yml` at the default level with a value of a writable log destination. More information in the documentation under [Configure CloudWatch Logs Delivery.](https://nasa.github.io/cumulus/docs/additional-deployment-options/configure-cloudwatch-logs-delivery)

  - **Additional Lambda Logging**: It is now possible to configure any lambda to deliver logs to a shared subscriptions by setting `logToSharedDestination` to the ARN of a writable location (either an AWS::Logs::Destination or a Kinesis Stream) on any lambda config. Documentation for [Lambda Log Subscriptions](https://nasa.github.io/cumulus/docs/additional-deployment-options/additional-lambda-logging)

  - **Configure S3 Server Access Logs**: If you are running Cumulus in an NGAP environment you may [configure S3 Server Access Logs](https://nasa.github.io/cumulus/docs/next/deployment/server_access_logging) to be delivered to a shared bucket where the Metrics Team will ingest the logs into their ELK stack. Contact the Metrics team for permission and location.

- **CUMULUS-1368** The Cumulus distribution API has been deprecated and is being replaced by ASF's Thin Egress App. By default, the distribution API will not deploy. Please follow [the instructions for deploying and configuring Thin Egress](https://nasa.github.io/cumulus/docs/deployment/thin_egress_app).

To instead continue to deploy and use the legacy Cumulus distribution app, add the following to your `config.yml`:

```yaml
deployDistributionApi: true
```

If you deploy with no distribution app your deployment will succeed but you may encounter errors in your workflows, particularly in the `MoveGranule` task.

- **CUMULUS-1418** Users who are packaging the CMA in their Lambdas outside of Cumulus may need to update their Lambda configuration. Please see `BREAKING CHANGES` below for details.

### Added

- **CUMULUS-642**
  - Adds Launchpad as an authentication option for the Cumulus API.
  - Updated deployment documentation and added [instructions to setup Cumulus API Launchpad authentication](https://wiki.earthdata.nasa.gov/display/CUMULUS/Cumulus+API+with+Launchpad+Authentication)
- **CUMULUS-1418**
  - Adds usage docs/testing of lambda layers (introduced in PR1125), updates Core example tasks to use the updated `cumulus-ecs-task` and a CMA layer instead of kes CMA injection.
  - Added Terraform module to publish CMA as layer to user account.
- **PR1125** - Adds `layers` config option to support deploying Lambdas with layers
- **PR1128** - Added `useXRay` config option to enable AWS X-Ray for Lambdas.
- **CUMULUS-1345**
  - Adds new variables to the app deployment under `cmr`.
  - `cmrEnvironment` values are `SIT`, `UAT`, or `OPS` with `UAT` as the default.
  - `cmrLimit` and `cmrPageSize` have been added as configurable options.
- **CUMULUS-1273**
  - Added lambda function EmsProductMetadataReport to generate EMS Product Metadata report
- **CUMULUS-1226**
  - Added API endpoint `elasticsearch/index-from-database` to index to an Elasticsearch index from the database for recovery purposes and `elasticsearch/indices-status` to check the status of Elasticsearch indices via the API.
- **CUMULUS-824**
  - Added new Collection parameter `reportToEms` to configure whether the collection is reported to EMS
- **CUMULUS-1357**
  - Added new BackendApi endpoint `ems` that generates EMS reports.
- **CUMULUS-1241**
  - Added information about queues with maximum execution limits defined to default workflow templates (`meta.queueExecutionLimits`)
- **CUMULUS-1311**
  - Added `@cumulus/common/message` with various message parsing/preparation helpers
- **CUMULUS-812**

  - Added support for limiting the number of concurrent executions started from a queue. [See the data cookbook](https://nasa.github.io/cumulus/docs/data-cookbooks/throttling-queued-executions) for more information.

- **CUMULUS-1337**

  - Adds `cumulus.stackName` value to the `instanceMetadata` endpoint.

- **CUMULUS-1368**

  - Added `cmrGranuleUrlType` to the `@cumulus/move-granules` task. This determines what kind of links go in the CMR files. The options are `distribution`, `s3`, or `none`, with the default being distribution. If there is no distribution API being used with Cumulus, you must set the value to `s3` or `none`.

- Added `packages/s3-replicator` Terraform module to allow same-region s3 replication to metrics bucket.

- **CUMULUS-1392**

  - Added `tf-modules/report-granules` Terraform module which processes granule ingest notifications received via SNS and stores granule data to a database. The module includes:
    - SNS topic for publishing granule ingest notifications
    - Lambda to process granule notifications and store data
    - IAM permissions for the Lambda
    - Subscription for the Lambda to the SNS topic

- **CUMULUS-1393**

  - Added `tf-modules/report-pdrs` Terraform module which processes PDR ingest notifications received via SNS and stores PDR data to a database. The module includes:
    - SNS topic for publishing PDR ingest notifications
    - Lambda to process PDR notifications and store data
    - IAM permissions for the Lambda
    - Subscription for the Lambda to the SNS topic
  - Added unit tests for `@cumulus/api/models/pdrs.createPdrFromSns()`

- **CUMULUS-1400**

  - Added `tf-modules/report-executions` Terraform module which processes workflow execution information received via SNS and stores it to a database. The module includes:
    - SNS topic for publishing execution data
    - Lambda to process and store execution data
    - IAM permissions for the Lambda
    - Subscription for the Lambda to the SNS topic
  - Added `@cumulus/common/sns-event` which contains helpers for SNS events:
    - `isSnsEvent()` returns true if event is from SNS
    - `getSnsEventMessage()` extracts and parses the message from an SNS event
    - `getSnsEventMessageObject()` extracts and parses message object from an SNS event
  - Added `@cumulus/common/cloudwatch-event` which contains helpers for Cloudwatch events:
    - `isSfExecutionEvent()` returns true if event is from Step Functions
    - `isTerminalSfStatus()` determines if a Step Function status from a Cloudwatch event is a terminal status
    - `getSfEventStatus()` gets the Step Function status from a Cloudwatch event
    - `getSfEventDetailValue()` extracts a Step Function event detail field from a Cloudwatch event
    - `getSfEventMessageObject()` extracts and parses Step Function detail object from a Cloudwatch event

- **CUMULUS-1429**

  - Added `tf-modules/data-persistence` Terraform module which includes resources for data persistence in Cumulus:
    - DynamoDB tables
    - Elasticsearch with optional support for VPC
    - Cloudwatch alarm for number of Elasticsearch nodes

- **CUMULUS-1379** CMR Launchpad Authentication
  - Added `launchpad` configuration to `@cumulus/deployment/app/config.yml`, and cloudformation templates, workflow message, lambda configuration, api endpoint configuration
  - Added `@cumulus/common/LaunchpadToken` and `@cumulus/common/launchpad` to provide methods to get token and validate token
  - Updated lambdas to use Launchpad token for CMR actions (ingest and delete granules)
  - Updated deployment documentation and added [instructions to setup CMR client for Launchpad authentication](https://wiki.earthdata.nasa.gov/display/CUMULUS/CMR+Launchpad+Authentication)

## Changed

- **CUMULUS-1232**

  - Added retries to update `@cumulus/cmr-client` `updateToken()`

- **CUMULUS-1245 CUMULUS-795**

  - Added additional `ems` configuration parameters for sending the ingest reports to EMS
  - Added functionality to send daily ingest reports to EMS

- **CUMULUS-1241**

  - Removed the concept of "priority levels" and added ability to define a number of maximum concurrent executions per SQS queue
  - Changed mapping of Cumulus message properties for the `sqs2sfThrottle` lambda:
    - Queue name is read from `cumulus_meta.queueName`
    - Maximum executions for the queue is read from `meta.queueExecutionLimits[queueName]`, where `queueName` is `cumulus_meta.queueName`
  - Changed `sfSemaphoreDown` lambda to only attempt decrementing semaphores when:
    - the message is for a completed/failed/aborted/timed out workflow AND
    - `cumulus_meta.queueName` exists on the Cumulus message AND
    - An entry for the queue name (`cumulus_meta.queueName`) exists in the the object `meta.queueExecutionLimits` on the Cumulus message

- **CUMULUS-1338**

  - Updated `sfSemaphoreDown` lambda to be triggered via AWS Step Function Cloudwatch events instead of subscription to `sfTracker` SNS topic

- **CUMULUS-1311**

  - Updated `@cumulus/queue-granules` to set `cumulus_meta.queueName` for queued execution messages
  - Updated `@cumulus/queue-pdrs` to set `cumulus_meta.queueName` for queued execution messages
  - Updated `sqs2sfThrottle` lambda to immediately decrement queue semaphore value if dispatching Step Function execution throws an error

- **CUMULUS-1362**

  - Granule `processingStartTime` and `processingEndTime` will be set to the execution start time and end time respectively when there is no sync granule or post to cmr task present in the workflow

- **CUMULUS-1400**
  - Deprecated `@cumulus/ingest/aws/getExecutionArn`. Use `@cumulus/common/aws/getExecutionArn` instead.

### Fixed

- **CUMULUS-1439**

  - Fix bug with rule.logEventArn deletion on Kinesis rule update and fix unit test to verify

- **CUMULUS-796**

  - Added production information (collection ShortName and Version, granuleId) to EMS distribution report
  - Added functionality to send daily distribution reports to EMS

- **CUMULUS-1319**

  - Fixed a bug where granule ingest times were not being stored to the database

- **CUMULUS-1356**

  - The `Collection` model's `delete` method now _removes_ the specified item
    from the collection config store that was inserted by the `create` method.
    Previously, this behavior was missing.

- **CUMULUS-1374**
  - Addressed audit concerns (https://www.npmjs.com/advisories/782) in api package

### BREAKING CHANGES

### Changed

- **CUMULUS-1418**
  - Adding a default `cmaDir` key to configuration will cause `CUMULUS_MESSAGE_ADAPTER_DIR` to be set by default to `/opt` for any Lambda not setting `useCma` to true, or explicitly setting the CMA environment variable. In lambdas that package the CMA independently of the Cumulus packaging. Lambdas manually packaging the CMA should have their Lambda configuration updated to set the CMA path, or alternately if not using the CMA as a Lambda layer in this deployment set `cmaDir` to `./cumulus-message-adapter`.

### Removed

- **CUMULUS-1337**

  - Removes the S3 Access Metrics package added in CUMULUS-799

- **PR1130**
  - Removed code deprecated since v1.11.1:
    - Removed `@cumulus/common/step-functions`. Use `@cumulus/common/StepFunctions` instead.
    - Removed `@cumulus/api/lib/testUtils.fakeFilesFactory`. Use `@cumulus/api/lib/testUtils.fakeFileFactory` instead.
    - Removed `@cumulus/cmrjs/cmr` functions: `searchConcept`, `ingestConcept`, `deleteConcept`. Use the functions in `@cumulus/cmr-client` instead.
    - Removed `@cumulus/ingest/aws.getExecutionHistory`. Use `@cumulus/common/StepFunctions.getExecutionHistory` instead.

## [v1.13.5] - 2019-08-29 - [BACKPORT]

### Fixed

- **CUMULUS-1455** - CMR token links updated to point to CMR legacy services rather than echo

## [v1.13.4] - 2019-07-29

- **CUMULUS-1411** - Fix deployment issue when using a template override

## [v1.13.3] - 2019-07-26

- **CUMULUS-1345** Full backport of CUMULUS-1345 features - Adds new variables to the app deployment under `cmr`.
  - `cmrEnvironment` values are `SIT`, `UAT`, or `OPS` with `UAT` as the default.
  - `cmrLimit` and `cmrPageSize` have been added as configurable options.

## [v1.13.2] - 2019-07-25

- Re-release of v1.13.1 to fix broken npm packages.

## [v1.13.1] - 2019-07-22

- **CUMULUS-1374** - Resolve audit compliance with lodash version for api package subdependency
- **CUMULUS-1412** - Resolve audit compliance with googleapi package
- **CUMULUS-1345** - Backported CMR environment setting in getUrl to address immediate user need. CMR_ENVIRONMENT can now be used to set the CMR environment to OPS/SIT

## [v1.13.0] - 2019-5-20

### PLEASE NOTE

**CUMULUS-802** added some additional IAM permissions to support ECS autoscaling, so **you will have to redeploy your IAM stack.**
As a result of the changes for **CUMULUS-1193**, **CUMULUS-1264**, and **CUMULUS-1310**, **you must delete your existing stacks (except IAM) before deploying this version of Cumulus.**
If running Cumulus within a VPC and extended downtime is acceptable, we recommend doing this at the end of the day to allow AWS backend resources and network interfaces to be cleaned up overnight.

### BREAKING CHANGES

- **CUMULUS-1228**

  - The default AMI used by ECS instances is now an NGAP-compliant AMI. This
    will be a breaking change for non-NGAP deployments. If you do not deploy to
    NGAP, you will need to find the AMI ID of the
    [most recent Amazon ECS-optimized AMI](https://docs.aws.amazon.com/AmazonECS/latest/developerguide/ecs-optimized_AMI.html),
    and set the `ecs.amiid` property in your config. Instructions for finding
    the most recent NGAP AMI can be found using
    [these instructions](https://wiki.earthdata.nasa.gov/display/ESKB/Select+an+NGAP+Created+AMI).

- **CUMULUS-1310**

  - Database resources (DynamoDB, ElasticSearch) have been moved to an independent `db` stack.
    Migrations for this version will need to be user-managed. (e.g. [elasticsearch](https://docs.aws.amazon.com/elasticsearch-service/latest/developerguide/es-version-migration.html#snapshot-based-migration) and [dynamoDB](https://docs.aws.amazon.com/datapipeline/latest/DeveloperGuide/dp-template-exports3toddb.html)).
    Order of stack deployment is `iam` -> `db` -> `app`.
  - All stacks can now be deployed using a single `config.yml` file, i.e.: `kes cf deploy --kes-folder app --template node_modules/@cumulus/deployment/[iam|db|app] [...]`
    Backwards-compatible. For development, please re-run `npm run bootstrap` to build new `kes` overrides.
    Deployment docs have been updated to show how to deploy a single-config Cumulus instance.
  - `params` have been moved: Nest `params` fields under `app`, `db` or `iam` to override all Parameters for a particular stack's cloudformation template. Backwards-compatible with multi-config setups.
  - `stackName` and `stackNameNoDash` have been retired. Use `prefix` and `prefixNoDash` instead.
  - The `iams` section in `app/config.yml` IAM roles has been deprecated as a user-facing parameter,
    _unless_ your IAM role ARNs do not match the convention shown in `@cumulus/deployment/app/config.yml`
  - The `vpc.securityGroup` will need to be set with a pre-existing security group ID to use Cumulus in a VPC. Must allow inbound HTTP(S) (Port 443).

- **CUMULUS-1212**

  - `@cumulus/post-to-cmr` will now fail if any granules being processed are missing a metadata file. You can set the new config option `skipMetaCheck` to `true` to pass post-to-cmr without a metadata file.

- **CUMULUS-1232**

  - `@cumulus/sync-granule` will no longer silently pass if no checksum data is provided. It will use input
    from the granule object to:
    - Verify checksum if `checksumType` and `checksumValue` are in the file record OR a checksum file is provided
      (throws `InvalidChecksum` on fail), else log warning that no checksum is available.
    - Then, verify synced S3 file size if `file.size` is in the file record (throws `UnexpectedFileSize` on fail),
      else log warning that no file size is available.
    - Pass the step.

- **CUMULUS-1264**

  - The Cloudformation templating and deployment configuration has been substantially refactored.
    - `CumulusApiDefault` nested stack resource has been renamed to `CumulusApiDistribution`
    - `CumulusApiV1` nested stack resource has been renamed to `CumulusApiBackend`
  - The `urs: true` config option for when defining your lambdas (e.g. in `lambdas.yml`) has been deprecated. There are two new options to replace it:
    - `urs_redirect: 'token'`: This will expose a `TOKEN_REDIRECT_ENDPOINT` environment variable to your lambda that references the `/token` endpoint on the Cumulus backend API
    - `urs_redirect: 'distribution'`: This will expose a `DISTRIBUTION_REDIRECT_ENDPOINT` environment variable to your lambda that references the `/redirect` endpoint on the Cumulus distribution API

- **CUMULUS-1193**

  - The elasticsearch instance is moved behind the VPC.
  - Your account will need an Elasticsearch Service Linked role. This is a one-time setup for the account. You can follow the instructions to use the AWS console or AWS CLI [here](https://docs.aws.amazon.com/IAM/latest/UserGuide/using-service-linked-roles.html) or use the following AWS CLI command: `aws iam create-service-linked-role --aws-service-name es.amazonaws.com`

- **CUMULUS-802**

  - ECS `maxInstances` must be greater than `minInstances`. If you use defaults, no change is required.

- **CUMULUS-1269**
  - Brought Cumulus data models in line with CNM JSON schema:
    - Renamed file object `fileType` field to `type`
    - Renamed file object `fileSize` field to `size`
    - Renamed file object `checksumValue` field to `checksum` where not already done.
    - Added `ancillary` and `linkage` type support to file objects.

### Added

- **CUMULUS-799**

  - Added an S3 Access Metrics package which will take S3 Server Access Logs and
    write access metrics to CloudWatch

- **CUMULUS-1242** - Added `sqs2sfThrottle` lambda. The lambda reads SQS messages for queued executions and uses semaphores to only start new executions if the maximum number of executions defined for the priority key (`cumulus_meta.priorityKey`) has not been reached. Any SQS messages that are read but not used to start executions remain in the queue.

- **CUMULUS-1240**

  - Added `sfSemaphoreDown` lambda. This lambda receives SNS messages and for each message it decrements the semaphore used to track the number of running executions if:
    - the message is for a completed/failed workflow AND
    - the message contains a level of priority (`cumulus_meta.priorityKey`)
  - Added `sfSemaphoreDown` lambda as a subscriber to the `sfTracker` SNS topic

- **CUMULUS-1265**

  - Added `apiConfigs` configuration option to configure API Gateway to be private
  - All internal lambdas configured to run inside the VPC by default
  - Removed references to `NoVpc` lambdas from documentation and `example` folder.

- **CUMULUS-802**
  - Adds autoscaling of ECS clusters
  - Adds autoscaling of ECS services that are handling StepFunction activities

## Changed

- Updated `@cumulus/ingest/http/httpMixin.list()` to trim trailing spaces on discovered filenames

- **CUMULUS-1310**

  - Database resources (DynamoDB, ElasticSearch) have been moved to an independent `db` stack.
    This will enable future updates to avoid affecting database resources or requiring migrations.
    Migrations for this version will need to be user-managed.
    (e.g. [elasticsearch](https://docs.aws.amazon.com/elasticsearch-service/latest/developerguide/es-version-migration.html#snapshot-based-migration) and [dynamoDB](https://docs.aws.amazon.com/datapipeline/latest/DeveloperGuide/dp-template-exports3toddb.html)).
    Order of stack deployment is `iam` -> `db` -> `app`.
  - All stacks can now be deployed using a single `config.yml` file, i.e.: `kes cf deploy --kes-folder app --template node_modules/@cumulus/deployment/[iam|db|app] [...]`
    Backwards-compatible. Please re-run `npm run bootstrap` to build new `kes` overrides.
    Deployment docs have been updated to show how to deploy a single-config Cumulus instance.
  - `params` fields should now be nested under the stack key (i.e. `app`, `db` or `iam`) to provide Parameters for a particular stack's cloudformation template,
    for use with single-config instances. Keys _must_ match the name of the deployment package folder (`app`, `db`, or `iam`).
    Backwards-compatible with multi-config setups.
  - `stackName` and `stackNameNoDash` have been retired as user-facing config parameters. Use `prefix` and `prefixNoDash` instead.
    This will be used to create stack names for all stacks in a single-config use case.
    `stackName` may still be used as an override in multi-config usage, although this is discouraged.
    Warning: overriding the `db` stack's `stackName` will require you to set `dbStackName` in your `app/config.yml`.
    This parameter is required to fetch outputs from the `db` stack to reference in the `app` stack.
  - The `iams` section in `app/config.yml` IAM roles has been retired as a user-facing parameter,
    _unless_ your IAM role ARNs do not match the convention shown in `@cumulus/deployment/app/config.yml`
    In that case, overriding `iams` in your own config is recommended.
  - `iam` and `db` `cloudformation.yml` file names will have respective prefixes (e.g `iam.cloudformation.yml`).
  - Cumulus will now only attempt to create reconciliation reports for buckets of the `private`, `public` and `protected` types.
  - Cumulus will no longer set up its own security group.
    To pass a pre-existing security group for in-VPC deployments as a parameter to the Cumulus template, populate `vpc.securityGroup` in `config.yml`.
    This security group must allow inbound HTTP(S) traffic (Port 443). SSH traffic (Port 22) must be permitted for SSH access to ECS instances.
  - Deployment docs have been updated with examples for the new deployment model.

- **CUMULUS-1236**

  - Moves access to public files behind the distribution endpoint. Authentication is not required, but direct http access has been disallowed.

- **CUMULUS-1223**

  - Adds unauthenticated access for public bucket files to the Distribution API. Public files should be requested the same way as protected files, but for public files a redirect to a self-signed S3 URL will happen without requiring authentication with Earthdata login.

- **CUMULUS-1232**

  - Unifies duplicate handling in `ingest/granule.handleDuplicateFile` for maintainability.
  - Changed `ingest/granule.ingestFile` and `move-granules/index.moveFileRequest` to use new function.
  - Moved file versioning code to `ingest/granule.moveGranuleFileWithVersioning`
  - `ingest/granule.verifyFile` now also tests `file.size` for verification if it is in the file record and throws
    `UnexpectedFileSize` error for file size not matching input.
  - `ingest/granule.verifyFile` logs warnings if checksum and/or file size are not available.

- **CUMULUS-1193**

  - Moved reindex CLI functionality to an API endpoint. See [API docs](https://nasa.github.io/cumulus-api/#elasticsearch-1)

- **CUMULUS-1207**
  - No longer disable lambda event source mappings when disabling a rule

### Fixed

- Updated Lerna publish script so that published Cumulus packages will pin their dependencies on other Cumulus packages to exact versions (e.g. `1.12.1` instead of `^1.12.1`)

- **CUMULUS-1203**

  - Fixes IAM template's use of intrinsic functions such that IAM template overrides now work with kes

- **CUMULUS-1268**
  - Deployment will not fail if there are no ES alarms or ECS services

## [v1.12.1] - 2019-4-8

## [v1.12.0] - 2019-4-4

Note: There was an issue publishing 1.12.0. Upgrade to 1.12.1.

### BREAKING CHANGES

- **CUMULUS-1139**

  - `granule.applyWorkflow` uses the new-style granule record as input to workflows.

- **CUMULUS-1171**

  - Fixed provider handling in the API to make it consistent between protocols.
    NOTE: This is a breaking change. When applying this upgrade, users will need to:
    1. Disable all workflow rules
    2. Update any `http` or `https` providers so that the host field only
       contains a valid hostname or IP address, and the port field contains the
       provider port.
    3. Perform the deployment
    4. Re-enable workflow rules

- **CUMULUS-1176**:

  - `@cumulus/move-granules` input expectations have changed. `@cumulus/files-to-granules` is a new intermediate task to perform input translation in the old style.
    See the Added and Changed sections of this release changelog for more information.

- **CUMULUS-670**

  - The behavior of ParsePDR and related code has changed in this release. PDRs with FILE_TYPEs that do not conform to the PDR ICD (+ TGZ) (https://cdn.earthdata.nasa.gov/conduit/upload/6376/ESDS-RFC-030v1.0.pdf) will fail to parse.

- **CUMULUS-1208**
  - The granule object input to `@cumulus/queue-granules` will now be added to ingest workflow messages **as is**. In practice, this means that if you are using `@cumulus/queue-granules` to trigger ingest workflows and your granule objects input have invalid properties, then your ingest workflows will fail due to schema validation errors.

### Added

- **CUMULUS-777**
  - Added new cookbook entry on configuring Cumulus to track ancillary files.
- **CUMULUS-1183**
  - Kes overrides will now abort with a warning if a workflow step is configured without a corresponding
    lambda configuration
- **CUMULUS-1223**

  - Adds convenience function `@cumulus/common/bucketsConfigJsonObject` for fetching stack's bucket configuration as an object.

- **CUMULUS-853**
  - Updated FakeProcessing example lambda to include option to generate fake browse
  - Added feature documentation for ancillary metadata export, a new cookbook entry describing a workflow with ancillary metadata generation(browse), and related task definition documentation
- **CUMULUS-805**
  - Added a CloudWatch alarm to check running ElasticSearch instances, and a CloudWatch dashboard to view the health of ElasticSearch
  - Specify `AWS_REGION` in `.env` to be used by deployment script
- **CUMULUS-803**
  - Added CloudWatch alarms to check running tasks of each ECS service, and add the alarms to CloudWatch dashboard
- **CUMULUS-670**
  - Added Ancillary Metadata Export feature (see https://nasa.github.io/cumulus/docs/features/ancillary_metadata for more information)
  - Added new Collection file parameter "fileType" that allows configuration of workflow granule file fileType
- **CUMULUS-1184** - Added kes logging output to ensure we always see the state machine reference before failures due to configuration
- **CUMULUS-1105** - Added a dashboard endpoint to serve the dashboard from an S3 bucket
- **CUMULUS-1199** - Moves `s3credentials` endpoint from the backend to the distribution API.
- **CUMULUS-666**
  - Added `@api/endpoints/s3credentials` to allow EarthData Login authorized users to retrieve temporary security credentials for same-region direct S3 access.
- **CUMULUS-671**
  - Added `@packages/integration-tests/api/distribution/getDistributionApiS3SignedUrl()` to return the S3 signed URL for a file protected by the distribution API
- **CUMULUS-672**
  - Added `cmrMetadataFormat` and `cmrConceptId` to output for individual granules from `@cumulus/post-to-cmr`. `cmrMetadataFormat` will be read from the `cmrMetadataFormat` generated for each granule in `@cumulus/cmrjs/publish2CMR()`
  - Added helpers to `@packages/integration-tests/api/distribution`:
    - `getDistributionApiFileStream()` returns a stream to download files protected by the distribution API
    - `getDistributionFileUrl()` constructs URLs for requesting files from the distribution API
- **CUMULUS-1185** `@cumulus/api/models/Granule.removeGranuleFromCmrByGranule` to replace `@cumulus/api/models/Granule.removeGranuleFromCmr` and use the Granule UR from the CMR metadata to remove the granule from CMR

- **CUMULUS-1101**

  - Added new `@cumulus/checksum` package. This package provides functions to calculate and validate checksums.
  - Added new checksumming functions to `@cumulus/common/aws`: `calculateS3ObjectChecksum` and `validateS3ObjectChecksum`, which depend on the `checksum` package.

- CUMULUS-1171

  - Added `@cumulus/common` API documentation to `packages/common/docs/API.md`
  - Added an `npm run build-docs` task to `@cumulus/common`
  - Added `@cumulus/common/string#isValidHostname()`
  - Added `@cumulus/common/string#match()`
  - Added `@cumulus/common/string#matches()`
  - Added `@cumulus/common/string#toLower()`
  - Added `@cumulus/common/string#toUpper()`
  - Added `@cumulus/common/URLUtils#buildURL()`
  - Added `@cumulus/common/util#isNil()`
  - Added `@cumulus/common/util#isNull()`
  - Added `@cumulus/common/util#isUndefined()`
  - Added `@cumulus/common/util#negate()`

- **CUMULUS-1176**

  - Added new `@cumulus/files-to-granules` task to handle converting file array output from `cumulus-process` tasks into granule objects.
    Allows simplification of `@cumulus/move-granules` and `@cumulus/post-to-cmr`, see Changed section for more details.

- CUMULUS-1151 Compare the granule holdings in CMR with Cumulus' internal data store
- CUMULUS-1152 Compare the granule file holdings in CMR with Cumulus' internal data store

### Changed

- **CUMULUS-1216** - Updated `@cumulus/ingest/granule/ingestFile` to download files to expected staging location.
- **CUMULUS-1208** - Updated `@cumulus/ingest/queue/enqueueGranuleIngestMessage()` to not transform granule object passed to it when building an ingest message
- **CUMULUS-1198** - `@cumulus/ingest` no longer enforces any expectations about whether `provider_path` contains a leading slash or not.
- **CUMULUS-1170**
  - Update scripts and docs to use `npm` instead of `yarn`
  - Use `package-lock.json` files to ensure matching versions of npm packages
  - Update CI builds to use `npm ci` instead of `npm install`
- **CUMULUS-670**
  - Updated ParsePDR task to read standard PDR types+ (+ tgz as an external customer requirement) and add a fileType to granule-files on Granule discovery
  - Updated ParsePDR to fail if unrecognized type is used
  - Updated all relevant task schemas to include granule->files->filetype as a string value
  - Updated tests/test fixtures to include the fileType in the step function/task inputs and output validations as needed
  - Updated MoveGranules task to handle incoming configuration with new "fileType" values and to add them as appropriate to the lambda output.
  - Updated DiscoverGranules step/related workflows to read new Collection file parameter fileType that will map a discovered file to a workflow fileType
  - Updated CNM parser to add the fileType to the defined granule file fileType on ingest and updated integration tests to verify/validate that behavior
  - Updated generateEcho10XMLString in cmr-utils.js to use a map/related library to ensure order as CMR requires ordering for their online resources.
  - Updated post-to-cmr task to appropriately export CNM filetypes to CMR in echo10/UMM exports
- **CUMULUS-1139** - Granules stored in the API contain a `files` property. That schema has been greatly
  simplified and now better matches the CNM format.
  - The `name` property has been renamed to `fileName`.
  - The `filepath` property has been renamed to `key`.
  - The `checksumValue` property has been renamed to `checksum`.
  - The `path` property has been removed.
  - The `url_path` property has been removed.
  - The `filename` property (which contained an `s3://` URL) has been removed, and the `bucket`
    and `key` properties should be used instead. Any requests sent to the API containing a `granule.files[].filename`
    property will be rejected, and any responses coming back from the API will not contain that
    `filename` property.
  - A `source` property has been added, which is a URL indicating the original source of the file.
  - `@cumulus/ingest/granule.moveGranuleFiles()` no longer includes a `filename` field in its
    output. The `bucket` and `key` fields should be used instead.
- **CUMULUS-672**

  - Changed `@cumulus/integration-tests/api/EarthdataLogin.getEarthdataLoginRedirectResponse` to `@cumulus/integration-tests/api/EarthdataLogin.getEarthdataAccessToken`. The new function returns an access response from Earthdata login, if successful.
  - `@cumulus/integration-tests/cmr/getOnlineResources` now accepts an object of options, including `cmrMetadataFormat`. Based on the `cmrMetadataFormat`, the function will correctly retrieve the online resources for each metadata format (ECHO10, UMM-G)

- **CUMULUS-1101**

  - Moved `@cumulus/common/file/getFileChecksumFromStream` into `@cumulus/checksum`, and renamed it to `generateChecksumFromStream`.
    This is a breaking change for users relying on `@cumulus/common/file/getFileChecksumFromStream`.
  - Refactored `@cumulus/ingest/Granule` to depend on new `common/aws` checksum functions and remove significantly present checksumming code.
    - Deprecated `@cumulus/ingest/granule.validateChecksum`. Replaced with `@cumulus/ingest/granule.verifyFile`.
    - Renamed `granule.getChecksumFromFile` to `granule.retrieveSuppliedFileChecksumInformation` to be more accurate.
  - Deprecated `@cumulus/common/aws.checksumS3Objects`. Use `@cumulus/common/aws.calculateS3ObjectChecksum` instead.

- CUMULUS-1171

  - Fixed provider handling in the API to make it consistent between protocols.
    Before this change, FTP providers were configured using the `host` and
    `port` properties. HTTP providers ignored `port` and `protocol`, and stored
    an entire URL in the `host` property. Updated the API to only accept valid
    hostnames or IP addresses in the `provider.host` field. Updated ingest code
    to properly build HTTP and HTTPS URLs from `provider.protocol`,
    `provider.host`, and `provider.port`.
  - The default provider port was being set to 21, no matter what protocol was
    being used. Removed that default.

- **CUMULUS-1176**

  - `@cumulus/move-granules` breaking change:
    Input to `move-granules` is now expected to be in the form of a granules object (i.e. `{ granules: [ { ... }, { ... } ] }`);
    For backwards compatibility with array-of-files outputs from processing steps, use the new `@cumulus/files-to-granules` task as an intermediate step.
    This task will perform the input translation. This change allows `move-granules` to be simpler and behave more predictably.
    `config.granuleIdExtraction` and `config.input_granules` are no longer needed/used by `move-granules`.
  - `@cumulus/post-to-cmr`: `config.granuleIdExtraction` is no longer needed/used by `post-to-cmr`.

- CUMULUS-1174
  - Better error message and stacktrace for S3KeyPairProvider error reporting.

### Fixed

- **CUMULUS-1218** Reconciliation report will now scan only completed granules.
- `@cumulus/api` files and granules were not getting indexed correctly because files indexing was failing in `db-indexer`
- `@cumulus/deployment` A bug in the Cloudformation template was preventing the API from being able to be launched in a VPC, updated the IAM template to give the permissions to be able to run the API in a VPC

### Deprecated

- `@cumulus/api/models/Granule.removeGranuleFromCmr`, instead use `@cumulus/api/models/Granule.removeGranuleFromCmrByGranule`
- `@cumulus/ingest/granule.validateChecksum`, instead use `@cumulus/ingest/granule.verifyFile`
- `@cumulus/common/aws.checksumS3Objects`, instead use `@cumulus/common/aws.calculateS3ObjectChecksum`
- `@cumulus/cmrjs`: `getGranuleId` and `getCmrFiles` are deprecated due to changes in input handling.

## [v1.11.3] - 2019-3-5

### Added

- **CUMULUS-1187** - Added `@cumulus/ingest/granule/duplicateHandlingType()` to determine how duplicate files should be handled in an ingest workflow

### Fixed

- **CUMULUS-1187** - workflows not respecting the duplicate handling value specified in the collection
- Removed refreshToken schema requirement for OAuth

## [v1.11.2] - 2019-2-15

### Added

- CUMULUS-1169
  - Added a `@cumulus/common/StepFunctions` module. It contains functions for querying the AWS
    StepFunctions API. These functions have the ability to retry when a ThrottlingException occurs.
  - Added `@cumulus/common/aws.retryOnThrottlingException()`, which will wrap a function in code to
    retry on ThrottlingExceptions.
  - Added `@cumulus/common/test-utils.throttleOnce()`, which will cause a function to return a
    ThrottlingException the first time it is called, then return its normal result after that.
- CUMULUS-1103 Compare the collection holdings in CMR with Cumulus' internal data store
- CUMULUS-1099 Add support for UMMG JSON metadata versions > 1.4.
  - If a version is found in the metadata object, that version is used for processing and publishing to CMR otherwise, version 1.4 is assumed.
- CUMULUS-678
  - Added support for UMMG json v1.4 metadata files.
    `reconcileCMRMetadata` added to `@cumulus/cmrjs` to update metadata record with new file locations.
    `@cumulus/common/errors` adds two new error types `CMRMetaFileNotFound` and `InvalidArgument`.
    `@cumulus/common/test-utils` adds new function `randomId` to create a random string with id to help in debugging.
    `@cumulus/common/BucketsConfig` adds a new helper class `BucketsConfig` for working with bucket stack configuration and bucket names.
    `@cumulus/common/aws` adds new function `s3PutObjectTagging` as a convenience for the aws [s3().putObjectTagging](https://docs.aws.amazon.com/AWSJavaScriptSDK/latest/AWS/S3.html#putObjectTagging-property) function.
    `@cumulus/cmrjs` Adds: - `isCMRFile` - Identify an echo10(xml) or UMMG(json) metadata file. - `metadataObjectFromCMRFile` Read and parse CMR XML file from s3. - `updateCMRMetadata` Modify a cmr metadata (xml/json) file with updated information. - `publish2CMR` Posts XML or UMMG CMR data to CMR service. - `reconcileCMRMetadata` Reconciles cmr metadata file after a file moves.
- Adds some ECS and other permissions to StepRole to enable running ECS tasks from a workflow
- Added Apache logs to cumulus api and distribution lambdas
- **CUMULUS-1119** - Added `@cumulus/integration-tests/api/EarthdataLogin.getEarthdataLoginRedirectResponse` helper for integration tests to handle login with Earthdata and to return response from redirect to Cumulus API
- **CUMULUS-673** Added `@cumulus/common/file/getFileChecksumFromStream` to get file checksum from a readable stream

### Fixed

- CUMULUS-1123
  - Cloudformation template overrides now work as expected

### Changed

- CUMULUS-1169
  - Deprecated the `@cumulus/common/step-functions` module.
  - Updated code that queries the StepFunctions API to use the retry-enabled functions from
    `@cumulus/common/StepFunctions`
- CUMULUS-1121
  - Schema validation is now strongly enforced when writing to the database.
    Additional properties are not allowed and will result in a validation error.
- CUMULUS-678
  `tasks/move-granules` simplified and refactored to use functionality from cmrjs.
  `ingest/granules.moveGranuleFiles` now just moves granule files and returns a list of the updated files. Updating metadata now handled by `@cumulus/cmrjs/reconcileCMRMetadata`.
  `move-granules.updateGranuleMetadata` refactored and bugs fixed in the case of a file matching multiple collection.files.regexps.
  `getCmrXmlFiles` simplified and now only returns an object with the cmrfilename and the granuleId.
  `@cumulus/test-processing` - test processing task updated to generate UMM-G metadata

- CUMULUS-1043

  - `@cumulus/api` now uses [express](http://expressjs.com/) as the API engine.
  - All `@cumulus/api` endpoints on ApiGateway are consolidated to a single endpoint the uses `{proxy+}` definition.
  - All files under `packages/api/endpoints` along with associated tests are updated to support express's request and response objects.
  - Replaced environment variables `internal`, `bucket` and `systemBucket` with `system_bucket`.
  - Update `@cumulus/integration-tests` to work with updated cumulus-api express endpoints

- `@cumulus/integration-tests` - `buildAndExecuteWorkflow` and `buildWorkflow` updated to take a `meta` param to allow for additional fields to be added to the workflow `meta`

- **CUMULUS-1049** Updated `Retrieve Execution Status API` in `@cumulus/api`: If the execution doesn't exist in Step Function API, Cumulus API returns the execution status information from the database.

- **CUMULUS-1119**
  - Renamed `DISTRIBUTION_URL` environment variable to `DISTRIBUTION_ENDPOINT`
  - Renamed `DEPLOYMENT_ENDPOINT` environment variable to `DISTRIBUTION_REDIRECT_ENDPOINT`
  - Renamed `API_ENDPOINT` environment variable to `TOKEN_REDIRECT_ENDPOINT`

### Removed

- Functions deprecated before 1.11.0:
  - @cumulus/api/models/base: static Manager.createTable() and static Manager.deleteTable()
  - @cumulus/ingest/aws/S3
  - @cumulus/ingest/aws/StepFunction.getExecution()
  - @cumulus/ingest/aws/StepFunction.pullEvent()
  - @cumulus/ingest/consumer.Consume
  - @cumulus/ingest/granule/Ingest.getBucket()

### Deprecated

`@cmrjs/ingestConcept`, instead use the CMR object methods. `@cmrjs/CMR.ingestGranule` or `@cmrjs/CMR.ingestCollection`
`@cmrjs/searchConcept`, instead use the CMR object methods. `@cmrjs/CMR.searchGranules` or `@cmrjs/CMR.searchCollections`
`@cmrjs/deleteConcept`, instead use the CMR object methods. `@cmrjs/CMR.deleteGranule` or `@cmrjs/CMR.deleteCollection`

## [v1.11.1] - 2018-12-18

**Please Note**

- Ensure your `app/config.yml` has a `clientId` specified in the `cmr` section. This will allow CMR to identify your requests for better support and metrics.
  - For an example, please see [the example config](https://github.com/nasa/cumulus/blob/1c7e2bf41b75da9f87004c4e40fbcf0f39f56794/example/app/config.yml#L128).

### Added

- Added a `/tokenDelete` endpoint in `@cumulus/api` to delete access token records

### Changed

- CUMULUS-678
  `@cumulus/ingest/crypto` moved and renamed to `@cumulus/common/key-pair-provider`
  `@cumulus/ingest/aws` function: `KMSDecryptionFailed` and class: `KMS` extracted and moved to `@cumulus/common` and `KMS` is exported as `KMSProvider` from `@cumulus/common/key-pair-provider`
  `@cumulus/ingest/granule` functions: `publish`, `getGranuleId`, `getXMLMetadataAsString`, `getMetadataBodyAndTags`, `parseXmlString`, `getCmrXMLFiles`, `postS3Object`, `contructOnlineAccessUrls`, `updateMetadata`, extracted and moved to `@cumulus/cmrjs`
  `getGranuleId`, `getCmrXMLFiles`, `publish`, `updateMetadata` removed from `@cumulus/ingest/granule` and added to `@cumulus/cmrjs`;
  `updateMetadata` renamed `updateCMRMetadata`.
  `@cumulus/ingest` test files renamed.
- **CUMULUS-1070**
  - Add `'Client-Id'` header to all `@cumulus/cmrjs` requests (made via `searchConcept`, `ingestConcept`, and `deleteConcept`).
  - Updated `cumulus/example/app/config.yml` entry for `cmr.clientId` to use stackName for easier CMR-side identification.

## [v1.11.0] - 2018-11-30

**Please Note**

- Redeploy IAM roles:
  - CUMULUS-817 includes a migration that requires reconfiguration/redeployment of IAM roles. Please see the [upgrade instructions](https://nasa.github.io/cumulus/docs/upgrade/1.11.0) for more information.
  - CUMULUS-977 includes a few new SNS-related permissions added to the IAM roles that will require redeployment of IAM roles.
- `cumulus-message-adapter` v1.0.13+ is required for `@cumulus/api` granule reingest API to work properly. The latest version should be downloaded automatically by kes.
- A `TOKEN_SECRET` value (preferably 256-bit for security) must be added to `.env` to securely sign JWTs used for authorization in `@cumulus/api`

### Changed

- **CUUMULUS-1000** - Distribution endpoint now persists logins, instead of
  redirecting to Earthdata Login on every request
- **CUMULUS-783 CUMULUS-790** - Updated `@cumulus/sync-granule` and `@cumulus/move-granules` tasks to always overwrite existing files for manually-triggered reingest.
- **CUMULUS-906** - Updated `@cumulus/api` granule reingest API to
  - add `reingestGranule: true` and `forceDuplicateOverwrite: true` to Cumulus message `cumulus_meta.cumulus_context` field to indicate that the workflow is a manually triggered re-ingest.
  - return warning message to operator when duplicateHandling is not `replace`
  - `cumulus-message-adapter` v1.0.13+ is required.
- **CUMULUS-793** - Updated the granule move PUT request in `@cumulus/api` to reject the move with a 409 status code if one or more of the files already exist at the destination location
- Updated `@cumulus/helloworld` to use S3 to store state for pass on retry tests
- Updated `@cumulus/ingest`:
  - [Required for MAAP] `http.js#list` will now find links with a trailing whitespace
  - Removed code from `granule.js` which looked for files in S3 using `{ Bucket: discoveredFile.bucket, Key: discoveredFile.name }`. This is obsolete since `@cumulus/ingest` uses a `file-staging` and `constructCollectionId()` directory prefixes by default.
- **CUMULUS-989**
  - Updated `@cumulus/api` to use [JWT (JSON Web Token)](https://jwt.io/introduction/) as the transport format for API authorization tokens and to use JWT verification in the request authorization
  - Updated `/token` endpoint in `@cumulus/api` to return tokens as JWTs
  - Added a `/refresh` endpoint in `@cumulus/api` to request new access tokens from the OAuth provider using the refresh token
  - Added `refreshAccessToken` to `@cumulus/api/lib/EarthdataLogin` to manage refresh token requests with the Earthdata OAuth provider

### Added

- **CUMULUS-1050**
  - Separated configuration flags for originalPayload/finalPayload cleanup such that they can be set to different retention times
- **CUMULUS-798**
  - Added daily Executions cleanup CloudWatch event that triggers cleanExecutions lambda
  - Added cleanExecutions lambda that removes finalPayload/originalPayload field entries for records older than configured timeout value (execution_payload_retention_period), with a default of 30 days
- **CUMULUS-815/816**
  - Added 'originalPayload' and 'finalPayload' fields to Executions table
  - Updated Execution model to populate originalPayload with the execution payload on record creation
  - Updated Execution model code to populate finalPayload field with the execution payload on execution completion
  - Execution API now exposes the above fields
- **CUMULUS-977**
  - Rename `kinesisConsumer` to `messageConsumer` as it handles both Kinesis streams and SNS topics as of this version.
  - Add `sns`-type rule support. These rules create a subscription between an SNS topic and the `messageConsumer`.
    When a message is received, `messageConsumer` is triggered and passes the SNS message (JSON format expected) in
    its entirety to the workflow in the `payload` field of the Cumulus message. For more information on sns-type rules,
    see the [documentation](https://nasa.github.io/cumulus/docs/data-cookbooks/setup#rules).
- **CUMULUS-975**
  - Add `KinesisInboundEventLogger` and `KinesisOutboundEventLogger` API lambdas. These lambdas
    are utilized to dump incoming and outgoing ingest workflow kinesis streams
    to cloudwatch for analytics in case of AWS/stream failure.
  - Update rules model to allow tracking of log_event ARNs related to
    Rule event logging. Kinesis rule types will now automatically log
    incoming events via a Kinesis event triggered lambda.
    CUMULUS-975-migration-4
  - Update migration code to require explicit migration names per run
  - Added migration_4 to migrate/update existing Kinesis rules to have a log event mapping
  - Added new IAM policy for migration lambda
- **CUMULUS-775**
  - Adds a instance metadata endpoint to the `@cumulus/api` package.
  - Adds a new convenience function `hostId` to the `@cumulus/cmrjs` to help build environment specific cmr urls.
  - Fixed `@cumulus/cmrjs.searchConcept` to search and return CMR results.
  - Modified `@cumulus/cmrjs.CMR.searchGranule` and `@cumulus/cmrjs.CMR.searchCollection` to include CMR's provider as a default parameter to searches.
- **CUMULUS-965**
  - Add `@cumulus/test-data.loadJSONTestData()`,
    `@cumulus/test-data.loadTestData()`, and
    `@cumulus/test-data.streamTestData()` to safely load test data. These
    functions should be used instead of using `require()` to load test data,
    which could lead to tests interfering with each other.
  - Add a `@cumulus/common/util/deprecate()` function to mark a piece of code as
    deprecated
- **CUMULUS-986**
  - Added `waitForTestExecutionStart` to `@cumulus/integration-tests`
- **CUMULUS-919**
  - In `@cumulus/deployment`, added support for NGAP permissions boundaries for IAM roles with `useNgapPermissionBoundary` flag in `iam/config.yml`. Defaults to false.

### Fixed

- Fixed a bug where FTP sockets were not closed after an error, keeping the Lambda function active until it timed out [CUMULUS-972]
- **CUMULUS-656**
  - The API will no longer allow the deletion of a provider if that provider is
    referenced by a rule
  - The API will no longer allow the deletion of a collection if that collection
    is referenced by a rule
- Fixed a bug where `@cumulus/sf-sns-report` was not pulling large messages from S3 correctly.

### Deprecated

- `@cumulus/ingest/aws/StepFunction.pullEvent()`. Use `@cumulus/common/aws.pullStepFunctionEvent()`.
- `@cumulus/ingest/consumer.Consume` due to unpredictable implementation. Use `@cumulus/ingest/consumer.Consumer`.
  Call `Consumer.consume()` instead of `Consume.read()`.

## [v1.10.4] - 2018-11-28

### Added

- **CUMULUS-1008**
  - New `config.yml` parameter for SQS consumers: `sqs_consumer_rate: (default 500)`, which is the maximum number of
    messages the consumer will attempt to process per execution. Currently this is only used by the sf-starter consumer,
    which runs every minute by default, making this a messages-per-minute upper bound. SQS does not guarantee the number
    of messages returned per call, so this is not a fixed rate of consumption, only attempted number of messages received.

### Deprecated

- `@cumulus/ingest/consumer.Consume` due to unpredictable implementation. Use `@cumulus/ingest/consumer.Consumer`.

### Changed

- Backported update of `packages/api` dependency `@mapbox/dyno` to `1.4.2` to mitigate `event-stream` vulnerability.

## [v1.10.3] - 2018-10-31

### Added

- **CUMULUS-817**
  - Added AWS Dead Letter Queues for lambdas that are scheduled asynchronously/such that failures show up only in cloudwatch logs.
- **CUMULUS-956**
  - Migrated developer documentation and data-cookbooks to Docusaurus
    - supports versioning of documentation
  - Added `docs/docs-how-to.md` to outline how to do things like add new docs or locally install for testing.
  - Deployment/CI scripts have been updated to work with the new format
- **CUMULUS-811**
  - Added new S3 functions to `@cumulus/common/aws`:
    - `aws.s3TagSetToQueryString`: converts S3 TagSet array to querystring (for use with upload()).
    - `aws.s3PutObject`: Returns promise of S3 `putObject`, which puts an object on S3
    - `aws.s3CopyObject`: Returns promise of S3 `copyObject`, which copies an object in S3 to a new S3 location
    - `aws.s3GetObjectTagging`: Returns promise of S3 `getObjectTagging`, which returns an object containing an S3 TagSet.
  - `@/cumulus/common/aws.s3PutObject` defaults to an explicit `ACL` of 'private' if not overridden.
  - `@/cumulus/common/aws.s3CopyObject` defaults to an explicit `TaggingDirective` of 'COPY' if not overridden.

### Deprecated

- **CUMULUS-811**
  - Deprecated `@cumulus/ingest/aws.S3`. Member functions of this class will now
    log warnings pointing to similar functionality in `@cumulus/common/aws`.

## [v1.10.2] - 2018-10-24

### Added

- **CUMULUS-965**
  - Added a `@cumulus/logger` package
- **CUMULUS-885**
  - Added 'human readable' version identifiers to Lambda Versioning lambda aliases
- **CUMULUS-705**
  - Note: Make sure to update the IAM stack when deploying this update.
  - Adds an AsyncOperations model and associated DynamoDB table to the
    `@cumulus/api` package
  - Adds an /asyncOperations endpoint to the `@cumulus/api` package, which can
    be used to fetch the status of an AsyncOperation.
  - Adds a /bulkDelete endpoint to the `@cumulus/api` package, which performs an
    asynchronous bulk-delete operation. This is a stub right now which is only
    intended to demonstration how AsyncOperations work.
  - Adds an AsyncOperation ECS task to the `@cumulus/api` package, which will
    fetch an Lambda function, run it in ECS, and then store the result to the
    AsyncOperations table in DynamoDB.
- **CUMULUS-851** - Added workflow lambda versioning feature to allow in-flight workflows to use lambda versions that were in place when a workflow was initiated

  - Updated Kes custom code to remove logic that used the CMA file key to determine template compilation logic. Instead, utilize a `customCompilation` template configuration flag to indicate a template should use Cumulus's kes customized methods instead of 'core'.
  - Added `useWorkflowLambdaVersions` configuration option to enable the lambdaVersioning feature set. **This option is set to true by default** and should be set to false to disable the feature.
  - Added uniqueIdentifier configuration key to S3 sourced lambdas to optionally support S3 lambda resource versioning within this scheme. This key must be unique for each modified version of the lambda package and must be updated in configuration each time the source changes.
  - Added a new nested stack template that will create a `LambdaVersions` stack that will take lambda parameters from the base template, generate lambda versions/aliases and return outputs with references to the most 'current' lambda alias reference, and updated 'core' template to utilize these outputs (if `useWorkflowLambdaVersions` is enabled).

- Created a `@cumulus/api/lib/OAuth2` interface, which is implemented by the
  `@cumulus/api/lib/EarthdataLogin` and `@cumulus/api/lib/GoogleOAuth2` classes.
  Endpoints that need to handle authentication will determine which class to use
  based on environment variables. This also greatly simplifies testing.
- Added `@cumulus/api/lib/assertions`, containing more complex AVA test assertions
- Added PublishGranule workflow to publish a granule to CMR without full reingest. (ingest-in-place capability)

- `@cumulus/integration-tests` new functionality:
  - `listCollections` to list collections from a provided data directory
  - `deleteCollection` to delete list of collections from a deployed stack
  - `cleanUpCollections` combines the above in one function.
  - `listProviders` to list providers from a provided data directory
  - `deleteProviders` to delete list of providers from a deployed stack
  - `cleanUpProviders` combines the above in one function.
  - `@cumulus/integrations-tests/api.js`: `deleteGranule` and `deletePdr` functions to make `DELETE` requests to Cumulus API
  - `rules` API functionality for posting and deleting a rule and listing all rules
  - `wait-for-deploy` lambda for use in the redeployment tests
- `@cumulus/ingest/granule.js`: `ingestFile` inserts new `duplicate_found: true` field in the file's record if a duplicate file already exists on S3.
- `@cumulus/api`: `/execution-status` endpoint requests and returns complete execution output if execution output is stored in S3 due to size.
- Added option to use environment variable to set CMR host in `@cumulus/cmrjs`.
- **CUMULUS-781** - Added integration tests for `@cumulus/sync-granule` when `duplicateHandling` is set to `replace` or `skip`
- **CUMULUS-791** - `@cumulus/move-granules`: `moveFileRequest` inserts new `duplicate_found: true` field in the file's record if a duplicate file already exists on S3. Updated output schema to document new `duplicate_found` field.

### Removed

- Removed `@cumulus/common/fake-earthdata-login-server`. Tests can now create a
  service stub based on `@cumulus/api/lib/OAuth2` if testing requires handling
  authentication.

### Changed

- **CUMULUS-940** - modified `@cumulus/common/aws` `receiveSQSMessages` to take a parameter object instead of positional parameters. All defaults remain the same, but now access to long polling is available through `options.waitTimeSeconds`.
- **CUMULUS-948** - Update lambda functions `CNMToCMA` and `CnmResponse` in the `cumulus-data-shared` bucket and point the default stack to them.
- **CUMULUS-782** - Updated `@cumulus/sync-granule` task and `Granule.ingestFile` in `@cumulus/ingest` to keep both old and new data when a destination file with different checksum already exists and `duplicateHandling` is `version`
- Updated the config schema in `@cumulus/move-granules` to include the `moveStagedFiles` param.
- **CUMULUS-778** - Updated config schema and documentation in `@cumulus/sync-granule` to include `duplicateHandling` parameter for specifying how duplicate filenames should be handled
- **CUMULUS-779** - Updated `@cumulus/sync-granule` to throw `DuplicateFile` error when destination files already exist and `duplicateHandling` is `error`
- **CUMULUS-780** - Updated `@cumulus/sync-granule` to use `error` as the default for `duplicateHandling` when it is not specified
- **CUMULUS-780** - Updated `@cumulus/api` to use `error` as the default value for `duplicateHandling` in the `Collection` model
- **CUMULUS-785** - Updated the config schema and documentation in `@cumulus/move-granules` to include `duplicateHandling` parameter for specifying how duplicate filenames should be handled
- **CUMULUS-786, CUMULUS-787** - Updated `@cumulus/move-granules` to throw `DuplicateFile` error when destination files already exist and `duplicateHandling` is `error` or not specified
- **CUMULUS-789** - Updated `@cumulus/move-granules` to keep both old and new data when a destination file with different checksum already exists and `duplicateHandling` is `version`

### Fixed

- `getGranuleId` in `@cumulus/ingest` bug: `getGranuleId` was constructing an error using `filename` which was undefined. The fix replaces `filename` with the `uri` argument.
- Fixes to `del` in `@cumulus/api/endpoints/granules.js` to not error/fail when not all files exist in S3 (e.g. delete granule which has only 2 of 3 files ingested).
- `@cumulus/deployment/lib/crypto.js` now checks for private key existence properly.

## [v1.10.1] - 2018-09-4

### Fixed

- Fixed cloudformation template errors in `@cumulus/deployment/`
  - Replaced references to Fn::Ref: with Ref:
  - Moved long form template references to a newline

## [v1.10.0] - 2018-08-31

### Removed

- Removed unused and broken code from `@cumulus/common`
  - Removed `@cumulus/common/test-helpers`
  - Removed `@cumulus/common/task`
  - Removed `@cumulus/common/message-source`
  - Removed the `getPossiblyRemote` function from `@cumulus/common/aws`
  - Removed the `startPromisedSfnExecution` function from `@cumulus/common/aws`
  - Removed the `getCurrentSfnTask` function from `@cumulus/common/aws`

### Changed

- **CUMULUS-839** - In `@cumulus/sync-granule`, 'collection' is now an optional config parameter

### Fixed

- **CUMULUS-859** Moved duplicate code in `@cumulus/move-granules` and `@cumulus/post-to-cmr` to `@cumulus/ingest`. Fixed imports making assumptions about directory structure.
- `@cumulus/ingest/consumer` correctly limits the number of messages being received and processed from SQS. Details:
  - **Background:** `@cumulus/api` includes a lambda `<stack-name>-sqs2sf` which processes messages from the `<stack-name>-startSF` SQS queue every minute. The `sqs2sf` lambda uses `@cumulus/ingest/consumer` to receive and process messages from SQS.
  - **Bug:** More than `messageLimit` number of messages were being consumed and processed from the `<stack-name>-startSF` SQS queue. Many step functions were being triggered simultaneously by the lambda `<stack-name>-sqs2sf` (which consumes every minute from the `startSF` queue) and resulting in step function failure with the error: `An error occurred (ThrottlingException) when calling the GetExecutionHistory`.
  - **Fix:** `@cumulus/ingest/consumer#processMessages` now processes messages until `timeLimit` has passed _OR_ once it receives up to `messageLimit` messages. `sqs2sf` is deployed with a [default `messageLimit` of 10](https://github.com/nasa/cumulus/blob/670000c8a821ff37ae162385f921c40956e293f7/packages/deployment/app/config.yml#L147).
  - **IMPORTANT NOTE:** `consumer` will actually process up to `messageLimit * 2 - 1` messages. This is because sometimes `receiveSQSMessages` will return less than `messageLimit` messages and thus the consumer will continue to make calls to `receiveSQSMessages`. For example, given a `messageLimit` of 10 and subsequent calls to `receiveSQSMessages` returns up to 9 messages, the loop will continue and a final call could return up to 10 messages.

## [v1.9.1] - 2018-08-22

**Please Note** To take advantage of the added granule tracking API functionality, updates are required for the message adapter and its libraries. You should be on the following versions:

- `cumulus-message-adapter` 1.0.9+
- `cumulus-message-adapter-js` 1.0.4+
- `cumulus-message-adapter-java` 1.2.7+
- `cumulus-message-adapter-python` 1.0.5+

### Added

- **CUMULUS-687** Added logs endpoint to search for logs from a specific workflow execution in `@cumulus/api`. Added integration test.
- **CUMULUS-836** - `@cumulus/deployment` supports a configurable docker storage driver for ECS. ECS can be configured with either `devicemapper` (the default storage driver for AWS ECS-optimized AMIs) or `overlay2` (the storage driver used by the NGAP 2.0 AMI). The storage driver can be configured in `app/config.yml` with `ecs.docker.storageDriver: overlay2 | devicemapper`. The default is `overlay2`.
  - To support this configuration, a [Handlebars](https://handlebarsjs.com/) helper `ifEquals` was added to `packages/deployment/lib/kes.js`.
- **CUMULUS-836** - `@cumulus/api` added IAM roles required by the NGAP 2.0 AMI. The NGAP 2.0 AMI runs a script `register_instances_with_ssm.py` which requires the ECS IAM role to include `ec2:DescribeInstances` and `ssm:GetParameter` permissions.

### Fixed

- **CUMULUS-836** - `@cumulus/deployment` uses `overlay2` driver by default and does not attempt to write `--storage-opt dm.basesize` to fix [this error](https://github.com/moby/moby/issues/37039).
- **CUMULUS-413** Kinesis processing now captures all errors.
  - Added kinesis fallback mechanism when errors occur during record processing.
  - Adds FallbackTopicArn to `@cumulus/api/lambdas.yml`
  - Adds fallbackConsumer lambda to `@cumulus/api`
  - Adds fallbackqueue option to lambda definitions capture lambda failures after three retries.
  - Adds kinesisFallback SNS topic to signal incoming errors from kinesis stream.
  - Adds kinesisFailureSQS to capture fully failed events from all retries.
- **CUMULUS-855** Adds integration test for kinesis' error path.
- **CUMULUS-686** Added workflow task name and version tracking via `@cumulus/api` executions endpoint under new `tasks` property, and under `workflow_tasks` in step input/output.
  - Depends on `cumulus-message-adapter` 1.0.9+, `cumulus-message-adapter-js` 1.0.4+, `cumulus-message-adapter-java` 1.2.7+ and `cumulus-message-adapter-python` 1.0.5+
- **CUMULUS-771**
  - Updated sync-granule to stream the remote file to s3
  - Added integration test for ingesting granules from ftp provider
  - Updated http/https integration tests for ingesting granules from http/https providers
- **CUMULUS-862** Updated `@cumulus/integration-tests` to handle remote lambda output
- **CUMULUS-856** Set the rule `state` to have default value `ENABLED`

### Changed

- In `@cumulus/deployment`, changed the example app config.yml to have additional IAM roles

## [v1.9.0] - 2018-08-06

**Please note** additional information and upgrade instructions [here](https://nasa.github.io/cumulus/docs/upgrade/1.9.0)

### Added

- **CUMULUS-712** - Added integration tests verifying expected behavior in workflows
- **GITC-776-2** - Add support for versioned collections

### Fixed

- **CUMULUS-832**
  - Fixed indentation in example config.yml in `@cumulus/deployment`
  - Fixed issue with new deployment using the default distribution endpoint in `@cumulus/deployment` and `@cumulus/api`

## [v1.8.1] - 2018-08-01

**Note** IAM roles should be re-deployed with this release.

- **Cumulus-726**
  - Added function to `@cumulus/integration-tests`: `sfnStep` includes `getStepInput` which returns the input to the schedule event of a given step function step.
  - Added IAM policy `@cumulus/deployment`: Lambda processing IAM role includes `kinesis::PutRecord` so step function lambdas can write to kinesis streams.
- **Cumulus Community Edition**
  - Added Google OAuth authentication token logic to `@cumulus/api`. Refactored token endpoint to use environment variable flag `OAUTH_PROVIDER` when determining with authentication method to use.
  - Added API Lambda memory configuration variable `api_lambda_memory` to `@cumulus/api` and `@cumulus/deployment`.

### Changed

- **Cumulus-726**
  - Changed function in `@cumulus/api`: `models/rules.js#addKinesisEventSource` was modified to call to `deleteKinesisEventSource` with all required parameters (rule's name, arn and type).
  - Changed function in `@cumulus/integration-tests`: `getStepOutput` can now be used to return output of failed steps. If users of this function want the output of a failed event, they can pass a third parameter `eventType` as `'failure'`. This function will work as always for steps which completed successfully.

### Removed

- **Cumulus-726**

  - Configuration change to `@cumulus/deployment`: Removed default auto scaling configuration for Granules and Files DynamoDB tables.

- **CUMULUS-688**
  - Add integration test for ExecutionStatus
  - Function addition to `@cumulus/integration-tests`: `api` includes `getExecutionStatus` which returns the execution status from the Cumulus API

## [v1.8.0] - 2018-07-23

### Added

- **CUMULUS-718** Adds integration test for Kinesis triggering a workflow.

- **GITC-776-3** Added more flexibility for rules. You can now edit all fields on the rule's record
  We may need to update the api documentation to reflect this.

- **CUMULUS-681** - Add ingest-in-place action to granules endpoint

  - new applyWorkflow action at PUT /granules/{granuleid} Applying a workflow starts an execution of the provided workflow and passes the granule record as payload.
    Parameter(s):
    - workflow - the workflow name

- **CUMULUS-685** - Add parent exeuction arn to the execution which is triggered from a parent step function

### Changed

- **CUMULUS-768** - Integration tests get S3 provider data from shared data folder

### Fixed

- **CUMULUS-746** - Move granule API correctly updates record in dynamo DB and cmr xml file
- **CUMULUS-766** - Populate database fileSize field from S3 if value not present in Ingest payload

## [v1.7.1] - 2018-07-27 - [BACKPORT]

### Fixed

- **CUMULUS-766** - Backport from 1.8.0 - Populate database fileSize field from S3 if value not present in Ingest payload

## [v1.7.0] - 2018-07-02

### Please note: [Upgrade Instructions](https://nasa.github.io/cumulus/docs/upgrade/1.7.0)

### Added

- **GITC-776-2** - Add support for versioned collections
- **CUMULUS-491** - Add granule reconciliation API endpoints.
- **CUMULUS-480** Add support for backup and recovery:
  - Add DynamoDB tables for granules, executions and pdrs
  - Add ability to write all records to S3
  - Add ability to download all DynamoDB records in form json files
  - Add ability to upload records to DynamoDB
  - Add migration scripts for copying granule, pdr and execution records from ElasticSearch to DynamoDB
  - Add IAM support for batchWrite on dynamoDB
-
- **CUMULUS-508** - `@cumulus/deployment` cloudformation template allows for lambdas and ECS clusters to have multiple AZ availability.
  - `@cumulus/deployment` also ensures docker uses `devicemapper` storage driver.
- **CUMULUS-755** - `@cumulus/deployment` Add DynamoDB autoscaling support.
  - Application developers can add autoscaling and override default values in their deployment's `app/config.yml` file using a `{TableName}Table:` key.

### Fixed

- **CUMULUS-747** - Delete granule API doesn't delete granule files in s3 and granule in elasticsearch
  - update the StreamSpecification DynamoDB tables to have StreamViewType: "NEW_AND_OLD_IMAGES"
  - delete granule files in s3
- **CUMULUS-398** - Fix not able to filter executions by workflow
- **CUMULUS-748** - Fix invalid lambda .zip files being validated/uploaded to AWS
- **CUMULUS-544** - Post to CMR task has UAT URL hard-coded
  - Made configurable: PostToCmr now requires CMR_ENVIRONMENT env to be set to 'SIT' or 'OPS' for those CMR environments. Default is UAT.

### Changed

- **GITC-776-4** - Changed Discover-pdrs to not rely on collection but use provider_path in config. It also has an optional filterPdrs regex configuration parameter

- **CUMULUS-710** - In the integration test suite, `getStepOutput` returns the output of the first successful step execution or last failed, if none exists

## [v1.6.0] - 2018-06-06

### Please note: [Upgrade Instructions](https://nasa.github.io/cumulus/docs/upgrade/1.6.0)

### Fixed

- **CUMULUS-602** - Format all logs sent to Elastic Search.
  - Extract cumulus log message and index it to Elastic Search.

### Added

- **CUMULUS-556** - add a mechanism for creating and running migration scripts on deployment.
- **CUMULUS-461** Support use of metadata date and other components in `url_path` property

### Changed

- **CUMULUS-477** Update bucket configuration to support multiple buckets of the same type:
  - Change the structure of the buckets to allow for more than one bucket of each type. The bucket structure is now:
    bucket-key:
    name: <bucket-name>
    type: <type> i.e. internal, public, etc.
  - Change IAM and app deployment configuration to support new bucket structure
  - Update tasks and workflows to support new bucket structure
  - Replace instances where buckets.internal is relied upon to either use the system bucket or a configured bucket
  - Move IAM template to the deployment package. NOTE: You now have to specify '--template node_modules/@cumulus/deployment/iam' in your IAM deployment
  - Add IAM cloudformation template support to filter buckets by type

## [v1.5.5] - 2018-05-30

### Added

- **CUMULUS-530** - PDR tracking through Queue-granules
  - Add optional `pdr` property to the sync-granule task's input config and output payload.
- **CUMULUS-548** - Create a Lambda task that generates EMS distribution reports
  - In order to supply EMS Distribution Reports, you must enable S3 Server
    Access Logging on any S3 buckets used for distribution. See [How Do I Enable Server Access Logging for an S3 Bucket?](https://docs.aws.amazon.com/AmazonS3/latest/user-guide/server-access-logging.html)
    The "Target bucket" setting should point at the Cumulus internal bucket.
    The "Target prefix" should be
    "<STACK_NAME>/ems-distribution/s3-server-access-logs/", where "STACK_NAME"
    is replaced with the name of your Cumulus stack.

### Fixed

- **CUMULUS-546 - Kinesis Consumer should catch and log invalid JSON**
  - Kinesis Consumer lambda catches and logs errors so that consumer doesn't get stuck in a loop re-processing bad json records.
- EMS report filenames are now based on their start time instead of the time
  instead of the time that the report was generated
- **CUMULUS-552 - Cumulus API returns different results for the same collection depending on query**
  - The collection, provider and rule records in elasticsearch are now replaced with records from dynamo db when the dynamo db records are updated.

### Added

- `@cumulus/deployment`'s default cloudformation template now configures storage for Docker to match the configured ECS Volume. The template defines Docker's devicemapper basesize (`dm.basesize`) using `ecs.volumeSize`. This addresses ECS default of limiting Docker containers to 10GB of storage ([Read more](https://aws.amazon.com/premiumsupport/knowledge-center/increase-default-ecs-docker-limit/)).

## [v1.5.4] - 2018-05-21

### Added

- **CUMULUS-535** - EMS Ingest, Archive, Archive Delete reports
  - Add lambda EmsReport to create daily EMS Ingest, Archive, Archive Delete reports
  - ems.provider property added to `@cumulus/deployment/app/config.yml`.
    To change the provider name, please add `ems: provider` property to `app/config.yml`.
- **CUMULUS-480** Use DynamoDB to store granules, pdrs and execution records
  - Activate PointInTime feature on DynamoDB tables
  - Increase test coverage on api package
  - Add ability to restore metadata records from json files to DynamoDB
- **CUMULUS-459** provide API endpoint for moving granules from one location on s3 to another

## [v1.5.3] - 2018-05-18

### Fixed

- **CUMULUS-557 - "Add dataType to DiscoverGranules output"**
  - Granules discovered by the DiscoverGranules task now include dataType
  - dataType is now a required property for granules used as input to the
    QueueGranules task
- **CUMULUS-550** Update deployment app/config.yml to force elasticsearch updates for deleted granules

## [v1.5.2] - 2018-05-15

### Fixed

- **CUMULUS-514 - "Unable to Delete the Granules"**
  - updated cmrjs.deleteConcept to return success if the record is not found
    in CMR.

### Added

- **CUMULUS-547** - The distribution API now includes an
  "earthdataLoginUsername" query parameter when it returns a signed S3 URL
- **CUMULUS-527 - "parse-pdr queues up all granules and ignores regex"**
  - Add an optional config property to the ParsePdr task called
    "granuleIdFilter". This property is a regular expression that is applied
    against the filename of the first file of each granule contained in the
    PDR. If the regular expression matches, then the granule is included in
    the output. Defaults to '.', which will match all granules in the PDR.
- File checksums in PDRs now support MD5
- Deployment support to subscribe to an SNS topic that already exists
- **CUMULUS-470, CUMULUS-471** In-region S3 Policy lambda added to API to update bucket policy for in-region access.
- **CUMULUS-533** Added fields to granule indexer to support EMS ingest and archive record creation
- **CUMULUS-534** Track deleted granules
  - added `deletedgranule` type to `cumulus` index.
  - **Important Note:** Force custom bootstrap to re-run by adding this to
    app/config.yml `es: elasticSearchMapping: 7`
- You can now deploy cumulus without ElasticSearch. Just add `es: null` to your `app/config.yml` file. This is only useful for debugging purposes. Cumulus still requires ElasticSearch to properly operate.
- `@cumulus/integration-tests` includes and exports the `addRules` function, which seeds rules into the DynamoDB table.
- Added capability to support EFS in cloud formation template. Also added
  optional capability to ssh to your instance and privileged lambda functions.
- Added support to force discovery of PDRs that have already been processed
  and filtering of selected data types
- `@cumulus/cmrjs` uses an environment variable `USER_IP_ADDRESS` or fallback
  IP address of `10.0.0.0` when a public IP address is not available. This
  supports lambda functions deployed into a VPC's private subnet, where no
  public IP address is available.

### Changed

- **CUMULUS-550** Custom bootstrap automatically adds new types to index on
  deployment

## [v1.5.1] - 2018-04-23

### Fixed

- add the missing dist folder to the hello-world task
- disable uglifyjs on the built version of the pdr-status-check (read: https://github.com/webpack-contrib/uglifyjs-webpack-plugin/issues/264)

## [v1.5.0] - 2018-04-23

### Changed

- Removed babel from all tasks and packages and increased minimum node requirements to version 8.10
- Lambda functions created by @cumulus/deployment will use node8.10 by default
- Moved [cumulus-integration-tests](https://github.com/nasa/cumulus-integration-tests) to the `example` folder CUMULUS-512
- Streamlined all packages dependencies (e.g. remove redundant dependencies and make sure versions are the same across packages)
- **CUMULUS-352:** Update Cumulus Elasticsearch indices to use [index aliases](https://www.elastic.co/guide/en/elasticsearch/reference/current/indices-aliases.html).
- **CUMULUS-519:** ECS tasks are no longer restarted after each CF deployment unless `ecs.restartTasksOnDeploy` is set to true
- **CUMULUS-298:** Updated log filterPattern to include all CloudWatch logs in ElasticSearch
- **CUMULUS-518:** Updates to the SyncGranule config schema
  - `granuleIdExtraction` is no longer a property
  - `process` is now an optional property
  - `provider_path` is no longer a property

### Fixed

- **CUMULUS-455 "Kes deployments using only an updated message adapter do not get automatically deployed"**
  - prepended the hash value of cumulus-message-adapter.zip file to the zip file name of lambda which uses message adapter.
  - the lambda function will be redeployed when message adapter or lambda function are updated
- Fixed a bug in the bootstrap lambda function where it stuck during update process
- Fixed a bug where the sf-sns-report task did not return the payload of the incoming message as the output of the task [CUMULUS-441]

### Added

- **CUMULUS-352:** Add reindex CLI to the API package.
- **CUMULUS-465:** Added mock http/ftp/sftp servers to the integration tests
- Added a `delete` method to the `@common/CollectionConfigStore` class
- **CUMULUS-467 "@cumulus/integration-tests or cumulus-integration-tests should seed provider and collection in deployed DynamoDB"**
  - `example` integration-tests populates providers and collections to database
  - `example` workflow messages are populated from workflow templates in s3, provider and collection information in database, and input payloads. Input templates are removed.
  - added `https` protocol to provider schema

## [v1.4.1] - 2018-04-11

### Fixed

- Sync-granule install

## [v1.4.0] - 2018-04-09

### Fixed

- **CUMULUS-392 "queue-granules not returning the sfn-execution-arns queued"**
  - updated queue-granules to return the sfn-execution-arns queued and pdr if exists.
  - added pdr to ingest message meta.pdr instead of payload, so the pdr information doesn't get lost in the ingest workflow, and ingested granule in elasticsearch has pdr name.
  - fixed sf-sns-report schema, remove the invalid part
  - fixed pdr-status-check schema, the failed execution contains arn and reason
- **CUMULUS-206** make sure homepage and repository urls exist in package.json files of tasks and packages

### Added

- Example folder with a cumulus deployment example

### Changed

- [CUMULUS-450](https://bugs.earthdata.nasa.gov/browse/CUMULUS-450) - Updated
  the config schema of the **queue-granules** task
  - The config no longer takes a "collection" property
  - The config now takes an "internalBucket" property
  - The config now takes a "stackName" property
- [CUMULUS-450](https://bugs.earthdata.nasa.gov/browse/CUMULUS-450) - Updated
  the config schema of the **parse-pdr** task
  - The config no longer takes a "collection" property
  - The "stack", "provider", and "bucket" config properties are now
    required
- **CUMULUS-469** Added a lambda to the API package to prototype creating an S3 bucket policy for direct, in-region S3 access for the prototype bucket

### Removed

- Removed the `findTmpTestDataDirectory()` function from
  `@cumulus/common/test-utils`

### Fixed

- [CUMULUS-450](https://bugs.earthdata.nasa.gov/browse/CUMULUS-450)
  - The **queue-granules** task now enqueues a **sync-granule** task with the
    correct collection config for that granule based on the granule's
    data-type. It had previously been using the collection config from the
    config of the **queue-granules** task, which was a problem if the granules
    being queued belonged to different data-types.
  - The **parse-pdr** task now handles the case where a PDR contains granules
    with different data types, and uses the correct granuleIdExtraction for
    each granule.

### Added

- **CUMULUS-448** Add code coverage checking using [nyc](https://github.com/istanbuljs/nyc).

## [v1.3.0] - 2018-03-29

### Deprecated

- discover-s3-granules is deprecated. The functionality is provided by the discover-granules task

### Fixed

- **CUMULUS-331:** Fix aws.downloadS3File to handle non-existent key
- Using test ftp provider for discover-granules testing [CUMULUS-427]
- **CUMULUS-304: "Add AWS API throttling to pdr-status-check task"** Added concurrency limit on SFN API calls. The default concurrency is 10 and is configurable through Lambda environment variable CONCURRENCY.
- **CUMULUS-414: "Schema validation not being performed on many tasks"** revised npm build scripts of tasks that use cumulus-message-adapter to place schema directories into dist directories.
- **CUMULUS-301:** Update all tests to use test-data package for testing data.
- **CUMULUS-271: "Empty response body from rules PUT endpoint"** Added the updated rule to response body.
- Increased memory allotment for `CustomBootstrap` lambda function. Resolves failed deployments where `CustomBootstrap` lambda function was failing with error `Process exited before completing request`. This was causing deployments to stall, fail to update and fail to rollback. This error is thrown when the lambda function tries to use more memory than it is allotted.
- Cumulus repository folders structure updated:
  - removed the `cumulus` folder altogether
  - moved `cumulus/tasks` to `tasks` folder at the root level
  - moved the tasks that are not converted to use CMA to `tasks/.not_CMA_compliant`
  - updated paths where necessary

### Added

- `@cumulus/integration-tests` - Added support for testing the output of an ECS activity as well as a Lambda function.

## [v1.2.0] - 2018-03-20

### Fixed

- Update vulnerable npm packages [CUMULUS-425]
- `@cumulus/api`: `kinesis-consumer.js` uses `sf-scheduler.js#schedule` instead of placing a message directly on the `startSF` SQS queue. This is a fix for [CUMULUS-359](https://bugs.earthdata.nasa.gov/browse/CUMULUS-359) because `sf-scheduler.js#schedule` looks up the provider and collection data in DynamoDB and adds it to the `meta` object of the enqueued message payload.
- `@cumulus/api`: `kinesis-consumer.js` catches and logs errors instead of doing an error callback. Before this change, `kinesis-consumer` was failing to process new records when an existing record caused an error because it would call back with an error and stop processing additional records. It keeps trying to process the record causing the error because it's "position" in the stream is unchanged. Catching and logging the errors is part 1 of the fix. Proposed part 2 is to enqueue the error and the message on a "dead-letter" queue so it can be processed later ([CUMULUS-413](https://bugs.earthdata.nasa.gov/browse/CUMULUS-413)).
- **CUMULUS-260: "PDR page on dashboard only shows zeros."** The PDR stats in LPDAAC are all 0s, even if the dashboard has been fixed to retrieve the correct fields. The current version of pdr-status-check has a few issues.
  - pdr is not included in the input/output schema. It's available from the input event. So the pdr status and stats are not updated when the ParsePdr workflow is complete. Adding the pdr to the input/output of the task will fix this.
  - pdr-status-check doesn't update pdr stats which prevent the real time pdr progress from showing up in the dashboard. To solve this, added lambda function sf-sns-report which is copied from @cumulus/api/lambdas/sf-sns-broadcast with modification, sf-sns-report can be used to report step function status anywhere inside a step function. So add step sf-sns-report after each pdr-status-check, we will get the PDR status progress at real time.
  - It's possible an execution is still in the queue and doesn't exist in sfn yet. Added code to handle 'ExecutionDoesNotExist' error when checking the execution status.
- Fixed `aws.cloudwatchevents()` typo in `packages/ingest/aws.js`. This typo was the root cause of the error: `Error: Could not process scheduled_ingest, Error: : aws.cloudwatchevents is not a constructor` seen when trying to update a rule.

### Removed

- `@cumulus/ingest/aws`: Remove queueWorkflowMessage which is no longer being used by `@cumulus/api`'s `kinesis-consumer.js`.

## [v1.1.4] - 2018-03-15

### Added

- added flag `useList` to parse-pdr [CUMULUS-404]

### Fixed

- Pass encrypted password to the ApiGranule Lambda function [CUMULUS-424]

## [v1.1.3] - 2018-03-14

### Fixed

- Changed @cumulus/deployment package install behavior. The build process will happen after installation

## [v1.1.2] - 2018-03-14

### Added

- added tools to @cumulus/integration-tests for local integration testing
- added end to end testing for discovering and parsing of PDRs
- `yarn e2e` command is available for end to end testing

### Fixed

- **CUMULUS-326: "Occasionally encounter "Too Many Requests" on deployment"** The api gateway calls will handle throttling errors
- **CUMULUS-175: "Dashboard providers not in sync with AWS providers."** The root cause of this bug - DynamoDB operations not showing up in Elasticsearch - was shared by collections and rules. The fix was to update providers', collections' and rules; POST, PUT and DELETE endpoints to operate on DynamoDB and using DynamoDB streams to update Elasticsearch. The following packages were made:
  - `@cumulus/deployment` deploys DynamoDB streams for the Collections, Providers and Rules tables as well as a new lambda function called `dbIndexer`. The `dbIndexer` lambda has an event source mapping which listens to each of the DynamoDB streams. The dbIndexer lambda receives events referencing operations on the DynamoDB table and updates the elasticsearch cluster accordingly.
  - The `@cumulus/api` endpoints for collections, providers and rules _only_ query DynamoDB, with the exception of LIST endpoints and the collections' GET endpoint.

### Updated

- Broke up `kes.override.js` of @cumulus/deployment to multiple modules and moved to a new location
- Expanded @cumulus/deployment test coverage
- all tasks were updated to use cumulus-message-adapter-js 1.0.1
- added build process to integration-tests package to babelify it before publication
- Update @cumulus/integration-tests lambda.js `getLambdaOutput` to return the entire lambda output. Previously `getLambdaOutput` returned only the payload.

## [v1.1.1] - 2018-03-08

### Removed

- Unused queue lambda in api/lambdas [CUMULUS-359]

### Fixed

- Kinesis message content is passed to the triggered workflow [CUMULUS-359]
- Kinesis message queues a workflow message and does not write to rules table [CUMULUS-359]

## [v1.1.0] - 2018-03-05

### Added

- Added a `jlog` function to `common/test-utils` to aid in test debugging
- Integration test package with command line tool [CUMULUS-200] by @laurenfrederick
- Test for FTP `useList` flag [CUMULUS-334] by @kkelly51

### Updated

- The `queue-pdrs` task now uses the [cumulus-message-adapter-js](https://github.com/nasa/cumulus-message-adapter-js)
  library
- Updated the `queue-pdrs` JSON schemas
- The test-utils schema validation functions now throw an error if validation
  fails
- The `queue-granules` task now uses the [cumulus-message-adapter-js](https://github.com/nasa/cumulus-message-adapter-js)
  library
- Updated the `queue-granules` JSON schemas

### Removed

- Removed the `getSfnExecutionByName` function from `common/aws`
- Removed the `getGranuleStatus` function from `common/aws`

## [v1.0.1] - 2018-02-27

### Added

- More tests for discover-pdrs, dicover-granules by @yjpa7145
- Schema validation utility for tests by @yjpa7145

### Changed

- Fix an FTP listing bug for servers that do not support STAT [CUMULUS-334] by @kkelly51

## [v1.0.0] - 2018-02-23

[unreleased]: https://github.com/nasa/cumulus/compare/v10.0.1...HEAD
[v10.0.1]: https://github.com/nasa/cumulus/compare/v10.0.0...v10.0.1
[v10.0.0]: https://github.com/nasa/cumulus/compare/v9.9.0...v10.0.0
[v9.9.0]: https://github.com/nasa/cumulus/compare/v9.8.0...v9.9.0
[v9.8.0]: https://github.com/nasa/cumulus/compare/v9.7.0...v9.8.0
[v9.7.0]: https://github.com/nasa/cumulus/compare/v9.6.0...v9.7.0
[v9.6.0]: https://github.com/nasa/cumulus/compare/v9.5.0...v9.6.0
[v9.5.0]: https://github.com/nasa/cumulus/compare/v9.4.0...v9.5.0
[v9.4.0]: https://github.com/nasa/cumulus/compare/v9.3.0...v9.4.0
[v9.3.0]: https://github.com/nasa/cumulus/compare/v9.2.2...v9.3.0
[v9.2.2]: https://github.com/nasa/cumulus/compare/v9.2.1...v9.2.2
[v9.2.1]: https://github.com/nasa/cumulus/compare/v9.2.0...v9.2.1
[v9.2.0]: https://github.com/nasa/cumulus/compare/v9.1.0...v9.2.0
[v9.1.0]: https://github.com/nasa/cumulus/compare/v9.0.1...v9.1.0
[v9.0.1]: https://github.com/nasa/cumulus/compare/v9.0.0...v9.0.1
[v9.0.0]: https://github.com/nasa/cumulus/compare/v8.1.0...v9.0.0
[v8.1.0]: https://github.com/nasa/cumulus/compare/v8.0.0...v8.1.0
[v8.0.0]: https://github.com/nasa/cumulus/compare/v7.2.0...v8.0.0
[v7.2.0]: https://github.com/nasa/cumulus/compare/v7.1.0...v7.2.0
[v7.1.0]: https://github.com/nasa/cumulus/compare/v7.0.0...v7.1.0
[v7.0.0]: https://github.com/nasa/cumulus/compare/v6.0.0...v7.0.0
[v6.0.0]: https://github.com/nasa/cumulus/compare/v5.0.1...v6.0.0
[v5.0.1]: https://github.com/nasa/cumulus/compare/v5.0.0...v5.0.1
[v5.0.0]: https://github.com/nasa/cumulus/compare/v4.0.0...v5.0.0
[v4.0.0]: https://github.com/nasa/cumulus/compare/v3.0.1...v4.0.0
[v3.0.1]: https://github.com/nasa/cumulus/compare/v3.0.0...v3.0.1
[v3.0.0]: https://github.com/nasa/cumulus/compare/v2.0.1...v3.0.0
[v2.0.7]: https://github.com/nasa/cumulus/compare/v2.0.6...v2.0.7
[v2.0.6]: https://github.com/nasa/cumulus/compare/v2.0.5...v2.0.6
[v2.0.5]: https://github.com/nasa/cumulus/compare/v2.0.4...v2.0.5
[v2.0.4]: https://github.com/nasa/cumulus/compare/v2.0.3...v2.0.4
[v2.0.3]: https://github.com/nasa/cumulus/compare/v2.0.2...v2.0.3
[v2.0.2]: https://github.com/nasa/cumulus/compare/v2.0.1...v2.0.2
[v2.0.1]: https://github.com/nasa/cumulus/compare/v1.24.0...v2.0.1
[v2.0.0]: https://github.com/nasa/cumulus/compare/v1.24.0...v2.0.0
[v1.24.0]: https://github.com/nasa/cumulus/compare/v1.23.2...v1.24.0
[v1.23.2]: https://github.com/nasa/cumulus/compare/v1.22.1...v1.23.2
[v1.22.1]: https://github.com/nasa/cumulus/compare/v1.21.0...v1.22.1
[v1.21.0]: https://github.com/nasa/cumulus/compare/v1.20.0...v1.21.0
[v1.20.0]: https://github.com/nasa/cumulus/compare/v1.19.0...v1.20.0
[v1.19.0]: https://github.com/nasa/cumulus/compare/v1.18.0...v1.19.0
[v1.18.0]: https://github.com/nasa/cumulus/compare/v1.17.0...v1.18.0
[v1.17.0]: https://github.com/nasa/cumulus/compare/v1.16.1...v1.17.0
[v1.16.1]: https://github.com/nasa/cumulus/compare/v1.16.0...v1.16.1
[v1.16.0]: https://github.com/nasa/cumulus/compare/v1.15.0...v1.16.0
[v1.15.0]: https://github.com/nasa/cumulus/compare/v1.14.5...v1.15.0
[v1.14.5]: https://github.com/nasa/cumulus/compare/v1.14.4...v1.14.5
[v1.14.4]: https://github.com/nasa/cumulus/compare/v1.14.3...v1.14.4
[v1.14.3]: https://github.com/nasa/cumulus/compare/v1.14.2...v1.14.3
[v1.14.2]: https://github.com/nasa/cumulus/compare/v1.14.1...v1.14.2
[v1.14.1]: https://github.com/nasa/cumulus/compare/v1.14.0...v1.14.1
[v1.14.0]: https://github.com/nasa/cumulus/compare/v1.13.5...v1.14.0
[v1.13.5]: https://github.com/nasa/cumulus/compare/v1.13.4...v1.13.5
[v1.13.4]: https://github.com/nasa/cumulus/compare/v1.13.3...v1.13.4
[v1.13.3]: https://github.com/nasa/cumulus/compare/v1.13.2...v1.13.3
[v1.13.2]: https://github.com/nasa/cumulus/compare/v1.13.1...v1.13.2
[v1.13.1]: https://github.com/nasa/cumulus/compare/v1.13.0...v1.13.1
[v1.13.0]: https://github.com/nasa/cumulus/compare/v1.12.1...v1.13.0
[v1.12.1]: https://github.com/nasa/cumulus/compare/v1.12.0...v1.12.1
[v1.12.0]: https://github.com/nasa/cumulus/compare/v1.11.3...v1.12.0
[v1.11.3]: https://github.com/nasa/cumulus/compare/v1.11.2...v1.11.3
[v1.11.2]: https://github.com/nasa/cumulus/compare/v1.11.1...v1.11.2
[v1.11.1]: https://github.com/nasa/cumulus/compare/v1.11.0...v1.11.1
[v1.11.0]: https://github.com/nasa/cumulus/compare/v1.10.4...v1.11.0
[v1.10.4]: https://github.com/nasa/cumulus/compare/v1.10.3...v1.10.4
[v1.10.3]: https://github.com/nasa/cumulus/compare/v1.10.2...v1.10.3
[v1.10.2]: https://github.com/nasa/cumulus/compare/v1.10.1...v1.10.2
[v1.10.1]: https://github.com/nasa/cumulus/compare/v1.10.0...v1.10.1
[v1.10.0]: https://github.com/nasa/cumulus/compare/v1.9.1...v1.10.0
[v1.9.1]: https://github.com/nasa/cumulus/compare/v1.9.0...v1.9.1
[v1.9.0]: https://github.com/nasa/cumulus/compare/v1.8.1...v1.9.0
[v1.8.1]: https://github.com/nasa/cumulus/compare/v1.8.0...v1.8.1
[v1.8.0]: https://github.com/nasa/cumulus/compare/v1.7.0...v1.8.0
[v1.7.0]: https://github.com/nasa/cumulus/compare/v1.6.0...v1.7.0
[v1.6.0]: https://github.com/nasa/cumulus/compare/v1.5.5...v1.6.0
[v1.5.5]: https://github.com/nasa/cumulus/compare/v1.5.4...v1.5.5
[v1.5.4]: https://github.com/nasa/cumulus/compare/v1.5.3...v1.5.4
[v1.5.3]: https://github.com/nasa/cumulus/compare/v1.5.2...v1.5.3
[v1.5.2]: https://github.com/nasa/cumulus/compare/v1.5.1...v1.5.2
[v1.5.1]: https://github.com/nasa/cumulus/compare/v1.5.0...v1.5.1
[v1.5.0]: https://github.com/nasa/cumulus/compare/v1.4.1...v1.5.0
[v1.4.1]: https://github.com/nasa/cumulus/compare/v1.4.0...v1.4.1
[v1.4.0]: https://github.com/nasa/cumulus/compare/v1.3.0...v1.4.0
[v1.3.0]: https://github.com/nasa/cumulus/compare/v1.2.0...v1.3.0
[v1.2.0]: https://github.com/nasa/cumulus/compare/v1.1.4...v1.2.0
[v1.1.4]: https://github.com/nasa/cumulus/compare/v1.1.3...v1.1.4
[v1.1.3]: https://github.com/nasa/cumulus/compare/v1.1.2...v1.1.3
[v1.1.2]: https://github.com/nasa/cumulus/compare/v1.1.1...v1.1.2
[v1.1.1]: https://github.com/nasa/cumulus/compare/v1.0.1...v1.1.1
[v1.1.0]: https://github.com/nasa/cumulus/compare/v1.0.1...v1.1.0
[v1.0.1]: https://github.com/nasa/cumulus/compare/v1.0.0...v1.0.1
[v1.0.0]: https://github.com/nasa/cumulus/compare/pre-v1-release...v1.0.0

[thin-egress-app]: <https://github.com/asfadmin/thin-egress-app> "Thin Egress App"<|MERGE_RESOLUTION|>--- conflicted
+++ resolved
@@ -6,20 +6,15 @@
 
 ## Unreleased
 
-<<<<<<< HEAD
-### Added 
-
-* Added
-  ```
-        "events:PutTargets",
-        "events:PutRule",
-        "events:DescribeRule",
-  ```
-  to tf-modules/ingest/iam.tf to address this error:
-  ```
-  Error: error creating Step Function State Machine (xxx): AccessDeniedException: 'arn:aws:iam::XXX:role/xxx-steprole' is not authorized to create managed-rule.
-  ```
-=======
+### Fixed 
+
+- Added Cloudwatch permissions to `<prefix>-steprole` in `tf-modules/ingest/iam.tf` to address the 
+`Error: error creating Step Function State Machine (xxx): AccessDeniedException: 'arn:aws:iam::XXX:role/xxx-steprole' is not authorized to create managed-rule`
+error in non-NGAP accounts:
+  - `events:PutTargets`
+  - `events:PutRule`
+  - `events:DescribeRule`
+
 ## [v10.0.1] 2022-02-03
 
 **Please note** changes in 10.0.1 may not yet be released in future versions, as
@@ -31,7 +26,6 @@
 
 - Fixed IAM permissions issue with `<prefix>-postgres-migration-async-operation` Lambda
 which prevented it from running a Fargate task for data migration.
->>>>>>> 7b310724
 
 ## [v10.0.0] 2022-02-01
 
