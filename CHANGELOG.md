# Changelog

All notable changes to this project will be documented in this file.

The format is based on [Keep a Changelog](http://keepachangelog.com/en/1.0.0/).

## Unreleased

### Migration steps

- Please read the [documentation on the updates to the granule files schema for our Cumulus workflow tasks and how to upgrade your deployment for compatibility](https://nasa.github.io/cumulus/docs/upgrade-notes/update-task-file-schemas).
- (Optional) Update the `task-config` for all workflows that use the `sync-granule` task to include `workflowStartTime` set to
`{$.cumulus_meta.workflow_start_time}`. See [here](https://github.com/nasa/cumulus/blob/master/example/cumulus-tf/sync_granule_workflow.asl.json#L9) for an example.

### BREAKING CHANGES

- **NDCUM-624**:
  - Functions in @cumulus/cmrjs renamed for consistency with `isCMRFilename` and `isCMRFile`
    - `isECHO10File` -> `isECHO10Filename`
    - `isUMMGFile` -> `isUMMGFilename`
    - `isISOFile` -> `isCMRISOFilename`
- **CUMULUS-2388**:
  - In order to standardize task messaging formats, please note the updated input, output and config schemas for the following Cumulus workflow tasks:
    - add-missing-file-checksums
    - files-to-granules
    - hyrax-metadata-updates
    - lzards-backup
    - move-granules
    - post-to-cmr
    - sync-granule
    - update-cmr-access-constraints
    - update-granules-cmr-metadata-file-links
  The primary focus of the schema updates was to standardize the format of granules, and
  particularly their files data. The granule `files` object now matches the file schema in the
  Cumulus database and thus also matches the `files` object produced by the API with use cases like
  `applyWorkflow`. This includes removal of `name` and `filename` in favor of `bucket` and `key`,
  removal of certain properties such as `etag` and `duplicate_found` and outputting them as
  separate objects stored in `meta`.
  - Checksum values calculated by `@cumulus/checksum` are now converted to string to standardize
  checksum formatting across the Cumulus library.

### Notable changes

- **CUMULUS-2718**
  - The `sync-granule` task has been updated to support an optional configuration parameter `workflowStartTime`. The output payload of `sync-granule` now includes a `createdAt` time for each granule which is set to the
  provided `workflowStartTime` or falls back to `Date.now()` if not provided. Workflows using
  `sync-granule` may be updated to include this parameter with the value of `{$.cumulus_meta.workflow_start_time}` in the `task_config`.

### Added

- **CUMULUS-2311** - RDS Migration Epic Phase 2
  - **CUMULUS-2769**
<<<<<<< HEAD
    - Update provider PUT endpoint to require existence of PostgreSQL record
      and to ignore lack of DynamoDB record on update
=======
    - Update collection PUT endpoint to require existance of postgresql record
      and to ignore lack of dynamoDbRecord on update
>>>>>>> 94e03d15
  - **CUMULUS-2759**
    - Updates collection/provider/rules/granules creation (post) endpoints to
      primarily check for existence/collision in PostgreSQL database instead of DynamoDB
  - **CUMULUS-2714**
    - Added `@cumulus/db/base.deleteExcluding` method to allow for deletion of a
      record set with an exclusion list of cumulus_ids
  - **CUMULUS-2317**
    - Added `@cumulus/db/getFilesAndGranuleInfoQuery()` to build a query for searching file
    records in PostgreSQL and return specified granule information for each file
    - Added `@cumulus/db/QuerySearchClient` library to handle sequentially fetching and paging
    through results for an arbitrary PostgreSQL query
    - Added `insert` method to all `@cumulus/db` models to handle inserting multiple records into
    the database at once
    - Added `@cumulus/db/translatePostgresGranuleResultToApiGranule` helper to
    translate custom PostgreSQL granule result to API granule
  - **CUMULUS-2672**
    - Added migration to add `type` text column to Postgres database `files` table
  - **CUMULUS-2634**
    - Added new functions for upserting data to Elasticsearch:
      - `@cumulus/es-client/indexer.upsertExecution` to upsert an execution
      - `@cumulus/es-client/indexer.upsertPdr` to upsert a PDR
      - `@cumulus/es-client/indexer.upsertGranule` to upsert a granule
  - **CUMULUS-2510**
    - Added `execution_sns_topic_arn` environment variable to
      `sf_event_sqs_to_db_records` lambda TF definition.
    - Added to `sf_event_sqs_to_db_records_lambda` IAM policy to include
      permissions for SNS publish for `report_executions_topic`
    - Added `collection_sns_topic_arn` environment variable to
      `PrivateApiLambda` and `ApiEndpoints` lambdas.
    - Added `updateCollection` to `@cumulus/api-client`.
    - Added to `ecs_cluster` IAM policy to include permissions for SNS publish
      for `report_executions_sns_topic_arn`, `report_pdrs_sns_topic_arn`,
      `report_granules_sns_topic_arn`
    - Added variables for report topic ARNs to `process_dead_letter_archive.tf`
    - Added variable for granule report topic ARN to `bulk_operation.tf`
    - Added `pdr_sns_topic_arn` environment variable to
      `sf_event_sqs_to_db_records` lambda TF definition.
    - Added the new function `publishSnsMessageByDataType` in `@cumulus/api` to
      publish SNS messages to the report topics to PDRs, Collections, and
      Executions.
    - Added the following functions in `publishSnsMessageUtils` to handle
      publishing SNS messages for specific data and event types:
      - `publishCollectionUpdateSnsMessage`
      - `publishCollectionCreateSnsMessage`
      - `publishCollectionDeleteSnsMessage`
      - `publishGranuleUpdateSnsMessage`
      - `publishGranuleDeleteSnsMessage`
      - `publishGranuleCreateSnsMessage`
      - `publishExecutionSnsMessage`
      - `publishPdrSnsMessage`
      - `publishGranuleSnsMessageByEventType`
    - Added to `ecs_cluster` IAM policy to include permissions for SNS publish
      for `report_executions_topic` and `report_pdrs_topic`.
  - **CUMULUS-2315**
    - Added `paginateByCumulusId` to `@cumulus/db` `BasePgModel` to allow for paginated
      full-table select queries in support of elasticsearch indexing.
    - Added `getMaxCumulusId` to `@cumulus/db` `BasePgModel` to allow all
      derived table classes to support querying the current max `cumulus_id`.
  - **CUMULUS-2673**
    - Added `ES_HOST` environment variable to `postgres-migration-async-operation`
    Lambda using value of `elasticsearch_hostname` Terraform variable.
    - Added `elasticsearch_security_group_id` to security groups for
      `postgres-migration-async-operation` lambda.
    - Added permission for `DynamoDb:DeleteItem` to
      `postgres-migration-async-operation` lambda.
- Added `@cumulus/db/createRejectableTransaction()` to handle creating a Knex
  transaction that **will throw an error** if the transaction rolls back. [As
  of Knex 0.95+, promise rejection on transaction rollback is no longer the
  default
  behavior](https://github.com/knex/knex/blob/master/UPGRADING.md#upgrading-to-version-0950).
- **CUMULUS-2670**
  - Updated `lambda_timeouts` string map variable for `cumulus` module to accept a
  `update_granules_cmr_metadata_file_links_task_timeout` property
- **CUMULUS-2439**
  - Added CMR search client setting to the CreateReconciliationReport lambda function.
  - Added `cmr_search_client_config` tfvars to the archive and cumulus terraform modules.
  - Updated CreateReconciliationReport lambda to search CMR collections with CMRSearchConceptQueue.
- **CUMULUS-2638**
  - Adds documentation to clarify bucket config object use.

### Removed

- **CUMULUS-2311** - RDS Migration Epic Phase 2
  - **CUMULUS-2510**
    - Removed `stream_enabled` and `stream_view_type` from `executions_table` TF
      definition.
    - Removed `aws_lambda_event_source_mapping` TF definition on executions
      DynamoDB table.
    - Removed `stream_enabled` and `stream_view_type` from `collections_table`
      TF definition.
    - Removed `aws_lambda_event_source_mapping` TF definition on collections
      DynamoDB table.
    - Removed lambda `publish_collections` TF resource.
    - Removed `aws_lambda_event_source_mapping` TF definition on granules
    - Removed `stream_enabled` and `stream_view_type` from `pdrs_table` TF
      definition.
    - Removed `aws_lambda_event_source_mapping` TF definition on PDRs
      DynamoDB table.
  - **CUMULUS-2694**
    - Removed `@cumulus/api/models/granules.storeGranulesFromCumulusMessage()` method
  - **CUMULUS-2662**
    - Removed call to `addToLocalES` in POST `/granules` endpoint since it is
      redundant.
    - Removed call to `addToLocalES` in POST and PUT `/executions` endpoints
      since it is redundant.
    - Removed function `addToLocalES` from `es-client` package since it is no
      longer used.

### Changed

- **CUMULUS-2638**
  - Transparent to users, remove typescript type `BucketType`.
- **CUMULUS-2718**
  - Updated config for SyncGranules to support optional `workflowStartTime`
  - Updated SyncGranules to provide `createdAt` on output based on `workflowStartTime` if provided,
  falling back to `Date.now()` if not provided.
  - Updated `task_config` of SyncGranule in example workflows
- **CUMULUS-2751**
  - Upgraded all Cumulus (node.js) workflow tasks to use
    `@cumulus/cumulus-message-adapter-js` version `2.0.3`, which includes an
    update cma-js to better expose CMA stderr stream output on lambda timeouts
    as well as minor logging enhancements.
- **CUMULUS-2752**
  - Add new mappings for execution records to prevent dynamic field expansion from exceeding
  Elasticsearch field limits
    - Nested objects under `finalPayload.*` will not dynamically add new fields to mapping
    - Nested objects under `originalPayload.*` will not dynamically add new fields to mapping
    - Nested keys under `tasks` will not dynamically add new fields to mapping
- [**PR #2569**](https://github.com/nasa/cumulus/pull/2569)
  - Fixed `TypeError` thrown by `@cumulus/cmrjs/cmr-utils.getGranuleTemporalInfo` when
    a granule's associated UMM-G JSON metadata file does not contain a `ProviderDates`
    element that has a `Type` of either `"Update"` or `"Insert"`.  If neither are
    present, the granule's last update date falls back to the `"Create"` type
    provider date, or `undefined`, if none is present.
- **CUMULUS-2311** - RDS Migration Epic Phase 2
  - **CUMULUS_2641**
    - Update API granule schema to set productVolume as a string value
    - Update `@cumulus/message` package to set productVolume as string
      (calculated with `file.size` as a `BigInt`) to match API schema
    - Update `@cumulus/db` granule translation to translate `granule` objects to
      match the updated API schema
  - **CUMULUS-2714**
    - Updated
      - @cumulus/api/lib.writeRecords.writeGranulesFromMessage
      - @cumulus/api/lib.writeRecords.writeGranuleFromApi
      - @cumulus/api/lib.writeRecords.createGranuleFromApi
      - @cumulus/api/lib.writeRecords.updateGranuleFromApi
    - These methods now remove postgres file records that aren't contained in
        the write/update action if such file records exist.  This update
        maintains consistency with the writes to elasticsearch/dynamodb.
  - **CUMULUS-2672**
    - Updated `data-migration2` lambda to migrate Dynamo `granule.files[].type`
      instead of dropping it.
    - Updated `@cumlus/db` `translateApiFiletoPostgresFile` to retain `type`
    - Updated `@cumulus/db` `translatePostgresFileToApiFile` to retain `type`
    - Updated `@cumulus/types.api.file` to add `type` to the typing.
  - **CUMULUS-2315**
    - Update `index-from-database` lambda/ECS task and elasticsearch endpoint to read
      from PostgreSQL database
    - Update `index-from-database` endpoint to add the following configuration
      tuning parameters:
      - postgresResultPageSize -- The number of records to read from each
        postgres table per request.   Default is 1000.
      - postgresConnectionPoolSize -- The max number of connections to allow the
        index function to make to the database.  Default is 10.
      - esRequestConcurrency -- The maximium number of concurrent record
        translation/ES record update requests.   Default is 10.
  - **CUMULUS-2308**
    - Update `/granules/<granule_id>` GET endpoint to return PostgreSQL Granules instead of DynamoDB Granules
    - Update `/granules/<granule_id>` PUT endpoint to use PostgreSQL Granule as source rather than DynamoDB Granule
    - Update `unpublishGranule` (used in /granules PUT) to use PostgreSQL Granule as source rather than DynamoDB Granule
    - Update integration tests to use `waitForApiStatus` instead of `waitForModelStatus`
    - Update Granule ingest to update the Postgres Granule status as well as the DynamoDB Granule status
  - **CUMULUS-2302**
    - Update API collection GET endpoint to read individual provider records from
      PostgreSQL database instead of DynamoDB
    - Update sf-scheduler lambda to utilize API endpoint to get provider record
      from database via Private API lambda
    - Update API granule `reingest` endpoint to read collection from PostgreSQL
      database instead of DynamoDB
    - Update internal-reconciliation report to base report Collection comparison
      on PostgreSQL instead of DynamoDB
    - Moved createGranuleAndFiles `@cumulus/api` unit helper from `./lib` to
      `.test/helpers`
  - **CUMULUS-2208**
    - Moved all `@cumulus/api/es/*` code to new `@cumulus/es-client` package
    - Updated logic for collections API POST/PUT/DELETE to create/update/delete
      records directly in Elasticsearch in parallel with updates to
      DynamoDb/PostgreSQL
    - Updated logic for rules API POST/PUT/DELETE to create/update/delete
      records directly in Elasticsearch in parallel with updates to
      DynamoDb/PostgreSQL
    - Updated logic for providers API POST/PUT/DELETE to create/update/delete
      records directly in  Elasticsearch in parallel with updates to
      DynamoDb/PostgreSQL
    - Updated logic for PDRs API DELETE to delete records directly in
      Elasticsearch in parallel with deletes to DynamoDB/PostgreSQL
    - Updated logic for executions API DELETE to delete records directly in
      Elasticsearch in parallel with deletes to DynamoDB/PostgreSQL
    - Updated logic for granules API DELETE to delete records directly in
      Elasticsearch in parallel with deletes to DynamoDB/PostgreSQL
    - `sfEventSqsToDbRecords` Lambda now writes following data directly to
      Elasticsearch in parallel with writes to DynamoDB/PostgreSQL:
      - executions
      - PDRs
      - granules
    - All async operations are now written directly to Elasticsearch in parallel
      with DynamoDB/PostgreSQL
    - Updated logic for async operation API DELETE to delete records directly in
      Elasticsearch in parallel with deletes to DynamoDB/PostgreSQL
    - Moved:
      - `packages/api/lib/granules.getGranuleProductVolume` ->
      `@cumulus/message/Granules.getGranuleProductVolume`
      - `packages/api/lib/granules.getGranuleTimeToPreprocess`
      -> `@cumulus/message/Granules.getGranuleTimeToPreprocess`
      - `packages/api/lib/granules.getGranuleTimeToArchive` ->
      `@cumulus/message/Granules.getGranuleTimeToArchive`
      - `packages/api/models/Granule.generateGranuleRecord`
      -> `@cumulus/message/Granules.generateGranuleApiRecord`
  - **CUMULUS-2306**
    - Updated API local serve (`api/bin/serve.js`) setup code to add cleanup/executions
    related records
    - Updated @cumulus/db/models/granules-executions to add a delete method in
      support of local cleanup
    - Add spec/helpers/apiUtils/waitForApiStatus integration helper to retry API
      record retrievals on status in lieu of using `waitForModelStatus`
  - **CUMULUS-2303**
    - Update API provider GET endpoint to read individual provider records from
      PostgreSQL database instead of DynamoDB
    - Update sf-scheduler lambda to utilize API endpoint to get provider record
      from database via Private API lambda
  - **CUMULUS-2301**
    - Updated `getAsyncOperation` to read from PostgreSQL database instead of
      DynamoDB.
    - Added `translatePostgresAsyncOperationToApiAsyncOperation` function in
      `@cumulus/db/translate/async-operation`.
    - Updated `translateApiAsyncOperationToPostgresAsyncOperation` function to
      ensure that `output` is properly translated to an object for the
      PostgreSQL record for the following cases of `output` on the incoming API
      record:
      - `record.output` is a JSON stringified object
      - `record.output` is a JSON stringified array
      - `record.output` is a JSON stringified string
      - `record.output` is a string
  - **CUMULUS-2317**
    - Changed reconciliation reports to read file records from PostgreSQL instead of DynamoDB
  - **CUMULUS-2304**
    - Updated API rule GET endpoint to read individual rule records from
      PostgreSQL database instead of DynamoDB
    - Updated internal consumer lambdas for SNS, SQS and Kinesis to read
      rules from PostgreSQL.
  - **CUMULUS-2634**
    - Changed `sfEventSqsToDbRecords` Lambda to use new upsert helpers for executions, granules, and PDRs
    to ensure out-of-order writes are handled correctly when writing to Elasticsearch
  - **CUMULUS-2510**
    - Updated `@cumulus/api/lib/writeRecords/write-execution` to publish SNS
      messages after a successful write to Postgres, DynamoDB, and ES.
    - Updated functions `create` and `upsert` in the `db` model for Executions
      to return an array of objects containing all columns of the created or
      updated records.
    - Updated `@cumulus/api/endpoints/collections` to publish an SNS message
      after a successful collection delete, update (PUT), create (POST).
    - Updated functions `create` and `upsert` in the `db` model for Collections
      to return an array of objects containing all columns for the created or
      updated records.
    - Updated functions `create` and `upsert` in the `db` model for Granules
      to return an array of objects containing all columns for the created or
      updated records.
    - Updated `@cumulus/api/lib/writeRecords/write-granules` to publish SNS
      messages after a successful write to Postgres, DynamoDB, and ES.
    - Updated `@cumulus/api/lib/writeRecords/write-pdr` to publish SNS
      messages after a successful write to Postgres, DynamoDB, and ES.
  - **CUMULUS-2733**
    - Updated `_writeGranuleFiles` function creates an aggregate error which
      contains the workflow error, if any, as well as any error that may occur
      from writing granule files.
  - **CUMULUS-2674**
    - Updated `DELETE` endpoints for the following data types to check that record exists in
      PostgreSQL or Elasticsearch before proceeding with deletion:
      - `provider`
      - `async operations`
      - `collections`
      - `granules`
      - `executions`
      - `PDRs`
      - `rules`
  - **CUMULUS-2294**
    - Updated architecture and deployment documentation to reference RDS
  - **CUMULUS-2694**
    - Updated database write logic in `sfEventSqsToDbRccords` to log message if Cumulus
    workflow message is from pre-RDS deployment but still attempt parallel writing to DynamoDB
    and PostgreSQL
    - Updated database write logic in `sfEventSqsToDbRccords` to throw error if requirements to write execution to PostgreSQL cannot be met
  - **CUMULUS-2660**
    - Updated POST `/executions` endpoint to publish SNS message of created record to executions SNS topic
  - **CUMULUS-2661**
    - Updated PUT `/executions/<arn>` endpoint to publish SNS message of updated record to executions SNS topic

## [v9.9.0] 2021-11-03

### Added

- **NDCUM-624**: Add support for ISO metadata files for the `MoveGranules` step
  - Add function `isISOFile` to check if a given file object is an ISO file
  - `granuleToCmrFileObject` and `granulesToCmrFileObjects` now take a
    `filterFunc` argument
    - `filterFunc`'s default value is `isCMRFile`, so the previous behavior is
      maintained if no value is given for this argument
    - `MoveGranules` passes a custom filter function to
      `granulesToCmrFileObjects` to check for `isISOFile` in addition to
      `isCMRFile`, so that metadata from `.iso.xml` files can be used in the
      `urlPathTemplate`
- [**PR #2535**](https://github.com/nasa/cumulus/pull/2535)
  - NSIDC and other cumulus users had desire for returning formatted dates for
    the 'url_path' date extraction utilities. Added 'dateFormat' function as
    an option for extracting and formating the entire date. See
    docs/workflow/workflow-configuration-how-to.md for more information.
- [**PR #2548**](https://github.com/nasa/cumulus/pull/2548)
  - Updated webpack configuration for html-loader v2
- **CUMULUS-2640**
  - Added Elasticsearch client scroll setting to the CreateReconciliationReport lambda function.
  - Added `elasticsearch_client_config` tfvars to the archive and cumulus terraform modules.
- **CUMULUS-2683**
  - Added `default_s3_multipart_chunksize_mb` setting to the `MoveGranules` lambda function.
  - Added `default_s3_multipart_chunksize_mb` tfvars to the cumulus and ingest terraform modules.
  - Added optional parameter `chunkSize` to `@cumulus/aws-client/S3.moveObject` and
    `@cumulus/aws-client/S3.multipartCopyObject` to set the chunk size of the S3 multipart uploads.
  - Renamed optional parameter `maxChunkSize` to `chunkSize` in
    `@cumulus/aws-client/lib/S3MultipartUploads.createMultipartChunks`.

### Changed

- Upgraded all Cumulus workflow tasks to use `@cumulus/cumulus-message-adapter-js` version `2.0.1`
- **CUMULUS-2743**
  - Updated bamboo Dockerfile to upgrade pip as part of the image creation process
- **CUMULUS-2725**
  - Updated providers endpoint to return encrypted password
  - Updated providers model to try decrypting credentials before encryption to allow for better handling of updating providers
- **CUMULUS-2734**
  - Updated `@cumulus/api/launchpadSaml.launchpadPublicCertificate` to correctly retrieve
    certificate from launchpad IdP metadata with and without namespace prefix.

## [v9.8.0] 2021-10-19

### Notable changes

- Published new tag [`36` of `cumuluss/async-operation` to Docker Hub](https://hub.docker.com/layers/cumuluss/async-operation/35/images/sha256-cf777a6ef5081cd90a0f9302d45243b6c0a568e6d977c0ee2ccc5a90b12d45d0?context=explore) for compatibility with
upgrades to `knex` package and to address security vulnerabilities.

### Added

- Added `@cumulus/db/createRejectableTransaction()` to handle creating a Knex transaction that **will throw an error** if the transaction rolls back. [As of Knex 0.95+, promise rejection on transaction rollback is no longer the default behavior](https://github.com/knex/knex/blob/master/UPGRADING.md#upgrading-to-version-0950).

- **CUMULUS-2639**
  - Increases logging on reconciliation reports.

- **CUMULUS-2670**
  - Updated `lambda_timeouts` string map variable for `cumulus` module to accept a
  `update_granules_cmr_metadata_file_links_task_timeout` property
- **CUMULUS-2598**
  - Add unit and integration tests to describe queued granules as ignored when
    duplicate handling is 'skip'

### Changed

- Updated `knex` version from 0.23.11 to 0.95.11 to address security vulnerabilities
- Updated default version of async operations Docker image to `cumuluss/async-operation:36`
- **CUMULUS-2590**
  - Granule applyWorkflow, Reingest actions and Bulk operation now update granule status to `queued` when scheduling the granule.
- **CUMULUS-2643**
  - relocates system file `buckets.json` out of the
    `s3://internal-bucket/workflows` directory into
    `s3://internal-bucket/buckets`.

## [v9.7.0] 2021-10-01

### Notable Changes

- **CUMULUS-2583**
  - The `queue-granules` task now updates granule status to `queued` when a granule is queued. In order to prevent issues with the private API endpoint and Lambda API request and concurrency limits, this functionality runs with limited concurrency, which may increase the task's overall runtime when large numbers of granules are being queued. If you are facing Lambda timeout errors with this task, we recommend converting your `queue-granules` task to an ECS activity. This concurrency is configurable via the task config's `concurrency` value.
- **CUMULUS-2676**
  - The `discover-granules` task has been updated to limit concurrency on checks to identify and skip already ingested granules in order to prevent issues with the private API endpoint and Lambda API request and concurrency limits. This may increase the task's overall runtime when large numbers of granules are discovered. If you are facing Lambda timeout errors with this task, we recommend converting your `discover-granules` task to an ECS activity. This concurrency is configurable via the task config's `concurrency` value.
- Updated memory of `<prefix>-sfEventSqsToDbRecords` Lambda to 1024MB

### Added

- **CUMULUS-2000**
  - Updated `@cumulus/queue-granules` to respect a new config parameter: `preferredQueueBatchSize`. Queue-granules will respect this batchsize as best as it can to batch granules into workflow payloads. As workflows generally rely on information such as collection and provider expected to be shared across all granules in a workflow, queue-granules will break batches up by collection, as well as provider if there is a `provider` field on the granule. This may result in batches that are smaller than the preferred size, but never larger ones. The default value is 1, which preserves current behavior of queueing 1 granule per workflow.
- **CUMULUS-2630**
  - Adds a new workflow `DiscoverGranulesToThrottledQueue` that discovers and writes
    granules to a throttled background queue.  This allows discovery and ingest
    of larger numbers of granules without running into limits with lambda
    concurrency.

### Changed

- **CUMULUS-2720**
  - Updated Core CI scripts to validate CHANGELOG diffs as part of the lint process
- **CUMULUS-2695**
  - Updates the example/cumulus-tf deployment to change
    `archive_api_reserved_concurrency` from 8 to 5 to use fewer reserved lambda
    functions. If you see throttling errors on the `<stack>-apiEndpoints` you
    should increase this value.
  - Updates cumulus-tf/cumulus/variables.tf to change
    `archive_api_reserved_concurrency` from 8 to 15 to prevent throttling on
    the dashboard for default deployments.
- **CUMULUS-2584**
  - Updates `api/endpoints/execution-status.js` `get` method to include associated granules, as
    an array, for the provided execution.
  - Added `getExecutionArnsByGranuleCumulusId` returning a list of executionArns sorted by most recent first,
    for an input Granule Cumulus ID in support of the move of `translatePostgresGranuleToApiGranule` from RDS-Phase2
    feature branch
  - Added `getApiExecutionCumulusIds` returning cumulus IDs for a given list of executions
- **CUMULUS-NONE**
  - Downgrades elasticsearch version in testing container to 5.3 to match AWS version.
  - Update serve.js -> `eraseDynamoTables()`. Changed the call `Promise.all()` to `Promise.allSettled()` to ensure all dynamo records (provider records in particular) are deleted prior to reseeding.

### Fixed

- **CUMULUS-2583**
  - Fixed a race condition where granules set as “queued” were not able to be set as “running” or “completed”

## [v9.6.0] 2021-09-20

### Added

- **CUMULUS-2576**
  - Adds `PUT /granules` API endpoint to update a granule
  - Adds helper `updateGranule` to `@cumulus/api-client/granules`
- **CUMULUS-2606**
  - Adds `POST /granules/{granuleId}/executions` API endpoint to associate an execution with a granule
  - Adds helper `associateExecutionWithGranule` to `@cumulus/api-client/granules`
- **CUMULUS-2583**
  - Adds `queued` as option for granule's `status` field

### Changed

- Moved `ssh2` package from `@cumulus/common` to `@cumulus/sftp-client` and
  upgraded package from `^0.8.7` to `^1.0.0` to address security vulnerability
  issue in previous version.
- **CUMULUS-2583**
  - `QueueGranules` task now updates granule status to `queued` once it is added to the queue.

- **CUMULUS-2617**
  - Use the `Authorization` header for CMR Launchpad authentication instead of the deprecated `Echo-Token` header.

### Fixed

- Added missing permission for `<prefix>_ecs_cluster_instance_role` IAM role (used when running ECS services/tasks)
to allow `kms:Decrypt` on the KMS key used to encrypt provider credentials. Adding this permission fixes the `sync-granule` task when run as an ECS activity in a Step Function, which previously failed trying to decrypt credentials for providers.

- **CUMULUS-2576**
  - Adds default value to granule's timestamp when updating a granule via API.

## [v9.5.0] 2021-09-07

### BREAKING CHANGES

- Removed `logs` record type from mappings from Elasticsearch. This change **should not have**
any adverse impact on existing deployments, even those which still contain `logs` records,
but technically it is a breaking change to the Elasticsearch mappings.
- Changed `@cumulus/api-client/asyncOperations.getAsyncOperation` to return parsed JSON body
of response and not the raw API endpoint response

### Added

- **CUMULUS-2670**
  - Updated core `cumulus` module to take lambda_timeouts string map variable that allows timeouts of ingest tasks to be configurable. Allowed properties for the mapping include:
  - discover_granules_task_timeout
  - discover_pdrs_task_timeout
  - hyrax_metadata_update_tasks_timeout
  - lzards_backup_task_timeout
  - move_granules_task_timeout
  - parse_pdr_task_timeout
  - pdr_status_check_task_timeout
  - post_to_cmr_task_timeout
  - queue_granules_task_timeout
  - queue_pdrs_task_timeout
  - queue_workflow_task_timeout
  - sync_granule_task_timeout
- **CUMULUS-2575**
  - Adds `POST /granules` API endpoint to create a granule
  - Adds helper `createGranule` to `@cumulus/api-client`
- **CUMULUS-2577**
  - Adds `POST /executions` endpoint to create an execution
- **CUMULUS-2578**
  - Adds `PUT /executions` endpoint to update an execution
- **CUMULUS-2592**
  - Adds logging when messages fail to be added to queue
- **CUMULUS-2644**
  - Pulled `delete` method for `granules-executions.ts` implemented as part of CUMULUS-2306
  from the RDS-Phase-2 feature branch in support of CUMULUS-2644.
  - Pulled `erasePostgresTables` method in `serve.js` implemented as part of CUMULUS-2644,
  and CUMULUS-2306 from the RDS-Phase-2 feature branch in support of CUMULUS-2644
  - Added `resetPostgresDb` method to support resetting between integration test suite runs

### Changed

- Updated `processDeadLetterArchive` Lambda to return an object where
`processingSucceededKeys` is an array of the S3 keys for successfully
processed objects and `processingFailedKeys` is an array of S3 keys
for objects that could not be processed
- Updated async operations to handle writing records to the databases
when output of the operation is `undefined`

- **CUMULUS-2644**
  - Moved `migration` directory from the `db-migration-lambda` to the `db` package and
  updated unit test references to migrationDir to be pulled from `@cumulus/db`
  - Updated `@cumulus/api/bin/serveUtils` to write records to PostgreSQL tables

- **CUMULUS-2575**
  - Updates model/granule to allow a granule created from API to not require an
    execution to be associated with it. This is a backwards compatible change
    that will not affect granules created in the normal way.
  - Updates `@cumulus/db/src/model/granules` functions `get` and `exists` to
    enforce parameter checking so that requests include either (granule\_id
    and collection\_cumulus\_id) or (cumulus\_id) to prevent incorrect results.
  - `@cumulus/message/src/Collections.deconstructCollectionId` has been
    modified to throw a descriptive error if the input `collectionId` is
    undefined rather than `TypeError: Cannot read property 'split' of
    undefined`. This function has also been updated to throw descriptive errors
    if an incorrectly formatted collectionId is input.

## [v9.4.0] 2021-08-16

### Notable changes

- `@cumulus/sync-granule` task should now properly handle
syncing files from HTTP/HTTPS providers where basic auth is
required and involves a redirect to a different host (e.g.
downloading files protected by Earthdata Login)

### Added

- **CUMULUS-2591**
  - Adds `failedExecutionStepName` to failed execution's jsonb error records.
    This is the name of the Step Function step for the last failed event in the
    execution's event history.
- **CUMULUS-2548**
  - Added `allowed_redirects` field to PostgreSQL `providers` table
  - Added `allowedRedirects` field to DynamoDB `<prefix>-providers` table
  - Added `@cumulus/aws-client/S3.streamS3Upload` to handle uploading the contents
  of a readable stream to S3 and returning a promise
- **CUMULUS-2373**
  - Added `replaySqsMessages` lambda to replay archived incoming SQS
    messages from S3.
  - Added `/replays/sqs` endpoint to trigger an async operation for
    the `replaySqsMessages` lambda.
  - Added unit tests and integration tests for new endpoint and lambda.
  - Added `getS3PrefixForArchivedMessage` to `ingest/sqs` package to get prefix
    for an archived message.
  - Added new `async_operation` type `SQS Replay`.
- **CUMULUS-2460**
  - Adds `POST` /executions/workflows-by-granules for retrieving workflow names common to a set of granules
  - Adds `workflowsByGranules` to `@cumulus/api-client/executions`
- **CUMULUS-2635**
  - Added helper functions:
    - `@cumulus/db/translate/file/translateApiPdrToPostgresPdr`

### Fixed

- **CUMULUS-2548**
  - Fixed `@cumulus/ingest/HttpProviderClient.sync` to
properly handle basic auth when redirecting to a different
host and/or host with a different port
- **CUMULUS-2626**
  - Update [PDR migration](https://github.com/nasa/cumulus/blob/master/lambdas/data-migration2/src/pdrs.ts) to correctly find Executions by a Dynamo PDR's `execution` field
- **CUMULUS-2635**
  - Update `data-migration2` to migrate PDRs before migrating granules.
  - Update `data-migration2` unit tests testing granules migration to reference
    PDR records to better model the DB schema.
  - Update `migratePdrRecord` to use `translateApiPdrToPostgresPdr` function.

### Changed

- **CUMULUS-2373**
  - Updated `getS3KeyForArchivedMessage` in `ingest/sqs` to store SQS messages
    by `queueName`.
- **CUMULUS-2630**
  - Updates the example/cumulus-tf deployment to change
    `archive_api_reserved_concurrency` from 2 to 8 to prevent throttling with
    the dashboard.

## [v9.3.0] 2021-07-26

### BREAKING CHANGES

- All API requests made by `@cumulus/api-client` will now throw an error if the status code
does not match the expected response (200 for most requests and 202 for a few requests that
trigger async operations). Previously the helpers in this package would return the response
regardless of the status code, so you may need to update any code using helpers from this
package to catch or to otherwise handle errors that you may encounter.
- The Cumulus API Lambda function has now been configured with reserved concurrency to ensure
availability in a high-concurrency environment. However, this also caps max concurrency which
may result in throttling errors if trying to reach the Cumulus API multiple times in a short
period. Reserved concurrency can be configured with the `archive_api_reserved_concurrency`
terraform variable on the Cumulus module and increased if you are seeing throttling errors.
The default reserved concurrency value is 8.

### Notable changes

- `cmr_custom_host` variable for `cumulus` module can now be used to configure Cumulus to
  integrate with a custom CMR host name and protocol (e.g.
  `http://custom-cmr-host.com`). Note that you **must** include a protocol
  (`http://` or `https://)  if specifying a value for this variable.
- The cumulus module configuration value`rds_connetion_heartbeat` and it's
  behavior has been replaced by a more robust database connection 'retry'
  solution.   Users can remove this value from their configuration, regardless
  of value.  See the `Changed` section notes on CUMULUS-2528 for more details.

### Added

- Added user doc describing new features related to the Cumulus dead letter archive.
- **CUMULUS-2327**
  - Added reserved concurrency setting to the Cumulus API lambda function.
  - Added relevant tfvars to the archive and cumulus terraform modules.
- **CUMULUS-2460**
  - Adds `POST` /executions/search-by-granules for retrieving executions from a list of granules or granule query
  - Adds `searchExecutionsByGranules` to `@cumulus/api-client/executions`
- **CUMULUS-2475**
  - Adds `GET` endpoint to distribution API
- **CUMULUS-2463**
  - `PUT /granules` reingest action allows a user to override the default execution
    to use by providing an optional `workflowName` or `executionArn` parameter on
    the request body.
  - `PUT /granules/bulkReingest` action allows a user to override the default
    execution/workflow combination to reingest with by providing an optional
    `workflowName` on the request body.
- Adds `workflowName` and `executionArn` params to @cumulus/api-client/reingestGranules
- **CUMULUS-2476**
  - Adds handler for authenticated `HEAD` Distribution requests replicating current behavior of TEA
- **CUMULUS-2478**
  - Implemented [bucket map](https://github.com/asfadmin/thin-egress-app#bucket-mapping).
  - Implemented /locate endpoint
  - Cumulus distribution API checks the file request against bucket map:
    - retrieves the bucket and key from file path
    - determines if the file request is public based on the bucket map rather than the bucket type
    - (EDL only) restricts download from PRIVATE_BUCKETS to users who belong to certain EDL User Groups
    - bucket prefix and object prefix are supported
  - Add 'Bearer token' support as an authorization method
- **CUMULUS-2486**
  - Implemented support for custom headers
  - Added 'Bearer token' support as an authorization method
- **CUMULUS-2487**
  - Added integration test for cumulus distribution API
- **CUMULUS-2569**
  - Created bucket map cache for cumulus distribution API
- **CUMULUS-2568**
  - Add `deletePdr`/PDR deletion functionality to `@cumulus/api-client/pdrs`
  - Add `removeCollectionAndAllDependencies` to integration test helpers
  - Added `example/spec/apiUtils.waitForApiStatus` to wait for a
  record to be returned by the API with a specific value for
  `status`
  - Added `example/spec/discoverUtils.uploadS3GranuleDataForDiscovery` to upload granule data fixtures
  to S3 with a randomized granule ID for `discover-granules` based
  integration tests
  - Added `example/spec/Collections.removeCollectionAndAllDependencies` to remove a collection and
  all dependent objects (e.g. PDRs, granules, executions) from the
  database via the API
  - Added helpers to `@cumulus/api-client`:
    - `pdrs.deletePdr` - Delete a PDR via the API
    - `replays.postKinesisReplays` - Submit a POST request to the `/replays` endpoint for replaying Kinesis messages

- `@cumulus/api-client/granules.getGranuleResponse` to return the raw endpoint response from the GET `/granules/<granuleId>` endpoint
- **CUMULUS-2311** - RDS Migration Epic Phase 2
  - **CUMULUS-2208**
    - Added `@cumulus/message/utils.parseException` to parse exception objects
    - Added helpers to `@cumulus/message/Granules`:
      - `getGranuleProductVolume`
      - `getGranuleTimeToPreprocess`
      - `getGranuleTimeToArchive`
      - `generateGranuleApiRecord`
    - Added `@cumulus/message/PDRs/generatePdrApiRecordFromMessage` to generate PDR from Cumulus workflow message
    - Added helpers to `@cumulus/es-client/indexer`:
      - `deleteAsyncOperation` to delete async operation records from Elasticsearch
      - `updateAsyncOperation` to update an async operation record in Elasticsearch
    - Added granules `PUT` endpoint to Cumulus API for updating a granule.
    Requests to this endpoint should be submitted **without an `action`**
    attribute in the request body.
    - Added `@cumulus/api-client/granules.updateGranule` to update granule via the API
  - **CUMULUS-2303**
    - Add translatePostgresProviderToApiProvider method to `@cumulus/db/translate/providers`
  - **CUMULUS-2306**
    - Updated API execution GET endpoint to read individual execution records
      from PostgreSQL database instead of DynamoDB
    - Updated API execution-status endpoint to read execution records from
      PostgreSQL database instead of DynamoDB
  - **CUMULUS-2302**
    - Added translatePostgresCollectionToApiCollection method to
      `@cumulus/db/translate/collections`
    - Added `searchWithUpdatedAtRange` method to
      `@cumulus/db/models/collections`
  - **CUMULUS-2301**
    - Created API asyncOperations POST endpoint to create async operations.
  - **CUMULUS-2307**
    - Updated API PDR GET endpoint to read individual PDR records from
      PostgreSQL database instead of DynamoDB
    - Added `deletePdr` to `@cumulus/api-client/pdrs`

### Changed

- Moved functions from `@cumulus/integration-tests` to `example/spec/helpers/workflowUtils`:
  - `startWorkflowExecution`
  - `startWorkflow`
  - `executeWorkflow`
  - `buildWorkflow`
  - `testWorkflow`
  - `buildAndExecuteWorkflow`
  - `buildAndStartWorkflow`
- `example/spec/helpers/workflowUtils.executeWorkflow` now uses
`waitForApiStatus` to ensure that the execution is `completed` or
`failed` before resolving
- `example/spec/helpers/testUtils.updateAndUploadTestFileToBucket`
now accepts an object of parameters rather than positional
arguments
- Removed PDR from the `payload` in the input payload test fixture for reconciliation report integration tests
- The following integration tests for PDR-based workflows were
updated to use randomized granule IDs:
  - `example/spec/parallel/ingest/ingestFromPdrSpec.js`
  - `example/spec/parallel/ingest/ingestFromPdrWithChildWorkflowMetaSpec.js`
  - `example/spec/parallel/ingest/ingestFromPdrWithExecutionNamePrefixSpec.js`
  - `example/spec/parallel/ingest/ingestPdrWithNodeNameSpec.js`
- Updated the `@cumulus/api-client/CumulusApiClientError` error class to include new properties that can be accessed directly on
the error object:
  - `statusCode` - The HTTP status code of the API response
  - `apiMessage` - The message from the API response
- Added `params.pRetryOptions` parameter to
`@cumulus/api-client/granules.deleteGranule` to control the retry
behavior
- Updated `cmr_custom_host` variable to accept a full protocol and host name
(e.g. `http://cmr-custom-host.com`), whereas it previously only accepted a host name
- **CUMULUS-2482**
  - Switches the default distribution app in the `example/cumulus-tf` deployment to the new Cumulus Distribution
  - TEA is still available by following instructions in `example/README.md`
- **CUMULUS-2463**
  - Increases the duration of allowed backoff times for a successful test from
    0.5 sec to 1 sec.
- **CUMULUS-2528**
  - Removed `rds_connection_heartbeat` as a configuration option from all
    Cumulus terraform modules
  - Removed `dbHeartBeat` as an environmental switch from
    `@cumulus/db.getKnexClient` in favor of more comprehensive general db
    connect retry solution
  - Added new `rds_connection_timing_configuration` string map to allow for
    configuration and tuning of Core's internal database retry/connection
    timeout behaviors.  These values map to connection pool configuration
    values for tarn (https://github.com/vincit/tarn.js/) which Core's database
    module / knex(https://www.npmjs.com/package/knex) use for this purpose:
    - acquireTimeoutMillis
    - createRetryIntervalMillis
    - createTimeoutMillis
    - idleTimeoutMillis
    - reapIntervalMillis
      Connection errors will result in a log line prepended with 'knex failed on
      attempted connection error' and sent from '@cumulus/db/connection'
  - Updated `@cumulus/db` and all terraform mdules to set default retry
    configuration values for the database module to cover existing database
    heartbeat connection failures as well as all other knex/tarn connection
    creation failures.

### Fixed

- Fixed bug where `cmr_custom_host` variable was not properly forwarded into `archive`, `ingest`, and `sqs-message-remover` modules from `cumulus` module
- Fixed bug where `parse-pdr` set a granule's provider to the entire provider record when a `NODE_NAME`
  is present. Expected behavior consistent with other tasks is to set the provider name in that field.
- **CUMULUS-2568**
  - Update reconciliation report integration test to have better cleanup/failure behavior
  - Fixed `@cumulus/api-client/pdrs.getPdr` to request correct endpoint for returning a PDR from the API
- **CUMULUS-2620**
  - Fixed a bug where a granule could be removed from CMR but still be set as
  `published: true` and with a CMR link in the Dynamo/PostgreSQL databases. Now,
  the CMR deletion and the Dynamo/PostgreSQL record updates will all succeed or fail
  together, preventing the database records from being out of sync with CMR.
  - Fixed `@cumulus/api-client/pdrs.getPdr` to request correct
  endpoint for returning a PDR from the API

## [v9.2.2] 2021-08-06 - [BACKPORT]

**Please note** changes in 9.2.2 may not yet be released in future versions, as
this is a backport and patch release on the 9.2.x series of releases. Updates that
are included in the future will have a corresponding CHANGELOG entry in future
releases.

### Added

- **CUMULUS-2635**
  - Added helper functions:
    - `@cumulus/db/translate/file/translateApiPdrToPostgresPdr`

### Fixed

- **CUMULUS-2635**
  - Update `data-migration2` to migrate PDRs before migrating granules.
  - Update `data-migration2` unit tests testing granules migration to reference
    PDR records to better model the DB schema.
  - Update `migratePdrRecord` to use `translateApiPdrToPostgresPdr` function.

## [v9.2.1] 2021-07-29 - [BACKPORT]

### Fixed

- **CUMULUS-2626**
  - Update [PDR migration](https://github.com/nasa/cumulus/blob/master/lambdas/data-migration2/src/pdrs.ts) to correctly find Executions by a Dynamo PDR's `execution` field

## [v9.2.0] 2021-06-22

### Added

- **CUMULUS-2475**
  - Adds `GET` endpoint to distribution API
- **CUMULUS-2476**
  - Adds handler for authenticated `HEAD` Distribution requests replicating current behavior of TEA

### Changed

- **CUMULUS-2482**
  - Switches the default distribution app in the `example/cumulus-tf` deployment to the new Cumulus Distribution
  - TEA is still available by following instructions in `example/README.md`

### Fixed

- **CUMULUS-2520**
  - Fixed error that prevented `/elasticsearch/index-from-database` from starting.
- **CUMULUS-2558**
  - Fixed issue where executions original_payload would not be retained on successful execution

### Removed

- **CUMULUS-2311** - RDS Migration Epic Phase 2
  - **CUMULUS-2208**
    - Removed trigger for `dbIndexer` Lambda for DynamoDB tables:
      - `<prefix>-AsyncOperationsTable`
      - `<prefix>-CollectionsTable`
      - `<prefix>-ExecutionsTable`
      - `<prefix>-GranulesTable`
      - `<prefix>-PdrsTable`
      - `<prefix>-ProvidersTable`
      - `<prefix>-RulesTable`

## [v9.1.0] 2021-06-03

### BREAKING CHANGES

- @cumulus/api-client/granules.getGranule now returns the granule record from the GET /granules/<granuleId> endpoint, not the raw endpoint response
- **CUMULUS-2434**
  - To use the updated `update-granules-cmr-metadata-file-links` task, the
    granule  UMM-G metadata should have version 1.6.2 or later, since CMR s3
    link type 'GET DATA VIA DIRECT ACCESS' is not valid until UMM-G version
    [1.6.2](https://cdn.earthdata.nasa.gov/umm/granule/v1.6.2/umm-g-json-schema.json)
- **CUMULUS-2488**
  - Removed all EMS reporting including lambdas, endpoints, params, etc as all
    reporting is now handled through Cloud Metrics
- **CUMULUS-2472**
  - Moved existing `EarthdataLoginClient` to
    `@cumulus/oauth-client/EarthdataLoginClient` and updated all references in
    Cumulus Core.
  - Rename `EarthdataLoginClient` property from `earthdataLoginUrl` to
    `loginUrl for consistency with new OAuth clients. See example in
    [oauth-client
    README](https://github.com/nasa/cumulus/blob/master/packages/oauth-client/README.md)

### Added

- **HYRAX-439** - Corrected README.md according to a new Hyrax URL format.
- **CUMULUS-2354**
  - Adds configuration options to allow `/s3credentials` endpoint to distribute
    same-region read-only tokens based on a user's CMR ACLs.
  - Configures the example deployment to enable this feature.
- **CUMULUS-2442**
  - Adds option to generate cloudfront URL to lzards-backup task. This will require a few new task config options that have been documented in the [task README](https://github.com/nasa/cumulus/blob/master/tasks/lzards-backup/README.md).
- **CUMULUS-2470**
  - Added `/s3credentials` endpoint for distribution API
- **CUMULUS-2471**
  - Add `/s3credentialsREADME` endpoint to distribution API
- **CUMULUS-2473**
  - Updated `tf-modules/cumulus_distribution` module to take earthdata or cognito credentials
  - Configured `example/cumulus-tf/cumulus_distribution.tf` to use CSDAP credentials
- **CUMULUS-2474**
  - Add `S3ObjectStore` to `aws-client`. This class allows for interaction with the S3 object store.
  - Add `object-store` package which contains abstracted object store functions for working with various cloud providers
- **CUMULUS-2477**
  - Added `/`, `/login` and `/logout` endpoints to cumulus distribution api
- **CUMULUS-2479**
  - Adds /version endpoint to distribution API
- **CUMULUS-2497**
  - Created `isISOFile()` to check if a CMR file is a CMR ISO file.
- **CUMULUS-2371**
  - Added helpers to `@cumulus/ingest/sqs`:
    - `archiveSqsMessageToS3` - archives an incoming SQS message to S3
    - `deleteArchivedMessageFromS3` - deletes a processed SQS message from S3
  - Added call to `archiveSqsMessageToS3` to `sqs-message-consumer` which
    archives all incoming SQS messages to S3.
  - Added call to `deleteArchivedMessageFrom` to `sqs-message-remover` which
    deletes archived SQS message from S3 once it has been processed.

### Changed

- **[PR2224](https://github.com/nasa/cumulus/pull/2244)**
  - Changed timeout on `sfEventSqsToDbRecords` Lambda to 60 seconds to match
    timeout for Knex library to acquire dataase connections
- **CUMULUS-2517**
  - Updated postgres-migration-count-tool default concurrency to '1'
- **CUMULUS-2489**
  - Updated docs for Terraform references in FAQs, glossary, and in Deployment sections
- **CUMULUS-2434**
  - Updated `@cumulus/cmrjs` `updateCMRMetadata` and related functions to add
    both HTTPS URLS and S3 URIs to CMR metadata.
  - Updated `update-granules-cmr-metadata-file-links` task to add both HTTPS
    URLs and S3 URIs to the OnlineAccessURLs field of CMR metadata. The task
    configuration parameter `cmrGranuleUrlType` now has default value `both`.
  - To use the updated `update-granules-cmr-metadata-file-links` task, the
    granule UMM-G metadata should have version 1.6.2 or later, since CMR s3 link
    type 'GET DATA VIA DIRECT ACCESS' is not valid until UMM-G version
    [1.6.2](https://cdn.earthdata.nasa.gov/umm/granule/v1.6.2/umm-g-json-schema.json)
- **CUMULUS-2472**
  - Renamed `@cumulus/earthdata-login-client` to more generic
    `@cumulus/oauth-client` as a parnt  class for new OAuth clients.
  - Added `@cumulus/oauth-client/CognitoClient` to interface with AWS cognito login service.
- **CUMULUS-2497**
  - Changed the `@cumulus/cmrjs` package:
    - Updated `@cumulus/cmrjs/cmr-utils.getGranuleTemporalInfo()` so it now
      returns temporal info for CMR ISO 19115 SMAP XML files.
    - Updated `@cumulus/cmrjs/cmr-utils.isCmrFilename()` to include
      `isISOFile()`.
- **CUMULUS-2532**
  - Changed integration tests to use `api-client/granules` functions as opposed to granulesApi from `@cumulus/integration-tests`.

### Fixed

- **CUMULUS-2519**
  - Update @cumulus/integration-tests.buildWorkflow to fail if provider/collection API response is not successful
- **CUMULUS-2518**
  - Update sf-event-sqs-to-db-records to not throw if a collection is not
    defined on a payload that has no granules/an empty granule payload object
- **CUMULUS-2512**
  - Updated ingest package S3 provider client to take additional parameter
    `remoteAltBucket` on `download` method to allow for per-file override of
    provider bucket for checksum
  - Updated @cumulus/ingest.fetchTextFile's signature to be parameterized and
    added `remoteAltBucket`to allow for an override of the passed in provider
    bucket for the source file
  - Update "eslint-plugin-import" to be pinned to 2.22.1
- **CUMULUS-2520**
  - Fixed error that prevented `/elasticsearch/index-from-database` from starting.
- **CUMULUS-2532**
  - Fixed integration tests to have granule deletion occur before provider and
    collection deletion in test cleanup.
- **[2231](https://github.com/nasa/cumulus/issues/2231)**
  - Fixes broken relative path links in `docs/README.md`

### Removed

- **CUMULUS-2502**
  - Removed outdated documentation regarding Kibana index patterns for metrics.

## [v9.0.1] 2021-05-07

### Migration Steps

Please review the migration steps for 9.0.0 as this release is only a patch to
correct a failure in our build script and push out corrected release artifacts. The previous migration steps still apply.

### Changed

- Corrected `@cumulus/db` configuration to correctly build package.

## [v9.0.0] 2021-05-03

### Migration steps

- This release of Cumulus enables integration with a PostgreSQL database for archiving Cumulus data. There are several upgrade steps involved, **some of which need to be done before redeploying Cumulus**. See the [documentation on upgrading to the RDS release](https://nasa.github.io/cumulus/docs/upgrade-notes/upgrade-rds).

### BREAKING CHANGES

- **CUMULUS-2185** - RDS Migration Epic
  - **CUMULUS-2191**
    - Removed the following from the `@cumulus/api/models.asyncOperation` class in
      favor of the added `@cumulus/async-operations` module:
      - `start`
      - `startAsyncOperations`
  - **CUMULUS-2187**
    - The `async-operations` endpoint will now omit `output` instead of
      returning `none` when the operation did not return output.
  - **CUMULUS-2309**
    - Removed `@cumulus/api/models/granule.unpublishAndDeleteGranule` in favor
      of `@cumulus/api/lib/granule-remove-from-cmr.unpublishGranule` and
      `@cumulus/api/lib/granule-delete.deleteGranuleAndFiles`.
  - **CUMULUS-2385**
    - Updated `sf-event-sqs-to-db-records` to write a granule's files to
      PostgreSQL only after the workflow has exited the `Running` status.
      Please note that any workflow that uses `sf_sqs_report_task` for
      mid-workflow updates will be impacted.
    - Changed PostgreSQL `file` schema and TypeScript type definition to require
      `bucket` and `key` fields.
    - Updated granule/file write logic to mark a granule's status as "failed"
  - **CUMULUS-2455**
    - API `move granule` endpoint now moves granule files on a per-file basis
    - API `move granule` endpoint on granule file move failure will retain the
      file at it's original location, but continue to move any other granule
      files.
    - Removed the `move` method from the `@cumulus/api/models.granule` class.
      logic is now handled in `@cumulus/api/endpoints/granules` and is
      accessible via the Core API.

### Added

- **CUMULUS-2185** - RDS Migration Epic
  - **CUMULUS-2130**
    - Added postgres-migration-count-tool lambda/ECS task to allow for
      evaluation of database state
    - Added /migrationCounts api endpoint that allows running of the
      postgres-migration-count-tool as an asyncOperation
  - **CUMULUS-2394**
    - Updated PDR and Granule writes to check the step function
      workflow_start_time against the createdAt field for each record to ensure
      old records do not overwrite newer ones for legacy Dynamo and PostgreSQL
      writes
  - **CUMULUS-2188**
    - Added `data-migration2` Lambda to be run after `data-migration1`
    - Added logic to `data-migration2` Lambda for migrating execution records
      from DynamoDB to PostgreSQL
  - **CUMULUS-2191**
    - Added `@cumulus/async-operations` to core packages, exposing
      `startAsyncOperation` which will handle starting an async operation and
      adding an entry to both PostgreSQL and DynamoDb
  - **CUMULUS-2127**
    - Add schema migration for `collections` table
  - **CUMULUS-2129**
    - Added logic to `data-migration1` Lambda for migrating collection records
      from Dynamo to PostgreSQL
  - **CUMULUS-2157**
    - Add schema migration for `providers` table
    - Added logic to `data-migration1` Lambda for migrating provider records
      from Dynamo to PostgreSQL
  - **CUMULUS-2187**
    - Added logic to `data-migration1` Lambda for migrating async operation
      records from Dynamo to PostgreSQL
  - **CUMULUS-2198**
    - Added logic to `data-migration1` Lambda for migrating rule records from
      DynamoDB to PostgreSQL
  - **CUMULUS-2182**
    - Add schema migration for PDRs table
  - **CUMULUS-2230**
    - Add schema migration for `rules` table
  - **CUMULUS-2183**
    - Add schema migration for `asyncOperations` table
  - **CUMULUS-2184**
    - Add schema migration for `executions` table
  - **CUMULUS-2257**
    - Updated PostgreSQL table and column names to snake_case
    - Added `translateApiAsyncOperationToPostgresAsyncOperation` function to `@cumulus/db`
  - **CUMULUS-2186**
    - Added logic to `data-migration2` Lambda for migrating PDR records from
      DynamoDB to PostgreSQL
  - **CUMULUS-2235**
    - Added initial ingest load spec test/utility
  - **CUMULUS-2167**
    - Added logic to `data-migration2` Lambda for migrating Granule records from
      DynamoDB to PostgreSQL and parse Granule records to store File records in
      RDS.
  - **CUMULUS-2367**
    - Added `granules_executions` table to PostgreSQL schema to allow for a
      many-to-many relationship between granules and executions
      - The table refers to granule and execution records using foreign keys
        defined with ON CASCADE DELETE, which means that any time a granule or
        execution record is deleted, all of the records in the
        `granules_executions` table referring to that record will also be
        deleted.
    - Added `upsertGranuleWithExecutionJoinRecord` helper to `@cumulus/db` to
      allow for upserting a granule record and its corresponding
      `granules_execution` record
  - **CUMULUS-2128**
    - Added helper functions:
      - `@cumulus/db/translate/file/translateApiFiletoPostgresFile`
      - `@cumulus/db/translate/file/translateApiGranuletoPostgresGranule`
      - `@cumulus/message/Providers/getMessageProvider`
  - **CUMULUS-2190**
    - Added helper functions:
      - `@cumulus/message/Executions/getMessageExecutionOriginalPayload`
      - `@cumulus/message/Executions/getMessageExecutionFinalPayload`
      - `@cumulus/message/workflows/getMessageWorkflowTasks`
      - `@cumulus/message/workflows/getMessageWorkflowStartTime`
      - `@cumulus/message/workflows/getMessageWorkflowStopTime`
      - `@cumulus/message/workflows/getMessageWorkflowName`
  - **CUMULUS-2192**
    - Added helper functions:
      - `@cumulus/message/PDRs/getMessagePdrRunningExecutions`
      - `@cumulus/message/PDRs/getMessagePdrCompletedExecutions`
      - `@cumulus/message/PDRs/getMessagePdrFailedExecutions`
      - `@cumulus/message/PDRs/getMessagePdrStats`
      - `@cumulus/message/PDRs/getPdrPercentCompletion`
      - `@cumulus/message/workflows/getWorkflowDuration`
  - **CUMULUS-2199**
    - Added `translateApiRuleToPostgresRule` to `@cumulus/db` to translate API
      Rule to conform to Postgres Rule definition.
  - **CUMUlUS-2128**
    - Added "upsert" logic to the `sfEventSqsToDbRecords` Lambda for granule and
      file writes to the core PostgreSQL database
  - **CUMULUS-2199**
    - Updated Rules endpoint to write rules to core PostgreSQL database in
      addition to DynamoDB and to delete rules from the PostgreSQL database in
      addition to DynamoDB.
    - Updated `create` in Rules Model to take in optional `createdAt` parameter
      which sets the value of createdAt if not specified during function call.
  - **CUMULUS-2189**
    - Updated Provider endpoint logic to write providers in parallel to Core
      PostgreSQL database
    - Update integration tests to utilize API calls instead of direct
      api/model/Provider calls
  - **CUMULUS-2191**
    - Updated cumuluss/async-operation task to write async-operations to the
      PostgreSQL database.
  - **CUMULUS-2228**
    - Added logic to the `sfEventSqsToDbRecords` Lambda to write execution, PDR,
      and granule records to the core PostgreSQL database in parallel with
      writes to DynamoDB
  - **CUMUlUS-2190**
    - Added "upsert" logic to the `sfEventSqsToDbRecords` Lambda for PDR writes
      to the core PostgreSQL database
  - **CUMUlUS-2192**
    - Added "upsert" logic to the `sfEventSqsToDbRecords` Lambda for execution
      writes to the core PostgreSQL database
  - **CUMULUS-2187**
    - The `async-operations` endpoint will now omit `output` instead of
      returning `none` when the operation did not return output.
  - **CUMULUS-2167**
    - Change PostgreSQL schema definition for `files` to remove `filename` and
      `name` and only support `file_name`.
    - Change PostgreSQL schema definition for `files` to remove `size` to only
      support `file_size`.
    - Change `PostgresFile` to remove duplicate fields `filename` and `name` and
      rename `size` to `file_size`.
  - **CUMULUS-2266**
    - Change `sf-event-sqs-to-db-records` behavior to discard and not throw an
      error on an out-of-order/delayed message so as not to have it be sent to
      the DLQ.
  - **CUMULUS-2305**
    - Changed `DELETE /pdrs/{pdrname}` API behavior to also delete record from
      PostgreSQL database.
  - **CUMULUS-2309**
    - Changed `DELETE /granules/{granuleName}` API behavior to also delete
      record from PostgreSQL database.
    - Changed `Bulk operation BULK_GRANULE_DELETE` API behavior to also delete
      records from PostgreSQL database.
  - **CUMULUS-2367**
    - Updated `granule_cumulus_id` foreign key to granule in PostgreSQL `files`
      table to use a CASCADE delete, so records in the files table are
      automatically deleted by the database when the corresponding granule is
      deleted.
  - **CUMULUS-2407**
    - Updated data-migration1 and data-migration2 Lambdas to use UPSERT instead
      of UPDATE when migrating dynamoDB records to PostgreSQL.
    - Changed data-migration1 and data-migration2 logic to only update already
      migrated records if the incoming record update has a newer timestamp
  - **CUMULUS-2329**
    - Add `write-db-dlq-records-to-s3` lambda.
    - Add terraform config to automatically write db records DLQ messages to an
      s3 archive on the system bucket.
    - Add unit tests and a component spec test for the above.
  - **CUMULUS-2380**
    - Add `process-dead-letter-archive` lambda to pick up and process dead letters in the S3 system bucket dead letter archive.
    - Add `/deadLetterArchive/recoverCumulusMessages` endpoint to trigger an async operation to leverage this capability on demand.
    - Add unit tests and integration test for all of the above.
  - **CUMULUS-2406**
    - Updated parallel write logic to ensure that updatedAt/updated_at
      timestamps are the same in Dynamo/PG on record write for the following
      data types:
      - async operations
      - granules
      - executions
      - PDRs
  - **CUMULUS-2446**
    - Remove schema validation check against DynamoDB table for collections when
      migrating records from DynamoDB to core PostgreSQL database.
  - **CUMULUS-2447**
    - Changed `translateApiAsyncOperationToPostgresAsyncOperation` to call
      `JSON.stringify` and then `JSON.parse` on output.
  - **CUMULUS-2313**
    - Added `postgres-migration-async-operation` lambda to start an ECS task to
      run a the `data-migration2` lambda.
    - Updated `async_operations` table to include `Data Migration 2` as a new
      `operation_type`.
    - Updated `cumulus-tf/variables.tf` to include `optional_dynamo_tables` that
      will be merged with `dynamo_tables`.
  - **CUMULUS-2451**
    - Added summary type file `packages/db/src/types/summary.ts` with
      `MigrationSummary` and `DataMigration1` and `DataMigration2` types.
    - Updated `data-migration1` and `data-migration2` lambdas to return
      `MigrationSummary` objects.
    - Added logging for every batch of 100 records processed for executions,
      granules and files, and PDRs.
    - Removed `RecordAlreadyMigrated` logs in `data-migration1` and
      `data-migration2`
  - **CUMULUS-2452**
    - Added support for only migrating certain granules by specifying the
      `granuleSearchParams.granuleId` or `granuleSearchParams.collectionId`
      properties in the payload for the
      `<prefix>-postgres-migration-async-operation` Lambda
    - Added support for only running certain migrations for data-migration2 by
      specifying the `migrationsList` property in the payload for the
      `<prefix>-postgres-migration-async-operation` Lambda
  - **CUMULUS-2453**
    - Created `storeErrors` function which stores errors in system bucket.
    - Updated `executions` and `granulesAndFiles` data migrations to call `storeErrors` to store migration errors.
    - Added `system_bucket` variable to `data-migration2`.
  - **CUMULUS-2455**
    - Move granules API endpoint records move updates for migrated granule files
      if writing any of the granule files fails.
  - **CUMULUS-2468**
    - Added support for doing [DynamoDB parallel scanning](https://docs.aws.amazon.com/amazondynamodb/latest/developerguide/Scan.html#Scan.ParallelScan) for `executions` and `granules` migrations to improve performance. The behavior of the parallel scanning and writes can be controlled via the following properties on the event input to the `<prefix>-postgres-migration-async-operation` Lambda:
      - `granuleMigrationParams.parallelScanSegments`: How many segments to divide your granules DynamoDB table into for parallel scanning
      - `granuleMigrationParams.parallelScanLimit`: The maximum number of granule records to evaluate for each parallel scanning segment of the DynamoDB table
      - `granuleMigrationParams.writeConcurrency`: The maximum number of concurrent granule/file writes to perform to the PostgreSQL database across all DynamoDB segments
      - `executionMigrationParams.parallelScanSegments`: How many segments to divide your executions DynamoDB table into for parallel scanning
      - `executionMigrationParams.parallelScanLimit`: The maximum number of execution records to evaluate for each parallel scanning segment of the DynamoDB table
      - `executionMigrationParams.writeConcurrency`: The maximum number of concurrent execution writes to perform to the PostgreSQL database across all DynamoDB segments
  - **CUMULUS-2468** - Added `@cumulus/aws-client/DynamoDb.parallelScan` helper to perform [parallel scanning on DynamoDb tables](https://docs.aws.amazon.com/amazondynamodb/latest/developerguide/Scan.html#Scan.ParallelScan)
  - **CUMULUS-2507**
    - Updated granule record write logic to set granule status to `failed` in both Postgres and DynamoDB if any/all of its files fail to write to the database.

### Deprecated

- **CUMULUS-2185** - RDS Migration Epic
  - **CUMULUS-2455**
    - `@cumulus/ingest/moveGranuleFiles`

## [v8.1.2] 2021-07-29

**Please note** changes in 8.1.2 may not yet be released in future versions, as this
is a backport/patch release on the 8.x series of releases.  Updates that are
included in the future will have a corresponding CHANGELOG entry in future releases.

### Notable changes

- `cmr_custom_host` variable for `cumulus` module can now be used to configure Cumulus to
integrate with a custom CMR host name and protocol (e.g. `http://custom-cmr-host.com`). Note
that you **must** include a protocol (`http://` or `https://`) if specifying a value for this
variable.
- `@cumulus/sync-granule` task should now properly handle
syncing files from HTTP/HTTPS providers where basic auth is
required and involves a redirect to a different host (e.g.
downloading files protected by Earthdata Login)

### Added

- **CUMULUS-2548**
  - Added `allowed_redirects` field to PostgreSQL `providers` table
  - Added `allowedRedirects` field to DynamoDB `<prefix>-providers` table
  - Added `@cumulus/aws-client/S3.streamS3Upload` to handle uploading the contents
  of a readable stream to S3 and returning a promise

### Changed

- Updated `cmr_custom_host` variable to accept a full protocol and host name
(e.g. `http://cmr-custom-host.com`), whereas it previously only accepted a host name

### Fixed

- Fixed bug where `cmr_custom_host` variable was not properly forwarded into `archive`, `ingest`, and `sqs-message-remover` modules from `cumulus` module
- **CUMULUS-2548**
  - Fixed `@cumulus/ingest/HttpProviderClient.sync` to
properly handle basic auth when redirecting to a different
host and/or host with a different port

## [v8.1.1] 2021-04-30 -- Patch Release

**Please note** changes in 8.1.1 may not yet be released in future versions, as this
is a backport/patch release on the 8.x series of releases.  Updates that are
included in the future will have a corresponding CHANGELOG entry in future releases.

### Added

- **CUMULUS-2497**
  - Created `isISOFile()` to check if a CMR file is a CMR ISO file.

### Fixed

- **CUMULUS-2512**
  - Updated ingest package S3 provider client to take additional parameter
    `remoteAltBucket` on `download` method to allow for per-file override of
    provider bucket for checksum
  - Updated @cumulus/ingest.fetchTextFile's signature to be parameterized and
    added `remoteAltBucket`to allow for an override of the passed in provider
    bucket for the source file
  - Update "eslint-plugin-import" to be pinned to 2.22.1

### Changed

- **CUMULUS-2497**
  - Changed the `@cumulus/cmrjs` package:
    - Updated `@cumulus/cmrjs/cmr-utils.getGranuleTemporalInfo()` so it now
      returns temporal info for CMR ISO 19115 SMAP XML files.
    - Updated `@cumulus/cmrjs/cmr-utils.isCmrFilename()` to include
      `isISOFile()`.

- **[2216](https://github.com/nasa/cumulus/issues/2216)**
  - Removed "node-forge", "xml-crypto" from audit whitelist, added "underscore"

## [v8.1.0] 2021-04-29

### Added

- **CUMULUS-2348**
  - The `@cumulus/api` `/granules` and `/granules/{granuleId}` endpoints now take `getRecoveryStatus` parameter
  to include recoveryStatus in result granule(s)
  - The `@cumulus/api-client.granules.getGranule` function takes a `query` parameter which can be used to
  request additional granule information.
  - Published `@cumulus/api@7.2.1-alpha.0` for dashboard testing
- **CUMULUS-2469**
  - Added `tf-modules/cumulus_distribution` module to standup a skeleton
    distribution api

## [v8.0.0] 2021-04-08

### BREAKING CHANGES

- **CUMULUS-2428**
  - Changed `/granules/bulk` to use `queueUrl` property instead of a `queueName` property for setting the queue to use for scheduling bulk granule workflows

### Notable changes

- Bulk granule operations endpoint now supports setting a custom queue for scheduling workflows via the `queueUrl` property in the request body. If provided, this value should be the full URL for an SQS queue.

### Added

- **CUMULUS-2374**
  - Add cookbok entry for queueing PostToCmr step
  - Add example workflow to go with cookbook
- **CUMULUS-2421**
  - Added **experimental** `ecs_include_docker_cleanup_cronjob` boolean variable to the Cumulus module to enable cron job to clean up docker root storage blocks in ECS cluster template for non-`device-mapper` storage drivers. Default value is `false`. This fulfills a specific user support request. This feature is otherwise untested and will remain so until we can iterate with a better, more general-purpose solution. Use of this feature is **NOT** recommended unless you are certain you need it.

- **CUMULUS-1808**
  - Add additional error messaging in `deleteSnsTrigger` to give users more context about where to look to resolve ResourceNotFound error when disabling or deleting a rule.

### Fixed

- **CUMULUS-2281**
  - Changed discover-granules task to write discovered granules directly to
    logger, instead of via environment variable. This fixes a problem where a
    large number of found granules prevents this lambda from running as an
    activity with an E2BIG error.

## [v7.2.0] 2021-03-23

### Added

- **CUMULUS-2346**
  - Added orca API endpoint to `@cumulus/api` to get recovery status
  - Add `CopyToGlacier` step to [example IngestAndPublishGranuleWithOrca workflow](https://github.com/nasa/cumulus/blob/master/example/cumulus-tf/ingest_and_publish_granule_with_orca_workflow.tf)

### Changed

- **HYRAX-357**
  - Format of NGAP OPeNDAP URL changed and by default now is referring to concept id and optionally can include short name and version of collection.
  - `addShortnameAndVersionIdToConceptId` field has been added to the config inputs of the `hyrax-metadata-updates` task

## [v7.1.0] 2021-03-12

### Notable changes

- `sync-granule` task will now properly handle syncing 0 byte files to S3
- SQS/Kinesis rules now support scheduling workflows to a custom queue via the `rule.queueUrl` property. If provided, this value should be the full URL for an SQS queue.

### Added

- `tf-modules/cumulus` module now supports a `cmr_custom_host` variable that can
  be used to set to an arbitrary  host for making CMR requests (e.g.
  `https://custom-cmr-host.com`).
- Added `buckets` variable to `tf-modules/archive`
- **CUMULUS-2345**
  - Deploy ORCA with Cumulus, see `example/cumulus-tf/orca.tf` and `example/cumulus-tf/terraform.tfvars.example`
  - Add `CopyToGlacier` step to [example IngestAndPublishGranule workflow](https://github.com/nasa/cumulus/blob/master/example/cumulus-tf/ingest_and_publish_granule_workflow.asl.json)
- **CUMULUS-2424**
  - Added `childWorkflowMeta` to `queue-pdrs` config. An object passed to this config value will be merged into a child workflow message's `meta` object. For an example of how this can be used, see `example/cumulus-tf/discover_and_queue_pdrs_with_child_workflow_meta_workflow.asl.json`.
- **CUMULUS-2427**
  - Added support for using a custom queue with SQS and Kinesis rules. Whatever queue URL is set on the `rule.queueUrl` property will be used to schedule workflows for that rule. This change allows SQS/Kinesis rules to use [any throttled queues defined for a deployment](https://nasa.github.io/cumulus/docs/data-cookbooks/throttling-queued-executions).

### Fixed

- **CUMULUS-2394**
  - Updated PDR and Granule writes to check the step function `workflow_start_time` against
      the `createdAt` field  for each record to ensure old records do not
      overwrite newer ones

### Changed

- `<prefix>-lambda-api-gateway` IAM role used by API Gateway Lambda now
  supports accessing all buckets defined in your `buckets` variable except
  "internal" buckets
- Updated the default scroll duration used in ESScrollSearch and part of the
  reconciliation report functions as a result of testing and seeing timeouts
  at its current value of 2min.
- **CUMULUS-2355**
  - Added logic to disable `/s3Credentials` endpoint based upon value for
    environment variable `DISABLE_S3_CREDENTIALS`. If set to "true", the
    endpoint will not dispense S3 credentials and instead return a message
    indicating that the endpoint has been disabled.
- **CUMULUS-2397**
  - Updated `/elasticsearch` endpoint's `reindex` function to prevent
    reindexing when source and destination indices are the same.
- **CUMULUS-2420**
  - Updated test function `waitForAsyncOperationStatus` to take a retryObject
    and use exponential backoff.  Increased the total test duration for both
    AsycOperation specs and the ReconciliationReports tests.
  - Updated the default scroll duration used in ESScrollSearch and part of the
    reconciliation report functions as a result of testing and seeing timeouts
    at its current value of 2min.
- **CUMULUS-2427**
  - Removed `queueUrl` from the parameters object for `@cumulus/message/Build.buildQueueMessageFromTemplate`
  - Removed `queueUrl` from the parameters object for `@cumulus/message/Build.buildCumulusMeta`

### Fixed

- Fixed issue in `@cumulus/ingest/S3ProviderClient.sync()` preventing 0 byte files from being synced to S3.

### Removed

- Removed variables from `tf-modules/archive`:
  - `private_buckets`
  - `protected_buckets`
  - `public_buckets`

## [v7.0.0] 2021-02-22

### BREAKING CHANGES

- **CUMULUS-2362** - Endpoints for the logs (/logs) will now throw an error unless Metrics is set up

### Added

- **CUMULUS-2345**
  - Deploy ORCA with Cumulus, see `example/cumulus-tf/orca.tf` and `example/cumulus-tf/terraform.tfvars.example`
  - Add `CopyToGlacier` step to [example IngestAndPublishGranule workflow](https://github.com/nasa/cumulus/blob/master/example/cumulus-tf/ingest_and_publish_granule_workflow.asl.json)
- **CUMULUS-2376**
  - Added `cmrRevisionId` as an optional parameter to `post-to-cmr` that will be used when publishing metadata to CMR.
- **CUMULUS-2412**
  - Adds function `getCollectionsByShortNameAndVersion` to @cumulus/cmrjs that performs a compound query to CMR to retrieve collection information on a list of collections. This replaces a series of calls to the CMR for each collection with a single call on the `/collections` endpoint and should improve performance when CMR return times are increased.

### Changed

- **CUMULUS-2362**
  - Logs endpoints only work with Metrics set up
- **CUMULUS-2376**
  - Updated `publishUMMGJSON2CMR` to take in an optional `revisionId` parameter.
  - Updated `publishUMMGJSON2CMR` to throw an error if optional `revisionId` does not match resulting revision ID.
  - Updated `publishECHO10XML2CMR` to take in an optional `revisionId` parameter.
  - Updated `publishECHO10XML2CMR` to throw an error if optional `revisionId` does not match resulting revision ID.
  - Updated `publish2CMR` to take in optional `cmrRevisionId`.
  - Updated `getWriteHeaders` to take in an optional CMR Revision ID.
  - Updated `ingestGranule` to take in an optional CMR Revision ID to pass to `getWriteHeaders`.
  - Updated `ingestUMMGranule` to take in an optional CMR Revision ID to pass to `getWriteHeaders`.
- **CUMULUS-2350**
  - Updates the examples on the `/s3credentialsREADME`, to include Python and
    JavaScript code demonstrating how to refrsh  the s3credential for
    programatic access.
- **CUMULUS-2383**
  - PostToCMR task will return CMRInternalError when a `500` status is returned from CMR

## [v6.0.0] 2021-02-16

### MIGRATION NOTES

- **CUMULUS-2255** - Cumulus has upgraded its supported version of Terraform
  from **0.12.12** to **0.13.6**. Please see the [instructions to upgrade your
  deployments](https://github.com/nasa/cumulus/blob/master/docs/upgrade-notes/upgrading-tf-version-0.13.6.md).

- **CUMULUS-2350**
  - If the  `/s3credentialsREADME`, does not appear to be working after
    deployment, [manual redeployment](https://docs.aws.amazon.com/apigateway/latest/developerguide/how-to-deploy-api-with-console.html)
    of the API-gateway stage may be necessary to finish the deployment.

### BREAKING CHANGES

- **CUMULUS-2255** - Cumulus has upgraded its supported version of Terraform from **0.12.12** to **0.13.6**.

### Added

- **CUMULUS-2291**
  - Add provider filter to Granule Inventory Report
- **CUMULUS-2300**
  - Added `childWorkflowMeta` to `queue-granules` config. Object passed to this
    value will be merged into a child workflow message's  `meta` object. For an
    example of how this can be used, see
    `example/cumulus-tf/discover_granules_workflow.asl.json`.
- **CUMULUS-2350**
  - Adds an unprotected endpoint, `/s3credentialsREADME`, to the
    s3-credentials-endpoint that displays  information on how to use the
    `/s3credentials` endpoint
- **CUMULUS-2368**
  - Add QueueWorkflow task
- **CUMULUS-2391**
  - Add reportToEms to collections.files file schema
- **CUMULUS-2395**
  - Add Core module parameter `ecs_custom_sg_ids` to Cumulus module to allow for
    custom security group mappings
- **CUMULUS-2402**
  - Officially expose `sftp()` for use in `@cumulus/sftp-client`

### Changed

- **CUMULUS-2323**
  - The sync granules task when used with the s3 provider now uses the
    `source_bucket` key in `granule.files` objects.  If incoming payloads using
    this task have a `source_bucket` value for a file using the s3 provider, the
    task will attempt to sync from the bucket defined in the file's
    `source_bucket` key instead of the `provider`.
    - Updated `S3ProviderClient.sync` to allow for an optional bucket parameter
      in support of the changed behavior.
  - Removed `addBucketToFile` and related code from sync-granules task

- **CUMULUS-2255**
  - Updated Terraform deployment code syntax for compatibility with version 0.13.6
- **CUMULUS-2321**
  - Updated API endpoint GET `/reconciliationReports/{name}` to return the
    pre-signe s3 URL in addition to report data

### Fixed

- Updated `hyrax-metadata-updates` task so the opendap url has Type 'USE SERVICE API'

- **CUMULUS-2310**
  - Use valid filename for reconciliation report
- **CUMULUS-2351**
  - Inventory report no longer includes the File/Granule relation object in the
    okCountByGranules key of a report.  The information is only included when a
    'Granule Not Found' report is run.

### Removed

- **CUMULUS-2364**
  - Remove the internal Cumulus logging lambda (log2elasticsearch)

## [v5.0.1] 2021-01-27

### Changed

- **CUMULUS-2344**
  - Elasticsearch API now allows you to reindex to an index that already exists
  - If using the Change Index operation and the new index doesn't exist, it will be created
  - Regarding instructions for CUMULUS-2020, you can now do a change index
    operation before a reindex operation. This will
    ensure that new data will end up in the new index while Elasticsearch is reindexing.

- **CUMULUS-2351**
  - Inventory report no longer includes the File/Granule relation object in the okCountByGranules key of a report. The information is only included when a 'Granule Not Found' report is run.

### Removed

- **CUMULUS-2367**
  - Removed `execution_cumulus_id` column from granules RDS schema and data type

## [v5.0.0] 2021-01-12

### BREAKING CHANGES

- **CUMULUS-2020**
  - Elasticsearch data mappings have been updated to improve search and the API
    has been update to reflect those changes. See Migration notes on how to
    update the Elasticsearch mappings.

### Migration notes

- **CUMULUS-2020**
  - Elasticsearch data mappings have been updated to improve search. For
    example, case insensitive searching will now work (e.g. 'MOD' and 'mod' will
    return the same granule results). To use the improved Elasticsearch queries,
    [reindex](https://nasa.github.io/cumulus-api/#reindex) to create a new index
    with the correct types. Then perform a [change
    index](https://nasa.github.io/cumulus-api/#change-index) operation to use
    the new index.
- **CUMULUS-2258**
  - Because the `egress_lambda_log_group` and
    `egress_lambda_log_subscription_filter` resource were removed from the
    `cumulus` module, new definitions for these resources must be added to
    `cumulus-tf/main.tf`. For reference on how to define these resources, see
    [`example/cumulus-tf/thin_egress_app.tf`](https://github.com/nasa/cumulus/blob/master/example/cumulus-tf/thin_egress_app.tf).
  - The `tea_stack_name` variable being passed into the `cumulus` module should be removed
- **CUMULUS-2344**
  - Regarding instructions for CUMULUS-2020, you can now do a change index operation before a reindex operation. This will
    ensure that new data will end up in the new index while Elasticsearch is reindexing.

### BREAKING CHANGES

- **CUMULUS-2020**
  - Elasticsearch data mappings have been updated to improve search and the API has been updated to reflect those changes. See Migration notes on how to update the Elasticsearch mappings.

### Added

- **CUMULUS-2318**
  - Added`async_operation_image` as `cumulus` module variable to allow for override of the async_operation container image.  Users can optionally specify a non-default docker image for use with Core async operations.
- **CUMULUS-2219**
  - Added `lzards-backup` Core task to facilitate making LZARDS backup requests in Cumulus ingest workflows
- **CUMULUS-2092**
  - Add documentation for Granule Not Found Reports
- **HYRAX-320**
  - `@cumulus/hyrax-metadata-updates`Add component URI encoding for entry title id and granule ur to allow for values with special characters in them. For example, EntryTitleId 'Sentinel-6A MF/Jason-CS L2 Advanced Microwave Radiometer (AMR-C) NRT Geophysical Parameters' Now, URLs generated from such values will be encoded correctly and parsable by HyraxInTheCloud
- **CUMULUS-1370**
  - Add documentation for Getting Started section including FAQs
- **CUMULUS-2092**
  - Add documentation for Granule Not Found Reports
- **CUMULUS-2219**
  - Added `lzards-backup` Core task to facilitate making LZARDS backup requests in Cumulus ingest workflows
- **CUMULUS-2280**
  - In local api, retry to create tables if they fail to ensure localstack has had time to start fully.
- **CUMULUS-2290**
  - Add `queryFields` to granule schema, and this allows workflow tasks to add queryable data to granule record. For reference on how to add data to `queryFields` field, see [`example/cumulus-tf/kinesis_trigger_test_workflow.tf`](https://github.com/nasa/cumulus/blob/master/example/cumulus-tf/kinesis_trigger_test_workflow.tf).
- **CUMULUS-2318**
  - Added`async_operation_image` as `cumulus` module variable to allow for override of the async_operation container image.  Users can optionally specify a non-default docker image for use with Core async operations.

### Changed

- **CUMULUS-2020**
  - Updated Elasticsearch mappings to support case-insensitive search
- **CUMULUS-2124**
  - cumulus-rds-tf terraform module now takes engine_version as an input variable.
- **CUMULUS-2279**
  - Changed the formatting of granule CMR links: instead of a link to the `/search/granules.json` endpoint, now it is a direct link to `/search/concepts/conceptid.format`
- **CUMULUS-2296**
  - Improved PDR spec compliance of `parse-pdr` by updating `@cumulus/pvl` to parse fields in a manner more consistent with the PDR ICD, with respect to numbers and dates. Anything not matching the ICD expectations, or incompatible with Javascript parsing, will be parsed as a string instead.
- **CUMULUS-2344**
  - Elasticsearch API now allows you to reindex to an index that already exists
  - If using the Change Index operation and the new index doesn't exist, it will be created

### Removed

- **CUMULUS-2258**
  - Removed `tea_stack_name` variable from `tf-modules/distribution/variables.tf` and `tf-modules/cumulus/variables.tf`
  - Removed `egress_lambda_log_group` and `egress_lambda_log_subscription_filter` resources from `tf-modules/distribution/main.tf`

## [v4.0.0] 2020-11-20

### Migration notes

- Update the name of your `cumulus_message_adapter_lambda_layer_arn` variable for the `cumulus` module to `cumulus_message_adapter_lambda_layer_version_arn`. The value of the variable should remain the same (a layer version ARN of a Lambda layer for the [`cumulus-message-adapter`](https://github.com/nasa/cumulus-message-adapter/).
- **CUMULUS-2138** - Update all workflows using the `MoveGranules` step to add `UpdateGranulesCmrMetadataFileLinksStep`that runs after it. See the example [`IngestAndPublishWorkflow`](https://github.com/nasa/cumulus/blob/master/example/cumulus-tf/ingest_and_publish_granule_workflow.asl.json) for reference.
- **CUMULUS-2251**
  - Because it has been removed from the `cumulus` module, a new resource definition for `egress_api_gateway_log_subscription_filter` must be added to `cumulus-tf/main.tf`. For reference on how to define this resource, see [`example/cumulus-tf/main.tf`](https://github.com/nasa/cumulus/blob/master/example/cumulus-tf/main.tf).

### Added

- **CUMULUS-2248**
  - Updates Integration Tests README to point to new fake provider template.
- **CUMULUS-2239**
  - Add resource declaration to create a VPC endpoint in tea-map-cache module if `deploy_to_ngap` is false.
- **CUMULUS-2063**
  - Adds a new, optional query parameter to the `/collections[&getMMT=true]` and `/collections/active[&getMMT=true]` endpoints. When a user provides a value of `true` for `getMMT` in the query parameters, the endpoint will search CMR and update each collection's results with new key `MMTLink` containing a link to the MMT (Metadata Management Tool) if a CMR collection id is found.
- **CUMULUS-2170**
  - Adds ability to filter granule inventory reports
- **CUMULUS-2211**
  - Adds `granules/bulkReingest` endpoint to `@cumulus/api`
- **CUMULUS-2251**
  - Adds `log_api_gateway_to_cloudwatch` variable to `example/cumulus-tf/variables.tf`.
  - Adds `log_api_gateway_to_cloudwatch` variable to `thin_egress_app` module definition.

### Changed

- **CUMULUS-2216**
  - `/collection` and `/collection/active` endpoints now return collections without granule aggregate statistics by default. The original behavior is preserved and can be found by including a query param of `includeStats=true` on the request to the endpoint.
  - The `es/collections` Collection class takes a new parameter includeStats. It no longer appends granule aggregate statistics to the returned results by default. One must set the new parameter to any non-false value.
- **CUMULUS-2201**
  - Update `dbIndexer` lambda to process requests in serial
  - Fixes ingestPdrWithNodeNameSpec parsePdr provider error
- **CUMULUS-2251**
  - Moves Egress Api Gateway Log Group Filter from `tf-modules/distribution/main.tf` to `example/cumulus-tf/main.tf`

### Fixed

- **CUMULUS-2251**
  - This fixes a deployment error caused by depending on the `thin_egress_app` module output for a resource count.

### Removed

- **CUMULUS-2251**
  - Removes `tea_api_egress_log_group` variable from `tf-modules/distribution/variables.tf` and `tf-modules/cumulus/variables.tf`.

### BREAKING CHANGES

- **CUMULUS-2138** - CMR metadata update behavior has been removed from the `move-granules` task into a
new `update-granules-cmr-metadata-file-links` task.
- **CUMULUS-2216**
  - `/collection` and `/collection/active` endpoints now return collections without granule aggregate statistics by default. The original behavior is preserved and can be found by including a query param of `includeStats=true` on the request to the endpoint.  This is likely to affect the dashboard only but included here for the change of behavior.
- **[1956](https://github.com/nasa/cumulus/issues/1956)**
  - Update the name of the `cumulus_message_adapter_lambda_layer_arn` output from the `cumulus-message-adapter` module to `cumulus_message_adapter_lambda_layer_version_arn`. The output value has changed from being the ARN of the Lambda layer **without a version** to the ARN of the Lambda layer **with a version**.
  - Update the variable name in the `cumulus` and `ingest` modules from `cumulus_message_adapter_lambda_layer_arn` to `cumulus_message_adapter_lambda_layer_version_arn`

## [v3.0.1] 2020-10-21

- **CUMULUS-2203**
  - Update Core tasks to use
    [cumulus-message-adapter-js](https://github.com/nasa/cumulus-message-adapter-js)
    v2.0.0 to resolve memory leak/lambda ENOMEM constant failure issue.   This
    issue caused lambdas to slowly use all memory in the run environment and
    prevented AWS from halting/restarting warmed instances when task code was
    throwing consistent errors under load.

- **CUMULUS-2232**
  - Updated versions for `ajv`, `lodash`, `googleapis`, `archiver`, and
    `@cumulus/aws-client` to remediate vulnerabilities found in SNYK scan.

### Fixed

- **CUMULUS-2233**
  - Fixes /s3credentials bug where the expiration time on the cookie was set to a time that is always expired, so authentication was never being recognized as complete by the API. Consequently, the user would end up in a redirect loop and requests to /s3credentials would never complete successfully. The bug was caused by the fact that the code setting the expiration time for the cookie was expecting a time value in milliseconds, but was receiving the expirationTime from the EarthdataLoginClient in seconds. This bug has been fixed by converting seconds into milliseconds. Unit tests were added to test that the expiration time has been converted to milliseconds and checking that the cookie's expiration time is greater than the current time.

## [v3.0.0] 2020-10-7

### MIGRATION STEPS

- **CUMULUS-2099**
  - All references to `meta.queues` in workflow configuration must be replaced with references to queue URLs from Terraform resources. See the updated [data cookbooks](https://nasa.github.io/cumulus/docs/data-cookbooks/about-cookbooks) or example [Discover Granules workflow configuration](https://github.com/nasa/cumulus/blob/master/example/cumulus-tf/discover_granules_workflow.asl.json).
  - The steps for configuring queued execution throttling have changed. See the [updated documentation](https://nasa.github.io/cumulus/docs/data-cookbooks/throttling-queued-executions).
  - In addition to the configuration for execution throttling, the internal mechanism for tracking executions by queue has changed. As a result, you should **disable any rules or workflows scheduling executions via a throttled queue** before upgrading. Otherwise, you may be at risk of having **twice as many executions** as are configured for the queue while the updated tracking is deployed. You can re-enable these rules/workflows once the upgrade is complete.

- **CUMULUS-2111**
  - **Before you re-deploy your `cumulus-tf` module**, note that the [`thin-egress-app`][thin-egress-app] is no longer deployed by default as part of the `cumulus` module, so you must add the TEA module to your deployment and manually modify your Terraform state **to avoid losing your API gateway and impacting any Cloudfront endpoints pointing to those gateways**. If you don't care about losing your API gateway and impacting Cloudfront endpoints, you can ignore the instructions for manually modifying state.

    1. Add the [`thin-egress-app`][thin-egress-app] module to your `cumulus-tf` deployment as shown in the [Cumulus example deployment](https://github.com/nasa/cumulus/tree/master/example/cumulus-tf/main.tf).

         - Note that the values for `tea_stack_name` variable to the `cumulus` module and the `stack_name` variable to the `thin_egress_app` module **must match**
         - Also, if you are specifying the `stage_name` variable to the `thin_egress_app` module, **the value of the `tea_api_gateway_stage` variable to the `cumulus` module must match it**

    2. **If you want to preserve your existing `thin-egress-app` API gateway and avoid having to update your Cloudfront endpoint for distribution, then you must follow these instructions**: <https://nasa.github.io/cumulus/docs/upgrade-notes/migrate_tea_standalone>. Otherwise, you can re-deploy as usual.

  - If you provide your own custom bucket map to TEA as a standalone module, **you must ensure that your custom bucket map includes mappings for the `protected` and `public` buckets specified in your `cumulus-tf/terraform.tfvars`, otherwise Cumulus may not be able to determine the correct distribution URL for ingested files and you may encounter errors**

- **CUMULUS-2197**
  - EMS resources are now optional, and `ems_deploy` is set to `false` by default, which will delete your EMS resources.
  - If you would like to keep any deployed EMS resources, add the `ems_deploy` variable set to `true` in your `cumulus-tf/terraform.tfvars`

### BREAKING CHANGES

- **CUMULUS-2200**
  - Changes return from 303 redirect to 200 success for `Granule Inventory`'s
    `/reconciliationReport` returns.  The user (dashboard) must read the value
    of `url` from the return to get the s3SignedURL and then download the report.
- **CUMULUS-2099**
  - `meta.queues` has been removed from Cumulus core workflow messages.
  - `@cumulus/sf-sqs-report` workflow task no longer reads the reporting queue URL from `input.meta.queues.reporting` on the incoming event. Instead, it requires that the queue URL be set as the `reporting_queue_url` environment variable on the deployed Lambda.
- **CUMULUS-2111**
  - The deployment of the `thin-egress-app` module has be removed from `tf-modules/distribution`, which is a part of the `tf-modules/cumulus` module. Thus, the `thin-egress-app` module is no longer deployed for you by default. See the migration steps for details about how to add deployment for the `thin-egress-app`.
- **CUMULUS-2141**
  - The `parse-pdr` task has been updated to respect the `NODE_NAME` property in
    a PDR's `FILE_GROUP`. If a `NODE_NAME` is present, the task will query the
    Cumulus API for a provider with that host. If a provider is found, the
    output granule from the task will contain a `provider` property containing
    that provider. If `NODE_NAME` is set but a provider with that host cannot be
    found in the API, or if multiple providers are found with that same host,
    the task will fail.
  - The `queue-granules` task has been updated to expect an optional
    `granule.provider` property on each granule. If present, the granule will be
    enqueued using that provider. If not present, the task's `config.provider`
    will be used instead.
- **CUMULUS-2197**
  - EMS resources are now optional and will not be deployed by default. See migration steps for information
    about how to deploy EMS resources.

#### CODE CHANGES

- The `@cumulus/api-client.providers.getProviders` function now takes a
  `queryStringParameters` parameter which can be used to filter the providers
  which are returned
- The `@cumulus/aws-client/S3.getS3ObjectReadStreamAsync` function has been
  removed. It read the entire S3 object into memory before returning a read
  stream, which could cause Lambdas to run out of memory. Use
  `@cumulus/aws-client/S3.getObjectReadStream` instead.
- The `@cumulus/ingest/util.lookupMimeType` function now returns `undefined`
  rather than `null` if the mime type could not be found.
- The `@cumulus/ingest/lock.removeLock` function now returns `undefined`
- The `@cumulus/ingest/granule.generateMoveFileParams` function now returns
  `source: undefined` and `target :undefined` on the response object if either could not be
  determined. Previously, `null` had been returned.
- The `@cumulus/ingest/recursion.recursion` function must now be imported using
  `const { recursion } = require('@cumulus/ingest/recursion');`
- The `@cumulus/ingest/granule.getRenamedS3File` function has been renamed to
  `listVersionedObjects`
- `@cumulus/common.http` has been removed
- `@cumulus/common/http.download` has been removed

### Added

- **CUMULUS-1855**
  - Fixed SyncGranule task to return an empty granules list when given an empty
    (or absent) granules list on input, rather than throwing an exception
- **CUMULUS-1955**
  - Added `@cumulus/aws-client/S3.getObject` to get an AWS S3 object
  - Added `@cumulus/aws-client/S3.waitForObject` to get an AWS S3 object,
    retrying, if necessary
- **CUMULUS-1961**
  - Adds `startTimestamp` and `endTimestamp` parameters to endpoint
    `reconcilationReports`.  Setting these values will filter the returned
    report to cumulus data that falls within the timestamps. It also causes the
    report to be one directional, meaning cumulus is only reconciled with CMR,
    but not the other direction. The Granules will be filtered by their
    `updatedAt` values. Collections are filtered by the updatedAt time of their
    granules, i.e. Collections with granules that are updatedAt a time between
    the time parameters will be returned in the reconciliation reports.
  - Adds `startTimestamp` and `endTimestamp` parameters to create-reconciliation-reports
    lambda function. If either of these params is passed in with a value that can be
    converted to a date object, the inter-platform comparison between Cumulus and CMR will
    be one way.  That is, collections, granules, and files will be filtered by time for
    those found in Cumulus and only those compared to the CMR holdings. For the moment
    there is not enough information to change the internal consistency check, and S3 vs
    Cumulus comparisons are unchanged by the timestamps.
- **CUMULUS-1962**
  - Adds `location` as parameter to `/reconciliationReports` endpoint. Options are `S3`
    resulting in a S3 vs. Cumulus database search or `CMR` resulting in CMR vs. Cumulus database search.
- **CUMULUS-1963**
  - Adds `granuleId` as input parameter to `/reconcilationReports`
    endpoint. Limits inputs parameters to either `collectionId` or `granuleId`
    and will fail to create the report if both are provided.  Adding granuleId
    will find collections in Cumulus by granuleId and compare those one way
    with those in CMR.
  - `/reconciliationReports` now validates any input json before starting the
    async operation and the lambda handler no longer validates input
    parameters.
- **CUMULUS-1964**
  - Reports can now be filtered on provider
- **CUMULUS-1965**
  - Adds `collectionId` parameter to the `/reconcilationReports`
    endpoint. Setting this value will limit the scope of the reconcilation
    report to only the input collectionId when comparing Cumulus and
    CMR. `collectionId` is provided an array of strings e.g. `[shortname___version, shortname2___version2]`
- **CUMULUS-2107**
  - Added a new task, `update-cmr-access-constraints`, that will set access constraints in CMR Metadata.
    Currently supports UMMG-JSON and Echo10XML, where it will configure `AccessConstraints` and
    `RestrictionFlag/RestrictionComment`, respectively.
  - Added an operator doc on how to configure and run the access constraint update workflow, which will update the metadata using the new task, and then publish the updated metadata to CMR.
  - Added an operator doc on bulk operations.
- **CUMULUS-2111**
  - Added variables to `cumulus` module:
    - `tea_api_egress_log_group`
    - `tea_external_api_endpoint`
    - `tea_internal_api_endpoint`
    - `tea_rest_api_id`
    - `tea_rest_api_root_resource_id`
    - `tea_stack_name`
  - Added variables to `distribution` module:
    - `tea_api_egress_log_group`
    - `tea_external_api_endpoint`
    - `tea_internal_api_endpoint`
    - `tea_rest_api_id`
    - `tea_rest_api_root_resource_id`
    - `tea_stack_name`
- **CUMULUS-2112**
  - Added `@cumulus/api/lambdas/internal-reconciliation-report`, so create-reconciliation-report
    lambda can create `Internal` reconciliation report
- **CUMULUS-2116**
  - Added `@cumulus/api/models/granule.unpublishAndDeleteGranule` which
  unpublishes a granule from CMR and deletes it from Cumulus, but does not
  update the record to `published: false` before deletion
- **CUMULUS-2113**
  - Added Granule not found report to reports endpoint
  - Update reports to return breakdown by Granule of files both in DynamoDB and S3
- **CUMULUS-2123**
  - Added `cumulus-rds-tf` DB cluster module to `tf-modules` that adds a
    severless RDS Aurora/ PostgreSQL  database cluster to meet the PostgreSQL
    requirements for future releases.
  - Updated the default Cumulus module to take the following new required variables:
    - rds_user_access_secret_arn:
      AWS Secrets Manager secret ARN containing a JSON string of DB credentials
      (containing at least host, password, port as keys)
    - rds_security_group:
      RDS Security Group that provides connection access to the RDS cluster
  - Updated API lambdas and default ECS cluster to add them to the
    `rds_security_group` for database access
- **CUMULUS-2126**
  - The collections endpoint now writes to the RDS database
- **CUMULUS-2127**
  - Added migration to create collections relation for RDS database
- **CUMULUS-2129**
  - Added `data-migration1` Terraform module and Lambda to migrate data from Dynamo to RDS
    - Added support to Lambda for migrating collections data from Dynamo to RDS
- **CUMULUS-2155**
  - Added `rds_connection_heartbeat` to `cumulus` and `data-migration` tf
    modules.  If set to true, this diagnostic variable instructs Core's database
    code to fire off a connection 'heartbeat' query and log the timing/results
    for diagnostic purposes, and retry certain connection timeouts once.
    This option is disabled by default
- **CUMULUS-2156**
  - Support array inputs parameters for `Internal` reconciliation report
- **CUMULUS-2157**
  - Added support to `data-migration1` Lambda for migrating providers data from Dynamo to RDS
    - The migration process for providers will convert any credentials that are stored unencrypted or encrypted with an S3 keypair provider to be encrypted with a KMS key instead
- **CUMULUS-2161**
  - Rules now support an `executionNamePrefix` property. If set, any executions
    triggered as a result of that rule will use that prefix in the name of the
    execution.
  - The `QueueGranules` task now supports an `executionNamePrefix` property. Any
    executions queued by that task will use that prefix in the name of the
    execution. See the
    [example workflow](./example/cumulus-tf/discover_granules_with_execution_name_prefix_workflow.asl.json)
    for usage.
  - The `QueuePdrs` task now supports an `executionNamePrefix` config property.
    Any executions queued by that task will use that prefix in the name of the
    execution. See the
    [example workflow](./example/cumulus-tf/discover_and_queue_pdrs_with_execution_name_prefix_workflow.asl.json)
    for usage.
- **CUMULUS-2162**
  - Adds new report type to `/reconciliationReport` endpoint.  The new report
    is `Granule Inventory`. This report is a CSV file of all the granules in
    the Cumulus DB. This report will eventually replace the existing
    `granules-csv` endpoint which has been deprecated.
- **CUMULUS-2197**
  - Added `ems_deploy` variable to the `cumulus` module. This is set to false by default, except
    for our example deployment, where it is needed for integration tests.

### Changed

- Upgraded version of [TEA](https://github.com/asfadmin/thin-egress-app/) deployed with Cumulus to build 88.
- **CUMULUS-2107**
  - Updated the `applyWorkflow` functionality on the granules endpoint to take a `meta` property to pass into the workflow message.
  - Updated the `BULK_GRANULE` functionality on the granules endpoint to support the above `applyWorkflow` change.
- **CUMULUS-2111**
  - Changed `distribution_api_gateway_stage` variable for `cumulus` module to `tea_api_gateway_stage`
  - Changed `api_gateway_stage` variable for `distribution` module to `tea_api_gateway_stage`
- **CUMULUS-2224**
  - Updated `/reconciliationReport`'s file reconciliation to include `"EXTENDED METADATA"` as a valid CMR relatedUrls Type.

### Fixed

- **CUMULUS-2168**
  - Fixed issue where large number of documents (generally logs) in the
    `cumulus` elasticsearch index results in the collection granule stats
    queries failing for the collections list api endpoint
- **CUMULUS-1955**
  - Due to AWS's eventual consistency model, it was possible for PostToCMR to
    publish an earlier version of a CMR metadata file, rather than the latest
    version created in a workflow.  This fix guarantees that the latest version
    is published, as expected.
- **CUMULUS-1961**
  - Fixed `activeCollections` query only returning 10 results
- **CUMULUS-2201**
  - Fix Reconciliation Report integration test failures by waiting for collections appear
    in es list and ingesting a fake granule xml file to CMR
- **CUMULUS-2015**
  - Reduced concurrency of `QueueGranules` task. That task now has a
    `config.concurrency` option that defaults to `3`.
- **CUMULUS-2116**
  - Fixed a race condition with bulk granule delete causing deleted granules to still appear in Elasticsearch. Granules removed via bulk delete should now be removed from Elasticsearch.
- **CUMULUS-2163**
  - Remove the `public-read` ACL from the `move-granules` task
- **CUMULUS-2164**
  - Fix issue where `cumulus` index is recreated and attached to an alias if it has been previously deleted
- **CUMULUS-2195**
  - Fixed issue with redirect from `/token` not working when using a Cloudfront endpoint to access the Cumulus API with Launchpad authentication enabled. The redirect should now work properly whether you are using a plain API gateway URL or a Cloudfront endpoint pointing at an API gateway URL.
- **CUMULUS-2200**
  - Fixed issue where __in and __not queries were stripping spaces from values

### Deprecated

- **CUMULUS-1955**
  - `@cumulus/aws-client/S3.getS3Object()`
  - `@cumulus/message/Queue.getQueueNameByUrl()`
  - `@cumulus/message/Queue.getQueueName()`
- **CUMULUS-2162**
  - `@cumulus/api/endpoints/granules-csv/list()`

### Removed

- **CUMULUS-2111**
  - Removed `distribution_url` and `distribution_redirect_uri` outputs from the `cumulus` module
  - Removed variables from the `cumulus` module:
    - `distribution_url`
    - `log_api_gateway_to_cloudwatch`
    - `thin_egress_cookie_domain`
    - `thin_egress_domain_cert_arn`
    - `thin_egress_download_role_in_region_arn`
    - `thin_egress_jwt_algo`
    - `thin_egress_jwt_secret_name`
    - `thin_egress_lambda_code_dependency_archive_key`
    - `thin_egress_stack_name`
  - Removed outputs from the `distribution` module:
    - `distribution_url`
    - `internal_tea_api`
    - `rest_api_id`
    - `thin_egress_app_redirect_uri`
  - Removed variables from the `distribution` module:
    - `bucket_map_key`
    - `distribution_url`
    - `log_api_gateway_to_cloudwatch`
    - `thin_egress_cookie_domain`
    - `thin_egress_domain_cert_arn`
    - `thin_egress_download_role_in_region_arn`
    - `thin_egress_jwt_algo`
    - `thin_egress_jwt_secret_name`
    - `thin_egress_lambda_code_dependency_archive_key`
- **CUMULUS-2157**
  - Removed `providerSecretsMigration` and `verifyProviderSecretsMigration` lambdas
- Removed deprecated `@cumulus/sf-sns-report` task
- Removed code:
  - `@cumulus/aws-client/S3.calculateS3ObjectChecksum`
  - `@cumulus/aws-client/S3.getS3ObjectReadStream`
  - `@cumulus/cmrjs.getFullMetadata`
  - `@cumulus/cmrjs.getMetadata`
  - `@cumulus/common/util.isNil`
  - `@cumulus/common/util.isNull`
  - `@cumulus/common/util.isUndefined`
  - `@cumulus/common/util.lookupMimeType`
  - `@cumulus/common/util.mkdtempSync`
  - `@cumulus/common/util.negate`
  - `@cumulus/common/util.noop`
  - `@cumulus/common/util.omit`
  - `@cumulus/common/util.renameProperty`
  - `@cumulus/common/util.sleep`
  - `@cumulus/common/util.thread`
  - `@cumulus/ingest/granule.copyGranuleFile`
  - `@cumulus/ingest/granule.moveGranuleFile`
  - `@cumulus/integration-tests/api/rules.deleteRule`
  - `@cumulus/integration-tests/api/rules.getRule`
  - `@cumulus/integration-tests/api/rules.listRules`
  - `@cumulus/integration-tests/api/rules.postRule`
  - `@cumulus/integration-tests/api/rules.rerunRule`
  - `@cumulus/integration-tests/api/rules.updateRule`
  - `@cumulus/integration-tests/sfnStep.parseStepMessage`
  - `@cumulus/message/Queue.getQueueName`
  - `@cumulus/message/Queue.getQueueNameByUrl`

## v2.0.2+ Backport releases

Release v2.0.1 was the last release on the 2.0.x release series.

Changes after this version on the 2.0.x release series are limited
security/requested feature patches and will not be ported forward to future
releases unless there is a corresponding CHANGELOG entry.

For up-to-date CHANGELOG for the maintenance release branch see
[CHANGELOG.md](https://github.com/nasa/cumulus/blob/release-2.0.x/CHANGELOG.md)
from the 2.0.x branch.

For the most recent release information for the maintenance branch please see
the [release page](https://github.com/nasa/cumulus/releases)

## [v2.0.7] 2020-10-1 - [BACKPORT]

### Fixed

- CVE-2020-7720
  - Updated common `node-forge` dependency to 0.10.0 to address CVE finding

### [v2.0.6] 2020-09-25 - [BACKPORT]

### Fixed

- **CUMULUS-2168**
  - Fixed issue where large number of documents (generally logs) in the
    `cumulus` elasticsearch index results in the collection granule stats
    queries failing for the collections list api endpoint

### [v2.0.5] 2020-09-15 - [BACKPORT]

#### Added

- Added `thin_egress_stack_name` variable to `cumulus` and `distribution` Terraform modules to allow overriding the default Cloudformation stack name used for the `thin-egress-app`. **Please note that if you change/set this value for an existing deployment, it will destroy and re-create your API gateway for the `thin-egress-app`.**

#### Fixed

- Fix collection list queries. Removed fixes to collection stats, which break queries for a large number of granules.

### [v2.0.4] 2020-09-08 - [BACKPORT]

#### Changed

- Upgraded version of [TEA](https://github.com/asfadmin/thin-egress-app/) deployed with Cumulus to build 88.

### [v2.0.3] 2020-09-02 - [BACKPORT]

#### Fixed

- **CUMULUS-1961**
  - Fixed `activeCollections` query only returning 10 results

- **CUMULUS-2039**
  - Fix issue causing SyncGranules task to run out of memory on large granules

#### CODE CHANGES

- The `@cumulus/aws-client/S3.getS3ObjectReadStreamAsync` function has been
  removed. It read the entire S3 object into memory before returning a read
  stream, which could cause Lambdas to run out of memory. Use
  `@cumulus/aws-client/S3.getObjectReadStream` instead.

### [v2.0.2] 2020-08-17 - [BACKPORT]

#### CODE CHANGES

- The `@cumulus/ingest/util.lookupMimeType` function now returns `undefined`
  rather than `null` if the mime type could not be found.
- The `@cumulus/ingest/lock.removeLock` function now returns `undefined`

#### Added

- **CUMULUS-2116**
  - Added `@cumulus/api/models/granule.unpublishAndDeleteGranule` which
  unpublishes a granule from CMR and deletes it from Cumulus, but does not
  update the record to `published: false` before deletion

### Fixed

- **CUMULUS-2116**
  - Fixed a race condition with bulk granule delete causing deleted granules to still appear in Elasticsearch. Granules removed via bulk delete should now be removed from Elasticsearch.

## [v2.0.1] 2020-07-28

### Added

- **CUMULUS-1886**
  - Added `multiple sort keys` support to `@cumulus/api`
- **CUMULUS-2099**
  - `@cumulus/message/Queue.getQueueUrl` to get the queue URL specified in a Cumulus workflow message, if any.

### Fixed

- **[PR 1790](https://github.com/nasa/cumulus/pull/1790)**
  - Fixed bug with request headers in `@cumulus/launchpad-auth` causing Launchpad token requests to fail

## [v2.0.0] 2020-07-23

### BREAKING CHANGES

- Changes to the `@cumulus/api-client` package
  - The `CumulusApiClientError` class must now be imported using
    `const { CumulusApiClientError } = require('@cumulus/api-client/CumulusApiClientError')`
- The `@cumulus/sftp-client/SftpClient` class must now be imported using
  `const { SftpClient } = require('@cumulus/sftp-client');`
- Instances of `@cumulus/ingest/SftpProviderClient` no longer implicitly connect
  when `download`, `list`, or `sync` are called. You must call `connect` on the
  provider client before issuing one of those calls. Failure to do so will
  result in a "Client not connected" exception being thrown.
- Instances of `@cumulus/ingest/SftpProviderClient` no longer implicitly
  disconnect from the SFTP server when `list` is called.
- Instances of `@cumulus/sftp-client/SftpClient` must now be expclicitly closed
  by calling `.end()`
- Instances of `@cumulus/sftp-client/SftpClient` no longer implicitly connect to
  the server when `download`, `unlink`, `syncToS3`, `syncFromS3`, and `list` are
  called. You must explicitly call `connect` before calling one of those
  methods.
- Changes to the `@cumulus/common` package
  - `cloudwatch-event.getSfEventMessageObject()` now returns `undefined` if the
    message could not be found or could not be parsed. It previously returned
    `null`.
  - `S3KeyPairProvider.decrypt()` now throws an exception if the bucket
    containing the key cannot be determined.
  - `S3KeyPairProvider.decrypt()` now throws an exception if the stack cannot be
    determined.
  - `S3KeyPairProvider.encrypt()` now throws an exception if the bucket
    containing the key cannot be determined.
  - `S3KeyPairProvider.encrypt()` now throws an exception if the stack cannot be
    determined.
  - `sns-event.getSnsEventMessageObject()` now returns `undefined` if it could
    not be parsed. It previously returned `null`.
  - The `aws` module has been removed.
  - The `BucketsConfig.buckets` property is now read-only and private
  - The `test-utils.validateConfig()` function now resolves to `undefined`
    rather than `true`.
  - The `test-utils.validateInput()` function now resolves to `undefined` rather
    than `true`.
  - The `test-utils.validateOutput()` function now resolves to `undefined`
    rather than `true`.
  - The static `S3KeyPairProvider.retrieveKey()` function has been removed.
- Changes to the `@cumulus/cmrjs` package
  - `@cumulus/cmrjs.constructOnlineAccessUrl()` and
    `@cumulus/cmrjs/cmr-utils.constructOnlineAccessUrl()` previously took a
    `buckets` parameter, which was an instance of
    `@cumulus/common/BucketsConfig`. They now take a `bucketTypes` parameter,
    which is a simple object mapping bucket names to bucket types. Example:
    `{ 'private-1': 'private', 'public-1': 'public' }`
  - `@cumulus/cmrjs.reconcileCMRMetadata()` and
    `@cumulus/cmrjs/cmr-utils.reconcileCMRMetadata()` now take a **required**
    `bucketTypes` parameter, which is a simple object mapping bucket names to
    bucket types. Example: `{ 'private-1': 'private', 'public-1': 'public' }`
  - `@cumulus/cmrjs.updateCMRMetadata()` and
    `@cumulus/cmrjs/cmr-utils.updateCMRMetadata()` previously took an optional
    `inBuckets` parameter, which was an instance of
    `@cumulus/common/BucketsConfig`. They now take a **required** `bucketTypes`
    parameter, which is a simple object mapping bucket names to bucket types.
    Example: `{ 'private-1': 'private', 'public-1': 'public' }`
- The minimum supported version of all published Cumulus packages is now Node
  12.18.0
  - Tasks using the `cumuluss/cumulus-ecs-task` Docker image must be updated to
    `cumuluss/cumulus-ecs-task:1.7.0`. This can be done by updating the `image`
    property of any tasks defined using the `cumulus_ecs_service` Terraform
    module.
- Changes to `@cumulus/aws-client/S3`
  - The signature of the `getObjectSize` function has changed. It now takes a
    params object with three properties:
    - **s3**: an instance of an AWS.S3 object
    - **bucket**
    - **key**
  - The `getObjectSize` function will no longer retry if the object does not
    exist
- **CUMULUS-1861**
  - `@cumulus/message/Collections.getCollectionIdFromMessage` now throws a
    `CumulusMessageError` if `collectionName` and `collectionVersion` are missing
    from `meta.collection`.   Previously this method would return
    `'undefined___undefined'` instead
  - `@cumulus/integration-tests/addCollections` now returns an array of collections that
    were added rather than the count of added collections
- **CUMULUS-1930**
  - The `@cumulus/common/util.uuid()` function has been removed
- **CUMULUS-1955**
  - `@cumulus/aws-client/S3.multipartCopyObject` now returns an object with the
    AWS `etag` of the destination object
  - `@cumulus/ingest/S3ProviderClient.list` now sets a file object's `path`
    property to `undefined` instead of `null` when the file is at the top level
    of its bucket
  - The `sync` methods of the following classes in the `@cumulus/ingest` package
    now return an object with the AWS `s3uri` and `etag` of the destination file
    (they previously returned only a string representing the S3 URI)
    - `FtpProviderClient`
    - `HttpProviderClient`
    - `S3ProviderClient`
    - `SftpProviderClient`
- **CUMULUS-1958**
  - The following methods exported from `@cumulus/cmr-js/cmr-utils` were made
    async, and added distributionBucketMap as a parameter:
    - constructOnlineAccessUrl
    - generateFileUrl
    - reconcileCMRMetadata
    - updateCMRMetadata
- **CUMULUS-1969**
  - The `DiscoverPdrs` task now expects `provider_path` to be provided at
    `event.config.provider_path`, not `event.config.collection.provider_path`
  - `event.config.provider_path` is now a required parameter of the
    `DiscoverPdrs` task
  - `event.config.collection` is no longer a parameter to the `DiscoverPdrs`
    task
  - Collections no longer support the `provider_path` property. The tasks that
    relied on that property are now referencing `config.meta.provider_path`.
    Workflows should be updated accordingly.
- **CUMULUS-1977**
  - Moved bulk granule deletion endpoint from `/bulkDelete` to
    `/granules/bulkDelete`
- **CUMULUS-1991**
  - Updated CMR metadata generation to use "Download file.hdf" (where `file.hdf` is the filename of the given resource) as the resource description instead of "File to download"
  - CMR metadata updates now respect changes to resource descriptions (previously only changes to resource URLs were respected)

### MIGRATION STEPS

- Due to an issue with the AWS API Gateway and how the Thin Egress App Cloudformation template applies updates, you may need to redeploy your
  `thin-egress-app-EgressGateway` manually as a one time migration step.    If your deployment fails with an
  error similar to:

  ```bash
  Error: Lambda function (<stack>-tf-TeaCache) returned error: ({"errorType":"HTTPError","errorMessage":"Response code 404 (Not Found)"})
  ```

  Then follow the [AWS
  instructions](https://docs.aws.amazon.com/apigateway/latest/developerguide/how-to-deploy-api-with-console.html)
  to `Redeploy a REST API to a stage` for your egress API and re-run `terraform
  apply`.

### Added

- **CUMULUS-2081**
  - Add Integrator Guide section for onboarding
  - Add helpful tips documentation

- **CUMULUS-1902**
  - Add Common Use Cases section under Operator Docs

- **CUMULUS-2058**
  - Added `lambda_processing_role_name` as an output from the `cumulus` module
    to provide the processing role name
- **CUMULUS-1417**
  - Added a `checksumFor` property to collection `files` config. Set this
    property on a checksum file's definition matching the `regex` of the target
    file. More details in the ['Data Cookbooks
    Setup'](https://nasa.github.io/cumulus/docs/next/data-cookbooks/setup)
    documentation.
  - Added `checksumFor` validation to collections model.
- **CUMULUS-1956**
  - Added `@cumulus/earthata-login-client` package
  - The `/s3credentials` endpoint that is deployed as part of distribution now
    supports authentication using tokens created by a different application. If
    a request contains the `EDL-ClientId` and `EDL-Token` headers,
    authentication will be handled using that token rather than attempting to
    use OAuth.
  - `@cumulus/earthata-login-client.getTokenUsername()` now accepts an
    `xRequestId` argument, which will be included as the `X-Request-Id` header
    when calling Earthdata Login.
  - If the `s3Credentials` endpoint is invoked with an EDL token and an
    `X-Request-Id` header, that `X-Request-Id` header will be forwarded to
    Earthata Login.
- **CUMULUS-1957**
  - If EDL token authentication is being used, and the `EDL-Client-Name` header
    is set, `@the-client-name` will be appended to the end of the Earthdata
    Login username that is used as the `RoleSessionName` of the temporary IAM
    credentials. This value will show up in the AWS S3 server access logs.
- **CUMULUS-1958**
  - Add the ability for users to specify a `bucket_map_key` to the `cumulus`
    terraform module as an override for the default .yaml values that are passed
    to TEA by Core.    Using this option *requires* that each configured
    Cumulus 'distribution' bucket (e.g. public/protected buckets) have a single
    TEA mapping.  Multiple maps per bucket are not supported.
  - Updated Generating a distribution URL, the MoveGranules task and all CMR
    reconciliation functionality to utilize the TEA bucket map override.
  - Updated deploy process to utilize a bootstrap 'tea-map-cache' lambda that
    will, after deployment of Cumulus Core's TEA instance, query TEA for all
    protected/public buckets and generate a mapping configuration used
    internally by Core.  This object is also exposed as an output of the Cumulus
    module as `distribution_bucket_map`.
- **CUMULUS-1961**
  - Replaces DynamoDB for Elasticsearch for reconciliationReportForCumulusCMR
    comparisons between Cumulus and CMR.
- **CUMULUS-1970**
  - Created the `add-missing-file-checksums` workflow task
  - Added `@cumulus/aws-client/S3.calculateObjectHash()` function
  - Added `@cumulus/aws-client/S3.getObjectReadStream()` function
- **CUMULUS-1887**
  - Add additional fields to the granule CSV download file
- **CUMULUS-2019**
  - Add `infix` search to es query builder `@cumulus/api/es/es/queries` to
    support partial matching of the keywords

### Changed

- **CUMULUS-2032**
  - Updated @cumulus/ingest/HttpProviderClient to utilize a configuration key
    `httpListTimeout` to set the default timeout for discovery HTTP/HTTPS
    requests, and updates the default for the provider to 5 minutes (300 seconds).
  - Updated the DiscoverGranules and DiscoverPDRs tasks to utilize the updated
    configuration value if set via workflow config, and updates the default for
    these tasks to 5 minutes (300 seconds).

- **CUMULUS-176**
  - The API will now respond with a 400 status code when a request body contains
    invalid JSON. It had previously returned a 500 status code.
- **CUMULUS-1861**
  - Updates Rule objects to no longer require a collection.
  - Changes the DLQ behavior for `sfEventSqsToDbRecords` and
    `sfEventSqsToDbRecordsInputQueue`. Previously failure to write a database
    record would result in lambda success, and an error log in the CloudWatch
    logs.   The lambda has been updated to manually add a record to
    the `sfEventSqsToDbRecordsDeadLetterQueue` if the granule, execution, *or*
    pdr record fails to write, in addition to the previous error logging.
- **CUMULUS-1956**
  - The `/s3credentials` endpoint that is deployed as part of distribution now
    supports authentication using tokens created by a different application. If
    a request contains the `EDL-ClientId` and `EDL-Token` headers,
    authentication will be handled using that token rather than attempting to
    use OAuth.
- **CUMULUS-1977**
  - API endpoint POST `/granules/bulk` now returns a 202 status on a successful
    response instead of a 200 response
  - API endpoint DELETE `/granules/<granule-id>` now returns a 404 status if the
    granule record was already deleted
  - `@cumulus/api/models/Granule.update()` now returns the updated granule
    record
  - Implemented POST `/granules/bulkDelete` API endpoint to support deleting
    granules specified by ID or returned by the provided query in the request
    body. If the request is successful, the endpoint returns the async operation
    ID that has been started to remove the granules.
    - To use a query in the request body, your deployment must be
      [configured to access the Elasticsearch host for ESDIS metrics](https://nasa.github.io/cumulus/docs/additional-deployment-options/cloudwatch-logs-delivery#esdis-metrics)
      in your environment
  - Added `@cumulus/api/models/Granule.getRecord()` method to return raw record
    from DynamoDB
  - Added `@cumulus/api/models/Granule.delete()` method which handles deleting
    the granule record from DynamoDB and the granule files from S3
- **CUMULUS-1982**
  - The `globalConnectionLimit` property of providers is now optional and
    defaults to "unlimited"
- **CUMULUS-1997**
  - Added optional `launchpad` configuration to `@cumulus/hyrax-metadata-updates` task config schema.
- **CUMULUS-1991**
  - `@cumulus/cmrjs/src/cmr-utils/constructOnlineAccessUrls()` now throws an error if `cmrGranuleUrlType = "distribution"` and no distribution endpoint argument is provided
- **CUMULUS-2011**
  - Reconciliation reports are now generated within an AsyncOperation
- **CUMULUS-2016**
  - Upgrade TEA to version 79

### Fixed

- **CUMULUS-1991**
  - Added missing `DISTRIBUTION_ENDPOINT` environment variable for API lambdas. This environment variable is required for API requests to move granules.

- **CUMULUS-1961**
  - Fixed granules and executions query params not getting sent to API in granule list operation in `@cumulus/api-client`

### Deprecated

- `@cumulus/aws-client/S3.calculateS3ObjectChecksum()`
- `@cumulus/aws-client/S3.getS3ObjectReadStream()`
- `@cumulus/common/log.convertLogLevel()`
- `@cumulus/collection-config-store`
- `@cumulus/common/util.sleep()`

- **CUMULUS-1930**
  - `@cumulus/common/log.convertLogLevel()`
  - `@cumulus/common/util.isNull()`
  - `@cumulus/common/util.isUndefined()`
  - `@cumulus/common/util.negate()`
  - `@cumulus/common/util.noop()`
  - `@cumulus/common/util.isNil()`
  - `@cumulus/common/util.renameProperty()`
  - `@cumulus/common/util.lookupMimeType()`
  - `@cumulus/common/util.thread()`
  - `@cumulus/common/util.mkdtempSync()`

### Removed

- The deprecated `@cumulus/common.bucketsConfigJsonObject` function has been
  removed
- The deprecated `@cumulus/common.CollectionConfigStore` class has been removed
- The deprecated `@cumulus/common.concurrency` module has been removed
- The deprecated `@cumulus/common.constructCollectionId` function has been
  removed
- The deprecated `@cumulus/common.launchpad` module has been removed
- The deprecated `@cumulus/common.LaunchpadToken` class has been removed
- The deprecated `@cumulus/common.Semaphore` class has been removed
- The deprecated `@cumulus/common.stringUtils` module has been removed
- The deprecated `@cumulus/common/aws.cloudwatchlogs` function has been removed
- The deprecated `@cumulus/common/aws.deleteS3Files` function has been removed
- The deprecated `@cumulus/common/aws.deleteS3Object` function has been removed
- The deprecated `@cumulus/common/aws.dynamodb` function has been removed
- The deprecated `@cumulus/common/aws.dynamodbDocClient` function has been
  removed
- The deprecated `@cumulus/common/aws.getExecutionArn` function has been removed
- The deprecated `@cumulus/common/aws.headObject` function has been removed
- The deprecated `@cumulus/common/aws.listS3ObjectsV2` function has been removed
- The deprecated `@cumulus/common/aws.parseS3Uri` function has been removed
- The deprecated `@cumulus/common/aws.promiseS3Upload` function has been removed
- The deprecated `@cumulus/common/aws.recursivelyDeleteS3Bucket` function has
  been removed
- The deprecated `@cumulus/common/aws.s3CopyObject` function has been removed
- The deprecated `@cumulus/common/aws.s3ObjectExists` function has been removed
- The deprecated `@cumulus/common/aws.s3PutObject` function has been removed
- The deprecated `@cumulus/common/bucketsConfigJsonObject` function has been
  removed
- The deprecated `@cumulus/common/CloudWatchLogger` class has been removed
- The deprecated `@cumulus/common/collection-config-store.CollectionConfigStore`
  class has been removed
- The deprecated `@cumulus/common/collection-config-store.constructCollectionId`
  function has been removed
- The deprecated `@cumulus/common/concurrency.limit` function has been removed
- The deprecated `@cumulus/common/concurrency.mapTolerant` function has been
  removed
- The deprecated `@cumulus/common/concurrency.promiseUrl` function has been
  removed
- The deprecated `@cumulus/common/concurrency.toPromise` function has been
  removed
- The deprecated `@cumulus/common/concurrency.unless` function has been removed
- The deprecated `@cumulus/common/config.parseConfig` function has been removed
- The deprecated `@cumulus/common/config.resolveResource` function has been
  removed
- The deprecated `@cumulus/common/DynamoDb.get` function has been removed
- The deprecated `@cumulus/common/DynamoDb.scan` function has been removed
- The deprecated `@cumulus/common/FieldPattern` class has been removed
- The deprecated `@cumulus/common/launchpad.getLaunchpadToken` function has been
  removed
- The deprecated `@cumulus/common/launchpad.validateLaunchpadToken` function has
  been removed
- The deprecated `@cumulus/common/LaunchpadToken` class has been removed
- The deprecated `@cumulus/common/message.buildCumulusMeta` function has been
  removed
- The deprecated `@cumulus/common/message.buildQueueMessageFromTemplate`
  function has been removed
- The deprecated `@cumulus/common/message.getCollectionIdFromMessage` function
  has been removed
- The deprecated `@cumulus/common/message.getMaximumExecutions` function has
  been removed
- The deprecated `@cumulus/common/message.getMessageExecutionArn` function has
  been removed
- The deprecated `@cumulus/common/message.getMessageExecutionName` function has
  been removed
- The deprecated `@cumulus/common/message.getMessageFromTemplate` function has
  been removed
- The deprecated `@cumulus/common/message.getMessageGranules` function has been
  removed
- The deprecated `@cumulus/common/message.getMessageStateMachineArn` function
  has been removed
- The deprecated `@cumulus/common/message.getQueueName` function has been
  removed
- The deprecated `@cumulus/common/message.getQueueNameByUrl` function has been
  removed
- The deprecated `@cumulus/common/message.hasQueueAndExecutionLimit` function
  has been removed
- The deprecated `@cumulus/common/Semaphore` class has been removed
- The deprecated `@cumulus/common/string.globalReplace` function has been removed
- The deprecated `@cumulus/common/string.isNonEmptyString` function has been
  removed
- The deprecated `@cumulus/common/string.isValidHostname` function has been
  removed
- The deprecated `@cumulus/common/string.match` function has been removed
- The deprecated `@cumulus/common/string.matches` function has been removed
- The deprecated `@cumulus/common/string.replace` function has been removed
- The deprecated `@cumulus/common/string.toLower` function has been removed
- The deprecated `@cumulus/common/string.toUpper` function has been removed
- The deprecated `@cumulus/common/testUtils.getLocalstackEndpoint` function has been removed
- The deprecated `@cumulus/common/util.setErrorStack` function has been removed
- The `@cumulus/common/util.uuid` function has been removed
- The deprecated `@cumulus/common/workflows.getWorkflowArn` function has been
  removed
- The deprecated `@cumulus/common/workflows.getWorkflowFile` function has been
  removed
- The deprecated `@cumulus/common/workflows.getWorkflowList` function has been
  removed
- The deprecated `@cumulus/common/workflows.getWorkflowTemplate` function has
  been removed
- `@cumulus/aws-client/StepFunctions.toSfnExecutionName()`
- `@cumulus/aws-client/StepFunctions.fromSfnExecutionName()`
- `@cumulus/aws-client/StepFunctions.getExecutionArn()`
- `@cumulus/aws-client/StepFunctions.getExecutionUrl()`
- `@cumulus/aws-client/StepFunctions.getStateMachineArn()`
- `@cumulus/aws-client/StepFunctions.pullStepFunctionEvent()`
- `@cumulus/common/test-utils/throttleOnce()`
- `@cumulus/integration-tests/api/distribution.invokeApiDistributionLambda()`
- `@cumulus/integration-tests/api/distribution.getDistributionApiRedirect()`
- `@cumulus/integration-tests/api/distribution.getDistributionApiFileStream()`

## [v1.24.0] 2020-06-03

### BREAKING CHANGES

- **CUMULUS-1969**
  - The `DiscoverPdrs` task now expects `provider_path` to be provided at
    `event.config.provider_path`, not `event.config.collection.provider_path`
  - `event.config.provider_path` is now a required parameter of the
    `DiscoverPdrs` task
  - `event.config.collection` is no longer a parameter to the `DiscoverPdrs`
    task
  - Collections no longer support the `provider_path` property. The tasks that
    relied on that property are now referencing `config.meta.provider_path`.
    Workflows should be updated accordingly.

- **CUMULUS-1997**
  - `@cumulus/cmr-client/CMRSearchConceptQueue` parameters have been changed to take a `cmrSettings` object containing clientId, provider, and auth information. This can be generated using `@cumulus/cmrjs/cmr-utils/getCmrSettings`. The `cmrEnvironment` variable has been removed.

### Added

- **CUMULUS-1800**
  - Added task configuration setting named `syncChecksumFiles` to the
    SyncGranule task. This setting is `false` by default, but when set to
    `true`, all checksum files associated with data files that are downloaded
    will be downloaded as well.
- **CUMULUS-1952**
  - Updated HTTP(S) provider client to accept username/password for Basic authorization. This change adds support for Basic Authorization such as Earthdata login redirects to ingest (i.e. as implemented in SyncGranule), but not to discovery (i.e. as implemented in DiscoverGranules). Discovery still expects the provider's file system to be publicly accessible, but not the individual files and their contents.
  - **NOTE**: Using this in combination with the HTTP protocol may expose usernames and passwords to intermediary network entities. HTTPS is highly recommended.
- **CUMULUS-1997**
  - Added optional `launchpad` configuration to `@cumulus/hyrax-metadata-updates` task config schema.

### Fixed

- **CUMULUS-1997**
  - Updated all CMR operations to use configured authentication scheme
- **CUMULUS-2010**
  - Updated `@cumulus/api/launchpadSaml` to support multiple userGroup attributes from the SAML response

## [v1.23.2] 2020-05-22

### BREAKING CHANGES

- Updates to the Cumulus archive API:
  - All endpoints now return a `401` response instead of a `403` for any request where the JWT passed as a Bearer token is invalid.
  - POST `/refresh` and DELETE `/token/<token>` endpoints now return a `401` response for requests with expired tokens

- **CUMULUS-1894**
  - `@cumulus/ingest/granule.handleDuplicateFile()`
    - The `copyOptions` parameter has been removed
    - An `ACL` parameter has been added
  - `@cumulus/ingest/granule.renameS3FileWithTimestamp()`
    - Now returns `undefined`

- **CUMULUS-1896**
  Updated all Cumulus core lambdas to utilize the new message adapter streaming interface via [cumulus-message-adapter-js v1.2.0](https://github.com/nasa/cumulus-message-adapter-js/releases/tag/v1.2.0).   Users of this version of Cumulus (or later) must utilize version 1.3.0 or greater of the [cumulus-message-adapter](https://github.com/nasa/cumulus-message-adapter) to support core lambdas.

- **CUMULUS-1912**
  - `@cumulus/api` reconciliationReports list endpoint returns a list of reconciliationReport records instead of S3Uri.

- **CUMULUS-1969**
  - The `DiscoverGranules` task now expects `provider_path` to be provided at
    `event.config.provider_path`, not `event.config.collection.provider_path`
  - `config.provider_path` is now a required parameter of the `DiscoverGranules`
    task

### MIGRATION STEPS

- To take advantage of the new TTL-based access token expiration implemented in CUMULUS-1777 (see notes below) and clear out existing records in your access tokens table, do the following:
  1. Log out of any active dashboard sessions
  2. Use the AWS console or CLI to delete your `<prefix>-AccessTokensTable` DynamoDB table
  3. [Re-deploy your `data-persistence` module](https://nasa.github.io/cumulus/docs/deployment/upgrade-readme#update-data-persistence-resources), which should re-create the `<prefix>-AccessTokensTable` DynamoDB table
  4. Return to using the Cumulus API/dashboard as normal
- This release requires the Cumulus Message Adapter layer deployed with Cumulus Core to be at least 1.3.0, as the core lambdas have updated to [cumulus-message-adapter-js v1.2.0](https://github.com/nasa/cumulus-message-adapter-js/releases/tag/v1.2.0) and the new CMA interface.  As a result, users should:
  1. Follow the [Cumulus Message Adapter (CMA) deployment instructions](https://nasa.github.io/cumulus/docs/deployment/deployment-readme#deploy-the-cumulus-message-adapter-layer) and install a CMA layer version >=1.3.0
  2. If you are using any custom Node.js Lambdas in your workflows **and** the Cumulus CMA layer/`cumulus-message-adapter-js`, you must update your lambda to use [cumulus-message-adapter-js v1.2.0](https://github.com/nasa/cumulus-message-adapter-js/releases/tag/v1.2.0) and follow the migration instructions in the release notes. Prior versions of `cumulus-message-adapter-js` are not compatible with CMA >= 1.3.0.
- Migrate existing s3 reconciliation report records to database (CUMULUS-1911):
  - After update your `data persistence` module and Cumulus resources, run the command:

  ```bash
  ./node_modules/.bin/cumulus-api migrate --stack `<your-terraform-deployment-prefix>` --migrationVersion migration5
  ```

### Added

- Added a limit for concurrent Elasticsearch requests when doing an index from database operation
- Added the `es_request_concurrency` parameter to the archive and cumulus Terraform modules

- **CUMULUS-1995**
  - Added the `es_index_shards` parameter to the archive and cumulus Terraform modules to configure the number of shards for the ES index
    - If you have an existing ES index, you will need to [reindex](https://nasa.github.io/cumulus-api/#reindex) and then [change index](https://nasa.github.io/cumulus-api/#change-index) to take advantage of shard updates

- **CUMULUS-1894**
  - Added `@cumulus/aws-client/S3.moveObject()`

- **CUMULUS-1911**
  - Added ReconciliationReports table
  - Updated CreateReconciliationReport lambda to save Reconciliation Report records to database
  - Updated dbIndexer and IndexFromDatabase lambdas to index Reconciliation Report records to Elasticsearch
  - Added migration_5 to migrate existing s3 reconciliation report records to database and Elasticsearch
  - Updated `@cumulus/api` package, `tf-modules/archive` and `tf-modules/data-persistence` Terraform modules

- **CUMULUS-1916**
  - Added util function for seeding reconciliation reports when running API locally in dashboard

### Changed

- **CUMULUS-1777**
  - The `expirationTime` property is now a **required field** of the access tokens model.
  - Updated the `AccessTokens` table to set a [TTL](https://docs.aws.amazon.com/amazondynamodb/latest/developerguide/howitworks-ttl.html) on the `expirationTime` field in `tf-modules/data-persistence/dynamo.tf`. As a result, access token records in this table whose `expirationTime` has passed should be **automatically deleted by DynamoDB**.
  - Updated all code creating access token records in the Dynamo `AccessTokens` table to set the `expirationTime` field value in seconds from the epoch.
- **CUMULUS-1912**
  - Updated reconciliationReports endpoints to query against Elasticsearch, delete report from both database and s3
  - Added `@cumulus/api-client/reconciliationReports`
- **CUMULUS-1999**
  - Updated `@cumulus/common/util.deprecate()` so that only a single deprecation notice is printed for each name/version combination

### Fixed

- **CUMULUS-1894**
  - The `SyncGranule` task can now handle files larger than 5 GB
- **CUMULUS-1987**
  - `Remove granule from CMR` operation in `@cumulus/api` now passes token to CMR when fetching granule metadata, allowing removal of private granules
- **CUMULUS-1993**
  - For a given queue, the `sqs-message-consumer` Lambda will now only schedule workflows for rules matching the queue **and the collection information in each queue message (if any)**
    - The consumer also now only reads each queue message **once per Lambda invocation**, whereas previously each message was read **once per queue rule per Lambda invocation**
  - Fixed bug preventing the deletion of multiple SNS rules that share the same SNS topic

### Deprecated

- **CUMULUS-1894**
  - `@cumulus/ingest/granule.copyGranuleFile()`
  - `@cumulus/ingest/granule.moveGranuleFile()`

- **CUMULUS-1987** - Deprecated the following functions:
  - `@cumulus/cmrjs/getMetadata(cmrLink)` -> `@cumulus/cmr-client/CMR.getGranuleMetadata(cmrLink)`
  - `@cumulus/cmrjs/getFullMetadata(cmrLink)`

## [v1.22.1] 2020-05-04

**Note**: v1.22.0 was not released as a package due to npm/release concerns.  Users upgrading to 1.22.x should start with 1.22.1

### Added

- **CUMULUS-1894**
  - Added `@cumulus/aws-client/S3.multipartCopyObject()`
- **CUMULUS-408**
  - Added `certificateUri` field to provider schema. This optional field allows operators to specify an S3 uri to a CA bundle to use for HTTPS requests.
- **CUMULUS-1787**
  - Added `collections/active` endpoint for returning collections with active granules in `@cumulus/api`
- **CUMULUS-1799**
  - Added `@cumulus/common/stack.getBucketsConfigKey()` to return the S3 key for the buckets config object
  - Added `@cumulus/common/workflows.getWorkflowFileKey()` to return the S3 key for a workflow definition object
  - Added `@cumulus/common/workflows.getWorkflowsListKeyPrefix()` to return the S3 key prefix for objects containing workflow definitions
  - Added `@cumulus/message` package containing utilities for building and parsing Cumulus messages
- **CUMULUS-1850**
  - Added `@cumulus/aws-client/Kinesis.describeStream()` to get a Kinesis stream description
- **CUMULUS-1853**
  - Added `@cumulus/integration-tests/collections.createCollection()`
  - Added `@cumulus/integration-tests/executions.findExecutionArn()`
  - Added `@cumulus/integration-tests/executions.getExecutionWithStatus()`
  - Added `@cumulus/integration-tests/granules.getGranuleWithStatus()`
  - Added `@cumulus/integration-tests/providers.createProvider()`
  - Added `@cumulus/integration-tests/rules.createOneTimeRule()`

### Changed

- **CUMULUS-1682**
  - Moved all `@cumulus/ingest/parse-pdr` code into the `parse-pdr` task as it had become tightly coupled with that task's handler and was not used anywhere else. Unit tests also restored.
- **CUMULUS-1820**
  - Updated the Thin Egress App module used in `tf-modules/distribution/main.tf` to build 74. [See the release notes](https://github.com/asfadmin/thin-egress-app/releases/tag/tea-build.74).
- **CUMULUS-1852**
  - Updated POST endpoints for `/collections`, `/providers`, and `/rules` to log errors when returning a 500 response
  - Updated POST endpoint for `/collections`:
    - Return a 400 response when the `name` or `version` fields are missing
    - Return a 409 response if the collection already exists
    - Improved error messages to be more explicit
  - Updated POST endpoint for `/providers`:
    - Return a 400 response if the `host` field value is invalid
    - Return a 409 response if the provider already exists
  - Updated POST endpoint for `/rules`:
    - Return a 400 response if rule `name` is invalid
    - Return a 400 response if rule `type` is invalid
- **CUMULUS-1891**
  - Updated the following endpoints using async operations to return a 503 error if the ECS task  cannot be started and a 500 response for a non-specific error:
    - POST `/replays`
    - POST `/bulkDelete`
    - POST `/elasticsearch/index-from-database`
    - POST `/granules/bulk`

### Fixed

- **CUMULUS-408**
  - Fixed HTTPS discovery and ingest.

- **CUMULUS-1850**
  - Fixed a bug in Kinesis event processing where the message consumer would not properly filter available rules based on the collection information in the event and the Kinesis stream ARN

- **CUMULUS-1853**
  - Fixed a bug where attempting to create a rule containing a payload property
    would fail schema validation.

- **CUMULUS-1854**
  - Rule schema is validated before starting workflows or creating event source mappings

- **CUMULUS-1974**
  - Fixed @cumulus/api webpack config for missing underscore object due to underscore update

- **CUMULUS-2210**
  - Fixed `cmr_oauth_provider` variable not being propagated to reconciliation reports

### Deprecated

- **CUMULUS-1799** - Deprecated the following code. For cases where the code was moved into another package, the new code location is noted:
  - `@cumulus/aws-client/StepFunctions.fromSfnExecutionName()`
  - `@cumulus/aws-client/StepFunctions.toSfnExecutionName()`
  - `@cumulus/aws-client/StepFunctions.getExecutionArn()` -> `@cumulus/message/Executions.buildExecutionArn()`
  - `@cumulus/aws-client/StepFunctions.getExecutionUrl()` -> `@cumulus/message/Executions.getExecutionUrlFromArn()`
  - `@cumulus/aws-client/StepFunctions.getStateMachineArn()` -> `@cumulus/message/Executions.getStateMachineArnFromExecutionArn()`
  - `@cumulus/aws-client/StepFunctions.pullStepFunctionEvent()` -> `@cumulus/message/StepFunctions.pullStepFunctionEvent()`
  - `@cumulus/common/bucketsConfigJsonObject()`
  - `@cumulus/common/CloudWatchLogger`
  - `@cumulus/common/collection-config-store/CollectionConfigStore` -> `@cumulus/collection-config-store`
  - `@cumulus/common/collection-config-store.constructCollectionId()` -> `@cumulus/message/Collections.constructCollectionId`
  - `@cumulus/common/concurrency.limit()`
  - `@cumulus/common/concurrency.mapTolerant()`
  - `@cumulus/common/concurrency.promiseUrl()`
  - `@cumulus/common/concurrency.toPromise()`
  - `@cumulus/common/concurrency.unless()`
  - `@cumulus/common/config.buildSchema()`
  - `@cumulus/common/config.parseConfig()`
  - `@cumulus/common/config.resolveResource()`
  - `@cumulus/common/config.resourceToArn()`
  - `@cumulus/common/FieldPattern`
  - `@cumulus/common/launchpad.getLaunchpadToken()` -> `@cumulus/launchpad-auth/index.getLaunchpadToken()`
  - `@cumulus/common/LaunchpadToken` -> `@cumulus/launchpad-auth/LaunchpadToken`
  - `@cumulus/common/launchpad.validateLaunchpadToken()` -> `@cumulus/launchpad-auth/index.validateLaunchpadToken()`
  - `@cumulus/common/message.buildCumulusMeta()` -> `@cumulus/message/Build.buildCumulusMeta()`
  - `@cumulus/common/message.buildQueueMessageFromTemplate()` -> `@cumulus/message/Build.buildQueueMessageFromTemplate()`
  - `@cumulus/common/message.getCollectionIdFromMessage()` -> `@cumulus/message/Collections.getCollectionIdFromMessage()`
  - `@cumulus/common/message.getMessageExecutionArn()` -> `@cumulus/message/Executions.getMessageExecutionArn()`
  - `@cumulus/common/message.getMessageExecutionName()` -> `@cumulus/message/Executions.getMessageExecutionName()`
  - `@cumulus/common/message.getMaximumExecutions()` -> `@cumulus/message/Queue.getMaximumExecutions()`
  - `@cumulus/common/message.getMessageFromTemplate()`
  - `@cumulus/common/message.getMessageStateMachineArn()` -> `@cumulus/message/Executions.getMessageStateMachineArn()`)
  - `@cumulus/common/message.getMessageGranules()` -> `@cumulus/message/Granules.getMessageGranules()`
  - `@cumulus/common/message.getQueueNameByUrl()` -> `@cumulus/message/Queue.getQueueNameByUrl()`
  - `@cumulus/common/message.getQueueName()` -> `@cumulus/message/Queue.getQueueName()`)
  - `@cumulus/common/message.hasQueueAndExecutionLimit()` -> `@cumulus/message/Queue.hasQueueAndExecutionLimit()`
  - `@cumulus/common/Semaphore`
  - `@cumulus/common/test-utils.throttleOnce()`
  - `@cumulus/common/workflows.getWorkflowArn()`
  - `@cumulus/common/workflows.getWorkflowFile()`
  - `@cumulus/common/workflows.getWorkflowList()`
  - `@cumulus/common/workflows.getWorkflowTemplate()`
  - `@cumulus/integration-tests/sfnStep/SfnStep.parseStepMessage()` -> `@cumulus/message/StepFunctions.parseStepMessage()`
- **CUMULUS-1858** - Deprecated the following functions.
  - `@cumulus/common/string.globalReplace()`
  - `@cumulus/common/string.isNonEmptyString()`
  - `@cumulus/common/string.isValidHostname()`
  - `@cumulus/common/string.match()`
  - `@cumulus/common/string.matches()`
  - `@cumulus/common/string.replace()`
  - `@cumulus/common/string.toLower()`
  - `@cumulus/common/string.toUpper()`

### Removed

- **CUMULUS-1799**: Deprecated code removals:
  - Removed from `@cumulus/common/aws`:
    - `pullStepFunctionEvent()`
  - Removed `@cumulus/common/sfnStep`
  - Removed `@cumulus/common/StepFunctions`

## [v1.21.0] 2020-03-30

### PLEASE NOTE

- **CUMULUS-1762**: the `messageConsumer` for `sns` and `kinesis`-type rules now fetches
  the collection information from the message. You should ensure that your rule's collection
  name and version match what is in the message for these ingest messages to be processed.
  If no matching rule is found, an error will be thrown and logged in the
  `messageConsumer` Lambda function's log group.

### Added

- **CUMULUS-1629**`
  - Updates discover-granules task to respect/utilize duplicateHandling configuration such that
    - skip:               Duplicates will be filtered from the granule list
    - error:              Duplicates encountered will result in step failure
    - replace, version:   Duplicates will be ignored and handled as normal.
  - Adds a new copy of the API lambda `PrivateApiLambda()` which is configured to not require authentication. This Lambda is not connected to an API gateway
  - Adds `@cumulus/api-client` with functions for use by workflow lambdas to call the API when needed

- **CUMULUS-1732**
  - Added Python task/activity workflow and integration test (`PythonReferenceSpec`) to test `cumulus-message-adapter-python`and `cumulus-process-py` integration.
- **CUMULUS-1795**
  - Added an IAM policy on the Cumulus EC2 creation to enable SSM when the `deploy_to_ngap` flag is true

### Changed

- **CUMULUS-1762**
  - the `messageConsumer` for `sns` and `kinesis`-type rules now fetches the collection
    information from the message.

### Deprecated

- **CUMULUS-1629**
  - Deprecate `granulesApi`, `rulesApi`, `emsApi`, `executionsAPI` from `@cumulus/integration-test/api` in favor of code moved to `@cumulus/api-client`

### Removed

- **CUMULUS-1799**: Deprecated code removals
  - Removed deprecated method `@cumulus/api/models/Granule.createGranulesFromSns()`
  - Removed deprecated method `@cumulus/api/models/Granule.removeGranuleFromCmr()`
  - Removed from `@cumulus/common/aws`:
    - `apigateway()`
    - `buildS3Uri()`
    - `calculateS3ObjectChecksum()`
    - `cf()`
    - `cloudwatch()`
    - `cloudwatchevents()`
    - `cloudwatchlogs()`
    - `createAndWaitForDynamoDbTable()`
    - `createQueue()`
    - `deleteSQSMessage()`
    - `describeCfStackResources()`
    - `downloadS3File()`
    - `downloadS3Files()`
    - `DynamoDbSearchQueue` class
    - `dynamodbstreams()`
    - `ec2()`
    - `ecs()`
    - `fileExists()`
    - `findResourceArn()`
    - `fromSfnExecutionName()`
    - `getFileBucketAndKey()`
    - `getJsonS3Object()`
    - `getQueueUrl()`
    - `getObjectSize()`
    - `getS3ObjectReadStream()`
    - `getSecretString()`
    - `getStateMachineArn()`
    - `headObject()`
    - `isThrottlingException()`
    - `kinesis()`
    - `lambda()`
    - `listS3Objects()`
    - `promiseS3Upload()`
    - `publishSnsMessage()`
    - `putJsonS3Object()`
    - `receiveSQSMessages()`
    - `s3CopyObject()`
    - `s3GetObjectTagging()`
    - `s3Join()`
    - `S3ListObjectsV2Queue` class
    - `s3TagSetToQueryString()`
    - `s3PutObjectTagging()`
    - `secretsManager()`
    - `sendSQSMessage()`
    - `sfn()`
    - `sns()`
    - `sqs()`
    - `sqsQueueExists()`
    - `toSfnExecutionName()`
    - `uploadS3FileStream()`
    - `uploadS3Files()`
    - `validateS3ObjectChecksum()`
  - Removed `@cumulus/common/CloudFormationGateway` class
  - Removed `@cumulus/common/concurrency/Mutex` class
  - Removed `@cumulus/common/errors`
  - Removed `@cumulus/common/sftp`
  - Removed `@cumulus/common/string.unicodeEscape`
  - Removed `@cumulus/cmrjs/cmr-utils.getGranuleId()`
  - Removed `@cumulus/cmrjs/cmr-utils.getCmrFiles()`
  - Removed `@cumulus/cmrjs/cmr/CMR` class
  - Removed `@cumulus/cmrjs/cmr/CMRSearchConceptQueue` class
  - Removed `@cumulus/cmrjs/utils.getHost()`
  - Removed `@cumulus/cmrjs/utils.getIp()`
  - Removed `@cumulus/cmrjs/utils.hostId()`
  - Removed `@cumulus/cmrjs/utils/ummVersion()`
  - Removed `@cumulus/cmrjs/utils.updateToken()`
  - Removed `@cumulus/cmrjs/utils.validateUMMG()`
  - Removed `@cumulus/ingest/aws.getEndpoint()`
  - Removed `@cumulus/ingest/aws.getExecutionUrl()`
  - Removed `@cumulus/ingest/aws/invoke()`
  - Removed `@cumulus/ingest/aws/CloudWatch` class
  - Removed `@cumulus/ingest/aws/ECS` class
  - Removed `@cumulus/ingest/aws/Events` class
  - Removed `@cumulus/ingest/aws/SQS` class
  - Removed `@cumulus/ingest/aws/StepFunction` class
  - Removed `@cumulus/ingest/util.normalizeProviderPath()`
  - Removed `@cumulus/integration-tests/index.listCollections()`
  - Removed `@cumulus/integration-tests/index.listProviders()`
  - Removed `@cumulus/integration-tests/index.rulesList()`
  - Removed `@cumulus/integration-tests/api/api.addCollectionApi()`

## [v1.20.0] 2020-03-12

### BREAKING CHANGES

- **CUMULUS-1714**
  - Changed the format of the message sent to the granule SNS Topic. Message includes the granule record under `record` and the type of event under `event`. Messages with `deleted` events will have the record that was deleted with a `deletedAt` timestamp. Options for `event` are `Create | Update | Delete`
- **CUMULUS-1769** - `deploy_to_ngap` is now a **required** variable for the `tf-modules/cumulus` module. **For those deploying to NGAP environments, this variable should always be set to `true`.**

### Notable changes

- **CUMULUS-1739** - You can now exclude Elasticsearch from your `tf-modules/data-persistence` deployment (via `include_elasticsearch = false`) and your `tf-modules/cumulus` module will still deploy successfully.

- **CUMULUS-1769** - If you set `deploy_to_ngap = true` for the `tf-modules/archive` Terraform module, **you can only deploy your archive API gateway as `PRIVATE`**, not `EDGE`.

### Added

- Added `@cumulus/aws-client/S3.getS3ObjectReadStreamAsync()` to deal with S3 eventual consistency issues by checking for the existence an S3 object with retries before getting a readable stream for that object.
- **CUMULUS-1769**
  - Added `deploy_to_ngap` boolean variable for the `tf-modules/cumulus` and `tf-modules/archive` Terraform modules. This variable is required. **For those deploying to NGAP environments, this variable should always be set to `true`.**
- **HYRAX-70**
  - Add the hyrax-metadata-update task

### Changed

- [`AccessToken.get()`](https://github.com/nasa/cumulus/blob/master/packages/api/models/access-tokens.js) now enforces [strongly consistent reads from DynamoDB](https://docs.aws.amazon.com/amazondynamodb/latest/developerguide/HowItWorks.ReadConsistency.html)
- **CUMULUS-1739**
  - Updated `tf-modules/data-persistence` to make Elasticsearch alarm resources and outputs conditional on the `include_elasticsearch` variable
  - Updated `@cumulus/aws-client/S3.getObjectSize` to include automatic retries for any failures from `S3.headObject`
- **CUMULUS-1784**
  - Updated `@cumulus/api/lib/DistributionEvent.remoteIP()` to parse the IP address in an S3 access log from the `A-sourceip` query parameter if present, otherwise fallback to the original parsing behavior.
- **CUMULUS-1768**
  - The `stats/summary` endpoint reports the distinct collections for the number of granules reported

### Fixed

- **CUMULUS-1739** - Fixed the `tf-modules/cumulus` and `tf-modules/archive` modules to make these Elasticsearch variables truly optional:
  - `elasticsearch_domain_arn`
  - `elasticsearch_hostname`
  - `elasticsearch_security_group_id`

- **CUMULUS-1768**
  - Fixed the `stats/` endpoint so that data is correctly filtered by timestamp and `processingTime` is calculated correctly.

- **CUMULUS-1769**
  - In the `tf-modules/archive` Terraform module, the `lifecycle` block ignoring changes to the `policy` of the archive API gateway is now only enforced if `deploy_to_ngap = true`. This fixes a bug where users deploying outside of NGAP could not update their API gateway's resource policy when going from `PRIVATE` to `EDGE`, preventing their API from being accessed publicly.

- **CUMULUS-1775**
  - Fix/update api endpoint to use updated google auth endpoints such that it will work with new accounts

### Removed

- **CUMULUS-1768**
  - Removed API endpoints `stats/histogram` and `stats/average`. All advanced stats needs should be acquired from Cloud Metrics or similarly configured ELK stack.

## [v1.19.0] 2020-02-28

### BREAKING CHANGES

- **CUMULUS-1736**
  - The `@cumulus/discover-granules` task now sets the `dataType` of discovered
    granules based on the `name` of the configured collection, not the
    `dataType`.
  - The config schema of the `@cumulus/discover-granules` task now requires that
    collections contain a `version`.
  - The `@cumulus/sync-granule` task will set the `dataType` and `version` of a
    granule based on the configured collection if those fields are not already
    set on the granule. Previously it was using the `dataType` field of the
    configured collection, then falling back to the `name` field of the
    collection. This update will just use the `name` field of the collection to
    set the `dataType` field of the granule.

- **CUMULUS-1446**
  - Update the `@cumulus/integration-tests/api/executions.getExecution()`
    function to parse the response and return the execution, rather than return
    the full API response.

- **CUMULUS-1672**
  - The `cumulus` Terraform module in previous releases set a
    `Deployment = var.prefix` tag on all resources that it managed. In this
    release, a `tags` input variable has been added to the `cumulus` Terraform
    module to allow resource tagging to be customized. No default tags will be
    applied to Cumulus-managed resources. To replicate the previous behavior,
    set `tags = { Deployment: var.prefix }` as an input variable for the
    `cumulus` Terraform module.

- **CUMULUS-1684 Migration Instructions**
  - In previous releases, a provider's username and password were encrypted
    using a custom encryption library. That has now been updated to use KMS.
    This release includes a Lambda function named
    `<prefix>-ProviderSecretsMigration`, which will re-encrypt existing
    provider credentials to use KMS. After this release has been deployed, you
    will need to manually invoke that Lambda function using either the AWS CLI
    or AWS Console. It should only need to be successfully run once.
  - Future releases of Cumulus will invoke a
    `<prefix>-VerifyProviderSecretsMigration` Lambda function as part of the
    deployment, which will cause the deployment to fail if the migration
    Lambda has not been run.

- **CUMULUS-1718**
  - The `@cumulus/sf-sns-report` task for reporting mid-workflow updates has been retired.
  This task was used as the `PdrStatusReport` task in our ParsePdr example workflow.
  If you have a ParsePdr or other workflow using this task, use `@cumulus/sf-sqs-report` instead.
  Trying to deploy the old task will result in an error as the cumulus module no longer exports `sf_sns_report_task`.
  - Migration instruction: In your workflow definition, for each step using the old task change:
  `"Resource": "${module.cumulus.sf_sns_report_task.task_arn}"`
  to
  `"Resource": "${module.cumulus.sf_sqs_report_task.task_arn}"`

- **CUMULUS-1755**
  - The `thin_egress_jwt_secret_name` variable for the `tf-modules/cumulus` Terraform module is now **required**. This variable is passed on to the Thin Egress App in `tf-modules/distribution/main.tf`, which uses the keys stored in the secret to sign JWTs. See the [Thin Egress App documentation on how to create a value for this secret](https://github.com/asfadmin/thin-egress-app#setting-up-the-jwt-cookie-secrets).

### Added

- **CUMULUS-1446**
  - Add `@cumulus/common/FileUtils.readJsonFile()` function
  - Add `@cumulus/common/FileUtils.readTextFile()` function
  - Add `@cumulus/integration-tests/api/collections.createCollection()` function
  - Add `@cumulus/integration-tests/api/collections.deleteCollection()` function
  - Add `@cumulus/integration-tests/api/collections.getCollection()` function
  - Add `@cumulus/integration-tests/api/providers.getProvider()` function
  - Add `@cumulus/integration-tests/index.getExecutionOutput()` function
  - Add `@cumulus/integration-tests/index.loadCollection()` function
  - Add `@cumulus/integration-tests/index.loadProvider()` function
  - Add `@cumulus/integration-tests/index.readJsonFilesFromDir()` function

- **CUMULUS-1672**
  - Add a `tags` input variable to the `archive` Terraform module
  - Add a `tags` input variable to the `cumulus` Terraform module
  - Add a `tags` input variable to the `cumulus_ecs_service` Terraform module
  - Add a `tags` input variable to the `data-persistence` Terraform module
  - Add a `tags` input variable to the `distribution` Terraform module
  - Add a `tags` input variable to the `ingest` Terraform module
  - Add a `tags` input variable to the `s3-replicator` Terraform module

- **CUMULUS-1707**
  - Enable logrotate on ECS cluster

- **CUMULUS-1684**
  - Add a `@cumulus/aws-client/KMS` library of KMS-related functions
  - Add `@cumulus/aws-client/S3.getTextObject()`
  - Add `@cumulus/sftp-client` package
  - Create `ProviderSecretsMigration` Lambda function
  - Create `VerifyProviderSecretsMigration` Lambda function

- **CUMULUS-1548**
  - Add ability to put default Cumulus logs in Metrics' ELK stack
  - Add ability to add custom logs to Metrics' ELK Stack

- **CUMULUS-1702**
  - When logs are sent to Metrics' ELK stack, the logs endpoints will return results from there

- **CUMULUS-1459**
  - Async Operations are indexed in Elasticsearch
  - To index any existing async operations you'll need to perform an index from
    database function.

- **CUMULUS-1717**
  - Add `@cumulus/aws-client/deleteAndWaitForDynamoDbTableNotExists`, which
    deletes a DynamoDB table and waits to ensure the table no longer exists
  - Added `publishGranules` Lambda to handle publishing granule messages to SNS when granule records are written to DynamoDB
  - Added `@cumulus/api/models/Granule.storeGranulesFromCumulusMessage` to store granules from a Cumulus message to DynamoDB

- **CUMULUS-1718**
  - Added `@cumulus/sf-sqs-report` task to allow mid-workflow reporting updates.
  - Added `stepfunction_event_reporter_queue_url` and `sf_sqs_report_task` outputs to the `cumulus` module.
  - Added `publishPdrs` Lambda to handle publishing PDR messages to SNS when PDR records are written to DynamoDB.
  - Added `@cumulus/api/models/Pdr.storePdrFromCumulusMessage` to store PDRs from a Cumulus message to DynamoDB.
  - Added `@cumulus/aws-client/parseSQSMessageBody` to parse an SQS message body string into an object.

- **Ability to set custom backend API url in the archive module**
  - Add `api_url` definition in `tf-modules/cumulus/archive.tf`
  - Add `archive_api_url` variable in `tf-modules/cumulus/variables.tf`

- **CUMULUS-1741**
  - Added an optional `elasticsearch_security_group_ids` variable to the
    `data-persistence` Terraform module to allow additional security groups to
    be assigned to the Elasticsearch Domain.

- **CUMULUS-1752**
  - Added `@cumulus/integration-tests/api/distribution.invokeTEADistributionLambda` to simulate a request to the [Thin Egress App](https://github.com/asfadmin/thin-egress-app) by invoking the Lambda and getting a response payload.
  - Added `@cumulus/integration-tests/api/distribution.getTEARequestHeaders` to generate necessary request headers for a request to the Thin Egress App
  - Added `@cumulus/integration-tests/api/distribution.getTEADistributionApiFileStream` to get a response stream for a file served by Thin Egress App
  - Added `@cumulus/integration-tests/api/distribution.getTEADistributionApiRedirect` to get a redirect response from the Thin Egress App

- **CUMULUS-1755**
  - Added `@cumulus/aws-client/CloudFormation.describeCfStack()` to describe a Cloudformation stack
  - Added `@cumulus/aws-client/CloudFormation.getCfStackParameterValues()` to get multiple parameter values for a Cloudformation stack

### Changed

- **CUMULUS-1725**
  - Moved the logic that updates the granule files cache Dynamo table into its
    own Lambda function called `granuleFilesCacheUpdater`.

- **CUMULUS-1736**
  - The `collections` model in the API package now determines the name of a
    collection based on the `name` property, rather than using `dataType` and
    then falling back to `name`.
  - The `@cumulus/integration-tests.loadCollection()` function no longer appends
    the postfix to the end of the collection's `dataType`.
  - The `@cumulus/integration-tests.addCollections()` function no longer appends
    the postfix to the end of the collection's `dataType`.

- **CUMULUS-1672**
  - Add a `retryOptions` parameter to the `@cumulus/aws-client/S3.headObject`
     function, which will retry if the object being queried does not exist.

- **CUMULUS-1446**
  - Mark the `@cumulus/integration-tests/api.addCollectionApi()` function as
    deprecated
  - Mark the `@cumulus/integration-tests/index.listCollections()` function as
    deprecated
  - Mark the `@cumulus/integration-tests/index.listProviders()` function as
    deprecated
  - Mark the `@cumulus/integration-tests/index.rulesList()` function as
    deprecated

- **CUMULUS-1672**
  - Previously, the `cumulus` module defaulted to setting a
    `Deployment = var.prefix` tag on all resources that it managed. In this
    release, the `cumulus` module will now accept a `tags` input variable that
    defines the tags to be assigned to all resources that it manages.
  - Previously, the `data-persistence` module defaulted to setting a
    `Deployment = var.prefix` tag on all resources that it managed. In this
    release, the `data-persistence` module will now accept a `tags` input
    variable that defines the tags to be assigned to all resources that it
    manages.
  - Previously, the `distribution` module defaulted to setting a
    `Deployment = var.prefix` tag on all resources that it managed. In this
    release, the `distribution` module will now accept a `tags` input variable
    that defines the tags to be assigned to all resources that it manages.
  - Previously, the `ingest` module defaulted to setting a
    `Deployment = var.prefix` tag on all resources that it managed. In this
    release, the `ingest` module will now accept a `tags` input variable that
    defines the tags to be assigned to all resources that it manages.
  - Previously, the `s3-replicator` module defaulted to setting a
    `Deployment = var.prefix` tag on all resources that it managed. In this
    release, the `s3-replicator` module will now accept a `tags` input variable
    that defines the tags to be assigned to all resources that it manages.

- **CUMULUS-1684**
  - Update the API package to encrypt provider credentials using KMS instead of
    using RSA keys stored in S3

- **CUMULUS-1717**
  - Changed name of `cwSfExecutionEventToDb` Lambda to `cwSfEventToDbRecords`
  - Updated `cwSfEventToDbRecords` to write granule records to DynamoDB from the incoming Cumulus message

- **CUMULUS-1718**
  - Renamed `cwSfEventToDbRecords` to `sfEventSqsToDbRecords` due to architecture change to being a consumer of an SQS queue of Step Function Cloudwatch events.
  - Updated `sfEventSqsToDbRecords` to write PDR records to DynamoDB from the incoming Cumulus message
  - Moved `data-cookbooks/sns.md` to `data-cookbooks/ingest-notifications.md` and updated it to reflect recent changes.

- **CUMULUS-1748**
  - (S)FTP discovery tasks now use the provider-path as-is instead of forcing it to a relative path.
  - Improved error handling to catch permission denied FTP errors better and log them properly. Workflows will still fail encountering this error and we intend to consider that approach in a future ticket.

- **CUMULUS-1752**
  - Moved class for parsing distribution events to its own file: `@cumulus/api/lib/DistributionEvent.js`
    - Updated `DistributionEvent` to properly parse S3 access logs generated by requests from the [Thin Egress App](https://github.com/asfadmin/thin-egress-app)

- **CUMULUS-1753** - Changes to `@cumulus/ingest/HttpProviderClient.js`:
  - Removed regex filter in `HttpProviderClient.list()` that was used to return only files with an extension between 1 and 4 characters long. `HttpProviderClient.list()` will now return all files linked from the HTTP provider host.

- **CUMULUS-1755**
  - Updated the Thin Egress App module used in `tf-modules/distribution/main.tf` to build 61. [See the release notes](https://github.com/asfadmin/thin-egress-app/releases/tag/tea-build.61).

- **CUMULUS-1757**
  - Update @cumulus/cmr-client CMRSearchConceptQueue to take optional cmrEnvironment parameter

### Deprecated

- **CUMULUS-1684**
  - Deprecate `@cumulus/common/key-pair-provider/S3KeyPairProvider`
  - Deprecate `@cumulus/common/key-pair-provider/S3KeyPairProvider.encrypt()`
  - Deprecate `@cumulus/common/key-pair-provider/S3KeyPairProvider.decrypt()`
  - Deprecate `@cumulus/common/kms/KMS`
  - Deprecate `@cumulus/common/kms/KMS.encrypt()`
  - Deprecate `@cumulus/common/kms/KMS.decrypt()`
  - Deprecate `@cumulus/common/sftp.Sftp`

- **CUMULUS-1717**
  - Deprecate `@cumulus/api/models/Granule.createGranulesFromSns`

- **CUMULUS-1718**
  - Deprecate `@cumulus/sf-sns-report`.
    - This task has been updated to always throw an error directing the user to use `@cumulus/sf-sqs-report` instead. This was done because there is no longer an SNS topic to which to publish, and no consumers to listen to it.

- **CUMULUS-1748**
  - Deprecate `@cumulus/ingest/util.normalizeProviderPath`

- **CUMULUS-1752**
  - Deprecate `@cumulus/integration-tests/api/distribution.getDistributionApiFileStream`
  - Deprecate `@cumulus/integration-tests/api/distribution.getDistributionApiRedirect`
  - Deprecate `@cumulus/integration-tests/api/distribution.invokeApiDistributionLambda`

### Removed

- **CUMULUS-1684**
  - Remove the deployment script that creates encryption keys and stores them to
    S3

- **CUMULUS-1768**
  - Removed API endpoints `stats/histogram` and `stats/average`. All advanced stats needs should be acquired from Cloud Metrics or similarly configured ELK stack.

### Fixed

- **Fix default values for urs_url in variables.tf files**
  - Remove trailing `/` from default `urs_url` values.

- **CUMULUS-1610** - Add the Elasticsearch security group to the EC2 security groups

- **CUMULUS-1740** - `cumulus_meta.workflow_start_time` is now set in Cumulus
  messages

- **CUMULUS-1753** - Fixed `@cumulus/ingest/HttpProviderClient.js` to properly handle HTTP providers with:
  - Multiple link tags (e.g. `<a>`) per line of source code
  - Link tags in uppercase or lowercase (e.g. `<A>`)
  - Links with filepaths in the link target (e.g. `<a href="/path/to/file.txt">`). These files will be returned from HTTP file discovery **as the file name only** (e.g. `file.txt`).

- **CUMULUS-1768**
  - Fix an issue in the stats endpoints in `@cumulus/api` to send back stats for the correct type

## [v1.18.0] 2020-02-03

### BREAKING CHANGES

- **CUMULUS-1686**

  - `ecs_cluster_instance_image_id` is now a _required_ variable of the `cumulus` module, instead of optional.

- **CUMULUS-1698**

  - Change variable `saml_launchpad_metadata_path` to `saml_launchpad_metadata_url` in the `tf-modules/cumulus` Terraform module.

- **CUMULUS-1703**
  - Remove the unused `forceDownload` option from the `sync-granule` tasks's config
  - Remove the `@cumulus/ingest/granule.Discover` class
  - Remove the `@cumulus/ingest/granule.Granule` class
  - Remove the `@cumulus/ingest/pdr.Discover` class
  - Remove the `@cumulus/ingest/pdr.Granule` class
  - Remove the `@cumulus/ingest/parse-pdr.parsePdr` function

### Added

- **CUMULUS-1040**

  - Added `@cumulus/aws-client` package to provide utilities for working with AWS services and the Node.js AWS SDK
  - Added `@cumulus/errors` package which exports error classes for use in Cumulus workflow code
  - Added `@cumulus/integration-tests/sfnStep` to provide utilities for parsing step function execution histories

- **CUMULUS-1102**

  - Adds functionality to the @cumulus/api package for better local testing.
    - Adds data seeding for @cumulus/api's localAPI.
      - seed functions allow adding collections, executions, granules, pdrs, providers, and rules to a Localstack Elasticsearch and DynamoDB via `addCollections`, `addExecutions`, `addGranules`, `addPdrs`, `addProviders`, and `addRules`.
    - Adds `eraseDataStack` function to local API server code allowing resetting of local datastack for testing (ES and DynamoDB).
    - Adds optional parameters to the @cumulus/api bin serve to allow for launching the api without destroying the current data.

- **CUMULUS-1697**

  - Added the `@cumulus/tf-inventory` package that provides command line utilities for managing Terraform resources in your AWS account

- **CUMULUS-1703**

  - Add `@cumulus/aws-client/S3.createBucket` function
  - Add `@cumulus/aws-client/S3.putFile` function
  - Add `@cumulus/common/string.isNonEmptyString` function
  - Add `@cumulus/ingest/FtpProviderClient` class
  - Add `@cumulus/ingest/HttpProviderClient` class
  - Add `@cumulus/ingest/S3ProviderClient` class
  - Add `@cumulus/ingest/SftpProviderClient` class
  - Add `@cumulus/ingest/providerClientUtils.buildProviderClient` function
  - Add `@cumulus/ingest/providerClientUtils.fetchTextFile` function

- **CUMULUS-1731**

  - Add new optional input variables to the Cumulus Terraform module to support TEA upgrade:
    - `thin_egress_cookie_domain` - Valid domain for Thin Egress App cookie
    - `thin_egress_domain_cert_arn` - Certificate Manager SSL Cert ARN for Thin
      Egress App if deployed outside NGAP/CloudFront
    - `thin_egress_download_role_in_region_arn` - ARN for reading of Thin Egress
      App data buckets for in-region requests
    - `thin_egress_jwt_algo` - Algorithm with which to encode the Thin Egress
      App JWT cookie
    - `thin_egress_jwt_secret_name` - Name of AWS secret where keys for the Thin
      Egress App JWT encode/decode are stored
    - `thin_egress_lambda_code_dependency_archive_key` - Thin Egress App - S3
      Key of packaged python modules for lambda dependency layer

- **CUMULUS-1733**
  - Add `discovery-filtering` operator doc to document previously undocumented functionality.

- **CUMULUS-1737**
  - Added the `cumulus-test-cleanup` module to run a nightly cleanup on resources left over from the integration tests run from the `example/spec` directory.

### Changed

- **CUMULUS-1102**

  - Updates `@cumulus/api/auth/testAuth` to use JWT instead of random tokens.
  - Updates the default AMI for the ecs_cluster_instance_image_id.

- **CUMULUS-1622**

  - Mutex class has been deprecated in `@cumulus/common/concurrency` and will be removed in a future release.

- **CUMULUS-1686**

  - Changed `ecs_cluster_instance_image_id` to be a required variable of the `cumulus` module and removed the default value.
    The default was not available across accounts and regions, nor outside of NGAP and therefore not particularly useful.

- **CUMULUS-1688**

  - Updated `@cumulus/aws.receiveSQSMessages` not to replace `message.Body` with a parsed object. This behavior was undocumented and confusing as received messages appeared to contradict AWS docs that state `message.Body` is always a string.
  - Replaced `sf_watcher` CloudWatch rule from `cloudwatch-events.tf` with an EventSourceMapping on `sqs2sf` mapped to the `start_sf` SQS queue (in `event-sources.tf`).
  - Updated `sqs2sf` with an EventSourceMapping handler and unit test.

- **CUMULUS-1698**

  - Change variable `saml_launchpad_metadata_path` to `saml_launchpad_metadata_url` in the `tf-modules/cumulus` Terraform module.
  - Updated `@cumulus/api/launchpadSaml` to download launchpad IDP metadata from configured location when the metadata in s3 is not valid, and to work with updated IDP metadata and SAML response.

- **CUMULUS-1731**
  - Upgrade the version of the Thin Egress App deployed by Cumulus to v48
    - Note: New variables available, see the 'Added' section of this changelog.

### Fixed

- **CUMULUS-1664**

  - Updated `dbIndexer` Lambda to remove hardcoded references to DynamoDB table names.

- **CUMULUS-1733**
  - Fixed granule discovery recursion algorithm used in S/FTP protocols.

### Removed

- **CUMULUS-1481**
  - removed `process` config and output from PostToCmr as it was not required by the task nor downstream steps, and should still be in the output message's `meta` regardless.

### Deprecated

- **CUMULUS-1040**
  - Deprecated the following code. For cases where the code was moved into another package, the new code location is noted:
    - `@cumulus/common/CloudFormationGateway` -> `@cumulus/aws-client/CloudFormationGateway`
    - `@cumulus/common/DynamoDb` -> `@cumulus/aws-client/DynamoDb`
    - `@cumulus/common/errors` -> `@cumulus/errors`
    - `@cumulus/common/StepFunctions` -> `@cumulus/aws-client/StepFunctions`
    - All of the exported functions in `@cumulus/commmon/aws` (moved into `@cumulus/aws-client`), except:
      - `@cumulus/common/aws/isThrottlingException` -> `@cumulus/errors/isThrottlingException`
      - `@cumulus/common/aws/improveStackTrace` (not deprecated)
      - `@cumulus/common/aws/retryOnThrottlingException` (not deprecated)
    - `@cumulus/common/sfnStep/SfnStep.parseStepMessage` -> `@cumulus/integration-tests/sfnStep/SfnStep.parseStepMessage`
    - `@cumulus/common/sfnStep/ActivityStep` -> `@cumulus/integration-tests/sfnStep/ActivityStep`
    - `@cumulus/common/sfnStep/LambdaStep` -> `@cumulus/integration-tests/sfnStep/LambdaStep`
    - `@cumulus/common/string/unicodeEscape` -> `@cumulus/aws-client/StepFunctions.unicodeEscape`
    - `@cumulus/common/util/setErrorStack` -> `@cumulus/aws-client/util/setErrorStack`
    - `@cumulus/ingest/aws/invoke` -> `@cumulus/aws-client/Lambda/invoke`
    - `@cumulus/ingest/aws/CloudWatch.bucketSize`
    - `@cumulus/ingest/aws/CloudWatch.cw`
    - `@cumulus/ingest/aws/ECS.ecs`
    - `@cumulus/ingest/aws/ECS`
    - `@cumulus/ingest/aws/Events.putEvent` -> `@cumulus/aws-client/CloudwatchEvents.putEvent`
    - `@cumulus/ingest/aws/Events.deleteEvent` -> `@cumulus/aws-client/CloudwatchEvents.deleteEvent`
    - `@cumulus/ingest/aws/Events.deleteTarget` -> `@cumulus/aws-client/CloudwatchEvents.deleteTarget`
    - `@cumulus/ingest/aws/Events.putTarget` -> `@cumulus/aws-client/CloudwatchEvents.putTarget`
    - `@cumulus/ingest/aws/SQS.attributes` -> `@cumulus/aws-client/SQS.getQueueAttributes`
    - `@cumulus/ingest/aws/SQS.deleteMessage` -> `@cumulus/aws-client/SQS.deleteSQSMessage`
    - `@cumulus/ingest/aws/SQS.deleteQueue` -> `@cumulus/aws-client/SQS.deleteQueue`
    - `@cumulus/ingest/aws/SQS.getUrl` -> `@cumulus/aws-client/SQS.getQueueUrlByName`
    - `@cumulus/ingest/aws/SQS.receiveMessage` -> `@cumulus/aws-client/SQS.receiveSQSMessages`
    - `@cumulus/ingest/aws/SQS.sendMessage` -> `@cumulus/aws-client/SQS.sendSQSMessage`
    - `@cumulus/ingest/aws/StepFunction.getExecutionStatus` -> `@cumulus/aws-client/StepFunction.getExecutionStatus`
    - `@cumulus/ingest/aws/StepFunction.getExecutionUrl` -> `@cumulus/aws-client/StepFunction.getExecutionUrl`

## [v1.17.0] - 2019-12-31

### BREAKING CHANGES

- **CUMULUS-1498**
  - The `@cumulus/cmrjs.publish2CMR` function expects that the value of its
    `creds.password` parameter is a plaintext password.
  - Rather than using an encrypted password from the `cmr_password` environment
    variable, the `@cumulus/cmrjs.updateCMRMetadata` function now looks for an
    environment variable called `cmr_password_secret_name` and fetches the CMR
    password from that secret in AWS Secrets Manager.
  - The `@cumulus/post-to-cmr` task now expects a
    `config.cmr.passwordSecretName` value, rather than `config.cmr.password`.
    The CMR password will be fetched from that secret in AWS Secrets Manager.

### Added

- **CUMULUS-630**

  - Added support for replaying Kinesis records on a stream into the Cumulus Kinesis workflow triggering mechanism: either all the records, or some time slice delimited by start and end timestamps.
  - Added `/replays` endpoint to the operator API for triggering replays.
  - Added `Replay Kinesis Messages` documentation to Operator Docs.
  - Added `manualConsumer` lambda function to consume a Kinesis stream. Used by the replay AsyncOperation.

- **CUMULUS-1687**
  - Added new API endpoint for listing async operations at `/asyncOperations`
  - All asyncOperations now include the fields `description` and `operationType`. `operationType` can be one of the following. [`Bulk Delete`, `Bulk Granules`, `ES Index`, `Kinesis Replay`]

### Changed

- **CUMULUS-1626**

  - Updates Cumulus to use node10/CMA 1.1.2 for all of its internal lambdas in prep for AWS node 8 EOL

- **CUMULUS-1498**
  - Remove the DynamoDB Users table. The list of OAuth users who are allowed to
    use the API is now stored in S3.
  - The CMR password and Launchpad passphrase are now stored in Secrets Manager

## [v1.16.1] - 2019-12-6

**Please note**:

- The `region` argument to the `cumulus` Terraform module has been removed. You may see a warning or error if you have that variable populated.
- Your workflow tasks should use the following versions of the CMA libraries to utilize new granule, parentArn, asyncOperationId, and stackName fields on the logs:
  - `cumulus-message-adapter-js` version 1.0.10+
  - `cumulus-message-adapter-python` version 1.1.1+
  - `cumulus-message-adapter-java` version 1.2.11+
- The `data-persistence` module no longer manages the creation of an Elasticsearch service-linked role for deploying Elasticsearch to a VPC. Follow the [deployment instructions on preparing your VPC](https://nasa.github.io/cumulus/docs/deployment/deployment-readme#vpc-subnets-and-security-group) for guidance on how to create the Elasticsearch service-linked role manually.
- There is now a `distribution_api_gateway_stage` variable for the `tf-modules/cumulus` Terraform module that will be used as the API gateway stage name used for the distribution API (Thin Egress App)
- Default value for the `urs_url` variable is now `https://uat.urs.earthdata.nasa.gov/` in the `tf-modules/cumulus` and `tf-modules/archive` Terraform modules. So deploying the `cumulus` module without a `urs_url` variable set will integrate your Cumulus deployment with the UAT URS environment.

### Added

- **CUMULUS-1563**

  - Added `custom_domain_name` variable to `tf-modules/data-persistence` module

- **CUMULUS-1654**
  - Added new helpers to `@cumulus/common/execution-history`:
    - `getStepExitedEvent()` returns the `TaskStateExited` event in a workflow execution history after the given step completion/failure event
    - `getTaskExitedEventOutput()` returns the output message for a `TaskStateExited` event in a workflow execution history

### Changed

- **CUMULUS-1578**

  - Updates SAML launchpad configuration to authorize via configured userGroup.
    [See the NASA specific documentation (protected)](https://wiki.earthdata.nasa.gov/display/CUMULUS/Cumulus+SAML+Launchpad+Integration)

- **CUMULUS-1579**

  - Elasticsearch list queries use `match` instead of `term`. `term` had been analyzing the terms and not supporting `-` in the field values.

- **CUMULUS-1619**

  - Adds 4 new keys to `@cumulus/logger` to display granules, parentArn, asyncOperationId, and stackName.
  - Depends on `cumulus-message-adapter-js` version 1.0.10+. Cumulus tasks updated to use this version.

- **CUMULUS-1654**

  - Changed `@cumulus/common/SfnStep.parseStepMessage()` to a static class method

- **CUMULUS-1641**
  - Added `meta.retries` and `meta.visibilityTimeout` properties to sqs-type rule. To create sqs-type rule, you're required to configure a dead-letter queue on your queue.
  - Added `sqsMessageRemover` lambda which removes the message from SQS queue upon successful workflow execution.
  - Updated `sqsMessageConsumer` lambda to not delete message from SQS queue, and to retry the SQS message for configured number of times.

### Removed

- Removed `create_service_linked_role` variable from `tf-modules/data-persistence` module.

- **CUMULUS-1321**
  - The `region` argument to the `cumulus` Terraform module has been removed

### Fixed

- **CUMULUS-1668** - Fixed a race condition where executions may not have been
  added to the database correctly
- **CUMULUS-1654** - Fixed issue with `publishReports` Lambda not including workflow execution error information for failed workflows with a single step
- Fixed `tf-modules/cumulus` module so that the `urs_url` variable is passed on to its invocation of the `tf-modules/archive` module

## [v1.16.0] - 2019-11-15

### Added

- **CUMULUS-1321**

  - A `deploy_distribution_s3_credentials_endpoint` variable has been added to
    the `cumulus` Terraform module. If true, the NGAP-backed S3 credentials
    endpoint will be added to the Thin Egress App's API. Default: true

- **CUMULUS-1544**

  - Updated the `/granules/bulk` endpoint to correctly query Elasticsearch when
    granule ids are not provided.

- **CUMULUS-1580**
  - Added `/granules/bulk` endpoint to `@cumulus/api` to perform bulk actions on granules given either a list of granule ids or an Elasticsearch query and the workflow to perform.

### Changed

- **CUMULUS-1561**

  - Fix the way that we are handling Terraform provider version requirements
  - Pass provider configs into child modules using the method that the
    [Terraform documentation](https://www.terraform.io/docs/configuration/modules.html#providers-within-modules)
    suggests
  - Remove the `region` input variable from the `s3_access_test` Terraform module
  - Remove the `aws_profile` and `aws_region` input variables from the
    `s3-replicator` Terraform module

- **CUMULUS-1639**
  - Because of
    [S3's Data Consistency Model](https://docs.aws.amazon.com/AmazonS3/latest/dev/Introduction.html#BasicsObjects),
    there may be situations where a GET operation for an object can temporarily
    return a `NoSuchKey` response even if that object _has_ been created. The
    `@cumulus/common/aws.getS3Object()` function has been updated to support
    retries if a `NoSuchKey` response is returned by S3. This behavior can be
    enabled by passing a `retryOptions` object to that function. Supported
    values for that object can be found here:
    <https://github.com/tim-kos/node-retry#retryoperationoptions>

### Removed

- **CUMULUS-1559**
  - `logToSharedDestination` has been migrated to the Terraform deployment as `log_api_gateway_to_cloudwatch` and will ONLY apply to egress lambdas.
    Due to the differences in the Terraform deployment model, we cannot support a global log subscription toggle for a configurable subset of lambdas.
    However, setting up your own log forwarding for a Lambda with Terraform is fairly simple, as you will only need to add SubscriptionFilters to your Terraform configuration, one per log group.
    See [the Terraform documentation](https://www.terraform.io/docs/providers/aws/r/cloudwatch_log_subscription_filter.html) for details on how to do this.
    An empty FilterPattern ("") will capture all logs in a group.

## [v1.15.0] - 2019-11-04

### BREAKING CHANGES

- **CUMULUS-1644** - When a workflow execution begins or ends, the workflow
  payload is parsed and any new or updated PDRs or granules referenced in that
  workflow are stored to the Cumulus archive. The defined interface says that a
  PDR in `payload.pdr` will be added to the archive, and any granules in
  `payload.granules` will also be added to the archive. In previous releases,
  PDRs found in `meta.pdr` and granules found in `meta.input_granules` were also
  added to the archive. This caused unexpected behavior and has been removed.
  Only PDRs from `payload.pdr` and granules from `payload.granules` will now be
  added to the Cumulus archive.

- **CUMULUS-1449** - Cumulus now uses a universal workflow template when
  starting a workflow that contains general information specific to the
  deployment, but not specific to the workflow. Workflow task configs must be
  defined using AWS step function parameters. As part of this change,
  `CumulusConfig` has been retired and task configs must now be defined under
  the `cma.task_config` key in the Parameters section of a step function
  definition.

  **Migration instructions**:

  NOTE: These instructions require the use of Cumulus Message Adapter v1.1.x+.
  Please ensure you are using a compatible version before attempting to migrate
  workflow configurations. When defining workflow steps, remove any
  `CumulusConfig` section, as shown below:

  ```yaml
  ParsePdr:
    CumulusConfig:
      provider: "{$.meta.provider}"
      bucket: "{$.meta.buckets.internal.name}"
      stack: "{$.meta.stack}"
  ```

  Instead, use AWS Parameters to pass `task_config` for the task directly into
  the Cumulus Message Adapter:

  ```yaml
  ParsePdr:
    Parameters:
      cma:
        event.$: "$"
        task_config:
          provider: "{$.meta.provider}"
          bucket: "{$.meta.buckets.internal.name}"
          stack: "{$.meta.stack}"
  ```

  In this example, the `cma` key is used to pass parameters to the message
  adapter. Using `task_config` in combination with `event.$: '$'` allows the
  message adapter to process `task_config` as the `config` passed to the Cumulus
  task. See `example/workflows/sips.yml` in the core repository for further
  examples of how to set the Parameters.

  Additionally, workflow configurations for the `QueueGranules` and `QueuePdrs`
  tasks need to be updated:

  - `queue-pdrs` config changes:
    - `parsePdrMessageTemplateUri` replaced with `parsePdrWorkflow`, which is
      the workflow name (i.e. top-level name in `config.yml`, e.g. 'ParsePdr').
    - `internalBucket` and `stackName` configs now required to look up
      configuration from the deployment. Brings the task config in line with
      that of `queue-granules`.
  - `queue-granules` config change: `ingestGranuleMessageTemplateUri` replaced
    with `ingestGranuleWorkflow`, which is the workflow name (e.g.
    'IngestGranule').

- **CUMULUS-1396** - **Workflow steps at the beginning and end of a workflow
  using the `SfSnsReport` Lambda have now been deprecated (e.g. `StartStatus`,
  `StopStatus`) and should be removed from your workflow definitions**. These
  steps were used for publishing ingest notifications and have been replaced by
  an implementation using Cloudwatch events for Step Functions to trigger a
  Lambda that publishes ingest notifications. For further detail on how ingest
  notifications are published, see the notes below on **CUMULUS-1394**. For
  examples of how to update your workflow definitions, see our
  [example workflow definitions](https://github.com/nasa/cumulus/blob/master/example/workflows/).

- **CUMULUS-1470**
  - Remove Cumulus-defined ECS service autoscaling, allowing integrators to
    better customize autoscaling to meet their needs. In order to use
    autoscaling with ECS services, appropriate
    `AWS::ApplicationAutoScaling::ScalableTarget`,
    `AWS::ApplicationAutoScaling::ScalingPolicy`, and `AWS::CloudWatch::Alarm`
    resources should be defined in a kes overrides file. See
    [this example](https://github.com/nasa/cumulus/blob/release-1.15.x/example/overrides/app/cloudformation.template.yml)
    for an example.
  - The following config parameters are no longer used:
    - ecs.services.\<NAME\>.minTasks
    - ecs.services.\<NAME\>.maxTasks
    - ecs.services.\<NAME\>.scaleInActivityScheduleTime
    - ecs.services.\<NAME\>.scaleInAdjustmentPercent
    - ecs.services.\<NAME\>.scaleOutActivityScheduleTime
    - ecs.services.\<NAME\>.scaleOutAdjustmentPercent
    - ecs.services.\<NAME\>.activityName

### Added

- **CUMULUS-1100**

  - Added 30-day retention properties to all log groups that were missing those policies.

- **CUMULUS-1396**

  - Added `@cumulus/common/sfnStep`:
    - `LambdaStep` - A class for retrieving and parsing input and output to Lambda steps in AWS Step Functions
    - `ActivityStep` - A class for retrieving and parsing input and output to ECS activity steps in AWS Step Functions

- **CUMULUS-1574**

  - Added `GET /token` endpoint for SAML authorization when cumulus is protected by Launchpad.
    This lets a user retrieve a token by hand that can be presented to the API.

- **CUMULUS-1625**

  - Added `sf_start_rate` variable to the `ingest` Terraform module, equivalent to `sqs_consumer_rate` in the old model, but will not be automatically applied to custom queues as that was.

- **CUMULUS-1513**
  - Added `sqs`-type rule support in the Cumulus API `@cumulus/api`
  - Added `sqsMessageConsumer` lambda which processes messages from the SQS queues configured in the `sqs` rules.

### Changed

- **CUMULUS-1639**

  - Because of
    [S3's Data Consistency Model](https://docs.aws.amazon.com/AmazonS3/latest/dev/Introduction.html#BasicsObjects),
    there may be situations where a GET operation for an object can temporarily
    return a `NoSuchKey` response even if that object _has_ been created. The
    `@cumulus/common/aws.getS3Object()` function will now retry up to 10 times
    if a `NoSuchKey` response is returned by S3. This can behavior can be
    overridden by passing `{ retries: 0 }` as the `retryOptions` argument.

- **CUMULUS-1449**

  - `queue-pdrs` & `queue-granules` config changes. Details in breaking changes section.
  - Cumulus now uses a universal workflow template when starting workflow that contains general information specific to the deployment, but not specific to the workflow.
  - Changed the way workflow configs are defined, from `CumulusConfig` to a `task_config` AWS Parameter.

- **CUMULUS-1452**

  - Changed the default ECS docker storage drive to `devicemapper`

- **CUMULUS-1453**
  - Removed config schema for `@cumulus/sf-sns-report` task
  - Updated `@cumulus/sf-sns-report` to always assume that it is running as an intermediate step in a workflow, not as the first or last step

### Removed

- **CUMULUS-1449**
  - Retired `CumulusConfig` as part of step function definitions, as this is an artifact of the way Kes parses workflow definitions that was not possible to migrate to Terraform. Use AWS Parameters and the `task_config` key instead. See change note above.
  - Removed individual workflow templates.

### Fixed

- **CUMULUS-1620** - Fixed bug where `message_adapter_version` does not correctly inject the CMA

- **CUMULUS-1396** - Updated `@cumulus/common/StepFunctions.getExecutionHistory()` to recursively fetch execution history when `nextToken` is returned in response

- **CUMULUS-1571** - Updated `@cumulus/common/DynamoDb.get()` to throw any errors encountered when trying to get a record and the record does exist

- **CUMULUS-1452**
  - Updated the EC2 initialization scripts to use full volume size for docker storage
  - Changed the default ECS docker storage drive to `devicemapper`

## [v1.14.5] - 2019-12-30 - [BACKPORT]

### Updated

- **CUMULUS-1626**
  - Updates Cumulus to use node10/CMA 1.1.2 for all of its internal lambdas in prep for AWS node 8 EOL

## [v1.14.4] - 2019-10-28

### Fixed

- **CUMULUS-1632** - Pinned `aws-elasticsearch-connector` package in `@cumulus/api` to version `8.1.3`, since `8.2.0` includes breaking changes

## [v1.14.3] - 2019-10-18

### Fixed

- **CUMULUS-1620** - Fixed bug where `message_adapter_version` does not correctly inject the CMA

- **CUMULUS-1572** - A granule is now included in discovery results even when
  none of its files has a matching file type in the associated collection
  configuration. Previously, if all files for a granule were unmatched by a file
  type configuration, the granule was excluded from the discovery results.
  Further, added support for a `boolean` property
  `ignoreFilesConfigForDiscovery`, which controls how a granule's files are
  filtered at discovery time.

## [v1.14.2] - 2019-10-08

### BREAKING CHANGES

Your Cumulus Message Adapter version should be pinned to `v1.0.13` or lower in your `app/config.yml` using `message_adapter_version: v1.0.13` OR you should use the workflow migration steps below to work with CMA v1.1.1+.

- **CUMULUS-1394** - The implementation of the `SfSnsReport` Lambda requires additional environment variables for integration with the new ingest notification SNS topics. Therefore, **you must update the definition of `SfSnsReport` in your `lambdas.yml` like so**:

```yaml
SfSnsReport:
  handler: index.handler
  timeout: 300
  source: node_modules/@cumulus/sf-sns-report/dist
  tables:
    - ExecutionsTable
  envs:
    execution_sns_topic_arn:
      function: Ref
      value: reportExecutionsSns
    granule_sns_topic_arn:
      function: Ref
      value: reportGranulesSns
    pdr_sns_topic_arn:
      function: Ref
      value: reportPdrsSns
```

- **CUMULUS-1447** -
  The newest release of the Cumulus Message Adapter (v1.1.1) requires that parameterized configuration be used for remote message functionality. Once released, Kes will automatically bring in CMA v1.1.1 without additional configuration.

  **Migration instructions**
  Oversized messages are no longer written to S3 automatically. In order to utilize remote messaging functionality, configure a `ReplaceConfig` AWS Step Function parameter on your CMA task:

  ```yaml
  ParsePdr:
    Parameters:
      cma:
        event.$: "$"
        ReplaceConfig:
          FullMessage: true
  ```

  Accepted fields in `ReplaceConfig` include `MaxSize`, `FullMessage`, `Path` and `TargetPath`.
  See https://github.com/nasa/cumulus-message-adapter/blob/master/CONTRACT.md#remote-message-configuration for full details.

  As this change is backward compatible in Cumulus Core, users wishing to utilize the previous version of the CMA may opt to transition to using a CMA lambda layer, or set `message_adapter_version` in their configuration to a version prior to v1.1.0.

### PLEASE NOTE

- **CUMULUS-1394** - Ingest notifications are now provided via 3 separate SNS topics for executions, granules, and PDRs, instead of a single `sftracker` SNS topic. Whereas the `sftracker` SNS topic received a full Cumulus execution message, the new topics all receive generated records for the given object. The new topics are only published to if the given object exists for the current execution. For a given execution/granule/PDR, **two messages will be received by each topic**: one message indicating that ingest is running and another message indicating that ingest has completed or failed. The new SNS topics are:

  - `reportExecutions` - Receives 1 message per execution
  - `reportGranules` - Receives 1 message per granule in an execution
  - `reportPdrs` - Receives 1 message per PDR

### Added

- **CUMULUS-639**

  - Adds SAML JWT and launchpad token authentication to Cumulus API (configurable)
    - **NOTE** to authenticate with Launchpad ensure your launchpad user_id is in the `<prefix>-UsersTable`
    - when Cumulus configured to protect API via Launchpad:
      - New endpoints
        - `GET /saml/login` - starting point for SAML SSO creates the login request url and redirects to the SAML Identity Provider Service (IDP)
        - `POST /saml/auth` - SAML Assertion Consumer Service. POST receiver from SAML IDP. Validates response, logs the user in, and returns a SAML-based JWT.
    - Disabled endpoints
      - `POST /refresh`
      - Changes authorization worklow:
      - `ensureAuthorized` now presumes the bearer token is a JWT and tries to validate. If the token is malformed, it attempts to validate the token against Launchpad. This allows users to bring their own token as described here https://wiki.earthdata.nasa.gov/display/CUMULUS/Cumulus+API+with+Launchpad+Authentication. But it also allows dashboard users to manually authenticate via Launchpad SAML to receive a Launchpad-based JWT.

- **CUMULUS-1394**
  - Added `Granule.generateGranuleRecord()` method to granules model to generate a granule database record from a Cumulus execution message
  - Added `Pdr.generatePdrRecord()` method to PDRs model to generate a granule database record from a Cumulus execution message
  - Added helpers to `@cumulus/common/message`:
    - `getMessageExecutionName()` - Get the execution name from a Cumulus execution message
    - `getMessageStateMachineArn()` - Get the state machine ARN from a Cumulus execution message
    - `getMessageExecutionArn()` - Get the execution ARN for a Cumulus execution message
    - `getMessageGranules()` - Get the granules from a Cumulus execution message, if any.
  - Added `@cumulus/common/cloudwatch-event/isFailedSfStatus()` to determine if a Step Function status from a Cloudwatch event is a failed status

### Changed

- **CUMULUS-1308**

  - HTTP PUT of a Collection, Provider, or Rule via the Cumulus API now
    performs full replacement of the existing object with the object supplied
    in the request payload. Previous behavior was to perform a modification
    (partial update) by merging the existing object with the (possibly partial)
    object in the payload, but this did not conform to the HTTP standard, which
    specifies PATCH as the means for modifications rather than replacements.

- **CUMULUS-1375**

  - Migrate Cumulus from deprecated Elasticsearch JS client to new, supported one in `@cumulus/api`

- **CUMULUS-1485** Update `@cumulus/cmr-client` to return error message from CMR for validation failures.

- **CUMULUS-1394**

  - Renamed `Execution.generateDocFromPayload()` to `Execution.generateRecord()` on executions model. The method generates an execution database record from a Cumulus execution message.

- **CUMULUS-1432**

  - `logs` endpoint takes the level parameter as a string and not a number
  - Elasticsearch term query generation no longer converts numbers to boolean

- **CUMULUS-1447**

  - Consolidated all remote message handling code into @common/aws
  - Update remote message code to handle updated CMA remote message flags
  - Update example SIPS workflows to utilize Parameterized CMA configuration

- **CUMULUS-1448** Refactor workflows that are mutating cumulus_meta to utilize meta field

- **CUMULUS-1451**

  - Elasticsearch cluster setting `auto_create_index` will be set to false. This had been causing issues in the bootstrap lambda on deploy.

- **CUMULUS-1456**
  - `@cumulus/api` endpoints default error handler uses `boom` package to format errors, which is consistent with other API endpoint errors.

### Fixed

- **CUMULUS-1432** `logs` endpoint filter correctly filters logs by level
- **CUMULUS-1484** `useMessageAdapter` now does not set CUMULUS_MESSAGE_ADAPTER_DIR when `true`

### Removed

- **CUMULUS-1394**
  - Removed `sfTracker` SNS topic. Replaced by three new SNS topics for granule, execution, and PDR ingest notifications.
  - Removed unused functions from `@cumulus/common/aws`:
    - `getGranuleS3Params()`
    - `setGranuleStatus()`

## [v1.14.1] - 2019-08-29

### Fixed

- **CUMULUS-1455**

  - CMR token links updated to point to CMR legacy services rather than echo

- **CUMULUS-1211**
  - Errors thrown during granule discovery are no longer swallowed and ignored.
    Rather, errors are propagated to allow for proper error-handling and
    meaningful messaging.

## [v1.14.0] - 2019-08-22

### PLEASE NOTE

- We have encountered transient lambda service errors in our integration testing. Please handle transient service errors following [these guidelines](https://docs.aws.amazon.com/step-functions/latest/dg/bp-lambda-serviceexception.html). The workflows in the `example/workflows` folder have been updated with retries configured for these errors.

- **CUMULUS-799** added additional IAM permissions to support reading CloudWatch and API Gateway, so **you will have to redeploy your IAM stack.**

- **CUMULUS-800** Several items:

  - **Delete existing API Gateway stages**: To allow enabling of API Gateway logging, Cumulus now creates and manages a Stage resource during deployment. Before upgrading Cumulus, it is necessary to delete the API Gateway stages on both the Backend API and the Distribution API. Instructions are included in the documentation under [Delete API Gateway Stages](https://nasa.github.io/cumulus/docs/additional-deployment-options/delete-api-gateway-stages).

  - **Set up account permissions for API Gateway to write to CloudWatch**: In a one time operation for your AWS account, to enable CloudWatch Logs for API Gateway, you must first grant the API Gateway permission to read and write logs to CloudWatch for your account. The `AmazonAPIGatewayPushToCloudWatchLogs` managed policy (with an ARN of `arn:aws:iam::aws:policy/service-role/AmazonAPIGatewayPushToCloudWatchLogs`) has all the required permissions. You can find a simple how to in the documentation under [Enable API Gateway Logging.](https://nasa.github.io/cumulus/docs/additional-deployment-options/enable-gateway-logging-permissions)

  - **Configure API Gateway to write logs to CloudWatch** To enable execution logging for the distribution API set `config.yaml` `apiConfigs.distribution.logApigatewayToCloudwatch` value to `true`. More information [Enable API Gateway Logs](https://nasa.github.io/cumulus/docs/additional-deployment-options/enable-api-logs)

  - **Configure CloudWatch log delivery**: It is possible to deliver CloudWatch API execution and access logs to a cross-account shared AWS::Logs::Destination. An operator does this by adding the key `logToSharedDestination` to the `config.yml` at the default level with a value of a writable log destination. More information in the documentation under [Configure CloudWatch Logs Delivery.](https://nasa.github.io/cumulus/docs/additional-deployment-options/configure-cloudwatch-logs-delivery)

  - **Additional Lambda Logging**: It is now possible to configure any lambda to deliver logs to a shared subscriptions by setting `logToSharedDestination` to the ARN of a writable location (either an AWS::Logs::Destination or a Kinesis Stream) on any lambda config. Documentation for [Lambda Log Subscriptions](https://nasa.github.io/cumulus/docs/additional-deployment-options/additional-lambda-logging)

  - **Configure S3 Server Access Logs**: If you are running Cumulus in an NGAP environment you may [configure S3 Server Access Logs](https://nasa.github.io/cumulus/docs/next/deployment/server_access_logging) to be delivered to a shared bucket where the Metrics Team will ingest the logs into their ELK stack. Contact the Metrics team for permission and location.

- **CUMULUS-1368** The Cumulus distribution API has been deprecated and is being replaced by ASF's Thin Egress App. By default, the distribution API will not deploy. Please follow [the instructions for deploying and configuring Thin Egress](https://nasa.github.io/cumulus/docs/deployment/thin_egress_app).

To instead continue to deploy and use the legacy Cumulus distribution app, add the following to your `config.yml`:

```yaml
deployDistributionApi: true
```

If you deploy with no distribution app your deployment will succeed but you may encounter errors in your workflows, particularly in the `MoveGranule` task.

- **CUMULUS-1418** Users who are packaging the CMA in their Lambdas outside of Cumulus may need to update their Lambda configuration. Please see `BREAKING CHANGES` below for details.

### Added

- **CUMULUS-642**
  - Adds Launchpad as an authentication option for the Cumulus API.
  - Updated deployment documentation and added [instructions to setup Cumulus API Launchpad authentication](https://wiki.earthdata.nasa.gov/display/CUMULUS/Cumulus+API+with+Launchpad+Authentication)
- **CUMULUS-1418**
  - Adds usage docs/testing of lambda layers (introduced in PR1125), updates Core example tasks to use the updated `cumulus-ecs-task` and a CMA layer instead of kes CMA injection.
  - Added Terraform module to publish CMA as layer to user account.
- **PR1125** - Adds `layers` config option to support deploying Lambdas with layers
- **PR1128** - Added `useXRay` config option to enable AWS X-Ray for Lambdas.
- **CUMULUS-1345**
  - Adds new variables to the app deployment under `cmr`.
  - `cmrEnvironment` values are `SIT`, `UAT`, or `OPS` with `UAT` as the default.
  - `cmrLimit` and `cmrPageSize` have been added as configurable options.
- **CUMULUS-1273**
  - Added lambda function EmsProductMetadataReport to generate EMS Product Metadata report
- **CUMULUS-1226**
  - Added API endpoint `elasticsearch/index-from-database` to index to an Elasticsearch index from the database for recovery purposes and `elasticsearch/indices-status` to check the status of Elasticsearch indices via the API.
- **CUMULUS-824**
  - Added new Collection parameter `reportToEms` to configure whether the collection is reported to EMS
- **CUMULUS-1357**
  - Added new BackendApi endpoint `ems` that generates EMS reports.
- **CUMULUS-1241**
  - Added information about queues with maximum execution limits defined to default workflow templates (`meta.queueExecutionLimits`)
- **CUMULUS-1311**
  - Added `@cumulus/common/message` with various message parsing/preparation helpers
- **CUMULUS-812**

  - Added support for limiting the number of concurrent executions started from a queue. [See the data cookbook](https://nasa.github.io/cumulus/docs/data-cookbooks/throttling-queued-executions) for more information.

- **CUMULUS-1337**

  - Adds `cumulus.stackName` value to the `instanceMetadata` endpoint.

- **CUMULUS-1368**

  - Added `cmrGranuleUrlType` to the `@cumulus/move-granules` task. This determines what kind of links go in the CMR files. The options are `distribution`, `s3`, or `none`, with the default being distribution. If there is no distribution API being used with Cumulus, you must set the value to `s3` or `none`.

- Added `packages/s3-replicator` Terraform module to allow same-region s3 replication to metrics bucket.

- **CUMULUS-1392**

  - Added `tf-modules/report-granules` Terraform module which processes granule ingest notifications received via SNS and stores granule data to a database. The module includes:
    - SNS topic for publishing granule ingest notifications
    - Lambda to process granule notifications and store data
    - IAM permissions for the Lambda
    - Subscription for the Lambda to the SNS topic

- **CUMULUS-1393**

  - Added `tf-modules/report-pdrs` Terraform module which processes PDR ingest notifications received via SNS and stores PDR data to a database. The module includes:
    - SNS topic for publishing PDR ingest notifications
    - Lambda to process PDR notifications and store data
    - IAM permissions for the Lambda
    - Subscription for the Lambda to the SNS topic
  - Added unit tests for `@cumulus/api/models/pdrs.createPdrFromSns()`

- **CUMULUS-1400**

  - Added `tf-modules/report-executions` Terraform module which processes workflow execution information received via SNS and stores it to a database. The module includes:
    - SNS topic for publishing execution data
    - Lambda to process and store execution data
    - IAM permissions for the Lambda
    - Subscription for the Lambda to the SNS topic
  - Added `@cumulus/common/sns-event` which contains helpers for SNS events:
    - `isSnsEvent()` returns true if event is from SNS
    - `getSnsEventMessage()` extracts and parses the message from an SNS event
    - `getSnsEventMessageObject()` extracts and parses message object from an SNS event
  - Added `@cumulus/common/cloudwatch-event` which contains helpers for Cloudwatch events:
    - `isSfExecutionEvent()` returns true if event is from Step Functions
    - `isTerminalSfStatus()` determines if a Step Function status from a Cloudwatch event is a terminal status
    - `getSfEventStatus()` gets the Step Function status from a Cloudwatch event
    - `getSfEventDetailValue()` extracts a Step Function event detail field from a Cloudwatch event
    - `getSfEventMessageObject()` extracts and parses Step Function detail object from a Cloudwatch event

- **CUMULUS-1429**

  - Added `tf-modules/data-persistence` Terraform module which includes resources for data persistence in Cumulus:
    - DynamoDB tables
    - Elasticsearch with optional support for VPC
    - Cloudwatch alarm for number of Elasticsearch nodes

- **CUMULUS-1379** CMR Launchpad Authentication
  - Added `launchpad` configuration to `@cumulus/deployment/app/config.yml`, and cloudformation templates, workflow message, lambda configuration, api endpoint configuration
  - Added `@cumulus/common/LaunchpadToken` and `@cumulus/common/launchpad` to provide methods to get token and validate token
  - Updated lambdas to use Launchpad token for CMR actions (ingest and delete granules)
  - Updated deployment documentation and added [instructions to setup CMR client for Launchpad authentication](https://wiki.earthdata.nasa.gov/display/CUMULUS/CMR+Launchpad+Authentication)

## Changed

- **CUMULUS-1232**

  - Added retries to update `@cumulus/cmr-client` `updateToken()`

- **CUMULUS-1245 CUMULUS-795**

  - Added additional `ems` configuration parameters for sending the ingest reports to EMS
  - Added functionality to send daily ingest reports to EMS

- **CUMULUS-1241**

  - Removed the concept of "priority levels" and added ability to define a number of maximum concurrent executions per SQS queue
  - Changed mapping of Cumulus message properties for the `sqs2sfThrottle` lambda:
    - Queue name is read from `cumulus_meta.queueName`
    - Maximum executions for the queue is read from `meta.queueExecutionLimits[queueName]`, where `queueName` is `cumulus_meta.queueName`
  - Changed `sfSemaphoreDown` lambda to only attempt decrementing semaphores when:
    - the message is for a completed/failed/aborted/timed out workflow AND
    - `cumulus_meta.queueName` exists on the Cumulus message AND
    - An entry for the queue name (`cumulus_meta.queueName`) exists in the the object `meta.queueExecutionLimits` on the Cumulus message

- **CUMULUS-1338**

  - Updated `sfSemaphoreDown` lambda to be triggered via AWS Step Function Cloudwatch events instead of subscription to `sfTracker` SNS topic

- **CUMULUS-1311**

  - Updated `@cumulus/queue-granules` to set `cumulus_meta.queueName` for queued execution messages
  - Updated `@cumulus/queue-pdrs` to set `cumulus_meta.queueName` for queued execution messages
  - Updated `sqs2sfThrottle` lambda to immediately decrement queue semaphore value if dispatching Step Function execution throws an error

- **CUMULUS-1362**

  - Granule `processingStartTime` and `processingEndTime` will be set to the execution start time and end time respectively when there is no sync granule or post to cmr task present in the workflow

- **CUMULUS-1400**
  - Deprecated `@cumulus/ingest/aws/getExecutionArn`. Use `@cumulus/common/aws/getExecutionArn` instead.

### Fixed

- **CUMULUS-1439**

  - Fix bug with rule.logEventArn deletion on Kinesis rule update and fix unit test to verify

- **CUMULUS-796**

  - Added production information (collection ShortName and Version, granuleId) to EMS distribution report
  - Added functionality to send daily distribution reports to EMS

- **CUMULUS-1319**

  - Fixed a bug where granule ingest times were not being stored to the database

- **CUMULUS-1356**

  - The `Collection` model's `delete` method now _removes_ the specified item
    from the collection config store that was inserted by the `create` method.
    Previously, this behavior was missing.

- **CUMULUS-1374**
  - Addressed audit concerns (https://www.npmjs.com/advisories/782) in api package

### BREAKING CHANGES

### Changed

- **CUMULUS-1418**
  - Adding a default `cmaDir` key to configuration will cause `CUMULUS_MESSAGE_ADAPTER_DIR` to be set by default to `/opt` for any Lambda not setting `useCma` to true, or explicitly setting the CMA environment variable. In lambdas that package the CMA independently of the Cumulus packaging. Lambdas manually packaging the CMA should have their Lambda configuration updated to set the CMA path, or alternately if not using the CMA as a Lambda layer in this deployment set `cmaDir` to `./cumulus-message-adapter`.

### Removed

- **CUMULUS-1337**

  - Removes the S3 Access Metrics package added in CUMULUS-799

- **PR1130**
  - Removed code deprecated since v1.11.1:
    - Removed `@cumulus/common/step-functions`. Use `@cumulus/common/StepFunctions` instead.
    - Removed `@cumulus/api/lib/testUtils.fakeFilesFactory`. Use `@cumulus/api/lib/testUtils.fakeFileFactory` instead.
    - Removed `@cumulus/cmrjs/cmr` functions: `searchConcept`, `ingestConcept`, `deleteConcept`. Use the functions in `@cumulus/cmr-client` instead.
    - Removed `@cumulus/ingest/aws.getExecutionHistory`. Use `@cumulus/common/StepFunctions.getExecutionHistory` instead.

## [v1.13.5] - 2019-08-29 - [BACKPORT]

### Fixed

- **CUMULUS-1455** - CMR token links updated to point to CMR legacy services rather than echo

## [v1.13.4] - 2019-07-29

- **CUMULUS-1411** - Fix deployment issue when using a template override

## [v1.13.3] - 2019-07-26

- **CUMULUS-1345** Full backport of CUMULUS-1345 features - Adds new variables to the app deployment under `cmr`.
  - `cmrEnvironment` values are `SIT`, `UAT`, or `OPS` with `UAT` as the default.
  - `cmrLimit` and `cmrPageSize` have been added as configurable options.

## [v1.13.2] - 2019-07-25

- Re-release of v1.13.1 to fix broken npm packages.

## [v1.13.1] - 2019-07-22

- **CUMULUS-1374** - Resolve audit compliance with lodash version for api package subdependency
- **CUMULUS-1412** - Resolve audit compliance with googleapi package
- **CUMULUS-1345** - Backported CMR environment setting in getUrl to address immediate user need. CMR_ENVIRONMENT can now be used to set the CMR environment to OPS/SIT

## [v1.13.0] - 2019-5-20

### PLEASE NOTE

**CUMULUS-802** added some additional IAM permissions to support ECS autoscaling, so **you will have to redeploy your IAM stack.**
As a result of the changes for **CUMULUS-1193**, **CUMULUS-1264**, and **CUMULUS-1310**, **you must delete your existing stacks (except IAM) before deploying this version of Cumulus.**
If running Cumulus within a VPC and extended downtime is acceptable, we recommend doing this at the end of the day to allow AWS backend resources and network interfaces to be cleaned up overnight.

### BREAKING CHANGES

- **CUMULUS-1228**

  - The default AMI used by ECS instances is now an NGAP-compliant AMI. This
    will be a breaking change for non-NGAP deployments. If you do not deploy to
    NGAP, you will need to find the AMI ID of the
    [most recent Amazon ECS-optimized AMI](https://docs.aws.amazon.com/AmazonECS/latest/developerguide/ecs-optimized_AMI.html),
    and set the `ecs.amiid` property in your config. Instructions for finding
    the most recent NGAP AMI can be found using
    [these instructions](https://wiki.earthdata.nasa.gov/display/ESKB/Select+an+NGAP+Created+AMI).

- **CUMULUS-1310**

  - Database resources (DynamoDB, ElasticSearch) have been moved to an independent `db` stack.
    Migrations for this version will need to be user-managed. (e.g. [elasticsearch](https://docs.aws.amazon.com/elasticsearch-service/latest/developerguide/es-version-migration.html#snapshot-based-migration) and [dynamoDB](https://docs.aws.amazon.com/datapipeline/latest/DeveloperGuide/dp-template-exports3toddb.html)).
    Order of stack deployment is `iam` -> `db` -> `app`.
  - All stacks can now be deployed using a single `config.yml` file, i.e.: `kes cf deploy --kes-folder app --template node_modules/@cumulus/deployment/[iam|db|app] [...]`
    Backwards-compatible. For development, please re-run `npm run bootstrap` to build new `kes` overrides.
    Deployment docs have been updated to show how to deploy a single-config Cumulus instance.
  - `params` have been moved: Nest `params` fields under `app`, `db` or `iam` to override all Parameters for a particular stack's cloudformation template. Backwards-compatible with multi-config setups.
  - `stackName` and `stackNameNoDash` have been retired. Use `prefix` and `prefixNoDash` instead.
  - The `iams` section in `app/config.yml` IAM roles has been deprecated as a user-facing parameter,
    _unless_ your IAM role ARNs do not match the convention shown in `@cumulus/deployment/app/config.yml`
  - The `vpc.securityGroup` will need to be set with a pre-existing security group ID to use Cumulus in a VPC. Must allow inbound HTTP(S) (Port 443).

- **CUMULUS-1212**

  - `@cumulus/post-to-cmr` will now fail if any granules being processed are missing a metadata file. You can set the new config option `skipMetaCheck` to `true` to pass post-to-cmr without a metadata file.

- **CUMULUS-1232**

  - `@cumulus/sync-granule` will no longer silently pass if no checksum data is provided. It will use input
    from the granule object to:
    - Verify checksum if `checksumType` and `checksumValue` are in the file record OR a checksum file is provided
      (throws `InvalidChecksum` on fail), else log warning that no checksum is available.
    - Then, verify synced S3 file size if `file.size` is in the file record (throws `UnexpectedFileSize` on fail),
      else log warning that no file size is available.
    - Pass the step.

- **CUMULUS-1264**

  - The Cloudformation templating and deployment configuration has been substantially refactored.
    - `CumulusApiDefault` nested stack resource has been renamed to `CumulusApiDistribution`
    - `CumulusApiV1` nested stack resource has been renamed to `CumulusApiBackend`
  - The `urs: true` config option for when defining your lambdas (e.g. in `lambdas.yml`) has been deprecated. There are two new options to replace it:
    - `urs_redirect: 'token'`: This will expose a `TOKEN_REDIRECT_ENDPOINT` environment variable to your lambda that references the `/token` endpoint on the Cumulus backend API
    - `urs_redirect: 'distribution'`: This will expose a `DISTRIBUTION_REDIRECT_ENDPOINT` environment variable to your lambda that references the `/redirect` endpoint on the Cumulus distribution API

- **CUMULUS-1193**

  - The elasticsearch instance is moved behind the VPC.
  - Your account will need an Elasticsearch Service Linked role. This is a one-time setup for the account. You can follow the instructions to use the AWS console or AWS CLI [here](https://docs.aws.amazon.com/IAM/latest/UserGuide/using-service-linked-roles.html) or use the following AWS CLI command: `aws iam create-service-linked-role --aws-service-name es.amazonaws.com`

- **CUMULUS-802**

  - ECS `maxInstances` must be greater than `minInstances`. If you use defaults, no change is required.

- **CUMULUS-1269**
  - Brought Cumulus data models in line with CNM JSON schema:
    - Renamed file object `fileType` field to `type`
    - Renamed file object `fileSize` field to `size`
    - Renamed file object `checksumValue` field to `checksum` where not already done.
    - Added `ancillary` and `linkage` type support to file objects.

### Added

- **CUMULUS-799**

  - Added an S3 Access Metrics package which will take S3 Server Access Logs and
    write access metrics to CloudWatch

- **CUMULUS-1242** - Added `sqs2sfThrottle` lambda. The lambda reads SQS messages for queued executions and uses semaphores to only start new executions if the maximum number of executions defined for the priority key (`cumulus_meta.priorityKey`) has not been reached. Any SQS messages that are read but not used to start executions remain in the queue.

- **CUMULUS-1240**

  - Added `sfSemaphoreDown` lambda. This lambda receives SNS messages and for each message it decrements the semaphore used to track the number of running executions if:
    - the message is for a completed/failed workflow AND
    - the message contains a level of priority (`cumulus_meta.priorityKey`)
  - Added `sfSemaphoreDown` lambda as a subscriber to the `sfTracker` SNS topic

- **CUMULUS-1265**

  - Added `apiConfigs` configuration option to configure API Gateway to be private
  - All internal lambdas configured to run inside the VPC by default
  - Removed references to `NoVpc` lambdas from documentation and `example` folder.

- **CUMULUS-802**
  - Adds autoscaling of ECS clusters
  - Adds autoscaling of ECS services that are handling StepFunction activities

## Changed

- Updated `@cumulus/ingest/http/httpMixin.list()` to trim trailing spaces on discovered filenames

- **CUMULUS-1310**

  - Database resources (DynamoDB, ElasticSearch) have been moved to an independent `db` stack.
    This will enable future updates to avoid affecting database resources or requiring migrations.
    Migrations for this version will need to be user-managed.
    (e.g. [elasticsearch](https://docs.aws.amazon.com/elasticsearch-service/latest/developerguide/es-version-migration.html#snapshot-based-migration) and [dynamoDB](https://docs.aws.amazon.com/datapipeline/latest/DeveloperGuide/dp-template-exports3toddb.html)).
    Order of stack deployment is `iam` -> `db` -> `app`.
  - All stacks can now be deployed using a single `config.yml` file, i.e.: `kes cf deploy --kes-folder app --template node_modules/@cumulus/deployment/[iam|db|app] [...]`
    Backwards-compatible. Please re-run `npm run bootstrap` to build new `kes` overrides.
    Deployment docs have been updated to show how to deploy a single-config Cumulus instance.
  - `params` fields should now be nested under the stack key (i.e. `app`, `db` or `iam`) to provide Parameters for a particular stack's cloudformation template,
    for use with single-config instances. Keys _must_ match the name of the deployment package folder (`app`, `db`, or `iam`).
    Backwards-compatible with multi-config setups.
  - `stackName` and `stackNameNoDash` have been retired as user-facing config parameters. Use `prefix` and `prefixNoDash` instead.
    This will be used to create stack names for all stacks in a single-config use case.
    `stackName` may still be used as an override in multi-config usage, although this is discouraged.
    Warning: overriding the `db` stack's `stackName` will require you to set `dbStackName` in your `app/config.yml`.
    This parameter is required to fetch outputs from the `db` stack to reference in the `app` stack.
  - The `iams` section in `app/config.yml` IAM roles has been retired as a user-facing parameter,
    _unless_ your IAM role ARNs do not match the convention shown in `@cumulus/deployment/app/config.yml`
    In that case, overriding `iams` in your own config is recommended.
  - `iam` and `db` `cloudformation.yml` file names will have respective prefixes (e.g `iam.cloudformation.yml`).
  - Cumulus will now only attempt to create reconciliation reports for buckets of the `private`, `public` and `protected` types.
  - Cumulus will no longer set up its own security group.
    To pass a pre-existing security group for in-VPC deployments as a parameter to the Cumulus template, populate `vpc.securityGroup` in `config.yml`.
    This security group must allow inbound HTTP(S) traffic (Port 443). SSH traffic (Port 22) must be permitted for SSH access to ECS instances.
  - Deployment docs have been updated with examples for the new deployment model.

- **CUMULUS-1236**

  - Moves access to public files behind the distribution endpoint. Authentication is not required, but direct http access has been disallowed.

- **CUMULUS-1223**

  - Adds unauthenticated access for public bucket files to the Distribution API. Public files should be requested the same way as protected files, but for public files a redirect to a self-signed S3 URL will happen without requiring authentication with Earthdata login.

- **CUMULUS-1232**

  - Unifies duplicate handling in `ingest/granule.handleDuplicateFile` for maintainability.
  - Changed `ingest/granule.ingestFile` and `move-granules/index.moveFileRequest` to use new function.
  - Moved file versioning code to `ingest/granule.moveGranuleFileWithVersioning`
  - `ingest/granule.verifyFile` now also tests `file.size` for verification if it is in the file record and throws
    `UnexpectedFileSize` error for file size not matching input.
  - `ingest/granule.verifyFile` logs warnings if checksum and/or file size are not available.

- **CUMULUS-1193**

  - Moved reindex CLI functionality to an API endpoint. See [API docs](https://nasa.github.io/cumulus-api/#elasticsearch-1)

- **CUMULUS-1207**
  - No longer disable lambda event source mappings when disabling a rule

### Fixed

- Updated Lerna publish script so that published Cumulus packages will pin their dependencies on other Cumulus packages to exact versions (e.g. `1.12.1` instead of `^1.12.1`)

- **CUMULUS-1203**

  - Fixes IAM template's use of intrinsic functions such that IAM template overrides now work with kes

- **CUMULUS-1268**
  - Deployment will not fail if there are no ES alarms or ECS services

## [v1.12.1] - 2019-4-8

## [v1.12.0] - 2019-4-4

Note: There was an issue publishing 1.12.0. Upgrade to 1.12.1.

### BREAKING CHANGES

- **CUMULUS-1139**

  - `granule.applyWorkflow` uses the new-style granule record as input to workflows.

- **CUMULUS-1171**

  - Fixed provider handling in the API to make it consistent between protocols.
    NOTE: This is a breaking change. When applying this upgrade, users will need to:
    1. Disable all workflow rules
    2. Update any `http` or `https` providers so that the host field only
       contains a valid hostname or IP address, and the port field contains the
       provider port.
    3. Perform the deployment
    4. Re-enable workflow rules

- **CUMULUS-1176**:

  - `@cumulus/move-granules` input expectations have changed. `@cumulus/files-to-granules` is a new intermediate task to perform input translation in the old style.
    See the Added and Changed sections of this release changelog for more information.

- **CUMULUS-670**

  - The behavior of ParsePDR and related code has changed in this release. PDRs with FILE_TYPEs that do not conform to the PDR ICD (+ TGZ) (https://cdn.earthdata.nasa.gov/conduit/upload/6376/ESDS-RFC-030v1.0.pdf) will fail to parse.

- **CUMULUS-1208**
  - The granule object input to `@cumulus/queue-granules` will now be added to ingest workflow messages **as is**. In practice, this means that if you are using `@cumulus/queue-granules` to trigger ingest workflows and your granule objects input have invalid properties, then your ingest workflows will fail due to schema validation errors.

### Added

- **CUMULUS-777**
  - Added new cookbook entry on configuring Cumulus to track ancillary files.
- **CUMULUS-1183**
  - Kes overrides will now abort with a warning if a workflow step is configured without a corresponding
    lambda configuration
- **CUMULUS-1223**

  - Adds convenience function `@cumulus/common/bucketsConfigJsonObject` for fetching stack's bucket configuration as an object.

- **CUMULUS-853**
  - Updated FakeProcessing example lambda to include option to generate fake browse
  - Added feature documentation for ancillary metadata export, a new cookbook entry describing a workflow with ancillary metadata generation(browse), and related task definition documentation
- **CUMULUS-805**
  - Added a CloudWatch alarm to check running ElasticSearch instances, and a CloudWatch dashboard to view the health of ElasticSearch
  - Specify `AWS_REGION` in `.env` to be used by deployment script
- **CUMULUS-803**
  - Added CloudWatch alarms to check running tasks of each ECS service, and add the alarms to CloudWatch dashboard
- **CUMULUS-670**
  - Added Ancillary Metadata Export feature (see https://nasa.github.io/cumulus/docs/features/ancillary_metadata for more information)
  - Added new Collection file parameter "fileType" that allows configuration of workflow granule file fileType
- **CUMULUS-1184** - Added kes logging output to ensure we always see the state machine reference before failures due to configuration
- **CUMULUS-1105** - Added a dashboard endpoint to serve the dashboard from an S3 bucket
- **CUMULUS-1199** - Moves `s3credentials` endpoint from the backend to the distribution API.
- **CUMULUS-666**
  - Added `@api/endpoints/s3credentials` to allow EarthData Login authorized users to retrieve temporary security credentials for same-region direct S3 access.
- **CUMULUS-671**
  - Added `@packages/integration-tests/api/distribution/getDistributionApiS3SignedUrl()` to return the S3 signed URL for a file protected by the distribution API
- **CUMULUS-672**
  - Added `cmrMetadataFormat` and `cmrConceptId` to output for individual granules from `@cumulus/post-to-cmr`. `cmrMetadataFormat` will be read from the `cmrMetadataFormat` generated for each granule in `@cumulus/cmrjs/publish2CMR()`
  - Added helpers to `@packages/integration-tests/api/distribution`:
    - `getDistributionApiFileStream()` returns a stream to download files protected by the distribution API
    - `getDistributionFileUrl()` constructs URLs for requesting files from the distribution API
- **CUMULUS-1185** `@cumulus/api/models/Granule.removeGranuleFromCmrByGranule` to replace `@cumulus/api/models/Granule.removeGranuleFromCmr` and use the Granule UR from the CMR metadata to remove the granule from CMR

- **CUMULUS-1101**

  - Added new `@cumulus/checksum` package. This package provides functions to calculate and validate checksums.
  - Added new checksumming functions to `@cumulus/common/aws`: `calculateS3ObjectChecksum` and `validateS3ObjectChecksum`, which depend on the `checksum` package.

- CUMULUS-1171

  - Added `@cumulus/common` API documentation to `packages/common/docs/API.md`
  - Added an `npm run build-docs` task to `@cumulus/common`
  - Added `@cumulus/common/string#isValidHostname()`
  - Added `@cumulus/common/string#match()`
  - Added `@cumulus/common/string#matches()`
  - Added `@cumulus/common/string#toLower()`
  - Added `@cumulus/common/string#toUpper()`
  - Added `@cumulus/common/URLUtils#buildURL()`
  - Added `@cumulus/common/util#isNil()`
  - Added `@cumulus/common/util#isNull()`
  - Added `@cumulus/common/util#isUndefined()`
  - Added `@cumulus/common/util#negate()`

- **CUMULUS-1176**

  - Added new `@cumulus/files-to-granules` task to handle converting file array output from `cumulus-process` tasks into granule objects.
    Allows simplification of `@cumulus/move-granules` and `@cumulus/post-to-cmr`, see Changed section for more details.

- CUMULUS-1151 Compare the granule holdings in CMR with Cumulus' internal data store
- CUMULUS-1152 Compare the granule file holdings in CMR with Cumulus' internal data store

### Changed

- **CUMULUS-1216** - Updated `@cumulus/ingest/granule/ingestFile` to download files to expected staging location.
- **CUMULUS-1208** - Updated `@cumulus/ingest/queue/enqueueGranuleIngestMessage()` to not transform granule object passed to it when building an ingest message
- **CUMULUS-1198** - `@cumulus/ingest` no longer enforces any expectations about whether `provider_path` contains a leading slash or not.
- **CUMULUS-1170**
  - Update scripts and docs to use `npm` instead of `yarn`
  - Use `package-lock.json` files to ensure matching versions of npm packages
  - Update CI builds to use `npm ci` instead of `npm install`
- **CUMULUS-670**
  - Updated ParsePDR task to read standard PDR types+ (+ tgz as an external customer requirement) and add a fileType to granule-files on Granule discovery
  - Updated ParsePDR to fail if unrecognized type is used
  - Updated all relevant task schemas to include granule->files->filetype as a string value
  - Updated tests/test fixtures to include the fileType in the step function/task inputs and output validations as needed
  - Updated MoveGranules task to handle incoming configuration with new "fileType" values and to add them as appropriate to the lambda output.
  - Updated DiscoverGranules step/related workflows to read new Collection file parameter fileType that will map a discovered file to a workflow fileType
  - Updated CNM parser to add the fileType to the defined granule file fileType on ingest and updated integration tests to verify/validate that behavior
  - Updated generateEcho10XMLString in cmr-utils.js to use a map/related library to ensure order as CMR requires ordering for their online resources.
  - Updated post-to-cmr task to appropriately export CNM filetypes to CMR in echo10/UMM exports
- **CUMULUS-1139** - Granules stored in the API contain a `files` property. That schema has been greatly
  simplified and now better matches the CNM format.
  - The `name` property has been renamed to `fileName`.
  - The `filepath` property has been renamed to `key`.
  - The `checksumValue` property has been renamed to `checksum`.
  - The `path` property has been removed.
  - The `url_path` property has been removed.
  - The `filename` property (which contained an `s3://` URL) has been removed, and the `bucket`
    and `key` properties should be used instead. Any requests sent to the API containing a `granule.files[].filename`
    property will be rejected, and any responses coming back from the API will not contain that
    `filename` property.
  - A `source` property has been added, which is a URL indicating the original source of the file.
  - `@cumulus/ingest/granule.moveGranuleFiles()` no longer includes a `filename` field in its
    output. The `bucket` and `key` fields should be used instead.
- **CUMULUS-672**

  - Changed `@cumulus/integration-tests/api/EarthdataLogin.getEarthdataLoginRedirectResponse` to `@cumulus/integration-tests/api/EarthdataLogin.getEarthdataAccessToken`. The new function returns an access response from Earthdata login, if successful.
  - `@cumulus/integration-tests/cmr/getOnlineResources` now accepts an object of options, including `cmrMetadataFormat`. Based on the `cmrMetadataFormat`, the function will correctly retrieve the online resources for each metadata format (ECHO10, UMM-G)

- **CUMULUS-1101**

  - Moved `@cumulus/common/file/getFileChecksumFromStream` into `@cumulus/checksum`, and renamed it to `generateChecksumFromStream`.
    This is a breaking change for users relying on `@cumulus/common/file/getFileChecksumFromStream`.
  - Refactored `@cumulus/ingest/Granule` to depend on new `common/aws` checksum functions and remove significantly present checksumming code.
    - Deprecated `@cumulus/ingest/granule.validateChecksum`. Replaced with `@cumulus/ingest/granule.verifyFile`.
    - Renamed `granule.getChecksumFromFile` to `granule.retrieveSuppliedFileChecksumInformation` to be more accurate.
  - Deprecated `@cumulus/common/aws.checksumS3Objects`. Use `@cumulus/common/aws.calculateS3ObjectChecksum` instead.

- CUMULUS-1171

  - Fixed provider handling in the API to make it consistent between protocols.
    Before this change, FTP providers were configured using the `host` and
    `port` properties. HTTP providers ignored `port` and `protocol`, and stored
    an entire URL in the `host` property. Updated the API to only accept valid
    hostnames or IP addresses in the `provider.host` field. Updated ingest code
    to properly build HTTP and HTTPS URLs from `provider.protocol`,
    `provider.host`, and `provider.port`.
  - The default provider port was being set to 21, no matter what protocol was
    being used. Removed that default.

- **CUMULUS-1176**

  - `@cumulus/move-granules` breaking change:
    Input to `move-granules` is now expected to be in the form of a granules object (i.e. `{ granules: [ { ... }, { ... } ] }`);
    For backwards compatibility with array-of-files outputs from processing steps, use the new `@cumulus/files-to-granules` task as an intermediate step.
    This task will perform the input translation. This change allows `move-granules` to be simpler and behave more predictably.
    `config.granuleIdExtraction` and `config.input_granules` are no longer needed/used by `move-granules`.
  - `@cumulus/post-to-cmr`: `config.granuleIdExtraction` is no longer needed/used by `post-to-cmr`.

- CUMULUS-1174
  - Better error message and stacktrace for S3KeyPairProvider error reporting.

### Fixed

- **CUMULUS-1218** Reconciliation report will now scan only completed granules.
- `@cumulus/api` files and granules were not getting indexed correctly because files indexing was failing in `db-indexer`
- `@cumulus/deployment` A bug in the Cloudformation template was preventing the API from being able to be launched in a VPC, updated the IAM template to give the permissions to be able to run the API in a VPC

### Deprecated

- `@cumulus/api/models/Granule.removeGranuleFromCmr`, instead use `@cumulus/api/models/Granule.removeGranuleFromCmrByGranule`
- `@cumulus/ingest/granule.validateChecksum`, instead use `@cumulus/ingest/granule.verifyFile`
- `@cumulus/common/aws.checksumS3Objects`, instead use `@cumulus/common/aws.calculateS3ObjectChecksum`
- `@cumulus/cmrjs`: `getGranuleId` and `getCmrFiles` are deprecated due to changes in input handling.

## [v1.11.3] - 2019-3-5

### Added

- **CUMULUS-1187** - Added `@cumulus/ingest/granule/duplicateHandlingType()` to determine how duplicate files should be handled in an ingest workflow

### Fixed

- **CUMULUS-1187** - workflows not respecting the duplicate handling value specified in the collection
- Removed refreshToken schema requirement for OAuth

## [v1.11.2] - 2019-2-15

### Added

- CUMULUS-1169
  - Added a `@cumulus/common/StepFunctions` module. It contains functions for querying the AWS
    StepFunctions API. These functions have the ability to retry when a ThrottlingException occurs.
  - Added `@cumulus/common/aws.retryOnThrottlingException()`, which will wrap a function in code to
    retry on ThrottlingExceptions.
  - Added `@cumulus/common/test-utils.throttleOnce()`, which will cause a function to return a
    ThrottlingException the first time it is called, then return its normal result after that.
- CUMULUS-1103 Compare the collection holdings in CMR with Cumulus' internal data store
- CUMULUS-1099 Add support for UMMG JSON metadata versions > 1.4.
  - If a version is found in the metadata object, that version is used for processing and publishing to CMR otherwise, version 1.4 is assumed.
- CUMULUS-678
  - Added support for UMMG json v1.4 metadata files.
    `reconcileCMRMetadata` added to `@cumulus/cmrjs` to update metadata record with new file locations.
    `@cumulus/common/errors` adds two new error types `CMRMetaFileNotFound` and `InvalidArgument`.
    `@cumulus/common/test-utils` adds new function `randomId` to create a random string with id to help in debugging.
    `@cumulus/common/BucketsConfig` adds a new helper class `BucketsConfig` for working with bucket stack configuration and bucket names.
    `@cumulus/common/aws` adds new function `s3PutObjectTagging` as a convenience for the aws [s3().putObjectTagging](https://docs.aws.amazon.com/AWSJavaScriptSDK/latest/AWS/S3.html#putObjectTagging-property) function.
    `@cumulus/cmrjs` Adds: - `isCMRFile` - Identify an echo10(xml) or UMMG(json) metadata file. - `metadataObjectFromCMRFile` Read and parse CMR XML file from s3. - `updateCMRMetadata` Modify a cmr metadata (xml/json) file with updated information. - `publish2CMR` Posts XML or UMMG CMR data to CMR service. - `reconcileCMRMetadata` Reconciles cmr metadata file after a file moves.
- Adds some ECS and other permissions to StepRole to enable running ECS tasks from a workflow
- Added Apache logs to cumulus api and distribution lambdas
- **CUMULUS-1119** - Added `@cumulus/integration-tests/api/EarthdataLogin.getEarthdataLoginRedirectResponse` helper for integration tests to handle login with Earthdata and to return response from redirect to Cumulus API
- **CUMULUS-673** Added `@cumulus/common/file/getFileChecksumFromStream` to get file checksum from a readable stream

### Fixed

- CUMULUS-1123
  - Cloudformation template overrides now work as expected

### Changed

- CUMULUS-1169
  - Deprecated the `@cumulus/common/step-functions` module.
  - Updated code that queries the StepFunctions API to use the retry-enabled functions from
    `@cumulus/common/StepFunctions`
- CUMULUS-1121
  - Schema validation is now strongly enforced when writing to the database.
    Additional properties are not allowed and will result in a validation error.
- CUMULUS-678
  `tasks/move-granules` simplified and refactored to use functionality from cmrjs.
  `ingest/granules.moveGranuleFiles` now just moves granule files and returns a list of the updated files. Updating metadata now handled by `@cumulus/cmrjs/reconcileCMRMetadata`.
  `move-granules.updateGranuleMetadata` refactored and bugs fixed in the case of a file matching multiple collection.files.regexps.
  `getCmrXmlFiles` simplified and now only returns an object with the cmrfilename and the granuleId.
  `@cumulus/test-processing` - test processing task updated to generate UMM-G metadata

- CUMULUS-1043

  - `@cumulus/api` now uses [express](http://expressjs.com/) as the API engine.
  - All `@cumulus/api` endpoints on ApiGateway are consolidated to a single endpoint the uses `{proxy+}` definition.
  - All files under `packages/api/endpoints` along with associated tests are updated to support express's request and response objects.
  - Replaced environment variables `internal`, `bucket` and `systemBucket` with `system_bucket`.
  - Update `@cumulus/integration-tests` to work with updated cumulus-api express endpoints

- `@cumulus/integration-tests` - `buildAndExecuteWorkflow` and `buildWorkflow` updated to take a `meta` param to allow for additional fields to be added to the workflow `meta`

- **CUMULUS-1049** Updated `Retrieve Execution Status API` in `@cumulus/api`: If the execution doesn't exist in Step Function API, Cumulus API returns the execution status information from the database.

- **CUMULUS-1119**
  - Renamed `DISTRIBUTION_URL` environment variable to `DISTRIBUTION_ENDPOINT`
  - Renamed `DEPLOYMENT_ENDPOINT` environment variable to `DISTRIBUTION_REDIRECT_ENDPOINT`
  - Renamed `API_ENDPOINT` environment variable to `TOKEN_REDIRECT_ENDPOINT`

### Removed

- Functions deprecated before 1.11.0:
  - @cumulus/api/models/base: static Manager.createTable() and static Manager.deleteTable()
  - @cumulus/ingest/aws/S3
  - @cumulus/ingest/aws/StepFunction.getExecution()
  - @cumulus/ingest/aws/StepFunction.pullEvent()
  - @cumulus/ingest/consumer.Consume
  - @cumulus/ingest/granule/Ingest.getBucket()

### Deprecated

`@cmrjs/ingestConcept`, instead use the CMR object methods. `@cmrjs/CMR.ingestGranule` or `@cmrjs/CMR.ingestCollection`
`@cmrjs/searchConcept`, instead use the CMR object methods. `@cmrjs/CMR.searchGranules` or `@cmrjs/CMR.searchCollections`
`@cmrjs/deleteConcept`, instead use the CMR object methods. `@cmrjs/CMR.deleteGranule` or `@cmrjs/CMR.deleteCollection`

## [v1.11.1] - 2018-12-18

**Please Note**

- Ensure your `app/config.yml` has a `clientId` specified in the `cmr` section. This will allow CMR to identify your requests for better support and metrics.
  - For an example, please see [the example config](https://github.com/nasa/cumulus/blob/1c7e2bf41b75da9f87004c4e40fbcf0f39f56794/example/app/config.yml#L128).

### Added

- Added a `/tokenDelete` endpoint in `@cumulus/api` to delete access token records

### Changed

- CUMULUS-678
  `@cumulus/ingest/crypto` moved and renamed to `@cumulus/common/key-pair-provider`
  `@cumulus/ingest/aws` function: `KMSDecryptionFailed` and class: `KMS` extracted and moved to `@cumulus/common` and `KMS` is exported as `KMSProvider` from `@cumulus/common/key-pair-provider`
  `@cumulus/ingest/granule` functions: `publish`, `getGranuleId`, `getXMLMetadataAsString`, `getMetadataBodyAndTags`, `parseXmlString`, `getCmrXMLFiles`, `postS3Object`, `contructOnlineAccessUrls`, `updateMetadata`, extracted and moved to `@cumulus/cmrjs`
  `getGranuleId`, `getCmrXMLFiles`, `publish`, `updateMetadata` removed from `@cumulus/ingest/granule` and added to `@cumulus/cmrjs`;
  `updateMetadata` renamed `updateCMRMetadata`.
  `@cumulus/ingest` test files renamed.
- **CUMULUS-1070**
  - Add `'Client-Id'` header to all `@cumulus/cmrjs` requests (made via `searchConcept`, `ingestConcept`, and `deleteConcept`).
  - Updated `cumulus/example/app/config.yml` entry for `cmr.clientId` to use stackName for easier CMR-side identification.

## [v1.11.0] - 2018-11-30

**Please Note**

- Redeploy IAM roles:
  - CUMULUS-817 includes a migration that requires reconfiguration/redeployment of IAM roles. Please see the [upgrade instructions](https://nasa.github.io/cumulus/docs/upgrade/1.11.0) for more information.
  - CUMULUS-977 includes a few new SNS-related permissions added to the IAM roles that will require redeployment of IAM roles.
- `cumulus-message-adapter` v1.0.13+ is required for `@cumulus/api` granule reingest API to work properly. The latest version should be downloaded automatically by kes.
- A `TOKEN_SECRET` value (preferably 256-bit for security) must be added to `.env` to securely sign JWTs used for authorization in `@cumulus/api`

### Changed

- **CUUMULUS-1000** - Distribution endpoint now persists logins, instead of
  redirecting to Earthdata Login on every request
- **CUMULUS-783 CUMULUS-790** - Updated `@cumulus/sync-granule` and `@cumulus/move-granules` tasks to always overwrite existing files for manually-triggered reingest.
- **CUMULUS-906** - Updated `@cumulus/api` granule reingest API to
  - add `reingestGranule: true` and `forceDuplicateOverwrite: true` to Cumulus message `cumulus_meta.cumulus_context` field to indicate that the workflow is a manually triggered re-ingest.
  - return warning message to operator when duplicateHandling is not `replace`
  - `cumulus-message-adapter` v1.0.13+ is required.
- **CUMULUS-793** - Updated the granule move PUT request in `@cumulus/api` to reject the move with a 409 status code if one or more of the files already exist at the destination location
- Updated `@cumulus/helloworld` to use S3 to store state for pass on retry tests
- Updated `@cumulus/ingest`:
  - [Required for MAAP] `http.js#list` will now find links with a trailing whitespace
  - Removed code from `granule.js` which looked for files in S3 using `{ Bucket: discoveredFile.bucket, Key: discoveredFile.name }`. This is obsolete since `@cumulus/ingest` uses a `file-staging` and `constructCollectionId()` directory prefixes by default.
- **CUMULUS-989**
  - Updated `@cumulus/api` to use [JWT (JSON Web Token)](https://jwt.io/introduction/) as the transport format for API authorization tokens and to use JWT verification in the request authorization
  - Updated `/token` endpoint in `@cumulus/api` to return tokens as JWTs
  - Added a `/refresh` endpoint in `@cumulus/api` to request new access tokens from the OAuth provider using the refresh token
  - Added `refreshAccessToken` to `@cumulus/api/lib/EarthdataLogin` to manage refresh token requests with the Earthdata OAuth provider

### Added

- **CUMULUS-1050**
  - Separated configuration flags for originalPayload/finalPayload cleanup such that they can be set to different retention times
- **CUMULUS-798**
  - Added daily Executions cleanup CloudWatch event that triggers cleanExecutions lambda
  - Added cleanExecutions lambda that removes finalPayload/originalPayload field entries for records older than configured timeout value (execution_payload_retention_period), with a default of 30 days
- **CUMULUS-815/816**
  - Added 'originalPayload' and 'finalPayload' fields to Executions table
  - Updated Execution model to populate originalPayload with the execution payload on record creation
  - Updated Execution model code to populate finalPayload field with the execution payload on execution completion
  - Execution API now exposes the above fields
- **CUMULUS-977**
  - Rename `kinesisConsumer` to `messageConsumer` as it handles both Kinesis streams and SNS topics as of this version.
  - Add `sns`-type rule support. These rules create a subscription between an SNS topic and the `messageConsumer`.
    When a message is received, `messageConsumer` is triggered and passes the SNS message (JSON format expected) in
    its entirety to the workflow in the `payload` field of the Cumulus message. For more information on sns-type rules,
    see the [documentation](https://nasa.github.io/cumulus/docs/data-cookbooks/setup#rules).
- **CUMULUS-975**
  - Add `KinesisInboundEventLogger` and `KinesisOutboundEventLogger` API lambdas. These lambdas
    are utilized to dump incoming and outgoing ingest workflow kinesis streams
    to cloudwatch for analytics in case of AWS/stream failure.
  - Update rules model to allow tracking of log_event ARNs related to
    Rule event logging. Kinesis rule types will now automatically log
    incoming events via a Kinesis event triggered lambda.
    CUMULUS-975-migration-4
  - Update migration code to require explicit migration names per run
  - Added migration_4 to migrate/update existing Kinesis rules to have a log event mapping
  - Added new IAM policy for migration lambda
- **CUMULUS-775**
  - Adds a instance metadata endpoint to the `@cumulus/api` package.
  - Adds a new convenience function `hostId` to the `@cumulus/cmrjs` to help build environment specific cmr urls.
  - Fixed `@cumulus/cmrjs.searchConcept` to search and return CMR results.
  - Modified `@cumulus/cmrjs.CMR.searchGranule` and `@cumulus/cmrjs.CMR.searchCollection` to include CMR's provider as a default parameter to searches.
- **CUMULUS-965**
  - Add `@cumulus/test-data.loadJSONTestData()`,
    `@cumulus/test-data.loadTestData()`, and
    `@cumulus/test-data.streamTestData()` to safely load test data. These
    functions should be used instead of using `require()` to load test data,
    which could lead to tests interfering with each other.
  - Add a `@cumulus/common/util/deprecate()` function to mark a piece of code as
    deprecated
- **CUMULUS-986**
  - Added `waitForTestExecutionStart` to `@cumulus/integration-tests`
- **CUMULUS-919**
  - In `@cumulus/deployment`, added support for NGAP permissions boundaries for IAM roles with `useNgapPermissionBoundary` flag in `iam/config.yml`. Defaults to false.

### Fixed

- Fixed a bug where FTP sockets were not closed after an error, keeping the Lambda function active until it timed out [CUMULUS-972]
- **CUMULUS-656**
  - The API will no longer allow the deletion of a provider if that provider is
    referenced by a rule
  - The API will no longer allow the deletion of a collection if that collection
    is referenced by a rule
- Fixed a bug where `@cumulus/sf-sns-report` was not pulling large messages from S3 correctly.

### Deprecated

- `@cumulus/ingest/aws/StepFunction.pullEvent()`. Use `@cumulus/common/aws.pullStepFunctionEvent()`.
- `@cumulus/ingest/consumer.Consume` due to unpredictable implementation. Use `@cumulus/ingest/consumer.Consumer`.
  Call `Consumer.consume()` instead of `Consume.read()`.

## [v1.10.4] - 2018-11-28

### Added

- **CUMULUS-1008**
  - New `config.yml` parameter for SQS consumers: `sqs_consumer_rate: (default 500)`, which is the maximum number of
    messages the consumer will attempt to process per execution. Currently this is only used by the sf-starter consumer,
    which runs every minute by default, making this a messages-per-minute upper bound. SQS does not guarantee the number
    of messages returned per call, so this is not a fixed rate of consumption, only attempted number of messages received.

### Deprecated

- `@cumulus/ingest/consumer.Consume` due to unpredictable implementation. Use `@cumulus/ingest/consumer.Consumer`.

### Changed

- Backported update of `packages/api` dependency `@mapbox/dyno` to `1.4.2` to mitigate `event-stream` vulnerability.

## [v1.10.3] - 2018-10-31

### Added

- **CUMULUS-817**
  - Added AWS Dead Letter Queues for lambdas that are scheduled asynchronously/such that failures show up only in cloudwatch logs.
- **CUMULUS-956**
  - Migrated developer documentation and data-cookbooks to Docusaurus
    - supports versioning of documentation
  - Added `docs/docs-how-to.md` to outline how to do things like add new docs or locally install for testing.
  - Deployment/CI scripts have been updated to work with the new format
- **CUMULUS-811**
  - Added new S3 functions to `@cumulus/common/aws`:
    - `aws.s3TagSetToQueryString`: converts S3 TagSet array to querystring (for use with upload()).
    - `aws.s3PutObject`: Returns promise of S3 `putObject`, which puts an object on S3
    - `aws.s3CopyObject`: Returns promise of S3 `copyObject`, which copies an object in S3 to a new S3 location
    - `aws.s3GetObjectTagging`: Returns promise of S3 `getObjectTagging`, which returns an object containing an S3 TagSet.
  - `@/cumulus/common/aws.s3PutObject` defaults to an explicit `ACL` of 'private' if not overridden.
  - `@/cumulus/common/aws.s3CopyObject` defaults to an explicit `TaggingDirective` of 'COPY' if not overridden.

### Deprecated

- **CUMULUS-811**
  - Deprecated `@cumulus/ingest/aws.S3`. Member functions of this class will now
    log warnings pointing to similar functionality in `@cumulus/common/aws`.

## [v1.10.2] - 2018-10-24

### Added

- **CUMULUS-965**
  - Added a `@cumulus/logger` package
- **CUMULUS-885**
  - Added 'human readable' version identifiers to Lambda Versioning lambda aliases
- **CUMULUS-705**
  - Note: Make sure to update the IAM stack when deploying this update.
  - Adds an AsyncOperations model and associated DynamoDB table to the
    `@cumulus/api` package
  - Adds an /asyncOperations endpoint to the `@cumulus/api` package, which can
    be used to fetch the status of an AsyncOperation.
  - Adds a /bulkDelete endpoint to the `@cumulus/api` package, which performs an
    asynchronous bulk-delete operation. This is a stub right now which is only
    intended to demonstration how AsyncOperations work.
  - Adds an AsyncOperation ECS task to the `@cumulus/api` package, which will
    fetch an Lambda function, run it in ECS, and then store the result to the
    AsyncOperations table in DynamoDB.
- **CUMULUS-851** - Added workflow lambda versioning feature to allow in-flight workflows to use lambda versions that were in place when a workflow was initiated

  - Updated Kes custom code to remove logic that used the CMA file key to determine template compilation logic. Instead, utilize a `customCompilation` template configuration flag to indicate a template should use Cumulus's kes customized methods instead of 'core'.
  - Added `useWorkflowLambdaVersions` configuration option to enable the lambdaVersioning feature set. **This option is set to true by default** and should be set to false to disable the feature.
  - Added uniqueIdentifier configuration key to S3 sourced lambdas to optionally support S3 lambda resource versioning within this scheme. This key must be unique for each modified version of the lambda package and must be updated in configuration each time the source changes.
  - Added a new nested stack template that will create a `LambdaVersions` stack that will take lambda parameters from the base template, generate lambda versions/aliases and return outputs with references to the most 'current' lambda alias reference, and updated 'core' template to utilize these outputs (if `useWorkflowLambdaVersions` is enabled).

- Created a `@cumulus/api/lib/OAuth2` interface, which is implemented by the
  `@cumulus/api/lib/EarthdataLogin` and `@cumulus/api/lib/GoogleOAuth2` classes.
  Endpoints that need to handle authentication will determine which class to use
  based on environment variables. This also greatly simplifies testing.
- Added `@cumulus/api/lib/assertions`, containing more complex AVA test assertions
- Added PublishGranule workflow to publish a granule to CMR without full reingest. (ingest-in-place capability)

- `@cumulus/integration-tests` new functionality:
  - `listCollections` to list collections from a provided data directory
  - `deleteCollection` to delete list of collections from a deployed stack
  - `cleanUpCollections` combines the above in one function.
  - `listProviders` to list providers from a provided data directory
  - `deleteProviders` to delete list of providers from a deployed stack
  - `cleanUpProviders` combines the above in one function.
  - `@cumulus/integrations-tests/api.js`: `deleteGranule` and `deletePdr` functions to make `DELETE` requests to Cumulus API
  - `rules` API functionality for posting and deleting a rule and listing all rules
  - `wait-for-deploy` lambda for use in the redeployment tests
- `@cumulus/ingest/granule.js`: `ingestFile` inserts new `duplicate_found: true` field in the file's record if a duplicate file already exists on S3.
- `@cumulus/api`: `/execution-status` endpoint requests and returns complete execution output if execution output is stored in S3 due to size.
- Added option to use environment variable to set CMR host in `@cumulus/cmrjs`.
- **CUMULUS-781** - Added integration tests for `@cumulus/sync-granule` when `duplicateHandling` is set to `replace` or `skip`
- **CUMULUS-791** - `@cumulus/move-granules`: `moveFileRequest` inserts new `duplicate_found: true` field in the file's record if a duplicate file already exists on S3. Updated output schema to document new `duplicate_found` field.

### Removed

- Removed `@cumulus/common/fake-earthdata-login-server`. Tests can now create a
  service stub based on `@cumulus/api/lib/OAuth2` if testing requires handling
  authentication.

### Changed

- **CUMULUS-940** - modified `@cumulus/common/aws` `receiveSQSMessages` to take a parameter object instead of positional parameters. All defaults remain the same, but now access to long polling is available through `options.waitTimeSeconds`.
- **CUMULUS-948** - Update lambda functions `CNMToCMA` and `CnmResponse` in the `cumulus-data-shared` bucket and point the default stack to them.
- **CUMULUS-782** - Updated `@cumulus/sync-granule` task and `Granule.ingestFile` in `@cumulus/ingest` to keep both old and new data when a destination file with different checksum already exists and `duplicateHandling` is `version`
- Updated the config schema in `@cumulus/move-granules` to include the `moveStagedFiles` param.
- **CUMULUS-778** - Updated config schema and documentation in `@cumulus/sync-granule` to include `duplicateHandling` parameter for specifying how duplicate filenames should be handled
- **CUMULUS-779** - Updated `@cumulus/sync-granule` to throw `DuplicateFile` error when destination files already exist and `duplicateHandling` is `error`
- **CUMULUS-780** - Updated `@cumulus/sync-granule` to use `error` as the default for `duplicateHandling` when it is not specified
- **CUMULUS-780** - Updated `@cumulus/api` to use `error` as the default value for `duplicateHandling` in the `Collection` model
- **CUMULUS-785** - Updated the config schema and documentation in `@cumulus/move-granules` to include `duplicateHandling` parameter for specifying how duplicate filenames should be handled
- **CUMULUS-786, CUMULUS-787** - Updated `@cumulus/move-granules` to throw `DuplicateFile` error when destination files already exist and `duplicateHandling` is `error` or not specified
- **CUMULUS-789** - Updated `@cumulus/move-granules` to keep both old and new data when a destination file with different checksum already exists and `duplicateHandling` is `version`

### Fixed

- `getGranuleId` in `@cumulus/ingest` bug: `getGranuleId` was constructing an error using `filename` which was undefined. The fix replaces `filename` with the `uri` argument.
- Fixes to `del` in `@cumulus/api/endpoints/granules.js` to not error/fail when not all files exist in S3 (e.g. delete granule which has only 2 of 3 files ingested).
- `@cumulus/deployment/lib/crypto.js` now checks for private key existence properly.

## [v1.10.1] - 2018-09-4

### Fixed

- Fixed cloudformation template errors in `@cumulus/deployment/`
  - Replaced references to Fn::Ref: with Ref:
  - Moved long form template references to a newline

## [v1.10.0] - 2018-08-31

### Removed

- Removed unused and broken code from `@cumulus/common`
  - Removed `@cumulus/common/test-helpers`
  - Removed `@cumulus/common/task`
  - Removed `@cumulus/common/message-source`
  - Removed the `getPossiblyRemote` function from `@cumulus/common/aws`
  - Removed the `startPromisedSfnExecution` function from `@cumulus/common/aws`
  - Removed the `getCurrentSfnTask` function from `@cumulus/common/aws`

### Changed

- **CUMULUS-839** - In `@cumulus/sync-granule`, 'collection' is now an optional config parameter

### Fixed

- **CUMULUS-859** Moved duplicate code in `@cumulus/move-granules` and `@cumulus/post-to-cmr` to `@cumulus/ingest`. Fixed imports making assumptions about directory structure.
- `@cumulus/ingest/consumer` correctly limits the number of messages being received and processed from SQS. Details:
  - **Background:** `@cumulus/api` includes a lambda `<stack-name>-sqs2sf` which processes messages from the `<stack-name>-startSF` SQS queue every minute. The `sqs2sf` lambda uses `@cumulus/ingest/consumer` to receive and process messages from SQS.
  - **Bug:** More than `messageLimit` number of messages were being consumed and processed from the `<stack-name>-startSF` SQS queue. Many step functions were being triggered simultaneously by the lambda `<stack-name>-sqs2sf` (which consumes every minute from the `startSF` queue) and resulting in step function failure with the error: `An error occurred (ThrottlingException) when calling the GetExecutionHistory`.
  - **Fix:** `@cumulus/ingest/consumer#processMessages` now processes messages until `timeLimit` has passed _OR_ once it receives up to `messageLimit` messages. `sqs2sf` is deployed with a [default `messageLimit` of 10](https://github.com/nasa/cumulus/blob/670000c8a821ff37ae162385f921c40956e293f7/packages/deployment/app/config.yml#L147).
  - **IMPORTANT NOTE:** `consumer` will actually process up to `messageLimit * 2 - 1` messages. This is because sometimes `receiveSQSMessages` will return less than `messageLimit` messages and thus the consumer will continue to make calls to `receiveSQSMessages`. For example, given a `messageLimit` of 10 and subsequent calls to `receiveSQSMessages` returns up to 9 messages, the loop will continue and a final call could return up to 10 messages.

## [v1.9.1] - 2018-08-22

**Please Note** To take advantage of the added granule tracking API functionality, updates are required for the message adapter and its libraries. You should be on the following versions:

- `cumulus-message-adapter` 1.0.9+
- `cumulus-message-adapter-js` 1.0.4+
- `cumulus-message-adapter-java` 1.2.7+
- `cumulus-message-adapter-python` 1.0.5+

### Added

- **CUMULUS-687** Added logs endpoint to search for logs from a specific workflow execution in `@cumulus/api`. Added integration test.
- **CUMULUS-836** - `@cumulus/deployment` supports a configurable docker storage driver for ECS. ECS can be configured with either `devicemapper` (the default storage driver for AWS ECS-optimized AMIs) or `overlay2` (the storage driver used by the NGAP 2.0 AMI). The storage driver can be configured in `app/config.yml` with `ecs.docker.storageDriver: overlay2 | devicemapper`. The default is `overlay2`.
  - To support this configuration, a [Handlebars](https://handlebarsjs.com/) helper `ifEquals` was added to `packages/deployment/lib/kes.js`.
- **CUMULUS-836** - `@cumulus/api` added IAM roles required by the NGAP 2.0 AMI. The NGAP 2.0 AMI runs a script `register_instances_with_ssm.py` which requires the ECS IAM role to include `ec2:DescribeInstances` and `ssm:GetParameter` permissions.

### Fixed

- **CUMULUS-836** - `@cumulus/deployment` uses `overlay2` driver by default and does not attempt to write `--storage-opt dm.basesize` to fix [this error](https://github.com/moby/moby/issues/37039).
- **CUMULUS-413** Kinesis processing now captures all errors.
  - Added kinesis fallback mechanism when errors occur during record processing.
  - Adds FallbackTopicArn to `@cumulus/api/lambdas.yml`
  - Adds fallbackConsumer lambda to `@cumulus/api`
  - Adds fallbackqueue option to lambda definitions capture lambda failures after three retries.
  - Adds kinesisFallback SNS topic to signal incoming errors from kinesis stream.
  - Adds kinesisFailureSQS to capture fully failed events from all retries.
- **CUMULUS-855** Adds integration test for kinesis' error path.
- **CUMULUS-686** Added workflow task name and version tracking via `@cumulus/api` executions endpoint under new `tasks` property, and under `workflow_tasks` in step input/output.
  - Depends on `cumulus-message-adapter` 1.0.9+, `cumulus-message-adapter-js` 1.0.4+, `cumulus-message-adapter-java` 1.2.7+ and `cumulus-message-adapter-python` 1.0.5+
- **CUMULUS-771**
  - Updated sync-granule to stream the remote file to s3
  - Added integration test for ingesting granules from ftp provider
  - Updated http/https integration tests for ingesting granules from http/https providers
- **CUMULUS-862** Updated `@cumulus/integration-tests` to handle remote lambda output
- **CUMULUS-856** Set the rule `state` to have default value `ENABLED`

### Changed

- In `@cumulus/deployment`, changed the example app config.yml to have additional IAM roles

## [v1.9.0] - 2018-08-06

**Please note** additional information and upgrade instructions [here](https://nasa.github.io/cumulus/docs/upgrade/1.9.0)

### Added

- **CUMULUS-712** - Added integration tests verifying expected behavior in workflows
- **GITC-776-2** - Add support for versioned collections

### Fixed

- **CUMULUS-832**
  - Fixed indentation in example config.yml in `@cumulus/deployment`
  - Fixed issue with new deployment using the default distribution endpoint in `@cumulus/deployment` and `@cumulus/api`

## [v1.8.1] - 2018-08-01

**Note** IAM roles should be re-deployed with this release.

- **Cumulus-726**
  - Added function to `@cumulus/integration-tests`: `sfnStep` includes `getStepInput` which returns the input to the schedule event of a given step function step.
  - Added IAM policy `@cumulus/deployment`: Lambda processing IAM role includes `kinesis::PutRecord` so step function lambdas can write to kinesis streams.
- **Cumulus Community Edition**
  - Added Google OAuth authentication token logic to `@cumulus/api`. Refactored token endpoint to use environment variable flag `OAUTH_PROVIDER` when determining with authentication method to use.
  - Added API Lambda memory configuration variable `api_lambda_memory` to `@cumulus/api` and `@cumulus/deployment`.

### Changed

- **Cumulus-726**
  - Changed function in `@cumulus/api`: `models/rules.js#addKinesisEventSource` was modified to call to `deleteKinesisEventSource` with all required parameters (rule's name, arn and type).
  - Changed function in `@cumulus/integration-tests`: `getStepOutput` can now be used to return output of failed steps. If users of this function want the output of a failed event, they can pass a third parameter `eventType` as `'failure'`. This function will work as always for steps which completed successfully.

### Removed

- **Cumulus-726**

  - Configuration change to `@cumulus/deployment`: Removed default auto scaling configuration for Granules and Files DynamoDB tables.

- **CUMULUS-688**
  - Add integration test for ExecutionStatus
  - Function addition to `@cumulus/integration-tests`: `api` includes `getExecutionStatus` which returns the execution status from the Cumulus API

## [v1.8.0] - 2018-07-23

### Added

- **CUMULUS-718** Adds integration test for Kinesis triggering a workflow.

- **GITC-776-3** Added more flexibility for rules. You can now edit all fields on the rule's record
  We may need to update the api documentation to reflect this.

- **CUMULUS-681** - Add ingest-in-place action to granules endpoint

  - new applyWorkflow action at PUT /granules/{granuleid} Applying a workflow starts an execution of the provided workflow and passes the granule record as payload.
    Parameter(s):
    - workflow - the workflow name

- **CUMULUS-685** - Add parent exeuction arn to the execution which is triggered from a parent step function

### Changed

- **CUMULUS-768** - Integration tests get S3 provider data from shared data folder

### Fixed

- **CUMULUS-746** - Move granule API correctly updates record in dynamo DB and cmr xml file
- **CUMULUS-766** - Populate database fileSize field from S3 if value not present in Ingest payload

## [v1.7.1] - 2018-07-27 - [BACKPORT]

### Fixed

- **CUMULUS-766** - Backport from 1.8.0 - Populate database fileSize field from S3 if value not present in Ingest payload

## [v1.7.0] - 2018-07-02

### Please note: [Upgrade Instructions](https://nasa.github.io/cumulus/docs/upgrade/1.7.0)

### Added

- **GITC-776-2** - Add support for versioned collections
- **CUMULUS-491** - Add granule reconciliation API endpoints.
- **CUMULUS-480** Add support for backup and recovery:
  - Add DynamoDB tables for granules, executions and pdrs
  - Add ability to write all records to S3
  - Add ability to download all DynamoDB records in form json files
  - Add ability to upload records to DynamoDB
  - Add migration scripts for copying granule, pdr and execution records from ElasticSearch to DynamoDB
  - Add IAM support for batchWrite on dynamoDB
-
- **CUMULUS-508** - `@cumulus/deployment` cloudformation template allows for lambdas and ECS clusters to have multiple AZ availability.
  - `@cumulus/deployment` also ensures docker uses `devicemapper` storage driver.
- **CUMULUS-755** - `@cumulus/deployment` Add DynamoDB autoscaling support.
  - Application developers can add autoscaling and override default values in their deployment's `app/config.yml` file using a `{TableName}Table:` key.

### Fixed

- **CUMULUS-747** - Delete granule API doesn't delete granule files in s3 and granule in elasticsearch
  - update the StreamSpecification DynamoDB tables to have StreamViewType: "NEW_AND_OLD_IMAGES"
  - delete granule files in s3
- **CUMULUS-398** - Fix not able to filter executions by workflow
- **CUMULUS-748** - Fix invalid lambda .zip files being validated/uploaded to AWS
- **CUMULUS-544** - Post to CMR task has UAT URL hard-coded
  - Made configurable: PostToCmr now requires CMR_ENVIRONMENT env to be set to 'SIT' or 'OPS' for those CMR environments. Default is UAT.

### Changed

- **GITC-776-4** - Changed Discover-pdrs to not rely on collection but use provider_path in config. It also has an optional filterPdrs regex configuration parameter

- **CUMULUS-710** - In the integration test suite, `getStepOutput` returns the output of the first successful step execution or last failed, if none exists

## [v1.6.0] - 2018-06-06

### Please note: [Upgrade Instructions](https://nasa.github.io/cumulus/docs/upgrade/1.6.0)

### Fixed

- **CUMULUS-602** - Format all logs sent to Elastic Search.
  - Extract cumulus log message and index it to Elastic Search.

### Added

- **CUMULUS-556** - add a mechanism for creating and running migration scripts on deployment.
- **CUMULUS-461** Support use of metadata date and other components in `url_path` property

### Changed

- **CUMULUS-477** Update bucket configuration to support multiple buckets of the same type:
  - Change the structure of the buckets to allow for more than one bucket of each type. The bucket structure is now:
    bucket-key:
    name: <bucket-name>
    type: <type> i.e. internal, public, etc.
  - Change IAM and app deployment configuration to support new bucket structure
  - Update tasks and workflows to support new bucket structure
  - Replace instances where buckets.internal is relied upon to either use the system bucket or a configured bucket
  - Move IAM template to the deployment package. NOTE: You now have to specify '--template node_modules/@cumulus/deployment/iam' in your IAM deployment
  - Add IAM cloudformation template support to filter buckets by type

## [v1.5.5] - 2018-05-30

### Added

- **CUMULUS-530** - PDR tracking through Queue-granules
  - Add optional `pdr` property to the sync-granule task's input config and output payload.
- **CUMULUS-548** - Create a Lambda task that generates EMS distribution reports
  - In order to supply EMS Distribution Reports, you must enable S3 Server
    Access Logging on any S3 buckets used for distribution. See [How Do I Enable Server Access Logging for an S3 Bucket?](https://docs.aws.amazon.com/AmazonS3/latest/user-guide/server-access-logging.html)
    The "Target bucket" setting should point at the Cumulus internal bucket.
    The "Target prefix" should be
    "<STACK_NAME>/ems-distribution/s3-server-access-logs/", where "STACK_NAME"
    is replaced with the name of your Cumulus stack.

### Fixed

- **CUMULUS-546 - Kinesis Consumer should catch and log invalid JSON**
  - Kinesis Consumer lambda catches and logs errors so that consumer doesn't get stuck in a loop re-processing bad json records.
- EMS report filenames are now based on their start time instead of the time
  instead of the time that the report was generated
- **CUMULUS-552 - Cumulus API returns different results for the same collection depending on query**
  - The collection, provider and rule records in elasticsearch are now replaced with records from dynamo db when the dynamo db records are updated.

### Added

- `@cumulus/deployment`'s default cloudformation template now configures storage for Docker to match the configured ECS Volume. The template defines Docker's devicemapper basesize (`dm.basesize`) using `ecs.volumeSize`. This addresses ECS default of limiting Docker containers to 10GB of storage ([Read more](https://aws.amazon.com/premiumsupport/knowledge-center/increase-default-ecs-docker-limit/)).

## [v1.5.4] - 2018-05-21

### Added

- **CUMULUS-535** - EMS Ingest, Archive, Archive Delete reports
  - Add lambda EmsReport to create daily EMS Ingest, Archive, Archive Delete reports
  - ems.provider property added to `@cumulus/deployment/app/config.yml`.
    To change the provider name, please add `ems: provider` property to `app/config.yml`.
- **CUMULUS-480** Use DynamoDB to store granules, pdrs and execution records
  - Activate PointInTime feature on DynamoDB tables
  - Increase test coverage on api package
  - Add ability to restore metadata records from json files to DynamoDB
- **CUMULUS-459** provide API endpoint for moving granules from one location on s3 to another

## [v1.5.3] - 2018-05-18

### Fixed

- **CUMULUS-557 - "Add dataType to DiscoverGranules output"**
  - Granules discovered by the DiscoverGranules task now include dataType
  - dataType is now a required property for granules used as input to the
    QueueGranules task
- **CUMULUS-550** Update deployment app/config.yml to force elasticsearch updates for deleted granules

## [v1.5.2] - 2018-05-15

### Fixed

- **CUMULUS-514 - "Unable to Delete the Granules"**
  - updated cmrjs.deleteConcept to return success if the record is not found
    in CMR.

### Added

- **CUMULUS-547** - The distribution API now includes an
  "earthdataLoginUsername" query parameter when it returns a signed S3 URL
- **CUMULUS-527 - "parse-pdr queues up all granules and ignores regex"**
  - Add an optional config property to the ParsePdr task called
    "granuleIdFilter". This property is a regular expression that is applied
    against the filename of the first file of each granule contained in the
    PDR. If the regular expression matches, then the granule is included in
    the output. Defaults to '.', which will match all granules in the PDR.
- File checksums in PDRs now support MD5
- Deployment support to subscribe to an SNS topic that already exists
- **CUMULUS-470, CUMULUS-471** In-region S3 Policy lambda added to API to update bucket policy for in-region access.
- **CUMULUS-533** Added fields to granule indexer to support EMS ingest and archive record creation
- **CUMULUS-534** Track deleted granules
  - added `deletedgranule` type to `cumulus` index.
  - **Important Note:** Force custom bootstrap to re-run by adding this to
    app/config.yml `es: elasticSearchMapping: 7`
- You can now deploy cumulus without ElasticSearch. Just add `es: null` to your `app/config.yml` file. This is only useful for debugging purposes. Cumulus still requires ElasticSearch to properly operate.
- `@cumulus/integration-tests` includes and exports the `addRules` function, which seeds rules into the DynamoDB table.
- Added capability to support EFS in cloud formation template. Also added
  optional capability to ssh to your instance and privileged lambda functions.
- Added support to force discovery of PDRs that have already been processed
  and filtering of selected data types
- `@cumulus/cmrjs` uses an environment variable `USER_IP_ADDRESS` or fallback
  IP address of `10.0.0.0` when a public IP address is not available. This
  supports lambda functions deployed into a VPC's private subnet, where no
  public IP address is available.

### Changed

- **CUMULUS-550** Custom bootstrap automatically adds new types to index on
  deployment

## [v1.5.1] - 2018-04-23

### Fixed

- add the missing dist folder to the hello-world task
- disable uglifyjs on the built version of the pdr-status-check (read: https://github.com/webpack-contrib/uglifyjs-webpack-plugin/issues/264)

## [v1.5.0] - 2018-04-23

### Changed

- Removed babel from all tasks and packages and increased minimum node requirements to version 8.10
- Lambda functions created by @cumulus/deployment will use node8.10 by default
- Moved [cumulus-integration-tests](https://github.com/nasa/cumulus-integration-tests) to the `example` folder CUMULUS-512
- Streamlined all packages dependencies (e.g. remove redundant dependencies and make sure versions are the same across packages)
- **CUMULUS-352:** Update Cumulus Elasticsearch indices to use [index aliases](https://www.elastic.co/guide/en/elasticsearch/reference/current/indices-aliases.html).
- **CUMULUS-519:** ECS tasks are no longer restarted after each CF deployment unless `ecs.restartTasksOnDeploy` is set to true
- **CUMULUS-298:** Updated log filterPattern to include all CloudWatch logs in ElasticSearch
- **CUMULUS-518:** Updates to the SyncGranule config schema
  - `granuleIdExtraction` is no longer a property
  - `process` is now an optional property
  - `provider_path` is no longer a property

### Fixed

- **CUMULUS-455 "Kes deployments using only an updated message adapter do not get automatically deployed"**
  - prepended the hash value of cumulus-message-adapter.zip file to the zip file name of lambda which uses message adapter.
  - the lambda function will be redeployed when message adapter or lambda function are updated
- Fixed a bug in the bootstrap lambda function where it stuck during update process
- Fixed a bug where the sf-sns-report task did not return the payload of the incoming message as the output of the task [CUMULUS-441]

### Added

- **CUMULUS-352:** Add reindex CLI to the API package.
- **CUMULUS-465:** Added mock http/ftp/sftp servers to the integration tests
- Added a `delete` method to the `@common/CollectionConfigStore` class
- **CUMULUS-467 "@cumulus/integration-tests or cumulus-integration-tests should seed provider and collection in deployed DynamoDB"**
  - `example` integration-tests populates providers and collections to database
  - `example` workflow messages are populated from workflow templates in s3, provider and collection information in database, and input payloads. Input templates are removed.
  - added `https` protocol to provider schema

## [v1.4.1] - 2018-04-11

### Fixed

- Sync-granule install

## [v1.4.0] - 2018-04-09

### Fixed

- **CUMULUS-392 "queue-granules not returning the sfn-execution-arns queued"**
  - updated queue-granules to return the sfn-execution-arns queued and pdr if exists.
  - added pdr to ingest message meta.pdr instead of payload, so the pdr information doesn't get lost in the ingest workflow, and ingested granule in elasticsearch has pdr name.
  - fixed sf-sns-report schema, remove the invalid part
  - fixed pdr-status-check schema, the failed execution contains arn and reason
- **CUMULUS-206** make sure homepage and repository urls exist in package.json files of tasks and packages

### Added

- Example folder with a cumulus deployment example

### Changed

- [CUMULUS-450](https://bugs.earthdata.nasa.gov/browse/CUMULUS-450) - Updated
  the config schema of the **queue-granules** task
  - The config no longer takes a "collection" property
  - The config now takes an "internalBucket" property
  - The config now takes a "stackName" property
- [CUMULUS-450](https://bugs.earthdata.nasa.gov/browse/CUMULUS-450) - Updated
  the config schema of the **parse-pdr** task
  - The config no longer takes a "collection" property
  - The "stack", "provider", and "bucket" config properties are now
    required
- **CUMULUS-469** Added a lambda to the API package to prototype creating an S3 bucket policy for direct, in-region S3 access for the prototype bucket

### Removed

- Removed the `findTmpTestDataDirectory()` function from
  `@cumulus/common/test-utils`

### Fixed

- [CUMULUS-450](https://bugs.earthdata.nasa.gov/browse/CUMULUS-450)
  - The **queue-granules** task now enqueues a **sync-granule** task with the
    correct collection config for that granule based on the granule's
    data-type. It had previously been using the collection config from the
    config of the **queue-granules** task, which was a problem if the granules
    being queued belonged to different data-types.
  - The **parse-pdr** task now handles the case where a PDR contains granules
    with different data types, and uses the correct granuleIdExtraction for
    each granule.

### Added

- **CUMULUS-448** Add code coverage checking using [nyc](https://github.com/istanbuljs/nyc).

## [v1.3.0] - 2018-03-29

### Deprecated

- discover-s3-granules is deprecated. The functionality is provided by the discover-granules task

### Fixed

- **CUMULUS-331:** Fix aws.downloadS3File to handle non-existent key
- Using test ftp provider for discover-granules testing [CUMULUS-427]
- **CUMULUS-304: "Add AWS API throttling to pdr-status-check task"** Added concurrency limit on SFN API calls. The default concurrency is 10 and is configurable through Lambda environment variable CONCURRENCY.
- **CUMULUS-414: "Schema validation not being performed on many tasks"** revised npm build scripts of tasks that use cumulus-message-adapter to place schema directories into dist directories.
- **CUMULUS-301:** Update all tests to use test-data package for testing data.
- **CUMULUS-271: "Empty response body from rules PUT endpoint"** Added the updated rule to response body.
- Increased memory allotment for `CustomBootstrap` lambda function. Resolves failed deployments where `CustomBootstrap` lambda function was failing with error `Process exited before completing request`. This was causing deployments to stall, fail to update and fail to rollback. This error is thrown when the lambda function tries to use more memory than it is allotted.
- Cumulus repository folders structure updated:
  - removed the `cumulus` folder altogether
  - moved `cumulus/tasks` to `tasks` folder at the root level
  - moved the tasks that are not converted to use CMA to `tasks/.not_CMA_compliant`
  - updated paths where necessary

### Added

- `@cumulus/integration-tests` - Added support for testing the output of an ECS activity as well as a Lambda function.

## [v1.2.0] - 2018-03-20

### Fixed

- Update vulnerable npm packages [CUMULUS-425]
- `@cumulus/api`: `kinesis-consumer.js` uses `sf-scheduler.js#schedule` instead of placing a message directly on the `startSF` SQS queue. This is a fix for [CUMULUS-359](https://bugs.earthdata.nasa.gov/browse/CUMULUS-359) because `sf-scheduler.js#schedule` looks up the provider and collection data in DynamoDB and adds it to the `meta` object of the enqueued message payload.
- `@cumulus/api`: `kinesis-consumer.js` catches and logs errors instead of doing an error callback. Before this change, `kinesis-consumer` was failing to process new records when an existing record caused an error because it would call back with an error and stop processing additional records. It keeps trying to process the record causing the error because it's "position" in the stream is unchanged. Catching and logging the errors is part 1 of the fix. Proposed part 2 is to enqueue the error and the message on a "dead-letter" queue so it can be processed later ([CUMULUS-413](https://bugs.earthdata.nasa.gov/browse/CUMULUS-413)).
- **CUMULUS-260: "PDR page on dashboard only shows zeros."** The PDR stats in LPDAAC are all 0s, even if the dashboard has been fixed to retrieve the correct fields. The current version of pdr-status-check has a few issues.
  - pdr is not included in the input/output schema. It's available from the input event. So the pdr status and stats are not updated when the ParsePdr workflow is complete. Adding the pdr to the input/output of the task will fix this.
  - pdr-status-check doesn't update pdr stats which prevent the real time pdr progress from showing up in the dashboard. To solve this, added lambda function sf-sns-report which is copied from @cumulus/api/lambdas/sf-sns-broadcast with modification, sf-sns-report can be used to report step function status anywhere inside a step function. So add step sf-sns-report after each pdr-status-check, we will get the PDR status progress at real time.
  - It's possible an execution is still in the queue and doesn't exist in sfn yet. Added code to handle 'ExecutionDoesNotExist' error when checking the execution status.
- Fixed `aws.cloudwatchevents()` typo in `packages/ingest/aws.js`. This typo was the root cause of the error: `Error: Could not process scheduled_ingest, Error: : aws.cloudwatchevents is not a constructor` seen when trying to update a rule.

### Removed

- `@cumulus/ingest/aws`: Remove queueWorkflowMessage which is no longer being used by `@cumulus/api`'s `kinesis-consumer.js`.

## [v1.1.4] - 2018-03-15

### Added

- added flag `useList` to parse-pdr [CUMULUS-404]

### Fixed

- Pass encrypted password to the ApiGranule Lambda function [CUMULUS-424]

## [v1.1.3] - 2018-03-14

### Fixed

- Changed @cumulus/deployment package install behavior. The build process will happen after installation

## [v1.1.2] - 2018-03-14

### Added

- added tools to @cumulus/integration-tests for local integration testing
- added end to end testing for discovering and parsing of PDRs
- `yarn e2e` command is available for end to end testing

### Fixed

- **CUMULUS-326: "Occasionally encounter "Too Many Requests" on deployment"** The api gateway calls will handle throttling errors
- **CUMULUS-175: "Dashboard providers not in sync with AWS providers."** The root cause of this bug - DynamoDB operations not showing up in Elasticsearch - was shared by collections and rules. The fix was to update providers', collections' and rules; POST, PUT and DELETE endpoints to operate on DynamoDB and using DynamoDB streams to update Elasticsearch. The following packages were made:
  - `@cumulus/deployment` deploys DynamoDB streams for the Collections, Providers and Rules tables as well as a new lambda function called `dbIndexer`. The `dbIndexer` lambda has an event source mapping which listens to each of the DynamoDB streams. The dbIndexer lambda receives events referencing operations on the DynamoDB table and updates the elasticsearch cluster accordingly.
  - The `@cumulus/api` endpoints for collections, providers and rules _only_ query DynamoDB, with the exception of LIST endpoints and the collections' GET endpoint.

### Updated

- Broke up `kes.override.js` of @cumulus/deployment to multiple modules and moved to a new location
- Expanded @cumulus/deployment test coverage
- all tasks were updated to use cumulus-message-adapter-js 1.0.1
- added build process to integration-tests package to babelify it before publication
- Update @cumulus/integration-tests lambda.js `getLambdaOutput` to return the entire lambda output. Previously `getLambdaOutput` returned only the payload.

## [v1.1.1] - 2018-03-08

### Removed

- Unused queue lambda in api/lambdas [CUMULUS-359]

### Fixed

- Kinesis message content is passed to the triggered workflow [CUMULUS-359]
- Kinesis message queues a workflow message and does not write to rules table [CUMULUS-359]

## [v1.1.0] - 2018-03-05

### Added

- Added a `jlog` function to `common/test-utils` to aid in test debugging
- Integration test package with command line tool [CUMULUS-200] by @laurenfrederick
- Test for FTP `useList` flag [CUMULUS-334] by @kkelly51

### Updated

- The `queue-pdrs` task now uses the [cumulus-message-adapter-js](https://github.com/nasa/cumulus-message-adapter-js)
  library
- Updated the `queue-pdrs` JSON schemas
- The test-utils schema validation functions now throw an error if validation
  fails
- The `queue-granules` task now uses the [cumulus-message-adapter-js](https://github.com/nasa/cumulus-message-adapter-js)
  library
- Updated the `queue-granules` JSON schemas

### Removed

- Removed the `getSfnExecutionByName` function from `common/aws`
- Removed the `getGranuleStatus` function from `common/aws`

## [v1.0.1] - 2018-02-27

### Added

- More tests for discover-pdrs, dicover-granules by @yjpa7145
- Schema validation utility for tests by @yjpa7145

### Changed

- Fix an FTP listing bug for servers that do not support STAT [CUMULUS-334] by @kkelly51

## [v1.0.0] - 2018-02-23

[unreleased]: https://github.com/nasa/cumulus/compare/v9.9.0...HEAD
[v9.9.0]: https://github.com/nasa/cumulus/compare/v9.8.0...v9.9.0
[v9.8.0]: https://github.com/nasa/cumulus/compare/v9.7.0...v9.8.0
[v9.7.0]: https://github.com/nasa/cumulus/compare/v9.6.0...v9.7.0
[v9.6.0]: https://github.com/nasa/cumulus/compare/v9.5.0...v9.6.0
[v9.5.0]: https://github.com/nasa/cumulus/compare/v9.4.0...v9.5.0
[v9.4.0]: https://github.com/nasa/cumulus/compare/v9.3.0...v9.4.0
[v9.3.0]: https://github.com/nasa/cumulus/compare/v9.2.2...v9.3.0
[v9.2.2]: https://github.com/nasa/cumulus/compare/v9.2.1...v9.2.2
[v9.2.1]: https://github.com/nasa/cumulus/compare/v9.2.0...v9.2.1
[v9.2.0]: https://github.com/nasa/cumulus/compare/v9.1.0...v9.2.0
[v9.1.0]: https://github.com/nasa/cumulus/compare/v9.0.1...v9.1.0
[v9.0.1]: https://github.com/nasa/cumulus/compare/v9.0.0...v9.0.1
[v9.0.0]: https://github.com/nasa/cumulus/compare/v8.1.0...v9.0.0
[v8.1.0]: https://github.com/nasa/cumulus/compare/v8.0.0...v8.1.0
[v8.0.0]: https://github.com/nasa/cumulus/compare/v7.2.0...v8.0.0
[v7.2.0]: https://github.com/nasa/cumulus/compare/v7.1.0...v7.2.0
[v7.1.0]: https://github.com/nasa/cumulus/compare/v7.0.0...v7.1.0
[v7.0.0]: https://github.com/nasa/cumulus/compare/v6.0.0...v7.0.0
[v6.0.0]: https://github.com/nasa/cumulus/compare/v5.0.1...v6.0.0
[v5.0.1]: https://github.com/nasa/cumulus/compare/v5.0.0...v5.0.1
[v5.0.0]: https://github.com/nasa/cumulus/compare/v4.0.0...v5.0.0
[v4.0.0]: https://github.com/nasa/cumulus/compare/v3.0.1...v4.0.0
[v3.0.1]: https://github.com/nasa/cumulus/compare/v3.0.0...v3.0.1
[v3.0.0]: https://github.com/nasa/cumulus/compare/v2.0.1...v3.0.0
[v2.0.7]: https://github.com/nasa/cumulus/compare/v2.0.6...v2.0.7
[v2.0.6]: https://github.com/nasa/cumulus/compare/v2.0.5...v2.0.6
[v2.0.5]: https://github.com/nasa/cumulus/compare/v2.0.4...v2.0.5
[v2.0.4]: https://github.com/nasa/cumulus/compare/v2.0.3...v2.0.4
[v2.0.3]: https://github.com/nasa/cumulus/compare/v2.0.2...v2.0.3
[v2.0.2]: https://github.com/nasa/cumulus/compare/v2.0.1...v2.0.2
[v2.0.1]: https://github.com/nasa/cumulus/compare/v1.24.0...v2.0.1
[v2.0.0]: https://github.com/nasa/cumulus/compare/v1.24.0...v2.0.0
[v1.24.0]: https://github.com/nasa/cumulus/compare/v1.23.2...v1.24.0
[v1.23.2]: https://github.com/nasa/cumulus/compare/v1.22.1...v1.23.2
[v1.22.1]: https://github.com/nasa/cumulus/compare/v1.21.0...v1.22.1
[v1.21.0]: https://github.com/nasa/cumulus/compare/v1.20.0...v1.21.0
[v1.20.0]: https://github.com/nasa/cumulus/compare/v1.19.0...v1.20.0
[v1.19.0]: https://github.com/nasa/cumulus/compare/v1.18.0...v1.19.0
[v1.18.0]: https://github.com/nasa/cumulus/compare/v1.17.0...v1.18.0
[v1.17.0]: https://github.com/nasa/cumulus/compare/v1.16.1...v1.17.0
[v1.16.1]: https://github.com/nasa/cumulus/compare/v1.16.0...v1.16.1
[v1.16.0]: https://github.com/nasa/cumulus/compare/v1.15.0...v1.16.0
[v1.15.0]: https://github.com/nasa/cumulus/compare/v1.14.5...v1.15.0
[v1.14.5]: https://github.com/nasa/cumulus/compare/v1.14.4...v1.14.5
[v1.14.4]: https://github.com/nasa/cumulus/compare/v1.14.3...v1.14.4
[v1.14.3]: https://github.com/nasa/cumulus/compare/v1.14.2...v1.14.3
[v1.14.2]: https://github.com/nasa/cumulus/compare/v1.14.1...v1.14.2
[v1.14.1]: https://github.com/nasa/cumulus/compare/v1.14.0...v1.14.1
[v1.14.0]: https://github.com/nasa/cumulus/compare/v1.13.5...v1.14.0
[v1.13.5]: https://github.com/nasa/cumulus/compare/v1.13.4...v1.13.5
[v1.13.4]: https://github.com/nasa/cumulus/compare/v1.13.3...v1.13.4
[v1.13.3]: https://github.com/nasa/cumulus/compare/v1.13.2...v1.13.3
[v1.13.2]: https://github.com/nasa/cumulus/compare/v1.13.1...v1.13.2
[v1.13.1]: https://github.com/nasa/cumulus/compare/v1.13.0...v1.13.1
[v1.13.0]: https://github.com/nasa/cumulus/compare/v1.12.1...v1.13.0
[v1.12.1]: https://github.com/nasa/cumulus/compare/v1.12.0...v1.12.1
[v1.12.0]: https://github.com/nasa/cumulus/compare/v1.11.3...v1.12.0
[v1.11.3]: https://github.com/nasa/cumulus/compare/v1.11.2...v1.11.3
[v1.11.2]: https://github.com/nasa/cumulus/compare/v1.11.1...v1.11.2
[v1.11.1]: https://github.com/nasa/cumulus/compare/v1.11.0...v1.11.1
[v1.11.0]: https://github.com/nasa/cumulus/compare/v1.10.4...v1.11.0
[v1.10.4]: https://github.com/nasa/cumulus/compare/v1.10.3...v1.10.4
[v1.10.3]: https://github.com/nasa/cumulus/compare/v1.10.2...v1.10.3
[v1.10.2]: https://github.com/nasa/cumulus/compare/v1.10.1...v1.10.2
[v1.10.1]: https://github.com/nasa/cumulus/compare/v1.10.0...v1.10.1
[v1.10.0]: https://github.com/nasa/cumulus/compare/v1.9.1...v1.10.0
[v1.9.1]: https://github.com/nasa/cumulus/compare/v1.9.0...v1.9.1
[v1.9.0]: https://github.com/nasa/cumulus/compare/v1.8.1...v1.9.0
[v1.8.1]: https://github.com/nasa/cumulus/compare/v1.8.0...v1.8.1
[v1.8.0]: https://github.com/nasa/cumulus/compare/v1.7.0...v1.8.0
[v1.7.0]: https://github.com/nasa/cumulus/compare/v1.6.0...v1.7.0
[v1.6.0]: https://github.com/nasa/cumulus/compare/v1.5.5...v1.6.0
[v1.5.5]: https://github.com/nasa/cumulus/compare/v1.5.4...v1.5.5
[v1.5.4]: https://github.com/nasa/cumulus/compare/v1.5.3...v1.5.4
[v1.5.3]: https://github.com/nasa/cumulus/compare/v1.5.2...v1.5.3
[v1.5.2]: https://github.com/nasa/cumulus/compare/v1.5.1...v1.5.2
[v1.5.1]: https://github.com/nasa/cumulus/compare/v1.5.0...v1.5.1
[v1.5.0]: https://github.com/nasa/cumulus/compare/v1.4.1...v1.5.0
[v1.4.1]: https://github.com/nasa/cumulus/compare/v1.4.0...v1.4.1
[v1.4.0]: https://github.com/nasa/cumulus/compare/v1.3.0...v1.4.0
[v1.3.0]: https://github.com/nasa/cumulus/compare/v1.2.0...v1.3.0
[v1.2.0]: https://github.com/nasa/cumulus/compare/v1.1.4...v1.2.0
[v1.1.4]: https://github.com/nasa/cumulus/compare/v1.1.3...v1.1.4
[v1.1.3]: https://github.com/nasa/cumulus/compare/v1.1.2...v1.1.3
[v1.1.2]: https://github.com/nasa/cumulus/compare/v1.1.1...v1.1.2
[v1.1.1]: https://github.com/nasa/cumulus/compare/v1.0.1...v1.1.1
[v1.1.0]: https://github.com/nasa/cumulus/compare/v1.0.1...v1.1.0
[v1.0.1]: https://github.com/nasa/cumulus/compare/v1.0.0...v1.0.1
[v1.0.0]: https://github.com/nasa/cumulus/compare/pre-v1-release...v1.0.0

[thin-egress-app]: <https://github.com/asfadmin/thin-egress-app> "Thin Egress App"<|MERGE_RESOLUTION|>--- conflicted
+++ resolved
@@ -50,13 +50,11 @@
 
 - **CUMULUS-2311** - RDS Migration Epic Phase 2
   - **CUMULUS-2769**
-<<<<<<< HEAD
+    - Update collection PUT endpoint to require existance of postgresql record
+      and to ignore lack of dynamoDbRecord on update
+  - **CUMULUS-2767**
     - Update provider PUT endpoint to require existence of PostgreSQL record
       and to ignore lack of DynamoDB record on update
-=======
-    - Update collection PUT endpoint to require existance of postgresql record
-      and to ignore lack of dynamoDbRecord on update
->>>>>>> 94e03d15
   - **CUMULUS-2759**
     - Updates collection/provider/rules/granules creation (post) endpoints to
       primarily check for existence/collision in PostgreSQL database instead of DynamoDB
