# Changelog

All notable changes to this project will be documented in this file.

The format is based on [Keep a Changelog](http://keepachangelog.com/en/1.0.0/).

## Unreleased Phase 3

### Changed

- **CUMULUS-2312** - RDS Migration Epic Phase 3
<<<<<<< HEAD
  - **CUMULUS-2810**
    - Removes addition of DynamoDB record from API endpoint POST /provider/<name>
=======
  - **CUMULUS-2809**
    - Remove DynamoDB logic from providers `PUT` endpoint
>>>>>>> 7ff3179f
  - **CUMULUS-2811**
    - Removes deletion of DynamoDB record from API endpoint DELETE /provider/<name>
  - **CUMULUS-2817**
    - Removes deletion of DynamoDB record from API endpoint DELETE /collection/<name>/<version>
  - **CUMULUS-2814**
    - Remove DynamoDB logic from rules `DELETE` endpoint
    - Move event resources deletion logic from `rulesModel` to `rulesHelper`

## Unreleased

### Migration steps

- Please read the [documentation on the updates to the granule files schema for our Cumulus workflow tasks and how to upgrade your deployment for compatibility](https://nasa.github.io/cumulus/docs/upgrade-notes/update-task-file-schemas).
- (Optional) Update the `task-config` for all workflows that use the `sync-granule` task to include `workflowStartTime` set to
`{$.cumulus_meta.workflow_start_time}`. See [here](https://github.com/nasa/cumulus/blob/master/example/cumulus-tf/sync_granule_workflow.asl.json#L9) for an example.

### BREAKING CHANGES

- **NDCUM-624**:
  - Functions in @cumulus/cmrjs renamed for consistency with `isCMRFilename` and `isCMRFile`
    - `isECHO10File` -> `isECHO10Filename`
    - `isUMMGFile` -> `isUMMGFilename`
    - `isISOFile` -> `isCMRISOFilename`
- **CUMULUS-2388**:
  - In order to standardize task messaging formats, please note the updated input, output and config schemas for the following Cumulus workflow tasks:
    - add-missing-file-checksums
    - files-to-granules
    - hyrax-metadata-updates
    - lzards-backup
    - move-granules
    - post-to-cmr
    - sync-granule
    - update-cmr-access-constraints
    - update-granules-cmr-metadata-file-links
  The primary focus of the schema updates was to standardize the format of granules, and
  particularly their files data. The granule `files` object now matches the file schema in the
  Cumulus database and thus also matches the `files` object produced by the API with use cases like
  `applyWorkflow`. This includes removal of `name` and `filename` in favor of `bucket` and `key`,
  removal of certain properties such as `etag` and `duplicate_found` and outputting them as
  separate objects stored in `meta`.
  - Checksum values calculated by `@cumulus/checksum` are now converted to string to standardize
  checksum formatting across the Cumulus library.

### Notable changes

- **CUMULUS-2718**
  - The `sync-granule` task has been updated to support an optional configuration parameter `workflowStartTime`. The output payload of `sync-granule` now includes a `createdAt` time for each granule which is set to the
  provided `workflowStartTime` or falls back to `Date.now()` if not provided. Workflows using
  `sync-granule` may be updated to include this parameter with the value of `{$.cumulus_meta.workflow_start_time}` in the `task_config`.
- Updated version of `@cumulus/cumulus-message-adapter-js` from `2.0.3` to `2.0.4` for
all Cumulus workflow tasks
- **CUMULUS-2783**
  - A bug in the ECS cluster autoscaling configuration has been
resolved. ECS clusters should now correctly autoscale by adding new cluster
instances according to the [policy configuration](https://github.com/nasa/cumulus/blob/master/tf-modules/cumulus/ecs_cluster.tf).
  - Async operations that are started by these endpoints will be run as ECS tasks
  with a launch type of Fargate, not EC2:
    - `POST /deadLetterArchive/recoverCumulusMessages`
    - `POST /elasticsearch/index-from-database`
    - `POST /granules/bulk`
    - `POST /granules/bulkDelete`
    - `POST /granules/bulkReingest`
    - `POST /migrationCounts`
    - `POST /reconciliationReports`
    - `POST /replays`
    - `POST /replays/sqs`

### Added

- **CUMULUS-2311** - RDS Migration Epic Phase 2
  - **CUMULUS-2782**
    - Update API granules endpoint `move` action to update granules in the index
      and utilize postgres as the authoritative datastore
  - **CUMULUS-2769**
    - Update collection PUT endpoint to require existance of postgresql record
      and to ignore lack of dynamoDbRecord on update
  - **CUMULUS-2767**
    - Update provider PUT endpoint to require existence of PostgreSQL record
      and to ignore lack of DynamoDB record on update
  - **CUMULUS-2759**
    - Updates collection/provider/rules/granules creation (post) endpoints to
      primarily check for existence/collision in PostgreSQL database instead of DynamoDB
  - **CUMULUS-2714**
    - Added `@cumulus/db/base.deleteExcluding` method to allow for deletion of a
      record set with an exclusion list of cumulus_ids
  - **CUMULUS-2317**
    - Added `@cumulus/db/getFilesAndGranuleInfoQuery()` to build a query for searching file
    records in PostgreSQL and return specified granule information for each file
    - Added `@cumulus/db/QuerySearchClient` library to handle sequentially fetching and paging
    through results for an arbitrary PostgreSQL query
    - Added `insert` method to all `@cumulus/db` models to handle inserting multiple records into
    the database at once
    - Added `@cumulus/db/translatePostgresGranuleResultToApiGranule` helper to
    translate custom PostgreSQL granule result to API granule
  - **CUMULUS-2672**
    - Added migration to add `type` text column to Postgres database `files` table
  - **CUMULUS-2634**
    - Added new functions for upserting data to Elasticsearch:
      - `@cumulus/es-client/indexer.upsertExecution` to upsert an execution
      - `@cumulus/es-client/indexer.upsertPdr` to upsert a PDR
      - `@cumulus/es-client/indexer.upsertGranule` to upsert a granule
  - **CUMULUS-2510**
    - Added `execution_sns_topic_arn` environment variable to
      `sf_event_sqs_to_db_records` lambda TF definition.
    - Added to `sf_event_sqs_to_db_records_lambda` IAM policy to include
      permissions for SNS publish for `report_executions_topic`
    - Added `collection_sns_topic_arn` environment variable to
      `PrivateApiLambda` and `ApiEndpoints` lambdas.
    - Added `updateCollection` to `@cumulus/api-client`.
    - Added to `ecs_cluster` IAM policy to include permissions for SNS publish
      for `report_executions_sns_topic_arn`, `report_pdrs_sns_topic_arn`,
      `report_granules_sns_topic_arn`
    - Added variables for report topic ARNs to `process_dead_letter_archive.tf`
    - Added variable for granule report topic ARN to `bulk_operation.tf`
    - Added `pdr_sns_topic_arn` environment variable to
      `sf_event_sqs_to_db_records` lambda TF definition.
    - Added the new function `publishSnsMessageByDataType` in `@cumulus/api` to
      publish SNS messages to the report topics to PDRs, Collections, and
      Executions.
    - Added the following functions in `publishSnsMessageUtils` to handle
      publishing SNS messages for specific data and event types:
      - `publishCollectionUpdateSnsMessage`
      - `publishCollectionCreateSnsMessage`
      - `publishCollectionDeleteSnsMessage`
      - `publishGranuleUpdateSnsMessage`
      - `publishGranuleDeleteSnsMessage`
      - `publishGranuleCreateSnsMessage`
      - `publishExecutionSnsMessage`
      - `publishPdrSnsMessage`
      - `publishGranuleSnsMessageByEventType`
    - Added to `ecs_cluster` IAM policy to include permissions for SNS publish
      for `report_executions_topic` and `report_pdrs_topic`.
  - **CUMULUS-2315**
    - Added `paginateByCumulusId` to `@cumulus/db` `BasePgModel` to allow for paginated
      full-table select queries in support of elasticsearch indexing.
    - Added `getMaxCumulusId` to `@cumulus/db` `BasePgModel` to allow all
      derived table classes to support querying the current max `cumulus_id`.
  - **CUMULUS-2673**
    - Added `ES_HOST` environment variable to `postgres-migration-async-operation`
    Lambda using value of `elasticsearch_hostname` Terraform variable.
    - Added `elasticsearch_security_group_id` to security groups for
      `postgres-migration-async-operation` lambda.
    - Added permission for `DynamoDb:DeleteItem` to
      `postgres-migration-async-operation` lambda.
  - **CUMULUS-2778**
    - Updated default value of `async_operation_image` in `tf-modules/cumulus/variables.tf` to `cumuluss/async-operation:38`
    - Added `ES_HOST` environment variable to async operation ECS task definition to ensure that async operation tasks
    write to the correct Elasticsearch domain
- Added `@cumulus/db/createRejectableTransaction()` to handle creating a Knex
  transaction that **will throw an error** if the transaction rolls back. [As
  of Knex 0.95+, promise rejection on transaction rollback is no longer the
  default
  behavior](https://github.com/knex/knex/blob/master/UPGRADING.md#upgrading-to-version-0950).
- **CUMULUS-2670**
  - Updated `lambda_timeouts` string map variable for `cumulus` module to accept a
  `update_granules_cmr_metadata_file_links_task_timeout` property
- Upgraded version of dependencies on `knex` package from `0.95.11` to `0.95.15`
- Added Terraform data sources to `example/cumulus-tf` module to retrieve default VPC and subnets in NGAP accounts
  - Added `vpc_tag_name` variable which defines the tags used to look up a VPC. Defaults to VPC tag name used in NGAP accounts
  - Added `subnets_tag_name` variable which defines the tags used to look up VPC subnets. Defaults to a subnet tag name used in NGAP accounts
- Added Terraform data sources to `example/data-persistence-tf` module to retrieve default VPC and subnets in NGAP accounts
  - Added `vpc_tag_name` variable which defines the tags used to look up a VPC. Defaults to VPC tag name used in NGAP accounts
  - Added `subnets_tag_name` variable which defines the tags used to look up VPC subnets. Defaults to a subnet tag name used in NGAP accounts
- Added Terraform data sources to `example/rds-cluster-tf` module to retrieve default VPC and subnets in NGAP accounts
  - Added `vpc_tag_name` variable which defines the tags used to look up a VPC. Defaults to VPC tag name used in NGAP accounts
  - Added `subnets_tag_name` variable which defines the tags used to look up VPC subnets. Defaults to tag names used in subnets in for NGAP accounts
- **CUMULUS-2299**
  - Added support for SHA checksum types with hyphens (e.g. `SHA-256` vs `SHA256`) to tasks that calculate checksums.
- **CUMULUS-2439**
  - Added CMR search client setting to the CreateReconciliationReport lambda function.
  - Added `cmr_search_client_config` tfvars to the archive and cumulus terraform modules.
  - Updated CreateReconciliationReport lambda to search CMR collections with CMRSearchConceptQueue.
- **CUMULUS-2441**
  - Added support for 'PROD' CMR environment.
- **CUMULUS-2456**
  - Updated api lambdas to query ORCA Private API
  - Updated example/cumulus-tf/orca.tf to the ORCA release v4.0.0-Beta3
- **CUMULUS-2638**
  - Adds documentation to clarify bucket config object use.
- **CUMULUS-2642**
  - Reduces the reconcilation report's default maxResponseSize that returns
     the full report rather than an s3 signed url. Reports very close to the
     previous limits were failing to download, so the limit has been lowered to
     ensure all files are handled properly.
- **CUMULUS-2684**
  - Added optional collection level parameter `s3MultipartChunksizeMb` to collection's `meta` field
  - Updated `move-granules` task to take in an optional config parameter s3MultipartChunksizeMb
- **CUMULUS-2747**
  - Updated data management type doc to include additional fields for provider configurations
- **CUMULUS-2773**
  - Added a document to the workflow-tasks docs describing deployment, configuration and usage of the LZARDS backup task.

### Removed

- **CUMULUS-2311** - RDS Migration Epic Phase 2
  - **CUMULUS-2782**
    - Remove deprecated `@ingest/granule.moveGranuleFiles`
  - **CUMULUS-2770**
    - Removed `waitForModelStatus` from `example/spec/helpers/apiUtils` integration test helpers
  - **CUMULUS-2510**
    - Removed `stream_enabled` and `stream_view_type` from `executions_table` TF
      definition.
    - Removed `aws_lambda_event_source_mapping` TF definition on executions
      DynamoDB table.
    - Removed `stream_enabled` and `stream_view_type` from `collections_table`
      TF definition.
    - Removed `aws_lambda_event_source_mapping` TF definition on collections
      DynamoDB table.
    - Removed lambda `publish_collections` TF resource.
    - Removed `aws_lambda_event_source_mapping` TF definition on granules
    - Removed `stream_enabled` and `stream_view_type` from `pdrs_table` TF
      definition.
    - Removed `aws_lambda_event_source_mapping` TF definition on PDRs
      DynamoDB table.
  - **CUMULUS-2694**
    - Removed `@cumulus/api/models/granules.storeGranulesFromCumulusMessage()` method
  - **CUMULUS-2662**
    - Removed call to `addToLocalES` in POST `/granules` endpoint since it is
      redundant.
    - Removed call to `addToLocalES` in POST and PUT `/executions` endpoints
      since it is redundant.
    - Removed function `addToLocalES` from `es-client` package since it is no
      longer used.
  - **CUMULUS-2771**
    - Removed `_updateGranuleStatus` to update granule to "running" from `@cumulus/api/lib/ingest.reingestGranule`
    and `@cumulus/api/lib/ingest.applyWorkflow`

### Changed

- Made `vpc_id` variable optional for `example/cumulus-tf` module
- Made `vpc_id` and `subnet_ids` variables optional for `example/data-persistence-tf` module
- Made `vpc_id` and `subnets` variables optional for `example/rds-cluster-tf` module
- **CUMULUS-1823**
  - Updates to Cumulus rule/provider schemas to improve field titles and descriptions.
- **CUMULUS-2638**
  - Transparent to users, remove typescript type `BucketType`.
- **CUMULUS-2718**
  - Updated config for SyncGranules to support optional `workflowStartTime`
  - Updated SyncGranules to provide `createdAt` on output based on `workflowStartTime` if provided,
  falling back to `Date.now()` if not provided.
  - Updated `task_config` of SyncGranule in example workflows
- **CUMULUS-2735**
  - Updated reconciliation reports to write formatted JSON to S3 to improve readability for
    large reports
  - Updated TEA version from 102 to 121 to address TEA deployment issue with the max size of
    a policy role being exceeded
- **CUMULUS-2743**
  - Updated bamboo Dockerfile to upgrade pip as part of the image creation process
- **CUMULUS-2744**
  - GET executions/status returns associated granules for executions retrieved from the Step Function API
- **CUMULUS-2751**
  - Upgraded all Cumulus (node.js) workflow tasks to use
    `@cumulus/cumulus-message-adapter-js` version `2.0.3`, which includes an
    update cma-js to better expose CMA stderr stream output on lambda timeouts
    as well as minor logging enhancements.
- **CUMULUS-2752**
  - Add new mappings for execution records to prevent dynamic field expansion from exceeding
  Elasticsearch field limits
    - Nested objects under `finalPayload.*` will not dynamically add new fields to mapping
    - Nested objects under `originalPayload.*` will not dynamically add new fields to mapping
    - Nested keys under `tasks` will not dynamically add new fields to mapping
- **CUMULUS-2753**
  - Updated example/cumulus-tf/orca.tf to the latest ORCA release v4.0.0-Beta2 which is compatible with granule.files file schema
  - Updated /orca/recovery to call new lambdas request_status_for_granule and request_status_for_job.
  - Updated orca integration test
- [**PR #2569**](https://github.com/nasa/cumulus/pull/2569)
  - Fixed `TypeError` thrown by `@cumulus/cmrjs/cmr-utils.getGranuleTemporalInfo` when
    a granule's associated UMM-G JSON metadata file does not contain a `ProviderDates`
    element that has a `Type` of either `"Update"` or `"Insert"`.  If neither are
    present, the granule's last update date falls back to the `"Create"` type
    provider date, or `undefined`, if none is present.
- **CUMULUS-2311** - RDS Migration Epic Phase 2
  - **CUMULUS_2641**
    - Update API granule schema to set productVolume as a string value
    - Update `@cumulus/message` package to set productVolume as string
      (calculated with `file.size` as a `BigInt`) to match API schema
    - Update `@cumulus/db` granule translation to translate `granule` objects to
      match the updated API schema
  - **CUMULUS-2714**
    - Updated
      - @cumulus/api/lib.writeRecords.writeGranulesFromMessage
      - @cumulus/api/lib.writeRecords.writeGranuleFromApi
      - @cumulus/api/lib.writeRecords.createGranuleFromApi
      - @cumulus/api/lib.writeRecords.updateGranuleFromApi
    - These methods now remove postgres file records that aren't contained in
        the write/update action if such file records exist.  This update
        maintains consistency with the writes to elasticsearch/dynamodb.
  - **CUMULUS-2672**
    - Updated `data-migration2` lambda to migrate Dynamo `granule.files[].type`
      instead of dropping it.
    - Updated `@cumlus/db` `translateApiFiletoPostgresFile` to retain `type`
    - Updated `@cumulus/db` `translatePostgresFileToApiFile` to retain `type`
    - Updated `@cumulus/types.api.file` to add `type` to the typing.
  - **CUMULUS-2315**
    - Update `index-from-database` lambda/ECS task and elasticsearch endpoint to read
      from PostgreSQL database
    - Update `index-from-database` endpoint to add the following configuration
      tuning parameters:
      - postgresResultPageSize -- The number of records to read from each
        postgres table per request.   Default is 1000.
      - postgresConnectionPoolSize -- The max number of connections to allow the
        index function to make to the database.  Default is 10.
      - esRequestConcurrency -- The maximium number of concurrent record
        translation/ES record update requests.   Default is 10.
  - **CUMULUS-2308**
    - Update `/granules/<granule_id>` GET endpoint to return PostgreSQL Granules instead of DynamoDB Granules
    - Update `/granules/<granule_id>` PUT endpoint to use PostgreSQL Granule as source rather than DynamoDB Granule
    - Update `unpublishGranule` (used in /granules PUT) to use PostgreSQL Granule as source rather than DynamoDB Granule
    - Update integration tests to use `waitForApiStatus` instead of `waitForModelStatus`
    - Update Granule ingest to update the Postgres Granule status as well as the DynamoDB Granule status
  - **CUMULUS-2302**
    - Update API collection GET endpoint to read individual provider records from
      PostgreSQL database instead of DynamoDB
    - Update sf-scheduler lambda to utilize API endpoint to get provider record
      from database via Private API lambda
    - Update API granule `reingest` endpoint to read collection from PostgreSQL
      database instead of DynamoDB
    - Update internal-reconciliation report to base report Collection comparison
      on PostgreSQL instead of DynamoDB
    - Moved createGranuleAndFiles `@cumulus/api` unit helper from `./lib` to
      `.test/helpers`
  - **CUMULUS-2208**
    - Moved all `@cumulus/api/es/*` code to new `@cumulus/es-client` package
    - Updated logic for collections API POST/PUT/DELETE to create/update/delete
      records directly in Elasticsearch in parallel with updates to
      DynamoDb/PostgreSQL
    - Updated logic for rules API POST/PUT/DELETE to create/update/delete
      records directly in Elasticsearch in parallel with updates to
      DynamoDb/PostgreSQL
    - Updated logic for providers API POST/PUT/DELETE to create/update/delete
      records directly in  Elasticsearch in parallel with updates to
      DynamoDb/PostgreSQL
    - Updated logic for PDRs API DELETE to delete records directly in
      Elasticsearch in parallel with deletes to DynamoDB/PostgreSQL
    - Updated logic for executions API DELETE to delete records directly in
      Elasticsearch in parallel with deletes to DynamoDB/PostgreSQL
    - Updated logic for granules API DELETE to delete records directly in
      Elasticsearch in parallel with deletes to DynamoDB/PostgreSQL
    - `sfEventSqsToDbRecords` Lambda now writes following data directly to
      Elasticsearch in parallel with writes to DynamoDB/PostgreSQL:
      - executions
      - PDRs
      - granules
    - All async operations are now written directly to Elasticsearch in parallel
      with DynamoDB/PostgreSQL
    - Updated logic for async operation API DELETE to delete records directly in
      Elasticsearch in parallel with deletes to DynamoDB/PostgreSQL
    - Moved:
      - `packages/api/lib/granules.getGranuleProductVolume` ->
      `@cumulus/message/Granules.getGranuleProductVolume`
      - `packages/api/lib/granules.getGranuleTimeToPreprocess`
      -> `@cumulus/message/Granules.getGranuleTimeToPreprocess`
      - `packages/api/lib/granules.getGranuleTimeToArchive` ->
      `@cumulus/message/Granules.getGranuleTimeToArchive`
      - `packages/api/models/Granule.generateGranuleRecord`
      -> `@cumulus/message/Granules.generateGranuleApiRecord`
  - **CUMULUS-2306**
    - Updated API local serve (`api/bin/serve.js`) setup code to add cleanup/executions
    related records
    - Updated @cumulus/db/models/granules-executions to add a delete method in
      support of local cleanup
    - Add spec/helpers/apiUtils/waitForApiStatus integration helper to retry API
      record retrievals on status in lieu of using `waitForModelStatus`
  - **CUMULUS-2303**
    - Update API provider GET endpoint to read individual provider records from
      PostgreSQL database instead of DynamoDB
    - Update sf-scheduler lambda to utilize API endpoint to get provider record
      from database via Private API lambda
  - **CUMULUS-2301**
    - Updated `getAsyncOperation` to read from PostgreSQL database instead of
      DynamoDB.
    - Added `translatePostgresAsyncOperationToApiAsyncOperation` function in
      `@cumulus/db/translate/async-operation`.
    - Updated `translateApiAsyncOperationToPostgresAsyncOperation` function to
      ensure that `output` is properly translated to an object for the
      PostgreSQL record for the following cases of `output` on the incoming API
      record:
      - `record.output` is a JSON stringified object
      - `record.output` is a JSON stringified array
      - `record.output` is a JSON stringified string
      - `record.output` is a string
  - **CUMULUS-2317**
    - Changed reconciliation reports to read file records from PostgreSQL instead of DynamoDB
  - **CUMULUS-2304**
    - Updated API rule GET endpoint to read individual rule records from
      PostgreSQL database instead of DynamoDB
    - Updated internal consumer lambdas for SNS, SQS and Kinesis to read
      rules from PostgreSQL.
  - **CUMULUS-2634**
    - Changed `sfEventSqsToDbRecords` Lambda to use new upsert helpers for executions, granules, and PDRs
    to ensure out-of-order writes are handled correctly when writing to Elasticsearch
  - **CUMULUS-2510**
    - Updated `@cumulus/api/lib/writeRecords/write-execution` to publish SNS
      messages after a successful write to Postgres, DynamoDB, and ES.
    - Updated functions `create` and `upsert` in the `db` model for Executions
      to return an array of objects containing all columns of the created or
      updated records.
    - Updated `@cumulus/api/endpoints/collections` to publish an SNS message
      after a successful collection delete, update (PUT), create (POST).
    - Updated functions `create` and `upsert` in the `db` model for Collections
      to return an array of objects containing all columns for the created or
      updated records.
    - Updated functions `create` and `upsert` in the `db` model for Granules
      to return an array of objects containing all columns for the created or
      updated records.
    - Updated `@cumulus/api/lib/writeRecords/write-granules` to publish SNS
      messages after a successful write to Postgres, DynamoDB, and ES.
    - Updated `@cumulus/api/lib/writeRecords/write-pdr` to publish SNS
      messages after a successful write to Postgres, DynamoDB, and ES.
  - **CUMULUS-2733**
    - Updated `_writeGranuleFiles` function creates an aggregate error which
      contains the workflow error, if any, as well as any error that may occur
      from writing granule files.
  - **CUMULUS-2674**
    - Updated `DELETE` endpoints for the following data types to check that record exists in
      PostgreSQL or Elasticsearch before proceeding with deletion:
      - `provider`
      - `async operations`
      - `collections`
      - `granules`
      - `executions`
      - `PDRs`
      - `rules`
  - **CUMULUS-2294**
    - Updated architecture and deployment documentation to reference RDS
  - **CUMULUS-2642**
    - Inventory and Granule Not Found Reconciliation Reports now compare
      Databse against S3 in on direction only, from Database to S3
      Objects. This means that only files in the database are compared against
      objects found on S3 and the filesInCumulus.onlyInS3 report key will
      always be empty. This significantly decreases the report output size and
      aligns with a users expectations.
    - Updates getFilesAndGranuleInfoQuery to take additional optional
      parameters `collectionIds`, `granuleIds`, and `providers` to allow
      targeting/filtering of the results.

  - **CUMULUS-2694**
    - Updated database write logic in `sfEventSqsToDbRccords` to log message if Cumulus
    workflow message is from pre-RDS deployment but still attempt parallel writing to DynamoDB
    and PostgreSQL
    - Updated database write logic in `sfEventSqsToDbRccords` to throw error if requirements to write execution to PostgreSQL cannot be met
  - **CUMULUS-2660**
    - Updated POST `/executions` endpoint to publish SNS message of created record to executions SNS topic
  - **CUMULUS-2661**
    - Updated PUT `/executions/<arn>` endpoint to publish SNS message of updated record to executions SNS topic
  - **CUMULUS-2765**
    - Updated `updateGranuleStatusToQueued` in `write-granules` to write to
      Elasticsearch and publish SNS message to granules topic.
  - **CUMULUS-2774**
    - Updated `constructGranuleSnsMessage` and `constructCollectionSnsMessage`
      to throw error if `eventType` is invalid or undefined.
  - **CUMULUS-2776**
    - Updated `getTableIndexDetails` in `db-indexer` to use correct
      `deleteFnName` for reconciliation reports.
  - **CUMULUS-2780**
    - Updated bulk granule reingest operation to read granules from PostgreSQL instead of DynamoDB.
  - **CUMULUS-2778**
    - Updated default value of `async_operation_image` in `tf-modules/cumulus/variables.tf` to `cumuluss/async-operation:38`
  - **CUMULUS-2854**
    - Updated rules model to decouple `createRuleTrigger` from `create`.
    - Updated rules POST endpoint to call `rulesModel.createRuleTrigger` directly to create rule trigger.
    - Updated rules PUT endpoints to call `rulesModel.createRuleTrigger` if update fails and reversion needs to occur.
- **CUMULUS-2735**
  - Updated reconciliation reports to write formatted JSON to S3 to improve readability for
    large reports
  - Updated TEA version from 102 to 121 to address TEA deployment issue with the max size of
    a policy role being exceeded
- **CUMULUS-2775**
  - Changed `@cumulus/api-client/invokeApi()` to accept a single accepted status code or an array
  of accepted status codes via `expectedStatusCodes`
- [**PR #2611**](https://github.com/nasa/cumulus/pull/2611)
  - Changed `@cumulus/launchpad-auth/LaunchpadToken.requestToken` and `validateToken`
    to use the HTTPS request option `https.pfx` instead of the deprecated `pfx` option
    for providing the certificate.
- **CUMULUS-2836**
  - Updates `cmr-utils/getGranuleTemporalInfo` to search for a SingleDateTime
    element, when beginningDateTime value is not
    found in the metadata file.  The granule's temporal information is
    returned so that both beginningDateTime and endingDateTime are set to the
    discovered singleDateTimeValue.
- **CUMULUS-2756**
  - Updated `_writeGranule()` in `write-granules.js` to catch failed granule writes due to schema validation, log the failure and then attempt to set the status of the granule to `failed` if it already exists to prevent a failure from allowing the granule to get "stuck" in a non-failed status.

### Fixed

- **CUMULUS-2775**
  - Updated `@cumulus/api-client` to not log an error for 201 response from `updateGranule`
- **CUMULUS-2783**
  - Added missing lower bound on scale out policy for ECS cluster to ensure that
  the cluster will autoscale correctly.
- **CUMULUS-2835**
  - Updated `hyrax-metadata-updates` task to support reading the DatasetId from ECHO10 XML, and the EntryTitle from UMM-G JSON; these are both valid alternatives to the shortname and version ID.

- **CUMULUS-2311** - RDS Migration Epic Phase 2
  - **CUMULUS-2778**
    - Fixed async operation docker image to correctly update record status in
    Elasticsearch

## [v9.9.0] 2021-11-03

### Added

- **NDCUM-624**: Add support for ISO metadata files for the `MoveGranules` step
  - Add function `isISOFile` to check if a given file object is an ISO file
  - `granuleToCmrFileObject` and `granulesToCmrFileObjects` now take a
    `filterFunc` argument
    - `filterFunc`'s default value is `isCMRFile`, so the previous behavior is
      maintained if no value is given for this argument
    - `MoveGranules` passes a custom filter function to
      `granulesToCmrFileObjects` to check for `isISOFile` in addition to
      `isCMRFile`, so that metadata from `.iso.xml` files can be used in the
      `urlPathTemplate`
- [**PR #2535**](https://github.com/nasa/cumulus/pull/2535)
  - NSIDC and other cumulus users had desire for returning formatted dates for
    the 'url_path' date extraction utilities. Added 'dateFormat' function as
    an option for extracting and formating the entire date. See
    docs/workflow/workflow-configuration-how-to.md for more information.
- [**PR #2548**](https://github.com/nasa/cumulus/pull/2548)
  - Updated webpack configuration for html-loader v2
- **CUMULUS-2640**
  - Added Elasticsearch client scroll setting to the CreateReconciliationReport lambda function.
  - Added `elasticsearch_client_config` tfvars to the archive and cumulus terraform modules.
- **CUMULUS-2683**
  - Added `default_s3_multipart_chunksize_mb` setting to the `move-granules` lambda function.
  - Added `default_s3_multipart_chunksize_mb` tfvars to the cumulus and ingest terraform modules.
  - Added optional parameter `chunkSize` to `@cumulus/aws-client/S3.moveObject` and
    `@cumulus/aws-client/S3.multipartCopyObject` to set the chunk size of the S3 multipart uploads.
  - Renamed optional parameter `maxChunkSize` to `chunkSize` in
    `@cumulus/aws-client/lib/S3MultipartUploads.createMultipartChunks`.

### Changed

- Upgraded all Cumulus workflow tasks to use `@cumulus/cumulus-message-adapter-js` version `2.0.1`
- **CUMULUS-2725**
  - Updated providers endpoint to return encrypted password
  - Updated providers model to try decrypting credentials before encryption to allow for better handling of updating providers
- **CUMULUS-2734**
  - Updated `@cumulus/api/launchpadSaml.launchpadPublicCertificate` to correctly retrieve
    certificate from launchpad IdP metadata with and without namespace prefix.

## [v9.8.0] 2021-10-19

### Notable changes

- Published new tag [`36` of `cumuluss/async-operation` to Docker Hub](https://hub.docker.com/layers/cumuluss/async-operation/35/images/sha256-cf777a6ef5081cd90a0f9302d45243b6c0a568e6d977c0ee2ccc5a90b12d45d0?context=explore) for compatibility with
upgrades to `knex` package and to address security vulnerabilities.

### Added

- Added `@cumulus/db/createRejectableTransaction()` to handle creating a Knex transaction that **will throw an error** if the transaction rolls back. [As of Knex 0.95+, promise rejection on transaction rollback is no longer the default behavior](https://github.com/knex/knex/blob/master/UPGRADING.md#upgrading-to-version-0950).

- **CUMULUS-2639**
  - Increases logging on reconciliation reports.

- **CUMULUS-2670**
  - Updated `lambda_timeouts` string map variable for `cumulus` module to accept a
  `update_granules_cmr_metadata_file_links_task_timeout` property
- **CUMULUS-2598**
  - Add unit and integration tests to describe queued granules as ignored when
    duplicate handling is 'skip'

### Changed

- Updated `knex` version from 0.23.11 to 0.95.11 to address security vulnerabilities
- Updated default version of async operations Docker image to `cumuluss/async-operation:36`
- **CUMULUS-2590**
  - Granule applyWorkflow, Reingest actions and Bulk operation now update granule status to `queued` when scheduling the granule.
- **CUMULUS-2643**
  - relocates system file `buckets.json` out of the
    `s3://internal-bucket/workflows` directory into
    `s3://internal-bucket/buckets`.

## [v9.7.0] 2021-10-01

### Notable Changes

- **CUMULUS-2583**
  - The `queue-granules` task now updates granule status to `queued` when a granule is queued. In order to prevent issues with the private API endpoint and Lambda API request and concurrency limits, this functionality runs with limited concurrency, which may increase the task's overall runtime when large numbers of granules are being queued. If you are facing Lambda timeout errors with this task, we recommend converting your `queue-granules` task to an ECS activity. This concurrency is configurable via the task config's `concurrency` value.
- **CUMULUS-2676**
  - The `discover-granules` task has been updated to limit concurrency on checks to identify and skip already ingested granules in order to prevent issues with the private API endpoint and Lambda API request and concurrency limits. This may increase the task's overall runtime when large numbers of granules are discovered. If you are facing Lambda timeout errors with this task, we recommend converting your `discover-granules` task to an ECS activity. This concurrency is configurable via the task config's `concurrency` value.
- Updated memory of `<prefix>-sfEventSqsToDbRecords` Lambda to 1024MB

### Added

- **CUMULUS-2000**
  - Updated `@cumulus/queue-granules` to respect a new config parameter: `preferredQueueBatchSize`. Queue-granules will respect this batchsize as best as it can to batch granules into workflow payloads. As workflows generally rely on information such as collection and provider expected to be shared across all granules in a workflow, queue-granules will break batches up by collection, as well as provider if there is a `provider` field on the granule. This may result in batches that are smaller than the preferred size, but never larger ones. The default value is 1, which preserves current behavior of queueing 1 granule per workflow.
- **CUMULUS-2630**
  - Adds a new workflow `DiscoverGranulesToThrottledQueue` that discovers and writes
    granules to a throttled background queue.  This allows discovery and ingest
    of larger numbers of granules without running into limits with lambda
    concurrency.

### Changed

- **CUMULUS-2720**
  - Updated Core CI scripts to validate CHANGELOG diffs as part of the lint process
- **CUMULUS-2695**
  - Updates the example/cumulus-tf deployment to change
    `archive_api_reserved_concurrency` from 8 to 5 to use fewer reserved lambda
    functions. If you see throttling errors on the `<stack>-apiEndpoints` you
    should increase this value.
  - Updates cumulus-tf/cumulus/variables.tf to change
    `archive_api_reserved_concurrency` from 8 to 15 to prevent throttling on
    the dashboard for default deployments.
- **CUMULUS-2584**
  - Updates `api/endpoints/execution-status.js` `get` method to include associated granules, as
    an array, for the provided execution.
  - Added `getExecutionArnsByGranuleCumulusId` returning a list of executionArns sorted by most recent first,
    for an input Granule Cumulus ID in support of the move of `translatePostgresGranuleToApiGranule` from RDS-Phase2
    feature branch
  - Added `getApiExecutionCumulusIds` returning cumulus IDs for a given list of executions
- **CUMULUS-NONE**
  - Downgrades elasticsearch version in testing container to 5.3 to match AWS version.
  - Update serve.js -> `eraseDynamoTables()`. Changed the call `Promise.all()` to `Promise.allSettled()` to ensure all dynamo records (provider records in particular) are deleted prior to reseeding.

### Fixed

- **CUMULUS-2583**
  - Fixed a race condition where granules set as “queued” were not able to be set as “running” or “completed”

## [v9.6.0] 2021-09-20

### Added

- **CUMULUS-2576**
  - Adds `PUT /granules` API endpoint to update a granule
  - Adds helper `updateGranule` to `@cumulus/api-client/granules`
- **CUMULUS-2606**
  - Adds `POST /granules/{granuleId}/executions` API endpoint to associate an execution with a granule
  - Adds helper `associateExecutionWithGranule` to `@cumulus/api-client/granules`
- **CUMULUS-2583**
  - Adds `queued` as option for granule's `status` field

### Changed

- Moved `ssh2` package from `@cumulus/common` to `@cumulus/sftp-client` and
  upgraded package from `^0.8.7` to `^1.0.0` to address security vulnerability
  issue in previous version.
- **CUMULUS-2583**
  - `QueueGranules` task now updates granule status to `queued` once it is added to the queue.

- **CUMULUS-2617**
  - Use the `Authorization` header for CMR Launchpad authentication instead of the deprecated `Echo-Token` header.

### Fixed

- Added missing permission for `<prefix>_ecs_cluster_instance_role` IAM role (used when running ECS services/tasks)
to allow `kms:Decrypt` on the KMS key used to encrypt provider credentials. Adding this permission fixes the `sync-granule` task when run as an ECS activity in a Step Function, which previously failed trying to decrypt credentials for providers.

- **CUMULUS-2576**
  - Adds default value to granule's timestamp when updating a granule via API.

## [v9.5.0] 2021-09-07

### BREAKING CHANGES

- Removed `logs` record type from mappings from Elasticsearch. This change **should not have**
any adverse impact on existing deployments, even those which still contain `logs` records,
but technically it is a breaking change to the Elasticsearch mappings.
- Changed `@cumulus/api-client/asyncOperations.getAsyncOperation` to return parsed JSON body
of response and not the raw API endpoint response

### Added

- **CUMULUS-2670**
  - Updated core `cumulus` module to take lambda_timeouts string map variable that allows timeouts of ingest tasks to be configurable. Allowed properties for the mapping include:
  - discover_granules_task_timeout
  - discover_pdrs_task_timeout
  - hyrax_metadata_update_tasks_timeout
  - lzards_backup_task_timeout
  - move_granules_task_timeout
  - parse_pdr_task_timeout
  - pdr_status_check_task_timeout
  - post_to_cmr_task_timeout
  - queue_granules_task_timeout
  - queue_pdrs_task_timeout
  - queue_workflow_task_timeout
  - sync_granule_task_timeout
- **CUMULUS-2575**
  - Adds `POST /granules` API endpoint to create a granule
  - Adds helper `createGranule` to `@cumulus/api-client`
- **CUMULUS-2577**
  - Adds `POST /executions` endpoint to create an execution
- **CUMULUS-2578**
  - Adds `PUT /executions` endpoint to update an execution
- **CUMULUS-2592**
  - Adds logging when messages fail to be added to queue
- **CUMULUS-2644**
  - Pulled `delete` method for `granules-executions.ts` implemented as part of CUMULUS-2306
  from the RDS-Phase-2 feature branch in support of CUMULUS-2644.
  - Pulled `erasePostgresTables` method in `serve.js` implemented as part of CUMULUS-2644,
  and CUMULUS-2306 from the RDS-Phase-2 feature branch in support of CUMULUS-2644
  - Added `resetPostgresDb` method to support resetting between integration test suite runs

### Changed

- Updated `processDeadLetterArchive` Lambda to return an object where
`processingSucceededKeys` is an array of the S3 keys for successfully
processed objects and `processingFailedKeys` is an array of S3 keys
for objects that could not be processed
- Updated async operations to handle writing records to the databases
when output of the operation is `undefined`

- **CUMULUS-2644**
  - Moved `migration` directory from the `db-migration-lambda` to the `db` package and
  updated unit test references to migrationDir to be pulled from `@cumulus/db`
  - Updated `@cumulus/api/bin/serveUtils` to write records to PostgreSQL tables

- **CUMULUS-2575**
  - Updates model/granule to allow a granule created from API to not require an
    execution to be associated with it. This is a backwards compatible change
    that will not affect granules created in the normal way.
  - Updates `@cumulus/db/src/model/granules` functions `get` and `exists` to
    enforce parameter checking so that requests include either (granule\_id
    and collection\_cumulus\_id) or (cumulus\_id) to prevent incorrect results.
  - `@cumulus/message/src/Collections.deconstructCollectionId` has been
    modified to throw a descriptive error if the input `collectionId` is
    undefined rather than `TypeError: Cannot read property 'split' of
    undefined`. This function has also been updated to throw descriptive errors
    if an incorrectly formatted collectionId is input.

## [v9.4.0] 2021-08-16

### Notable changes

- `@cumulus/sync-granule` task should now properly handle
syncing files from HTTP/HTTPS providers where basic auth is
required and involves a redirect to a different host (e.g.
downloading files protected by Earthdata Login)

### Added

- **CUMULUS-2591**
  - Adds `failedExecutionStepName` to failed execution's jsonb error records.
    This is the name of the Step Function step for the last failed event in the
    execution's event history.
- **CUMULUS-2548**
  - Added `allowed_redirects` field to PostgreSQL `providers` table
  - Added `allowedRedirects` field to DynamoDB `<prefix>-providers` table
  - Added `@cumulus/aws-client/S3.streamS3Upload` to handle uploading the contents
  of a readable stream to S3 and returning a promise
- **CUMULUS-2373**
  - Added `replaySqsMessages` lambda to replay archived incoming SQS
    messages from S3.
  - Added `/replays/sqs` endpoint to trigger an async operation for
    the `replaySqsMessages` lambda.
  - Added unit tests and integration tests for new endpoint and lambda.
  - Added `getS3PrefixForArchivedMessage` to `ingest/sqs` package to get prefix
    for an archived message.
  - Added new `async_operation` type `SQS Replay`.
- **CUMULUS-2460**
  - Adds `POST` /executions/workflows-by-granules for retrieving workflow names common to a set of granules
  - Adds `workflowsByGranules` to `@cumulus/api-client/executions`
- **CUMULUS-2635**
  - Added helper functions:
    - `@cumulus/db/translate/file/translateApiPdrToPostgresPdr`

### Fixed

- **CUMULUS-2548**
  - Fixed `@cumulus/ingest/HttpProviderClient.sync` to
properly handle basic auth when redirecting to a different
host and/or host with a different port
- **CUMULUS-2626**
  - Update [PDR migration](https://github.com/nasa/cumulus/blob/master/lambdas/data-migration2/src/pdrs.ts) to correctly find Executions by a Dynamo PDR's `execution` field
- **CUMULUS-2635**
  - Update `data-migration2` to migrate PDRs before migrating granules.
  - Update `data-migration2` unit tests testing granules migration to reference
    PDR records to better model the DB schema.
  - Update `migratePdrRecord` to use `translateApiPdrToPostgresPdr` function.

### Changed

- **CUMULUS-2373**
  - Updated `getS3KeyForArchivedMessage` in `ingest/sqs` to store SQS messages
    by `queueName`.
- **CUMULUS-2630**
  - Updates the example/cumulus-tf deployment to change
    `archive_api_reserved_concurrency` from 2 to 8 to prevent throttling with
    the dashboard.

## [v9.3.0] 2021-07-26

### BREAKING CHANGES

- All API requests made by `@cumulus/api-client` will now throw an error if the status code
does not match the expected response (200 for most requests and 202 for a few requests that
trigger async operations). Previously the helpers in this package would return the response
regardless of the status code, so you may need to update any code using helpers from this
package to catch or to otherwise handle errors that you may encounter.
- The Cumulus API Lambda function has now been configured with reserved concurrency to ensure
availability in a high-concurrency environment. However, this also caps max concurrency which
may result in throttling errors if trying to reach the Cumulus API multiple times in a short
period. Reserved concurrency can be configured with the `archive_api_reserved_concurrency`
terraform variable on the Cumulus module and increased if you are seeing throttling errors.
The default reserved concurrency value is 8.

### Notable changes

- `cmr_custom_host` variable for `cumulus` module can now be used to configure Cumulus to
  integrate with a custom CMR host name and protocol (e.g.
  `http://custom-cmr-host.com`). Note that you **must** include a protocol
  (`http://` or `https://)  if specifying a value for this variable.
- The cumulus module configuration value`rds_connetion_heartbeat` and it's
  behavior has been replaced by a more robust database connection 'retry'
  solution.   Users can remove this value from their configuration, regardless
  of value.  See the `Changed` section notes on CUMULUS-2528 for more details.

### Added

- Added user doc describing new features related to the Cumulus dead letter archive.
- **CUMULUS-2327**
  - Added reserved concurrency setting to the Cumulus API lambda function.
  - Added relevant tfvars to the archive and cumulus terraform modules.
- **CUMULUS-2460**
  - Adds `POST` /executions/search-by-granules for retrieving executions from a list of granules or granule query
  - Adds `searchExecutionsByGranules` to `@cumulus/api-client/executions`
- **CUMULUS-2475**
  - Adds `GET` endpoint to distribution API
- **CUMULUS-2463**
  - `PUT /granules` reingest action allows a user to override the default execution
    to use by providing an optional `workflowName` or `executionArn` parameter on
    the request body.
  - `PUT /granules/bulkReingest` action allows a user to override the default
    execution/workflow combination to reingest with by providing an optional
    `workflowName` on the request body.
- Adds `workflowName` and `executionArn` params to @cumulus/api-client/reingestGranules
- **CUMULUS-2476**
  - Adds handler for authenticated `HEAD` Distribution requests replicating current behavior of TEA
- **CUMULUS-2478**
  - Implemented [bucket map](https://github.com/asfadmin/thin-egress-app#bucket-mapping).
  - Implemented /locate endpoint
  - Cumulus distribution API checks the file request against bucket map:
    - retrieves the bucket and key from file path
    - determines if the file request is public based on the bucket map rather than the bucket type
    - (EDL only) restricts download from PRIVATE_BUCKETS to users who belong to certain EDL User Groups
    - bucket prefix and object prefix are supported
  - Add 'Bearer token' support as an authorization method
- **CUMULUS-2486**
  - Implemented support for custom headers
  - Added 'Bearer token' support as an authorization method
- **CUMULUS-2487**
  - Added integration test for cumulus distribution API
- **CUMULUS-2569**
  - Created bucket map cache for cumulus distribution API
- **CUMULUS-2568**
  - Add `deletePdr`/PDR deletion functionality to `@cumulus/api-client/pdrs`
  - Add `removeCollectionAndAllDependencies` to integration test helpers
  - Added `example/spec/apiUtils.waitForApiStatus` to wait for a
  record to be returned by the API with a specific value for
  `status`
  - Added `example/spec/discoverUtils.uploadS3GranuleDataForDiscovery` to upload granule data fixtures
  to S3 with a randomized granule ID for `discover-granules` based
  integration tests
  - Added `example/spec/Collections.removeCollectionAndAllDependencies` to remove a collection and
  all dependent objects (e.g. PDRs, granules, executions) from the
  database via the API
  - Added helpers to `@cumulus/api-client`:
    - `pdrs.deletePdr` - Delete a PDR via the API
    - `replays.postKinesisReplays` - Submit a POST request to the `/replays` endpoint for replaying Kinesis messages

- `@cumulus/api-client/granules.getGranuleResponse` to return the raw endpoint response from the GET `/granules/<granuleId>` endpoint
- **CUMULUS-2311** - RDS Migration Epic Phase 2
  - **CUMULUS-2208**
    - Added `@cumulus/message/utils.parseException` to parse exception objects
    - Added helpers to `@cumulus/message/Granules`:
      - `getGranuleProductVolume`
      - `getGranuleTimeToPreprocess`
      - `getGranuleTimeToArchive`
      - `generateGranuleApiRecord`
    - Added `@cumulus/message/PDRs/generatePdrApiRecordFromMessage` to generate PDR from Cumulus workflow message
    - Added helpers to `@cumulus/es-client/indexer`:
      - `deleteAsyncOperation` to delete async operation records from Elasticsearch
      - `updateAsyncOperation` to update an async operation record in Elasticsearch
    - Added granules `PUT` endpoint to Cumulus API for updating a granule.
    Requests to this endpoint should be submitted **without an `action`**
    attribute in the request body.
    - Added `@cumulus/api-client/granules.updateGranule` to update granule via the API
  - **CUMULUS-2303**
    - Add translatePostgresProviderToApiProvider method to `@cumulus/db/translate/providers`
  - **CUMULUS-2306**
    - Updated API execution GET endpoint to read individual execution records
      from PostgreSQL database instead of DynamoDB
    - Updated API execution-status endpoint to read execution records from
      PostgreSQL database instead of DynamoDB
  - **CUMULUS-2302**
    - Added translatePostgresCollectionToApiCollection method to
      `@cumulus/db/translate/collections`
    - Added `searchWithUpdatedAtRange` method to
      `@cumulus/db/models/collections`
  - **CUMULUS-2301**
    - Created API asyncOperations POST endpoint to create async operations.
  - **CUMULUS-2307**
    - Updated API PDR GET endpoint to read individual PDR records from
      PostgreSQL database instead of DynamoDB
    - Added `deletePdr` to `@cumulus/api-client/pdrs`

### Changed

- Moved functions from `@cumulus/integration-tests` to `example/spec/helpers/workflowUtils`:
  - `startWorkflowExecution`
  - `startWorkflow`
  - `executeWorkflow`
  - `buildWorkflow`
  - `testWorkflow`
  - `buildAndExecuteWorkflow`
  - `buildAndStartWorkflow`
- `example/spec/helpers/workflowUtils.executeWorkflow` now uses
`waitForApiStatus` to ensure that the execution is `completed` or
`failed` before resolving
- `example/spec/helpers/testUtils.updateAndUploadTestFileToBucket`
now accepts an object of parameters rather than positional
arguments
- Removed PDR from the `payload` in the input payload test fixture for reconciliation report integration tests
- The following integration tests for PDR-based workflows were
updated to use randomized granule IDs:
  - `example/spec/parallel/ingest/ingestFromPdrSpec.js`
  - `example/spec/parallel/ingest/ingestFromPdrWithChildWorkflowMetaSpec.js`
  - `example/spec/parallel/ingest/ingestFromPdrWithExecutionNamePrefixSpec.js`
  - `example/spec/parallel/ingest/ingestPdrWithNodeNameSpec.js`
- Updated the `@cumulus/api-client/CumulusApiClientError` error class to include new properties that can be accessed directly on
the error object:
  - `statusCode` - The HTTP status code of the API response
  - `apiMessage` - The message from the API response
- Added `params.pRetryOptions` parameter to
`@cumulus/api-client/granules.deleteGranule` to control the retry
behavior
- Updated `cmr_custom_host` variable to accept a full protocol and host name
(e.g. `http://cmr-custom-host.com`), whereas it previously only accepted a host name
- **CUMULUS-2482**
  - Switches the default distribution app in the `example/cumulus-tf` deployment to the new Cumulus Distribution
  - TEA is still available by following instructions in `example/README.md`
- **CUMULUS-2463**
  - Increases the duration of allowed backoff times for a successful test from
    0.5 sec to 1 sec.
- **CUMULUS-2528**
  - Removed `rds_connection_heartbeat` as a configuration option from all
    Cumulus terraform modules
  - Removed `dbHeartBeat` as an environmental switch from
    `@cumulus/db.getKnexClient` in favor of more comprehensive general db
    connect retry solution
  - Added new `rds_connection_timing_configuration` string map to allow for
    configuration and tuning of Core's internal database retry/connection
    timeout behaviors.  These values map to connection pool configuration
    values for tarn (https://github.com/vincit/tarn.js/) which Core's database
    module / knex(https://www.npmjs.com/package/knex) use for this purpose:
    - acquireTimeoutMillis
    - createRetryIntervalMillis
    - createTimeoutMillis
    - idleTimeoutMillis
    - reapIntervalMillis
      Connection errors will result in a log line prepended with 'knex failed on
      attempted connection error' and sent from '@cumulus/db/connection'
  - Updated `@cumulus/db` and all terraform mdules to set default retry
    configuration values for the database module to cover existing database
    heartbeat connection failures as well as all other knex/tarn connection
    creation failures.

### Fixed

- Fixed bug where `cmr_custom_host` variable was not properly forwarded into `archive`, `ingest`, and `sqs-message-remover` modules from `cumulus` module
- Fixed bug where `parse-pdr` set a granule's provider to the entire provider record when a `NODE_NAME`
  is present. Expected behavior consistent with other tasks is to set the provider name in that field.
- **CUMULUS-2568**
  - Update reconciliation report integration test to have better cleanup/failure behavior
  - Fixed `@cumulus/api-client/pdrs.getPdr` to request correct endpoint for returning a PDR from the API
- **CUMULUS-2620**
  - Fixed a bug where a granule could be removed from CMR but still be set as
  `published: true` and with a CMR link in the Dynamo/PostgreSQL databases. Now,
  the CMR deletion and the Dynamo/PostgreSQL record updates will all succeed or fail
  together, preventing the database records from being out of sync with CMR.
  - Fixed `@cumulus/api-client/pdrs.getPdr` to request correct
  endpoint for returning a PDR from the API

## [v9.2.2] 2021-08-06 - [BACKPORT]

**Please note** changes in 9.2.2 may not yet be released in future versions, as
this is a backport and patch release on the 9.2.x series of releases. Updates that
are included in the future will have a corresponding CHANGELOG entry in future
releases.

### Added

- **CUMULUS-2635**
  - Added helper functions:
    - `@cumulus/db/translate/file/translateApiPdrToPostgresPdr`

### Fixed

- **CUMULUS-2635**
  - Update `data-migration2` to migrate PDRs before migrating granules.
  - Update `data-migration2` unit tests testing granules migration to reference
    PDR records to better model the DB schema.
  - Update `migratePdrRecord` to use `translateApiPdrToPostgresPdr` function.

## [v9.2.1] 2021-07-29 - [BACKPORT]

### Fixed

- **CUMULUS-2626**
  - Update [PDR migration](https://github.com/nasa/cumulus/blob/master/lambdas/data-migration2/src/pdrs.ts) to correctly find Executions by a Dynamo PDR's `execution` field

## [v9.2.0] 2021-06-22

### Added

- **CUMULUS-2475**
  - Adds `GET` endpoint to distribution API
- **CUMULUS-2476**
  - Adds handler for authenticated `HEAD` Distribution requests replicating current behavior of TEA

### Changed

- **CUMULUS-2482**
  - Switches the default distribution app in the `example/cumulus-tf` deployment to the new Cumulus Distribution
  - TEA is still available by following instructions in `example/README.md`

### Fixed

- **CUMULUS-2520**
  - Fixed error that prevented `/elasticsearch/index-from-database` from starting.
- **CUMULUS-2558**
  - Fixed issue where executions original_payload would not be retained on successful execution

### Removed

- **CUMULUS-2311** - RDS Migration Epic Phase 2
  - **CUMULUS-2208**
    - Removed trigger for `dbIndexer` Lambda for DynamoDB tables:
      - `<prefix>-AsyncOperationsTable`
      - `<prefix>-CollectionsTable`
      - `<prefix>-ExecutionsTable`
      - `<prefix>-GranulesTable`
      - `<prefix>-PdrsTable`
      - `<prefix>-ProvidersTable`
      - `<prefix>-RulesTable`

## [v9.1.0] 2021-06-03

### BREAKING CHANGES

- @cumulus/api-client/granules.getGranule now returns the granule record from the GET /granules/<granuleId> endpoint, not the raw endpoint response
- **CUMULUS-2434**
  - To use the updated `update-granules-cmr-metadata-file-links` task, the
    granule  UMM-G metadata should have version 1.6.2 or later, since CMR s3
    link type 'GET DATA VIA DIRECT ACCESS' is not valid until UMM-G version
    [1.6.2](https://cdn.earthdata.nasa.gov/umm/granule/v1.6.2/umm-g-json-schema.json)
- **CUMULUS-2488**
  - Removed all EMS reporting including lambdas, endpoints, params, etc as all
    reporting is now handled through Cloud Metrics
- **CUMULUS-2472**
  - Moved existing `EarthdataLoginClient` to
    `@cumulus/oauth-client/EarthdataLoginClient` and updated all references in
    Cumulus Core.
  - Rename `EarthdataLoginClient` property from `earthdataLoginUrl` to
    `loginUrl for consistency with new OAuth clients. See example in
    [oauth-client
    README](https://github.com/nasa/cumulus/blob/master/packages/oauth-client/README.md)

### Added

- **HYRAX-439** - Corrected README.md according to a new Hyrax URL format.
- **CUMULUS-2354**
  - Adds configuration options to allow `/s3credentials` endpoint to distribute
    same-region read-only tokens based on a user's CMR ACLs.
  - Configures the example deployment to enable this feature.
- **CUMULUS-2442**
  - Adds option to generate cloudfront URL to lzards-backup task. This will require a few new task config options that have been documented in the [task README](https://github.com/nasa/cumulus/blob/master/tasks/lzards-backup/README.md).
- **CUMULUS-2470**
  - Added `/s3credentials` endpoint for distribution API
- **CUMULUS-2471**
  - Add `/s3credentialsREADME` endpoint to distribution API
- **CUMULUS-2473**
  - Updated `tf-modules/cumulus_distribution` module to take earthdata or cognito credentials
  - Configured `example/cumulus-tf/cumulus_distribution.tf` to use CSDAP credentials
- **CUMULUS-2474**
  - Add `S3ObjectStore` to `aws-client`. This class allows for interaction with the S3 object store.
  - Add `object-store` package which contains abstracted object store functions for working with various cloud providers
- **CUMULUS-2477**
  - Added `/`, `/login` and `/logout` endpoints to cumulus distribution api
- **CUMULUS-2479**
  - Adds /version endpoint to distribution API
- **CUMULUS-2497**
  - Created `isISOFile()` to check if a CMR file is a CMR ISO file.
- **CUMULUS-2371**
  - Added helpers to `@cumulus/ingest/sqs`:
    - `archiveSqsMessageToS3` - archives an incoming SQS message to S3
    - `deleteArchivedMessageFromS3` - deletes a processed SQS message from S3
  - Added call to `archiveSqsMessageToS3` to `sqs-message-consumer` which
    archives all incoming SQS messages to S3.
  - Added call to `deleteArchivedMessageFrom` to `sqs-message-remover` which
    deletes archived SQS message from S3 once it has been processed.

### Changed

- **[PR2224](https://github.com/nasa/cumulus/pull/2244)**
- **CUMULUS-2208**
  - Moved all `@cumulus/api/es/*` code to new `@cumulus/es-client` package
- Changed timeout on `sfEventSqsToDbRecords` Lambda to 60 seconds to match
  timeout for Knex library to acquire database connections
- **CUMULUS-2517**
  - Updated postgres-migration-count-tool default concurrency to '1'
- **CUMULUS-2489**
  - Updated docs for Terraform references in FAQs, glossary, and in Deployment sections
- **CUMULUS-2434**
  - Updated `@cumulus/cmrjs` `updateCMRMetadata` and related functions to add
    both HTTPS URLS and S3 URIs to CMR metadata.
  - Updated `update-granules-cmr-metadata-file-links` task to add both HTTPS
    URLs and S3 URIs to the OnlineAccessURLs field of CMR metadata. The task
    configuration parameter `cmrGranuleUrlType` now has default value `both`.
  - To use the updated `update-granules-cmr-metadata-file-links` task, the
    granule UMM-G metadata should have version 1.6.2 or later, since CMR s3 link
    type 'GET DATA VIA DIRECT ACCESS' is not valid until UMM-G version
    [1.6.2](https://cdn.earthdata.nasa.gov/umm/granule/v1.6.2/umm-g-json-schema.json)
- **CUMULUS-2472**
  - Renamed `@cumulus/earthdata-login-client` to more generic
    `@cumulus/oauth-client` as a parent  class for new OAuth clients.
  - Added `@cumulus/oauth-client/CognitoClient` to interface with AWS cognito login service.
- **CUMULUS-2497**
  - Changed the `@cumulus/cmrjs` package:
    - Updated `@cumulus/cmrjs/cmr-utils.getGranuleTemporalInfo()` so it now
      returns temporal info for CMR ISO 19115 SMAP XML files.
    - Updated `@cumulus/cmrjs/cmr-utils.isCmrFilename()` to include
      `isISOFile()`.
- **CUMULUS-2532**
  - Changed integration tests to use `api-client/granules` functions as opposed to granulesApi from `@cumulus/integration-tests`.

### Fixed

- **CUMULUS-2519**
  - Update @cumulus/integration-tests.buildWorkflow to fail if provider/collection API response is not successful
- **CUMULUS-2518**
  - Update sf-event-sqs-to-db-records to not throw if a collection is not
    defined on a payload that has no granules/an empty granule payload object
- **CUMULUS-2512**
  - Updated ingest package S3 provider client to take additional parameter
    `remoteAltBucket` on `download` method to allow for per-file override of
    provider bucket for checksum
  - Updated @cumulus/ingest.fetchTextFile's signature to be parameterized and
    added `remoteAltBucket`to allow for an override of the passed in provider
    bucket for the source file
  - Update "eslint-plugin-import" to be pinned to 2.22.1
- **CUMULUS-2520**
  - Fixed error that prevented `/elasticsearch/index-from-database` from starting.
- **CUMULUS-2532**
  - Fixed integration tests to have granule deletion occur before provider and
    collection deletion in test cleanup.
- **[2231](https://github.com/nasa/cumulus/issues/2231)**
  - Fixes broken relative path links in `docs/README.md`

### Removed

- **CUMULUS-2502**
  - Removed outdated documentation regarding Kibana index patterns for metrics.

## [v9.0.1] 2021-05-07

### Migration Steps

Please review the migration steps for 9.0.0 as this release is only a patch to
correct a failure in our build script and push out corrected release artifacts. The previous migration steps still apply.

### Changed

- Corrected `@cumulus/db` configuration to correctly build package.

## [v9.0.0] 2021-05-03

### Migration steps

- This release of Cumulus enables integration with a PostgreSQL database for archiving Cumulus data. There are several upgrade steps involved, **some of which need to be done before redeploying Cumulus**. See the [documentation on upgrading to the RDS release](https://nasa.github.io/cumulus/docs/upgrade-notes/upgrade-rds).

### BREAKING CHANGES

- **CUMULUS-2185** - RDS Migration Epic
  - **CUMULUS-2191**
    - Removed the following from the `@cumulus/api/models.asyncOperation` class in
      favor of the added `@cumulus/async-operations` module:
      - `start`
      - `startAsyncOperations`
  - **CUMULUS-2187**
    - The `async-operations` endpoint will now omit `output` instead of
      returning `none` when the operation did not return output.
  - **CUMULUS-2309**
    - Removed `@cumulus/api/models/granule.unpublishAndDeleteGranule` in favor
      of `@cumulus/api/lib/granule-remove-from-cmr.unpublishGranule` and
      `@cumulus/api/lib/granule-delete.deleteGranuleAndFiles`.
  - **CUMULUS-2385**
    - Updated `sf-event-sqs-to-db-records` to write a granule's files to
      PostgreSQL only after the workflow has exited the `Running` status.
      Please note that any workflow that uses `sf_sqs_report_task` for
      mid-workflow updates will be impacted.
    - Changed PostgreSQL `file` schema and TypeScript type definition to require
      `bucket` and `key` fields.
    - Updated granule/file write logic to mark a granule's status as "failed"
  - **CUMULUS-2455**
    - API `move granule` endpoint now moves granule files on a per-file basis
    - API `move granule` endpoint on granule file move failure will retain the
      file at it's original location, but continue to move any other granule
      files.
    - Removed the `move` method from the `@cumulus/api/models.granule` class.
      logic is now handled in `@cumulus/api/endpoints/granules` and is
      accessible via the Core API.

### Added

- **CUMULUS-2185** - RDS Migration Epic
  - **CUMULUS-2130**
    - Added postgres-migration-count-tool lambda/ECS task to allow for
      evaluation of database state
    - Added /migrationCounts api endpoint that allows running of the
      postgres-migration-count-tool as an asyncOperation
  - **CUMULUS-2394**
    - Updated PDR and Granule writes to check the step function
      workflow_start_time against the createdAt field for each record to ensure
      old records do not overwrite newer ones for legacy Dynamo and PostgreSQL
      writes
  - **CUMULUS-2188**
    - Added `data-migration2` Lambda to be run after `data-migration1`
    - Added logic to `data-migration2` Lambda for migrating execution records
      from DynamoDB to PostgreSQL
  - **CUMULUS-2191**
    - Added `@cumulus/async-operations` to core packages, exposing
      `startAsyncOperation` which will handle starting an async operation and
      adding an entry to both PostgreSQL and DynamoDb
  - **CUMULUS-2127**
    - Add schema migration for `collections` table
  - **CUMULUS-2129**
    - Added logic to `data-migration1` Lambda for migrating collection records
      from Dynamo to PostgreSQL
  - **CUMULUS-2157**
    - Add schema migration for `providers` table
    - Added logic to `data-migration1` Lambda for migrating provider records
      from Dynamo to PostgreSQL
  - **CUMULUS-2187**
    - Added logic to `data-migration1` Lambda for migrating async operation
      records from Dynamo to PostgreSQL
  - **CUMULUS-2198**
    - Added logic to `data-migration1` Lambda for migrating rule records from
      DynamoDB to PostgreSQL
  - **CUMULUS-2182**
    - Add schema migration for PDRs table
  - **CUMULUS-2230**
    - Add schema migration for `rules` table
  - **CUMULUS-2183**
    - Add schema migration for `asyncOperations` table
  - **CUMULUS-2184**
    - Add schema migration for `executions` table
  - **CUMULUS-2257**
    - Updated PostgreSQL table and column names to snake_case
    - Added `translateApiAsyncOperationToPostgresAsyncOperation` function to `@cumulus/db`
  - **CUMULUS-2186**
    - Added logic to `data-migration2` Lambda for migrating PDR records from
      DynamoDB to PostgreSQL
  - **CUMULUS-2235**
    - Added initial ingest load spec test/utility
  - **CUMULUS-2167**
    - Added logic to `data-migration2` Lambda for migrating Granule records from
      DynamoDB to PostgreSQL and parse Granule records to store File records in
      RDS.
  - **CUMULUS-2367**
    - Added `granules_executions` table to PostgreSQL schema to allow for a
      many-to-many relationship between granules and executions
      - The table refers to granule and execution records using foreign keys
        defined with ON CASCADE DELETE, which means that any time a granule or
        execution record is deleted, all of the records in the
        `granules_executions` table referring to that record will also be
        deleted.
    - Added `upsertGranuleWithExecutionJoinRecord` helper to `@cumulus/db` to
      allow for upserting a granule record and its corresponding
      `granules_execution` record
  - **CUMULUS-2128**
    - Added helper functions:
      - `@cumulus/db/translate/file/translateApiFiletoPostgresFile`
      - `@cumulus/db/translate/file/translateApiGranuletoPostgresGranule`
      - `@cumulus/message/Providers/getMessageProvider`
  - **CUMULUS-2190**
    - Added helper functions:
      - `@cumulus/message/Executions/getMessageExecutionOriginalPayload`
      - `@cumulus/message/Executions/getMessageExecutionFinalPayload`
      - `@cumulus/message/workflows/getMessageWorkflowTasks`
      - `@cumulus/message/workflows/getMessageWorkflowStartTime`
      - `@cumulus/message/workflows/getMessageWorkflowStopTime`
      - `@cumulus/message/workflows/getMessageWorkflowName`
  - **CUMULUS-2192**
    - Added helper functions:
      - `@cumulus/message/PDRs/getMessagePdrRunningExecutions`
      - `@cumulus/message/PDRs/getMessagePdrCompletedExecutions`
      - `@cumulus/message/PDRs/getMessagePdrFailedExecutions`
      - `@cumulus/message/PDRs/getMessagePdrStats`
      - `@cumulus/message/PDRs/getPdrPercentCompletion`
      - `@cumulus/message/workflows/getWorkflowDuration`
  - **CUMULUS-2199**
    - Added `translateApiRuleToPostgresRule` to `@cumulus/db` to translate API
      Rule to conform to Postgres Rule definition.
  - **CUMUlUS-2128**
    - Added "upsert" logic to the `sfEventSqsToDbRecords` Lambda for granule and
      file writes to the core PostgreSQL database
  - **CUMULUS-2199**
    - Updated Rules endpoint to write rules to core PostgreSQL database in
      addition to DynamoDB and to delete rules from the PostgreSQL database in
      addition to DynamoDB.
    - Updated `create` in Rules Model to take in optional `createdAt` parameter
      which sets the value of createdAt if not specified during function call.
  - **CUMULUS-2189**
    - Updated Provider endpoint logic to write providers in parallel to Core
      PostgreSQL database
    - Update integration tests to utilize API calls instead of direct
      api/model/Provider calls
  - **CUMULUS-2191**
    - Updated cumuluss/async-operation task to write async-operations to the
      PostgreSQL database.
  - **CUMULUS-2228**
    - Added logic to the `sfEventSqsToDbRecords` Lambda to write execution, PDR,
      and granule records to the core PostgreSQL database in parallel with
      writes to DynamoDB
  - **CUMUlUS-2190**
    - Added "upsert" logic to the `sfEventSqsToDbRecords` Lambda for PDR writes
      to the core PostgreSQL database
  - **CUMUlUS-2192**
    - Added "upsert" logic to the `sfEventSqsToDbRecords` Lambda for execution
      writes to the core PostgreSQL database
  - **CUMULUS-2187**
    - The `async-operations` endpoint will now omit `output` instead of
      returning `none` when the operation did not return output.
  - **CUMULUS-2167**
    - Change PostgreSQL schema definition for `files` to remove `filename` and
      `name` and only support `file_name`.
    - Change PostgreSQL schema definition for `files` to remove `size` to only
      support `file_size`.
    - Change `PostgresFile` to remove duplicate fields `filename` and `name` and
      rename `size` to `file_size`.
  - **CUMULUS-2266**
    - Change `sf-event-sqs-to-db-records` behavior to discard and not throw an
      error on an out-of-order/delayed message so as not to have it be sent to
      the DLQ.
  - **CUMULUS-2305**
    - Changed `DELETE /pdrs/{pdrname}` API behavior to also delete record from
      PostgreSQL database.
  - **CUMULUS-2309**
    - Changed `DELETE /granules/{granuleName}` API behavior to also delete
      record from PostgreSQL database.
    - Changed `Bulk operation BULK_GRANULE_DELETE` API behavior to also delete
      records from PostgreSQL database.
  - **CUMULUS-2367**
    - Updated `granule_cumulus_id` foreign key to granule in PostgreSQL `files`
      table to use a CASCADE delete, so records in the files table are
      automatically deleted by the database when the corresponding granule is
      deleted.
  - **CUMULUS-2407**
    - Updated data-migration1 and data-migration2 Lambdas to use UPSERT instead
      of UPDATE when migrating dynamoDB records to PostgreSQL.
    - Changed data-migration1 and data-migration2 logic to only update already
      migrated records if the incoming record update has a newer timestamp
  - **CUMULUS-2329**
    - Add `write-db-dlq-records-to-s3` lambda.
    - Add terraform config to automatically write db records DLQ messages to an
      s3 archive on the system bucket.
    - Add unit tests and a component spec test for the above.
  - **CUMULUS-2380**
    - Add `process-dead-letter-archive` lambda to pick up and process dead letters in the S3 system bucket dead letter archive.
    - Add `/deadLetterArchive/recoverCumulusMessages` endpoint to trigger an async operation to leverage this capability on demand.
    - Add unit tests and integration test for all of the above.
  - **CUMULUS-2406**
    - Updated parallel write logic to ensure that updatedAt/updated_at
      timestamps are the same in Dynamo/PG on record write for the following
      data types:
      - async operations
      - granules
      - executions
      - PDRs
  - **CUMULUS-2446**
    - Remove schema validation check against DynamoDB table for collections when
      migrating records from DynamoDB to core PostgreSQL database.
  - **CUMULUS-2447**
    - Changed `translateApiAsyncOperationToPostgresAsyncOperation` to call
      `JSON.stringify` and then `JSON.parse` on output.
  - **CUMULUS-2313**
    - Added `postgres-migration-async-operation` lambda to start an ECS task to
      run a the `data-migration2` lambda.
    - Updated `async_operations` table to include `Data Migration 2` as a new
      `operation_type`.
    - Updated `cumulus-tf/variables.tf` to include `optional_dynamo_tables` that
      will be merged with `dynamo_tables`.
  - **CUMULUS-2451**
    - Added summary type file `packages/db/src/types/summary.ts` with
      `MigrationSummary` and `DataMigration1` and `DataMigration2` types.
    - Updated `data-migration1` and `data-migration2` lambdas to return
      `MigrationSummary` objects.
    - Added logging for every batch of 100 records processed for executions,
      granules and files, and PDRs.
    - Removed `RecordAlreadyMigrated` logs in `data-migration1` and
      `data-migration2`
  - **CUMULUS-2452**
    - Added support for only migrating certain granules by specifying the
      `granuleSearchParams.granuleId` or `granuleSearchParams.collectionId`
      properties in the payload for the
      `<prefix>-postgres-migration-async-operation` Lambda
    - Added support for only running certain migrations for data-migration2 by
      specifying the `migrationsList` property in the payload for the
      `<prefix>-postgres-migration-async-operation` Lambda
  - **CUMULUS-2453**
    - Created `storeErrors` function which stores errors in system bucket.
    - Updated `executions` and `granulesAndFiles` data migrations to call `storeErrors` to store migration errors.
    - Added `system_bucket` variable to `data-migration2`.
  - **CUMULUS-2455**
    - Move granules API endpoint records move updates for migrated granule files
      if writing any of the granule files fails.
  - **CUMULUS-2468**
    - Added support for doing [DynamoDB parallel scanning](https://docs.aws.amazon.com/amazondynamodb/latest/developerguide/Scan.html#Scan.ParallelScan) for `executions` and `granules` migrations to improve performance. The behavior of the parallel scanning and writes can be controlled via the following properties on the event input to the `<prefix>-postgres-migration-async-operation` Lambda:
      - `granuleMigrationParams.parallelScanSegments`: How many segments to divide your granules DynamoDB table into for parallel scanning
      - `granuleMigrationParams.parallelScanLimit`: The maximum number of granule records to evaluate for each parallel scanning segment of the DynamoDB table
      - `granuleMigrationParams.writeConcurrency`: The maximum number of concurrent granule/file writes to perform to the PostgreSQL database across all DynamoDB segments
      - `executionMigrationParams.parallelScanSegments`: How many segments to divide your executions DynamoDB table into for parallel scanning
      - `executionMigrationParams.parallelScanLimit`: The maximum number of execution records to evaluate for each parallel scanning segment of the DynamoDB table
      - `executionMigrationParams.writeConcurrency`: The maximum number of concurrent execution writes to perform to the PostgreSQL database across all DynamoDB segments
  - **CUMULUS-2468** - Added `@cumulus/aws-client/DynamoDb.parallelScan` helper to perform [parallel scanning on DynamoDb tables](https://docs.aws.amazon.com/amazondynamodb/latest/developerguide/Scan.html#Scan.ParallelScan)
  - **CUMULUS-2507**
    - Updated granule record write logic to set granule status to `failed` in both Postgres and DynamoDB if any/all of its files fail to write to the database.

### Deprecated

- **CUMULUS-2185** - RDS Migration Epic
  - **CUMULUS-2455**
    - `@cumulus/ingest/moveGranuleFiles`

## [v8.1.2] 2021-07-29

**Please note** changes in 8.1.2 may not yet be released in future versions, as this
is a backport/patch release on the 8.x series of releases.  Updates that are
included in the future will have a corresponding CHANGELOG entry in future releases.

### Notable changes

- `cmr_custom_host` variable for `cumulus` module can now be used to configure Cumulus to
integrate with a custom CMR host name and protocol (e.g. `http://custom-cmr-host.com`). Note
that you **must** include a protocol (`http://` or `https://`) if specifying a value for this
variable.
- `@cumulus/sync-granule` task should now properly handle
syncing files from HTTP/HTTPS providers where basic auth is
required and involves a redirect to a different host (e.g.
downloading files protected by Earthdata Login)

### Added

- **CUMULUS-2548**
  - Added `allowed_redirects` field to PostgreSQL `providers` table
  - Added `allowedRedirects` field to DynamoDB `<prefix>-providers` table
  - Added `@cumulus/aws-client/S3.streamS3Upload` to handle uploading the contents
  of a readable stream to S3 and returning a promise

### Changed

- Updated `cmr_custom_host` variable to accept a full protocol and host name
(e.g. `http://cmr-custom-host.com`), whereas it previously only accepted a host name

### Fixed

- Fixed bug where `cmr_custom_host` variable was not properly forwarded into `archive`, `ingest`, and `sqs-message-remover` modules from `cumulus` module
- **CUMULUS-2548**
  - Fixed `@cumulus/ingest/HttpProviderClient.sync` to
properly handle basic auth when redirecting to a different
host and/or host with a different port

## [v8.1.1] 2021-04-30 -- Patch Release

**Please note** changes in 8.1.1 may not yet be released in future versions, as this
is a backport/patch release on the 8.x series of releases.  Updates that are
included in the future will have a corresponding CHANGELOG entry in future releases.

### Added

- **CUMULUS-2497**
  - Created `isISOFile()` to check if a CMR file is a CMR ISO file.

### Fixed

- **CUMULUS-2512**
  - Updated ingest package S3 provider client to take additional parameter
    `remoteAltBucket` on `download` method to allow for per-file override of
    provider bucket for checksum
  - Updated @cumulus/ingest.fetchTextFile's signature to be parameterized and
    added `remoteAltBucket`to allow for an override of the passed in provider
    bucket for the source file
  - Update "eslint-plugin-import" to be pinned to 2.22.1

### Changed

- **CUMULUS-2497**
  - Changed the `@cumulus/cmrjs` package:
    - Updated `@cumulus/cmrjs/cmr-utils.getGranuleTemporalInfo()` so it now
      returns temporal info for CMR ISO 19115 SMAP XML files.
    - Updated `@cumulus/cmrjs/cmr-utils.isCmrFilename()` to include
      `isISOFile()`.

- **[2216](https://github.com/nasa/cumulus/issues/2216)**
  - Removed "node-forge", "xml-crypto" from audit whitelist, added "underscore"

## [v8.1.0] 2021-04-29

### Added

- **CUMULUS-2348**
  - The `@cumulus/api` `/granules` and `/granules/{granuleId}` endpoints now take `getRecoveryStatus` parameter
  to include recoveryStatus in result granule(s)
  - The `@cumulus/api-client.granules.getGranule` function takes a `query` parameter which can be used to
  request additional granule information.
  - Published `@cumulus/api@7.2.1-alpha.0` for dashboard testing
- **CUMULUS-2469**
  - Added `tf-modules/cumulus_distribution` module to standup a skeleton
    distribution api

## [v8.0.0] 2021-04-08

### BREAKING CHANGES

- **CUMULUS-2428**
  - Changed `/granules/bulk` to use `queueUrl` property instead of a `queueName` property for setting the queue to use for scheduling bulk granule workflows

### Notable changes

- Bulk granule operations endpoint now supports setting a custom queue for scheduling workflows via the `queueUrl` property in the request body. If provided, this value should be the full URL for an SQS queue.

### Added

- **CUMULUS-2374**
  - Add cookbok entry for queueing PostToCmr step
  - Add example workflow to go with cookbook
- **CUMULUS-2421**
  - Added **experimental** `ecs_include_docker_cleanup_cronjob` boolean variable to the Cumulus module to enable cron job to clean up docker root storage blocks in ECS cluster template for non-`device-mapper` storage drivers. Default value is `false`. This fulfills a specific user support request. This feature is otherwise untested and will remain so until we can iterate with a better, more general-purpose solution. Use of this feature is **NOT** recommended unless you are certain you need it.

- **CUMULUS-1808**
  - Add additional error messaging in `deleteSnsTrigger` to give users more context about where to look to resolve ResourceNotFound error when disabling or deleting a rule.

### Fixed

- **CUMULUS-2281**
  - Changed discover-granules task to write discovered granules directly to
    logger, instead of via environment variable. This fixes a problem where a
    large number of found granules prevents this lambda from running as an
    activity with an E2BIG error.

## [v7.2.0] 2021-03-23

### Added

- **CUMULUS-2346**
  - Added orca API endpoint to `@cumulus/api` to get recovery status
  - Add `CopyToGlacier` step to [example IngestAndPublishGranuleWithOrca workflow](https://github.com/nasa/cumulus/blob/master/example/cumulus-tf/ingest_and_publish_granule_with_orca_workflow.tf)

### Changed

- **HYRAX-357**
  - Format of NGAP OPeNDAP URL changed and by default now is referring to concept id and optionally can include short name and version of collection.
  - `addShortnameAndVersionIdToConceptId` field has been added to the config inputs of the `hyrax-metadata-updates` task

## [v7.1.0] 2021-03-12

### Notable changes

- `sync-granule` task will now properly handle syncing 0 byte files to S3
- SQS/Kinesis rules now support scheduling workflows to a custom queue via the `rule.queueUrl` property. If provided, this value should be the full URL for an SQS queue.

### Added

- `tf-modules/cumulus` module now supports a `cmr_custom_host` variable that can
  be used to set to an arbitrary  host for making CMR requests (e.g.
  `https://custom-cmr-host.com`).
- Added `buckets` variable to `tf-modules/archive`
- **CUMULUS-2345**
  - Deploy ORCA with Cumulus, see `example/cumulus-tf/orca.tf` and `example/cumulus-tf/terraform.tfvars.example`
  - Add `CopyToGlacier` step to [example IngestAndPublishGranule workflow](https://github.com/nasa/cumulus/blob/master/example/cumulus-tf/ingest_and_publish_granule_workflow.asl.json)
- **CUMULUS-2424**
  - Added `childWorkflowMeta` to `queue-pdrs` config. An object passed to this config value will be merged into a child workflow message's `meta` object. For an example of how this can be used, see `example/cumulus-tf/discover_and_queue_pdrs_with_child_workflow_meta_workflow.asl.json`.
- **CUMULUS-2427**
  - Added support for using a custom queue with SQS and Kinesis rules. Whatever queue URL is set on the `rule.queueUrl` property will be used to schedule workflows for that rule. This change allows SQS/Kinesis rules to use [any throttled queues defined for a deployment](https://nasa.github.io/cumulus/docs/data-cookbooks/throttling-queued-executions).

### Fixed

- **CUMULUS-2394**
  - Updated PDR and Granule writes to check the step function `workflow_start_time` against
      the `createdAt` field  for each record to ensure old records do not
      overwrite newer ones

### Changed

- `<prefix>-lambda-api-gateway` IAM role used by API Gateway Lambda now
  supports accessing all buckets defined in your `buckets` variable except
  "internal" buckets
- Updated the default scroll duration used in ESScrollSearch and part of the
  reconciliation report functions as a result of testing and seeing timeouts
  at its current value of 2min.
- **CUMULUS-2355**
  - Added logic to disable `/s3Credentials` endpoint based upon value for
    environment variable `DISABLE_S3_CREDENTIALS`. If set to "true", the
    endpoint will not dispense S3 credentials and instead return a message
    indicating that the endpoint has been disabled.
- **CUMULUS-2397**
  - Updated `/elasticsearch` endpoint's `reindex` function to prevent
    reindexing when source and destination indices are the same.
- **CUMULUS-2420**
  - Updated test function `waitForAsyncOperationStatus` to take a retryObject
    and use exponential backoff.  Increased the total test duration for both
    AsycOperation specs and the ReconciliationReports tests.
  - Updated the default scroll duration used in ESScrollSearch and part of the
    reconciliation report functions as a result of testing and seeing timeouts
    at its current value of 2min.
- **CUMULUS-2427**
  - Removed `queueUrl` from the parameters object for `@cumulus/message/Build.buildQueueMessageFromTemplate`
  - Removed `queueUrl` from the parameters object for `@cumulus/message/Build.buildCumulusMeta`

### Fixed

- Fixed issue in `@cumulus/ingest/S3ProviderClient.sync()` preventing 0 byte files from being synced to S3.

### Removed

- Removed variables from `tf-modules/archive`:
  - `private_buckets`
  - `protected_buckets`
  - `public_buckets`

## [v7.0.0] 2021-02-22

### BREAKING CHANGES

- **CUMULUS-2362** - Endpoints for the logs (/logs) will now throw an error unless Metrics is set up

### Added

- **CUMULUS-2345**
  - Deploy ORCA with Cumulus, see `example/cumulus-tf/orca.tf` and `example/cumulus-tf/terraform.tfvars.example`
  - Add `CopyToGlacier` step to [example IngestAndPublishGranule workflow](https://github.com/nasa/cumulus/blob/master/example/cumulus-tf/ingest_and_publish_granule_workflow.asl.json)
- **CUMULUS-2376**
  - Added `cmrRevisionId` as an optional parameter to `post-to-cmr` that will be used when publishing metadata to CMR.
- **CUMULUS-2412**
  - Adds function `getCollectionsByShortNameAndVersion` to @cumulus/cmrjs that performs a compound query to CMR to retrieve collection information on a list of collections. This replaces a series of calls to the CMR for each collection with a single call on the `/collections` endpoint and should improve performance when CMR return times are increased.

### Changed

- **CUMULUS-2362**
  - Logs endpoints only work with Metrics set up
- **CUMULUS-2376**
  - Updated `publishUMMGJSON2CMR` to take in an optional `revisionId` parameter.
  - Updated `publishUMMGJSON2CMR` to throw an error if optional `revisionId` does not match resulting revision ID.
  - Updated `publishECHO10XML2CMR` to take in an optional `revisionId` parameter.
  - Updated `publishECHO10XML2CMR` to throw an error if optional `revisionId` does not match resulting revision ID.
  - Updated `publish2CMR` to take in optional `cmrRevisionId`.
  - Updated `getWriteHeaders` to take in an optional CMR Revision ID.
  - Updated `ingestGranule` to take in an optional CMR Revision ID to pass to `getWriteHeaders`.
  - Updated `ingestUMMGranule` to take in an optional CMR Revision ID to pass to `getWriteHeaders`.
- **CUMULUS-2350**
  - Updates the examples on the `/s3credentialsREADME`, to include Python and
    JavaScript code demonstrating how to refrsh  the s3credential for
    programatic access.
- **CUMULUS-2383**
  - PostToCMR task will return CMRInternalError when a `500` status is returned from CMR

## [v6.0.0] 2021-02-16

### MIGRATION NOTES

- **CUMULUS-2255** - Cumulus has upgraded its supported version of Terraform
  from **0.12.12** to **0.13.6**. Please see the [instructions to upgrade your
  deployments](https://github.com/nasa/cumulus/blob/master/docs/upgrade-notes/upgrading-tf-version-0.13.6.md).

- **CUMULUS-2350**
  - If the  `/s3credentialsREADME`, does not appear to be working after
    deployment, [manual redeployment](https://docs.aws.amazon.com/apigateway/latest/developerguide/how-to-deploy-api-with-console.html)
    of the API-gateway stage may be necessary to finish the deployment.

### BREAKING CHANGES

- **CUMULUS-2255** - Cumulus has upgraded its supported version of Terraform from **0.12.12** to **0.13.6**.

### Added

- **CUMULUS-2291**
  - Add provider filter to Granule Inventory Report
- **CUMULUS-2300**
  - Added `childWorkflowMeta` to `queue-granules` config. Object passed to this
    value will be merged into a child workflow message's  `meta` object. For an
    example of how this can be used, see
    `example/cumulus-tf/discover_granules_workflow.asl.json`.
- **CUMULUS-2350**
  - Adds an unprotected endpoint, `/s3credentialsREADME`, to the
    s3-credentials-endpoint that displays  information on how to use the
    `/s3credentials` endpoint
- **CUMULUS-2368**
  - Add QueueWorkflow task
- **CUMULUS-2391**
  - Add reportToEms to collections.files file schema
- **CUMULUS-2395**
  - Add Core module parameter `ecs_custom_sg_ids` to Cumulus module to allow for
    custom security group mappings
- **CUMULUS-2402**
  - Officially expose `sftp()` for use in `@cumulus/sftp-client`

### Changed

- **CUMULUS-2323**
  - The sync granules task when used with the s3 provider now uses the
    `source_bucket` key in `granule.files` objects.  If incoming payloads using
    this task have a `source_bucket` value for a file using the s3 provider, the
    task will attempt to sync from the bucket defined in the file's
    `source_bucket` key instead of the `provider`.
    - Updated `S3ProviderClient.sync` to allow for an optional bucket parameter
      in support of the changed behavior.
  - Removed `addBucketToFile` and related code from sync-granules task

- **CUMULUS-2255**
  - Updated Terraform deployment code syntax for compatibility with version 0.13.6
- **CUMULUS-2321**
  - Updated API endpoint GET `/reconciliationReports/{name}` to return the
    pre-signe s3 URL in addition to report data

### Fixed

- Updated `hyrax-metadata-updates` task so the opendap url has Type 'USE SERVICE API'

- **CUMULUS-2310**
  - Use valid filename for reconciliation report
- **CUMULUS-2351**
  - Inventory report no longer includes the File/Granule relation object in the
    okCountByGranules key of a report.  The information is only included when a
    'Granule Not Found' report is run.

### Removed

- **CUMULUS-2364**
  - Remove the internal Cumulus logging lambda (log2elasticsearch)

## [v5.0.1] 2021-01-27

### Changed

- **CUMULUS-2344**
  - Elasticsearch API now allows you to reindex to an index that already exists
  - If using the Change Index operation and the new index doesn't exist, it will be created
  - Regarding instructions for CUMULUS-2020, you can now do a change index
    operation before a reindex operation. This will
    ensure that new data will end up in the new index while Elasticsearch is reindexing.

- **CUMULUS-2351**
  - Inventory report no longer includes the File/Granule relation object in the okCountByGranules key of a report. The information is only included when a 'Granule Not Found' report is run.

### Removed

- **CUMULUS-2367**
  - Removed `execution_cumulus_id` column from granules RDS schema and data type

## [v5.0.0] 2021-01-12

### BREAKING CHANGES

- **CUMULUS-2020**
  - Elasticsearch data mappings have been updated to improve search and the API
    has been update to reflect those changes. See Migration notes on how to
    update the Elasticsearch mappings.

### Migration notes

- **CUMULUS-2020**
  - Elasticsearch data mappings have been updated to improve search. For
    example, case insensitive searching will now work (e.g. 'MOD' and 'mod' will
    return the same granule results). To use the improved Elasticsearch queries,
    [reindex](https://nasa.github.io/cumulus-api/#reindex) to create a new index
    with the correct types. Then perform a [change
    index](https://nasa.github.io/cumulus-api/#change-index) operation to use
    the new index.
- **CUMULUS-2258**
  - Because the `egress_lambda_log_group` and
    `egress_lambda_log_subscription_filter` resource were removed from the
    `cumulus` module, new definitions for these resources must be added to
    `cumulus-tf/main.tf`. For reference on how to define these resources, see
    [`example/cumulus-tf/thin_egress_app.tf`](https://github.com/nasa/cumulus/blob/master/example/cumulus-tf/thin_egress_app.tf).
  - The `tea_stack_name` variable being passed into the `cumulus` module should be removed
- **CUMULUS-2344**
  - Regarding instructions for CUMULUS-2020, you can now do a change index operation before a reindex operation. This will
    ensure that new data will end up in the new index while Elasticsearch is reindexing.

### BREAKING CHANGES

- **CUMULUS-2020**
  - Elasticsearch data mappings have been updated to improve search and the API has been updated to reflect those changes. See Migration notes on how to update the Elasticsearch mappings.

### Added

- **CUMULUS-2318**
  - Added`async_operation_image` as `cumulus` module variable to allow for override of the async_operation container image.  Users can optionally specify a non-default docker image for use with Core async operations.
- **CUMULUS-2219**
  - Added `lzards-backup` Core task to facilitate making LZARDS backup requests in Cumulus ingest workflows
- **CUMULUS-2092**
  - Add documentation for Granule Not Found Reports
- **HYRAX-320**
  - `@cumulus/hyrax-metadata-updates`Add component URI encoding for entry title id and granule ur to allow for values with special characters in them. For example, EntryTitleId 'Sentinel-6A MF/Jason-CS L2 Advanced Microwave Radiometer (AMR-C) NRT Geophysical Parameters' Now, URLs generated from such values will be encoded correctly and parsable by HyraxInTheCloud
- **CUMULUS-1370**
  - Add documentation for Getting Started section including FAQs
- **CUMULUS-2092**
  - Add documentation for Granule Not Found Reports
- **CUMULUS-2219**
  - Added `lzards-backup` Core task to facilitate making LZARDS backup requests in Cumulus ingest workflows
- **CUMULUS-2280**
  - In local api, retry to create tables if they fail to ensure localstack has had time to start fully.
- **CUMULUS-2290**
  - Add `queryFields` to granule schema, and this allows workflow tasks to add queryable data to granule record. For reference on how to add data to `queryFields` field, see [`example/cumulus-tf/kinesis_trigger_test_workflow.tf`](https://github.com/nasa/cumulus/blob/master/example/cumulus-tf/kinesis_trigger_test_workflow.tf).
- **CUMULUS-2318**
  - Added`async_operation_image` as `cumulus` module variable to allow for override of the async_operation container image.  Users can optionally specify a non-default docker image for use with Core async operations.

### Changed

- **CUMULUS-2020**
  - Updated Elasticsearch mappings to support case-insensitive search
- **CUMULUS-2124**
  - cumulus-rds-tf terraform module now takes engine_version as an input variable.
- **CUMULUS-2279**
  - Changed the formatting of granule CMR links: instead of a link to the `/search/granules.json` endpoint, now it is a direct link to `/search/concepts/conceptid.format`
- **CUMULUS-2296**
  - Improved PDR spec compliance of `parse-pdr` by updating `@cumulus/pvl` to parse fields in a manner more consistent with the PDR ICD, with respect to numbers and dates. Anything not matching the ICD expectations, or incompatible with Javascript parsing, will be parsed as a string instead.
- **CUMULUS-2344**
  - Elasticsearch API now allows you to reindex to an index that already exists
  - If using the Change Index operation and the new index doesn't exist, it will be created

### Removed

- **CUMULUS-2258**
  - Removed `tea_stack_name` variable from `tf-modules/distribution/variables.tf` and `tf-modules/cumulus/variables.tf`
  - Removed `egress_lambda_log_group` and `egress_lambda_log_subscription_filter` resources from `tf-modules/distribution/main.tf`

## [v4.0.0] 2020-11-20

### Migration notes

- Update the name of your `cumulus_message_adapter_lambda_layer_arn` variable for the `cumulus` module to `cumulus_message_adapter_lambda_layer_version_arn`. The value of the variable should remain the same (a layer version ARN of a Lambda layer for the [`cumulus-message-adapter`](https://github.com/nasa/cumulus-message-adapter/).
- **CUMULUS-2138** - Update all workflows using the `MoveGranules` step to add `UpdateGranulesCmrMetadataFileLinksStep`that runs after it. See the example [`IngestAndPublishWorkflow`](https://github.com/nasa/cumulus/blob/master/example/cumulus-tf/ingest_and_publish_granule_workflow.asl.json) for reference.
- **CUMULUS-2251**
  - Because it has been removed from the `cumulus` module, a new resource definition for `egress_api_gateway_log_subscription_filter` must be added to `cumulus-tf/main.tf`. For reference on how to define this resource, see [`example/cumulus-tf/main.tf`](https://github.com/nasa/cumulus/blob/master/example/cumulus-tf/main.tf).

### Added

- **CUMULUS-2248**
  - Updates Integration Tests README to point to new fake provider template.
- **CUMULUS-2239**
  - Add resource declaration to create a VPC endpoint in tea-map-cache module if `deploy_to_ngap` is false.
- **CUMULUS-2063**
  - Adds a new, optional query parameter to the `/collections[&getMMT=true]` and `/collections/active[&getMMT=true]` endpoints. When a user provides a value of `true` for `getMMT` in the query parameters, the endpoint will search CMR and update each collection's results with new key `MMTLink` containing a link to the MMT (Metadata Management Tool) if a CMR collection id is found.
- **CUMULUS-2170**
  - Adds ability to filter granule inventory reports
- **CUMULUS-2211**
  - Adds `granules/bulkReingest` endpoint to `@cumulus/api`
- **CUMULUS-2251**
  - Adds `log_api_gateway_to_cloudwatch` variable to `example/cumulus-tf/variables.tf`.
  - Adds `log_api_gateway_to_cloudwatch` variable to `thin_egress_app` module definition.

### Changed

- **CUMULUS-2216**
  - `/collection` and `/collection/active` endpoints now return collections without granule aggregate statistics by default. The original behavior is preserved and can be found by including a query param of `includeStats=true` on the request to the endpoint.
  - The `es/collections` Collection class takes a new parameter includeStats. It no longer appends granule aggregate statistics to the returned results by default. One must set the new parameter to any non-false value.
- **CUMULUS-2201**
  - Update `dbIndexer` lambda to process requests in serial
  - Fixes ingestPdrWithNodeNameSpec parsePdr provider error
- **CUMULUS-2251**
  - Moves Egress Api Gateway Log Group Filter from `tf-modules/distribution/main.tf` to `example/cumulus-tf/main.tf`

### Fixed

- **CUMULUS-2251**
  - This fixes a deployment error caused by depending on the `thin_egress_app` module output for a resource count.

### Removed

- **CUMULUS-2251**
  - Removes `tea_api_egress_log_group` variable from `tf-modules/distribution/variables.tf` and `tf-modules/cumulus/variables.tf`.

### BREAKING CHANGES

- **CUMULUS-2138** - CMR metadata update behavior has been removed from the `move-granules` task into a
new `update-granules-cmr-metadata-file-links` task.
- **CUMULUS-2216**
  - `/collection` and `/collection/active` endpoints now return collections without granule aggregate statistics by default. The original behavior is preserved and can be found by including a query param of `includeStats=true` on the request to the endpoint.  This is likely to affect the dashboard only but included here for the change of behavior.
- **[1956](https://github.com/nasa/cumulus/issues/1956)**
  - Update the name of the `cumulus_message_adapter_lambda_layer_arn` output from the `cumulus-message-adapter` module to `cumulus_message_adapter_lambda_layer_version_arn`. The output value has changed from being the ARN of the Lambda layer **without a version** to the ARN of the Lambda layer **with a version**.
  - Update the variable name in the `cumulus` and `ingest` modules from `cumulus_message_adapter_lambda_layer_arn` to `cumulus_message_adapter_lambda_layer_version_arn`

## [v3.0.1] 2020-10-21

- **CUMULUS-2203**
  - Update Core tasks to use
    [cumulus-message-adapter-js](https://github.com/nasa/cumulus-message-adapter-js)
    v2.0.0 to resolve memory leak/lambda ENOMEM constant failure issue.   This
    issue caused lambdas to slowly use all memory in the run environment and
    prevented AWS from halting/restarting warmed instances when task code was
    throwing consistent errors under load.

- **CUMULUS-2232**
  - Updated versions for `ajv`, `lodash`, `googleapis`, `archiver`, and
    `@cumulus/aws-client` to remediate vulnerabilities found in SNYK scan.

### Fixed

- **CUMULUS-2233**
  - Fixes /s3credentials bug where the expiration time on the cookie was set to a time that is always expired, so authentication was never being recognized as complete by the API. Consequently, the user would end up in a redirect loop and requests to /s3credentials would never complete successfully. The bug was caused by the fact that the code setting the expiration time for the cookie was expecting a time value in milliseconds, but was receiving the expirationTime from the EarthdataLoginClient in seconds. This bug has been fixed by converting seconds into milliseconds. Unit tests were added to test that the expiration time has been converted to milliseconds and checking that the cookie's expiration time is greater than the current time.

## [v3.0.0] 2020-10-7

### MIGRATION STEPS

- **CUMULUS-2099**
  - All references to `meta.queues` in workflow configuration must be replaced with references to queue URLs from Terraform resources. See the updated [data cookbooks](https://nasa.github.io/cumulus/docs/data-cookbooks/about-cookbooks) or example [Discover Granules workflow configuration](https://github.com/nasa/cumulus/blob/master/example/cumulus-tf/discover_granules_workflow.asl.json).
  - The steps for configuring queued execution throttling have changed. See the [updated documentation](https://nasa.github.io/cumulus/docs/data-cookbooks/throttling-queued-executions).
  - In addition to the configuration for execution throttling, the internal mechanism for tracking executions by queue has changed. As a result, you should **disable any rules or workflows scheduling executions via a throttled queue** before upgrading. Otherwise, you may be at risk of having **twice as many executions** as are configured for the queue while the updated tracking is deployed. You can re-enable these rules/workflows once the upgrade is complete.

- **CUMULUS-2111**
  - **Before you re-deploy your `cumulus-tf` module**, note that the [`thin-egress-app`][thin-egress-app] is no longer deployed by default as part of the `cumulus` module, so you must add the TEA module to your deployment and manually modify your Terraform state **to avoid losing your API gateway and impacting any Cloudfront endpoints pointing to those gateways**. If you don't care about losing your API gateway and impacting Cloudfront endpoints, you can ignore the instructions for manually modifying state.

    1. Add the [`thin-egress-app`][thin-egress-app] module to your `cumulus-tf` deployment as shown in the [Cumulus example deployment](https://github.com/nasa/cumulus/tree/master/example/cumulus-tf/main.tf).

         - Note that the values for `tea_stack_name` variable to the `cumulus` module and the `stack_name` variable to the `thin_egress_app` module **must match**
         - Also, if you are specifying the `stage_name` variable to the `thin_egress_app` module, **the value of the `tea_api_gateway_stage` variable to the `cumulus` module must match it**

    2. **If you want to preserve your existing `thin-egress-app` API gateway and avoid having to update your Cloudfront endpoint for distribution, then you must follow these instructions**: <https://nasa.github.io/cumulus/docs/upgrade-notes/migrate_tea_standalone>. Otherwise, you can re-deploy as usual.

  - If you provide your own custom bucket map to TEA as a standalone module, **you must ensure that your custom bucket map includes mappings for the `protected` and `public` buckets specified in your `cumulus-tf/terraform.tfvars`, otherwise Cumulus may not be able to determine the correct distribution URL for ingested files and you may encounter errors**

- **CUMULUS-2197**
  - EMS resources are now optional, and `ems_deploy` is set to `false` by default, which will delete your EMS resources.
  - If you would like to keep any deployed EMS resources, add the `ems_deploy` variable set to `true` in your `cumulus-tf/terraform.tfvars`

### BREAKING CHANGES

- **CUMULUS-2200**
  - Changes return from 303 redirect to 200 success for `Granule Inventory`'s
    `/reconciliationReport` returns.  The user (dashboard) must read the value
    of `url` from the return to get the s3SignedURL and then download the report.
- **CUMULUS-2099**
  - `meta.queues` has been removed from Cumulus core workflow messages.
  - `@cumulus/sf-sqs-report` workflow task no longer reads the reporting queue URL from `input.meta.queues.reporting` on the incoming event. Instead, it requires that the queue URL be set as the `reporting_queue_url` environment variable on the deployed Lambda.
- **CUMULUS-2111**
  - The deployment of the `thin-egress-app` module has be removed from `tf-modules/distribution`, which is a part of the `tf-modules/cumulus` module. Thus, the `thin-egress-app` module is no longer deployed for you by default. See the migration steps for details about how to add deployment for the `thin-egress-app`.
- **CUMULUS-2141**
  - The `parse-pdr` task has been updated to respect the `NODE_NAME` property in
    a PDR's `FILE_GROUP`. If a `NODE_NAME` is present, the task will query the
    Cumulus API for a provider with that host. If a provider is found, the
    output granule from the task will contain a `provider` property containing
    that provider. If `NODE_NAME` is set but a provider with that host cannot be
    found in the API, or if multiple providers are found with that same host,
    the task will fail.
  - The `queue-granules` task has been updated to expect an optional
    `granule.provider` property on each granule. If present, the granule will be
    enqueued using that provider. If not present, the task's `config.provider`
    will be used instead.
- **CUMULUS-2197**
  - EMS resources are now optional and will not be deployed by default. See migration steps for information
    about how to deploy EMS resources.

#### CODE CHANGES

- The `@cumulus/api-client.providers.getProviders` function now takes a
  `queryStringParameters` parameter which can be used to filter the providers
  which are returned
- The `@cumulus/aws-client/S3.getS3ObjectReadStreamAsync` function has been
  removed. It read the entire S3 object into memory before returning a read
  stream, which could cause Lambdas to run out of memory. Use
  `@cumulus/aws-client/S3.getObjectReadStream` instead.
- The `@cumulus/ingest/util.lookupMimeType` function now returns `undefined`
  rather than `null` if the mime type could not be found.
- The `@cumulus/ingest/lock.removeLock` function now returns `undefined`
- The `@cumulus/ingest/granule.generateMoveFileParams` function now returns
  `source: undefined` and `target :undefined` on the response object if either could not be
  determined. Previously, `null` had been returned.
- The `@cumulus/ingest/recursion.recursion` function must now be imported using
  `const { recursion } = require('@cumulus/ingest/recursion');`
- The `@cumulus/ingest/granule.getRenamedS3File` function has been renamed to
  `listVersionedObjects`
- `@cumulus/common.http` has been removed
- `@cumulus/common/http.download` has been removed

### Added

- **CUMULUS-1855**
  - Fixed SyncGranule task to return an empty granules list when given an empty
    (or absent) granules list on input, rather than throwing an exception
- **CUMULUS-1955**
  - Added `@cumulus/aws-client/S3.getObject` to get an AWS S3 object
  - Added `@cumulus/aws-client/S3.waitForObject` to get an AWS S3 object,
    retrying, if necessary
- **CUMULUS-1961**
  - Adds `startTimestamp` and `endTimestamp` parameters to endpoint
    `reconcilationReports`.  Setting these values will filter the returned
    report to cumulus data that falls within the timestamps. It also causes the
    report to be one directional, meaning cumulus is only reconciled with CMR,
    but not the other direction. The Granules will be filtered by their
    `updatedAt` values. Collections are filtered by the updatedAt time of their
    granules, i.e. Collections with granules that are updatedAt a time between
    the time parameters will be returned in the reconciliation reports.
  - Adds `startTimestamp` and `endTimestamp` parameters to create-reconciliation-reports
    lambda function. If either of these params is passed in with a value that can be
    converted to a date object, the inter-platform comparison between Cumulus and CMR will
    be one way.  That is, collections, granules, and files will be filtered by time for
    those found in Cumulus and only those compared to the CMR holdings. For the moment
    there is not enough information to change the internal consistency check, and S3 vs
    Cumulus comparisons are unchanged by the timestamps.
- **CUMULUS-1962**
  - Adds `location` as parameter to `/reconciliationReports` endpoint. Options are `S3`
    resulting in a S3 vs. Cumulus database search or `CMR` resulting in CMR vs. Cumulus database search.
- **CUMULUS-1963**
  - Adds `granuleId` as input parameter to `/reconcilationReports`
    endpoint. Limits inputs parameters to either `collectionId` or `granuleId`
    and will fail to create the report if both are provided.  Adding granuleId
    will find collections in Cumulus by granuleId and compare those one way
    with those in CMR.
  - `/reconciliationReports` now validates any input json before starting the
    async operation and the lambda handler no longer validates input
    parameters.
- **CUMULUS-1964**
  - Reports can now be filtered on provider
- **CUMULUS-1965**
  - Adds `collectionId` parameter to the `/reconcilationReports`
    endpoint. Setting this value will limit the scope of the reconcilation
    report to only the input collectionId when comparing Cumulus and
    CMR. `collectionId` is provided an array of strings e.g. `[shortname___version, shortname2___version2]`
- **CUMULUS-2107**
  - Added a new task, `update-cmr-access-constraints`, that will set access constraints in CMR Metadata.
    Currently supports UMMG-JSON and Echo10XML, where it will configure `AccessConstraints` and
    `RestrictionFlag/RestrictionComment`, respectively.
  - Added an operator doc on how to configure and run the access constraint update workflow, which will update the metadata using the new task, and then publish the updated metadata to CMR.
  - Added an operator doc on bulk operations.
- **CUMULUS-2111**
  - Added variables to `cumulus` module:
    - `tea_api_egress_log_group`
    - `tea_external_api_endpoint`
    - `tea_internal_api_endpoint`
    - `tea_rest_api_id`
    - `tea_rest_api_root_resource_id`
    - `tea_stack_name`
  - Added variables to `distribution` module:
    - `tea_api_egress_log_group`
    - `tea_external_api_endpoint`
    - `tea_internal_api_endpoint`
    - `tea_rest_api_id`
    - `tea_rest_api_root_resource_id`
    - `tea_stack_name`
- **CUMULUS-2112**
  - Added `@cumulus/api/lambdas/internal-reconciliation-report`, so create-reconciliation-report
    lambda can create `Internal` reconciliation report
- **CUMULUS-2116**
  - Added `@cumulus/api/models/granule.unpublishAndDeleteGranule` which
  unpublishes a granule from CMR and deletes it from Cumulus, but does not
  update the record to `published: false` before deletion
- **CUMULUS-2113**
  - Added Granule not found report to reports endpoint
  - Update reports to return breakdown by Granule of files both in DynamoDB and S3
- **CUMULUS-2123**
  - Added `cumulus-rds-tf` DB cluster module to `tf-modules` that adds a
    serverless RDS Aurora/PostgreSQL database cluster to meet the PostgreSQL
    requirements for future releases.
  - Updated the default Cumulus module to take the following new required variables:
    - rds_user_access_secret_arn:
      AWS Secrets Manager secret ARN containing a JSON string of DB credentials
      (containing at least host, password, port as keys)
    - rds_security_group:
      RDS Security Group that provides connection access to the RDS cluster
  - Updated API lambdas and default ECS cluster to add them to the
    `rds_security_group` for database access
- **CUMULUS-2126**
  - The collections endpoint now writes to the RDS database
- **CUMULUS-2127**
  - Added migration to create collections relation for RDS database
- **CUMULUS-2129**
  - Added `data-migration1` Terraform module and Lambda to migrate data from Dynamo to RDS
    - Added support to Lambda for migrating collections data from Dynamo to RDS
- **CUMULUS-2155**
  - Added `rds_connection_heartbeat` to `cumulus` and `data-migration` tf
    modules.  If set to true, this diagnostic variable instructs Core's database
    code to fire off a connection 'heartbeat' query and log the timing/results
    for diagnostic purposes, and retry certain connection timeouts once.
    This option is disabled by default
- **CUMULUS-2156**
  - Support array inputs parameters for `Internal` reconciliation report
- **CUMULUS-2157**
  - Added support to `data-migration1` Lambda for migrating providers data from Dynamo to RDS
    - The migration process for providers will convert any credentials that are stored unencrypted or encrypted with an S3 keypair provider to be encrypted with a KMS key instead
- **CUMULUS-2161**
  - Rules now support an `executionNamePrefix` property. If set, any executions
    triggered as a result of that rule will use that prefix in the name of the
    execution.
  - The `QueueGranules` task now supports an `executionNamePrefix` property. Any
    executions queued by that task will use that prefix in the name of the
    execution. See the
    [example workflow](./example/cumulus-tf/discover_granules_with_execution_name_prefix_workflow.asl.json)
    for usage.
  - The `QueuePdrs` task now supports an `executionNamePrefix` config property.
    Any executions queued by that task will use that prefix in the name of the
    execution. See the
    [example workflow](./example/cumulus-tf/discover_and_queue_pdrs_with_execution_name_prefix_workflow.asl.json)
    for usage.
- **CUMULUS-2162**
  - Adds new report type to `/reconciliationReport` endpoint.  The new report
    is `Granule Inventory`. This report is a CSV file of all the granules in
    the Cumulus DB. This report will eventually replace the existing
    `granules-csv` endpoint which has been deprecated.
- **CUMULUS-2197**
  - Added `ems_deploy` variable to the `cumulus` module. This is set to false by default, except
    for our example deployment, where it is needed for integration tests.

### Changed

- Upgraded version of [TEA](https://github.com/asfadmin/thin-egress-app/) deployed with Cumulus to build 88.
- **CUMULUS-2107**
  - Updated the `applyWorkflow` functionality on the granules endpoint to take a `meta` property to pass into the workflow message.
  - Updated the `BULK_GRANULE` functionality on the granules endpoint to support the above `applyWorkflow` change.
- **CUMULUS-2111**
  - Changed `distribution_api_gateway_stage` variable for `cumulus` module to `tea_api_gateway_stage`
  - Changed `api_gateway_stage` variable for `distribution` module to `tea_api_gateway_stage`
- **CUMULUS-2224**
  - Updated `/reconciliationReport`'s file reconciliation to include `"EXTENDED METADATA"` as a valid CMR relatedUrls Type.

### Fixed

- **CUMULUS-2168**
  - Fixed issue where large number of documents (generally logs) in the
    `cumulus` elasticsearch index results in the collection granule stats
    queries failing for the collections list api endpoint
- **CUMULUS-1955**
  - Due to AWS's eventual consistency model, it was possible for PostToCMR to
    publish an earlier version of a CMR metadata file, rather than the latest
    version created in a workflow.  This fix guarantees that the latest version
    is published, as expected.
- **CUMULUS-1961**
  - Fixed `activeCollections` query only returning 10 results
- **CUMULUS-2201**
  - Fix Reconciliation Report integration test failures by waiting for collections appear
    in es list and ingesting a fake granule xml file to CMR
- **CUMULUS-2015**
  - Reduced concurrency of `QueueGranules` task. That task now has a
    `config.concurrency` option that defaults to `3`.
- **CUMULUS-2116**
  - Fixed a race condition with bulk granule delete causing deleted granules to still appear in Elasticsearch. Granules removed via bulk delete should now be removed from Elasticsearch.
- **CUMULUS-2163**
  - Remove the `public-read` ACL from the `move-granules` task
- **CUMULUS-2164**
  - Fix issue where `cumulus` index is recreated and attached to an alias if it has been previously deleted
- **CUMULUS-2195**
  - Fixed issue with redirect from `/token` not working when using a Cloudfront endpoint to access the Cumulus API with Launchpad authentication enabled. The redirect should now work properly whether you are using a plain API gateway URL or a Cloudfront endpoint pointing at an API gateway URL.
- **CUMULUS-2200**
  - Fixed issue where __in and __not queries were stripping spaces from values

### Deprecated

- **CUMULUS-1955**
  - `@cumulus/aws-client/S3.getS3Object()`
  - `@cumulus/message/Queue.getQueueNameByUrl()`
  - `@cumulus/message/Queue.getQueueName()`
- **CUMULUS-2162**
  - `@cumulus/api/endpoints/granules-csv/list()`

### Removed

- **CUMULUS-2111**
  - Removed `distribution_url` and `distribution_redirect_uri` outputs from the `cumulus` module
  - Removed variables from the `cumulus` module:
    - `distribution_url`
    - `log_api_gateway_to_cloudwatch`
    - `thin_egress_cookie_domain`
    - `thin_egress_domain_cert_arn`
    - `thin_egress_download_role_in_region_arn`
    - `thin_egress_jwt_algo`
    - `thin_egress_jwt_secret_name`
    - `thin_egress_lambda_code_dependency_archive_key`
    - `thin_egress_stack_name`
  - Removed outputs from the `distribution` module:
    - `distribution_url`
    - `internal_tea_api`
    - `rest_api_id`
    - `thin_egress_app_redirect_uri`
  - Removed variables from the `distribution` module:
    - `bucket_map_key`
    - `distribution_url`
    - `log_api_gateway_to_cloudwatch`
    - `thin_egress_cookie_domain`
    - `thin_egress_domain_cert_arn`
    - `thin_egress_download_role_in_region_arn`
    - `thin_egress_jwt_algo`
    - `thin_egress_jwt_secret_name`
    - `thin_egress_lambda_code_dependency_archive_key`
- **CUMULUS-2157**
  - Removed `providerSecretsMigration` and `verifyProviderSecretsMigration` lambdas
- Removed deprecated `@cumulus/sf-sns-report` task
- Removed code:
  - `@cumulus/aws-client/S3.calculateS3ObjectChecksum`
  - `@cumulus/aws-client/S3.getS3ObjectReadStream`
  - `@cumulus/cmrjs.getFullMetadata`
  - `@cumulus/cmrjs.getMetadata`
  - `@cumulus/common/util.isNil`
  - `@cumulus/common/util.isNull`
  - `@cumulus/common/util.isUndefined`
  - `@cumulus/common/util.lookupMimeType`
  - `@cumulus/common/util.mkdtempSync`
  - `@cumulus/common/util.negate`
  - `@cumulus/common/util.noop`
  - `@cumulus/common/util.omit`
  - `@cumulus/common/util.renameProperty`
  - `@cumulus/common/util.sleep`
  - `@cumulus/common/util.thread`
  - `@cumulus/ingest/granule.copyGranuleFile`
  - `@cumulus/ingest/granule.moveGranuleFile`
  - `@cumulus/integration-tests/api/rules.deleteRule`
  - `@cumulus/integration-tests/api/rules.getRule`
  - `@cumulus/integration-tests/api/rules.listRules`
  - `@cumulus/integration-tests/api/rules.postRule`
  - `@cumulus/integration-tests/api/rules.rerunRule`
  - `@cumulus/integration-tests/api/rules.updateRule`
  - `@cumulus/integration-tests/sfnStep.parseStepMessage`
  - `@cumulus/message/Queue.getQueueName`
  - `@cumulus/message/Queue.getQueueNameByUrl`

## v2.0.2+ Backport releases

Release v2.0.1 was the last release on the 2.0.x release series.

Changes after this version on the 2.0.x release series are limited
security/requested feature patches and will not be ported forward to future
releases unless there is a corresponding CHANGELOG entry.

For up-to-date CHANGELOG for the maintenance release branch see
[CHANGELOG.md](https://github.com/nasa/cumulus/blob/release-2.0.x/CHANGELOG.md)
from the 2.0.x branch.

For the most recent release information for the maintenance branch please see
the [release page](https://github.com/nasa/cumulus/releases)

## [v2.0.7] 2020-10-1 - [BACKPORT]

### Fixed

- CVE-2020-7720
  - Updated common `node-forge` dependency to 0.10.0 to address CVE finding

### [v2.0.6] 2020-09-25 - [BACKPORT]

### Fixed

- **CUMULUS-2168**
  - Fixed issue where large number of documents (generally logs) in the
    `cumulus` elasticsearch index results in the collection granule stats
    queries failing for the collections list api endpoint

### [v2.0.5] 2020-09-15 - [BACKPORT]

#### Added

- Added `thin_egress_stack_name` variable to `cumulus` and `distribution` Terraform modules to allow overriding the default Cloudformation stack name used for the `thin-egress-app`. **Please note that if you change/set this value for an existing deployment, it will destroy and re-create your API gateway for the `thin-egress-app`.**

#### Fixed

- Fix collection list queries. Removed fixes to collection stats, which break queries for a large number of granules.

### [v2.0.4] 2020-09-08 - [BACKPORT]

#### Changed

- Upgraded version of [TEA](https://github.com/asfadmin/thin-egress-app/) deployed with Cumulus to build 88.

### [v2.0.3] 2020-09-02 - [BACKPORT]

#### Fixed

- **CUMULUS-1961**
  - Fixed `activeCollections` query only returning 10 results

- **CUMULUS-2039**
  - Fix issue causing SyncGranules task to run out of memory on large granules

#### CODE CHANGES

- The `@cumulus/aws-client/S3.getS3ObjectReadStreamAsync` function has been
  removed. It read the entire S3 object into memory before returning a read
  stream, which could cause Lambdas to run out of memory. Use
  `@cumulus/aws-client/S3.getObjectReadStream` instead.

### [v2.0.2] 2020-08-17 - [BACKPORT]

#### CODE CHANGES

- The `@cumulus/ingest/util.lookupMimeType` function now returns `undefined`
  rather than `null` if the mime type could not be found.
- The `@cumulus/ingest/lock.removeLock` function now returns `undefined`

#### Added

- **CUMULUS-2116**
  - Added `@cumulus/api/models/granule.unpublishAndDeleteGranule` which
  unpublishes a granule from CMR and deletes it from Cumulus, but does not
  update the record to `published: false` before deletion

### Fixed

- **CUMULUS-2116**
  - Fixed a race condition with bulk granule delete causing deleted granules to still appear in Elasticsearch. Granules removed via bulk delete should now be removed from Elasticsearch.

## [v2.0.1] 2020-07-28

### Added

- **CUMULUS-1886**
  - Added `multiple sort keys` support to `@cumulus/api`
- **CUMULUS-2099**
  - `@cumulus/message/Queue.getQueueUrl` to get the queue URL specified in a Cumulus workflow message, if any.

### Fixed

- **[PR 1790](https://github.com/nasa/cumulus/pull/1790)**
  - Fixed bug with request headers in `@cumulus/launchpad-auth` causing Launchpad token requests to fail

## [v2.0.0] 2020-07-23

### BREAKING CHANGES

- Changes to the `@cumulus/api-client` package
  - The `CumulusApiClientError` class must now be imported using
    `const { CumulusApiClientError } = require('@cumulus/api-client/CumulusApiClientError')`
- The `@cumulus/sftp-client/SftpClient` class must now be imported using
  `const { SftpClient } = require('@cumulus/sftp-client');`
- Instances of `@cumulus/ingest/SftpProviderClient` no longer implicitly connect
  when `download`, `list`, or `sync` are called. You must call `connect` on the
  provider client before issuing one of those calls. Failure to do so will
  result in a "Client not connected" exception being thrown.
- Instances of `@cumulus/ingest/SftpProviderClient` no longer implicitly
  disconnect from the SFTP server when `list` is called.
- Instances of `@cumulus/sftp-client/SftpClient` must now be explicitly closed
  by calling `.end()`
- Instances of `@cumulus/sftp-client/SftpClient` no longer implicitly connect to
  the server when `download`, `unlink`, `syncToS3`, `syncFromS3`, and `list` are
  called. You must explicitly call `connect` before calling one of those
  methods.
- Changes to the `@cumulus/common` package
  - `cloudwatch-event.getSfEventMessageObject()` now returns `undefined` if the
    message could not be found or could not be parsed. It previously returned
    `null`.
  - `S3KeyPairProvider.decrypt()` now throws an exception if the bucket
    containing the key cannot be determined.
  - `S3KeyPairProvider.decrypt()` now throws an exception if the stack cannot be
    determined.
  - `S3KeyPairProvider.encrypt()` now throws an exception if the bucket
    containing the key cannot be determined.
  - `S3KeyPairProvider.encrypt()` now throws an exception if the stack cannot be
    determined.
  - `sns-event.getSnsEventMessageObject()` now returns `undefined` if it could
    not be parsed. It previously returned `null`.
  - The `aws` module has been removed.
  - The `BucketsConfig.buckets` property is now read-only and private
  - The `test-utils.validateConfig()` function now resolves to `undefined`
    rather than `true`.
  - The `test-utils.validateInput()` function now resolves to `undefined` rather
    than `true`.
  - The `test-utils.validateOutput()` function now resolves to `undefined`
    rather than `true`.
  - The static `S3KeyPairProvider.retrieveKey()` function has been removed.
- Changes to the `@cumulus/cmrjs` package
  - `@cumulus/cmrjs.constructOnlineAccessUrl()` and
    `@cumulus/cmrjs/cmr-utils.constructOnlineAccessUrl()` previously took a
    `buckets` parameter, which was an instance of
    `@cumulus/common/BucketsConfig`. They now take a `bucketTypes` parameter,
    which is a simple object mapping bucket names to bucket types. Example:
    `{ 'private-1': 'private', 'public-1': 'public' }`
  - `@cumulus/cmrjs.reconcileCMRMetadata()` and
    `@cumulus/cmrjs/cmr-utils.reconcileCMRMetadata()` now take a **required**
    `bucketTypes` parameter, which is a simple object mapping bucket names to
    bucket types. Example: `{ 'private-1': 'private', 'public-1': 'public' }`
  - `@cumulus/cmrjs.updateCMRMetadata()` and
    `@cumulus/cmrjs/cmr-utils.updateCMRMetadata()` previously took an optional
    `inBuckets` parameter, which was an instance of
    `@cumulus/common/BucketsConfig`. They now take a **required** `bucketTypes`
    parameter, which is a simple object mapping bucket names to bucket types.
    Example: `{ 'private-1': 'private', 'public-1': 'public' }`
- The minimum supported version of all published Cumulus packages is now Node
  12.18.0
  - Tasks using the `cumuluss/cumulus-ecs-task` Docker image must be updated to
    `cumuluss/cumulus-ecs-task:1.7.0`. This can be done by updating the `image`
    property of any tasks defined using the `cumulus_ecs_service` Terraform
    module.
- Changes to `@cumulus/aws-client/S3`
  - The signature of the `getObjectSize` function has changed. It now takes a
    params object with three properties:
    - **s3**: an instance of an AWS.S3 object
    - **bucket**
    - **key**
  - The `getObjectSize` function will no longer retry if the object does not
    exist
- **CUMULUS-1861**
  - `@cumulus/message/Collections.getCollectionIdFromMessage` now throws a
    `CumulusMessageError` if `collectionName` and `collectionVersion` are missing
    from `meta.collection`.   Previously this method would return
    `'undefined___undefined'` instead
  - `@cumulus/integration-tests/addCollections` now returns an array of collections that
    were added rather than the count of added collections
- **CUMULUS-1930**
  - The `@cumulus/common/util.uuid()` function has been removed
- **CUMULUS-1955**
  - `@cumulus/aws-client/S3.multipartCopyObject` now returns an object with the
    AWS `etag` of the destination object
  - `@cumulus/ingest/S3ProviderClient.list` now sets a file object's `path`
    property to `undefined` instead of `null` when the file is at the top level
    of its bucket
  - The `sync` methods of the following classes in the `@cumulus/ingest` package
    now return an object with the AWS `s3uri` and `etag` of the destination file
    (they previously returned only a string representing the S3 URI)
    - `FtpProviderClient`
    - `HttpProviderClient`
    - `S3ProviderClient`
    - `SftpProviderClient`
- **CUMULUS-1958**
  - The following methods exported from `@cumulus/cmr-js/cmr-utils` were made
    async, and added distributionBucketMap as a parameter:
    - constructOnlineAccessUrl
    - generateFileUrl
    - reconcileCMRMetadata
    - updateCMRMetadata
- **CUMULUS-1969**
  - The `DiscoverPdrs` task now expects `provider_path` to be provided at
    `event.config.provider_path`, not `event.config.collection.provider_path`
  - `event.config.provider_path` is now a required parameter of the
    `DiscoverPdrs` task
  - `event.config.collection` is no longer a parameter to the `DiscoverPdrs`
    task
  - Collections no longer support the `provider_path` property. The tasks that
    relied on that property are now referencing `config.meta.provider_path`.
    Workflows should be updated accordingly.
- **CUMULUS-1977**
  - Moved bulk granule deletion endpoint from `/bulkDelete` to
    `/granules/bulkDelete`
- **CUMULUS-1991**
  - Updated CMR metadata generation to use "Download file.hdf" (where `file.hdf` is the filename of the given resource) as the resource description instead of "File to download"
  - CMR metadata updates now respect changes to resource descriptions (previously only changes to resource URLs were respected)

### MIGRATION STEPS

- Due to an issue with the AWS API Gateway and how the Thin Egress App Cloudformation template applies updates, you may need to redeploy your
  `thin-egress-app-EgressGateway` manually as a one time migration step.    If your deployment fails with an
  error similar to:

  ```bash
  Error: Lambda function (<stack>-tf-TeaCache) returned error: ({"errorType":"HTTPError","errorMessage":"Response code 404 (Not Found)"})
  ```

  Then follow the [AWS
  instructions](https://docs.aws.amazon.com/apigateway/latest/developerguide/how-to-deploy-api-with-console.html)
  to `Redeploy a REST API to a stage` for your egress API and re-run `terraform
  apply`.

### Added

- **CUMULUS-2081**
  - Add Integrator Guide section for onboarding
  - Add helpful tips documentation

- **CUMULUS-1902**
  - Add Common Use Cases section under Operator Docs

- **CUMULUS-2058**
  - Added `lambda_processing_role_name` as an output from the `cumulus` module
    to provide the processing role name
- **CUMULUS-1417**
  - Added a `checksumFor` property to collection `files` config. Set this
    property on a checksum file's definition matching the `regex` of the target
    file. More details in the ['Data Cookbooks
    Setup'](https://nasa.github.io/cumulus/docs/next/data-cookbooks/setup)
    documentation.
  - Added `checksumFor` validation to collections model.
- **CUMULUS-1956**
  - Added `@cumulus/earthata-login-client` package
  - The `/s3credentials` endpoint that is deployed as part of distribution now
    supports authentication using tokens created by a different application. If
    a request contains the `EDL-ClientId` and `EDL-Token` headers,
    authentication will be handled using that token rather than attempting to
    use OAuth.
  - `@cumulus/earthata-login-client.getTokenUsername()` now accepts an
    `xRequestId` argument, which will be included as the `X-Request-Id` header
    when calling Earthdata Login.
  - If the `s3Credentials` endpoint is invoked with an EDL token and an
    `X-Request-Id` header, that `X-Request-Id` header will be forwarded to
    Earthata Login.
- **CUMULUS-1957**
  - If EDL token authentication is being used, and the `EDL-Client-Name` header
    is set, `@the-client-name` will be appended to the end of the Earthdata
    Login username that is used as the `RoleSessionName` of the temporary IAM
    credentials. This value will show up in the AWS S3 server access logs.
- **CUMULUS-1958**
  - Add the ability for users to specify a `bucket_map_key` to the `cumulus`
    terraform module as an override for the default .yaml values that are passed
    to TEA by Core.    Using this option *requires* that each configured
    Cumulus 'distribution' bucket (e.g. public/protected buckets) have a single
    TEA mapping.  Multiple maps per bucket are not supported.
  - Updated Generating a distribution URL, the MoveGranules task and all CMR
    reconciliation functionality to utilize the TEA bucket map override.
  - Updated deploy process to utilize a bootstrap 'tea-map-cache' lambda that
    will, after deployment of Cumulus Core's TEA instance, query TEA for all
    protected/public buckets and generate a mapping configuration used
    internally by Core.  This object is also exposed as an output of the Cumulus
    module as `distribution_bucket_map`.
- **CUMULUS-1961**
  - Replaces DynamoDB for Elasticsearch for reconciliationReportForCumulusCMR
    comparisons between Cumulus and CMR.
- **CUMULUS-1970**
  - Created the `add-missing-file-checksums` workflow task
  - Added `@cumulus/aws-client/S3.calculateObjectHash()` function
  - Added `@cumulus/aws-client/S3.getObjectReadStream()` function
- **CUMULUS-1887**
  - Add additional fields to the granule CSV download file
- **CUMULUS-2019**
  - Add `infix` search to es query builder `@cumulus/api/es/es/queries` to
    support partial matching of the keywords

### Changed

- **CUMULUS-2032**
  - Updated @cumulus/ingest/HttpProviderClient to utilize a configuration key
    `httpListTimeout` to set the default timeout for discovery HTTP/HTTPS
    requests, and updates the default for the provider to 5 minutes (300 seconds).
  - Updated the DiscoverGranules and DiscoverPDRs tasks to utilize the updated
    configuration value if set via workflow config, and updates the default for
    these tasks to 5 minutes (300 seconds).

- **CUMULUS-176**
  - The API will now respond with a 400 status code when a request body contains
    invalid JSON. It had previously returned a 500 status code.
- **CUMULUS-1861**
  - Updates Rule objects to no longer require a collection.
  - Changes the DLQ behavior for `sfEventSqsToDbRecords` and
    `sfEventSqsToDbRecordsInputQueue`. Previously failure to write a database
    record would result in lambda success, and an error log in the CloudWatch
    logs.   The lambda has been updated to manually add a record to
    the `sfEventSqsToDbRecordsDeadLetterQueue` if the granule, execution, *or*
    pdr record fails to write, in addition to the previous error logging.
- **CUMULUS-1956**
  - The `/s3credentials` endpoint that is deployed as part of distribution now
    supports authentication using tokens created by a different application. If
    a request contains the `EDL-ClientId` and `EDL-Token` headers,
    authentication will be handled using that token rather than attempting to
    use OAuth.
- **CUMULUS-1977**
  - API endpoint POST `/granules/bulk` now returns a 202 status on a successful
    response instead of a 200 response
  - API endpoint DELETE `/granules/<granule-id>` now returns a 404 status if the
    granule record was already deleted
  - `@cumulus/api/models/Granule.update()` now returns the updated granule
    record
  - Implemented POST `/granules/bulkDelete` API endpoint to support deleting
    granules specified by ID or returned by the provided query in the request
    body. If the request is successful, the endpoint returns the async operation
    ID that has been started to remove the granules.
    - To use a query in the request body, your deployment must be
      [configured to access the Elasticsearch host for ESDIS metrics](https://nasa.github.io/cumulus/docs/additional-deployment-options/cloudwatch-logs-delivery#esdis-metrics)
      in your environment
  - Added `@cumulus/api/models/Granule.getRecord()` method to return raw record
    from DynamoDB
  - Added `@cumulus/api/models/Granule.delete()` method which handles deleting
    the granule record from DynamoDB and the granule files from S3
- **CUMULUS-1982**
  - The `globalConnectionLimit` property of providers is now optional and
    defaults to "unlimited"
- **CUMULUS-1997**
  - Added optional `launchpad` configuration to `@cumulus/hyrax-metadata-updates` task config schema.
- **CUMULUS-1991**
  - `@cumulus/cmrjs/src/cmr-utils/constructOnlineAccessUrls()` now throws an error if `cmrGranuleUrlType = "distribution"` and no distribution endpoint argument is provided
- **CUMULUS-2011**
  - Reconciliation reports are now generated within an AsyncOperation
- **CUMULUS-2016**
  - Upgrade TEA to version 79

### Fixed

- **CUMULUS-1991**
  - Added missing `DISTRIBUTION_ENDPOINT` environment variable for API lambdas. This environment variable is required for API requests to move granules.

- **CUMULUS-1961**
  - Fixed granules and executions query params not getting sent to API in granule list operation in `@cumulus/api-client`

### Deprecated

- `@cumulus/aws-client/S3.calculateS3ObjectChecksum()`
- `@cumulus/aws-client/S3.getS3ObjectReadStream()`
- `@cumulus/common/log.convertLogLevel()`
- `@cumulus/collection-config-store`
- `@cumulus/common/util.sleep()`

- **CUMULUS-1930**
  - `@cumulus/common/log.convertLogLevel()`
  - `@cumulus/common/util.isNull()`
  - `@cumulus/common/util.isUndefined()`
  - `@cumulus/common/util.negate()`
  - `@cumulus/common/util.noop()`
  - `@cumulus/common/util.isNil()`
  - `@cumulus/common/util.renameProperty()`
  - `@cumulus/common/util.lookupMimeType()`
  - `@cumulus/common/util.thread()`
  - `@cumulus/common/util.mkdtempSync()`

### Removed

- The deprecated `@cumulus/common.bucketsConfigJsonObject` function has been
  removed
- The deprecated `@cumulus/common.CollectionConfigStore` class has been removed
- The deprecated `@cumulus/common.concurrency` module has been removed
- The deprecated `@cumulus/common.constructCollectionId` function has been
  removed
- The deprecated `@cumulus/common.launchpad` module has been removed
- The deprecated `@cumulus/common.LaunchpadToken` class has been removed
- The deprecated `@cumulus/common.Semaphore` class has been removed
- The deprecated `@cumulus/common.stringUtils` module has been removed
- The deprecated `@cumulus/common/aws.cloudwatchlogs` function has been removed
- The deprecated `@cumulus/common/aws.deleteS3Files` function has been removed
- The deprecated `@cumulus/common/aws.deleteS3Object` function has been removed
- The deprecated `@cumulus/common/aws.dynamodb` function has been removed
- The deprecated `@cumulus/common/aws.dynamodbDocClient` function has been
  removed
- The deprecated `@cumulus/common/aws.getExecutionArn` function has been removed
- The deprecated `@cumulus/common/aws.headObject` function has been removed
- The deprecated `@cumulus/common/aws.listS3ObjectsV2` function has been removed
- The deprecated `@cumulus/common/aws.parseS3Uri` function has been removed
- The deprecated `@cumulus/common/aws.promiseS3Upload` function has been removed
- The deprecated `@cumulus/common/aws.recursivelyDeleteS3Bucket` function has
  been removed
- The deprecated `@cumulus/common/aws.s3CopyObject` function has been removed
- The deprecated `@cumulus/common/aws.s3ObjectExists` function has been removed
- The deprecated `@cumulus/common/aws.s3PutObject` function has been removed
- The deprecated `@cumulus/common/bucketsConfigJsonObject` function has been
  removed
- The deprecated `@cumulus/common/CloudWatchLogger` class has been removed
- The deprecated `@cumulus/common/collection-config-store.CollectionConfigStore`
  class has been removed
- The deprecated `@cumulus/common/collection-config-store.constructCollectionId`
  function has been removed
- The deprecated `@cumulus/common/concurrency.limit` function has been removed
- The deprecated `@cumulus/common/concurrency.mapTolerant` function has been
  removed
- The deprecated `@cumulus/common/concurrency.promiseUrl` function has been
  removed
- The deprecated `@cumulus/common/concurrency.toPromise` function has been
  removed
- The deprecated `@cumulus/common/concurrency.unless` function has been removed
- The deprecated `@cumulus/common/config.parseConfig` function has been removed
- The deprecated `@cumulus/common/config.resolveResource` function has been
  removed
- The deprecated `@cumulus/common/DynamoDb.get` function has been removed
- The deprecated `@cumulus/common/DynamoDb.scan` function has been removed
- The deprecated `@cumulus/common/FieldPattern` class has been removed
- The deprecated `@cumulus/common/launchpad.getLaunchpadToken` function has been
  removed
- The deprecated `@cumulus/common/launchpad.validateLaunchpadToken` function has
  been removed
- The deprecated `@cumulus/common/LaunchpadToken` class has been removed
- The deprecated `@cumulus/common/message.buildCumulusMeta` function has been
  removed
- The deprecated `@cumulus/common/message.buildQueueMessageFromTemplate`
  function has been removed
- The deprecated `@cumulus/common/message.getCollectionIdFromMessage` function
  has been removed
- The deprecated `@cumulus/common/message.getMaximumExecutions` function has
  been removed
- The deprecated `@cumulus/common/message.getMessageExecutionArn` function has
  been removed
- The deprecated `@cumulus/common/message.getMessageExecutionName` function has
  been removed
- The deprecated `@cumulus/common/message.getMessageFromTemplate` function has
  been removed
- The deprecated `@cumulus/common/message.getMessageGranules` function has been
  removed
- The deprecated `@cumulus/common/message.getMessageStateMachineArn` function
  has been removed
- The deprecated `@cumulus/common/message.getQueueName` function has been
  removed
- The deprecated `@cumulus/common/message.getQueueNameByUrl` function has been
  removed
- The deprecated `@cumulus/common/message.hasQueueAndExecutionLimit` function
  has been removed
- The deprecated `@cumulus/common/Semaphore` class has been removed
- The deprecated `@cumulus/common/string.globalReplace` function has been removed
- The deprecated `@cumulus/common/string.isNonEmptyString` function has been
  removed
- The deprecated `@cumulus/common/string.isValidHostname` function has been
  removed
- The deprecated `@cumulus/common/string.match` function has been removed
- The deprecated `@cumulus/common/string.matches` function has been removed
- The deprecated `@cumulus/common/string.replace` function has been removed
- The deprecated `@cumulus/common/string.toLower` function has been removed
- The deprecated `@cumulus/common/string.toUpper` function has been removed
- The deprecated `@cumulus/common/testUtils.getLocalstackEndpoint` function has been removed
- The deprecated `@cumulus/common/util.setErrorStack` function has been removed
- The `@cumulus/common/util.uuid` function has been removed
- The deprecated `@cumulus/common/workflows.getWorkflowArn` function has been
  removed
- The deprecated `@cumulus/common/workflows.getWorkflowFile` function has been
  removed
- The deprecated `@cumulus/common/workflows.getWorkflowList` function has been
  removed
- The deprecated `@cumulus/common/workflows.getWorkflowTemplate` function has
  been removed
- `@cumulus/aws-client/StepFunctions.toSfnExecutionName()`
- `@cumulus/aws-client/StepFunctions.fromSfnExecutionName()`
- `@cumulus/aws-client/StepFunctions.getExecutionArn()`
- `@cumulus/aws-client/StepFunctions.getExecutionUrl()`
- `@cumulus/aws-client/StepFunctions.getStateMachineArn()`
- `@cumulus/aws-client/StepFunctions.pullStepFunctionEvent()`
- `@cumulus/common/test-utils/throttleOnce()`
- `@cumulus/integration-tests/api/distribution.invokeApiDistributionLambda()`
- `@cumulus/integration-tests/api/distribution.getDistributionApiRedirect()`
- `@cumulus/integration-tests/api/distribution.getDistributionApiFileStream()`

## [v1.24.0] 2020-06-03

### BREAKING CHANGES

- **CUMULUS-1969**
  - The `DiscoverPdrs` task now expects `provider_path` to be provided at
    `event.config.provider_path`, not `event.config.collection.provider_path`
  - `event.config.provider_path` is now a required parameter of the
    `DiscoverPdrs` task
  - `event.config.collection` is no longer a parameter to the `DiscoverPdrs`
    task
  - Collections no longer support the `provider_path` property. The tasks that
    relied on that property are now referencing `config.meta.provider_path`.
    Workflows should be updated accordingly.

- **CUMULUS-1997**
  - `@cumulus/cmr-client/CMRSearchConceptQueue` parameters have been changed to take a `cmrSettings` object containing clientId, provider, and auth information. This can be generated using `@cumulus/cmrjs/cmr-utils/getCmrSettings`. The `cmrEnvironment` variable has been removed.

### Added

- **CUMULUS-1800**
  - Added task configuration setting named `syncChecksumFiles` to the
    SyncGranule task. This setting is `false` by default, but when set to
    `true`, all checksum files associated with data files that are downloaded
    will be downloaded as well.
- **CUMULUS-1952**
  - Updated HTTP(S) provider client to accept username/password for Basic authorization. This change adds support for Basic Authorization such as Earthdata login redirects to ingest (i.e. as implemented in SyncGranule), but not to discovery (i.e. as implemented in DiscoverGranules). Discovery still expects the provider's file system to be publicly accessible, but not the individual files and their contents.
  - **NOTE**: Using this in combination with the HTTP protocol may expose usernames and passwords to intermediary network entities. HTTPS is highly recommended.
- **CUMULUS-1997**
  - Added optional `launchpad` configuration to `@cumulus/hyrax-metadata-updates` task config schema.

### Fixed

- **CUMULUS-1997**
  - Updated all CMR operations to use configured authentication scheme
- **CUMULUS-2010**
  - Updated `@cumulus/api/launchpadSaml` to support multiple userGroup attributes from the SAML response

## [v1.23.2] 2020-05-22

### BREAKING CHANGES

- Updates to the Cumulus archive API:
  - All endpoints now return a `401` response instead of a `403` for any request where the JWT passed as a Bearer token is invalid.
  - POST `/refresh` and DELETE `/token/<token>` endpoints now return a `401` response for requests with expired tokens

- **CUMULUS-1894**
  - `@cumulus/ingest/granule.handleDuplicateFile()`
    - The `copyOptions` parameter has been removed
    - An `ACL` parameter has been added
  - `@cumulus/ingest/granule.renameS3FileWithTimestamp()`
    - Now returns `undefined`

- **CUMULUS-1896**
  Updated all Cumulus core lambdas to utilize the new message adapter streaming interface via [cumulus-message-adapter-js v1.2.0](https://github.com/nasa/cumulus-message-adapter-js/releases/tag/v1.2.0).   Users of this version of Cumulus (or later) must utilize version 1.3.0 or greater of the [cumulus-message-adapter](https://github.com/nasa/cumulus-message-adapter) to support core lambdas.

- **CUMULUS-1912**
  - `@cumulus/api` reconciliationReports list endpoint returns a list of reconciliationReport records instead of S3Uri.

- **CUMULUS-1969**
  - The `DiscoverGranules` task now expects `provider_path` to be provided at
    `event.config.provider_path`, not `event.config.collection.provider_path`
  - `config.provider_path` is now a required parameter of the `DiscoverGranules`
    task

### MIGRATION STEPS

- To take advantage of the new TTL-based access token expiration implemented in CUMULUS-1777 (see notes below) and clear out existing records in your access tokens table, do the following:
  1. Log out of any active dashboard sessions
  2. Use the AWS console or CLI to delete your `<prefix>-AccessTokensTable` DynamoDB table
  3. [Re-deploy your `data-persistence` module](https://nasa.github.io/cumulus/docs/deployment/upgrade-readme#update-data-persistence-resources), which should re-create the `<prefix>-AccessTokensTable` DynamoDB table
  4. Return to using the Cumulus API/dashboard as normal
- This release requires the Cumulus Message Adapter layer deployed with Cumulus Core to be at least 1.3.0, as the core lambdas have updated to [cumulus-message-adapter-js v1.2.0](https://github.com/nasa/cumulus-message-adapter-js/releases/tag/v1.2.0) and the new CMA interface.  As a result, users should:
  1. Follow the [Cumulus Message Adapter (CMA) deployment instructions](https://nasa.github.io/cumulus/docs/deployment/deployment-readme#deploy-the-cumulus-message-adapter-layer) and install a CMA layer version >=1.3.0
  2. If you are using any custom Node.js Lambdas in your workflows **and** the Cumulus CMA layer/`cumulus-message-adapter-js`, you must update your lambda to use [cumulus-message-adapter-js v1.2.0](https://github.com/nasa/cumulus-message-adapter-js/releases/tag/v1.2.0) and follow the migration instructions in the release notes. Prior versions of `cumulus-message-adapter-js` are not compatible with CMA >= 1.3.0.
- Migrate existing s3 reconciliation report records to database (CUMULUS-1911):
  - After update your `data persistence` module and Cumulus resources, run the command:

  ```bash
  ./node_modules/.bin/cumulus-api migrate --stack `<your-terraform-deployment-prefix>` --migrationVersion migration5
  ```

### Added

- Added a limit for concurrent Elasticsearch requests when doing an index from database operation
- Added the `es_request_concurrency` parameter to the archive and cumulus Terraform modules

- **CUMULUS-1995**
  - Added the `es_index_shards` parameter to the archive and cumulus Terraform modules to configure the number of shards for the ES index
    - If you have an existing ES index, you will need to [reindex](https://nasa.github.io/cumulus-api/#reindex) and then [change index](https://nasa.github.io/cumulus-api/#change-index) to take advantage of shard updates

- **CUMULUS-1894**
  - Added `@cumulus/aws-client/S3.moveObject()`

- **CUMULUS-1911**
  - Added ReconciliationReports table
  - Updated CreateReconciliationReport lambda to save Reconciliation Report records to database
  - Updated dbIndexer and IndexFromDatabase lambdas to index Reconciliation Report records to Elasticsearch
  - Added migration_5 to migrate existing s3 reconciliation report records to database and Elasticsearch
  - Updated `@cumulus/api` package, `tf-modules/archive` and `tf-modules/data-persistence` Terraform modules

- **CUMULUS-1916**
  - Added util function for seeding reconciliation reports when running API locally in dashboard

### Changed

- **CUMULUS-1777**
  - The `expirationTime` property is now a **required field** of the access tokens model.
  - Updated the `AccessTokens` table to set a [TTL](https://docs.aws.amazon.com/amazondynamodb/latest/developerguide/howitworks-ttl.html) on the `expirationTime` field in `tf-modules/data-persistence/dynamo.tf`. As a result, access token records in this table whose `expirationTime` has passed should be **automatically deleted by DynamoDB**.
  - Updated all code creating access token records in the Dynamo `AccessTokens` table to set the `expirationTime` field value in seconds from the epoch.
- **CUMULUS-1912**
  - Updated reconciliationReports endpoints to query against Elasticsearch, delete report from both database and s3
  - Added `@cumulus/api-client/reconciliationReports`
- **CUMULUS-1999**
  - Updated `@cumulus/common/util.deprecate()` so that only a single deprecation notice is printed for each name/version combination

### Fixed

- **CUMULUS-1894**
  - The `SyncGranule` task can now handle files larger than 5 GB
- **CUMULUS-1987**
  - `Remove granule from CMR` operation in `@cumulus/api` now passes token to CMR when fetching granule metadata, allowing removal of private granules
- **CUMULUS-1993**
  - For a given queue, the `sqs-message-consumer` Lambda will now only schedule workflows for rules matching the queue **and the collection information in each queue message (if any)**
    - The consumer also now only reads each queue message **once per Lambda invocation**, whereas previously each message was read **once per queue rule per Lambda invocation**
  - Fixed bug preventing the deletion of multiple SNS rules that share the same SNS topic

### Deprecated

- **CUMULUS-1894**
  - `@cumulus/ingest/granule.copyGranuleFile()`
  - `@cumulus/ingest/granule.moveGranuleFile()`

- **CUMULUS-1987** - Deprecated the following functions:
  - `@cumulus/cmrjs/getMetadata(cmrLink)` -> `@cumulus/cmr-client/CMR.getGranuleMetadata(cmrLink)`
  - `@cumulus/cmrjs/getFullMetadata(cmrLink)`

## [v1.22.1] 2020-05-04

**Note**: v1.22.0 was not released as a package due to npm/release concerns.  Users upgrading to 1.22.x should start with 1.22.1

### Added

- **CUMULUS-1894**
  - Added `@cumulus/aws-client/S3.multipartCopyObject()`
- **CUMULUS-408**
  - Added `certificateUri` field to provider schema. This optional field allows operators to specify an S3 uri to a CA bundle to use for HTTPS requests.
- **CUMULUS-1787**
  - Added `collections/active` endpoint for returning collections with active granules in `@cumulus/api`
- **CUMULUS-1799**
  - Added `@cumulus/common/stack.getBucketsConfigKey()` to return the S3 key for the buckets config object
  - Added `@cumulus/common/workflows.getWorkflowFileKey()` to return the S3 key for a workflow definition object
  - Added `@cumulus/common/workflows.getWorkflowsListKeyPrefix()` to return the S3 key prefix for objects containing workflow definitions
  - Added `@cumulus/message` package containing utilities for building and parsing Cumulus messages
- **CUMULUS-1850**
  - Added `@cumulus/aws-client/Kinesis.describeStream()` to get a Kinesis stream description
- **CUMULUS-1853**
  - Added `@cumulus/integration-tests/collections.createCollection()`
  - Added `@cumulus/integration-tests/executions.findExecutionArn()`
  - Added `@cumulus/integration-tests/executions.getExecutionWithStatus()`
  - Added `@cumulus/integration-tests/granules.getGranuleWithStatus()`
  - Added `@cumulus/integration-tests/providers.createProvider()`
  - Added `@cumulus/integration-tests/rules.createOneTimeRule()`

### Changed

- **CUMULUS-1682**
  - Moved all `@cumulus/ingest/parse-pdr` code into the `parse-pdr` task as it had become tightly coupled with that task's handler and was not used anywhere else. Unit tests also restored.
- **CUMULUS-1820**
  - Updated the Thin Egress App module used in `tf-modules/distribution/main.tf` to build 74. [See the release notes](https://github.com/asfadmin/thin-egress-app/releases/tag/tea-build.74).
- **CUMULUS-1852**
  - Updated POST endpoints for `/collections`, `/providers`, and `/rules` to log errors when returning a 500 response
  - Updated POST endpoint for `/collections`:
    - Return a 400 response when the `name` or `version` fields are missing
    - Return a 409 response if the collection already exists
    - Improved error messages to be more explicit
  - Updated POST endpoint for `/providers`:
    - Return a 400 response if the `host` field value is invalid
    - Return a 409 response if the provider already exists
  - Updated POST endpoint for `/rules`:
    - Return a 400 response if rule `name` is invalid
    - Return a 400 response if rule `type` is invalid
- **CUMULUS-1891**
  - Updated the following endpoints using async operations to return a 503 error if the ECS task  cannot be started and a 500 response for a non-specific error:
    - POST `/replays`
    - POST `/bulkDelete`
    - POST `/elasticsearch/index-from-database`
    - POST `/granules/bulk`

### Fixed

- **CUMULUS-408**
  - Fixed HTTPS discovery and ingest.

- **CUMULUS-1850**
  - Fixed a bug in Kinesis event processing where the message consumer would not properly filter available rules based on the collection information in the event and the Kinesis stream ARN

- **CUMULUS-1853**
  - Fixed a bug where attempting to create a rule containing a payload property
    would fail schema validation.

- **CUMULUS-1854**
  - Rule schema is validated before starting workflows or creating event source mappings

- **CUMULUS-1974**
  - Fixed @cumulus/api webpack config for missing underscore object due to underscore update

- **CUMULUS-2210**
  - Fixed `cmr_oauth_provider` variable not being propagated to reconciliation reports

### Deprecated

- **CUMULUS-1799** - Deprecated the following code. For cases where the code was moved into another package, the new code location is noted:
  - `@cumulus/aws-client/StepFunctions.fromSfnExecutionName()`
  - `@cumulus/aws-client/StepFunctions.toSfnExecutionName()`
  - `@cumulus/aws-client/StepFunctions.getExecutionArn()` -> `@cumulus/message/Executions.buildExecutionArn()`
  - `@cumulus/aws-client/StepFunctions.getExecutionUrl()` -> `@cumulus/message/Executions.getExecutionUrlFromArn()`
  - `@cumulus/aws-client/StepFunctions.getStateMachineArn()` -> `@cumulus/message/Executions.getStateMachineArnFromExecutionArn()`
  - `@cumulus/aws-client/StepFunctions.pullStepFunctionEvent()` -> `@cumulus/message/StepFunctions.pullStepFunctionEvent()`
  - `@cumulus/common/bucketsConfigJsonObject()`
  - `@cumulus/common/CloudWatchLogger`
  - `@cumulus/common/collection-config-store/CollectionConfigStore` -> `@cumulus/collection-config-store`
  - `@cumulus/common/collection-config-store.constructCollectionId()` -> `@cumulus/message/Collections.constructCollectionId`
  - `@cumulus/common/concurrency.limit()`
  - `@cumulus/common/concurrency.mapTolerant()`
  - `@cumulus/common/concurrency.promiseUrl()`
  - `@cumulus/common/concurrency.toPromise()`
  - `@cumulus/common/concurrency.unless()`
  - `@cumulus/common/config.buildSchema()`
  - `@cumulus/common/config.parseConfig()`
  - `@cumulus/common/config.resolveResource()`
  - `@cumulus/common/config.resourceToArn()`
  - `@cumulus/common/FieldPattern`
  - `@cumulus/common/launchpad.getLaunchpadToken()` -> `@cumulus/launchpad-auth/index.getLaunchpadToken()`
  - `@cumulus/common/LaunchpadToken` -> `@cumulus/launchpad-auth/LaunchpadToken`
  - `@cumulus/common/launchpad.validateLaunchpadToken()` -> `@cumulus/launchpad-auth/index.validateLaunchpadToken()`
  - `@cumulus/common/message.buildCumulusMeta()` -> `@cumulus/message/Build.buildCumulusMeta()`
  - `@cumulus/common/message.buildQueueMessageFromTemplate()` -> `@cumulus/message/Build.buildQueueMessageFromTemplate()`
  - `@cumulus/common/message.getCollectionIdFromMessage()` -> `@cumulus/message/Collections.getCollectionIdFromMessage()`
  - `@cumulus/common/message.getMessageExecutionArn()` -> `@cumulus/message/Executions.getMessageExecutionArn()`
  - `@cumulus/common/message.getMessageExecutionName()` -> `@cumulus/message/Executions.getMessageExecutionName()`
  - `@cumulus/common/message.getMaximumExecutions()` -> `@cumulus/message/Queue.getMaximumExecutions()`
  - `@cumulus/common/message.getMessageFromTemplate()`
  - `@cumulus/common/message.getMessageStateMachineArn()` -> `@cumulus/message/Executions.getMessageStateMachineArn()`)
  - `@cumulus/common/message.getMessageGranules()` -> `@cumulus/message/Granules.getMessageGranules()`
  - `@cumulus/common/message.getQueueNameByUrl()` -> `@cumulus/message/Queue.getQueueNameByUrl()`
  - `@cumulus/common/message.getQueueName()` -> `@cumulus/message/Queue.getQueueName()`)
  - `@cumulus/common/message.hasQueueAndExecutionLimit()` -> `@cumulus/message/Queue.hasQueueAndExecutionLimit()`
  - `@cumulus/common/Semaphore`
  - `@cumulus/common/test-utils.throttleOnce()`
  - `@cumulus/common/workflows.getWorkflowArn()`
  - `@cumulus/common/workflows.getWorkflowFile()`
  - `@cumulus/common/workflows.getWorkflowList()`
  - `@cumulus/common/workflows.getWorkflowTemplate()`
  - `@cumulus/integration-tests/sfnStep/SfnStep.parseStepMessage()` -> `@cumulus/message/StepFunctions.parseStepMessage()`
- **CUMULUS-1858** - Deprecated the following functions.
  - `@cumulus/common/string.globalReplace()`
  - `@cumulus/common/string.isNonEmptyString()`
  - `@cumulus/common/string.isValidHostname()`
  - `@cumulus/common/string.match()`
  - `@cumulus/common/string.matches()`
  - `@cumulus/common/string.replace()`
  - `@cumulus/common/string.toLower()`
  - `@cumulus/common/string.toUpper()`

### Removed

- **CUMULUS-1799**: Deprecated code removals:
  - Removed from `@cumulus/common/aws`:
    - `pullStepFunctionEvent()`
  - Removed `@cumulus/common/sfnStep`
  - Removed `@cumulus/common/StepFunctions`

## [v1.21.0] 2020-03-30

### PLEASE NOTE

- **CUMULUS-1762**: the `messageConsumer` for `sns` and `kinesis`-type rules now fetches
  the collection information from the message. You should ensure that your rule's collection
  name and version match what is in the message for these ingest messages to be processed.
  If no matching rule is found, an error will be thrown and logged in the
  `messageConsumer` Lambda function's log group.

### Added

- **CUMULUS-1629**`
  - Updates discover-granules task to respect/utilize duplicateHandling configuration such that
    - skip:               Duplicates will be filtered from the granule list
    - error:              Duplicates encountered will result in step failure
    - replace, version:   Duplicates will be ignored and handled as normal.
  - Adds a new copy of the API lambda `PrivateApiLambda()` which is configured to not require authentication. This Lambda is not connected to an API gateway
  - Adds `@cumulus/api-client` with functions for use by workflow lambdas to call the API when needed

- **CUMULUS-1732**
  - Added Python task/activity workflow and integration test (`PythonReferenceSpec`) to test `cumulus-message-adapter-python`and `cumulus-process-py` integration.
- **CUMULUS-1795**
  - Added an IAM policy on the Cumulus EC2 creation to enable SSM when the `deploy_to_ngap` flag is true

### Changed

- **CUMULUS-1762**
  - the `messageConsumer` for `sns` and `kinesis`-type rules now fetches the collection
    information from the message.

### Deprecated

- **CUMULUS-1629**
  - Deprecate `granulesApi`, `rulesApi`, `emsApi`, `executionsAPI` from `@cumulus/integration-test/api` in favor of code moved to `@cumulus/api-client`

### Removed

- **CUMULUS-1799**: Deprecated code removals
  - Removed deprecated method `@cumulus/api/models/Granule.createGranulesFromSns()`
  - Removed deprecated method `@cumulus/api/models/Granule.removeGranuleFromCmr()`
  - Removed from `@cumulus/common/aws`:
    - `apigateway()`
    - `buildS3Uri()`
    - `calculateS3ObjectChecksum()`
    - `cf()`
    - `cloudwatch()`
    - `cloudwatchevents()`
    - `cloudwatchlogs()`
    - `createAndWaitForDynamoDbTable()`
    - `createQueue()`
    - `deleteSQSMessage()`
    - `describeCfStackResources()`
    - `downloadS3File()`
    - `downloadS3Files()`
    - `DynamoDbSearchQueue` class
    - `dynamodbstreams()`
    - `ec2()`
    - `ecs()`
    - `fileExists()`
    - `findResourceArn()`
    - `fromSfnExecutionName()`
    - `getFileBucketAndKey()`
    - `getJsonS3Object()`
    - `getQueueUrl()`
    - `getObjectSize()`
    - `getS3ObjectReadStream()`
    - `getSecretString()`
    - `getStateMachineArn()`
    - `headObject()`
    - `isThrottlingException()`
    - `kinesis()`
    - `lambda()`
    - `listS3Objects()`
    - `promiseS3Upload()`
    - `publishSnsMessage()`
    - `putJsonS3Object()`
    - `receiveSQSMessages()`
    - `s3CopyObject()`
    - `s3GetObjectTagging()`
    - `s3Join()`
    - `S3ListObjectsV2Queue` class
    - `s3TagSetToQueryString()`
    - `s3PutObjectTagging()`
    - `secretsManager()`
    - `sendSQSMessage()`
    - `sfn()`
    - `sns()`
    - `sqs()`
    - `sqsQueueExists()`
    - `toSfnExecutionName()`
    - `uploadS3FileStream()`
    - `uploadS3Files()`
    - `validateS3ObjectChecksum()`
  - Removed `@cumulus/common/CloudFormationGateway` class
  - Removed `@cumulus/common/concurrency/Mutex` class
  - Removed `@cumulus/common/errors`
  - Removed `@cumulus/common/sftp`
  - Removed `@cumulus/common/string.unicodeEscape`
  - Removed `@cumulus/cmrjs/cmr-utils.getGranuleId()`
  - Removed `@cumulus/cmrjs/cmr-utils.getCmrFiles()`
  - Removed `@cumulus/cmrjs/cmr/CMR` class
  - Removed `@cumulus/cmrjs/cmr/CMRSearchConceptQueue` class
  - Removed `@cumulus/cmrjs/utils.getHost()`
  - Removed `@cumulus/cmrjs/utils.getIp()`
  - Removed `@cumulus/cmrjs/utils.hostId()`
  - Removed `@cumulus/cmrjs/utils/ummVersion()`
  - Removed `@cumulus/cmrjs/utils.updateToken()`
  - Removed `@cumulus/cmrjs/utils.validateUMMG()`
  - Removed `@cumulus/ingest/aws.getEndpoint()`
  - Removed `@cumulus/ingest/aws.getExecutionUrl()`
  - Removed `@cumulus/ingest/aws/invoke()`
  - Removed `@cumulus/ingest/aws/CloudWatch` class
  - Removed `@cumulus/ingest/aws/ECS` class
  - Removed `@cumulus/ingest/aws/Events` class
  - Removed `@cumulus/ingest/aws/SQS` class
  - Removed `@cumulus/ingest/aws/StepFunction` class
  - Removed `@cumulus/ingest/util.normalizeProviderPath()`
  - Removed `@cumulus/integration-tests/index.listCollections()`
  - Removed `@cumulus/integration-tests/index.listProviders()`
  - Removed `@cumulus/integration-tests/index.rulesList()`
  - Removed `@cumulus/integration-tests/api/api.addCollectionApi()`

## [v1.20.0] 2020-03-12

### BREAKING CHANGES

- **CUMULUS-1714**
  - Changed the format of the message sent to the granule SNS Topic. Message includes the granule record under `record` and the type of event under `event`. Messages with `deleted` events will have the record that was deleted with a `deletedAt` timestamp. Options for `event` are `Create | Update | Delete`
- **CUMULUS-1769** - `deploy_to_ngap` is now a **required** variable for the `tf-modules/cumulus` module. **For those deploying to NGAP environments, this variable should always be set to `true`.**

### Notable changes

- **CUMULUS-1739** - You can now exclude Elasticsearch from your `tf-modules/data-persistence` deployment (via `include_elasticsearch = false`) and your `tf-modules/cumulus` module will still deploy successfully.

- **CUMULUS-1769** - If you set `deploy_to_ngap = true` for the `tf-modules/archive` Terraform module, **you can only deploy your archive API gateway as `PRIVATE`**, not `EDGE`.

### Added

- Added `@cumulus/aws-client/S3.getS3ObjectReadStreamAsync()` to deal with S3 eventual consistency issues by checking for the existence an S3 object with retries before getting a readable stream for that object.
- **CUMULUS-1769**
  - Added `deploy_to_ngap` boolean variable for the `tf-modules/cumulus` and `tf-modules/archive` Terraform modules. This variable is required. **For those deploying to NGAP environments, this variable should always be set to `true`.**
- **HYRAX-70**
  - Add the hyrax-metadata-update task

### Changed

- [`AccessToken.get()`](https://github.com/nasa/cumulus/blob/master/packages/api/models/access-tokens.js) now enforces [strongly consistent reads from DynamoDB](https://docs.aws.amazon.com/amazondynamodb/latest/developerguide/HowItWorks.ReadConsistency.html)
- **CUMULUS-1739**
  - Updated `tf-modules/data-persistence` to make Elasticsearch alarm resources and outputs conditional on the `include_elasticsearch` variable
  - Updated `@cumulus/aws-client/S3.getObjectSize` to include automatic retries for any failures from `S3.headObject`
- **CUMULUS-1784**
  - Updated `@cumulus/api/lib/DistributionEvent.remoteIP()` to parse the IP address in an S3 access log from the `A-sourceip` query parameter if present, otherwise fallback to the original parsing behavior.
- **CUMULUS-1768**
  - The `stats/summary` endpoint reports the distinct collections for the number of granules reported

### Fixed

- **CUMULUS-1739** - Fixed the `tf-modules/cumulus` and `tf-modules/archive` modules to make these Elasticsearch variables truly optional:
  - `elasticsearch_domain_arn`
  - `elasticsearch_hostname`
  - `elasticsearch_security_group_id`

- **CUMULUS-1768**
  - Fixed the `stats/` endpoint so that data is correctly filtered by timestamp and `processingTime` is calculated correctly.

- **CUMULUS-1769**
  - In the `tf-modules/archive` Terraform module, the `lifecycle` block ignoring changes to the `policy` of the archive API gateway is now only enforced if `deploy_to_ngap = true`. This fixes a bug where users deploying outside of NGAP could not update their API gateway's resource policy when going from `PRIVATE` to `EDGE`, preventing their API from being accessed publicly.

- **CUMULUS-1775**
  - Fix/update api endpoint to use updated google auth endpoints such that it will work with new accounts

### Removed

- **CUMULUS-1768**
  - Removed API endpoints `stats/histogram` and `stats/average`. All advanced stats needs should be acquired from Cloud Metrics or similarly configured ELK stack.

## [v1.19.0] 2020-02-28

### BREAKING CHANGES

- **CUMULUS-1736**
  - The `@cumulus/discover-granules` task now sets the `dataType` of discovered
    granules based on the `name` of the configured collection, not the
    `dataType`.
  - The config schema of the `@cumulus/discover-granules` task now requires that
    collections contain a `version`.
  - The `@cumulus/sync-granule` task will set the `dataType` and `version` of a
    granule based on the configured collection if those fields are not already
    set on the granule. Previously it was using the `dataType` field of the
    configured collection, then falling back to the `name` field of the
    collection. This update will just use the `name` field of the collection to
    set the `dataType` field of the granule.

- **CUMULUS-1446**
  - Update the `@cumulus/integration-tests/api/executions.getExecution()`
    function to parse the response and return the execution, rather than return
    the full API response.

- **CUMULUS-1672**
  - The `cumulus` Terraform module in previous releases set a
    `Deployment = var.prefix` tag on all resources that it managed. In this
    release, a `tags` input variable has been added to the `cumulus` Terraform
    module to allow resource tagging to be customized. No default tags will be
    applied to Cumulus-managed resources. To replicate the previous behavior,
    set `tags = { Deployment: var.prefix }` as an input variable for the
    `cumulus` Terraform module.

- **CUMULUS-1684 Migration Instructions**
  - In previous releases, a provider's username and password were encrypted
    using a custom encryption library. That has now been updated to use KMS.
    This release includes a Lambda function named
    `<prefix>-ProviderSecretsMigration`, which will re-encrypt existing
    provider credentials to use KMS. After this release has been deployed, you
    will need to manually invoke that Lambda function using either the AWS CLI
    or AWS Console. It should only need to be successfully run once.
  - Future releases of Cumulus will invoke a
    `<prefix>-VerifyProviderSecretsMigration` Lambda function as part of the
    deployment, which will cause the deployment to fail if the migration
    Lambda has not been run.

- **CUMULUS-1718**
  - The `@cumulus/sf-sns-report` task for reporting mid-workflow updates has been retired.
  This task was used as the `PdrStatusReport` task in our ParsePdr example workflow.
  If you have a ParsePdr or other workflow using this task, use `@cumulus/sf-sqs-report` instead.
  Trying to deploy the old task will result in an error as the cumulus module no longer exports `sf_sns_report_task`.
  - Migration instruction: In your workflow definition, for each step using the old task change:
  `"Resource": "${module.cumulus.sf_sns_report_task.task_arn}"`
  to
  `"Resource": "${module.cumulus.sf_sqs_report_task.task_arn}"`

- **CUMULUS-1755**
  - The `thin_egress_jwt_secret_name` variable for the `tf-modules/cumulus` Terraform module is now **required**. This variable is passed on to the Thin Egress App in `tf-modules/distribution/main.tf`, which uses the keys stored in the secret to sign JWTs. See the [Thin Egress App documentation on how to create a value for this secret](https://github.com/asfadmin/thin-egress-app#setting-up-the-jwt-cookie-secrets).

### Added

- **CUMULUS-1446**
  - Add `@cumulus/common/FileUtils.readJsonFile()` function
  - Add `@cumulus/common/FileUtils.readTextFile()` function
  - Add `@cumulus/integration-tests/api/collections.createCollection()` function
  - Add `@cumulus/integration-tests/api/collections.deleteCollection()` function
  - Add `@cumulus/integration-tests/api/collections.getCollection()` function
  - Add `@cumulus/integration-tests/api/providers.getProvider()` function
  - Add `@cumulus/integration-tests/index.getExecutionOutput()` function
  - Add `@cumulus/integration-tests/index.loadCollection()` function
  - Add `@cumulus/integration-tests/index.loadProvider()` function
  - Add `@cumulus/integration-tests/index.readJsonFilesFromDir()` function

- **CUMULUS-1672**
  - Add a `tags` input variable to the `archive` Terraform module
  - Add a `tags` input variable to the `cumulus` Terraform module
  - Add a `tags` input variable to the `cumulus_ecs_service` Terraform module
  - Add a `tags` input variable to the `data-persistence` Terraform module
  - Add a `tags` input variable to the `distribution` Terraform module
  - Add a `tags` input variable to the `ingest` Terraform module
  - Add a `tags` input variable to the `s3-replicator` Terraform module

- **CUMULUS-1707**
  - Enable logrotate on ECS cluster

- **CUMULUS-1684**
  - Add a `@cumulus/aws-client/KMS` library of KMS-related functions
  - Add `@cumulus/aws-client/S3.getTextObject()`
  - Add `@cumulus/sftp-client` package
  - Create `ProviderSecretsMigration` Lambda function
  - Create `VerifyProviderSecretsMigration` Lambda function

- **CUMULUS-1548**
  - Add ability to put default Cumulus logs in Metrics' ELK stack
  - Add ability to add custom logs to Metrics' ELK Stack

- **CUMULUS-1702**
  - When logs are sent to Metrics' ELK stack, the logs endpoints will return results from there

- **CUMULUS-1459**
  - Async Operations are indexed in Elasticsearch
  - To index any existing async operations you'll need to perform an index from
    database function.

- **CUMULUS-1717**
  - Add `@cumulus/aws-client/deleteAndWaitForDynamoDbTableNotExists`, which
    deletes a DynamoDB table and waits to ensure the table no longer exists
  - Added `publishGranules` Lambda to handle publishing granule messages to SNS when granule records are written to DynamoDB
  - Added `@cumulus/api/models/Granule.storeGranulesFromCumulusMessage` to store granules from a Cumulus message to DynamoDB

- **CUMULUS-1718**
  - Added `@cumulus/sf-sqs-report` task to allow mid-workflow reporting updates.
  - Added `stepfunction_event_reporter_queue_url` and `sf_sqs_report_task` outputs to the `cumulus` module.
  - Added `publishPdrs` Lambda to handle publishing PDR messages to SNS when PDR records are written to DynamoDB.
  - Added `@cumulus/api/models/Pdr.storePdrFromCumulusMessage` to store PDRs from a Cumulus message to DynamoDB.
  - Added `@cumulus/aws-client/parseSQSMessageBody` to parse an SQS message body string into an object.

- **Ability to set custom backend API url in the archive module**
  - Add `api_url` definition in `tf-modules/cumulus/archive.tf`
  - Add `archive_api_url` variable in `tf-modules/cumulus/variables.tf`

- **CUMULUS-1741**
  - Added an optional `elasticsearch_security_group_ids` variable to the
    `data-persistence` Terraform module to allow additional security groups to
    be assigned to the Elasticsearch Domain.

- **CUMULUS-1752**
  - Added `@cumulus/integration-tests/api/distribution.invokeTEADistributionLambda` to simulate a request to the [Thin Egress App](https://github.com/asfadmin/thin-egress-app) by invoking the Lambda and getting a response payload.
  - Added `@cumulus/integration-tests/api/distribution.getTEARequestHeaders` to generate necessary request headers for a request to the Thin Egress App
  - Added `@cumulus/integration-tests/api/distribution.getTEADistributionApiFileStream` to get a response stream for a file served by Thin Egress App
  - Added `@cumulus/integration-tests/api/distribution.getTEADistributionApiRedirect` to get a redirect response from the Thin Egress App

- **CUMULUS-1755**
  - Added `@cumulus/aws-client/CloudFormation.describeCfStack()` to describe a Cloudformation stack
  - Added `@cumulus/aws-client/CloudFormation.getCfStackParameterValues()` to get multiple parameter values for a Cloudformation stack

### Changed

- **CUMULUS-1725**
  - Moved the logic that updates the granule files cache Dynamo table into its
    own Lambda function called `granuleFilesCacheUpdater`.

- **CUMULUS-1736**
  - The `collections` model in the API package now determines the name of a
    collection based on the `name` property, rather than using `dataType` and
    then falling back to `name`.
  - The `@cumulus/integration-tests.loadCollection()` function no longer appends
    the postfix to the end of the collection's `dataType`.
  - The `@cumulus/integration-tests.addCollections()` function no longer appends
    the postfix to the end of the collection's `dataType`.

- **CUMULUS-1672**
  - Add a `retryOptions` parameter to the `@cumulus/aws-client/S3.headObject`
     function, which will retry if the object being queried does not exist.

- **CUMULUS-1446**
  - Mark the `@cumulus/integration-tests/api.addCollectionApi()` function as
    deprecated
  - Mark the `@cumulus/integration-tests/index.listCollections()` function as
    deprecated
  - Mark the `@cumulus/integration-tests/index.listProviders()` function as
    deprecated
  - Mark the `@cumulus/integration-tests/index.rulesList()` function as
    deprecated

- **CUMULUS-1672**
  - Previously, the `cumulus` module defaulted to setting a
    `Deployment = var.prefix` tag on all resources that it managed. In this
    release, the `cumulus` module will now accept a `tags` input variable that
    defines the tags to be assigned to all resources that it manages.
  - Previously, the `data-persistence` module defaulted to setting a
    `Deployment = var.prefix` tag on all resources that it managed. In this
    release, the `data-persistence` module will now accept a `tags` input
    variable that defines the tags to be assigned to all resources that it
    manages.
  - Previously, the `distribution` module defaulted to setting a
    `Deployment = var.prefix` tag on all resources that it managed. In this
    release, the `distribution` module will now accept a `tags` input variable
    that defines the tags to be assigned to all resources that it manages.
  - Previously, the `ingest` module defaulted to setting a
    `Deployment = var.prefix` tag on all resources that it managed. In this
    release, the `ingest` module will now accept a `tags` input variable that
    defines the tags to be assigned to all resources that it manages.
  - Previously, the `s3-replicator` module defaulted to setting a
    `Deployment = var.prefix` tag on all resources that it managed. In this
    release, the `s3-replicator` module will now accept a `tags` input variable
    that defines the tags to be assigned to all resources that it manages.

- **CUMULUS-1684**
  - Update the API package to encrypt provider credentials using KMS instead of
    using RSA keys stored in S3

- **CUMULUS-1717**
  - Changed name of `cwSfExecutionEventToDb` Lambda to `cwSfEventToDbRecords`
  - Updated `cwSfEventToDbRecords` to write granule records to DynamoDB from the incoming Cumulus message

- **CUMULUS-1718**
  - Renamed `cwSfEventToDbRecords` to `sfEventSqsToDbRecords` due to architecture change to being a consumer of an SQS queue of Step Function Cloudwatch events.
  - Updated `sfEventSqsToDbRecords` to write PDR records to DynamoDB from the incoming Cumulus message
  - Moved `data-cookbooks/sns.md` to `data-cookbooks/ingest-notifications.md` and updated it to reflect recent changes.

- **CUMULUS-1748**
  - (S)FTP discovery tasks now use the provider-path as-is instead of forcing it to a relative path.
  - Improved error handling to catch permission denied FTP errors better and log them properly. Workflows will still fail encountering this error and we intend to consider that approach in a future ticket.

- **CUMULUS-1752**
  - Moved class for parsing distribution events to its own file: `@cumulus/api/lib/DistributionEvent.js`
    - Updated `DistributionEvent` to properly parse S3 access logs generated by requests from the [Thin Egress App](https://github.com/asfadmin/thin-egress-app)

- **CUMULUS-1753** - Changes to `@cumulus/ingest/HttpProviderClient.js`:
  - Removed regex filter in `HttpProviderClient.list()` that was used to return only files with an extension between 1 and 4 characters long. `HttpProviderClient.list()` will now return all files linked from the HTTP provider host.

- **CUMULUS-1755**
  - Updated the Thin Egress App module used in `tf-modules/distribution/main.tf` to build 61. [See the release notes](https://github.com/asfadmin/thin-egress-app/releases/tag/tea-build.61).

- **CUMULUS-1757**
  - Update @cumulus/cmr-client CMRSearchConceptQueue to take optional cmrEnvironment parameter

### Deprecated

- **CUMULUS-1684**
  - Deprecate `@cumulus/common/key-pair-provider/S3KeyPairProvider`
  - Deprecate `@cumulus/common/key-pair-provider/S3KeyPairProvider.encrypt()`
  - Deprecate `@cumulus/common/key-pair-provider/S3KeyPairProvider.decrypt()`
  - Deprecate `@cumulus/common/kms/KMS`
  - Deprecate `@cumulus/common/kms/KMS.encrypt()`
  - Deprecate `@cumulus/common/kms/KMS.decrypt()`
  - Deprecate `@cumulus/common/sftp.Sftp`

- **CUMULUS-1717**
  - Deprecate `@cumulus/api/models/Granule.createGranulesFromSns`

- **CUMULUS-1718**
  - Deprecate `@cumulus/sf-sns-report`.
    - This task has been updated to always throw an error directing the user to use `@cumulus/sf-sqs-report` instead. This was done because there is no longer an SNS topic to which to publish, and no consumers to listen to it.

- **CUMULUS-1748**
  - Deprecate `@cumulus/ingest/util.normalizeProviderPath`

- **CUMULUS-1752**
  - Deprecate `@cumulus/integration-tests/api/distribution.getDistributionApiFileStream`
  - Deprecate `@cumulus/integration-tests/api/distribution.getDistributionApiRedirect`
  - Deprecate `@cumulus/integration-tests/api/distribution.invokeApiDistributionLambda`

### Removed

- **CUMULUS-1684**
  - Remove the deployment script that creates encryption keys and stores them to
    S3

- **CUMULUS-1768**
  - Removed API endpoints `stats/histogram` and `stats/average`. All advanced stats needs should be acquired from Cloud Metrics or similarly configured ELK stack.

### Fixed

- **Fix default values for urs_url in variables.tf files**
  - Remove trailing `/` from default `urs_url` values.

- **CUMULUS-1610** - Add the Elasticsearch security group to the EC2 security groups

- **CUMULUS-1740** - `cumulus_meta.workflow_start_time` is now set in Cumulus
  messages

- **CUMULUS-1753** - Fixed `@cumulus/ingest/HttpProviderClient.js` to properly handle HTTP providers with:
  - Multiple link tags (e.g. `<a>`) per line of source code
  - Link tags in uppercase or lowercase (e.g. `<A>`)
  - Links with filepaths in the link target (e.g. `<a href="/path/to/file.txt">`). These files will be returned from HTTP file discovery **as the file name only** (e.g. `file.txt`).

- **CUMULUS-1768**
  - Fix an issue in the stats endpoints in `@cumulus/api` to send back stats for the correct type

## [v1.18.0] 2020-02-03

### BREAKING CHANGES

- **CUMULUS-1686**

  - `ecs_cluster_instance_image_id` is now a _required_ variable of the `cumulus` module, instead of optional.

- **CUMULUS-1698**

  - Change variable `saml_launchpad_metadata_path` to `saml_launchpad_metadata_url` in the `tf-modules/cumulus` Terraform module.

- **CUMULUS-1703**
  - Remove the unused `forceDownload` option from the `sync-granule` tasks's config
  - Remove the `@cumulus/ingest/granule.Discover` class
  - Remove the `@cumulus/ingest/granule.Granule` class
  - Remove the `@cumulus/ingest/pdr.Discover` class
  - Remove the `@cumulus/ingest/pdr.Granule` class
  - Remove the `@cumulus/ingest/parse-pdr.parsePdr` function

### Added

- **CUMULUS-1040**

  - Added `@cumulus/aws-client` package to provide utilities for working with AWS services and the Node.js AWS SDK
  - Added `@cumulus/errors` package which exports error classes for use in Cumulus workflow code
  - Added `@cumulus/integration-tests/sfnStep` to provide utilities for parsing step function execution histories

- **CUMULUS-1102**

  - Adds functionality to the @cumulus/api package for better local testing.
    - Adds data seeding for @cumulus/api's localAPI.
      - seed functions allow adding collections, executions, granules, pdrs, providers, and rules to a Localstack Elasticsearch and DynamoDB via `addCollections`, `addExecutions`, `addGranules`, `addPdrs`, `addProviders`, and `addRules`.
    - Adds `eraseDataStack` function to local API server code allowing resetting of local datastack for testing (ES and DynamoDB).
    - Adds optional parameters to the @cumulus/api bin serve to allow for launching the api without destroying the current data.

- **CUMULUS-1697**

  - Added the `@cumulus/tf-inventory` package that provides command line utilities for managing Terraform resources in your AWS account

- **CUMULUS-1703**

  - Add `@cumulus/aws-client/S3.createBucket` function
  - Add `@cumulus/aws-client/S3.putFile` function
  - Add `@cumulus/common/string.isNonEmptyString` function
  - Add `@cumulus/ingest/FtpProviderClient` class
  - Add `@cumulus/ingest/HttpProviderClient` class
  - Add `@cumulus/ingest/S3ProviderClient` class
  - Add `@cumulus/ingest/SftpProviderClient` class
  - Add `@cumulus/ingest/providerClientUtils.buildProviderClient` function
  - Add `@cumulus/ingest/providerClientUtils.fetchTextFile` function

- **CUMULUS-1731**

  - Add new optional input variables to the Cumulus Terraform module to support TEA upgrade:
    - `thin_egress_cookie_domain` - Valid domain for Thin Egress App cookie
    - `thin_egress_domain_cert_arn` - Certificate Manager SSL Cert ARN for Thin
      Egress App if deployed outside NGAP/CloudFront
    - `thin_egress_download_role_in_region_arn` - ARN for reading of Thin Egress
      App data buckets for in-region requests
    - `thin_egress_jwt_algo` - Algorithm with which to encode the Thin Egress
      App JWT cookie
    - `thin_egress_jwt_secret_name` - Name of AWS secret where keys for the Thin
      Egress App JWT encode/decode are stored
    - `thin_egress_lambda_code_dependency_archive_key` - Thin Egress App - S3
      Key of packaged python modules for lambda dependency layer

- **CUMULUS-1733**
  - Add `discovery-filtering` operator doc to document previously undocumented functionality.

- **CUMULUS-1737**
  - Added the `cumulus-test-cleanup` module to run a nightly cleanup on resources left over from the integration tests run from the `example/spec` directory.

### Changed

- **CUMULUS-1102**

  - Updates `@cumulus/api/auth/testAuth` to use JWT instead of random tokens.
  - Updates the default AMI for the ecs_cluster_instance_image_id.

- **CUMULUS-1622**

  - Mutex class has been deprecated in `@cumulus/common/concurrency` and will be removed in a future release.

- **CUMULUS-1686**

  - Changed `ecs_cluster_instance_image_id` to be a required variable of the `cumulus` module and removed the default value.
    The default was not available across accounts and regions, nor outside of NGAP and therefore not particularly useful.

- **CUMULUS-1688**

  - Updated `@cumulus/aws.receiveSQSMessages` not to replace `message.Body` with a parsed object. This behavior was undocumented and confusing as received messages appeared to contradict AWS docs that state `message.Body` is always a string.
  - Replaced `sf_watcher` CloudWatch rule from `cloudwatch-events.tf` with an EventSourceMapping on `sqs2sf` mapped to the `start_sf` SQS queue (in `event-sources.tf`).
  - Updated `sqs2sf` with an EventSourceMapping handler and unit test.

- **CUMULUS-1698**

  - Change variable `saml_launchpad_metadata_path` to `saml_launchpad_metadata_url` in the `tf-modules/cumulus` Terraform module.
  - Updated `@cumulus/api/launchpadSaml` to download launchpad IDP metadata from configured location when the metadata in s3 is not valid, and to work with updated IDP metadata and SAML response.

- **CUMULUS-1731**
  - Upgrade the version of the Thin Egress App deployed by Cumulus to v48
    - Note: New variables available, see the 'Added' section of this changelog.

### Fixed

- **CUMULUS-1664**

  - Updated `dbIndexer` Lambda to remove hardcoded references to DynamoDB table names.

- **CUMULUS-1733**
  - Fixed granule discovery recursion algorithm used in S/FTP protocols.

### Removed

- **CUMULUS-1481**
  - removed `process` config and output from PostToCmr as it was not required by the task nor downstream steps, and should still be in the output message's `meta` regardless.

### Deprecated

- **CUMULUS-1040**
  - Deprecated the following code. For cases where the code was moved into another package, the new code location is noted:
    - `@cumulus/common/CloudFormationGateway` -> `@cumulus/aws-client/CloudFormationGateway`
    - `@cumulus/common/DynamoDb` -> `@cumulus/aws-client/DynamoDb`
    - `@cumulus/common/errors` -> `@cumulus/errors`
    - `@cumulus/common/StepFunctions` -> `@cumulus/aws-client/StepFunctions`
    - All of the exported functions in `@cumulus/commmon/aws` (moved into `@cumulus/aws-client`), except:
      - `@cumulus/common/aws/isThrottlingException` -> `@cumulus/errors/isThrottlingException`
      - `@cumulus/common/aws/improveStackTrace` (not deprecated)
      - `@cumulus/common/aws/retryOnThrottlingException` (not deprecated)
    - `@cumulus/common/sfnStep/SfnStep.parseStepMessage` -> `@cumulus/integration-tests/sfnStep/SfnStep.parseStepMessage`
    - `@cumulus/common/sfnStep/ActivityStep` -> `@cumulus/integration-tests/sfnStep/ActivityStep`
    - `@cumulus/common/sfnStep/LambdaStep` -> `@cumulus/integration-tests/sfnStep/LambdaStep`
    - `@cumulus/common/string/unicodeEscape` -> `@cumulus/aws-client/StepFunctions.unicodeEscape`
    - `@cumulus/common/util/setErrorStack` -> `@cumulus/aws-client/util/setErrorStack`
    - `@cumulus/ingest/aws/invoke` -> `@cumulus/aws-client/Lambda/invoke`
    - `@cumulus/ingest/aws/CloudWatch.bucketSize`
    - `@cumulus/ingest/aws/CloudWatch.cw`
    - `@cumulus/ingest/aws/ECS.ecs`
    - `@cumulus/ingest/aws/ECS`
    - `@cumulus/ingest/aws/Events.putEvent` -> `@cumulus/aws-client/CloudwatchEvents.putEvent`
    - `@cumulus/ingest/aws/Events.deleteEvent` -> `@cumulus/aws-client/CloudwatchEvents.deleteEvent`
    - `@cumulus/ingest/aws/Events.deleteTarget` -> `@cumulus/aws-client/CloudwatchEvents.deleteTarget`
    - `@cumulus/ingest/aws/Events.putTarget` -> `@cumulus/aws-client/CloudwatchEvents.putTarget`
    - `@cumulus/ingest/aws/SQS.attributes` -> `@cumulus/aws-client/SQS.getQueueAttributes`
    - `@cumulus/ingest/aws/SQS.deleteMessage` -> `@cumulus/aws-client/SQS.deleteSQSMessage`
    - `@cumulus/ingest/aws/SQS.deleteQueue` -> `@cumulus/aws-client/SQS.deleteQueue`
    - `@cumulus/ingest/aws/SQS.getUrl` -> `@cumulus/aws-client/SQS.getQueueUrlByName`
    - `@cumulus/ingest/aws/SQS.receiveMessage` -> `@cumulus/aws-client/SQS.receiveSQSMessages`
    - `@cumulus/ingest/aws/SQS.sendMessage` -> `@cumulus/aws-client/SQS.sendSQSMessage`
    - `@cumulus/ingest/aws/StepFunction.getExecutionStatus` -> `@cumulus/aws-client/StepFunction.getExecutionStatus`
    - `@cumulus/ingest/aws/StepFunction.getExecutionUrl` -> `@cumulus/aws-client/StepFunction.getExecutionUrl`

## [v1.17.0] - 2019-12-31

### BREAKING CHANGES

- **CUMULUS-1498**
  - The `@cumulus/cmrjs.publish2CMR` function expects that the value of its
    `creds.password` parameter is a plaintext password.
  - Rather than using an encrypted password from the `cmr_password` environment
    variable, the `@cumulus/cmrjs.updateCMRMetadata` function now looks for an
    environment variable called `cmr_password_secret_name` and fetches the CMR
    password from that secret in AWS Secrets Manager.
  - The `@cumulus/post-to-cmr` task now expects a
    `config.cmr.passwordSecretName` value, rather than `config.cmr.password`.
    The CMR password will be fetched from that secret in AWS Secrets Manager.

### Added

- **CUMULUS-630**

  - Added support for replaying Kinesis records on a stream into the Cumulus Kinesis workflow triggering mechanism: either all the records, or some time slice delimited by start and end timestamps.
  - Added `/replays` endpoint to the operator API for triggering replays.
  - Added `Replay Kinesis Messages` documentation to Operator Docs.
  - Added `manualConsumer` lambda function to consume a Kinesis stream. Used by the replay AsyncOperation.

- **CUMULUS-1687**
  - Added new API endpoint for listing async operations at `/asyncOperations`
  - All asyncOperations now include the fields `description` and `operationType`. `operationType` can be one of the following. [`Bulk Delete`, `Bulk Granules`, `ES Index`, `Kinesis Replay`]

### Changed

- **CUMULUS-1626**

  - Updates Cumulus to use node10/CMA 1.1.2 for all of its internal lambdas in prep for AWS node 8 EOL

- **CUMULUS-1498**
  - Remove the DynamoDB Users table. The list of OAuth users who are allowed to
    use the API is now stored in S3.
  - The CMR password and Launchpad passphrase are now stored in Secrets Manager

## [v1.16.1] - 2019-12-6

**Please note**:

- The `region` argument to the `cumulus` Terraform module has been removed. You may see a warning or error if you have that variable populated.
- Your workflow tasks should use the following versions of the CMA libraries to utilize new granule, parentArn, asyncOperationId, and stackName fields on the logs:
  - `cumulus-message-adapter-js` version 1.0.10+
  - `cumulus-message-adapter-python` version 1.1.1+
  - `cumulus-message-adapter-java` version 1.2.11+
- The `data-persistence` module no longer manages the creation of an Elasticsearch service-linked role for deploying Elasticsearch to a VPC. Follow the [deployment instructions on preparing your VPC](https://nasa.github.io/cumulus/docs/deployment/deployment-readme#vpc-subnets-and-security-group) for guidance on how to create the Elasticsearch service-linked role manually.
- There is now a `distribution_api_gateway_stage` variable for the `tf-modules/cumulus` Terraform module that will be used as the API gateway stage name used for the distribution API (Thin Egress App)
- Default value for the `urs_url` variable is now `https://uat.urs.earthdata.nasa.gov/` in the `tf-modules/cumulus` and `tf-modules/archive` Terraform modules. So deploying the `cumulus` module without a `urs_url` variable set will integrate your Cumulus deployment with the UAT URS environment.

### Added

- **CUMULUS-1563**

  - Added `custom_domain_name` variable to `tf-modules/data-persistence` module

- **CUMULUS-1654**
  - Added new helpers to `@cumulus/common/execution-history`:
    - `getStepExitedEvent()` returns the `TaskStateExited` event in a workflow execution history after the given step completion/failure event
    - `getTaskExitedEventOutput()` returns the output message for a `TaskStateExited` event in a workflow execution history

### Changed

- **CUMULUS-1578**

  - Updates SAML launchpad configuration to authorize via configured userGroup.
    [See the NASA specific documentation (protected)](https://wiki.earthdata.nasa.gov/display/CUMULUS/Cumulus+SAML+Launchpad+Integration)

- **CUMULUS-1579**

  - Elasticsearch list queries use `match` instead of `term`. `term` had been analyzing the terms and not supporting `-` in the field values.

- **CUMULUS-1619**

  - Adds 4 new keys to `@cumulus/logger` to display granules, parentArn, asyncOperationId, and stackName.
  - Depends on `cumulus-message-adapter-js` version 1.0.10+. Cumulus tasks updated to use this version.

- **CUMULUS-1654**

  - Changed `@cumulus/common/SfnStep.parseStepMessage()` to a static class method

- **CUMULUS-1641**
  - Added `meta.retries` and `meta.visibilityTimeout` properties to sqs-type rule. To create sqs-type rule, you're required to configure a dead-letter queue on your queue.
  - Added `sqsMessageRemover` lambda which removes the message from SQS queue upon successful workflow execution.
  - Updated `sqsMessageConsumer` lambda to not delete message from SQS queue, and to retry the SQS message for configured number of times.

### Removed

- Removed `create_service_linked_role` variable from `tf-modules/data-persistence` module.

- **CUMULUS-1321**
  - The `region` argument to the `cumulus` Terraform module has been removed

### Fixed

- **CUMULUS-1668** - Fixed a race condition where executions may not have been
  added to the database correctly
- **CUMULUS-1654** - Fixed issue with `publishReports` Lambda not including workflow execution error information for failed workflows with a single step
- Fixed `tf-modules/cumulus` module so that the `urs_url` variable is passed on to its invocation of the `tf-modules/archive` module

## [v1.16.0] - 2019-11-15

### Added

- **CUMULUS-1321**

  - A `deploy_distribution_s3_credentials_endpoint` variable has been added to
    the `cumulus` Terraform module. If true, the NGAP-backed S3 credentials
    endpoint will be added to the Thin Egress App's API. Default: true

- **CUMULUS-1544**

  - Updated the `/granules/bulk` endpoint to correctly query Elasticsearch when
    granule ids are not provided.

- **CUMULUS-1580**
  - Added `/granules/bulk` endpoint to `@cumulus/api` to perform bulk actions on granules given either a list of granule ids or an Elasticsearch query and the workflow to perform.

### Changed

- **CUMULUS-1561**

  - Fix the way that we are handling Terraform provider version requirements
  - Pass provider configs into child modules using the method that the
    [Terraform documentation](https://www.terraform.io/docs/configuration/modules.html#providers-within-modules)
    suggests
  - Remove the `region` input variable from the `s3_access_test` Terraform module
  - Remove the `aws_profile` and `aws_region` input variables from the
    `s3-replicator` Terraform module

- **CUMULUS-1639**
  - Because of
    [S3's Data Consistency Model](https://docs.aws.amazon.com/AmazonS3/latest/dev/Introduction.html#BasicsObjects),
    there may be situations where a GET operation for an object can temporarily
    return a `NoSuchKey` response even if that object _has_ been created. The
    `@cumulus/common/aws.getS3Object()` function has been updated to support
    retries if a `NoSuchKey` response is returned by S3. This behavior can be
    enabled by passing a `retryOptions` object to that function. Supported
    values for that object can be found here:
    <https://github.com/tim-kos/node-retry#retryoperationoptions>

### Removed

- **CUMULUS-1559**
  - `logToSharedDestination` has been migrated to the Terraform deployment as `log_api_gateway_to_cloudwatch` and will ONLY apply to egress lambdas.
    Due to the differences in the Terraform deployment model, we cannot support a global log subscription toggle for a configurable subset of lambdas.
    However, setting up your own log forwarding for a Lambda with Terraform is fairly simple, as you will only need to add SubscriptionFilters to your Terraform configuration, one per log group.
    See [the Terraform documentation](https://www.terraform.io/docs/providers/aws/r/cloudwatch_log_subscription_filter.html) for details on how to do this.
    An empty FilterPattern ("") will capture all logs in a group.

## [v1.15.0] - 2019-11-04

### BREAKING CHANGES

- **CUMULUS-1644** - When a workflow execution begins or ends, the workflow
  payload is parsed and any new or updated PDRs or granules referenced in that
  workflow are stored to the Cumulus archive. The defined interface says that a
  PDR in `payload.pdr` will be added to the archive, and any granules in
  `payload.granules` will also be added to the archive. In previous releases,
  PDRs found in `meta.pdr` and granules found in `meta.input_granules` were also
  added to the archive. This caused unexpected behavior and has been removed.
  Only PDRs from `payload.pdr` and granules from `payload.granules` will now be
  added to the Cumulus archive.

- **CUMULUS-1449** - Cumulus now uses a universal workflow template when
  starting a workflow that contains general information specific to the
  deployment, but not specific to the workflow. Workflow task configs must be
  defined using AWS step function parameters. As part of this change,
  `CumulusConfig` has been retired and task configs must now be defined under
  the `cma.task_config` key in the Parameters section of a step function
  definition.

  **Migration instructions**:

  NOTE: These instructions require the use of Cumulus Message Adapter v1.1.x+.
  Please ensure you are using a compatible version before attempting to migrate
  workflow configurations. When defining workflow steps, remove any
  `CumulusConfig` section, as shown below:

  ```yaml
  ParsePdr:
    CumulusConfig:
      provider: "{$.meta.provider}"
      bucket: "{$.meta.buckets.internal.name}"
      stack: "{$.meta.stack}"
  ```

  Instead, use AWS Parameters to pass `task_config` for the task directly into
  the Cumulus Message Adapter:

  ```yaml
  ParsePdr:
    Parameters:
      cma:
        event.$: "$"
        task_config:
          provider: "{$.meta.provider}"
          bucket: "{$.meta.buckets.internal.name}"
          stack: "{$.meta.stack}"
  ```

  In this example, the `cma` key is used to pass parameters to the message
  adapter. Using `task_config` in combination with `event.$: '$'` allows the
  message adapter to process `task_config` as the `config` passed to the Cumulus
  task. See `example/workflows/sips.yml` in the core repository for further
  examples of how to set the Parameters.

  Additionally, workflow configurations for the `QueueGranules` and `QueuePdrs`
  tasks need to be updated:

  - `queue-pdrs` config changes:
    - `parsePdrMessageTemplateUri` replaced with `parsePdrWorkflow`, which is
      the workflow name (i.e. top-level name in `config.yml`, e.g. 'ParsePdr').
    - `internalBucket` and `stackName` configs now required to look up
      configuration from the deployment. Brings the task config in line with
      that of `queue-granules`.
  - `queue-granules` config change: `ingestGranuleMessageTemplateUri` replaced
    with `ingestGranuleWorkflow`, which is the workflow name (e.g.
    'IngestGranule').

- **CUMULUS-1396** - **Workflow steps at the beginning and end of a workflow
  using the `SfSnsReport` Lambda have now been deprecated (e.g. `StartStatus`,
  `StopStatus`) and should be removed from your workflow definitions**. These
  steps were used for publishing ingest notifications and have been replaced by
  an implementation using Cloudwatch events for Step Functions to trigger a
  Lambda that publishes ingest notifications. For further detail on how ingest
  notifications are published, see the notes below on **CUMULUS-1394**. For
  examples of how to update your workflow definitions, see our
  [example workflow definitions](https://github.com/nasa/cumulus/blob/master/example/workflows/).

- **CUMULUS-1470**
  - Remove Cumulus-defined ECS service autoscaling, allowing integrators to
    better customize autoscaling to meet their needs. In order to use
    autoscaling with ECS services, appropriate
    `AWS::ApplicationAutoScaling::ScalableTarget`,
    `AWS::ApplicationAutoScaling::ScalingPolicy`, and `AWS::CloudWatch::Alarm`
    resources should be defined in a kes overrides file. See
    [this example](https://github.com/nasa/cumulus/blob/release-1.15.x/example/overrides/app/cloudformation.template.yml)
    for an example.
  - The following config parameters are no longer used:
    - ecs.services.\<NAME\>.minTasks
    - ecs.services.\<NAME\>.maxTasks
    - ecs.services.\<NAME\>.scaleInActivityScheduleTime
    - ecs.services.\<NAME\>.scaleInAdjustmentPercent
    - ecs.services.\<NAME\>.scaleOutActivityScheduleTime
    - ecs.services.\<NAME\>.scaleOutAdjustmentPercent
    - ecs.services.\<NAME\>.activityName

### Added

- **CUMULUS-1100**

  - Added 30-day retention properties to all log groups that were missing those policies.

- **CUMULUS-1396**

  - Added `@cumulus/common/sfnStep`:
    - `LambdaStep` - A class for retrieving and parsing input and output to Lambda steps in AWS Step Functions
    - `ActivityStep` - A class for retrieving and parsing input and output to ECS activity steps in AWS Step Functions

- **CUMULUS-1574**

  - Added `GET /token` endpoint for SAML authorization when cumulus is protected by Launchpad.
    This lets a user retrieve a token by hand that can be presented to the API.

- **CUMULUS-1625**

  - Added `sf_start_rate` variable to the `ingest` Terraform module, equivalent to `sqs_consumer_rate` in the old model, but will not be automatically applied to custom queues as that was.

- **CUMULUS-1513**
  - Added `sqs`-type rule support in the Cumulus API `@cumulus/api`
  - Added `sqsMessageConsumer` lambda which processes messages from the SQS queues configured in the `sqs` rules.

### Changed

- **CUMULUS-1639**

  - Because of
    [S3's Data Consistency Model](https://docs.aws.amazon.com/AmazonS3/latest/dev/Introduction.html#BasicsObjects),
    there may be situations where a GET operation for an object can temporarily
    return a `NoSuchKey` response even if that object _has_ been created. The
    `@cumulus/common/aws.getS3Object()` function will now retry up to 10 times
    if a `NoSuchKey` response is returned by S3. This can behavior can be
    overridden by passing `{ retries: 0 }` as the `retryOptions` argument.

- **CUMULUS-1449**

  - `queue-pdrs` & `queue-granules` config changes. Details in breaking changes section.
  - Cumulus now uses a universal workflow template when starting workflow that contains general information specific to the deployment, but not specific to the workflow.
  - Changed the way workflow configs are defined, from `CumulusConfig` to a `task_config` AWS Parameter.

- **CUMULUS-1452**

  - Changed the default ECS docker storage drive to `devicemapper`

- **CUMULUS-1453**
  - Removed config schema for `@cumulus/sf-sns-report` task
  - Updated `@cumulus/sf-sns-report` to always assume that it is running as an intermediate step in a workflow, not as the first or last step

### Removed

- **CUMULUS-1449**
  - Retired `CumulusConfig` as part of step function definitions, as this is an artifact of the way Kes parses workflow definitions that was not possible to migrate to Terraform. Use AWS Parameters and the `task_config` key instead. See change note above.
  - Removed individual workflow templates.

### Fixed

- **CUMULUS-1620** - Fixed bug where `message_adapter_version` does not correctly inject the CMA

- **CUMULUS-1396** - Updated `@cumulus/common/StepFunctions.getExecutionHistory()` to recursively fetch execution history when `nextToken` is returned in response

- **CUMULUS-1571** - Updated `@cumulus/common/DynamoDb.get()` to throw any errors encountered when trying to get a record and the record does exist

- **CUMULUS-1452**
  - Updated the EC2 initialization scripts to use full volume size for docker storage
  - Changed the default ECS docker storage drive to `devicemapper`

## [v1.14.5] - 2019-12-30 - [BACKPORT]

### Updated

- **CUMULUS-1626**
  - Updates Cumulus to use node10/CMA 1.1.2 for all of its internal lambdas in prep for AWS node 8 EOL

## [v1.14.4] - 2019-10-28

### Fixed

- **CUMULUS-1632** - Pinned `aws-elasticsearch-connector` package in `@cumulus/api` to version `8.1.3`, since `8.2.0` includes breaking changes

## [v1.14.3] - 2019-10-18

### Fixed

- **CUMULUS-1620** - Fixed bug where `message_adapter_version` does not correctly inject the CMA

- **CUMULUS-1572** - A granule is now included in discovery results even when
  none of its files has a matching file type in the associated collection
  configuration. Previously, if all files for a granule were unmatched by a file
  type configuration, the granule was excluded from the discovery results.
  Further, added support for a `boolean` property
  `ignoreFilesConfigForDiscovery`, which controls how a granule's files are
  filtered at discovery time.

## [v1.14.2] - 2019-10-08

### BREAKING CHANGES

Your Cumulus Message Adapter version should be pinned to `v1.0.13` or lower in your `app/config.yml` using `message_adapter_version: v1.0.13` OR you should use the workflow migration steps below to work with CMA v1.1.1+.

- **CUMULUS-1394** - The implementation of the `SfSnsReport` Lambda requires additional environment variables for integration with the new ingest notification SNS topics. Therefore, **you must update the definition of `SfSnsReport` in your `lambdas.yml` like so**:

```yaml
SfSnsReport:
  handler: index.handler
  timeout: 300
  source: node_modules/@cumulus/sf-sns-report/dist
  tables:
    - ExecutionsTable
  envs:
    execution_sns_topic_arn:
      function: Ref
      value: reportExecutionsSns
    granule_sns_topic_arn:
      function: Ref
      value: reportGranulesSns
    pdr_sns_topic_arn:
      function: Ref
      value: reportPdrsSns
```

- **CUMULUS-1447** -
  The newest release of the Cumulus Message Adapter (v1.1.1) requires that parameterized configuration be used for remote message functionality. Once released, Kes will automatically bring in CMA v1.1.1 without additional configuration.

  **Migration instructions**
  Oversized messages are no longer written to S3 automatically. In order to utilize remote messaging functionality, configure a `ReplaceConfig` AWS Step Function parameter on your CMA task:

  ```yaml
  ParsePdr:
    Parameters:
      cma:
        event.$: "$"
        ReplaceConfig:
          FullMessage: true
  ```

  Accepted fields in `ReplaceConfig` include `MaxSize`, `FullMessage`, `Path` and `TargetPath`.
  See https://github.com/nasa/cumulus-message-adapter/blob/master/CONTRACT.md#remote-message-configuration for full details.

  As this change is backward compatible in Cumulus Core, users wishing to utilize the previous version of the CMA may opt to transition to using a CMA lambda layer, or set `message_adapter_version` in their configuration to a version prior to v1.1.0.

### PLEASE NOTE

- **CUMULUS-1394** - Ingest notifications are now provided via 3 separate SNS topics for executions, granules, and PDRs, instead of a single `sftracker` SNS topic. Whereas the `sftracker` SNS topic received a full Cumulus execution message, the new topics all receive generated records for the given object. The new topics are only published to if the given object exists for the current execution. For a given execution/granule/PDR, **two messages will be received by each topic**: one message indicating that ingest is running and another message indicating that ingest has completed or failed. The new SNS topics are:

  - `reportExecutions` - Receives 1 message per execution
  - `reportGranules` - Receives 1 message per granule in an execution
  - `reportPdrs` - Receives 1 message per PDR

### Added

- **CUMULUS-639**

  - Adds SAML JWT and launchpad token authentication to Cumulus API (configurable)
    - **NOTE** to authenticate with Launchpad ensure your launchpad user_id is in the `<prefix>-UsersTable`
    - when Cumulus configured to protect API via Launchpad:
      - New endpoints
        - `GET /saml/login` - starting point for SAML SSO creates the login request url and redirects to the SAML Identity Provider Service (IDP)
        - `POST /saml/auth` - SAML Assertion Consumer Service. POST receiver from SAML IDP. Validates response, logs the user in, and returns a SAML-based JWT.
    - Disabled endpoints
      - `POST /refresh`
      - Changes authorization worklow:
      - `ensureAuthorized` now presumes the bearer token is a JWT and tries to validate. If the token is malformed, it attempts to validate the token against Launchpad. This allows users to bring their own token as described here https://wiki.earthdata.nasa.gov/display/CUMULUS/Cumulus+API+with+Launchpad+Authentication. But it also allows dashboard users to manually authenticate via Launchpad SAML to receive a Launchpad-based JWT.

- **CUMULUS-1394**
  - Added `Granule.generateGranuleRecord()` method to granules model to generate a granule database record from a Cumulus execution message
  - Added `Pdr.generatePdrRecord()` method to PDRs model to generate a granule database record from a Cumulus execution message
  - Added helpers to `@cumulus/common/message`:
    - `getMessageExecutionName()` - Get the execution name from a Cumulus execution message
    - `getMessageStateMachineArn()` - Get the state machine ARN from a Cumulus execution message
    - `getMessageExecutionArn()` - Get the execution ARN for a Cumulus execution message
    - `getMessageGranules()` - Get the granules from a Cumulus execution message, if any.
  - Added `@cumulus/common/cloudwatch-event/isFailedSfStatus()` to determine if a Step Function status from a Cloudwatch event is a failed status

### Changed

- **CUMULUS-1308**

  - HTTP PUT of a Collection, Provider, or Rule via the Cumulus API now
    performs full replacement of the existing object with the object supplied
    in the request payload. Previous behavior was to perform a modification
    (partial update) by merging the existing object with the (possibly partial)
    object in the payload, but this did not conform to the HTTP standard, which
    specifies PATCH as the means for modifications rather than replacements.

- **CUMULUS-1375**

  - Migrate Cumulus from deprecated Elasticsearch JS client to new, supported one in `@cumulus/api`

- **CUMULUS-1485** Update `@cumulus/cmr-client` to return error message from CMR for validation failures.

- **CUMULUS-1394**

  - Renamed `Execution.generateDocFromPayload()` to `Execution.generateRecord()` on executions model. The method generates an execution database record from a Cumulus execution message.

- **CUMULUS-1432**

  - `logs` endpoint takes the level parameter as a string and not a number
  - Elasticsearch term query generation no longer converts numbers to boolean

- **CUMULUS-1447**

  - Consolidated all remote message handling code into @common/aws
  - Update remote message code to handle updated CMA remote message flags
  - Update example SIPS workflows to utilize Parameterized CMA configuration

- **CUMULUS-1448** Refactor workflows that are mutating cumulus_meta to utilize meta field

- **CUMULUS-1451**

  - Elasticsearch cluster setting `auto_create_index` will be set to false. This had been causing issues in the bootstrap lambda on deploy.

- **CUMULUS-1456**
  - `@cumulus/api` endpoints default error handler uses `boom` package to format errors, which is consistent with other API endpoint errors.

### Fixed

- **CUMULUS-1432** `logs` endpoint filter correctly filters logs by level
- **CUMULUS-1484** `useMessageAdapter` now does not set CUMULUS_MESSAGE_ADAPTER_DIR when `true`

### Removed

- **CUMULUS-1394**
  - Removed `sfTracker` SNS topic. Replaced by three new SNS topics for granule, execution, and PDR ingest notifications.
  - Removed unused functions from `@cumulus/common/aws`:
    - `getGranuleS3Params()`
    - `setGranuleStatus()`

## [v1.14.1] - 2019-08-29

### Fixed

- **CUMULUS-1455**

  - CMR token links updated to point to CMR legacy services rather than echo

- **CUMULUS-1211**
  - Errors thrown during granule discovery are no longer swallowed and ignored.
    Rather, errors are propagated to allow for proper error-handling and
    meaningful messaging.

## [v1.14.0] - 2019-08-22

### PLEASE NOTE

- We have encountered transient lambda service errors in our integration testing. Please handle transient service errors following [these guidelines](https://docs.aws.amazon.com/step-functions/latest/dg/bp-lambda-serviceexception.html). The workflows in the `example/workflows` folder have been updated with retries configured for these errors.

- **CUMULUS-799** added additional IAM permissions to support reading CloudWatch and API Gateway, so **you will have to redeploy your IAM stack.**

- **CUMULUS-800** Several items:

  - **Delete existing API Gateway stages**: To allow enabling of API Gateway logging, Cumulus now creates and manages a Stage resource during deployment. Before upgrading Cumulus, it is necessary to delete the API Gateway stages on both the Backend API and the Distribution API. Instructions are included in the documentation under [Delete API Gateway Stages](https://nasa.github.io/cumulus/docs/additional-deployment-options/delete-api-gateway-stages).

  - **Set up account permissions for API Gateway to write to CloudWatch**: In a one time operation for your AWS account, to enable CloudWatch Logs for API Gateway, you must first grant the API Gateway permission to read and write logs to CloudWatch for your account. The `AmazonAPIGatewayPushToCloudWatchLogs` managed policy (with an ARN of `arn:aws:iam::aws:policy/service-role/AmazonAPIGatewayPushToCloudWatchLogs`) has all the required permissions. You can find a simple how to in the documentation under [Enable API Gateway Logging.](https://nasa.github.io/cumulus/docs/additional-deployment-options/enable-gateway-logging-permissions)

  - **Configure API Gateway to write logs to CloudWatch** To enable execution logging for the distribution API set `config.yaml` `apiConfigs.distribution.logApigatewayToCloudwatch` value to `true`. More information [Enable API Gateway Logs](https://nasa.github.io/cumulus/docs/additional-deployment-options/enable-api-logs)

  - **Configure CloudWatch log delivery**: It is possible to deliver CloudWatch API execution and access logs to a cross-account shared AWS::Logs::Destination. An operator does this by adding the key `logToSharedDestination` to the `config.yml` at the default level with a value of a writable log destination. More information in the documentation under [Configure CloudWatch Logs Delivery.](https://nasa.github.io/cumulus/docs/additional-deployment-options/configure-cloudwatch-logs-delivery)

  - **Additional Lambda Logging**: It is now possible to configure any lambda to deliver logs to a shared subscriptions by setting `logToSharedDestination` to the ARN of a writable location (either an AWS::Logs::Destination or a Kinesis Stream) on any lambda config. Documentation for [Lambda Log Subscriptions](https://nasa.github.io/cumulus/docs/additional-deployment-options/additional-lambda-logging)

  - **Configure S3 Server Access Logs**: If you are running Cumulus in an NGAP environment you may [configure S3 Server Access Logs](https://nasa.github.io/cumulus/docs/next/deployment/server_access_logging) to be delivered to a shared bucket where the Metrics Team will ingest the logs into their ELK stack. Contact the Metrics team for permission and location.

- **CUMULUS-1368** The Cumulus distribution API has been deprecated and is being replaced by ASF's Thin Egress App. By default, the distribution API will not deploy. Please follow [the instructions for deploying and configuring Thin Egress](https://nasa.github.io/cumulus/docs/deployment/thin_egress_app).

To instead continue to deploy and use the legacy Cumulus distribution app, add the following to your `config.yml`:

```yaml
deployDistributionApi: true
```

If you deploy with no distribution app your deployment will succeed but you may encounter errors in your workflows, particularly in the `MoveGranule` task.

- **CUMULUS-1418** Users who are packaging the CMA in their Lambdas outside of Cumulus may need to update their Lambda configuration. Please see `BREAKING CHANGES` below for details.

### Added

- **CUMULUS-642**
  - Adds Launchpad as an authentication option for the Cumulus API.
  - Updated deployment documentation and added [instructions to setup Cumulus API Launchpad authentication](https://wiki.earthdata.nasa.gov/display/CUMULUS/Cumulus+API+with+Launchpad+Authentication)
- **CUMULUS-1418**
  - Adds usage docs/testing of lambda layers (introduced in PR1125), updates Core example tasks to use the updated `cumulus-ecs-task` and a CMA layer instead of kes CMA injection.
  - Added Terraform module to publish CMA as layer to user account.
- **PR1125** - Adds `layers` config option to support deploying Lambdas with layers
- **PR1128** - Added `useXRay` config option to enable AWS X-Ray for Lambdas.
- **CUMULUS-1345**
  - Adds new variables to the app deployment under `cmr`.
  - `cmrEnvironment` values are `SIT`, `UAT`, or `OPS` with `UAT` as the default.
  - `cmrLimit` and `cmrPageSize` have been added as configurable options.
- **CUMULUS-1273**
  - Added lambda function EmsProductMetadataReport to generate EMS Product Metadata report
- **CUMULUS-1226**
  - Added API endpoint `elasticsearch/index-from-database` to index to an Elasticsearch index from the database for recovery purposes and `elasticsearch/indices-status` to check the status of Elasticsearch indices via the API.
- **CUMULUS-824**
  - Added new Collection parameter `reportToEms` to configure whether the collection is reported to EMS
- **CUMULUS-1357**
  - Added new BackendApi endpoint `ems` that generates EMS reports.
- **CUMULUS-1241**
  - Added information about queues with maximum execution limits defined to default workflow templates (`meta.queueExecutionLimits`)
- **CUMULUS-1311**
  - Added `@cumulus/common/message` with various message parsing/preparation helpers
- **CUMULUS-812**

  - Added support for limiting the number of concurrent executions started from a queue. [See the data cookbook](https://nasa.github.io/cumulus/docs/data-cookbooks/throttling-queued-executions) for more information.

- **CUMULUS-1337**

  - Adds `cumulus.stackName` value to the `instanceMetadata` endpoint.

- **CUMULUS-1368**

  - Added `cmrGranuleUrlType` to the `@cumulus/move-granules` task. This determines what kind of links go in the CMR files. The options are `distribution`, `s3`, or `none`, with the default being distribution. If there is no distribution API being used with Cumulus, you must set the value to `s3` or `none`.

- Added `packages/s3-replicator` Terraform module to allow same-region s3 replication to metrics bucket.

- **CUMULUS-1392**

  - Added `tf-modules/report-granules` Terraform module which processes granule ingest notifications received via SNS and stores granule data to a database. The module includes:
    - SNS topic for publishing granule ingest notifications
    - Lambda to process granule notifications and store data
    - IAM permissions for the Lambda
    - Subscription for the Lambda to the SNS topic

- **CUMULUS-1393**

  - Added `tf-modules/report-pdrs` Terraform module which processes PDR ingest notifications received via SNS and stores PDR data to a database. The module includes:
    - SNS topic for publishing PDR ingest notifications
    - Lambda to process PDR notifications and store data
    - IAM permissions for the Lambda
    - Subscription for the Lambda to the SNS topic
  - Added unit tests for `@cumulus/api/models/pdrs.createPdrFromSns()`

- **CUMULUS-1400**

  - Added `tf-modules/report-executions` Terraform module which processes workflow execution information received via SNS and stores it to a database. The module includes:
    - SNS topic for publishing execution data
    - Lambda to process and store execution data
    - IAM permissions for the Lambda
    - Subscription for the Lambda to the SNS topic
  - Added `@cumulus/common/sns-event` which contains helpers for SNS events:
    - `isSnsEvent()` returns true if event is from SNS
    - `getSnsEventMessage()` extracts and parses the message from an SNS event
    - `getSnsEventMessageObject()` extracts and parses message object from an SNS event
  - Added `@cumulus/common/cloudwatch-event` which contains helpers for Cloudwatch events:
    - `isSfExecutionEvent()` returns true if event is from Step Functions
    - `isTerminalSfStatus()` determines if a Step Function status from a Cloudwatch event is a terminal status
    - `getSfEventStatus()` gets the Step Function status from a Cloudwatch event
    - `getSfEventDetailValue()` extracts a Step Function event detail field from a Cloudwatch event
    - `getSfEventMessageObject()` extracts and parses Step Function detail object from a Cloudwatch event

- **CUMULUS-1429**

  - Added `tf-modules/data-persistence` Terraform module which includes resources for data persistence in Cumulus:
    - DynamoDB tables
    - Elasticsearch with optional support for VPC
    - Cloudwatch alarm for number of Elasticsearch nodes

- **CUMULUS-1379** CMR Launchpad Authentication
  - Added `launchpad` configuration to `@cumulus/deployment/app/config.yml`, and cloudformation templates, workflow message, lambda configuration, api endpoint configuration
  - Added `@cumulus/common/LaunchpadToken` and `@cumulus/common/launchpad` to provide methods to get token and validate token
  - Updated lambdas to use Launchpad token for CMR actions (ingest and delete granules)
  - Updated deployment documentation and added [instructions to setup CMR client for Launchpad authentication](https://wiki.earthdata.nasa.gov/display/CUMULUS/CMR+Launchpad+Authentication)

## Changed

- **CUMULUS-1232**

  - Added retries to update `@cumulus/cmr-client` `updateToken()`

- **CUMULUS-1245 CUMULUS-795**

  - Added additional `ems` configuration parameters for sending the ingest reports to EMS
  - Added functionality to send daily ingest reports to EMS

- **CUMULUS-1241**

  - Removed the concept of "priority levels" and added ability to define a number of maximum concurrent executions per SQS queue
  - Changed mapping of Cumulus message properties for the `sqs2sfThrottle` lambda:
    - Queue name is read from `cumulus_meta.queueName`
    - Maximum executions for the queue is read from `meta.queueExecutionLimits[queueName]`, where `queueName` is `cumulus_meta.queueName`
  - Changed `sfSemaphoreDown` lambda to only attempt decrementing semaphores when:
    - the message is for a completed/failed/aborted/timed out workflow AND
    - `cumulus_meta.queueName` exists on the Cumulus message AND
    - An entry for the queue name (`cumulus_meta.queueName`) exists in the the object `meta.queueExecutionLimits` on the Cumulus message

- **CUMULUS-1338**

  - Updated `sfSemaphoreDown` lambda to be triggered via AWS Step Function Cloudwatch events instead of subscription to `sfTracker` SNS topic

- **CUMULUS-1311**

  - Updated `@cumulus/queue-granules` to set `cumulus_meta.queueName` for queued execution messages
  - Updated `@cumulus/queue-pdrs` to set `cumulus_meta.queueName` for queued execution messages
  - Updated `sqs2sfThrottle` lambda to immediately decrement queue semaphore value if dispatching Step Function execution throws an error

- **CUMULUS-1362**

  - Granule `processingStartTime` and `processingEndTime` will be set to the execution start time and end time respectively when there is no sync granule or post to cmr task present in the workflow

- **CUMULUS-1400**
  - Deprecated `@cumulus/ingest/aws/getExecutionArn`. Use `@cumulus/common/aws/getExecutionArn` instead.

### Fixed

- **CUMULUS-1439**

  - Fix bug with rule.logEventArn deletion on Kinesis rule update and fix unit test to verify

- **CUMULUS-796**

  - Added production information (collection ShortName and Version, granuleId) to EMS distribution report
  - Added functionality to send daily distribution reports to EMS

- **CUMULUS-1319**

  - Fixed a bug where granule ingest times were not being stored to the database

- **CUMULUS-1356**

  - The `Collection` model's `delete` method now _removes_ the specified item
    from the collection config store that was inserted by the `create` method.
    Previously, this behavior was missing.

- **CUMULUS-1374**
  - Addressed audit concerns (https://www.npmjs.com/advisories/782) in api package

### BREAKING CHANGES

### Changed

- **CUMULUS-1418**
  - Adding a default `cmaDir` key to configuration will cause `CUMULUS_MESSAGE_ADAPTER_DIR` to be set by default to `/opt` for any Lambda not setting `useCma` to true, or explicitly setting the CMA environment variable. In lambdas that package the CMA independently of the Cumulus packaging. Lambdas manually packaging the CMA should have their Lambda configuration updated to set the CMA path, or alternately if not using the CMA as a Lambda layer in this deployment set `cmaDir` to `./cumulus-message-adapter`.

### Removed

- **CUMULUS-1337**

  - Removes the S3 Access Metrics package added in CUMULUS-799

- **PR1130**
  - Removed code deprecated since v1.11.1:
    - Removed `@cumulus/common/step-functions`. Use `@cumulus/common/StepFunctions` instead.
    - Removed `@cumulus/api/lib/testUtils.fakeFilesFactory`. Use `@cumulus/api/lib/testUtils.fakeFileFactory` instead.
    - Removed `@cumulus/cmrjs/cmr` functions: `searchConcept`, `ingestConcept`, `deleteConcept`. Use the functions in `@cumulus/cmr-client` instead.
    - Removed `@cumulus/ingest/aws.getExecutionHistory`. Use `@cumulus/common/StepFunctions.getExecutionHistory` instead.

## [v1.13.5] - 2019-08-29 - [BACKPORT]

### Fixed

- **CUMULUS-1455** - CMR token links updated to point to CMR legacy services rather than echo

## [v1.13.4] - 2019-07-29

- **CUMULUS-1411** - Fix deployment issue when using a template override

## [v1.13.3] - 2019-07-26

- **CUMULUS-1345** Full backport of CUMULUS-1345 features - Adds new variables to the app deployment under `cmr`.
  - `cmrEnvironment` values are `SIT`, `UAT`, or `OPS` with `UAT` as the default.
  - `cmrLimit` and `cmrPageSize` have been added as configurable options.

## [v1.13.2] - 2019-07-25

- Re-release of v1.13.1 to fix broken npm packages.

## [v1.13.1] - 2019-07-22

- **CUMULUS-1374** - Resolve audit compliance with lodash version for api package subdependency
- **CUMULUS-1412** - Resolve audit compliance with googleapi package
- **CUMULUS-1345** - Backported CMR environment setting in getUrl to address immediate user need. CMR_ENVIRONMENT can now be used to set the CMR environment to OPS/SIT

## [v1.13.0] - 2019-5-20

### PLEASE NOTE

**CUMULUS-802** added some additional IAM permissions to support ECS autoscaling, so **you will have to redeploy your IAM stack.**
As a result of the changes for **CUMULUS-1193**, **CUMULUS-1264**, and **CUMULUS-1310**, **you must delete your existing stacks (except IAM) before deploying this version of Cumulus.**
If running Cumulus within a VPC and extended downtime is acceptable, we recommend doing this at the end of the day to allow AWS backend resources and network interfaces to be cleaned up overnight.

### BREAKING CHANGES

- **CUMULUS-1228**

  - The default AMI used by ECS instances is now an NGAP-compliant AMI. This
    will be a breaking change for non-NGAP deployments. If you do not deploy to
    NGAP, you will need to find the AMI ID of the
    [most recent Amazon ECS-optimized AMI](https://docs.aws.amazon.com/AmazonECS/latest/developerguide/ecs-optimized_AMI.html),
    and set the `ecs.amiid` property in your config. Instructions for finding
    the most recent NGAP AMI can be found using
    [these instructions](https://wiki.earthdata.nasa.gov/display/ESKB/Select+an+NGAP+Created+AMI).

- **CUMULUS-1310**

  - Database resources (DynamoDB, ElasticSearch) have been moved to an independent `db` stack.
    Migrations for this version will need to be user-managed. (e.g. [elasticsearch](https://docs.aws.amazon.com/elasticsearch-service/latest/developerguide/es-version-migration.html#snapshot-based-migration) and [dynamoDB](https://docs.aws.amazon.com/datapipeline/latest/DeveloperGuide/dp-template-exports3toddb.html)).
    Order of stack deployment is `iam` -> `db` -> `app`.
  - All stacks can now be deployed using a single `config.yml` file, i.e.: `kes cf deploy --kes-folder app --template node_modules/@cumulus/deployment/[iam|db|app] [...]`
    Backwards-compatible. For development, please re-run `npm run bootstrap` to build new `kes` overrides.
    Deployment docs have been updated to show how to deploy a single-config Cumulus instance.
  - `params` have been moved: Nest `params` fields under `app`, `db` or `iam` to override all Parameters for a particular stack's cloudformation template. Backwards-compatible with multi-config setups.
  - `stackName` and `stackNameNoDash` have been retired. Use `prefix` and `prefixNoDash` instead.
  - The `iams` section in `app/config.yml` IAM roles has been deprecated as a user-facing parameter,
    _unless_ your IAM role ARNs do not match the convention shown in `@cumulus/deployment/app/config.yml`
  - The `vpc.securityGroup` will need to be set with a pre-existing security group ID to use Cumulus in a VPC. Must allow inbound HTTP(S) (Port 443).

- **CUMULUS-1212**

  - `@cumulus/post-to-cmr` will now fail if any granules being processed are missing a metadata file. You can set the new config option `skipMetaCheck` to `true` to pass post-to-cmr without a metadata file.

- **CUMULUS-1232**

  - `@cumulus/sync-granule` will no longer silently pass if no checksum data is provided. It will use input
    from the granule object to:
    - Verify checksum if `checksumType` and `checksumValue` are in the file record OR a checksum file is provided
      (throws `InvalidChecksum` on fail), else log warning that no checksum is available.
    - Then, verify synced S3 file size if `file.size` is in the file record (throws `UnexpectedFileSize` on fail),
      else log warning that no file size is available.
    - Pass the step.

- **CUMULUS-1264**

  - The Cloudformation templating and deployment configuration has been substantially refactored.
    - `CumulusApiDefault` nested stack resource has been renamed to `CumulusApiDistribution`
    - `CumulusApiV1` nested stack resource has been renamed to `CumulusApiBackend`
  - The `urs: true` config option for when defining your lambdas (e.g. in `lambdas.yml`) has been deprecated. There are two new options to replace it:
    - `urs_redirect: 'token'`: This will expose a `TOKEN_REDIRECT_ENDPOINT` environment variable to your lambda that references the `/token` endpoint on the Cumulus backend API
    - `urs_redirect: 'distribution'`: This will expose a `DISTRIBUTION_REDIRECT_ENDPOINT` environment variable to your lambda that references the `/redirect` endpoint on the Cumulus distribution API

- **CUMULUS-1193**

  - The elasticsearch instance is moved behind the VPC.
  - Your account will need an Elasticsearch Service Linked role. This is a one-time setup for the account. You can follow the instructions to use the AWS console or AWS CLI [here](https://docs.aws.amazon.com/IAM/latest/UserGuide/using-service-linked-roles.html) or use the following AWS CLI command: `aws iam create-service-linked-role --aws-service-name es.amazonaws.com`

- **CUMULUS-802**

  - ECS `maxInstances` must be greater than `minInstances`. If you use defaults, no change is required.

- **CUMULUS-1269**
  - Brought Cumulus data models in line with CNM JSON schema:
    - Renamed file object `fileType` field to `type`
    - Renamed file object `fileSize` field to `size`
    - Renamed file object `checksumValue` field to `checksum` where not already done.
    - Added `ancillary` and `linkage` type support to file objects.

### Added

- **CUMULUS-799**

  - Added an S3 Access Metrics package which will take S3 Server Access Logs and
    write access metrics to CloudWatch

- **CUMULUS-1242** - Added `sqs2sfThrottle` lambda. The lambda reads SQS messages for queued executions and uses semaphores to only start new executions if the maximum number of executions defined for the priority key (`cumulus_meta.priorityKey`) has not been reached. Any SQS messages that are read but not used to start executions remain in the queue.

- **CUMULUS-1240**

  - Added `sfSemaphoreDown` lambda. This lambda receives SNS messages and for each message it decrements the semaphore used to track the number of running executions if:
    - the message is for a completed/failed workflow AND
    - the message contains a level of priority (`cumulus_meta.priorityKey`)
  - Added `sfSemaphoreDown` lambda as a subscriber to the `sfTracker` SNS topic

- **CUMULUS-1265**

  - Added `apiConfigs` configuration option to configure API Gateway to be private
  - All internal lambdas configured to run inside the VPC by default
  - Removed references to `NoVpc` lambdas from documentation and `example` folder.

- **CUMULUS-802**
  - Adds autoscaling of ECS clusters
  - Adds autoscaling of ECS services that are handling StepFunction activities

## Changed

- Updated `@cumulus/ingest/http/httpMixin.list()` to trim trailing spaces on discovered filenames

- **CUMULUS-1310**

  - Database resources (DynamoDB, ElasticSearch) have been moved to an independent `db` stack.
    This will enable future updates to avoid affecting database resources or requiring migrations.
    Migrations for this version will need to be user-managed.
    (e.g. [elasticsearch](https://docs.aws.amazon.com/elasticsearch-service/latest/developerguide/es-version-migration.html#snapshot-based-migration) and [dynamoDB](https://docs.aws.amazon.com/datapipeline/latest/DeveloperGuide/dp-template-exports3toddb.html)).
    Order of stack deployment is `iam` -> `db` -> `app`.
  - All stacks can now be deployed using a single `config.yml` file, i.e.: `kes cf deploy --kes-folder app --template node_modules/@cumulus/deployment/[iam|db|app] [...]`
    Backwards-compatible. Please re-run `npm run bootstrap` to build new `kes` overrides.
    Deployment docs have been updated to show how to deploy a single-config Cumulus instance.
  - `params` fields should now be nested under the stack key (i.e. `app`, `db` or `iam`) to provide Parameters for a particular stack's cloudformation template,
    for use with single-config instances. Keys _must_ match the name of the deployment package folder (`app`, `db`, or `iam`).
    Backwards-compatible with multi-config setups.
  - `stackName` and `stackNameNoDash` have been retired as user-facing config parameters. Use `prefix` and `prefixNoDash` instead.
    This will be used to create stack names for all stacks in a single-config use case.
    `stackName` may still be used as an override in multi-config usage, although this is discouraged.
    Warning: overriding the `db` stack's `stackName` will require you to set `dbStackName` in your `app/config.yml`.
    This parameter is required to fetch outputs from the `db` stack to reference in the `app` stack.
  - The `iams` section in `app/config.yml` IAM roles has been retired as a user-facing parameter,
    _unless_ your IAM role ARNs do not match the convention shown in `@cumulus/deployment/app/config.yml`
    In that case, overriding `iams` in your own config is recommended.
  - `iam` and `db` `cloudformation.yml` file names will have respective prefixes (e.g `iam.cloudformation.yml`).
  - Cumulus will now only attempt to create reconciliation reports for buckets of the `private`, `public` and `protected` types.
  - Cumulus will no longer set up its own security group.
    To pass a pre-existing security group for in-VPC deployments as a parameter to the Cumulus template, populate `vpc.securityGroup` in `config.yml`.
    This security group must allow inbound HTTP(S) traffic (Port 443). SSH traffic (Port 22) must be permitted for SSH access to ECS instances.
  - Deployment docs have been updated with examples for the new deployment model.

- **CUMULUS-1236**

  - Moves access to public files behind the distribution endpoint. Authentication is not required, but direct http access has been disallowed.

- **CUMULUS-1223**

  - Adds unauthenticated access for public bucket files to the Distribution API. Public files should be requested the same way as protected files, but for public files a redirect to a self-signed S3 URL will happen without requiring authentication with Earthdata login.

- **CUMULUS-1232**

  - Unifies duplicate handling in `ingest/granule.handleDuplicateFile` for maintainability.
  - Changed `ingest/granule.ingestFile` and `move-granules/index.moveFileRequest` to use new function.
  - Moved file versioning code to `ingest/granule.moveGranuleFileWithVersioning`
  - `ingest/granule.verifyFile` now also tests `file.size` for verification if it is in the file record and throws
    `UnexpectedFileSize` error for file size not matching input.
  - `ingest/granule.verifyFile` logs warnings if checksum and/or file size are not available.

- **CUMULUS-1193**

  - Moved reindex CLI functionality to an API endpoint. See [API docs](https://nasa.github.io/cumulus-api/#elasticsearch-1)

- **CUMULUS-1207**
  - No longer disable lambda event source mappings when disabling a rule

### Fixed

- Updated Lerna publish script so that published Cumulus packages will pin their dependencies on other Cumulus packages to exact versions (e.g. `1.12.1` instead of `^1.12.1`)

- **CUMULUS-1203**

  - Fixes IAM template's use of intrinsic functions such that IAM template overrides now work with kes

- **CUMULUS-1268**
  - Deployment will not fail if there are no ES alarms or ECS services

## [v1.12.1] - 2019-4-8

## [v1.12.0] - 2019-4-4

Note: There was an issue publishing 1.12.0. Upgrade to 1.12.1.

### BREAKING CHANGES

- **CUMULUS-1139**

  - `granule.applyWorkflow` uses the new-style granule record as input to workflows.

- **CUMULUS-1171**

  - Fixed provider handling in the API to make it consistent between protocols.
    NOTE: This is a breaking change. When applying this upgrade, users will need to:
    1. Disable all workflow rules
    2. Update any `http` or `https` providers so that the host field only
       contains a valid hostname or IP address, and the port field contains the
       provider port.
    3. Perform the deployment
    4. Re-enable workflow rules

- **CUMULUS-1176**:

  - `@cumulus/move-granules` input expectations have changed. `@cumulus/files-to-granules` is a new intermediate task to perform input translation in the old style.
    See the Added and Changed sections of this release changelog for more information.

- **CUMULUS-670**

  - The behavior of ParsePDR and related code has changed in this release. PDRs with FILE_TYPEs that do not conform to the PDR ICD (+ TGZ) (https://cdn.earthdata.nasa.gov/conduit/upload/6376/ESDS-RFC-030v1.0.pdf) will fail to parse.

- **CUMULUS-1208**
  - The granule object input to `@cumulus/queue-granules` will now be added to ingest workflow messages **as is**. In practice, this means that if you are using `@cumulus/queue-granules` to trigger ingest workflows and your granule objects input have invalid properties, then your ingest workflows will fail due to schema validation errors.

### Added

- **CUMULUS-777**
  - Added new cookbook entry on configuring Cumulus to track ancillary files.
- **CUMULUS-1183**
  - Kes overrides will now abort with a warning if a workflow step is configured without a corresponding
    lambda configuration
- **CUMULUS-1223**

  - Adds convenience function `@cumulus/common/bucketsConfigJsonObject` for fetching stack's bucket configuration as an object.

- **CUMULUS-853**
  - Updated FakeProcessing example lambda to include option to generate fake browse
  - Added feature documentation for ancillary metadata export, a new cookbook entry describing a workflow with ancillary metadata generation(browse), and related task definition documentation
- **CUMULUS-805**
  - Added a CloudWatch alarm to check running ElasticSearch instances, and a CloudWatch dashboard to view the health of ElasticSearch
  - Specify `AWS_REGION` in `.env` to be used by deployment script
- **CUMULUS-803**
  - Added CloudWatch alarms to check running tasks of each ECS service, and add the alarms to CloudWatch dashboard
- **CUMULUS-670**
  - Added Ancillary Metadata Export feature (see https://nasa.github.io/cumulus/docs/features/ancillary_metadata for more information)
  - Added new Collection file parameter "fileType" that allows configuration of workflow granule file fileType
- **CUMULUS-1184** - Added kes logging output to ensure we always see the state machine reference before failures due to configuration
- **CUMULUS-1105** - Added a dashboard endpoint to serve the dashboard from an S3 bucket
- **CUMULUS-1199** - Moves `s3credentials` endpoint from the backend to the distribution API.
- **CUMULUS-666**
  - Added `@api/endpoints/s3credentials` to allow EarthData Login authorized users to retrieve temporary security credentials for same-region direct S3 access.
- **CUMULUS-671**
  - Added `@packages/integration-tests/api/distribution/getDistributionApiS3SignedUrl()` to return the S3 signed URL for a file protected by the distribution API
- **CUMULUS-672**
  - Added `cmrMetadataFormat` and `cmrConceptId` to output for individual granules from `@cumulus/post-to-cmr`. `cmrMetadataFormat` will be read from the `cmrMetadataFormat` generated for each granule in `@cumulus/cmrjs/publish2CMR()`
  - Added helpers to `@packages/integration-tests/api/distribution`:
    - `getDistributionApiFileStream()` returns a stream to download files protected by the distribution API
    - `getDistributionFileUrl()` constructs URLs for requesting files from the distribution API
- **CUMULUS-1185** `@cumulus/api/models/Granule.removeGranuleFromCmrByGranule` to replace `@cumulus/api/models/Granule.removeGranuleFromCmr` and use the Granule UR from the CMR metadata to remove the granule from CMR

- **CUMULUS-1101**

  - Added new `@cumulus/checksum` package. This package provides functions to calculate and validate checksums.
  - Added new checksumming functions to `@cumulus/common/aws`: `calculateS3ObjectChecksum` and `validateS3ObjectChecksum`, which depend on the `checksum` package.

- CUMULUS-1171

  - Added `@cumulus/common` API documentation to `packages/common/docs/API.md`
  - Added an `npm run build-docs` task to `@cumulus/common`
  - Added `@cumulus/common/string#isValidHostname()`
  - Added `@cumulus/common/string#match()`
  - Added `@cumulus/common/string#matches()`
  - Added `@cumulus/common/string#toLower()`
  - Added `@cumulus/common/string#toUpper()`
  - Added `@cumulus/common/URLUtils#buildURL()`
  - Added `@cumulus/common/util#isNil()`
  - Added `@cumulus/common/util#isNull()`
  - Added `@cumulus/common/util#isUndefined()`
  - Added `@cumulus/common/util#negate()`

- **CUMULUS-1176**

  - Added new `@cumulus/files-to-granules` task to handle converting file array output from `cumulus-process` tasks into granule objects.
    Allows simplification of `@cumulus/move-granules` and `@cumulus/post-to-cmr`, see Changed section for more details.

- CUMULUS-1151 Compare the granule holdings in CMR with Cumulus' internal data store
- CUMULUS-1152 Compare the granule file holdings in CMR with Cumulus' internal data store

### Changed

- **CUMULUS-1216** - Updated `@cumulus/ingest/granule/ingestFile` to download files to expected staging location.
- **CUMULUS-1208** - Updated `@cumulus/ingest/queue/enqueueGranuleIngestMessage()` to not transform granule object passed to it when building an ingest message
- **CUMULUS-1198** - `@cumulus/ingest` no longer enforces any expectations about whether `provider_path` contains a leading slash or not.
- **CUMULUS-1170**
  - Update scripts and docs to use `npm` instead of `yarn`
  - Use `package-lock.json` files to ensure matching versions of npm packages
  - Update CI builds to use `npm ci` instead of `npm install`
- **CUMULUS-670**
  - Updated ParsePDR task to read standard PDR types+ (+ tgz as an external customer requirement) and add a fileType to granule-files on Granule discovery
  - Updated ParsePDR to fail if unrecognized type is used
  - Updated all relevant task schemas to include granule->files->filetype as a string value
  - Updated tests/test fixtures to include the fileType in the step function/task inputs and output validations as needed
  - Updated MoveGranules task to handle incoming configuration with new "fileType" values and to add them as appropriate to the lambda output.
  - Updated DiscoverGranules step/related workflows to read new Collection file parameter fileType that will map a discovered file to a workflow fileType
  - Updated CNM parser to add the fileType to the defined granule file fileType on ingest and updated integration tests to verify/validate that behavior
  - Updated generateEcho10XMLString in cmr-utils.js to use a map/related library to ensure order as CMR requires ordering for their online resources.
  - Updated post-to-cmr task to appropriately export CNM filetypes to CMR in echo10/UMM exports
- **CUMULUS-1139** - Granules stored in the API contain a `files` property. That schema has been greatly
  simplified and now better matches the CNM format.
  - The `name` property has been renamed to `fileName`.
  - The `filepath` property has been renamed to `key`.
  - The `checksumValue` property has been renamed to `checksum`.
  - The `path` property has been removed.
  - The `url_path` property has been removed.
  - The `filename` property (which contained an `s3://` URL) has been removed, and the `bucket`
    and `key` properties should be used instead. Any requests sent to the API containing a `granule.files[].filename`
    property will be rejected, and any responses coming back from the API will not contain that
    `filename` property.
  - A `source` property has been added, which is a URL indicating the original source of the file.
  - `@cumulus/ingest/granule.moveGranuleFiles()` no longer includes a `filename` field in its
    output. The `bucket` and `key` fields should be used instead.
- **CUMULUS-672**

  - Changed `@cumulus/integration-tests/api/EarthdataLogin.getEarthdataLoginRedirectResponse` to `@cumulus/integration-tests/api/EarthdataLogin.getEarthdataAccessToken`. The new function returns an access response from Earthdata login, if successful.
  - `@cumulus/integration-tests/cmr/getOnlineResources` now accepts an object of options, including `cmrMetadataFormat`. Based on the `cmrMetadataFormat`, the function will correctly retrieve the online resources for each metadata format (ECHO10, UMM-G)

- **CUMULUS-1101**

  - Moved `@cumulus/common/file/getFileChecksumFromStream` into `@cumulus/checksum`, and renamed it to `generateChecksumFromStream`.
    This is a breaking change for users relying on `@cumulus/common/file/getFileChecksumFromStream`.
  - Refactored `@cumulus/ingest/Granule` to depend on new `common/aws` checksum functions and remove significantly present checksumming code.
    - Deprecated `@cumulus/ingest/granule.validateChecksum`. Replaced with `@cumulus/ingest/granule.verifyFile`.
    - Renamed `granule.getChecksumFromFile` to `granule.retrieveSuppliedFileChecksumInformation` to be more accurate.
  - Deprecated `@cumulus/common/aws.checksumS3Objects`. Use `@cumulus/common/aws.calculateS3ObjectChecksum` instead.

- CUMULUS-1171

  - Fixed provider handling in the API to make it consistent between protocols.
    Before this change, FTP providers were configured using the `host` and
    `port` properties. HTTP providers ignored `port` and `protocol`, and stored
    an entire URL in the `host` property. Updated the API to only accept valid
    hostnames or IP addresses in the `provider.host` field. Updated ingest code
    to properly build HTTP and HTTPS URLs from `provider.protocol`,
    `provider.host`, and `provider.port`.
  - The default provider port was being set to 21, no matter what protocol was
    being used. Removed that default.

- **CUMULUS-1176**

  - `@cumulus/move-granules` breaking change:
    Input to `move-granules` is now expected to be in the form of a granules object (i.e. `{ granules: [ { ... }, { ... } ] }`);
    For backwards compatibility with array-of-files outputs from processing steps, use the new `@cumulus/files-to-granules` task as an intermediate step.
    This task will perform the input translation. This change allows `move-granules` to be simpler and behave more predictably.
    `config.granuleIdExtraction` and `config.input_granules` are no longer needed/used by `move-granules`.
  - `@cumulus/post-to-cmr`: `config.granuleIdExtraction` is no longer needed/used by `post-to-cmr`.

- CUMULUS-1174
  - Better error message and stacktrace for S3KeyPairProvider error reporting.

### Fixed

- **CUMULUS-1218** Reconciliation report will now scan only completed granules.
- `@cumulus/api` files and granules were not getting indexed correctly because files indexing was failing in `db-indexer`
- `@cumulus/deployment` A bug in the Cloudformation template was preventing the API from being able to be launched in a VPC, updated the IAM template to give the permissions to be able to run the API in a VPC

### Deprecated

- `@cumulus/api/models/Granule.removeGranuleFromCmr`, instead use `@cumulus/api/models/Granule.removeGranuleFromCmrByGranule`
- `@cumulus/ingest/granule.validateChecksum`, instead use `@cumulus/ingest/granule.verifyFile`
- `@cumulus/common/aws.checksumS3Objects`, instead use `@cumulus/common/aws.calculateS3ObjectChecksum`
- `@cumulus/cmrjs`: `getGranuleId` and `getCmrFiles` are deprecated due to changes in input handling.

## [v1.11.3] - 2019-3-5

### Added

- **CUMULUS-1187** - Added `@cumulus/ingest/granule/duplicateHandlingType()` to determine how duplicate files should be handled in an ingest workflow

### Fixed

- **CUMULUS-1187** - workflows not respecting the duplicate handling value specified in the collection
- Removed refreshToken schema requirement for OAuth

## [v1.11.2] - 2019-2-15

### Added

- CUMULUS-1169
  - Added a `@cumulus/common/StepFunctions` module. It contains functions for querying the AWS
    StepFunctions API. These functions have the ability to retry when a ThrottlingException occurs.
  - Added `@cumulus/common/aws.retryOnThrottlingException()`, which will wrap a function in code to
    retry on ThrottlingExceptions.
  - Added `@cumulus/common/test-utils.throttleOnce()`, which will cause a function to return a
    ThrottlingException the first time it is called, then return its normal result after that.
- CUMULUS-1103 Compare the collection holdings in CMR with Cumulus' internal data store
- CUMULUS-1099 Add support for UMMG JSON metadata versions > 1.4.
  - If a version is found in the metadata object, that version is used for processing and publishing to CMR otherwise, version 1.4 is assumed.
- CUMULUS-678
  - Added support for UMMG json v1.4 metadata files.
    `reconcileCMRMetadata` added to `@cumulus/cmrjs` to update metadata record with new file locations.
    `@cumulus/common/errors` adds two new error types `CMRMetaFileNotFound` and `InvalidArgument`.
    `@cumulus/common/test-utils` adds new function `randomId` to create a random string with id to help in debugging.
    `@cumulus/common/BucketsConfig` adds a new helper class `BucketsConfig` for working with bucket stack configuration and bucket names.
    `@cumulus/common/aws` adds new function `s3PutObjectTagging` as a convenience for the aws [s3().putObjectTagging](https://docs.aws.amazon.com/AWSJavaScriptSDK/latest/AWS/S3.html#putObjectTagging-property) function.
    `@cumulus/cmrjs` Adds: - `isCMRFile` - Identify an echo10(xml) or UMMG(json) metadata file. - `metadataObjectFromCMRFile` Read and parse CMR XML file from s3. - `updateCMRMetadata` Modify a cmr metadata (xml/json) file with updated information. - `publish2CMR` Posts XML or UMMG CMR data to CMR service. - `reconcileCMRMetadata` Reconciles cmr metadata file after a file moves.
- Adds some ECS and other permissions to StepRole to enable running ECS tasks from a workflow
- Added Apache logs to cumulus api and distribution lambdas
- **CUMULUS-1119** - Added `@cumulus/integration-tests/api/EarthdataLogin.getEarthdataLoginRedirectResponse` helper for integration tests to handle login with Earthdata and to return response from redirect to Cumulus API
- **CUMULUS-673** Added `@cumulus/common/file/getFileChecksumFromStream` to get file checksum from a readable stream

### Fixed

- CUMULUS-1123
  - Cloudformation template overrides now work as expected

### Changed

- CUMULUS-1169
  - Deprecated the `@cumulus/common/step-functions` module.
  - Updated code that queries the StepFunctions API to use the retry-enabled functions from
    `@cumulus/common/StepFunctions`
- CUMULUS-1121
  - Schema validation is now strongly enforced when writing to the database.
    Additional properties are not allowed and will result in a validation error.
- CUMULUS-678
  `tasks/move-granules` simplified and refactored to use functionality from cmrjs.
  `ingest/granules.moveGranuleFiles` now just moves granule files and returns a list of the updated files. Updating metadata now handled by `@cumulus/cmrjs/reconcileCMRMetadata`.
  `move-granules.updateGranuleMetadata` refactored and bugs fixed in the case of a file matching multiple collection.files.regexps.
  `getCmrXmlFiles` simplified and now only returns an object with the cmrfilename and the granuleId.
  `@cumulus/test-processing` - test processing task updated to generate UMM-G metadata

- CUMULUS-1043

  - `@cumulus/api` now uses [express](http://expressjs.com/) as the API engine.
  - All `@cumulus/api` endpoints on ApiGateway are consolidated to a single endpoint the uses `{proxy+}` definition.
  - All files under `packages/api/endpoints` along with associated tests are updated to support express's request and response objects.
  - Replaced environment variables `internal`, `bucket` and `systemBucket` with `system_bucket`.
  - Update `@cumulus/integration-tests` to work with updated cumulus-api express endpoints

- `@cumulus/integration-tests` - `buildAndExecuteWorkflow` and `buildWorkflow` updated to take a `meta` param to allow for additional fields to be added to the workflow `meta`

- **CUMULUS-1049** Updated `Retrieve Execution Status API` in `@cumulus/api`: If the execution doesn't exist in Step Function API, Cumulus API returns the execution status information from the database.

- **CUMULUS-1119**
  - Renamed `DISTRIBUTION_URL` environment variable to `DISTRIBUTION_ENDPOINT`
  - Renamed `DEPLOYMENT_ENDPOINT` environment variable to `DISTRIBUTION_REDIRECT_ENDPOINT`
  - Renamed `API_ENDPOINT` environment variable to `TOKEN_REDIRECT_ENDPOINT`

### Removed

- Functions deprecated before 1.11.0:
  - @cumulus/api/models/base: static Manager.createTable() and static Manager.deleteTable()
  - @cumulus/ingest/aws/S3
  - @cumulus/ingest/aws/StepFunction.getExecution()
  - @cumulus/ingest/aws/StepFunction.pullEvent()
  - @cumulus/ingest/consumer.Consume
  - @cumulus/ingest/granule/Ingest.getBucket()

### Deprecated

`@cmrjs/ingestConcept`, instead use the CMR object methods. `@cmrjs/CMR.ingestGranule` or `@cmrjs/CMR.ingestCollection`
`@cmrjs/searchConcept`, instead use the CMR object methods. `@cmrjs/CMR.searchGranules` or `@cmrjs/CMR.searchCollections`
`@cmrjs/deleteConcept`, instead use the CMR object methods. `@cmrjs/CMR.deleteGranule` or `@cmrjs/CMR.deleteCollection`

## [v1.11.1] - 2018-12-18

**Please Note**

- Ensure your `app/config.yml` has a `clientId` specified in the `cmr` section. This will allow CMR to identify your requests for better support and metrics.
  - For an example, please see [the example config](https://github.com/nasa/cumulus/blob/1c7e2bf41b75da9f87004c4e40fbcf0f39f56794/example/app/config.yml#L128).

### Added

- Added a `/tokenDelete` endpoint in `@cumulus/api` to delete access token records

### Changed

- CUMULUS-678
  `@cumulus/ingest/crypto` moved and renamed to `@cumulus/common/key-pair-provider`
  `@cumulus/ingest/aws` function: `KMSDecryptionFailed` and class: `KMS` extracted and moved to `@cumulus/common` and `KMS` is exported as `KMSProvider` from `@cumulus/common/key-pair-provider`
  `@cumulus/ingest/granule` functions: `publish`, `getGranuleId`, `getXMLMetadataAsString`, `getMetadataBodyAndTags`, `parseXmlString`, `getCmrXMLFiles`, `postS3Object`, `contructOnlineAccessUrls`, `updateMetadata`, extracted and moved to `@cumulus/cmrjs`
  `getGranuleId`, `getCmrXMLFiles`, `publish`, `updateMetadata` removed from `@cumulus/ingest/granule` and added to `@cumulus/cmrjs`;
  `updateMetadata` renamed `updateCMRMetadata`.
  `@cumulus/ingest` test files renamed.
- **CUMULUS-1070**
  - Add `'Client-Id'` header to all `@cumulus/cmrjs` requests (made via `searchConcept`, `ingestConcept`, and `deleteConcept`).
  - Updated `cumulus/example/app/config.yml` entry for `cmr.clientId` to use stackName for easier CMR-side identification.

## [v1.11.0] - 2018-11-30

**Please Note**

- Redeploy IAM roles:
  - CUMULUS-817 includes a migration that requires reconfiguration/redeployment of IAM roles. Please see the [upgrade instructions](https://nasa.github.io/cumulus/docs/upgrade/1.11.0) for more information.
  - CUMULUS-977 includes a few new SNS-related permissions added to the IAM roles that will require redeployment of IAM roles.
- `cumulus-message-adapter` v1.0.13+ is required for `@cumulus/api` granule reingest API to work properly. The latest version should be downloaded automatically by kes.
- A `TOKEN_SECRET` value (preferably 256-bit for security) must be added to `.env` to securely sign JWTs used for authorization in `@cumulus/api`

### Changed

- **CUUMULUS-1000** - Distribution endpoint now persists logins, instead of
  redirecting to Earthdata Login on every request
- **CUMULUS-783 CUMULUS-790** - Updated `@cumulus/sync-granule` and `@cumulus/move-granules` tasks to always overwrite existing files for manually-triggered reingest.
- **CUMULUS-906** - Updated `@cumulus/api` granule reingest API to
  - add `reingestGranule: true` and `forceDuplicateOverwrite: true` to Cumulus message `cumulus_meta.cumulus_context` field to indicate that the workflow is a manually triggered re-ingest.
  - return warning message to operator when duplicateHandling is not `replace`
  - `cumulus-message-adapter` v1.0.13+ is required.
- **CUMULUS-793** - Updated the granule move PUT request in `@cumulus/api` to reject the move with a 409 status code if one or more of the files already exist at the destination location
- Updated `@cumulus/helloworld` to use S3 to store state for pass on retry tests
- Updated `@cumulus/ingest`:
  - [Required for MAAP] `http.js#list` will now find links with a trailing whitespace
  - Removed code from `granule.js` which looked for files in S3 using `{ Bucket: discoveredFile.bucket, Key: discoveredFile.name }`. This is obsolete since `@cumulus/ingest` uses a `file-staging` and `constructCollectionId()` directory prefixes by default.
- **CUMULUS-989**
  - Updated `@cumulus/api` to use [JWT (JSON Web Token)](https://jwt.io/introduction/) as the transport format for API authorization tokens and to use JWT verification in the request authorization
  - Updated `/token` endpoint in `@cumulus/api` to return tokens as JWTs
  - Added a `/refresh` endpoint in `@cumulus/api` to request new access tokens from the OAuth provider using the refresh token
  - Added `refreshAccessToken` to `@cumulus/api/lib/EarthdataLogin` to manage refresh token requests with the Earthdata OAuth provider

### Added

- **CUMULUS-1050**
  - Separated configuration flags for originalPayload/finalPayload cleanup such that they can be set to different retention times
- **CUMULUS-798**
  - Added daily Executions cleanup CloudWatch event that triggers cleanExecutions lambda
  - Added cleanExecutions lambda that removes finalPayload/originalPayload field entries for records older than configured timeout value (execution_payload_retention_period), with a default of 30 days
- **CUMULUS-815/816**
  - Added 'originalPayload' and 'finalPayload' fields to Executions table
  - Updated Execution model to populate originalPayload with the execution payload on record creation
  - Updated Execution model code to populate finalPayload field with the execution payload on execution completion
  - Execution API now exposes the above fields
- **CUMULUS-977**
  - Rename `kinesisConsumer` to `messageConsumer` as it handles both Kinesis streams and SNS topics as of this version.
  - Add `sns`-type rule support. These rules create a subscription between an SNS topic and the `messageConsumer`.
    When a message is received, `messageConsumer` is triggered and passes the SNS message (JSON format expected) in
    its entirety to the workflow in the `payload` field of the Cumulus message. For more information on sns-type rules,
    see the [documentation](https://nasa.github.io/cumulus/docs/data-cookbooks/setup#rules).
- **CUMULUS-975**
  - Add `KinesisInboundEventLogger` and `KinesisOutboundEventLogger` API lambdas. These lambdas
    are utilized to dump incoming and outgoing ingest workflow kinesis streams
    to cloudwatch for analytics in case of AWS/stream failure.
  - Update rules model to allow tracking of log_event ARNs related to
    Rule event logging. Kinesis rule types will now automatically log
    incoming events via a Kinesis event triggered lambda.
    CUMULUS-975-migration-4
  - Update migration code to require explicit migration names per run
  - Added migration_4 to migrate/update existing Kinesis rules to have a log event mapping
  - Added new IAM policy for migration lambda
- **CUMULUS-775**
  - Adds a instance metadata endpoint to the `@cumulus/api` package.
  - Adds a new convenience function `hostId` to the `@cumulus/cmrjs` to help build environment specific cmr urls.
  - Fixed `@cumulus/cmrjs.searchConcept` to search and return CMR results.
  - Modified `@cumulus/cmrjs.CMR.searchGranule` and `@cumulus/cmrjs.CMR.searchCollection` to include CMR's provider as a default parameter to searches.
- **CUMULUS-965**
  - Add `@cumulus/test-data.loadJSONTestData()`,
    `@cumulus/test-data.loadTestData()`, and
    `@cumulus/test-data.streamTestData()` to safely load test data. These
    functions should be used instead of using `require()` to load test data,
    which could lead to tests interfering with each other.
  - Add a `@cumulus/common/util/deprecate()` function to mark a piece of code as
    deprecated
- **CUMULUS-986**
  - Added `waitForTestExecutionStart` to `@cumulus/integration-tests`
- **CUMULUS-919**
  - In `@cumulus/deployment`, added support for NGAP permissions boundaries for IAM roles with `useNgapPermissionBoundary` flag in `iam/config.yml`. Defaults to false.

### Fixed

- Fixed a bug where FTP sockets were not closed after an error, keeping the Lambda function active until it timed out [CUMULUS-972]
- **CUMULUS-656**
  - The API will no longer allow the deletion of a provider if that provider is
    referenced by a rule
  - The API will no longer allow the deletion of a collection if that collection
    is referenced by a rule
- Fixed a bug where `@cumulus/sf-sns-report` was not pulling large messages from S3 correctly.

### Deprecated

- `@cumulus/ingest/aws/StepFunction.pullEvent()`. Use `@cumulus/common/aws.pullStepFunctionEvent()`.
- `@cumulus/ingest/consumer.Consume` due to unpredictable implementation. Use `@cumulus/ingest/consumer.Consumer`.
  Call `Consumer.consume()` instead of `Consume.read()`.

## [v1.10.4] - 2018-11-28

### Added

- **CUMULUS-1008**
  - New `config.yml` parameter for SQS consumers: `sqs_consumer_rate: (default 500)`, which is the maximum number of
    messages the consumer will attempt to process per execution. Currently this is only used by the sf-starter consumer,
    which runs every minute by default, making this a messages-per-minute upper bound. SQS does not guarantee the number
    of messages returned per call, so this is not a fixed rate of consumption, only attempted number of messages received.

### Deprecated

- `@cumulus/ingest/consumer.Consume` due to unpredictable implementation. Use `@cumulus/ingest/consumer.Consumer`.

### Changed

- Backported update of `packages/api` dependency `@mapbox/dyno` to `1.4.2` to mitigate `event-stream` vulnerability.

## [v1.10.3] - 2018-10-31

### Added

- **CUMULUS-817**
  - Added AWS Dead Letter Queues for lambdas that are scheduled asynchronously/such that failures show up only in cloudwatch logs.
- **CUMULUS-956**
  - Migrated developer documentation and data-cookbooks to Docusaurus
    - supports versioning of documentation
  - Added `docs/docs-how-to.md` to outline how to do things like add new docs or locally install for testing.
  - Deployment/CI scripts have been updated to work with the new format
- **CUMULUS-811**
  - Added new S3 functions to `@cumulus/common/aws`:
    - `aws.s3TagSetToQueryString`: converts S3 TagSet array to querystring (for use with upload()).
    - `aws.s3PutObject`: Returns promise of S3 `putObject`, which puts an object on S3
    - `aws.s3CopyObject`: Returns promise of S3 `copyObject`, which copies an object in S3 to a new S3 location
    - `aws.s3GetObjectTagging`: Returns promise of S3 `getObjectTagging`, which returns an object containing an S3 TagSet.
  - `@/cumulus/common/aws.s3PutObject` defaults to an explicit `ACL` of 'private' if not overridden.
  - `@/cumulus/common/aws.s3CopyObject` defaults to an explicit `TaggingDirective` of 'COPY' if not overridden.

### Deprecated

- **CUMULUS-811**
  - Deprecated `@cumulus/ingest/aws.S3`. Member functions of this class will now
    log warnings pointing to similar functionality in `@cumulus/common/aws`.

## [v1.10.2] - 2018-10-24

### Added

- **CUMULUS-965**
  - Added a `@cumulus/logger` package
- **CUMULUS-885**
  - Added 'human readable' version identifiers to Lambda Versioning lambda aliases
- **CUMULUS-705**
  - Note: Make sure to update the IAM stack when deploying this update.
  - Adds an AsyncOperations model and associated DynamoDB table to the
    `@cumulus/api` package
  - Adds an /asyncOperations endpoint to the `@cumulus/api` package, which can
    be used to fetch the status of an AsyncOperation.
  - Adds a /bulkDelete endpoint to the `@cumulus/api` package, which performs an
    asynchronous bulk-delete operation. This is a stub right now which is only
    intended to demonstration how AsyncOperations work.
  - Adds an AsyncOperation ECS task to the `@cumulus/api` package, which will
    fetch an Lambda function, run it in ECS, and then store the result to the
    AsyncOperations table in DynamoDB.
- **CUMULUS-851** - Added workflow lambda versioning feature to allow in-flight workflows to use lambda versions that were in place when a workflow was initiated

  - Updated Kes custom code to remove logic that used the CMA file key to determine template compilation logic. Instead, utilize a `customCompilation` template configuration flag to indicate a template should use Cumulus's kes customized methods instead of 'core'.
  - Added `useWorkflowLambdaVersions` configuration option to enable the lambdaVersioning feature set. **This option is set to true by default** and should be set to false to disable the feature.
  - Added uniqueIdentifier configuration key to S3 sourced lambdas to optionally support S3 lambda resource versioning within this scheme. This key must be unique for each modified version of the lambda package and must be updated in configuration each time the source changes.
  - Added a new nested stack template that will create a `LambdaVersions` stack that will take lambda parameters from the base template, generate lambda versions/aliases and return outputs with references to the most 'current' lambda alias reference, and updated 'core' template to utilize these outputs (if `useWorkflowLambdaVersions` is enabled).

- Created a `@cumulus/api/lib/OAuth2` interface, which is implemented by the
  `@cumulus/api/lib/EarthdataLogin` and `@cumulus/api/lib/GoogleOAuth2` classes.
  Endpoints that need to handle authentication will determine which class to use
  based on environment variables. This also greatly simplifies testing.
- Added `@cumulus/api/lib/assertions`, containing more complex AVA test assertions
- Added PublishGranule workflow to publish a granule to CMR without full reingest. (ingest-in-place capability)

- `@cumulus/integration-tests` new functionality:
  - `listCollections` to list collections from a provided data directory
  - `deleteCollection` to delete list of collections from a deployed stack
  - `cleanUpCollections` combines the above in one function.
  - `listProviders` to list providers from a provided data directory
  - `deleteProviders` to delete list of providers from a deployed stack
  - `cleanUpProviders` combines the above in one function.
  - `@cumulus/integrations-tests/api.js`: `deleteGranule` and `deletePdr` functions to make `DELETE` requests to Cumulus API
  - `rules` API functionality for posting and deleting a rule and listing all rules
  - `wait-for-deploy` lambda for use in the redeployment tests
- `@cumulus/ingest/granule.js`: `ingestFile` inserts new `duplicate_found: true` field in the file's record if a duplicate file already exists on S3.
- `@cumulus/api`: `/execution-status` endpoint requests and returns complete execution output if execution output is stored in S3 due to size.
- Added option to use environment variable to set CMR host in `@cumulus/cmrjs`.
- **CUMULUS-781** - Added integration tests for `@cumulus/sync-granule` when `duplicateHandling` is set to `replace` or `skip`
- **CUMULUS-791** - `@cumulus/move-granules`: `moveFileRequest` inserts new `duplicate_found: true` field in the file's record if a duplicate file already exists on S3. Updated output schema to document new `duplicate_found` field.

### Removed

- Removed `@cumulus/common/fake-earthdata-login-server`. Tests can now create a
  service stub based on `@cumulus/api/lib/OAuth2` if testing requires handling
  authentication.

### Changed

- **CUMULUS-940** - modified `@cumulus/common/aws` `receiveSQSMessages` to take a parameter object instead of positional parameters. All defaults remain the same, but now access to long polling is available through `options.waitTimeSeconds`.
- **CUMULUS-948** - Update lambda functions `CNMToCMA` and `CnmResponse` in the `cumulus-data-shared` bucket and point the default stack to them.
- **CUMULUS-782** - Updated `@cumulus/sync-granule` task and `Granule.ingestFile` in `@cumulus/ingest` to keep both old and new data when a destination file with different checksum already exists and `duplicateHandling` is `version`
- Updated the config schema in `@cumulus/move-granules` to include the `moveStagedFiles` param.
- **CUMULUS-778** - Updated config schema and documentation in `@cumulus/sync-granule` to include `duplicateHandling` parameter for specifying how duplicate filenames should be handled
- **CUMULUS-779** - Updated `@cumulus/sync-granule` to throw `DuplicateFile` error when destination files already exist and `duplicateHandling` is `error`
- **CUMULUS-780** - Updated `@cumulus/sync-granule` to use `error` as the default for `duplicateHandling` when it is not specified
- **CUMULUS-780** - Updated `@cumulus/api` to use `error` as the default value for `duplicateHandling` in the `Collection` model
- **CUMULUS-785** - Updated the config schema and documentation in `@cumulus/move-granules` to include `duplicateHandling` parameter for specifying how duplicate filenames should be handled
- **CUMULUS-786, CUMULUS-787** - Updated `@cumulus/move-granules` to throw `DuplicateFile` error when destination files already exist and `duplicateHandling` is `error` or not specified
- **CUMULUS-789** - Updated `@cumulus/move-granules` to keep both old and new data when a destination file with different checksum already exists and `duplicateHandling` is `version`

### Fixed

- `getGranuleId` in `@cumulus/ingest` bug: `getGranuleId` was constructing an error using `filename` which was undefined. The fix replaces `filename` with the `uri` argument.
- Fixes to `del` in `@cumulus/api/endpoints/granules.js` to not error/fail when not all files exist in S3 (e.g. delete granule which has only 2 of 3 files ingested).
- `@cumulus/deployment/lib/crypto.js` now checks for private key existence properly.

## [v1.10.1] - 2018-09-4

### Fixed

- Fixed cloudformation template errors in `@cumulus/deployment/`
  - Replaced references to Fn::Ref: with Ref:
  - Moved long form template references to a newline

## [v1.10.0] - 2018-08-31

### Removed

- Removed unused and broken code from `@cumulus/common`
  - Removed `@cumulus/common/test-helpers`
  - Removed `@cumulus/common/task`
  - Removed `@cumulus/common/message-source`
  - Removed the `getPossiblyRemote` function from `@cumulus/common/aws`
  - Removed the `startPromisedSfnExecution` function from `@cumulus/common/aws`
  - Removed the `getCurrentSfnTask` function from `@cumulus/common/aws`

### Changed

- **CUMULUS-839** - In `@cumulus/sync-granule`, 'collection' is now an optional config parameter

### Fixed

- **CUMULUS-859** Moved duplicate code in `@cumulus/move-granules` and `@cumulus/post-to-cmr` to `@cumulus/ingest`. Fixed imports making assumptions about directory structure.
- `@cumulus/ingest/consumer` correctly limits the number of messages being received and processed from SQS. Details:
  - **Background:** `@cumulus/api` includes a lambda `<stack-name>-sqs2sf` which processes messages from the `<stack-name>-startSF` SQS queue every minute. The `sqs2sf` lambda uses `@cumulus/ingest/consumer` to receive and process messages from SQS.
  - **Bug:** More than `messageLimit` number of messages were being consumed and processed from the `<stack-name>-startSF` SQS queue. Many step functions were being triggered simultaneously by the lambda `<stack-name>-sqs2sf` (which consumes every minute from the `startSF` queue) and resulting in step function failure with the error: `An error occurred (ThrottlingException) when calling the GetExecutionHistory`.
  - **Fix:** `@cumulus/ingest/consumer#processMessages` now processes messages until `timeLimit` has passed _OR_ once it receives up to `messageLimit` messages. `sqs2sf` is deployed with a [default `messageLimit` of 10](https://github.com/nasa/cumulus/blob/670000c8a821ff37ae162385f921c40956e293f7/packages/deployment/app/config.yml#L147).
  - **IMPORTANT NOTE:** `consumer` will actually process up to `messageLimit * 2 - 1` messages. This is because sometimes `receiveSQSMessages` will return less than `messageLimit` messages and thus the consumer will continue to make calls to `receiveSQSMessages`. For example, given a `messageLimit` of 10 and subsequent calls to `receiveSQSMessages` returns up to 9 messages, the loop will continue and a final call could return up to 10 messages.

## [v1.9.1] - 2018-08-22

**Please Note** To take advantage of the added granule tracking API functionality, updates are required for the message adapter and its libraries. You should be on the following versions:

- `cumulus-message-adapter` 1.0.9+
- `cumulus-message-adapter-js` 1.0.4+
- `cumulus-message-adapter-java` 1.2.7+
- `cumulus-message-adapter-python` 1.0.5+

### Added

- **CUMULUS-687** Added logs endpoint to search for logs from a specific workflow execution in `@cumulus/api`. Added integration test.
- **CUMULUS-836** - `@cumulus/deployment` supports a configurable docker storage driver for ECS. ECS can be configured with either `devicemapper` (the default storage driver for AWS ECS-optimized AMIs) or `overlay2` (the storage driver used by the NGAP 2.0 AMI). The storage driver can be configured in `app/config.yml` with `ecs.docker.storageDriver: overlay2 | devicemapper`. The default is `overlay2`.
  - To support this configuration, a [Handlebars](https://handlebarsjs.com/) helper `ifEquals` was added to `packages/deployment/lib/kes.js`.
- **CUMULUS-836** - `@cumulus/api` added IAM roles required by the NGAP 2.0 AMI. The NGAP 2.0 AMI runs a script `register_instances_with_ssm.py` which requires the ECS IAM role to include `ec2:DescribeInstances` and `ssm:GetParameter` permissions.

### Fixed

- **CUMULUS-836** - `@cumulus/deployment` uses `overlay2` driver by default and does not attempt to write `--storage-opt dm.basesize` to fix [this error](https://github.com/moby/moby/issues/37039).
- **CUMULUS-413** Kinesis processing now captures all errors.
  - Added kinesis fallback mechanism when errors occur during record processing.
  - Adds FallbackTopicArn to `@cumulus/api/lambdas.yml`
  - Adds fallbackConsumer lambda to `@cumulus/api`
  - Adds fallbackqueue option to lambda definitions capture lambda failures after three retries.
  - Adds kinesisFallback SNS topic to signal incoming errors from kinesis stream.
  - Adds kinesisFailureSQS to capture fully failed events from all retries.
- **CUMULUS-855** Adds integration test for kinesis' error path.
- **CUMULUS-686** Added workflow task name and version tracking via `@cumulus/api` executions endpoint under new `tasks` property, and under `workflow_tasks` in step input/output.
  - Depends on `cumulus-message-adapter` 1.0.9+, `cumulus-message-adapter-js` 1.0.4+, `cumulus-message-adapter-java` 1.2.7+ and `cumulus-message-adapter-python` 1.0.5+
- **CUMULUS-771**
  - Updated sync-granule to stream the remote file to s3
  - Added integration test for ingesting granules from ftp provider
  - Updated http/https integration tests for ingesting granules from http/https providers
- **CUMULUS-862** Updated `@cumulus/integration-tests` to handle remote lambda output
- **CUMULUS-856** Set the rule `state` to have default value `ENABLED`

### Changed

- In `@cumulus/deployment`, changed the example app config.yml to have additional IAM roles

## [v1.9.0] - 2018-08-06

**Please note** additional information and upgrade instructions [here](https://nasa.github.io/cumulus/docs/upgrade/1.9.0)

### Added

- **CUMULUS-712** - Added integration tests verifying expected behavior in workflows
- **GITC-776-2** - Add support for versioned collections

### Fixed

- **CUMULUS-832**
  - Fixed indentation in example config.yml in `@cumulus/deployment`
  - Fixed issue with new deployment using the default distribution endpoint in `@cumulus/deployment` and `@cumulus/api`

## [v1.8.1] - 2018-08-01

**Note** IAM roles should be re-deployed with this release.

- **Cumulus-726**
  - Added function to `@cumulus/integration-tests`: `sfnStep` includes `getStepInput` which returns the input to the schedule event of a given step function step.
  - Added IAM policy `@cumulus/deployment`: Lambda processing IAM role includes `kinesis::PutRecord` so step function lambdas can write to kinesis streams.
- **Cumulus Community Edition**
  - Added Google OAuth authentication token logic to `@cumulus/api`. Refactored token endpoint to use environment variable flag `OAUTH_PROVIDER` when determining with authentication method to use.
  - Added API Lambda memory configuration variable `api_lambda_memory` to `@cumulus/api` and `@cumulus/deployment`.

### Changed

- **Cumulus-726**
  - Changed function in `@cumulus/api`: `models/rules.js#addKinesisEventSource` was modified to call to `deleteKinesisEventSource` with all required parameters (rule's name, arn and type).
  - Changed function in `@cumulus/integration-tests`: `getStepOutput` can now be used to return output of failed steps. If users of this function want the output of a failed event, they can pass a third parameter `eventType` as `'failure'`. This function will work as always for steps which completed successfully.

### Removed

- **Cumulus-726**

  - Configuration change to `@cumulus/deployment`: Removed default auto scaling configuration for Granules and Files DynamoDB tables.

- **CUMULUS-688**
  - Add integration test for ExecutionStatus
  - Function addition to `@cumulus/integration-tests`: `api` includes `getExecutionStatus` which returns the execution status from the Cumulus API

## [v1.8.0] - 2018-07-23

### Added

- **CUMULUS-718** Adds integration test for Kinesis triggering a workflow.

- **GITC-776-3** Added more flexibility for rules. You can now edit all fields on the rule's record
  We may need to update the api documentation to reflect this.

- **CUMULUS-681** - Add ingest-in-place action to granules endpoint

  - new applyWorkflow action at PUT /granules/{granuleid} Applying a workflow starts an execution of the provided workflow and passes the granule record as payload.
    Parameter(s):
    - workflow - the workflow name

- **CUMULUS-685** - Add parent exeuction arn to the execution which is triggered from a parent step function

### Changed

- **CUMULUS-768** - Integration tests get S3 provider data from shared data folder

### Fixed

- **CUMULUS-746** - Move granule API correctly updates record in dynamo DB and cmr xml file
- **CUMULUS-766** - Populate database fileSize field from S3 if value not present in Ingest payload

## [v1.7.1] - 2018-07-27 - [BACKPORT]

### Fixed

- **CUMULUS-766** - Backport from 1.8.0 - Populate database fileSize field from S3 if value not present in Ingest payload

## [v1.7.0] - 2018-07-02

### Please note: [Upgrade Instructions](https://nasa.github.io/cumulus/docs/upgrade/1.7.0)

### Added

- **GITC-776-2** - Add support for versioned collections
- **CUMULUS-491** - Add granule reconciliation API endpoints.
- **CUMULUS-480** Add support for backup and recovery:
  - Add DynamoDB tables for granules, executions and pdrs
  - Add ability to write all records to S3
  - Add ability to download all DynamoDB records in form json files
  - Add ability to upload records to DynamoDB
  - Add migration scripts for copying granule, pdr and execution records from ElasticSearch to DynamoDB
  - Add IAM support for batchWrite on dynamoDB
-
- **CUMULUS-508** - `@cumulus/deployment` cloudformation template allows for lambdas and ECS clusters to have multiple AZ availability.
  - `@cumulus/deployment` also ensures docker uses `devicemapper` storage driver.
- **CUMULUS-755** - `@cumulus/deployment` Add DynamoDB autoscaling support.
  - Application developers can add autoscaling and override default values in their deployment's `app/config.yml` file using a `{TableName}Table:` key.

### Fixed

- **CUMULUS-747** - Delete granule API doesn't delete granule files in s3 and granule in elasticsearch
  - update the StreamSpecification DynamoDB tables to have StreamViewType: "NEW_AND_OLD_IMAGES"
  - delete granule files in s3
- **CUMULUS-398** - Fix not able to filter executions by workflow
- **CUMULUS-748** - Fix invalid lambda .zip files being validated/uploaded to AWS
- **CUMULUS-544** - Post to CMR task has UAT URL hard-coded
  - Made configurable: PostToCmr now requires CMR_ENVIRONMENT env to be set to 'SIT' or 'OPS' for those CMR environments. Default is UAT.

### Changed

- **GITC-776-4** - Changed Discover-pdrs to not rely on collection but use provider_path in config. It also has an optional filterPdrs regex configuration parameter

- **CUMULUS-710** - In the integration test suite, `getStepOutput` returns the output of the first successful step execution or last failed, if none exists

## [v1.6.0] - 2018-06-06

### Please note: [Upgrade Instructions](https://nasa.github.io/cumulus/docs/upgrade/1.6.0)

### Fixed

- **CUMULUS-602** - Format all logs sent to Elastic Search.
  - Extract cumulus log message and index it to Elastic Search.

### Added

- **CUMULUS-556** - add a mechanism for creating and running migration scripts on deployment.
- **CUMULUS-461** Support use of metadata date and other components in `url_path` property

### Changed

- **CUMULUS-477** Update bucket configuration to support multiple buckets of the same type:
  - Change the structure of the buckets to allow for more than one bucket of each type. The bucket structure is now:
    bucket-key:
    name: <bucket-name>
    type: <type> i.e. internal, public, etc.
  - Change IAM and app deployment configuration to support new bucket structure
  - Update tasks and workflows to support new bucket structure
  - Replace instances where buckets.internal is relied upon to either use the system bucket or a configured bucket
  - Move IAM template to the deployment package. NOTE: You now have to specify '--template node_modules/@cumulus/deployment/iam' in your IAM deployment
  - Add IAM cloudformation template support to filter buckets by type

## [v1.5.5] - 2018-05-30

### Added

- **CUMULUS-530** - PDR tracking through Queue-granules
  - Add optional `pdr` property to the sync-granule task's input config and output payload.
- **CUMULUS-548** - Create a Lambda task that generates EMS distribution reports
  - In order to supply EMS Distribution Reports, you must enable S3 Server
    Access Logging on any S3 buckets used for distribution. See [How Do I Enable Server Access Logging for an S3 Bucket?](https://docs.aws.amazon.com/AmazonS3/latest/user-guide/server-access-logging.html)
    The "Target bucket" setting should point at the Cumulus internal bucket.
    The "Target prefix" should be
    "<STACK_NAME>/ems-distribution/s3-server-access-logs/", where "STACK_NAME"
    is replaced with the name of your Cumulus stack.

### Fixed

- **CUMULUS-546 - Kinesis Consumer should catch and log invalid JSON**
  - Kinesis Consumer lambda catches and logs errors so that consumer doesn't get stuck in a loop re-processing bad json records.
- EMS report filenames are now based on their start time instead of the time
  instead of the time that the report was generated
- **CUMULUS-552 - Cumulus API returns different results for the same collection depending on query**
  - The collection, provider and rule records in elasticsearch are now replaced with records from dynamo db when the dynamo db records are updated.

### Added

- `@cumulus/deployment`'s default cloudformation template now configures storage for Docker to match the configured ECS Volume. The template defines Docker's devicemapper basesize (`dm.basesize`) using `ecs.volumeSize`. This addresses ECS default of limiting Docker containers to 10GB of storage ([Read more](https://aws.amazon.com/premiumsupport/knowledge-center/increase-default-ecs-docker-limit/)).

## [v1.5.4] - 2018-05-21

### Added

- **CUMULUS-535** - EMS Ingest, Archive, Archive Delete reports
  - Add lambda EmsReport to create daily EMS Ingest, Archive, Archive Delete reports
  - ems.provider property added to `@cumulus/deployment/app/config.yml`.
    To change the provider name, please add `ems: provider` property to `app/config.yml`.
- **CUMULUS-480** Use DynamoDB to store granules, pdrs and execution records
  - Activate PointInTime feature on DynamoDB tables
  - Increase test coverage on api package
  - Add ability to restore metadata records from json files to DynamoDB
- **CUMULUS-459** provide API endpoint for moving granules from one location on s3 to another

## [v1.5.3] - 2018-05-18

### Fixed

- **CUMULUS-557 - "Add dataType to DiscoverGranules output"**
  - Granules discovered by the DiscoverGranules task now include dataType
  - dataType is now a required property for granules used as input to the
    QueueGranules task
- **CUMULUS-550** Update deployment app/config.yml to force elasticsearch updates for deleted granules

## [v1.5.2] - 2018-05-15

### Fixed

- **CUMULUS-514 - "Unable to Delete the Granules"**
  - updated cmrjs.deleteConcept to return success if the record is not found
    in CMR.

### Added

- **CUMULUS-547** - The distribution API now includes an
  "earthdataLoginUsername" query parameter when it returns a signed S3 URL
- **CUMULUS-527 - "parse-pdr queues up all granules and ignores regex"**
  - Add an optional config property to the ParsePdr task called
    "granuleIdFilter". This property is a regular expression that is applied
    against the filename of the first file of each granule contained in the
    PDR. If the regular expression matches, then the granule is included in
    the output. Defaults to '.', which will match all granules in the PDR.
- File checksums in PDRs now support MD5
- Deployment support to subscribe to an SNS topic that already exists
- **CUMULUS-470, CUMULUS-471** In-region S3 Policy lambda added to API to update bucket policy for in-region access.
- **CUMULUS-533** Added fields to granule indexer to support EMS ingest and archive record creation
- **CUMULUS-534** Track deleted granules
  - added `deletedgranule` type to `cumulus` index.
  - **Important Note:** Force custom bootstrap to re-run by adding this to
    app/config.yml `es: elasticSearchMapping: 7`
- You can now deploy cumulus without ElasticSearch. Just add `es: null` to your `app/config.yml` file. This is only useful for debugging purposes. Cumulus still requires ElasticSearch to properly operate.
- `@cumulus/integration-tests` includes and exports the `addRules` function, which seeds rules into the DynamoDB table.
- Added capability to support EFS in cloud formation template. Also added
  optional capability to ssh to your instance and privileged lambda functions.
- Added support to force discovery of PDRs that have already been processed
  and filtering of selected data types
- `@cumulus/cmrjs` uses an environment variable `USER_IP_ADDRESS` or fallback
  IP address of `10.0.0.0` when a public IP address is not available. This
  supports lambda functions deployed into a VPC's private subnet, where no
  public IP address is available.

### Changed

- **CUMULUS-550** Custom bootstrap automatically adds new types to index on
  deployment

## [v1.5.1] - 2018-04-23

### Fixed

- add the missing dist folder to the hello-world task
- disable uglifyjs on the built version of the pdr-status-check (read: https://github.com/webpack-contrib/uglifyjs-webpack-plugin/issues/264)

## [v1.5.0] - 2018-04-23

### Changed

- Removed babel from all tasks and packages and increased minimum node requirements to version 8.10
- Lambda functions created by @cumulus/deployment will use node8.10 by default
- Moved [cumulus-integration-tests](https://github.com/nasa/cumulus-integration-tests) to the `example` folder CUMULUS-512
- Streamlined all packages dependencies (e.g. remove redundant dependencies and make sure versions are the same across packages)
- **CUMULUS-352:** Update Cumulus Elasticsearch indices to use [index aliases](https://www.elastic.co/guide/en/elasticsearch/reference/current/indices-aliases.html).
- **CUMULUS-519:** ECS tasks are no longer restarted after each CF deployment unless `ecs.restartTasksOnDeploy` is set to true
- **CUMULUS-298:** Updated log filterPattern to include all CloudWatch logs in ElasticSearch
- **CUMULUS-518:** Updates to the SyncGranule config schema
  - `granuleIdExtraction` is no longer a property
  - `process` is now an optional property
  - `provider_path` is no longer a property

### Fixed

- **CUMULUS-455 "Kes deployments using only an updated message adapter do not get automatically deployed"**
  - prepended the hash value of cumulus-message-adapter.zip file to the zip file name of lambda which uses message adapter.
  - the lambda function will be redeployed when message adapter or lambda function are updated
- Fixed a bug in the bootstrap lambda function where it stuck during update process
- Fixed a bug where the sf-sns-report task did not return the payload of the incoming message as the output of the task [CUMULUS-441]

### Added

- **CUMULUS-352:** Add reindex CLI to the API package.
- **CUMULUS-465:** Added mock http/ftp/sftp servers to the integration tests
- Added a `delete` method to the `@common/CollectionConfigStore` class
- **CUMULUS-467 "@cumulus/integration-tests or cumulus-integration-tests should seed provider and collection in deployed DynamoDB"**
  - `example` integration-tests populates providers and collections to database
  - `example` workflow messages are populated from workflow templates in s3, provider and collection information in database, and input payloads. Input templates are removed.
  - added `https` protocol to provider schema

## [v1.4.1] - 2018-04-11

### Fixed

- Sync-granule install

## [v1.4.0] - 2018-04-09

### Fixed

- **CUMULUS-392 "queue-granules not returning the sfn-execution-arns queued"**
  - updated queue-granules to return the sfn-execution-arns queued and pdr if exists.
  - added pdr to ingest message meta.pdr instead of payload, so the pdr information doesn't get lost in the ingest workflow, and ingested granule in elasticsearch has pdr name.
  - fixed sf-sns-report schema, remove the invalid part
  - fixed pdr-status-check schema, the failed execution contains arn and reason
- **CUMULUS-206** make sure homepage and repository urls exist in package.json files of tasks and packages

### Added

- Example folder with a cumulus deployment example

### Changed

- [CUMULUS-450](https://bugs.earthdata.nasa.gov/browse/CUMULUS-450) - Updated
  the config schema of the **queue-granules** task
  - The config no longer takes a "collection" property
  - The config now takes an "internalBucket" property
  - The config now takes a "stackName" property
- [CUMULUS-450](https://bugs.earthdata.nasa.gov/browse/CUMULUS-450) - Updated
  the config schema of the **parse-pdr** task
  - The config no longer takes a "collection" property
  - The "stack", "provider", and "bucket" config properties are now
    required
- **CUMULUS-469** Added a lambda to the API package to prototype creating an S3 bucket policy for direct, in-region S3 access for the prototype bucket

### Removed

- Removed the `findTmpTestDataDirectory()` function from
  `@cumulus/common/test-utils`

### Fixed

- [CUMULUS-450](https://bugs.earthdata.nasa.gov/browse/CUMULUS-450)
  - The **queue-granules** task now enqueues a **sync-granule** task with the
    correct collection config for that granule based on the granule's
    data-type. It had previously been using the collection config from the
    config of the **queue-granules** task, which was a problem if the granules
    being queued belonged to different data-types.
  - The **parse-pdr** task now handles the case where a PDR contains granules
    with different data types, and uses the correct granuleIdExtraction for
    each granule.

### Added

- **CUMULUS-448** Add code coverage checking using [nyc](https://github.com/istanbuljs/nyc).

## [v1.3.0] - 2018-03-29

### Deprecated

- discover-s3-granules is deprecated. The functionality is provided by the discover-granules task

### Fixed

- **CUMULUS-331:** Fix aws.downloadS3File to handle non-existent key
- Using test ftp provider for discover-granules testing [CUMULUS-427]
- **CUMULUS-304: "Add AWS API throttling to pdr-status-check task"** Added concurrency limit on SFN API calls. The default concurrency is 10 and is configurable through Lambda environment variable CONCURRENCY.
- **CUMULUS-414: "Schema validation not being performed on many tasks"** revised npm build scripts of tasks that use cumulus-message-adapter to place schema directories into dist directories.
- **CUMULUS-301:** Update all tests to use test-data package for testing data.
- **CUMULUS-271: "Empty response body from rules PUT endpoint"** Added the updated rule to response body.
- Increased memory allotment for `CustomBootstrap` lambda function. Resolves failed deployments where `CustomBootstrap` lambda function was failing with error `Process exited before completing request`. This was causing deployments to stall, fail to update and fail to rollback. This error is thrown when the lambda function tries to use more memory than it is allotted.
- Cumulus repository folders structure updated:
  - removed the `cumulus` folder altogether
  - moved `cumulus/tasks` to `tasks` folder at the root level
  - moved the tasks that are not converted to use CMA to `tasks/.not_CMA_compliant`
  - updated paths where necessary

### Added

- `@cumulus/integration-tests` - Added support for testing the output of an ECS activity as well as a Lambda function.

## [v1.2.0] - 2018-03-20

### Fixed

- Update vulnerable npm packages [CUMULUS-425]
- `@cumulus/api`: `kinesis-consumer.js` uses `sf-scheduler.js#schedule` instead of placing a message directly on the `startSF` SQS queue. This is a fix for [CUMULUS-359](https://bugs.earthdata.nasa.gov/browse/CUMULUS-359) because `sf-scheduler.js#schedule` looks up the provider and collection data in DynamoDB and adds it to the `meta` object of the enqueued message payload.
- `@cumulus/api`: `kinesis-consumer.js` catches and logs errors instead of doing an error callback. Before this change, `kinesis-consumer` was failing to process new records when an existing record caused an error because it would call back with an error and stop processing additional records. It keeps trying to process the record causing the error because it's "position" in the stream is unchanged. Catching and logging the errors is part 1 of the fix. Proposed part 2 is to enqueue the error and the message on a "dead-letter" queue so it can be processed later ([CUMULUS-413](https://bugs.earthdata.nasa.gov/browse/CUMULUS-413)).
- **CUMULUS-260: "PDR page on dashboard only shows zeros."** The PDR stats in LPDAAC are all 0s, even if the dashboard has been fixed to retrieve the correct fields. The current version of pdr-status-check has a few issues.
  - pdr is not included in the input/output schema. It's available from the input event. So the pdr status and stats are not updated when the ParsePdr workflow is complete. Adding the pdr to the input/output of the task will fix this.
  - pdr-status-check doesn't update pdr stats which prevent the real time pdr progress from showing up in the dashboard. To solve this, added lambda function sf-sns-report which is copied from @cumulus/api/lambdas/sf-sns-broadcast with modification, sf-sns-report can be used to report step function status anywhere inside a step function. So add step sf-sns-report after each pdr-status-check, we will get the PDR status progress at real time.
  - It's possible an execution is still in the queue and doesn't exist in sfn yet. Added code to handle 'ExecutionDoesNotExist' error when checking the execution status.
- Fixed `aws.cloudwatchevents()` typo in `packages/ingest/aws.js`. This typo was the root cause of the error: `Error: Could not process scheduled_ingest, Error: : aws.cloudwatchevents is not a constructor` seen when trying to update a rule.

### Removed

- `@cumulus/ingest/aws`: Remove queueWorkflowMessage which is no longer being used by `@cumulus/api`'s `kinesis-consumer.js`.

## [v1.1.4] - 2018-03-15

### Added

- added flag `useList` to parse-pdr [CUMULUS-404]

### Fixed

- Pass encrypted password to the ApiGranule Lambda function [CUMULUS-424]

## [v1.1.3] - 2018-03-14

### Fixed

- Changed @cumulus/deployment package install behavior. The build process will happen after installation

## [v1.1.2] - 2018-03-14

### Added

- added tools to @cumulus/integration-tests for local integration testing
- added end to end testing for discovering and parsing of PDRs
- `yarn e2e` command is available for end to end testing

### Fixed

- **CUMULUS-326: "Occasionally encounter "Too Many Requests" on deployment"** The api gateway calls will handle throttling errors
- **CUMULUS-175: "Dashboard providers not in sync with AWS providers."** The root cause of this bug - DynamoDB operations not showing up in Elasticsearch - was shared by collections and rules. The fix was to update providers', collections' and rules; POST, PUT and DELETE endpoints to operate on DynamoDB and using DynamoDB streams to update Elasticsearch. The following packages were made:
  - `@cumulus/deployment` deploys DynamoDB streams for the Collections, Providers and Rules tables as well as a new lambda function called `dbIndexer`. The `dbIndexer` lambda has an event source mapping which listens to each of the DynamoDB streams. The dbIndexer lambda receives events referencing operations on the DynamoDB table and updates the elasticsearch cluster accordingly.
  - The `@cumulus/api` endpoints for collections, providers and rules _only_ query DynamoDB, with the exception of LIST endpoints and the collections' GET endpoint.

### Updated

- Broke up `kes.override.js` of @cumulus/deployment to multiple modules and moved to a new location
- Expanded @cumulus/deployment test coverage
- all tasks were updated to use cumulus-message-adapter-js 1.0.1
- added build process to integration-tests package to babelify it before publication
- Update @cumulus/integration-tests lambda.js `getLambdaOutput` to return the entire lambda output. Previously `getLambdaOutput` returned only the payload.

## [v1.1.1] - 2018-03-08

### Removed

- Unused queue lambda in api/lambdas [CUMULUS-359]

### Fixed

- Kinesis message content is passed to the triggered workflow [CUMULUS-359]
- Kinesis message queues a workflow message and does not write to rules table [CUMULUS-359]

## [v1.1.0] - 2018-03-05

### Added

- Added a `jlog` function to `common/test-utils` to aid in test debugging
- Integration test package with command line tool [CUMULUS-200] by @laurenfrederick
- Test for FTP `useList` flag [CUMULUS-334] by @kkelly51

### Updated

- The `queue-pdrs` task now uses the [cumulus-message-adapter-js](https://github.com/nasa/cumulus-message-adapter-js)
  library
- Updated the `queue-pdrs` JSON schemas
- The test-utils schema validation functions now throw an error if validation
  fails
- The `queue-granules` task now uses the [cumulus-message-adapter-js](https://github.com/nasa/cumulus-message-adapter-js)
  library
- Updated the `queue-granules` JSON schemas

### Removed

- Removed the `getSfnExecutionByName` function from `common/aws`
- Removed the `getGranuleStatus` function from `common/aws`

## [v1.0.1] - 2018-02-27

### Added

- More tests for discover-pdrs, dicover-granules by @yjpa7145
- Schema validation utility for tests by @yjpa7145

### Changed

- Fix an FTP listing bug for servers that do not support STAT [CUMULUS-334] by @kkelly51

## [v1.0.0] - 2018-02-23

[unreleased]: https://github.com/nasa/cumulus/compare/v9.9.0...HEAD
[v9.9.0]: https://github.com/nasa/cumulus/compare/v9.8.0...v9.9.0
[v9.8.0]: https://github.com/nasa/cumulus/compare/v9.7.0...v9.8.0
[v9.7.0]: https://github.com/nasa/cumulus/compare/v9.6.0...v9.7.0
[v9.6.0]: https://github.com/nasa/cumulus/compare/v9.5.0...v9.6.0
[v9.5.0]: https://github.com/nasa/cumulus/compare/v9.4.0...v9.5.0
[v9.4.0]: https://github.com/nasa/cumulus/compare/v9.3.0...v9.4.0
[v9.3.0]: https://github.com/nasa/cumulus/compare/v9.2.2...v9.3.0
[v9.2.2]: https://github.com/nasa/cumulus/compare/v9.2.1...v9.2.2
[v9.2.1]: https://github.com/nasa/cumulus/compare/v9.2.0...v9.2.1
[v9.2.0]: https://github.com/nasa/cumulus/compare/v9.1.0...v9.2.0
[v9.1.0]: https://github.com/nasa/cumulus/compare/v9.0.1...v9.1.0
[v9.0.1]: https://github.com/nasa/cumulus/compare/v9.0.0...v9.0.1
[v9.0.0]: https://github.com/nasa/cumulus/compare/v8.1.0...v9.0.0
[v8.1.0]: https://github.com/nasa/cumulus/compare/v8.0.0...v8.1.0
[v8.0.0]: https://github.com/nasa/cumulus/compare/v7.2.0...v8.0.0
[v7.2.0]: https://github.com/nasa/cumulus/compare/v7.1.0...v7.2.0
[v7.1.0]: https://github.com/nasa/cumulus/compare/v7.0.0...v7.1.0
[v7.0.0]: https://github.com/nasa/cumulus/compare/v6.0.0...v7.0.0
[v6.0.0]: https://github.com/nasa/cumulus/compare/v5.0.1...v6.0.0
[v5.0.1]: https://github.com/nasa/cumulus/compare/v5.0.0...v5.0.1
[v5.0.0]: https://github.com/nasa/cumulus/compare/v4.0.0...v5.0.0
[v4.0.0]: https://github.com/nasa/cumulus/compare/v3.0.1...v4.0.0
[v3.0.1]: https://github.com/nasa/cumulus/compare/v3.0.0...v3.0.1
[v3.0.0]: https://github.com/nasa/cumulus/compare/v2.0.1...v3.0.0
[v2.0.7]: https://github.com/nasa/cumulus/compare/v2.0.6...v2.0.7
[v2.0.6]: https://github.com/nasa/cumulus/compare/v2.0.5...v2.0.6
[v2.0.5]: https://github.com/nasa/cumulus/compare/v2.0.4...v2.0.5
[v2.0.4]: https://github.com/nasa/cumulus/compare/v2.0.3...v2.0.4
[v2.0.3]: https://github.com/nasa/cumulus/compare/v2.0.2...v2.0.3
[v2.0.2]: https://github.com/nasa/cumulus/compare/v2.0.1...v2.0.2
[v2.0.1]: https://github.com/nasa/cumulus/compare/v1.24.0...v2.0.1
[v2.0.0]: https://github.com/nasa/cumulus/compare/v1.24.0...v2.0.0
[v1.24.0]: https://github.com/nasa/cumulus/compare/v1.23.2...v1.24.0
[v1.23.2]: https://github.com/nasa/cumulus/compare/v1.22.1...v1.23.2
[v1.22.1]: https://github.com/nasa/cumulus/compare/v1.21.0...v1.22.1
[v1.21.0]: https://github.com/nasa/cumulus/compare/v1.20.0...v1.21.0
[v1.20.0]: https://github.com/nasa/cumulus/compare/v1.19.0...v1.20.0
[v1.19.0]: https://github.com/nasa/cumulus/compare/v1.18.0...v1.19.0
[v1.18.0]: https://github.com/nasa/cumulus/compare/v1.17.0...v1.18.0
[v1.17.0]: https://github.com/nasa/cumulus/compare/v1.16.1...v1.17.0
[v1.16.1]: https://github.com/nasa/cumulus/compare/v1.16.0...v1.16.1
[v1.16.0]: https://github.com/nasa/cumulus/compare/v1.15.0...v1.16.0
[v1.15.0]: https://github.com/nasa/cumulus/compare/v1.14.5...v1.15.0
[v1.14.5]: https://github.com/nasa/cumulus/compare/v1.14.4...v1.14.5
[v1.14.4]: https://github.com/nasa/cumulus/compare/v1.14.3...v1.14.4
[v1.14.3]: https://github.com/nasa/cumulus/compare/v1.14.2...v1.14.3
[v1.14.2]: https://github.com/nasa/cumulus/compare/v1.14.1...v1.14.2
[v1.14.1]: https://github.com/nasa/cumulus/compare/v1.14.0...v1.14.1
[v1.14.0]: https://github.com/nasa/cumulus/compare/v1.13.5...v1.14.0
[v1.13.5]: https://github.com/nasa/cumulus/compare/v1.13.4...v1.13.5
[v1.13.4]: https://github.com/nasa/cumulus/compare/v1.13.3...v1.13.4
[v1.13.3]: https://github.com/nasa/cumulus/compare/v1.13.2...v1.13.3
[v1.13.2]: https://github.com/nasa/cumulus/compare/v1.13.1...v1.13.2
[v1.13.1]: https://github.com/nasa/cumulus/compare/v1.13.0...v1.13.1
[v1.13.0]: https://github.com/nasa/cumulus/compare/v1.12.1...v1.13.0
[v1.12.1]: https://github.com/nasa/cumulus/compare/v1.12.0...v1.12.1
[v1.12.0]: https://github.com/nasa/cumulus/compare/v1.11.3...v1.12.0
[v1.11.3]: https://github.com/nasa/cumulus/compare/v1.11.2...v1.11.3
[v1.11.2]: https://github.com/nasa/cumulus/compare/v1.11.1...v1.11.2
[v1.11.1]: https://github.com/nasa/cumulus/compare/v1.11.0...v1.11.1
[v1.11.0]: https://github.com/nasa/cumulus/compare/v1.10.4...v1.11.0
[v1.10.4]: https://github.com/nasa/cumulus/compare/v1.10.3...v1.10.4
[v1.10.3]: https://github.com/nasa/cumulus/compare/v1.10.2...v1.10.3
[v1.10.2]: https://github.com/nasa/cumulus/compare/v1.10.1...v1.10.2
[v1.10.1]: https://github.com/nasa/cumulus/compare/v1.10.0...v1.10.1
[v1.10.0]: https://github.com/nasa/cumulus/compare/v1.9.1...v1.10.0
[v1.9.1]: https://github.com/nasa/cumulus/compare/v1.9.0...v1.9.1
[v1.9.0]: https://github.com/nasa/cumulus/compare/v1.8.1...v1.9.0
[v1.8.1]: https://github.com/nasa/cumulus/compare/v1.8.0...v1.8.1
[v1.8.0]: https://github.com/nasa/cumulus/compare/v1.7.0...v1.8.0
[v1.7.0]: https://github.com/nasa/cumulus/compare/v1.6.0...v1.7.0
[v1.6.0]: https://github.com/nasa/cumulus/compare/v1.5.5...v1.6.0
[v1.5.5]: https://github.com/nasa/cumulus/compare/v1.5.4...v1.5.5
[v1.5.4]: https://github.com/nasa/cumulus/compare/v1.5.3...v1.5.4
[v1.5.3]: https://github.com/nasa/cumulus/compare/v1.5.2...v1.5.3
[v1.5.2]: https://github.com/nasa/cumulus/compare/v1.5.1...v1.5.2
[v1.5.1]: https://github.com/nasa/cumulus/compare/v1.5.0...v1.5.1
[v1.5.0]: https://github.com/nasa/cumulus/compare/v1.4.1...v1.5.0
[v1.4.1]: https://github.com/nasa/cumulus/compare/v1.4.0...v1.4.1
[v1.4.0]: https://github.com/nasa/cumulus/compare/v1.3.0...v1.4.0
[v1.3.0]: https://github.com/nasa/cumulus/compare/v1.2.0...v1.3.0
[v1.2.0]: https://github.com/nasa/cumulus/compare/v1.1.4...v1.2.0
[v1.1.4]: https://github.com/nasa/cumulus/compare/v1.1.3...v1.1.4
[v1.1.3]: https://github.com/nasa/cumulus/compare/v1.1.2...v1.1.3
[v1.1.2]: https://github.com/nasa/cumulus/compare/v1.1.1...v1.1.2
[v1.1.1]: https://github.com/nasa/cumulus/compare/v1.0.1...v1.1.1
[v1.1.0]: https://github.com/nasa/cumulus/compare/v1.0.1...v1.1.0
[v1.0.1]: https://github.com/nasa/cumulus/compare/v1.0.0...v1.0.1
[v1.0.0]: https://github.com/nasa/cumulus/compare/pre-v1-release...v1.0.0

[thin-egress-app]: <https://github.com/asfadmin/thin-egress-app> "Thin Egress App"<|MERGE_RESOLUTION|>--- conflicted
+++ resolved
@@ -9,13 +9,11 @@
 ### Changed
 
 - **CUMULUS-2312** - RDS Migration Epic Phase 3
-<<<<<<< HEAD
+  - **CUMULUS-2809**
+    - Remove DynamoDB logic from providers `PUT` endpoint
+    - Updates DB models asyncOperation, provider and rule to return all fields on upsert.
   - **CUMULUS-2810**
     - Removes addition of DynamoDB record from API endpoint POST /provider/<name>
-=======
-  - **CUMULUS-2809**
-    - Remove DynamoDB logic from providers `PUT` endpoint
->>>>>>> 7ff3179f
   - **CUMULUS-2811**
     - Removes deletion of DynamoDB record from API endpoint DELETE /provider/<name>
   - **CUMULUS-2817**
