# Changelog

All notable changes to this project will be documented in this file.

The format is based on [Keep a Changelog](http://keepachangelog.com/en/1.0.0/).

## Unreleased

<<<<<<< HEAD
- **CUMULUS-2924**
  - Update acquireTimeoutMillis to 400 seconds for the db-provision-lambda module to address potential timeout issues on RDS database start
=======
- **CUMULUS-2920**
  - Update npm version for Core build to 8.6
- **CUMULUS-2925**
  - Updates CI to utilize `audit-ci` v6.2.0
  - Updates CI to utilize a on-container filesystem when building Core in 'uncached' mode
  - Updates CI to selectively bootstrap Core modules in the cleanup job phase
>>>>>>> e4fddcad

## [v11.1.0] 2022-03-24

### MIGRATION NOTES

- 11.1.0 is an amendment release and supersedes 11.0.0. However, follow the migration steps for 11.0.0.

- **CUMULUS-2905**
  - Updates migration script with new `migrateAndOverwrite` and
    `migrateOnlyFiles` options.

### Added

- **CUMULUS-2860**
  - Added an optional configuration parameter `skipMetadataValidation` to `hyrax-metadata-updates` task
- **CUMULUS-2870**
  - Added `last_modified_date` as output to all tasks in Terraform `ingest` module.
- **CUMULUS-NONE**
  - Added documentation on choosing and configuring RDS at `deployment/choosing_configuring_rds`.

### Changed

- **CUMULUS-2703**
  - Updated `ORCA Backup` reconciliation report to report `cumulusFilesCount` and `orcaFilesCount`
- **CUMULUS-2864**
  - Updated `@cumulus/cmr-client/ingestUMMGranule` and `@cumulus/cmr-client/ingestConcept`
    functions to not perform separate validation request
- **CUMULUS-2870**
  - Updated `hello_world_service` module to pass in `lastModified` parameter in command list to trigger a Terraform state change when the `hello_world_task` is modified.

## [v11.0.0] 2022-03-24 [STABLE]

### v9.9->v11.0 MIGRATION NOTES

Release v11.0 is a maintenance release series, replacing v9.9.   If you are
upgrading to or past v11 from v9.9.x to this release, please pay attention to the following
migration notes from prior releases:

#### Migration steps

##### **After deploying the `data-persistence` module, but before deploying the main `cumulus` module**

- Due to a bug in the PUT `/rules/<name>` endpoint, the rule records in PostgreSQL may be
out of sync with records in DynamoDB. In order to bring the records into sync, re-run the
[previously deployed `data-migration1` Lambda](https://nasa.github.io/cumulus/docs/upgrade-notes/upgrade-rds#3-deploy-and-run-data-migration1) with a payload of
`{"forceRulesMigration": true}`:

```shell
aws lambda invoke --function-name $PREFIX-data-migration1 \
  --payload $(echo '{"forceRulesMigration": true}' | base64) $OUTFILE
```

##### As part of the `cumulus` deployment

- Please read the [documentation on the updates to the granule files schema for our Cumulus workflow tasks and how to upgrade your deployment for compatibility](https://nasa.github.io/cumulus/docs/upgrade-notes/update-task-file-schemas).
- (Optional) Update the `task-config` for all workflows that use the `sync-granule` task to include `workflowStartTime` set to
`{$.cumulus_meta.workflow_start_time}`. See [here](https://github.com/nasa/cumulus/blob/master/example/cumulus-tf/sync_granule_workflow.asl.json#L9) for an example.

##### After the `cumulus` deployment

As part of the work on the RDS Phase 2 feature, it was decided to re-add the
granule file `type` property on the file table (detailed reasoning
https://wiki.earthdata.nasa.gov/pages/viewpage.action?pageId=219186829).  This
change was implemented as part of CUMULUS-2672/CUMULUS-2673, however granule
records ingested prior to v11 will *not* have the file.type property stored in the
PostGreSQL database, and on installation of v11 API calls to get granule.files
will not return this value. We anticipate most users are impacted by this issue.

Users that are impacted by these changes should re-run the granule migration
lambda to *only* migrate granule file records:

```shell
PAYLOAD=$(echo '{"migrationsList": ["granules"], "granuleMigrationParams": {"migrateOnlyFiles": "true"}}' | base64)
aws lambda invoke --function-name $PREFIX-postgres-migration-async-operation \
--payload $PAYLOAD $OUTFILE
```

You should note that this will *only* move files for granule records in
PostgreSQL.  **If you have not completed the phase 1 data migration or
have granule records in dynamo that are not in PostgreSQL, the migration will
report failure for both the DynamoDB granule and all the associated files and the file
records will not be updated**.

If you prefer to do a full granule and file migration, you may instead
opt to run the migration with the `migrateAndOverwrite` option instead, this will re-run a
full granule/files migration and overwrite all values in the PostgreSQL database from
what is in DynamoDB for both granules and associated files:

```shell
PAYLOAD=$(echo '{"migrationsList": ["granules"], "granuleMigrationParams": {"migrateAndOverwrite": "true"}}' | base64)
aws lambda invoke --function-name $PREFIX-postgres-migration-async-operation \
--payload $PAYLOAD $OUTFILE
```

*Please note*: Since this data migration is copying all of your granule data
from DynamoDB to PostgreSQL, it can take multiple hours (or even days) to run,
depending on how much data you have and how much parallelism you configure the
migration to use. In general, the more parallelism you configure the migration
to use, the faster it will go, but the higher load it will put on your
PostgreSQL database. Excessive database load can cause database outages and
result in data loss/recovery scenarios. Thus, the parallelism settings for the
migration are intentionally set by default to conservative values but are
configurable.      If this impacts only some of your data products you may want
to consider using other `granuleMigrationParams`.

Please see [the second data migration
docs](https://nasa.github.io/cumulus/docs/upgrade-notes/upgrade-rds#5-run-the-second-data-migration)
for more on this tool if you are unfamiliar with the various options.

### Notable changes

- **CUMULUS-2703**
  - `ORCA Backup` is now a supported `reportType` for the `POST /reconciliationReports` endpoint

### Added

- **CUMULUS-2311** - RDS Migration Epic Phase 2
  - **CUMULUS-2208**
    - Added `@cumulus/message/utils.parseException` to parse exception objects
    - Added helpers to `@cumulus/message/Granules`:
      - `getGranuleProductVolume`
      - `getGranuleTimeToPreprocess`
      - `getGranuleTimeToArchive`
      - `generateGranuleApiRecord`
    - Added `@cumulus/message/PDRs/generatePdrApiRecordFromMessage` to generate PDR from Cumulus workflow message
    - Added helpers to `@cumulus/es-client/indexer`:
      - `deleteAsyncOperation` to delete async operation records from Elasticsearch
      - `updateAsyncOperation` to update an async operation record in Elasticsearch
    - Added granules `PUT` endpoint to Cumulus API for updating a granule.
    Requests to this endpoint should be submitted **without an `action`**
    attribute in the request body.
    - Added `@cumulus/api-client/granules.updateGranule` to update granule via the API
  - **CUMULUS-2303**
    - Add translatePostgresProviderToApiProvider method to `@cumulus/db/translate/providers`
  - **CUMULUS-2306**
    - Updated API execution GET endpoint to read individual execution records
      from PostgreSQL database instead of DynamoDB
    - Updated API execution-status endpoint to read execution records from
      PostgreSQL database instead of DynamoDB
  - **CUMULUS-2302**
    - Added translatePostgresCollectionToApiCollection method to
      `@cumulus/db/translate/collections`
    - Added `searchWithUpdatedAtRange` method to
      `@cumulus/db/models/collections`
  - **CUMULUS-2301**
    - Created API asyncOperations POST endpoint to create async operations.
  - **CUMULUS-2307**
    - Updated API PDR GET endpoint to read individual PDR records from
      PostgreSQL database instead of DynamoDB
    - Added `deletePdr` to `@cumulus/api-client/pdrs`
  - **CUMULUS-2782**
    - Update API granules endpoint `move` action to update granules in the index
      and utilize postgres as the authoritative datastore
  - **CUMULUS-2769**
    - Update collection PUT endpoint to require existance of postgresql record
      and to ignore lack of dynamoDbRecord on update
  - **CUMULUS-2767**
    - Update provider PUT endpoint to require existence of PostgreSQL record
      and to ignore lack of DynamoDB record on update
  - **CUMULUS-2759**
    - Updates collection/provider/rules/granules creation (post) endpoints to
      primarily check for existence/collision in PostgreSQL database instead of DynamoDB
  - **CUMULUS-2714**
    - Added `@cumulus/db/base.deleteExcluding` method to allow for deletion of a
      record set with an exclusion list of cumulus_ids
  - **CUMULUS-2317**
    - Added `@cumulus/db/getFilesAndGranuleInfoQuery()` to build a query for searching file
    records in PostgreSQL and return specified granule information for each file
    - Added `@cumulus/db/QuerySearchClient` library to handle sequentially fetching and paging
    through results for an arbitrary PostgreSQL query
    - Added `insert` method to all `@cumulus/db` models to handle inserting multiple records into
    the database at once
    - Added `@cumulus/db/translatePostgresGranuleResultToApiGranule` helper to
    translate custom PostgreSQL granule result to API granule
  - **CUMULUS-2672**
    - Added migration to add `type` text column to Postgres database `files` table
  - **CUMULUS-2634**
    - Added new functions for upserting data to Elasticsearch:
      - `@cumulus/es-client/indexer.upsertExecution` to upsert an execution
      - `@cumulus/es-client/indexer.upsertPdr` to upsert a PDR
      - `@cumulus/es-client/indexer.upsertGranule` to upsert a granule
  - **CUMULUS-2510**
    - Added `execution_sns_topic_arn` environment variable to
      `sf_event_sqs_to_db_records` lambda TF definition.
    - Added to `sf_event_sqs_to_db_records_lambda` IAM policy to include
      permissions for SNS publish for `report_executions_topic`
    - Added `collection_sns_topic_arn` environment variable to
      `PrivateApiLambda` and `ApiEndpoints` lambdas.
    - Added `updateCollection` to `@cumulus/api-client`.
    - Added to `ecs_cluster` IAM policy to include permissions for SNS publish
      for `report_executions_sns_topic_arn`, `report_pdrs_sns_topic_arn`,
      `report_granules_sns_topic_arn`
    - Added variables for report topic ARNs to `process_dead_letter_archive.tf`
    - Added variable for granule report topic ARN to `bulk_operation.tf`
    - Added `pdr_sns_topic_arn` environment variable to
      `sf_event_sqs_to_db_records` lambda TF definition.
    - Added the new function `publishSnsMessageByDataType` in `@cumulus/api` to
      publish SNS messages to the report topics to PDRs, Collections, and
      Executions.
    - Added the following functions in `publishSnsMessageUtils` to handle
      publishing SNS messages for specific data and event types:
      - `publishCollectionUpdateSnsMessage`
      - `publishCollectionCreateSnsMessage`
      - `publishCollectionDeleteSnsMessage`
      - `publishGranuleUpdateSnsMessage`
      - `publishGranuleDeleteSnsMessage`
      - `publishGranuleCreateSnsMessage`
      - `publishExecutionSnsMessage`
      - `publishPdrSnsMessage`
      - `publishGranuleSnsMessageByEventType`
    - Added to `ecs_cluster` IAM policy to include permissions for SNS publish
      for `report_executions_topic` and `report_pdrs_topic`.
  - **CUMULUS-2315**
    - Added `paginateByCumulusId` to `@cumulus/db` `BasePgModel` to allow for paginated
      full-table select queries in support of elasticsearch indexing.
    - Added `getMaxCumulusId` to `@cumulus/db` `BasePgModel` to allow all
      derived table classes to support querying the current max `cumulus_id`.
  - **CUMULUS-2673**
    - Added `ES_HOST` environment variable to `postgres-migration-async-operation`
    Lambda using value of `elasticsearch_hostname` Terraform variable.
    - Added `elasticsearch_security_group_id` to security groups for
      `postgres-migration-async-operation` lambda.
    - Added permission for `DynamoDb:DeleteItem` to
      `postgres-migration-async-operation` lambda.
  - **CUMULUS-2778**
    - Updated default value of `async_operation_image` in
      `tf-modules/cumulus/variables.tf` to `cumuluss/async-operation:41`
    - Added `ES_HOST` environment variable to async operation ECS task
      definition to ensure that async operation tasks write to the correct
      Elasticsearch domain
- **CUMULUS-2642**
  - Reduces the reconcilation report's default maxResponseSize that returns
     the full report rather than an s3 signed url. Reports very close to the
     previous limits were failing to download, so the limit has been lowered to
     ensure all files are handled properly.
- **CUMULUS-2703**
  - Added `@cumulus/api/lambdas/reports/orca-backup-reconciliation-report` to create
    `ORCA Backup` reconciliation report

### Removed

- **CUMULUS-2311** - RDS Migration Epic Phase 2
  - **CUMULUS-2208**
    - Removed trigger for `dbIndexer` Lambda for DynamoDB tables:
      - `<prefix>-AsyncOperationsTable`
      - `<prefix>-CollectionsTable`
      - `<prefix>-ExecutionsTable`
      - `<prefix>-GranulesTable`
      - `<prefix>-PdrsTable`
      - `<prefix>-ProvidersTable`
      - `<prefix>-RulesTable`
  - **CUMULUS-2782**
    - Remove deprecated `@ingest/granule.moveGranuleFiles`
  - **CUMULUS-2770**
    - Removed `waitForModelStatus` from `example/spec/helpers/apiUtils` integration test helpers
  - **CUMULUS-2510**
    - Removed `stream_enabled` and `stream_view_type` from `executions_table` TF
      definition.
    - Removed `aws_lambda_event_source_mapping` TF definition on executions
      DynamoDB table.
    - Removed `stream_enabled` and `stream_view_type` from `collections_table`
      TF definition.
    - Removed `aws_lambda_event_source_mapping` TF definition on collections
      DynamoDB table.
    - Removed lambda `publish_collections` TF resource.
    - Removed `aws_lambda_event_source_mapping` TF definition on granules
    - Removed `stream_enabled` and `stream_view_type` from `pdrs_table` TF
      definition.
    - Removed `aws_lambda_event_source_mapping` TF definition on PDRs
      DynamoDB table.
  - **CUMULUS-2694**
    - Removed `@cumulus/api/models/granules.storeGranulesFromCumulusMessage()` method
  - **CUMULUS-2662**
    - Removed call to `addToLocalES` in POST `/granules` endpoint since it is
      redundant.
    - Removed call to `addToLocalES` in POST and PUT `/executions` endpoints
      since it is redundant.
    - Removed function `addToLocalES` from `es-client` package since it is no
      longer used.
  - **CUMULUS-2771**
    - Removed `_updateGranuleStatus` to update granule to "running" from `@cumulus/api/lib/ingest.reingestGranule`
    and `@cumulus/api/lib/ingest.applyWorkflow`

### Changed

- CVE-2022-2477
  - Update node-forge to 1.3.0 in `@cumulus/common` to address CVE-2022-2477
- **CUMULUS-2311** - RDS Migration Epic Phase 2
  - **CUMULUS_2641**
    - Update API granule schema to set productVolume as a string value
    - Update `@cumulus/message` package to set productVolume as string
      (calculated with `file.size` as a `BigInt`) to match API schema
    - Update `@cumulus/db` granule translation to translate `granule` objects to
      match the updated API schema
  - **CUMULUS-2714**
    - Updated
      - @cumulus/api/lib.writeRecords.writeGranulesFromMessage
      - @cumulus/api/lib.writeRecords.writeGranuleFromApi
      - @cumulus/api/lib.writeRecords.createGranuleFromApi
      - @cumulus/api/lib.writeRecords.updateGranuleFromApi
    - These methods now remove postgres file records that aren't contained in
        the write/update action if such file records exist.  This update
        maintains consistency with the writes to elasticsearch/dynamodb.
  - **CUMULUS-2672**
    - Updated `data-migration2` lambda to migrate Dynamo `granule.files[].type`
      instead of dropping it.
    - Updated `@cumlus/db` `translateApiFiletoPostgresFile` to retain `type`
    - Updated `@cumulus/db` `translatePostgresFileToApiFile` to retain `type`
    - Updated `@cumulus/types.api.file` to add `type` to the typing.
  - **CUMULUS-2315**
    - Update `index-from-database` lambda/ECS task and elasticsearch endpoint to read
      from PostgreSQL database
    - Update `index-from-database` endpoint to add the following configuration
      tuning parameters:
      - postgresResultPageSize -- The number of records to read from each
        postgres table per request.   Default is 1000.
      - postgresConnectionPoolSize -- The max number of connections to allow the
        index function to make to the database.  Default is 10.
      - esRequestConcurrency -- The maximium number of concurrent record
        translation/ES record update requests.   Default is 10.
  - **CUMULUS-2308**
    - Update `/granules/<granule_id>` GET endpoint to return PostgreSQL Granules instead of DynamoDB Granules
    - Update `/granules/<granule_id>` PUT endpoint to use PostgreSQL Granule as source rather than DynamoDB Granule
    - Update `unpublishGranule` (used in /granules PUT) to use PostgreSQL Granule as source rather than DynamoDB Granule
    - Update integration tests to use `waitForApiStatus` instead of `waitForModelStatus`
    - Update Granule ingest to update the Postgres Granule status as well as the DynamoDB Granule status
  - **CUMULUS-2302**
    - Update API collection GET endpoint to read individual provider records from
      PostgreSQL database instead of DynamoDB
    - Update sf-scheduler lambda to utilize API endpoint to get provider record
      from database via Private API lambda
    - Update API granule `reingest` endpoint to read collection from PostgreSQL
      database instead of DynamoDB
    - Update internal-reconciliation report to base report Collection comparison
      on PostgreSQL instead of DynamoDB
    - Moved createGranuleAndFiles `@cumulus/api` unit helper from `./lib` to
      `.test/helpers`
  - **CUMULUS-2208**
    - Moved all `@cumulus/api/es/*` code to new `@cumulus/es-client` package
    - Updated logic for collections API POST/PUT/DELETE to create/update/delete
      records directly in Elasticsearch in parallel with updates to
      DynamoDb/PostgreSQL
    - Updated logic for rules API POST/PUT/DELETE to create/update/delete
      records directly in Elasticsearch in parallel with updates to
      DynamoDb/PostgreSQL
    - Updated logic for providers API POST/PUT/DELETE to create/update/delete
      records directly in  Elasticsearch in parallel with updates to
      DynamoDb/PostgreSQL
    - Updated logic for PDRs API DELETE to delete records directly in
      Elasticsearch in parallel with deletes to DynamoDB/PostgreSQL
    - Updated logic for executions API DELETE to delete records directly in
      Elasticsearch in parallel with deletes to DynamoDB/PostgreSQL
    - Updated logic for granules API DELETE to delete records directly in
      Elasticsearch in parallel with deletes to DynamoDB/PostgreSQL
    - `sfEventSqsToDbRecords` Lambda now writes following data directly to
      Elasticsearch in parallel with writes to DynamoDB/PostgreSQL:
      - executions
      - PDRs
      - granules
    - All async operations are now written directly to Elasticsearch in parallel
      with DynamoDB/PostgreSQL
    - Updated logic for async operation API DELETE to delete records directly in
      Elasticsearch in parallel with deletes to DynamoDB/PostgreSQL
    - Moved:
      - `packages/api/lib/granules.getGranuleProductVolume` ->
      `@cumulus/message/Granules.getGranuleProductVolume`
      - `packages/api/lib/granules.getGranuleTimeToPreprocess`
      -> `@cumulus/message/Granules.getGranuleTimeToPreprocess`
      - `packages/api/lib/granules.getGranuleTimeToArchive` ->
      `@cumulus/message/Granules.getGranuleTimeToArchive`
      - `packages/api/models/Granule.generateGranuleRecord`
      -> `@cumulus/message/Granules.generateGranuleApiRecord`
  - **CUMULUS-2306**
    - Updated API local serve (`api/bin/serve.js`) setup code to add cleanup/executions
    related records
    - Updated @cumulus/db/models/granules-executions to add a delete method in
      support of local cleanup
    - Add spec/helpers/apiUtils/waitForApiStatus integration helper to retry API
      record retrievals on status in lieu of using `waitForModelStatus`
  - **CUMULUS-2303**
    - Update API provider GET endpoint to read individual provider records from
      PostgreSQL database instead of DynamoDB
    - Update sf-scheduler lambda to utilize API endpoint to get provider record
      from database via Private API lambda
  - **CUMULUS-2301**
    - Updated `getAsyncOperation` to read from PostgreSQL database instead of
      DynamoDB.
    - Added `translatePostgresAsyncOperationToApiAsyncOperation` function in
      `@cumulus/db/translate/async-operation`.
    - Updated `translateApiAsyncOperationToPostgresAsyncOperation` function to
      ensure that `output` is properly translated to an object for the
      PostgreSQL record for the following cases of `output` on the incoming API
      record:
      - `record.output` is a JSON stringified object
      - `record.output` is a JSON stringified array
      - `record.output` is a JSON stringified string
      - `record.output` is a string
  - **CUMULUS-2317**
    - Changed reconciliation reports to read file records from PostgreSQL instead of DynamoDB
  - **CUMULUS-2304**
    - Updated API rule GET endpoint to read individual rule records from
      PostgreSQL database instead of DynamoDB
    - Updated internal consumer lambdas for SNS, SQS and Kinesis to read
      rules from PostgreSQL.
  - **CUMULUS-2634**
    - Changed `sfEventSqsToDbRecords` Lambda to use new upsert helpers for executions, granules, and PDRs
    to ensure out-of-order writes are handled correctly when writing to Elasticsearch
  - **CUMULUS-2510**
    - Updated `@cumulus/api/lib/writeRecords/write-execution` to publish SNS
      messages after a successful write to Postgres, DynamoDB, and ES.
    - Updated functions `create` and `upsert` in the `db` model for Executions
      to return an array of objects containing all columns of the created or
      updated records.
    - Updated `@cumulus/api/endpoints/collections` to publish an SNS message
      after a successful collection delete, update (PUT), create (POST).
    - Updated functions `create` and `upsert` in the `db` model for Collections
      to return an array of objects containing all columns for the created or
      updated records.
    - Updated functions `create` and `upsert` in the `db` model for Granules
      to return an array of objects containing all columns for the created or
      updated records.
    - Updated `@cumulus/api/lib/writeRecords/write-granules` to publish SNS
      messages after a successful write to Postgres, DynamoDB, and ES.
    - Updated `@cumulus/api/lib/writeRecords/write-pdr` to publish SNS
      messages after a successful write to Postgres, DynamoDB, and ES.
  - **CUMULUS-2733**
    - Updated `_writeGranuleFiles` function creates an aggregate error which
      contains the workflow error, if any, as well as any error that may occur
      from writing granule files.
  - **CUMULUS-2674**
    - Updated `DELETE` endpoints for the following data types to check that record exists in
      PostgreSQL or Elasticsearch before proceeding with deletion:
      - `provider`
      - `async operations`
      - `collections`
      - `granules`
      - `executions`
      - `PDRs`
      - `rules`
  - **CUMULUS-2294**
    - Updated architecture and deployment documentation to reference RDS
  - **CUMULUS-2642**
    - Inventory and Granule Not Found Reconciliation Reports now compare
      Databse against S3 in on direction only, from Database to S3
      Objects. This means that only files in the database are compared against
      objects found on S3 and the filesInCumulus.onlyInS3 report key will
      always be empty. This significantly decreases the report output size and
      aligns with a users expectations.
    - Updates getFilesAndGranuleInfoQuery to take additional optional
      parameters `collectionIds`, `granuleIds`, and `providers` to allow
      targeting/filtering of the results.

  - **CUMULUS-2694**
    - Updated database write logic in `sfEventSqsToDbRccords` to log message if Cumulus
    workflow message is from pre-RDS deployment but still attempt parallel writing to DynamoDB
    and PostgreSQL
    - Updated database write logic in `sfEventSqsToDbRccords` to throw error if requirements to write execution to PostgreSQL cannot be met
  - **CUMULUS-2660**
    - Updated POST `/executions` endpoint to publish SNS message of created record to executions SNS topic
  - **CUMULUS-2661**
    - Updated PUT `/executions/<arn>` endpoint to publish SNS message of updated record to executions SNS topic
  - **CUMULUS-2765**
    - Updated `updateGranuleStatusToQueued` in `write-granules` to write to
      Elasticsearch and publish SNS message to granules topic.
  - **CUMULUS-2774**
    - Updated `constructGranuleSnsMessage` and `constructCollectionSnsMessage`
      to throw error if `eventType` is invalid or undefined.
  - **CUMULUS-2776**
    - Updated `getTableIndexDetails` in `db-indexer` to use correct
      `deleteFnName` for reconciliation reports.
  - **CUMULUS-2780**
    - Updated bulk granule reingest operation to read granules from PostgreSQL instead of DynamoDB.
  - **CUMULUS-2778**
    - Updated default value of `async_operation_image` in `tf-modules/cumulus/variables.tf` to `cumuluss/async-operation:38`
  - **CUMULUS-2854**
    - Updated rules model to decouple `createRuleTrigger` from `create`.
    - Updated rules POST endpoint to call `rulesModel.createRuleTrigger` directly to create rule trigger.
    - Updated rules PUT endpoints to call `rulesModel.createRuleTrigger` if update fails and reversion needs to occur.

### Fixed

- **CUMULUS-2311** - RDS Migration Epic Phase 2
  - **CUMULUS-2810**
    - Updated @cumulus/db/translate/translatePostgresProviderToApiProvider to
      correctly return provider password and updated tests to prevent
      reintroduction.
  - **CUMULUS-2778**
    - Fixed async operation docker image to correctly update record status in
    Elasticsearch
  - Updated localAPI to set additional env variable, and fixed `GET /executions/status` response
  - **CUMULUS-2877**
    - Ensure database records receive a timestamp when writing granules.

## [v10.1.2] 2022-03-11

### Added

- **CUMULUS-2859**
  - Update `postgres-db-migration` lambda timeout to default 900 seconds
  - Add `db_migration_lambda_timeout` variable to `data-persistence` module to
    allow this timeout to be user configurable
- **CUMULUS-2868**
  - Added `iam:PassRole` permission to `step_policy` in `tf-modules/ingest/iam.tf`

### Changed

- **CUMULUS-2849**
  - Updated `@cumulus/aws-client` to use new AWS SDK v3 packages for DynamoDB requests:
    - `@aws-sdk/client-dynamodb`
    - `@aws-sdk/lib-dynamodb`
    - `@aws-sdk/util-dynamodb`
  - Updated code for compatibility with AWS SDK v3 Dynamo packages
    - `@cumulus/api`
    - `@cumulus/errors`
    - `@cumulus/tf-inventory`
    - `lambdas/data-migration2`
    - `packages/api/ecs/async-operation`

### Fixed

- **CUMULUS-2849**
  - Fixed AWS service client memoization logic in `@cumulus/aws-client`

## [v10.1.1] 2022-03-04

### Migration steps

- Due to a bug in the PUT `/rules/<name>` endpoint, the rule records in PostgreSQL may be
out of sync with records in DynamoDB. In order to bring the records into sync, re-run the
[previously deployed `data-migration1` Lambda](https://nasa.github.io/cumulus/docs/upgrade-notes/upgrade-rds#3-deploy-and-run-data-migration1) with a payload of
`{"forceRulesMigration": true}`:

```shell
aws lambda invoke --function-name $PREFIX-data-migration1 \
  --payload $(echo '{"forceRulesMigration": true}' | base64) $OUTFILE
```

### Added

- **CUMULUS-2841**
  - Add integration test to validate PDR node provider that requires password
    credentials succeeds on ingest

- **CUMULUS-2846**
  - Added `@cumulus/db/translate/rule.translateApiRuleToPostgresRuleRaw` to translate API rule to PostgreSQL rules and
  **keep undefined fields**

### Changed

- **CUMULUS-NONE**
  - Adds logging to ecs/async-operation Docker conatiner that launches async
    tasks on ECS. Sets default async_operation_image_version to 39.

- **CUMULUS-2845**
  - Updated rules model to decouple `createRuleTrigger` from `create`.
  - Updated rules POST endpoint to call `rulesModel.createRuleTrigger` directly to create rule trigger.
  - Updated rules PUT endpoints to call `rulesModel.createRuleTrigger` if update fails and reversion needs to occur.
- **CUMULUS-2846**
  - Updated version of `localstack/localstack` used in local unit testing to `0.11.5`

### Fixed

- Upgraded lodash to version 4.17.21 to fix vulnerability
- **CUMULUS-2845**
  - Fixed bug in POST `/rules` endpoint causing rule records to be created
  inconsistently in DynamoDB and PostgreSQL
- **CUMULUS-2846**
  - Fixed logic for `PUT /rules/<name>` endpoint causing rules to be saved
  inconsistently between DynamoDB and PostgreSQL
- **CUMULUS-2854**
  - Fixed queue granules behavior where the task was not accounting for granules that
  *already* had createdAt set. Workflows downstream in this scenario should no longer
  fail to write their granules due to order-of-db-writes constraints in the database
  update logic.

## [v10.1.0] 2022-02-23

### Added

- **CUMULUS-2775**
  - Added a configurable parameter group for the RDS serverless database cluster deployed by `tf-modules/rds-cluster-tf`. The allowed parameters for the parameter group can be found in the AWS documentation of [allowed parameters for an Aurora PostgreSQL cluster](https://docs.aws.amazon.com/AmazonRDS/latest/AuroraUserGuide/AuroraPostgreSQL.Reference.ParameterGroups.html). By default, the following parameters are specified:
    - `shared_preload_libraries`: `pg_stat_statements,auto_explain`
    - `log_min_duration_statement`: `250`
    - `auto_explain.log_min_duration`: `250`
- **CUMULUS-2781**
  - Add api_config secret to hold API/Private API lambda configuration values
- **CUMULUS-2840**
  - Added an index on `granule_cumulus_id` to the RDS files table.

### Changed

- **CUMULUS-2492**
  - Modify collectionId logic to accomodate trailing underscores in collection short names. e.g. `shortName____`
- **CUMULUS-2847**
  - Move DyanmoDb table name into API keystore and initialize only on lambda cold start
- **CUMULUS-2833**
  - Updates provider model schema titles to display on the dashboard.
- **CUMULUS-2837**
  - Update process-s3-dead-letter-archive to unpack SQS events in addition to
    Cumulus Messages
  - Update process-s3-dead-letter-archive to look up execution status using
    getCumulusMessageFromExecutionEvent (common method with sfEventSqsToDbRecords)
  - Move methods in api/lib/cwSfExecutionEventUtils to
    @cumulus/message/StepFunctions
- **CUMULUS-2775**
  - Changed the `timeout_action` to `ForceApplyCapacityChange` by default for the RDS serverless database cluster `tf-modules/rds-cluster-tf`
- **CUMULUS-2781**
  - Update API lambda to utilize api_config secret for initial environment variables

### Fixed

- **CUMULUS-2853**
  - Move OAUTH_PROVIDER to lambda env variables to address regression in CUMULUS-2781
  - Add logging output to api app router
- Added Cloudwatch permissions to `<prefix>-steprole` in `tf-modules/ingest/iam.tf` to address the
`Error: error creating Step Function State Machine (xxx): AccessDeniedException: 'arn:aws:iam::XXX:role/xxx-steprole' is not authorized to create managed-rule`
error in non-NGAP accounts:
  - `events:PutTargets`
  - `events:PutRule`
  - `events:DescribeRule`

## [v10.0.1] 2022-02-03

### Fixed

- Fixed IAM permissions issue with `<prefix>-postgres-migration-async-operation` Lambda
which prevented it from running a Fargate task for data migration.

## [v10.0.0] 2022-02-01

### Migration steps

- Please read the [documentation on the updates to the granule files schema for our Cumulus workflow tasks and how to upgrade your deployment for compatibility](https://nasa.github.io/cumulus/docs/upgrade-notes/update-task-file-schemas).
- (Optional) Update the `task-config` for all workflows that use the `sync-granule` task to include `workflowStartTime` set to
`{$.cumulus_meta.workflow_start_time}`. See [here](https://github.com/nasa/cumulus/blob/master/example/cumulus-tf/sync_granule_workflow.asl.json#L9) for an example.

### BREAKING CHANGES

- **NDCUM-624**
  - Functions in @cumulus/cmrjs renamed for consistency with `isCMRFilename` and `isCMRFile`
    - `isECHO10File` -> `isECHO10Filename`
    - `isUMMGFile` -> `isUMMGFilename`
    - `isISOFile` -> `isCMRISOFilename`
- **CUMULUS-2388**
  - In order to standardize task messaging formats, please note the updated input, output and config schemas for the following Cumulus workflow tasks:
    - add-missing-file-checksums
    - files-to-granules
    - hyrax-metadata-updates
    - lzards-backup
    - move-granules
    - post-to-cmr
    - sync-granule
    - update-cmr-access-constraints
    - update-granules-cmr-metadata-file-links
  The primary focus of the schema updates was to standardize the format of granules, and
  particularly their files data. The granule `files` object now matches the file schema in the
  Cumulus database and thus also matches the `files` object produced by the API with use cases like
  `applyWorkflow`. This includes removal of `name` and `filename` in favor of `bucket` and `key`,
  removal of certain properties such as `etag` and `duplicate_found` and outputting them as
  separate objects stored in `meta`.
  - Checksum values calculated by `@cumulus/checksum` are now converted to string to standardize
  checksum formatting across the Cumulus library.

### Notable changes

- **CUMULUS-2718**
  - The `sync-granule` task has been updated to support an optional configuration parameter `workflowStartTime`. The output payload of `sync-granule` now includes a `createdAt` time for each granule which is set to the
  provided `workflowStartTime` or falls back to `Date.now()` if not provided. Workflows using
  `sync-granule` may be updated to include this parameter with the value of `{$.cumulus_meta.workflow_start_time}` in the `task_config`.
- Updated version of `@cumulus/cumulus-message-adapter-js` from `2.0.3` to `2.0.4` for
all Cumulus workflow tasks
- **CUMULUS-2783**
  - A bug in the ECS cluster autoscaling configuration has been
resolved. ECS clusters should now correctly autoscale by adding new cluster
instances according to the [policy configuration](https://github.com/nasa/cumulus/blob/master/tf-modules/cumulus/ecs_cluster.tf).
  - Async operations that are started by these endpoints will be run as ECS tasks
  with a launch type of Fargate, not EC2:
    - `POST /deadLetterArchive/recoverCumulusMessages`
    - `POST /elasticsearch/index-from-database`
    - `POST /granules/bulk`
    - `POST /granules/bulkDelete`
    - `POST /granules/bulkReingest`
    - `POST /migrationCounts`
    - `POST /reconciliationReports`
    - `POST /replays`
    - `POST /replays/sqs`

### Added

- Upgraded version of dependencies on `knex` package from `0.95.11` to `0.95.15`
- Added Terraform data sources to `example/cumulus-tf` module to retrieve default VPC and subnets in NGAP accounts
  - Added `vpc_tag_name` variable which defines the tags used to look up a VPC. Defaults to VPC tag name used in NGAP accounts
  - Added `subnets_tag_name` variable which defines the tags used to look up VPC subnets. Defaults to a subnet tag name used in NGAP accounts
- Added Terraform data sources to `example/data-persistence-tf` module to retrieve default VPC and subnets in NGAP accounts
  - Added `vpc_tag_name` variable which defines the tags used to look up a VPC. Defaults to VPC tag name used in NGAP accounts
  - Added `subnets_tag_name` variable which defines the tags used to look up VPC subnets. Defaults to a subnet tag name used in NGAP accounts
- Added Terraform data sources to `example/rds-cluster-tf` module to retrieve default VPC and subnets in NGAP accounts
  - Added `vpc_tag_name` variable which defines the tags used to look up a VPC. Defaults to VPC tag name used in NGAP accounts
  - Added `subnets_tag_name` variable which defines the tags used to look up VPC subnets. Defaults to tag names used in subnets in for NGAP accounts
- **CUMULUS-2299**
  - Added support for SHA checksum types with hyphens (e.g. `SHA-256` vs `SHA256`) to tasks that calculate checksums.
- **CUMULUS-2439**
  - Added CMR search client setting to the CreateReconciliationReport lambda function.
  - Added `cmr_search_client_config` tfvars to the archive and cumulus terraform modules.
  - Updated CreateReconciliationReport lambda to search CMR collections with CMRSearchConceptQueue.
- **CUMULUS-2441**
  - Added support for 'PROD' CMR environment.
- **CUMULUS-2456**
  - Updated api lambdas to query ORCA Private API
  - Updated example/cumulus-tf/orca.tf to the ORCA release v4.0.0-Beta3
- **CUMULUS-2638**
  - Adds documentation to clarify bucket config object use.
- **CUMULUS-2684**
  - Added optional collection level parameter `s3MultipartChunksizeMb` to collection's `meta` field
  - Updated `move-granules` task to take in an optional config parameter s3MultipartChunksizeMb
- **CUMULUS-2747**
  - Updated data management type doc to include additional fields for provider configurations
- **CUMULUS-2773**
  - Added a document to the workflow-tasks docs describing deployment, configuration and usage of the LZARDS backup task.

### Changed

- Made `vpc_id` variable optional for `example/cumulus-tf` module
- Made `vpc_id` and `subnet_ids` variables optional for `example/data-persistence-tf` module
- Made `vpc_id` and `subnets` variables optional for `example/rds-cluster-tf` module
- Changes audit script to handle integration test failure when `USE\_CACHED\_BOOTSTRAP` is disabled.
- Increases wait time for CMR to return online resources in integration tests
- **CUMULUS-1823**
  - Updates to Cumulus rule/provider schemas to improve field titles and descriptions.
- **CUMULUS-2638**
  - Transparent to users, remove typescript type `BucketType`.
- **CUMULUS-2718**
  - Updated config for SyncGranules to support optional `workflowStartTime`
  - Updated SyncGranules to provide `createdAt` on output based on `workflowStartTime` if provided,
  falling back to `Date.now()` if not provided.
  - Updated `task_config` of SyncGranule in example workflows
- **CUMULUS-2735**
  - Updated reconciliation reports to write formatted JSON to S3 to improve readability for
    large reports
  - Updated TEA version from 102 to 121 to address TEA deployment issue with the max size of
    a policy role being exceeded
- **CUMULUS-2743**
  - Updated bamboo Dockerfile to upgrade pip as part of the image creation process
- **CUMULUS-2744**
  - GET executions/status returns associated granules for executions retrieved from the Step Function API
- **CUMULUS-2751**
  - Upgraded all Cumulus (node.js) workflow tasks to use
    `@cumulus/cumulus-message-adapter-js` version `2.0.3`, which includes an
    update cma-js to better expose CMA stderr stream output on lambda timeouts
    as well as minor logging enhancements.
- **CUMULUS-2752**
  - Add new mappings for execution records to prevent dynamic field expansion from exceeding
  Elasticsearch field limits
    - Nested objects under `finalPayload.*` will not dynamically add new fields to mapping
    - Nested objects under `originalPayload.*` will not dynamically add new fields to mapping
    - Nested keys under `tasks` will not dynamically add new fields to mapping
- **CUMULUS-2753**
  - Updated example/cumulus-tf/orca.tf to the latest ORCA release v4.0.0-Beta2 which is compatible with granule.files file schema
  - Updated /orca/recovery to call new lambdas request_status_for_granule and request_status_for_job.
  - Updated orca integration test
- [**PR #2569**](https://github.com/nasa/cumulus/pull/2569)
  - Fixed `TypeError` thrown by `@cumulus/cmrjs/cmr-utils.getGranuleTemporalInfo` when
    a granule's associated UMM-G JSON metadata file does not contain a `ProviderDates`
    element that has a `Type` of either `"Update"` or `"Insert"`.  If neither are
    present, the granule's last update date falls back to the `"Create"` type
    provider date, or `undefined`, if none is present.
- **CUMULUS-2775**
  - Changed `@cumulus/api-client/invokeApi()` to accept a single accepted status code or an array
  of accepted status codes via `expectedStatusCodes`
- [**PR #2611**](https://github.com/nasa/cumulus/pull/2611)
  - Changed `@cumulus/launchpad-auth/LaunchpadToken.requestToken` and `validateToken`
    to use the HTTPS request option `https.pfx` instead of the deprecated `pfx` option
    for providing the certificate.
- **CUMULUS-2836**
  - Updates `cmr-utils/getGranuleTemporalInfo` to search for a SingleDateTime
    element, when beginningDateTime value is not
    found in the metadata file.  The granule's temporal information is
    returned so that both beginningDateTime and endingDateTime are set to the
    discovered singleDateTimeValue.
- **CUMULUS-2756**
  - Updated `_writeGranule()` in `write-granules.js` to catch failed granule writes due to schema validation, log the failure and then attempt to set the status of the granule to `failed` if it already exists to prevent a failure from allowing the granule to get "stuck" in a non-failed status.

### Fixed

- **CUMULUS-2775**
  - Updated `@cumulus/api-client` to not log an error for 201 response from `updateGranule`
- **CUMULUS-2783**
  - Added missing lower bound on scale out policy for ECS cluster to ensure that
  the cluster will autoscale correctly.
- **CUMULUS-2835**
  - Updated `hyrax-metadata-updates` task to support reading the DatasetId from ECHO10 XML, and the EntryTitle from UMM-G JSON; these are both valid alternatives to the shortname and version ID.

## [v9.9.3] 2021-02-17 [BACKPORT]

**Please note** changes in 9.9.3 may not yet be released in future versions, as
this is a backport and patch release on the 9.9.x series of releases. Updates that
are included in the future will have a corresponding CHANGELOG entry in future
releases.

- **CUMULUS-2853**
  - Move OAUTH_PROVIDER to lambda env variables to address regression in 9.9.2/CUMULUS-2275
  - Add logging output to api app router

## [v9.9.2] 2021-02-10 [BACKPORT]

**Please note** changes in 9.9.2 may not yet be released in future versions, as
this is a backport and patch release on the 9.9.x series of releases. Updates that
are included in the future will have a corresponding CHANGELOG entry in future
releases.### Added

- **CUMULUS-2775**
  - Added a configurable parameter group for the RDS serverless database cluster deployed by `tf-modules/rds-cluster-tf`. The allowed parameters for the parameter group can be found in the AWS documentation of [allowed parameters for an Aurora PostgreSQL cluster](https://docs.aws.amazon.com/AmazonRDS/latest/AuroraUserGuide/AuroraPostgreSQL.Reference.ParameterGroups.html). By default, the following parameters are specified:
    - `shared_preload_libraries`: `pg_stat_statements,auto_explain`
    - `log_min_duration_statement`: `250`
    - `auto_explain.log_min_duration`: `250`
- **CUMULUS-2840**
  - Added an index on `granule_cumulus_id` to the RDS files table.

### Changed

- **CUMULUS-2847**
  - Move DyanmoDb table name into API keystore and initialize only on lambda cold start
- **CUMULUS-2781**
  - Add api_config secret to hold API/Private API lambda configuration values
- **CUMULUS-2775**
  - Changed the `timeout_action` to `ForceApplyCapacityChange` by default for the RDS serverless database cluster `tf-modules/rds-cluster-tf`

## [v9.9.1] 2021-02-10 [BACKPORT]

**Please note** changes in 9.9.1 may not yet be released in future versions, as
this is a backport and patch release on the 9.9.x series of releases. Updates that
are included in the future will have a corresponding CHANGELOG entry in future
releases.

### Fixed

- **CUMULUS-2775**
  - Updated `@cumulus/api-client` to not log an error for 201 response from `updateGranule`

### Changed

- Updated version of `@cumulus/cumulus-message-adapter-js` from `2.0.3` to `2.0.4` for
all Cumulus workflow tasks
- **CUMULUS-2775**
  - Changed `@cumulus/api-client/invokeApi()` to accept a single accepted status code or an array
  of accepted status codes via `expectedStatusCodes`
- **CUMULUS-2837**
  - Update process-s3-dead-letter-archive to unpack SQS events in addition to
    Cumulus Messages
  - Update process-s3-dead-letter-archive to look up execution status using
    getCumulusMessageFromExecutionEvent (common method with sfEventSqsToDbRecords)
  - Move methods in api/lib/cwSfExecutionEventUtils to
    @cumulus/message/StepFunctions

## [v9.9.0] 2021-11-03

### Added

- **NDCUM-624**: Add support for ISO metadata files for the `MoveGranules` step
  - Add function `isISOFile` to check if a given file object is an ISO file
  - `granuleToCmrFileObject` and `granulesToCmrFileObjects` now take a
    `filterFunc` argument
    - `filterFunc`'s default value is `isCMRFile`, so the previous behavior is
      maintained if no value is given for this argument
    - `MoveGranules` passes a custom filter function to
      `granulesToCmrFileObjects` to check for `isISOFile` in addition to
      `isCMRFile`, so that metadata from `.iso.xml` files can be used in the
      `urlPathTemplate`
- [**PR #2535**](https://github.com/nasa/cumulus/pull/2535)
  - NSIDC and other cumulus users had desire for returning formatted dates for
    the 'url_path' date extraction utilities. Added 'dateFormat' function as
    an option for extracting and formating the entire date. See
    docs/workflow/workflow-configuration-how-to.md for more information.
- [**PR #2548**](https://github.com/nasa/cumulus/pull/2548)
  - Updated webpack configuration for html-loader v2
- **CUMULUS-2640**
  - Added Elasticsearch client scroll setting to the CreateReconciliationReport lambda function.
  - Added `elasticsearch_client_config` tfvars to the archive and cumulus terraform modules.
- **CUMULUS-2683**
  - Added `default_s3_multipart_chunksize_mb` setting to the `move-granules` lambda function.
  - Added `default_s3_multipart_chunksize_mb` tfvars to the cumulus and ingest terraform modules.
  - Added optional parameter `chunkSize` to `@cumulus/aws-client/S3.moveObject` and
    `@cumulus/aws-client/S3.multipartCopyObject` to set the chunk size of the S3 multipart uploads.
  - Renamed optional parameter `maxChunkSize` to `chunkSize` in
    `@cumulus/aws-client/lib/S3MultipartUploads.createMultipartChunks`.

### Changed

- Upgraded all Cumulus workflow tasks to use `@cumulus/cumulus-message-adapter-js` version `2.0.1`
- **CUMULUS-2725**
  - Updated providers endpoint to return encrypted password
  - Updated providers model to try decrypting credentials before encryption to allow for better handling of updating providers
- **CUMULUS-2734**
  - Updated `@cumulus/api/launchpadSaml.launchpadPublicCertificate` to correctly retrieve
    certificate from launchpad IdP metadata with and without namespace prefix.

## [v9.8.0] 2021-10-19

### Notable changes

- Published new tag [`36` of `cumuluss/async-operation` to Docker Hub](https://hub.docker.com/layers/cumuluss/async-operation/35/images/sha256-cf777a6ef5081cd90a0f9302d45243b6c0a568e6d977c0ee2ccc5a90b12d45d0?context=explore) for compatibility with
upgrades to `knex` package and to address security vulnerabilities.

### Added

- Added `@cumulus/db/createRejectableTransaction()` to handle creating a Knex transaction that **will throw an error** if the transaction rolls back. [As of Knex 0.95+, promise rejection on transaction rollback is no longer the default behavior](https://github.com/knex/knex/blob/master/UPGRADING.md#upgrading-to-version-0950).

- **CUMULUS-2639**
  - Increases logging on reconciliation reports.

- **CUMULUS-2670**
  - Updated `lambda_timeouts` string map variable for `cumulus` module to accept a
  `update_granules_cmr_metadata_file_links_task_timeout` property
- **CUMULUS-2598**
  - Add unit and integration tests to describe queued granules as ignored when
    duplicate handling is 'skip'

### Changed

- Updated `knex` version from 0.23.11 to 0.95.11 to address security vulnerabilities
- Updated default version of async operations Docker image to `cumuluss/async-operation:36`
- **CUMULUS-2590**
  - Granule applyWorkflow, Reingest actions and Bulk operation now update granule status to `queued` when scheduling the granule.
- **CUMULUS-2643**
  - relocates system file `buckets.json` out of the
    `s3://internal-bucket/workflows` directory into
    `s3://internal-bucket/buckets`.


## [v9.7.1] 2021-12-08 [Backport]

Please note changes in 9.7.0 may not yet be released in future versions, as this is a backport and patch release on the 9.7.x series of releases. Updates that are included in the future will have a corresponding CHANGELOG entry in future releases.
Fixed

- **CUMULUS-2751**
  - Update all tasks to update to use cumulus-message-adapter-js version 2.0.4

## [v9.7.0] 2021-10-01

### Notable Changes

- **CUMULUS-2583**
  - The `queue-granules` task now updates granule status to `queued` when a granule is queued. In order to prevent issues with the private API endpoint and Lambda API request and concurrency limits, this functionality runs with limited concurrency, which may increase the task's overall runtime when large numbers of granules are being queued. If you are facing Lambda timeout errors with this task, we recommend converting your `queue-granules` task to an ECS activity. This concurrency is configurable via the task config's `concurrency` value.
- **CUMULUS-2676**
  - The `discover-granules` task has been updated to limit concurrency on checks to identify and skip already ingested granules in order to prevent issues with the private API endpoint and Lambda API request and concurrency limits. This may increase the task's overall runtime when large numbers of granules are discovered. If you are facing Lambda timeout errors with this task, we recommend converting your `discover-granules` task to an ECS activity. This concurrency is configurable via the task config's `concurrency` value.
- Updated memory of `<prefix>-sfEventSqsToDbRecords` Lambda to 1024MB

### Added

- **CUMULUS-2000**
  - Updated `@cumulus/queue-granules` to respect a new config parameter: `preferredQueueBatchSize`. Queue-granules will respect this batchsize as best as it can to batch granules into workflow payloads. As workflows generally rely on information such as collection and provider expected to be shared across all granules in a workflow, queue-granules will break batches up by collection, as well as provider if there is a `provider` field on the granule. This may result in batches that are smaller than the preferred size, but never larger ones. The default value is 1, which preserves current behavior of queueing 1 granule per workflow.
- **CUMULUS-2630**
  - Adds a new workflow `DiscoverGranulesToThrottledQueue` that discovers and writes
    granules to a throttled background queue.  This allows discovery and ingest
    of larger numbers of granules without running into limits with lambda
    concurrency.

### Changed

- **CUMULUS-2720**
  - Updated Core CI scripts to validate CHANGELOG diffs as part of the lint process
- **CUMULUS-2695**
  - Updates the example/cumulus-tf deployment to change
    `archive_api_reserved_concurrency` from 8 to 5 to use fewer reserved lambda
    functions. If you see throttling errors on the `<stack>-apiEndpoints` you
    should increase this value.
  - Updates cumulus-tf/cumulus/variables.tf to change
    `archive_api_reserved_concurrency` from 8 to 15 to prevent throttling on
    the dashboard for default deployments.
- **CUMULUS-2584**
  - Updates `api/endpoints/execution-status.js` `get` method to include associated granules, as
    an array, for the provided execution.
  - Added `getExecutionArnsByGranuleCumulusId` returning a list of executionArns sorted by most recent first,
    for an input Granule Cumulus ID in support of the move of `translatePostgresGranuleToApiGranule` from RDS-Phase2
    feature branch
  - Added `getApiExecutionCumulusIds` returning cumulus IDs for a given list of executions
- **CUMULUS-NONE**
  - Downgrades elasticsearch version in testing container to 5.3 to match AWS version.
  - Update serve.js -> `eraseDynamoTables()`. Changed the call `Promise.all()` to `Promise.allSettled()` to ensure all dynamo records (provider records in particular) are deleted prior to reseeding.

### Fixed

- **CUMULUS-2583**
  - Fixed a race condition where granules set as “queued” were not able to be set as “running” or “completed”

## [v9.6.0] 2021-09-20

### Added

- **CUMULUS-2576**
  - Adds `PUT /granules` API endpoint to update a granule
  - Adds helper `updateGranule` to `@cumulus/api-client/granules`
- **CUMULUS-2606**
  - Adds `POST /granules/{granuleId}/executions` API endpoint to associate an execution with a granule
  - Adds helper `associateExecutionWithGranule` to `@cumulus/api-client/granules`
- **CUMULUS-2583**
  - Adds `queued` as option for granule's `status` field

### Changed

- Moved `ssh2` package from `@cumulus/common` to `@cumulus/sftp-client` and
  upgraded package from `^0.8.7` to `^1.0.0` to address security vulnerability
  issue in previous version.
- **CUMULUS-2583**
  - `QueueGranules` task now updates granule status to `queued` once it is added to the queue.

- **CUMULUS-2617**
  - Use the `Authorization` header for CMR Launchpad authentication instead of the deprecated `Echo-Token` header.

### Fixed

- Added missing permission for `<prefix>_ecs_cluster_instance_role` IAM role (used when running ECS services/tasks)
to allow `kms:Decrypt` on the KMS key used to encrypt provider credentials. Adding this permission fixes the `sync-granule` task when run as an ECS activity in a Step Function, which previously failed trying to decrypt credentials for providers.

- **CUMULUS-2576**
  - Adds default value to granule's timestamp when updating a granule via API.

## [v9.5.0] 2021-09-07

### BREAKING CHANGES

- Removed `logs` record type from mappings from Elasticsearch. This change **should not have**
any adverse impact on existing deployments, even those which still contain `logs` records,
but technically it is a breaking change to the Elasticsearch mappings.
- Changed `@cumulus/api-client/asyncOperations.getAsyncOperation` to return parsed JSON body
of response and not the raw API endpoint response

### Added

- **CUMULUS-2670**
  - Updated core `cumulus` module to take lambda_timeouts string map variable that allows timeouts of ingest tasks to be configurable. Allowed properties for the mapping include:
  - discover_granules_task_timeout
  - discover_pdrs_task_timeout
  - hyrax_metadata_update_tasks_timeout
  - lzards_backup_task_timeout
  - move_granules_task_timeout
  - parse_pdr_task_timeout
  - pdr_status_check_task_timeout
  - post_to_cmr_task_timeout
  - queue_granules_task_timeout
  - queue_pdrs_task_timeout
  - queue_workflow_task_timeout
  - sync_granule_task_timeout
- **CUMULUS-2575**
  - Adds `POST /granules` API endpoint to create a granule
  - Adds helper `createGranule` to `@cumulus/api-client`
- **CUMULUS-2577**
  - Adds `POST /executions` endpoint to create an execution
- **CUMULUS-2578**
  - Adds `PUT /executions` endpoint to update an execution
- **CUMULUS-2592**
  - Adds logging when messages fail to be added to queue
- **CUMULUS-2644**
  - Pulled `delete` method for `granules-executions.ts` implemented as part of CUMULUS-2306
  from the RDS-Phase-2 feature branch in support of CUMULUS-2644.
  - Pulled `erasePostgresTables` method in `serve.js` implemented as part of CUMULUS-2644,
  and CUMULUS-2306 from the RDS-Phase-2 feature branch in support of CUMULUS-2644
  - Added `resetPostgresDb` method to support resetting between integration test suite runs

### Changed

- Updated `processDeadLetterArchive` Lambda to return an object where
`processingSucceededKeys` is an array of the S3 keys for successfully
processed objects and `processingFailedKeys` is an array of S3 keys
for objects that could not be processed
- Updated async operations to handle writing records to the databases
when output of the operation is `undefined`

- **CUMULUS-2644**
  - Moved `migration` directory from the `db-migration-lambda` to the `db` package and
  updated unit test references to migrationDir to be pulled from `@cumulus/db`
  - Updated `@cumulus/api/bin/serveUtils` to write records to PostgreSQL tables

- **CUMULUS-2575**
  - Updates model/granule to allow a granule created from API to not require an
    execution to be associated with it. This is a backwards compatible change
    that will not affect granules created in the normal way.
  - Updates `@cumulus/db/src/model/granules` functions `get` and `exists` to
    enforce parameter checking so that requests include either (granule\_id
    and collection\_cumulus\_id) or (cumulus\_id) to prevent incorrect results.
  - `@cumulus/message/src/Collections.deconstructCollectionId` has been
    modified to throw a descriptive error if the input `collectionId` is
    undefined rather than `TypeError: Cannot read property 'split' of
    undefined`. This function has also been updated to throw descriptive errors
    if an incorrectly formatted collectionId is input.

## [v9.4.1] 2022-02-14 [BACKPORT]

**Please note** changes in 9.4.1 may not yet be released in future versions, as
this is a backport and patch release on the 9.4.x series of releases. Updates that
are included in the future will have a corresponding CHANGELOG entry in future
releases.

- **CUMULUS-2847**
  - Update dynamo configuration to read from S3 instead of System Manager
    Parameter Store
  - Move api configuration initialization outside the lambda handler to
    eliminate unneded S3 calls/require config on cold-start only
  - Moved `ssh2` package from `@cumulus/common` to `@cumulus/sftp-client` and
    upgraded package from `^0.8.7` to `^1.0.0` to address security vulnerability
    issue in previous version.
  - Fixed hyrax task package.json dev dependency
  - Update CNM lambda dependencies for Core tasks
    - cumulus-cnm-response-task: 1.4.4
    - cumulus-cnm-to-granule: 1.5.4
  - Whitelist ssh2 re: https://github.com/advisories/GHSA-652h-xwhf-q4h6

## [v9.4.0] 2021-08-16

### Notable changes

- `@cumulus/sync-granule` task should now properly handle
syncing files from HTTP/HTTPS providers where basic auth is
required and involves a redirect to a different host (e.g.
downloading files protected by Earthdata Login)

### Added

- **CUMULUS-2591**
  - Adds `failedExecutionStepName` to failed execution's jsonb error records.
    This is the name of the Step Function step for the last failed event in the
    execution's event history.
- **CUMULUS-2548**
  - Added `allowed_redirects` field to PostgreSQL `providers` table
  - Added `allowedRedirects` field to DynamoDB `<prefix>-providers` table
  - Added `@cumulus/aws-client/S3.streamS3Upload` to handle uploading the contents
  of a readable stream to S3 and returning a promise
- **CUMULUS-2373**
  - Added `replaySqsMessages` lambda to replay archived incoming SQS
    messages from S3.
  - Added `/replays/sqs` endpoint to trigger an async operation for
    the `replaySqsMessages` lambda.
  - Added unit tests and integration tests for new endpoint and lambda.
  - Added `getS3PrefixForArchivedMessage` to `ingest/sqs` package to get prefix
    for an archived message.
  - Added new `async_operation` type `SQS Replay`.
- **CUMULUS-2460**
  - Adds `POST` /executions/workflows-by-granules for retrieving workflow names common to a set of granules
  - Adds `workflowsByGranules` to `@cumulus/api-client/executions`
- **CUMULUS-2635**
  - Added helper functions:
    - `@cumulus/db/translate/file/translateApiPdrToPostgresPdr`

### Fixed

- **CUMULUS-2548**
  - Fixed `@cumulus/ingest/HttpProviderClient.sync` to
properly handle basic auth when redirecting to a different
host and/or host with a different port
- **CUMULUS-2626**
  - Update [PDR migration](https://github.com/nasa/cumulus/blob/master/lambdas/data-migration2/src/pdrs.ts) to correctly find Executions by a Dynamo PDR's `execution` field
- **CUMULUS-2635**
  - Update `data-migration2` to migrate PDRs before migrating granules.
  - Update `data-migration2` unit tests testing granules migration to reference
    PDR records to better model the DB schema.
  - Update `migratePdrRecord` to use `translateApiPdrToPostgresPdr` function.

### Changed

- **CUMULUS-2373**
  - Updated `getS3KeyForArchivedMessage` in `ingest/sqs` to store SQS messages
    by `queueName`.
- **CUMULUS-2630**
  - Updates the example/cumulus-tf deployment to change
    `archive_api_reserved_concurrency` from 2 to 8 to prevent throttling with
    the dashboard.

## [v9.3.0] 2021-07-26

### BREAKING CHANGES

- All API requests made by `@cumulus/api-client` will now throw an error if the status code
does not match the expected response (200 for most requests and 202 for a few requests that
trigger async operations). Previously the helpers in this package would return the response
regardless of the status code, so you may need to update any code using helpers from this
package to catch or to otherwise handle errors that you may encounter.
- The Cumulus API Lambda function has now been configured with reserved concurrency to ensure
availability in a high-concurrency environment. However, this also caps max concurrency which
may result in throttling errors if trying to reach the Cumulus API multiple times in a short
period. Reserved concurrency can be configured with the `archive_api_reserved_concurrency`
terraform variable on the Cumulus module and increased if you are seeing throttling errors.
The default reserved concurrency value is 8.

### Notable changes

- `cmr_custom_host` variable for `cumulus` module can now be used to configure Cumulus to
  integrate with a custom CMR host name and protocol (e.g.
  `http://custom-cmr-host.com`). Note that you **must** include a protocol
  (`http://` or `https://)  if specifying a value for this variable.
- The cumulus module configuration value`rds_connetion_heartbeat` and it's
  behavior has been replaced by a more robust database connection 'retry'
  solution.   Users can remove this value from their configuration, regardless
  of value.  See the `Changed` section notes on CUMULUS-2528 for more details.

### Added

- Added user doc describing new features related to the Cumulus dead letter archive.
- **CUMULUS-2327**
  - Added reserved concurrency setting to the Cumulus API lambda function.
  - Added relevant tfvars to the archive and cumulus terraform modules.
- **CUMULUS-2460**
  - Adds `POST` /executions/search-by-granules for retrieving executions from a list of granules or granule query
  - Adds `searchExecutionsByGranules` to `@cumulus/api-client/executions`
- **CUMULUS-2475**
  - Adds `GET` endpoint to distribution API
- **CUMULUS-2463**
  - `PUT /granules` reingest action allows a user to override the default execution
    to use by providing an optional `workflowName` or `executionArn` parameter on
    the request body.
  - `PUT /granules/bulkReingest` action allows a user to override the default
    execution/workflow combination to reingest with by providing an optional
    `workflowName` on the request body.
- Adds `workflowName` and `executionArn` params to @cumulus/api-client/reingestGranules
- **CUMULUS-2476**
  - Adds handler for authenticated `HEAD` Distribution requests replicating current behavior of TEA
- **CUMULUS-2478**
  - Implemented [bucket map](https://github.com/asfadmin/thin-egress-app#bucket-mapping).
  - Implemented /locate endpoint
  - Cumulus distribution API checks the file request against bucket map:
    - retrieves the bucket and key from file path
    - determines if the file request is public based on the bucket map rather than the bucket type
    - (EDL only) restricts download from PRIVATE_BUCKETS to users who belong to certain EDL User Groups
    - bucket prefix and object prefix are supported
  - Add 'Bearer token' support as an authorization method
- **CUMULUS-2486**
  - Implemented support for custom headers
  - Added 'Bearer token' support as an authorization method
- **CUMULUS-2487**
  - Added integration test for cumulus distribution API
- **CUMULUS-2569**
  - Created bucket map cache for cumulus distribution API
- **CUMULUS-2568**
  - Add `deletePdr`/PDR deletion functionality to `@cumulus/api-client/pdrs`
  - Add `removeCollectionAndAllDependencies` to integration test helpers
  - Added `example/spec/apiUtils.waitForApiStatus` to wait for a
  record to be returned by the API with a specific value for
  `status`
  - Added `example/spec/discoverUtils.uploadS3GranuleDataForDiscovery` to upload granule data fixtures
  to S3 with a randomized granule ID for `discover-granules` based
  integration tests
  - Added `example/spec/Collections.removeCollectionAndAllDependencies` to remove a collection and
  all dependent objects (e.g. PDRs, granules, executions) from the
  database via the API
  - Added helpers to `@cumulus/api-client`:
    - `pdrs.deletePdr` - Delete a PDR via the API
    - `replays.postKinesisReplays` - Submit a POST request to the `/replays` endpoint for replaying Kinesis messages

- `@cumulus/api-client/granules.getGranuleResponse` to return the raw endpoint response from the GET `/granules/<granuleId>` endpoint

### Changed

- Moved functions from `@cumulus/integration-tests` to `example/spec/helpers/workflowUtils`:
  - `startWorkflowExecution`
  - `startWorkflow`
  - `executeWorkflow`
  - `buildWorkflow`
  - `testWorkflow`
  - `buildAndExecuteWorkflow`
  - `buildAndStartWorkflow`
- `example/spec/helpers/workflowUtils.executeWorkflow` now uses
`waitForApiStatus` to ensure that the execution is `completed` or
`failed` before resolving
- `example/spec/helpers/testUtils.updateAndUploadTestFileToBucket`
now accepts an object of parameters rather than positional
arguments
- Removed PDR from the `payload` in the input payload test fixture for reconciliation report integration tests
- The following integration tests for PDR-based workflows were
updated to use randomized granule IDs:
  - `example/spec/parallel/ingest/ingestFromPdrSpec.js`
  - `example/spec/parallel/ingest/ingestFromPdrWithChildWorkflowMetaSpec.js`
  - `example/spec/parallel/ingest/ingestFromPdrWithExecutionNamePrefixSpec.js`
  - `example/spec/parallel/ingest/ingestPdrWithNodeNameSpec.js`
- Updated the `@cumulus/api-client/CumulusApiClientError` error class to include new properties that can be accessed directly on
the error object:
  - `statusCode` - The HTTP status code of the API response
  - `apiMessage` - The message from the API response
- Added `params.pRetryOptions` parameter to
`@cumulus/api-client/granules.deleteGranule` to control the retry
behavior
- Updated `cmr_custom_host` variable to accept a full protocol and host name
(e.g. `http://cmr-custom-host.com`), whereas it previously only accepted a host name
- **CUMULUS-2482**
  - Switches the default distribution app in the `example/cumulus-tf` deployment to the new Cumulus Distribution
  - TEA is still available by following instructions in `example/README.md`
- **CUMULUS-2463**
  - Increases the duration of allowed backoff times for a successful test from
    0.5 sec to 1 sec.
- **CUMULUS-2528**
  - Removed `rds_connection_heartbeat` as a configuration option from all
    Cumulus terraform modules
  - Removed `dbHeartBeat` as an environmental switch from
    `@cumulus/db.getKnexClient` in favor of more comprehensive general db
    connect retry solution
  - Added new `rds_connection_timing_configuration` string map to allow for
    configuration and tuning of Core's internal database retry/connection
    timeout behaviors.  These values map to connection pool configuration
    values for tarn (https://github.com/vincit/tarn.js/) which Core's database
    module / knex(https://www.npmjs.com/package/knex) use for this purpose:
    - acquireTimeoutMillis
    - createRetryIntervalMillis
    - createTimeoutMillis
    - idleTimeoutMillis
    - reapIntervalMillis
      Connection errors will result in a log line prepended with 'knex failed on
      attempted connection error' and sent from '@cumulus/db/connection'
  - Updated `@cumulus/db` and all terraform mdules to set default retry
    configuration values for the database module to cover existing database
    heartbeat connection failures as well as all other knex/tarn connection
    creation failures.

### Fixed

- Fixed bug where `cmr_custom_host` variable was not properly forwarded into `archive`, `ingest`, and `sqs-message-remover` modules from `cumulus` module
- Fixed bug where `parse-pdr` set a granule's provider to the entire provider record when a `NODE_NAME`
  is present. Expected behavior consistent with other tasks is to set the provider name in that field.
- **CUMULUS-2568**
  - Update reconciliation report integration test to have better cleanup/failure behavior
  - Fixed `@cumulus/api-client/pdrs.getPdr` to request correct endpoint for returning a PDR from the API
- **CUMULUS-2620**
  - Fixed a bug where a granule could be removed from CMR but still be set as
  `published: true` and with a CMR link in the Dynamo/PostgreSQL databases. Now,
  the CMR deletion and the Dynamo/PostgreSQL record updates will all succeed or fail
  together, preventing the database records from being out of sync with CMR.
  - Fixed `@cumulus/api-client/pdrs.getPdr` to request correct
  endpoint for returning a PDR from the API

## [v9.2.2] 2021-08-06 - [BACKPORT]

**Please note** changes in 9.2.2 may not yet be released in future versions, as
this is a backport and patch release on the 9.2.x series of releases. Updates that
are included in the future will have a corresponding CHANGELOG entry in future
releases.

### Added

- **CUMULUS-2635**
  - Added helper functions:
    - `@cumulus/db/translate/file/translateApiPdrToPostgresPdr`

### Fixed

- **CUMULUS-2635**
  - Update `data-migration2` to migrate PDRs before migrating granules.
  - Update `data-migration2` unit tests testing granules migration to reference
    PDR records to better model the DB schema.
  - Update `migratePdrRecord` to use `translateApiPdrToPostgresPdr` function.

## [v9.2.1] 2021-07-29 - [BACKPORT]

### Fixed

- **CUMULUS-2626**
  - Update [PDR migration](https://github.com/nasa/cumulus/blob/master/lambdas/data-migration2/src/pdrs.ts) to correctly find Executions by a Dynamo PDR's `execution` field

## [v9.2.0] 2021-06-22

### Added

- **CUMULUS-2475**
  - Adds `GET` endpoint to distribution API
- **CUMULUS-2476**
  - Adds handler for authenticated `HEAD` Distribution requests replicating current behavior of TEA

### Changed

- **CUMULUS-2482**
  - Switches the default distribution app in the `example/cumulus-tf` deployment to the new Cumulus Distribution
  - TEA is still available by following instructions in `example/README.md`

### Fixed

- **CUMULUS-2520**
  - Fixed error that prevented `/elasticsearch/index-from-database` from starting.
- **CUMULUS-2558**
  - Fixed issue where executions original_payload would not be retained on successful execution

## [v9.1.0] 2021-06-03

### BREAKING CHANGES

- @cumulus/api-client/granules.getGranule now returns the granule record from the GET /granules/<granuleId> endpoint, not the raw endpoint response
- **CUMULUS-2434**
  - To use the updated `update-granules-cmr-metadata-file-links` task, the
    granule  UMM-G metadata should have version 1.6.2 or later, since CMR s3
    link type 'GET DATA VIA DIRECT ACCESS' is not valid until UMM-G version
    [1.6.2](https://cdn.earthdata.nasa.gov/umm/granule/v1.6.2/umm-g-json-schema.json)
- **CUMULUS-2488**
  - Removed all EMS reporting including lambdas, endpoints, params, etc as all
    reporting is now handled through Cloud Metrics
- **CUMULUS-2472**
  - Moved existing `EarthdataLoginClient` to
    `@cumulus/oauth-client/EarthdataLoginClient` and updated all references in
    Cumulus Core.
  - Rename `EarthdataLoginClient` property from `earthdataLoginUrl` to
    `loginUrl for consistency with new OAuth clients. See example in
    [oauth-client
    README](https://github.com/nasa/cumulus/blob/master/packages/oauth-client/README.md)

### Added

- **HYRAX-439** - Corrected README.md according to a new Hyrax URL format.
- **CUMULUS-2354**
  - Adds configuration options to allow `/s3credentials` endpoint to distribute
    same-region read-only tokens based on a user's CMR ACLs.
  - Configures the example deployment to enable this feature.
- **CUMULUS-2442**
  - Adds option to generate cloudfront URL to lzards-backup task. This will require a few new task config options that have been documented in the [task README](https://github.com/nasa/cumulus/blob/master/tasks/lzards-backup/README.md).
- **CUMULUS-2470**
  - Added `/s3credentials` endpoint for distribution API
- **CUMULUS-2471**
  - Add `/s3credentialsREADME` endpoint to distribution API
- **CUMULUS-2473**
  - Updated `tf-modules/cumulus_distribution` module to take earthdata or cognito credentials
  - Configured `example/cumulus-tf/cumulus_distribution.tf` to use CSDAP credentials
- **CUMULUS-2474**
  - Add `S3ObjectStore` to `aws-client`. This class allows for interaction with the S3 object store.
  - Add `object-store` package which contains abstracted object store functions for working with various cloud providers
- **CUMULUS-2477**
  - Added `/`, `/login` and `/logout` endpoints to cumulus distribution api
- **CUMULUS-2479**
  - Adds /version endpoint to distribution API
- **CUMULUS-2497**
  - Created `isISOFile()` to check if a CMR file is a CMR ISO file.
- **CUMULUS-2371**
  - Added helpers to `@cumulus/ingest/sqs`:
    - `archiveSqsMessageToS3` - archives an incoming SQS message to S3
    - `deleteArchivedMessageFromS3` - deletes a processed SQS message from S3
  - Added call to `archiveSqsMessageToS3` to `sqs-message-consumer` which
    archives all incoming SQS messages to S3.
  - Added call to `deleteArchivedMessageFrom` to `sqs-message-remover` which
    deletes archived SQS message from S3 once it has been processed.

### Changed

- **[PR2224](https://github.com/nasa/cumulus/pull/2244)**
- **CUMULUS-2208**
  - Moved all `@cumulus/api/es/*` code to new `@cumulus/es-client` package
- Changed timeout on `sfEventSqsToDbRecords` Lambda to 60 seconds to match
  timeout for Knex library to acquire database connections
- **CUMULUS-2517**
  - Updated postgres-migration-count-tool default concurrency to '1'
- **CUMULUS-2489**
  - Updated docs for Terraform references in FAQs, glossary, and in Deployment sections
- **CUMULUS-2434**
  - Updated `@cumulus/cmrjs` `updateCMRMetadata` and related functions to add
    both HTTPS URLS and S3 URIs to CMR metadata.
  - Updated `update-granules-cmr-metadata-file-links` task to add both HTTPS
    URLs and S3 URIs to the OnlineAccessURLs field of CMR metadata. The task
    configuration parameter `cmrGranuleUrlType` now has default value `both`.
  - To use the updated `update-granules-cmr-metadata-file-links` task, the
    granule UMM-G metadata should have version 1.6.2 or later, since CMR s3 link
    type 'GET DATA VIA DIRECT ACCESS' is not valid until UMM-G version
    [1.6.2](https://cdn.earthdata.nasa.gov/umm/granule/v1.6.2/umm-g-json-schema.json)
- **CUMULUS-2472**
  - Renamed `@cumulus/earthdata-login-client` to more generic
    `@cumulus/oauth-client` as a parent  class for new OAuth clients.
  - Added `@cumulus/oauth-client/CognitoClient` to interface with AWS cognito login service.
- **CUMULUS-2497**
  - Changed the `@cumulus/cmrjs` package:
    - Updated `@cumulus/cmrjs/cmr-utils.getGranuleTemporalInfo()` so it now
      returns temporal info for CMR ISO 19115 SMAP XML files.
    - Updated `@cumulus/cmrjs/cmr-utils.isCmrFilename()` to include
      `isISOFile()`.
- **CUMULUS-2532**
  - Changed integration tests to use `api-client/granules` functions as opposed to granulesApi from `@cumulus/integration-tests`.

### Fixed

- **CUMULUS-2519**
  - Update @cumulus/integration-tests.buildWorkflow to fail if provider/collection API response is not successful
- **CUMULUS-2518**
  - Update sf-event-sqs-to-db-records to not throw if a collection is not
    defined on a payload that has no granules/an empty granule payload object
- **CUMULUS-2512**
  - Updated ingest package S3 provider client to take additional parameter
    `remoteAltBucket` on `download` method to allow for per-file override of
    provider bucket for checksum
  - Updated @cumulus/ingest.fetchTextFile's signature to be parameterized and
    added `remoteAltBucket`to allow for an override of the passed in provider
    bucket for the source file
  - Update "eslint-plugin-import" to be pinned to 2.22.1
- **CUMULUS-2520**
  - Fixed error that prevented `/elasticsearch/index-from-database` from starting.
- **CUMULUS-2532**
  - Fixed integration tests to have granule deletion occur before provider and
    collection deletion in test cleanup.
- **[2231](https://github.com/nasa/cumulus/issues/2231)**
  - Fixes broken relative path links in `docs/README.md`

### Removed

- **CUMULUS-2502**
  - Removed outdated documentation regarding Kibana index patterns for metrics.

## [v9.0.1] 2021-05-07

### Migration Steps

Please review the migration steps for 9.0.0 as this release is only a patch to
correct a failure in our build script and push out corrected release artifacts. The previous migration steps still apply.

### Changed

- Corrected `@cumulus/db` configuration to correctly build package.

## [v9.0.0] 2021-05-03

### Migration steps

- This release of Cumulus enables integration with a PostgreSQL database for archiving Cumulus data. There are several upgrade steps involved, **some of which need to be done before redeploying Cumulus**. See the [documentation on upgrading to the RDS release](https://nasa.github.io/cumulus/docs/upgrade-notes/upgrade-rds).

### BREAKING CHANGES

- **CUMULUS-2185** - RDS Migration Epic
  - **CUMULUS-2191**
    - Removed the following from the `@cumulus/api/models.asyncOperation` class in
      favor of the added `@cumulus/async-operations` module:
      - `start`
      - `startAsyncOperations`
  - **CUMULUS-2187**
    - The `async-operations` endpoint will now omit `output` instead of
      returning `none` when the operation did not return output.
  - **CUMULUS-2309**
    - Removed `@cumulus/api/models/granule.unpublishAndDeleteGranule` in favor
      of `@cumulus/api/lib/granule-remove-from-cmr.unpublishGranule` and
      `@cumulus/api/lib/granule-delete.deleteGranuleAndFiles`.
  - **CUMULUS-2385**
    - Updated `sf-event-sqs-to-db-records` to write a granule's files to
      PostgreSQL only after the workflow has exited the `Running` status.
      Please note that any workflow that uses `sf_sqs_report_task` for
      mid-workflow updates will be impacted.
    - Changed PostgreSQL `file` schema and TypeScript type definition to require
      `bucket` and `key` fields.
    - Updated granule/file write logic to mark a granule's status as "failed"
  - **CUMULUS-2455**
    - API `move granule` endpoint now moves granule files on a per-file basis
    - API `move granule` endpoint on granule file move failure will retain the
      file at it's original location, but continue to move any other granule
      files.
    - Removed the `move` method from the `@cumulus/api/models.granule` class.
      logic is now handled in `@cumulus/api/endpoints/granules` and is
      accessible via the Core API.

### Added

- **CUMULUS-2185** - RDS Migration Epic
  - **CUMULUS-2130**
    - Added postgres-migration-count-tool lambda/ECS task to allow for
      evaluation of database state
    - Added /migrationCounts api endpoint that allows running of the
      postgres-migration-count-tool as an asyncOperation
  - **CUMULUS-2394**
    - Updated PDR and Granule writes to check the step function
      workflow_start_time against the createdAt field for each record to ensure
      old records do not overwrite newer ones for legacy Dynamo and PostgreSQL
      writes
  - **CUMULUS-2188**
    - Added `data-migration2` Lambda to be run after `data-migration1`
    - Added logic to `data-migration2` Lambda for migrating execution records
      from DynamoDB to PostgreSQL
  - **CUMULUS-2191**
    - Added `@cumulus/async-operations` to core packages, exposing
      `startAsyncOperation` which will handle starting an async operation and
      adding an entry to both PostgreSQL and DynamoDb
  - **CUMULUS-2127**
    - Add schema migration for `collections` table
  - **CUMULUS-2129**
    - Added logic to `data-migration1` Lambda for migrating collection records
      from Dynamo to PostgreSQL
  - **CUMULUS-2157**
    - Add schema migration for `providers` table
    - Added logic to `data-migration1` Lambda for migrating provider records
      from Dynamo to PostgreSQL
  - **CUMULUS-2187**
    - Added logic to `data-migration1` Lambda for migrating async operation
      records from Dynamo to PostgreSQL
  - **CUMULUS-2198**
    - Added logic to `data-migration1` Lambda for migrating rule records from
      DynamoDB to PostgreSQL
  - **CUMULUS-2182**
    - Add schema migration for PDRs table
  - **CUMULUS-2230**
    - Add schema migration for `rules` table
  - **CUMULUS-2183**
    - Add schema migration for `asyncOperations` table
  - **CUMULUS-2184**
    - Add schema migration for `executions` table
  - **CUMULUS-2257**
    - Updated PostgreSQL table and column names to snake_case
    - Added `translateApiAsyncOperationToPostgresAsyncOperation` function to `@cumulus/db`
  - **CUMULUS-2186**
    - Added logic to `data-migration2` Lambda for migrating PDR records from
      DynamoDB to PostgreSQL
  - **CUMULUS-2235**
    - Added initial ingest load spec test/utility
  - **CUMULUS-2167**
    - Added logic to `data-migration2` Lambda for migrating Granule records from
      DynamoDB to PostgreSQL and parse Granule records to store File records in
      RDS.
  - **CUMULUS-2367**
    - Added `granules_executions` table to PostgreSQL schema to allow for a
      many-to-many relationship between granules and executions
      - The table refers to granule and execution records using foreign keys
        defined with ON CASCADE DELETE, which means that any time a granule or
        execution record is deleted, all of the records in the
        `granules_executions` table referring to that record will also be
        deleted.
    - Added `upsertGranuleWithExecutionJoinRecord` helper to `@cumulus/db` to
      allow for upserting a granule record and its corresponding
      `granules_execution` record
  - **CUMULUS-2128**
    - Added helper functions:
      - `@cumulus/db/translate/file/translateApiFiletoPostgresFile`
      - `@cumulus/db/translate/file/translateApiGranuletoPostgresGranule`
      - `@cumulus/message/Providers/getMessageProvider`
  - **CUMULUS-2190**
    - Added helper functions:
      - `@cumulus/message/Executions/getMessageExecutionOriginalPayload`
      - `@cumulus/message/Executions/getMessageExecutionFinalPayload`
      - `@cumulus/message/workflows/getMessageWorkflowTasks`
      - `@cumulus/message/workflows/getMessageWorkflowStartTime`
      - `@cumulus/message/workflows/getMessageWorkflowStopTime`
      - `@cumulus/message/workflows/getMessageWorkflowName`
  - **CUMULUS-2192**
    - Added helper functions:
      - `@cumulus/message/PDRs/getMessagePdrRunningExecutions`
      - `@cumulus/message/PDRs/getMessagePdrCompletedExecutions`
      - `@cumulus/message/PDRs/getMessagePdrFailedExecutions`
      - `@cumulus/message/PDRs/getMessagePdrStats`
      - `@cumulus/message/PDRs/getPdrPercentCompletion`
      - `@cumulus/message/workflows/getWorkflowDuration`
  - **CUMULUS-2199**
    - Added `translateApiRuleToPostgresRule` to `@cumulus/db` to translate API
      Rule to conform to Postgres Rule definition.
  - **CUMUlUS-2128**
    - Added "upsert" logic to the `sfEventSqsToDbRecords` Lambda for granule and
      file writes to the core PostgreSQL database
  - **CUMULUS-2199**
    - Updated Rules endpoint to write rules to core PostgreSQL database in
      addition to DynamoDB and to delete rules from the PostgreSQL database in
      addition to DynamoDB.
    - Updated `create` in Rules Model to take in optional `createdAt` parameter
      which sets the value of createdAt if not specified during function call.
  - **CUMULUS-2189**
    - Updated Provider endpoint logic to write providers in parallel to Core
      PostgreSQL database
    - Update integration tests to utilize API calls instead of direct
      api/model/Provider calls
  - **CUMULUS-2191**
    - Updated cumuluss/async-operation task to write async-operations to the
      PostgreSQL database.
  - **CUMULUS-2228**
    - Added logic to the `sfEventSqsToDbRecords` Lambda to write execution, PDR,
      and granule records to the core PostgreSQL database in parallel with
      writes to DynamoDB
  - **CUMUlUS-2190**
    - Added "upsert" logic to the `sfEventSqsToDbRecords` Lambda for PDR writes
      to the core PostgreSQL database
  - **CUMUlUS-2192**
    - Added "upsert" logic to the `sfEventSqsToDbRecords` Lambda for execution
      writes to the core PostgreSQL database
  - **CUMULUS-2187**
    - The `async-operations` endpoint will now omit `output` instead of
      returning `none` when the operation did not return output.
  - **CUMULUS-2167**
    - Change PostgreSQL schema definition for `files` to remove `filename` and
      `name` and only support `file_name`.
    - Change PostgreSQL schema definition for `files` to remove `size` to only
      support `file_size`.
    - Change `PostgresFile` to remove duplicate fields `filename` and `name` and
      rename `size` to `file_size`.
  - **CUMULUS-2266**
    - Change `sf-event-sqs-to-db-records` behavior to discard and not throw an
      error on an out-of-order/delayed message so as not to have it be sent to
      the DLQ.
  - **CUMULUS-2305**
    - Changed `DELETE /pdrs/{pdrname}` API behavior to also delete record from
      PostgreSQL database.
  - **CUMULUS-2309**
    - Changed `DELETE /granules/{granuleName}` API behavior to also delete
      record from PostgreSQL database.
    - Changed `Bulk operation BULK_GRANULE_DELETE` API behavior to also delete
      records from PostgreSQL database.
  - **CUMULUS-2367**
    - Updated `granule_cumulus_id` foreign key to granule in PostgreSQL `files`
      table to use a CASCADE delete, so records in the files table are
      automatically deleted by the database when the corresponding granule is
      deleted.
  - **CUMULUS-2407**
    - Updated data-migration1 and data-migration2 Lambdas to use UPSERT instead
      of UPDATE when migrating dynamoDB records to PostgreSQL.
    - Changed data-migration1 and data-migration2 logic to only update already
      migrated records if the incoming record update has a newer timestamp
  - **CUMULUS-2329**
    - Add `write-db-dlq-records-to-s3` lambda.
    - Add terraform config to automatically write db records DLQ messages to an
      s3 archive on the system bucket.
    - Add unit tests and a component spec test for the above.
  - **CUMULUS-2380**
    - Add `process-dead-letter-archive` lambda to pick up and process dead letters in the S3 system bucket dead letter archive.
    - Add `/deadLetterArchive/recoverCumulusMessages` endpoint to trigger an async operation to leverage this capability on demand.
    - Add unit tests and integration test for all of the above.
  - **CUMULUS-2406**
    - Updated parallel write logic to ensure that updatedAt/updated_at
      timestamps are the same in Dynamo/PG on record write for the following
      data types:
      - async operations
      - granules
      - executions
      - PDRs
  - **CUMULUS-2446**
    - Remove schema validation check against DynamoDB table for collections when
      migrating records from DynamoDB to core PostgreSQL database.
  - **CUMULUS-2447**
    - Changed `translateApiAsyncOperationToPostgresAsyncOperation` to call
      `JSON.stringify` and then `JSON.parse` on output.
  - **CUMULUS-2313**
    - Added `postgres-migration-async-operation` lambda to start an ECS task to
      run a the `data-migration2` lambda.
    - Updated `async_operations` table to include `Data Migration 2` as a new
      `operation_type`.
    - Updated `cumulus-tf/variables.tf` to include `optional_dynamo_tables` that
      will be merged with `dynamo_tables`.
  - **CUMULUS-2451**
    - Added summary type file `packages/db/src/types/summary.ts` with
      `MigrationSummary` and `DataMigration1` and `DataMigration2` types.
    - Updated `data-migration1` and `data-migration2` lambdas to return
      `MigrationSummary` objects.
    - Added logging for every batch of 100 records processed for executions,
      granules and files, and PDRs.
    - Removed `RecordAlreadyMigrated` logs in `data-migration1` and
      `data-migration2`
  - **CUMULUS-2452**
    - Added support for only migrating certain granules by specifying the
      `granuleSearchParams.granuleId` or `granuleSearchParams.collectionId`
      properties in the payload for the
      `<prefix>-postgres-migration-async-operation` Lambda
    - Added support for only running certain migrations for data-migration2 by
      specifying the `migrationsList` property in the payload for the
      `<prefix>-postgres-migration-async-operation` Lambda
  - **CUMULUS-2453**
    - Created `storeErrors` function which stores errors in system bucket.
    - Updated `executions` and `granulesAndFiles` data migrations to call `storeErrors` to store migration errors.
    - Added `system_bucket` variable to `data-migration2`.
  - **CUMULUS-2455**
    - Move granules API endpoint records move updates for migrated granule files
      if writing any of the granule files fails.
  - **CUMULUS-2468**
    - Added support for doing [DynamoDB parallel scanning](https://docs.aws.amazon.com/amazondynamodb/latest/developerguide/Scan.html#Scan.ParallelScan) for `executions` and `granules` migrations to improve performance. The behavior of the parallel scanning and writes can be controlled via the following properties on the event input to the `<prefix>-postgres-migration-async-operation` Lambda:
      - `granuleMigrationParams.parallelScanSegments`: How many segments to divide your granules DynamoDB table into for parallel scanning
      - `granuleMigrationParams.parallelScanLimit`: The maximum number of granule records to evaluate for each parallel scanning segment of the DynamoDB table
      - `granuleMigrationParams.writeConcurrency`: The maximum number of concurrent granule/file writes to perform to the PostgreSQL database across all DynamoDB segments
      - `executionMigrationParams.parallelScanSegments`: How many segments to divide your executions DynamoDB table into for parallel scanning
      - `executionMigrationParams.parallelScanLimit`: The maximum number of execution records to evaluate for each parallel scanning segment of the DynamoDB table
      - `executionMigrationParams.writeConcurrency`: The maximum number of concurrent execution writes to perform to the PostgreSQL database across all DynamoDB segments
  - **CUMULUS-2468** - Added `@cumulus/aws-client/DynamoDb.parallelScan` helper to perform [parallel scanning on DynamoDb tables](https://docs.aws.amazon.com/amazondynamodb/latest/developerguide/Scan.html#Scan.ParallelScan)
  - **CUMULUS-2507**
    - Updated granule record write logic to set granule status to `failed` in both Postgres and DynamoDB if any/all of its files fail to write to the database.

### Deprecated

- **CUMULUS-2185** - RDS Migration Epic
  - **CUMULUS-2455**
    - `@cumulus/ingest/moveGranuleFiles`

## [v8.1.2] 2021-07-29

**Please note** changes in 8.1.2 may not yet be released in future versions, as this
is a backport/patch release on the 8.x series of releases.  Updates that are
included in the future will have a corresponding CHANGELOG entry in future releases.

### Notable changes

- `cmr_custom_host` variable for `cumulus` module can now be used to configure Cumulus to
integrate with a custom CMR host name and protocol (e.g. `http://custom-cmr-host.com`). Note
that you **must** include a protocol (`http://` or `https://`) if specifying a value for this
variable.
- `@cumulus/sync-granule` task should now properly handle
syncing files from HTTP/HTTPS providers where basic auth is
required and involves a redirect to a different host (e.g.
downloading files protected by Earthdata Login)

### Added

- **CUMULUS-2548**
  - Added `allowed_redirects` field to PostgreSQL `providers` table
  - Added `allowedRedirects` field to DynamoDB `<prefix>-providers` table
  - Added `@cumulus/aws-client/S3.streamS3Upload` to handle uploading the contents
  of a readable stream to S3 and returning a promise

### Changed

- Updated `cmr_custom_host` variable to accept a full protocol and host name
(e.g. `http://cmr-custom-host.com`), whereas it previously only accepted a host name

### Fixed

- Fixed bug where `cmr_custom_host` variable was not properly forwarded into `archive`, `ingest`, and `sqs-message-remover` modules from `cumulus` module
- **CUMULUS-2548**
  - Fixed `@cumulus/ingest/HttpProviderClient.sync` to
properly handle basic auth when redirecting to a different
host and/or host with a different port

## [v8.1.1] 2021-04-30 -- Patch Release

**Please note** changes in 8.1.1 may not yet be released in future versions, as this
is a backport/patch release on the 8.x series of releases.  Updates that are
included in the future will have a corresponding CHANGELOG entry in future releases.

### Added

- **CUMULUS-2497**
  - Created `isISOFile()` to check if a CMR file is a CMR ISO file.

### Fixed

- **CUMULUS-2512**
  - Updated ingest package S3 provider client to take additional parameter
    `remoteAltBucket` on `download` method to allow for per-file override of
    provider bucket for checksum
  - Updated @cumulus/ingest.fetchTextFile's signature to be parameterized and
    added `remoteAltBucket`to allow for an override of the passed in provider
    bucket for the source file
  - Update "eslint-plugin-import" to be pinned to 2.22.1

### Changed

- **CUMULUS-2497**
  - Changed the `@cumulus/cmrjs` package:
    - Updated `@cumulus/cmrjs/cmr-utils.getGranuleTemporalInfo()` so it now
      returns temporal info for CMR ISO 19115 SMAP XML files.
    - Updated `@cumulus/cmrjs/cmr-utils.isCmrFilename()` to include
      `isISOFile()`.

- **[2216](https://github.com/nasa/cumulus/issues/2216)**
  - Removed "node-forge", "xml-crypto" from audit whitelist, added "underscore"

## [v8.1.0] 2021-04-29

### Added

- **CUMULUS-2348**
  - The `@cumulus/api` `/granules` and `/granules/{granuleId}` endpoints now take `getRecoveryStatus` parameter
  to include recoveryStatus in result granule(s)
  - The `@cumulus/api-client.granules.getGranule` function takes a `query` parameter which can be used to
  request additional granule information.
  - Published `@cumulus/api@7.2.1-alpha.0` for dashboard testing
- **CUMULUS-2469**
  - Added `tf-modules/cumulus_distribution` module to standup a skeleton
    distribution api

## [v8.0.0] 2021-04-08

### BREAKING CHANGES

- **CUMULUS-2428**
  - Changed `/granules/bulk` to use `queueUrl` property instead of a `queueName` property for setting the queue to use for scheduling bulk granule workflows

### Notable changes

- Bulk granule operations endpoint now supports setting a custom queue for scheduling workflows via the `queueUrl` property in the request body. If provided, this value should be the full URL for an SQS queue.

### Added

- **CUMULUS-2374**
  - Add cookbok entry for queueing PostToCmr step
  - Add example workflow to go with cookbook
- **CUMULUS-2421**
  - Added **experimental** `ecs_include_docker_cleanup_cronjob` boolean variable to the Cumulus module to enable cron job to clean up docker root storage blocks in ECS cluster template for non-`device-mapper` storage drivers. Default value is `false`. This fulfills a specific user support request. This feature is otherwise untested and will remain so until we can iterate with a better, more general-purpose solution. Use of this feature is **NOT** recommended unless you are certain you need it.

- **CUMULUS-1808**
  - Add additional error messaging in `deleteSnsTrigger` to give users more context about where to look to resolve ResourceNotFound error when disabling or deleting a rule.

### Fixed

- **CUMULUS-2281**
  - Changed discover-granules task to write discovered granules directly to
    logger, instead of via environment variable. This fixes a problem where a
    large number of found granules prevents this lambda from running as an
    activity with an E2BIG error.

## [v7.2.0] 2021-03-23

### Added

- **CUMULUS-2346**
  - Added orca API endpoint to `@cumulus/api` to get recovery status
  - Add `CopyToGlacier` step to [example IngestAndPublishGranuleWithOrca workflow](https://github.com/nasa/cumulus/blob/master/example/cumulus-tf/ingest_and_publish_granule_with_orca_workflow.tf)

### Changed

- **HYRAX-357**
  - Format of NGAP OPeNDAP URL changed and by default now is referring to concept id and optionally can include short name and version of collection.
  - `addShortnameAndVersionIdToConceptId` field has been added to the config inputs of the `hyrax-metadata-updates` task

## [v7.1.0] 2021-03-12

### Notable changes

- `sync-granule` task will now properly handle syncing 0 byte files to S3
- SQS/Kinesis rules now support scheduling workflows to a custom queue via the `rule.queueUrl` property. If provided, this value should be the full URL for an SQS queue.

### Added

- `tf-modules/cumulus` module now supports a `cmr_custom_host` variable that can
  be used to set to an arbitrary  host for making CMR requests (e.g.
  `https://custom-cmr-host.com`).
- Added `buckets` variable to `tf-modules/archive`
- **CUMULUS-2345**
  - Deploy ORCA with Cumulus, see `example/cumulus-tf/orca.tf` and `example/cumulus-tf/terraform.tfvars.example`
  - Add `CopyToGlacier` step to [example IngestAndPublishGranule workflow](https://github.com/nasa/cumulus/blob/master/example/cumulus-tf/ingest_and_publish_granule_workflow.asl.json)
- **CUMULUS-2424**
  - Added `childWorkflowMeta` to `queue-pdrs` config. An object passed to this config value will be merged into a child workflow message's `meta` object. For an example of how this can be used, see `example/cumulus-tf/discover_and_queue_pdrs_with_child_workflow_meta_workflow.asl.json`.
- **CUMULUS-2427**
  - Added support for using a custom queue with SQS and Kinesis rules. Whatever queue URL is set on the `rule.queueUrl` property will be used to schedule workflows for that rule. This change allows SQS/Kinesis rules to use [any throttled queues defined for a deployment](https://nasa.github.io/cumulus/docs/data-cookbooks/throttling-queued-executions).

### Fixed

- **CUMULUS-2394**
  - Updated PDR and Granule writes to check the step function `workflow_start_time` against
      the `createdAt` field  for each record to ensure old records do not
      overwrite newer ones

### Changed

- `<prefix>-lambda-api-gateway` IAM role used by API Gateway Lambda now
  supports accessing all buckets defined in your `buckets` variable except
  "internal" buckets
- Updated the default scroll duration used in ESScrollSearch and part of the
  reconciliation report functions as a result of testing and seeing timeouts
  at its current value of 2min.
- **CUMULUS-2355**
  - Added logic to disable `/s3Credentials` endpoint based upon value for
    environment variable `DISABLE_S3_CREDENTIALS`. If set to "true", the
    endpoint will not dispense S3 credentials and instead return a message
    indicating that the endpoint has been disabled.
- **CUMULUS-2397**
  - Updated `/elasticsearch` endpoint's `reindex` function to prevent
    reindexing when source and destination indices are the same.
- **CUMULUS-2420**
  - Updated test function `waitForAsyncOperationStatus` to take a retryObject
    and use exponential backoff.  Increased the total test duration for both
    AsycOperation specs and the ReconciliationReports tests.
  - Updated the default scroll duration used in ESScrollSearch and part of the
    reconciliation report functions as a result of testing and seeing timeouts
    at its current value of 2min.
- **CUMULUS-2427**
  - Removed `queueUrl` from the parameters object for `@cumulus/message/Build.buildQueueMessageFromTemplate`
  - Removed `queueUrl` from the parameters object for `@cumulus/message/Build.buildCumulusMeta`

### Fixed

- Fixed issue in `@cumulus/ingest/S3ProviderClient.sync()` preventing 0 byte files from being synced to S3.

### Removed

- Removed variables from `tf-modules/archive`:
  - `private_buckets`
  - `protected_buckets`
  - `public_buckets`

## [v7.0.0] 2021-02-22

### BREAKING CHANGES

- **CUMULUS-2362** - Endpoints for the logs (/logs) will now throw an error unless Metrics is set up

### Added

- **CUMULUS-2345**
  - Deploy ORCA with Cumulus, see `example/cumulus-tf/orca.tf` and `example/cumulus-tf/terraform.tfvars.example`
  - Add `CopyToGlacier` step to [example IngestAndPublishGranule workflow](https://github.com/nasa/cumulus/blob/master/example/cumulus-tf/ingest_and_publish_granule_workflow.asl.json)
- **CUMULUS-2376**
  - Added `cmrRevisionId` as an optional parameter to `post-to-cmr` that will be used when publishing metadata to CMR.
- **CUMULUS-2412**
  - Adds function `getCollectionsByShortNameAndVersion` to @cumulus/cmrjs that performs a compound query to CMR to retrieve collection information on a list of collections. This replaces a series of calls to the CMR for each collection with a single call on the `/collections` endpoint and should improve performance when CMR return times are increased.

### Changed

- **CUMULUS-2362**
  - Logs endpoints only work with Metrics set up
- **CUMULUS-2376**
  - Updated `publishUMMGJSON2CMR` to take in an optional `revisionId` parameter.
  - Updated `publishUMMGJSON2CMR` to throw an error if optional `revisionId` does not match resulting revision ID.
  - Updated `publishECHO10XML2CMR` to take in an optional `revisionId` parameter.
  - Updated `publishECHO10XML2CMR` to throw an error if optional `revisionId` does not match resulting revision ID.
  - Updated `publish2CMR` to take in optional `cmrRevisionId`.
  - Updated `getWriteHeaders` to take in an optional CMR Revision ID.
  - Updated `ingestGranule` to take in an optional CMR Revision ID to pass to `getWriteHeaders`.
  - Updated `ingestUMMGranule` to take in an optional CMR Revision ID to pass to `getWriteHeaders`.
- **CUMULUS-2350**
  - Updates the examples on the `/s3credentialsREADME`, to include Python and
    JavaScript code demonstrating how to refrsh  the s3credential for
    programatic access.
- **CUMULUS-2383**
  - PostToCMR task will return CMRInternalError when a `500` status is returned from CMR

## [v6.0.0] 2021-02-16

### MIGRATION NOTES

- **CUMULUS-2255** - Cumulus has upgraded its supported version of Terraform
  from **0.12.12** to **0.13.6**. Please see the [instructions to upgrade your
  deployments](https://github.com/nasa/cumulus/blob/master/docs/upgrade-notes/upgrading-tf-version-0.13.6.md).

- **CUMULUS-2350**
  - If the  `/s3credentialsREADME`, does not appear to be working after
    deployment, [manual redeployment](https://docs.aws.amazon.com/apigateway/latest/developerguide/how-to-deploy-api-with-console.html)
    of the API-gateway stage may be necessary to finish the deployment.

### BREAKING CHANGES

- **CUMULUS-2255** - Cumulus has upgraded its supported version of Terraform from **0.12.12** to **0.13.6**.

### Added

- **CUMULUS-2291**
  - Add provider filter to Granule Inventory Report
- **CUMULUS-2300**
  - Added `childWorkflowMeta` to `queue-granules` config. Object passed to this
    value will be merged into a child workflow message's  `meta` object. For an
    example of how this can be used, see
    `example/cumulus-tf/discover_granules_workflow.asl.json`.
- **CUMULUS-2350**
  - Adds an unprotected endpoint, `/s3credentialsREADME`, to the
    s3-credentials-endpoint that displays  information on how to use the
    `/s3credentials` endpoint
- **CUMULUS-2368**
  - Add QueueWorkflow task
- **CUMULUS-2391**
  - Add reportToEms to collections.files file schema
- **CUMULUS-2395**
  - Add Core module parameter `ecs_custom_sg_ids` to Cumulus module to allow for
    custom security group mappings
- **CUMULUS-2402**
  - Officially expose `sftp()` for use in `@cumulus/sftp-client`

### Changed

- **CUMULUS-2323**
  - The sync granules task when used with the s3 provider now uses the
    `source_bucket` key in `granule.files` objects.  If incoming payloads using
    this task have a `source_bucket` value for a file using the s3 provider, the
    task will attempt to sync from the bucket defined in the file's
    `source_bucket` key instead of the `provider`.
    - Updated `S3ProviderClient.sync` to allow for an optional bucket parameter
      in support of the changed behavior.
  - Removed `addBucketToFile` and related code from sync-granules task

- **CUMULUS-2255**
  - Updated Terraform deployment code syntax for compatibility with version 0.13.6
- **CUMULUS-2321**
  - Updated API endpoint GET `/reconciliationReports/{name}` to return the
    pre-signe s3 URL in addition to report data

### Fixed

- Updated `hyrax-metadata-updates` task so the opendap url has Type 'USE SERVICE API'

- **CUMULUS-2310**
  - Use valid filename for reconciliation report
- **CUMULUS-2351**
  - Inventory report no longer includes the File/Granule relation object in the
    okCountByGranules key of a report.  The information is only included when a
    'Granule Not Found' report is run.

### Removed

- **CUMULUS-2364**
  - Remove the internal Cumulus logging lambda (log2elasticsearch)

## [v5.0.1] 2021-01-27

### Changed

- **CUMULUS-2344**
  - Elasticsearch API now allows you to reindex to an index that already exists
  - If using the Change Index operation and the new index doesn't exist, it will be created
  - Regarding instructions for CUMULUS-2020, you can now do a change index
    operation before a reindex operation. This will
    ensure that new data will end up in the new index while Elasticsearch is reindexing.

- **CUMULUS-2351**
  - Inventory report no longer includes the File/Granule relation object in the okCountByGranules key of a report. The information is only included when a 'Granule Not Found' report is run.

### Removed

- **CUMULUS-2367**
  - Removed `execution_cumulus_id` column from granules RDS schema and data type

## [v5.0.0] 2021-01-12

### BREAKING CHANGES

- **CUMULUS-2020**
  - Elasticsearch data mappings have been updated to improve search and the API
    has been update to reflect those changes. See Migration notes on how to
    update the Elasticsearch mappings.

### Migration notes

- **CUMULUS-2020**
  - Elasticsearch data mappings have been updated to improve search. For
    example, case insensitive searching will now work (e.g. 'MOD' and 'mod' will
    return the same granule results). To use the improved Elasticsearch queries,
    [reindex](https://nasa.github.io/cumulus-api/#reindex) to create a new index
    with the correct types. Then perform a [change
    index](https://nasa.github.io/cumulus-api/#change-index) operation to use
    the new index.
- **CUMULUS-2258**
  - Because the `egress_lambda_log_group` and
    `egress_lambda_log_subscription_filter` resource were removed from the
    `cumulus` module, new definitions for these resources must be added to
    `cumulus-tf/main.tf`. For reference on how to define these resources, see
    [`example/cumulus-tf/thin_egress_app.tf`](https://github.com/nasa/cumulus/blob/master/example/cumulus-tf/thin_egress_app.tf).
  - The `tea_stack_name` variable being passed into the `cumulus` module should be removed
- **CUMULUS-2344**
  - Regarding instructions for CUMULUS-2020, you can now do a change index operation before a reindex operation. This will
    ensure that new data will end up in the new index while Elasticsearch is reindexing.

### BREAKING CHANGES

- **CUMULUS-2020**
  - Elasticsearch data mappings have been updated to improve search and the API has been updated to reflect those changes. See Migration notes on how to update the Elasticsearch mappings.

### Added

- **CUMULUS-2318**
  - Added`async_operation_image` as `cumulus` module variable to allow for override of the async_operation container image.  Users can optionally specify a non-default docker image for use with Core async operations.
- **CUMULUS-2219**
  - Added `lzards-backup` Core task to facilitate making LZARDS backup requests in Cumulus ingest workflows
- **CUMULUS-2092**
  - Add documentation for Granule Not Found Reports
- **HYRAX-320**
  - `@cumulus/hyrax-metadata-updates`Add component URI encoding for entry title id and granule ur to allow for values with special characters in them. For example, EntryTitleId 'Sentinel-6A MF/Jason-CS L2 Advanced Microwave Radiometer (AMR-C) NRT Geophysical Parameters' Now, URLs generated from such values will be encoded correctly and parsable by HyraxInTheCloud
- **CUMULUS-1370**
  - Add documentation for Getting Started section including FAQs
- **CUMULUS-2092**
  - Add documentation for Granule Not Found Reports
- **CUMULUS-2219**
  - Added `lzards-backup` Core task to facilitate making LZARDS backup requests in Cumulus ingest workflows
- **CUMULUS-2280**
  - In local api, retry to create tables if they fail to ensure localstack has had time to start fully.
- **CUMULUS-2290**
  - Add `queryFields` to granule schema, and this allows workflow tasks to add queryable data to granule record. For reference on how to add data to `queryFields` field, see [`example/cumulus-tf/kinesis_trigger_test_workflow.tf`](https://github.com/nasa/cumulus/blob/master/example/cumulus-tf/kinesis_trigger_test_workflow.tf).
- **CUMULUS-2318**
  - Added`async_operation_image` as `cumulus` module variable to allow for override of the async_operation container image.  Users can optionally specify a non-default docker image for use with Core async operations.

### Changed

- **CUMULUS-2020**
  - Updated Elasticsearch mappings to support case-insensitive search
- **CUMULUS-2124**
  - cumulus-rds-tf terraform module now takes engine_version as an input variable.
- **CUMULUS-2279**
  - Changed the formatting of granule CMR links: instead of a link to the `/search/granules.json` endpoint, now it is a direct link to `/search/concepts/conceptid.format`
- **CUMULUS-2296**
  - Improved PDR spec compliance of `parse-pdr` by updating `@cumulus/pvl` to parse fields in a manner more consistent with the PDR ICD, with respect to numbers and dates. Anything not matching the ICD expectations, or incompatible with Javascript parsing, will be parsed as a string instead.
- **CUMULUS-2344**
  - Elasticsearch API now allows you to reindex to an index that already exists
  - If using the Change Index operation and the new index doesn't exist, it will be created

### Removed

- **CUMULUS-2258**
  - Removed `tea_stack_name` variable from `tf-modules/distribution/variables.tf` and `tf-modules/cumulus/variables.tf`
  - Removed `egress_lambda_log_group` and `egress_lambda_log_subscription_filter` resources from `tf-modules/distribution/main.tf`

## [v4.0.0] 2020-11-20

### Migration notes

- Update the name of your `cumulus_message_adapter_lambda_layer_arn` variable for the `cumulus` module to `cumulus_message_adapter_lambda_layer_version_arn`. The value of the variable should remain the same (a layer version ARN of a Lambda layer for the [`cumulus-message-adapter`](https://github.com/nasa/cumulus-message-adapter/).
- **CUMULUS-2138** - Update all workflows using the `MoveGranules` step to add `UpdateGranulesCmrMetadataFileLinksStep`that runs after it. See the example [`IngestAndPublishWorkflow`](https://github.com/nasa/cumulus/blob/master/example/cumulus-tf/ingest_and_publish_granule_workflow.asl.json) for reference.
- **CUMULUS-2251**
  - Because it has been removed from the `cumulus` module, a new resource definition for `egress_api_gateway_log_subscription_filter` must be added to `cumulus-tf/main.tf`. For reference on how to define this resource, see [`example/cumulus-tf/main.tf`](https://github.com/nasa/cumulus/blob/master/example/cumulus-tf/main.tf).

### Added

- **CUMULUS-2248**
  - Updates Integration Tests README to point to new fake provider template.
- **CUMULUS-2239**
  - Add resource declaration to create a VPC endpoint in tea-map-cache module if `deploy_to_ngap` is false.
- **CUMULUS-2063**
  - Adds a new, optional query parameter to the `/collections[&getMMT=true]` and `/collections/active[&getMMT=true]` endpoints. When a user provides a value of `true` for `getMMT` in the query parameters, the endpoint will search CMR and update each collection's results with new key `MMTLink` containing a link to the MMT (Metadata Management Tool) if a CMR collection id is found.
- **CUMULUS-2170**
  - Adds ability to filter granule inventory reports
- **CUMULUS-2211**
  - Adds `granules/bulkReingest` endpoint to `@cumulus/api`
- **CUMULUS-2251**
  - Adds `log_api_gateway_to_cloudwatch` variable to `example/cumulus-tf/variables.tf`.
  - Adds `log_api_gateway_to_cloudwatch` variable to `thin_egress_app` module definition.

### Changed

- **CUMULUS-2216**
  - `/collection` and `/collection/active` endpoints now return collections without granule aggregate statistics by default. The original behavior is preserved and can be found by including a query param of `includeStats=true` on the request to the endpoint.
  - The `es/collections` Collection class takes a new parameter includeStats. It no longer appends granule aggregate statistics to the returned results by default. One must set the new parameter to any non-false value.
- **CUMULUS-2201**
  - Update `dbIndexer` lambda to process requests in serial
  - Fixes ingestPdrWithNodeNameSpec parsePdr provider error
- **CUMULUS-2251**
  - Moves Egress Api Gateway Log Group Filter from `tf-modules/distribution/main.tf` to `example/cumulus-tf/main.tf`

### Fixed

- **CUMULUS-2251**
  - This fixes a deployment error caused by depending on the `thin_egress_app` module output for a resource count.

### Removed

- **CUMULUS-2251**
  - Removes `tea_api_egress_log_group` variable from `tf-modules/distribution/variables.tf` and `tf-modules/cumulus/variables.tf`.

### BREAKING CHANGES

- **CUMULUS-2138** - CMR metadata update behavior has been removed from the `move-granules` task into a
new `update-granules-cmr-metadata-file-links` task.
- **CUMULUS-2216**
  - `/collection` and `/collection/active` endpoints now return collections without granule aggregate statistics by default. The original behavior is preserved and can be found by including a query param of `includeStats=true` on the request to the endpoint.  This is likely to affect the dashboard only but included here for the change of behavior.
- **[1956](https://github.com/nasa/cumulus/issues/1956)**
  - Update the name of the `cumulus_message_adapter_lambda_layer_arn` output from the `cumulus-message-adapter` module to `cumulus_message_adapter_lambda_layer_version_arn`. The output value has changed from being the ARN of the Lambda layer **without a version** to the ARN of the Lambda layer **with a version**.
  - Update the variable name in the `cumulus` and `ingest` modules from `cumulus_message_adapter_lambda_layer_arn` to `cumulus_message_adapter_lambda_layer_version_arn`

## [v3.0.1] 2020-10-21

- **CUMULUS-2203**
  - Update Core tasks to use
    [cumulus-message-adapter-js](https://github.com/nasa/cumulus-message-adapter-js)
    v2.0.0 to resolve memory leak/lambda ENOMEM constant failure issue.   This
    issue caused lambdas to slowly use all memory in the run environment and
    prevented AWS from halting/restarting warmed instances when task code was
    throwing consistent errors under load.

- **CUMULUS-2232**
  - Updated versions for `ajv`, `lodash`, `googleapis`, `archiver`, and
    `@cumulus/aws-client` to remediate vulnerabilities found in SNYK scan.

### Fixed

- **CUMULUS-2233**
  - Fixes /s3credentials bug where the expiration time on the cookie was set to a time that is always expired, so authentication was never being recognized as complete by the API. Consequently, the user would end up in a redirect loop and requests to /s3credentials would never complete successfully. The bug was caused by the fact that the code setting the expiration time for the cookie was expecting a time value in milliseconds, but was receiving the expirationTime from the EarthdataLoginClient in seconds. This bug has been fixed by converting seconds into milliseconds. Unit tests were added to test that the expiration time has been converted to milliseconds and checking that the cookie's expiration time is greater than the current time.

## [v3.0.0] 2020-10-7

### MIGRATION STEPS

- **CUMULUS-2099**
  - All references to `meta.queues` in workflow configuration must be replaced with references to queue URLs from Terraform resources. See the updated [data cookbooks](https://nasa.github.io/cumulus/docs/data-cookbooks/about-cookbooks) or example [Discover Granules workflow configuration](https://github.com/nasa/cumulus/blob/master/example/cumulus-tf/discover_granules_workflow.asl.json).
  - The steps for configuring queued execution throttling have changed. See the [updated documentation](https://nasa.github.io/cumulus/docs/data-cookbooks/throttling-queued-executions).
  - In addition to the configuration for execution throttling, the internal mechanism for tracking executions by queue has changed. As a result, you should **disable any rules or workflows scheduling executions via a throttled queue** before upgrading. Otherwise, you may be at risk of having **twice as many executions** as are configured for the queue while the updated tracking is deployed. You can re-enable these rules/workflows once the upgrade is complete.

- **CUMULUS-2111**
  - **Before you re-deploy your `cumulus-tf` module**, note that the [`thin-egress-app`][thin-egress-app] is no longer deployed by default as part of the `cumulus` module, so you must add the TEA module to your deployment and manually modify your Terraform state **to avoid losing your API gateway and impacting any Cloudfront endpoints pointing to those gateways**. If you don't care about losing your API gateway and impacting Cloudfront endpoints, you can ignore the instructions for manually modifying state.

    1. Add the [`thin-egress-app`][thin-egress-app] module to your `cumulus-tf` deployment as shown in the [Cumulus example deployment](https://github.com/nasa/cumulus/tree/master/example/cumulus-tf/main.tf).

         - Note that the values for `tea_stack_name` variable to the `cumulus` module and the `stack_name` variable to the `thin_egress_app` module **must match**
         - Also, if you are specifying the `stage_name` variable to the `thin_egress_app` module, **the value of the `tea_api_gateway_stage` variable to the `cumulus` module must match it**

    2. **If you want to preserve your existing `thin-egress-app` API gateway and avoid having to update your Cloudfront endpoint for distribution, then you must follow these instructions**: <https://nasa.github.io/cumulus/docs/upgrade-notes/migrate_tea_standalone>. Otherwise, you can re-deploy as usual.

  - If you provide your own custom bucket map to TEA as a standalone module, **you must ensure that your custom bucket map includes mappings for the `protected` and `public` buckets specified in your `cumulus-tf/terraform.tfvars`, otherwise Cumulus may not be able to determine the correct distribution URL for ingested files and you may encounter errors**

- **CUMULUS-2197**
  - EMS resources are now optional, and `ems_deploy` is set to `false` by default, which will delete your EMS resources.
  - If you would like to keep any deployed EMS resources, add the `ems_deploy` variable set to `true` in your `cumulus-tf/terraform.tfvars`

### BREAKING CHANGES

- **CUMULUS-2200**
  - Changes return from 303 redirect to 200 success for `Granule Inventory`'s
    `/reconciliationReport` returns.  The user (dashboard) must read the value
    of `url` from the return to get the s3SignedURL and then download the report.
- **CUMULUS-2099**
  - `meta.queues` has been removed from Cumulus core workflow messages.
  - `@cumulus/sf-sqs-report` workflow task no longer reads the reporting queue URL from `input.meta.queues.reporting` on the incoming event. Instead, it requires that the queue URL be set as the `reporting_queue_url` environment variable on the deployed Lambda.
- **CUMULUS-2111**
  - The deployment of the `thin-egress-app` module has be removed from `tf-modules/distribution`, which is a part of the `tf-modules/cumulus` module. Thus, the `thin-egress-app` module is no longer deployed for you by default. See the migration steps for details about how to add deployment for the `thin-egress-app`.
- **CUMULUS-2141**
  - The `parse-pdr` task has been updated to respect the `NODE_NAME` property in
    a PDR's `FILE_GROUP`. If a `NODE_NAME` is present, the task will query the
    Cumulus API for a provider with that host. If a provider is found, the
    output granule from the task will contain a `provider` property containing
    that provider. If `NODE_NAME` is set but a provider with that host cannot be
    found in the API, or if multiple providers are found with that same host,
    the task will fail.
  - The `queue-granules` task has been updated to expect an optional
    `granule.provider` property on each granule. If present, the granule will be
    enqueued using that provider. If not present, the task's `config.provider`
    will be used instead.
- **CUMULUS-2197**
  - EMS resources are now optional and will not be deployed by default. See migration steps for information
    about how to deploy EMS resources.

#### CODE CHANGES

- The `@cumulus/api-client.providers.getProviders` function now takes a
  `queryStringParameters` parameter which can be used to filter the providers
  which are returned
- The `@cumulus/aws-client/S3.getS3ObjectReadStreamAsync` function has been
  removed. It read the entire S3 object into memory before returning a read
  stream, which could cause Lambdas to run out of memory. Use
  `@cumulus/aws-client/S3.getObjectReadStream` instead.
- The `@cumulus/ingest/util.lookupMimeType` function now returns `undefined`
  rather than `null` if the mime type could not be found.
- The `@cumulus/ingest/lock.removeLock` function now returns `undefined`
- The `@cumulus/ingest/granule.generateMoveFileParams` function now returns
  `source: undefined` and `target :undefined` on the response object if either could not be
  determined. Previously, `null` had been returned.
- The `@cumulus/ingest/recursion.recursion` function must now be imported using
  `const { recursion } = require('@cumulus/ingest/recursion');`
- The `@cumulus/ingest/granule.getRenamedS3File` function has been renamed to
  `listVersionedObjects`
- `@cumulus/common.http` has been removed
- `@cumulus/common/http.download` has been removed

### Added

- **CUMULUS-1855**
  - Fixed SyncGranule task to return an empty granules list when given an empty
    (or absent) granules list on input, rather than throwing an exception
- **CUMULUS-1955**
  - Added `@cumulus/aws-client/S3.getObject` to get an AWS S3 object
  - Added `@cumulus/aws-client/S3.waitForObject` to get an AWS S3 object,
    retrying, if necessary
- **CUMULUS-1961**
  - Adds `startTimestamp` and `endTimestamp` parameters to endpoint
    `reconcilationReports`.  Setting these values will filter the returned
    report to cumulus data that falls within the timestamps. It also causes the
    report to be one directional, meaning cumulus is only reconciled with CMR,
    but not the other direction. The Granules will be filtered by their
    `updatedAt` values. Collections are filtered by the updatedAt time of their
    granules, i.e. Collections with granules that are updatedAt a time between
    the time parameters will be returned in the reconciliation reports.
  - Adds `startTimestamp` and `endTimestamp` parameters to create-reconciliation-reports
    lambda function. If either of these params is passed in with a value that can be
    converted to a date object, the inter-platform comparison between Cumulus and CMR will
    be one way.  That is, collections, granules, and files will be filtered by time for
    those found in Cumulus and only those compared to the CMR holdings. For the moment
    there is not enough information to change the internal consistency check, and S3 vs
    Cumulus comparisons are unchanged by the timestamps.
- **CUMULUS-1962**
  - Adds `location` as parameter to `/reconciliationReports` endpoint. Options are `S3`
    resulting in a S3 vs. Cumulus database search or `CMR` resulting in CMR vs. Cumulus database search.
- **CUMULUS-1963**
  - Adds `granuleId` as input parameter to `/reconcilationReports`
    endpoint. Limits inputs parameters to either `collectionId` or `granuleId`
    and will fail to create the report if both are provided.  Adding granuleId
    will find collections in Cumulus by granuleId and compare those one way
    with those in CMR.
  - `/reconciliationReports` now validates any input json before starting the
    async operation and the lambda handler no longer validates input
    parameters.
- **CUMULUS-1964**
  - Reports can now be filtered on provider
- **CUMULUS-1965**
  - Adds `collectionId` parameter to the `/reconcilationReports`
    endpoint. Setting this value will limit the scope of the reconcilation
    report to only the input collectionId when comparing Cumulus and
    CMR. `collectionId` is provided an array of strings e.g. `[shortname___version, shortname2___version2]`
- **CUMULUS-2107**
  - Added a new task, `update-cmr-access-constraints`, that will set access constraints in CMR Metadata.
    Currently supports UMMG-JSON and Echo10XML, where it will configure `AccessConstraints` and
    `RestrictionFlag/RestrictionComment`, respectively.
  - Added an operator doc on how to configure and run the access constraint update workflow, which will update the metadata using the new task, and then publish the updated metadata to CMR.
  - Added an operator doc on bulk operations.
- **CUMULUS-2111**
  - Added variables to `cumulus` module:
    - `tea_api_egress_log_group`
    - `tea_external_api_endpoint`
    - `tea_internal_api_endpoint`
    - `tea_rest_api_id`
    - `tea_rest_api_root_resource_id`
    - `tea_stack_name`
  - Added variables to `distribution` module:
    - `tea_api_egress_log_group`
    - `tea_external_api_endpoint`
    - `tea_internal_api_endpoint`
    - `tea_rest_api_id`
    - `tea_rest_api_root_resource_id`
    - `tea_stack_name`
- **CUMULUS-2112**
  - Added `@cumulus/api/lambdas/internal-reconciliation-report`, so create-reconciliation-report
    lambda can create `Internal` reconciliation report
- **CUMULUS-2116**
  - Added `@cumulus/api/models/granule.unpublishAndDeleteGranule` which
  unpublishes a granule from CMR and deletes it from Cumulus, but does not
  update the record to `published: false` before deletion
- **CUMULUS-2113**
  - Added Granule not found report to reports endpoint
  - Update reports to return breakdown by Granule of files both in DynamoDB and S3
- **CUMULUS-2123**
  - Added `cumulus-rds-tf` DB cluster module to `tf-modules` that adds a
    serverless RDS Aurora/PostgreSQL database cluster to meet the PostgreSQL
    requirements for future releases.
  - Updated the default Cumulus module to take the following new required variables:
    - rds_user_access_secret_arn:
      AWS Secrets Manager secret ARN containing a JSON string of DB credentials
      (containing at least host, password, port as keys)
    - rds_security_group:
      RDS Security Group that provides connection access to the RDS cluster
  - Updated API lambdas and default ECS cluster to add them to the
    `rds_security_group` for database access
- **CUMULUS-2126**
  - The collections endpoint now writes to the RDS database
- **CUMULUS-2127**
  - Added migration to create collections relation for RDS database
- **CUMULUS-2129**
  - Added `data-migration1` Terraform module and Lambda to migrate data from Dynamo to RDS
    - Added support to Lambda for migrating collections data from Dynamo to RDS
- **CUMULUS-2155**
  - Added `rds_connection_heartbeat` to `cumulus` and `data-migration` tf
    modules.  If set to true, this diagnostic variable instructs Core's database
    code to fire off a connection 'heartbeat' query and log the timing/results
    for diagnostic purposes, and retry certain connection timeouts once.
    This option is disabled by default
- **CUMULUS-2156**
  - Support array inputs parameters for `Internal` reconciliation report
- **CUMULUS-2157**
  - Added support to `data-migration1` Lambda for migrating providers data from Dynamo to RDS
    - The migration process for providers will convert any credentials that are stored unencrypted or encrypted with an S3 keypair provider to be encrypted with a KMS key instead
- **CUMULUS-2161**
  - Rules now support an `executionNamePrefix` property. If set, any executions
    triggered as a result of that rule will use that prefix in the name of the
    execution.
  - The `QueueGranules` task now supports an `executionNamePrefix` property. Any
    executions queued by that task will use that prefix in the name of the
    execution. See the
    [example workflow](./example/cumulus-tf/discover_granules_with_execution_name_prefix_workflow.asl.json)
    for usage.
  - The `QueuePdrs` task now supports an `executionNamePrefix` config property.
    Any executions queued by that task will use that prefix in the name of the
    execution. See the
    [example workflow](./example/cumulus-tf/discover_and_queue_pdrs_with_execution_name_prefix_workflow.asl.json)
    for usage.
- **CUMULUS-2162**
  - Adds new report type to `/reconciliationReport` endpoint.  The new report
    is `Granule Inventory`. This report is a CSV file of all the granules in
    the Cumulus DB. This report will eventually replace the existing
    `granules-csv` endpoint which has been deprecated.
- **CUMULUS-2197**
  - Added `ems_deploy` variable to the `cumulus` module. This is set to false by default, except
    for our example deployment, where it is needed for integration tests.

### Changed

- Upgraded version of [TEA](https://github.com/asfadmin/thin-egress-app/) deployed with Cumulus to build 88.
- **CUMULUS-2107**
  - Updated the `applyWorkflow` functionality on the granules endpoint to take a `meta` property to pass into the workflow message.
  - Updated the `BULK_GRANULE` functionality on the granules endpoint to support the above `applyWorkflow` change.
- **CUMULUS-2111**
  - Changed `distribution_api_gateway_stage` variable for `cumulus` module to `tea_api_gateway_stage`
  - Changed `api_gateway_stage` variable for `distribution` module to `tea_api_gateway_stage`
- **CUMULUS-2224**
  - Updated `/reconciliationReport`'s file reconciliation to include `"EXTENDED METADATA"` as a valid CMR relatedUrls Type.

### Fixed

- **CUMULUS-2168**
  - Fixed issue where large number of documents (generally logs) in the
    `cumulus` elasticsearch index results in the collection granule stats
    queries failing for the collections list api endpoint
- **CUMULUS-1955**
  - Due to AWS's eventual consistency model, it was possible for PostToCMR to
    publish an earlier version of a CMR metadata file, rather than the latest
    version created in a workflow.  This fix guarantees that the latest version
    is published, as expected.
- **CUMULUS-1961**
  - Fixed `activeCollections` query only returning 10 results
- **CUMULUS-2201**
  - Fix Reconciliation Report integration test failures by waiting for collections appear
    in es list and ingesting a fake granule xml file to CMR
- **CUMULUS-2015**
  - Reduced concurrency of `QueueGranules` task. That task now has a
    `config.concurrency` option that defaults to `3`.
- **CUMULUS-2116**
  - Fixed a race condition with bulk granule delete causing deleted granules to still appear in Elasticsearch. Granules removed via bulk delete should now be removed from Elasticsearch.
- **CUMULUS-2163**
  - Remove the `public-read` ACL from the `move-granules` task
- **CUMULUS-2164**
  - Fix issue where `cumulus` index is recreated and attached to an alias if it has been previously deleted
- **CUMULUS-2195**
  - Fixed issue with redirect from `/token` not working when using a Cloudfront endpoint to access the Cumulus API with Launchpad authentication enabled. The redirect should now work properly whether you are using a plain API gateway URL or a Cloudfront endpoint pointing at an API gateway URL.
- **CUMULUS-2200**
  - Fixed issue where __in and __not queries were stripping spaces from values

### Deprecated

- **CUMULUS-1955**
  - `@cumulus/aws-client/S3.getS3Object()`
  - `@cumulus/message/Queue.getQueueNameByUrl()`
  - `@cumulus/message/Queue.getQueueName()`
- **CUMULUS-2162**
  - `@cumulus/api/endpoints/granules-csv/list()`

### Removed

- **CUMULUS-2111**
  - Removed `distribution_url` and `distribution_redirect_uri` outputs from the `cumulus` module
  - Removed variables from the `cumulus` module:
    - `distribution_url`
    - `log_api_gateway_to_cloudwatch`
    - `thin_egress_cookie_domain`
    - `thin_egress_domain_cert_arn`
    - `thin_egress_download_role_in_region_arn`
    - `thin_egress_jwt_algo`
    - `thin_egress_jwt_secret_name`
    - `thin_egress_lambda_code_dependency_archive_key`
    - `thin_egress_stack_name`
  - Removed outputs from the `distribution` module:
    - `distribution_url`
    - `internal_tea_api`
    - `rest_api_id`
    - `thin_egress_app_redirect_uri`
  - Removed variables from the `distribution` module:
    - `bucket_map_key`
    - `distribution_url`
    - `log_api_gateway_to_cloudwatch`
    - `thin_egress_cookie_domain`
    - `thin_egress_domain_cert_arn`
    - `thin_egress_download_role_in_region_arn`
    - `thin_egress_jwt_algo`
    - `thin_egress_jwt_secret_name`
    - `thin_egress_lambda_code_dependency_archive_key`
- **CUMULUS-2157**
  - Removed `providerSecretsMigration` and `verifyProviderSecretsMigration` lambdas
- Removed deprecated `@cumulus/sf-sns-report` task
- Removed code:
  - `@cumulus/aws-client/S3.calculateS3ObjectChecksum`
  - `@cumulus/aws-client/S3.getS3ObjectReadStream`
  - `@cumulus/cmrjs.getFullMetadata`
  - `@cumulus/cmrjs.getMetadata`
  - `@cumulus/common/util.isNil`
  - `@cumulus/common/util.isNull`
  - `@cumulus/common/util.isUndefined`
  - `@cumulus/common/util.lookupMimeType`
  - `@cumulus/common/util.mkdtempSync`
  - `@cumulus/common/util.negate`
  - `@cumulus/common/util.noop`
  - `@cumulus/common/util.omit`
  - `@cumulus/common/util.renameProperty`
  - `@cumulus/common/util.sleep`
  - `@cumulus/common/util.thread`
  - `@cumulus/ingest/granule.copyGranuleFile`
  - `@cumulus/ingest/granule.moveGranuleFile`
  - `@cumulus/integration-tests/api/rules.deleteRule`
  - `@cumulus/integration-tests/api/rules.getRule`
  - `@cumulus/integration-tests/api/rules.listRules`
  - `@cumulus/integration-tests/api/rules.postRule`
  - `@cumulus/integration-tests/api/rules.rerunRule`
  - `@cumulus/integration-tests/api/rules.updateRule`
  - `@cumulus/integration-tests/sfnStep.parseStepMessage`
  - `@cumulus/message/Queue.getQueueName`
  - `@cumulus/message/Queue.getQueueNameByUrl`

## v2.0.2+ Backport releases

Release v2.0.1 was the last release on the 2.0.x release series.

Changes after this version on the 2.0.x release series are limited
security/requested feature patches and will not be ported forward to future
releases unless there is a corresponding CHANGELOG entry.

For up-to-date CHANGELOG for the maintenance release branch see
[CHANGELOG.md](https://github.com/nasa/cumulus/blob/release-2.0.x/CHANGELOG.md)
from the 2.0.x branch.

For the most recent release information for the maintenance branch please see
the [release page](https://github.com/nasa/cumulus/releases)

## [v2.0.7] 2020-10-1 - [BACKPORT]

### Fixed

- CVE-2020-7720
  - Updated common `node-forge` dependency to 0.10.0 to address CVE finding

### [v2.0.6] 2020-09-25 - [BACKPORT]

### Fixed

- **CUMULUS-2168**
  - Fixed issue where large number of documents (generally logs) in the
    `cumulus` elasticsearch index results in the collection granule stats
    queries failing for the collections list api endpoint

### [v2.0.5] 2020-09-15 - [BACKPORT]

#### Added

- Added `thin_egress_stack_name` variable to `cumulus` and `distribution` Terraform modules to allow overriding the default Cloudformation stack name used for the `thin-egress-app`. **Please note that if you change/set this value for an existing deployment, it will destroy and re-create your API gateway for the `thin-egress-app`.**

#### Fixed

- Fix collection list queries. Removed fixes to collection stats, which break queries for a large number of granules.

### [v2.0.4] 2020-09-08 - [BACKPORT]

#### Changed

- Upgraded version of [TEA](https://github.com/asfadmin/thin-egress-app/) deployed with Cumulus to build 88.

### [v2.0.3] 2020-09-02 - [BACKPORT]

#### Fixed

- **CUMULUS-1961**
  - Fixed `activeCollections` query only returning 10 results

- **CUMULUS-2039**
  - Fix issue causing SyncGranules task to run out of memory on large granules

#### CODE CHANGES

- The `@cumulus/aws-client/S3.getS3ObjectReadStreamAsync` function has been
  removed. It read the entire S3 object into memory before returning a read
  stream, which could cause Lambdas to run out of memory. Use
  `@cumulus/aws-client/S3.getObjectReadStream` instead.

### [v2.0.2] 2020-08-17 - [BACKPORT]

#### CODE CHANGES

- The `@cumulus/ingest/util.lookupMimeType` function now returns `undefined`
  rather than `null` if the mime type could not be found.
- The `@cumulus/ingest/lock.removeLock` function now returns `undefined`

#### Added

- **CUMULUS-2116**
  - Added `@cumulus/api/models/granule.unpublishAndDeleteGranule` which
  unpublishes a granule from CMR and deletes it from Cumulus, but does not
  update the record to `published: false` before deletion

### Fixed

- **CUMULUS-2116**
  - Fixed a race condition with bulk granule delete causing deleted granules to still appear in Elasticsearch. Granules removed via bulk delete should now be removed from Elasticsearch.

## [v2.0.1] 2020-07-28

### Added

- **CUMULUS-1886**
  - Added `multiple sort keys` support to `@cumulus/api`
- **CUMULUS-2099**
  - `@cumulus/message/Queue.getQueueUrl` to get the queue URL specified in a Cumulus workflow message, if any.

### Fixed

- **[PR 1790](https://github.com/nasa/cumulus/pull/1790)**
  - Fixed bug with request headers in `@cumulus/launchpad-auth` causing Launchpad token requests to fail

## [v2.0.0] 2020-07-23

### BREAKING CHANGES

- Changes to the `@cumulus/api-client` package
  - The `CumulusApiClientError` class must now be imported using
    `const { CumulusApiClientError } = require('@cumulus/api-client/CumulusApiClientError')`
- The `@cumulus/sftp-client/SftpClient` class must now be imported using
  `const { SftpClient } = require('@cumulus/sftp-client');`
- Instances of `@cumulus/ingest/SftpProviderClient` no longer implicitly connect
  when `download`, `list`, or `sync` are called. You must call `connect` on the
  provider client before issuing one of those calls. Failure to do so will
  result in a "Client not connected" exception being thrown.
- Instances of `@cumulus/ingest/SftpProviderClient` no longer implicitly
  disconnect from the SFTP server when `list` is called.
- Instances of `@cumulus/sftp-client/SftpClient` must now be explicitly closed
  by calling `.end()`
- Instances of `@cumulus/sftp-client/SftpClient` no longer implicitly connect to
  the server when `download`, `unlink`, `syncToS3`, `syncFromS3`, and `list` are
  called. You must explicitly call `connect` before calling one of those
  methods.
- Changes to the `@cumulus/common` package
  - `cloudwatch-event.getSfEventMessageObject()` now returns `undefined` if the
    message could not be found or could not be parsed. It previously returned
    `null`.
  - `S3KeyPairProvider.decrypt()` now throws an exception if the bucket
    containing the key cannot be determined.
  - `S3KeyPairProvider.decrypt()` now throws an exception if the stack cannot be
    determined.
  - `S3KeyPairProvider.encrypt()` now throws an exception if the bucket
    containing the key cannot be determined.
  - `S3KeyPairProvider.encrypt()` now throws an exception if the stack cannot be
    determined.
  - `sns-event.getSnsEventMessageObject()` now returns `undefined` if it could
    not be parsed. It previously returned `null`.
  - The `aws` module has been removed.
  - The `BucketsConfig.buckets` property is now read-only and private
  - The `test-utils.validateConfig()` function now resolves to `undefined`
    rather than `true`.
  - The `test-utils.validateInput()` function now resolves to `undefined` rather
    than `true`.
  - The `test-utils.validateOutput()` function now resolves to `undefined`
    rather than `true`.
  - The static `S3KeyPairProvider.retrieveKey()` function has been removed.
- Changes to the `@cumulus/cmrjs` package
  - `@cumulus/cmrjs.constructOnlineAccessUrl()` and
    `@cumulus/cmrjs/cmr-utils.constructOnlineAccessUrl()` previously took a
    `buckets` parameter, which was an instance of
    `@cumulus/common/BucketsConfig`. They now take a `bucketTypes` parameter,
    which is a simple object mapping bucket names to bucket types. Example:
    `{ 'private-1': 'private', 'public-1': 'public' }`
  - `@cumulus/cmrjs.reconcileCMRMetadata()` and
    `@cumulus/cmrjs/cmr-utils.reconcileCMRMetadata()` now take a **required**
    `bucketTypes` parameter, which is a simple object mapping bucket names to
    bucket types. Example: `{ 'private-1': 'private', 'public-1': 'public' }`
  - `@cumulus/cmrjs.updateCMRMetadata()` and
    `@cumulus/cmrjs/cmr-utils.updateCMRMetadata()` previously took an optional
    `inBuckets` parameter, which was an instance of
    `@cumulus/common/BucketsConfig`. They now take a **required** `bucketTypes`
    parameter, which is a simple object mapping bucket names to bucket types.
    Example: `{ 'private-1': 'private', 'public-1': 'public' }`
- The minimum supported version of all published Cumulus packages is now Node
  12.18.0
  - Tasks using the `cumuluss/cumulus-ecs-task` Docker image must be updated to
    `cumuluss/cumulus-ecs-task:1.7.0`. This can be done by updating the `image`
    property of any tasks defined using the `cumulus_ecs_service` Terraform
    module.
- Changes to `@cumulus/aws-client/S3`
  - The signature of the `getObjectSize` function has changed. It now takes a
    params object with three properties:
    - **s3**: an instance of an AWS.S3 object
    - **bucket**
    - **key**
  - The `getObjectSize` function will no longer retry if the object does not
    exist
- **CUMULUS-1861**
  - `@cumulus/message/Collections.getCollectionIdFromMessage` now throws a
    `CumulusMessageError` if `collectionName` and `collectionVersion` are missing
    from `meta.collection`.   Previously this method would return
    `'undefined___undefined'` instead
  - `@cumulus/integration-tests/addCollections` now returns an array of collections that
    were added rather than the count of added collections
- **CUMULUS-1930**
  - The `@cumulus/common/util.uuid()` function has been removed
- **CUMULUS-1955**
  - `@cumulus/aws-client/S3.multipartCopyObject` now returns an object with the
    AWS `etag` of the destination object
  - `@cumulus/ingest/S3ProviderClient.list` now sets a file object's `path`
    property to `undefined` instead of `null` when the file is at the top level
    of its bucket
  - The `sync` methods of the following classes in the `@cumulus/ingest` package
    now return an object with the AWS `s3uri` and `etag` of the destination file
    (they previously returned only a string representing the S3 URI)
    - `FtpProviderClient`
    - `HttpProviderClient`
    - `S3ProviderClient`
    - `SftpProviderClient`
- **CUMULUS-1958**
  - The following methods exported from `@cumulus/cmr-js/cmr-utils` were made
    async, and added distributionBucketMap as a parameter:
    - constructOnlineAccessUrl
    - generateFileUrl
    - reconcileCMRMetadata
    - updateCMRMetadata
- **CUMULUS-1969**
  - The `DiscoverPdrs` task now expects `provider_path` to be provided at
    `event.config.provider_path`, not `event.config.collection.provider_path`
  - `event.config.provider_path` is now a required parameter of the
    `DiscoverPdrs` task
  - `event.config.collection` is no longer a parameter to the `DiscoverPdrs`
    task
  - Collections no longer support the `provider_path` property. The tasks that
    relied on that property are now referencing `config.meta.provider_path`.
    Workflows should be updated accordingly.
- **CUMULUS-1977**
  - Moved bulk granule deletion endpoint from `/bulkDelete` to
    `/granules/bulkDelete`
- **CUMULUS-1991**
  - Updated CMR metadata generation to use "Download file.hdf" (where `file.hdf` is the filename of the given resource) as the resource description instead of "File to download"
  - CMR metadata updates now respect changes to resource descriptions (previously only changes to resource URLs were respected)

### MIGRATION STEPS

- Due to an issue with the AWS API Gateway and how the Thin Egress App Cloudformation template applies updates, you may need to redeploy your
  `thin-egress-app-EgressGateway` manually as a one time migration step.    If your deployment fails with an
  error similar to:

  ```bash
  Error: Lambda function (<stack>-tf-TeaCache) returned error: ({"errorType":"HTTPError","errorMessage":"Response code 404 (Not Found)"})
  ```

  Then follow the [AWS
  instructions](https://docs.aws.amazon.com/apigateway/latest/developerguide/how-to-deploy-api-with-console.html)
  to `Redeploy a REST API to a stage` for your egress API and re-run `terraform
  apply`.

### Added

- **CUMULUS-2081**
  - Add Integrator Guide section for onboarding
  - Add helpful tips documentation

- **CUMULUS-1902**
  - Add Common Use Cases section under Operator Docs

- **CUMULUS-2058**
  - Added `lambda_processing_role_name` as an output from the `cumulus` module
    to provide the processing role name
- **CUMULUS-1417**
  - Added a `checksumFor` property to collection `files` config. Set this
    property on a checksum file's definition matching the `regex` of the target
    file. More details in the ['Data Cookbooks
    Setup'](https://nasa.github.io/cumulus/docs/next/data-cookbooks/setup)
    documentation.
  - Added `checksumFor` validation to collections model.
- **CUMULUS-1956**
  - Added `@cumulus/earthata-login-client` package
  - The `/s3credentials` endpoint that is deployed as part of distribution now
    supports authentication using tokens created by a different application. If
    a request contains the `EDL-ClientId` and `EDL-Token` headers,
    authentication will be handled using that token rather than attempting to
    use OAuth.
  - `@cumulus/earthata-login-client.getTokenUsername()` now accepts an
    `xRequestId` argument, which will be included as the `X-Request-Id` header
    when calling Earthdata Login.
  - If the `s3Credentials` endpoint is invoked with an EDL token and an
    `X-Request-Id` header, that `X-Request-Id` header will be forwarded to
    Earthata Login.
- **CUMULUS-1957**
  - If EDL token authentication is being used, and the `EDL-Client-Name` header
    is set, `@the-client-name` will be appended to the end of the Earthdata
    Login username that is used as the `RoleSessionName` of the temporary IAM
    credentials. This value will show up in the AWS S3 server access logs.
- **CUMULUS-1958**
  - Add the ability for users to specify a `bucket_map_key` to the `cumulus`
    terraform module as an override for the default .yaml values that are passed
    to TEA by Core.    Using this option *requires* that each configured
    Cumulus 'distribution' bucket (e.g. public/protected buckets) have a single
    TEA mapping.  Multiple maps per bucket are not supported.
  - Updated Generating a distribution URL, the MoveGranules task and all CMR
    reconciliation functionality to utilize the TEA bucket map override.
  - Updated deploy process to utilize a bootstrap 'tea-map-cache' lambda that
    will, after deployment of Cumulus Core's TEA instance, query TEA for all
    protected/public buckets and generate a mapping configuration used
    internally by Core.  This object is also exposed as an output of the Cumulus
    module as `distribution_bucket_map`.
- **CUMULUS-1961**
  - Replaces DynamoDB for Elasticsearch for reconciliationReportForCumulusCMR
    comparisons between Cumulus and CMR.
- **CUMULUS-1970**
  - Created the `add-missing-file-checksums` workflow task
  - Added `@cumulus/aws-client/S3.calculateObjectHash()` function
  - Added `@cumulus/aws-client/S3.getObjectReadStream()` function
- **CUMULUS-1887**
  - Add additional fields to the granule CSV download file
- **CUMULUS-2019**
  - Add `infix` search to es query builder `@cumulus/api/es/es/queries` to
    support partial matching of the keywords

### Changed

- **CUMULUS-2032**
  - Updated @cumulus/ingest/HttpProviderClient to utilize a configuration key
    `httpListTimeout` to set the default timeout for discovery HTTP/HTTPS
    requests, and updates the default for the provider to 5 minutes (300 seconds).
  - Updated the DiscoverGranules and DiscoverPDRs tasks to utilize the updated
    configuration value if set via workflow config, and updates the default for
    these tasks to 5 minutes (300 seconds).

- **CUMULUS-176**
  - The API will now respond with a 400 status code when a request body contains
    invalid JSON. It had previously returned a 500 status code.
- **CUMULUS-1861**
  - Updates Rule objects to no longer require a collection.
  - Changes the DLQ behavior for `sfEventSqsToDbRecords` and
    `sfEventSqsToDbRecordsInputQueue`. Previously failure to write a database
    record would result in lambda success, and an error log in the CloudWatch
    logs.   The lambda has been updated to manually add a record to
    the `sfEventSqsToDbRecordsDeadLetterQueue` if the granule, execution, *or*
    pdr record fails to write, in addition to the previous error logging.
- **CUMULUS-1956**
  - The `/s3credentials` endpoint that is deployed as part of distribution now
    supports authentication using tokens created by a different application. If
    a request contains the `EDL-ClientId` and `EDL-Token` headers,
    authentication will be handled using that token rather than attempting to
    use OAuth.
- **CUMULUS-1977**
  - API endpoint POST `/granules/bulk` now returns a 202 status on a successful
    response instead of a 200 response
  - API endpoint DELETE `/granules/<granule-id>` now returns a 404 status if the
    granule record was already deleted
  - `@cumulus/api/models/Granule.update()` now returns the updated granule
    record
  - Implemented POST `/granules/bulkDelete` API endpoint to support deleting
    granules specified by ID or returned by the provided query in the request
    body. If the request is successful, the endpoint returns the async operation
    ID that has been started to remove the granules.
    - To use a query in the request body, your deployment must be
      [configured to access the Elasticsearch host for ESDIS metrics](https://nasa.github.io/cumulus/docs/additional-deployment-options/cloudwatch-logs-delivery#esdis-metrics)
      in your environment
  - Added `@cumulus/api/models/Granule.getRecord()` method to return raw record
    from DynamoDB
  - Added `@cumulus/api/models/Granule.delete()` method which handles deleting
    the granule record from DynamoDB and the granule files from S3
- **CUMULUS-1982**
  - The `globalConnectionLimit` property of providers is now optional and
    defaults to "unlimited"
- **CUMULUS-1997**
  - Added optional `launchpad` configuration to `@cumulus/hyrax-metadata-updates` task config schema.
- **CUMULUS-1991**
  - `@cumulus/cmrjs/src/cmr-utils/constructOnlineAccessUrls()` now throws an error if `cmrGranuleUrlType = "distribution"` and no distribution endpoint argument is provided
- **CUMULUS-2011**
  - Reconciliation reports are now generated within an AsyncOperation
- **CUMULUS-2016**
  - Upgrade TEA to version 79

### Fixed

- **CUMULUS-1991**
  - Added missing `DISTRIBUTION_ENDPOINT` environment variable for API lambdas. This environment variable is required for API requests to move granules.

- **CUMULUS-1961**
  - Fixed granules and executions query params not getting sent to API in granule list operation in `@cumulus/api-client`

### Deprecated

- `@cumulus/aws-client/S3.calculateS3ObjectChecksum()`
- `@cumulus/aws-client/S3.getS3ObjectReadStream()`
- `@cumulus/common/log.convertLogLevel()`
- `@cumulus/collection-config-store`
- `@cumulus/common/util.sleep()`

- **CUMULUS-1930**
  - `@cumulus/common/log.convertLogLevel()`
  - `@cumulus/common/util.isNull()`
  - `@cumulus/common/util.isUndefined()`
  - `@cumulus/common/util.negate()`
  - `@cumulus/common/util.noop()`
  - `@cumulus/common/util.isNil()`
  - `@cumulus/common/util.renameProperty()`
  - `@cumulus/common/util.lookupMimeType()`
  - `@cumulus/common/util.thread()`
  - `@cumulus/common/util.mkdtempSync()`

### Removed

- The deprecated `@cumulus/common.bucketsConfigJsonObject` function has been
  removed
- The deprecated `@cumulus/common.CollectionConfigStore` class has been removed
- The deprecated `@cumulus/common.concurrency` module has been removed
- The deprecated `@cumulus/common.constructCollectionId` function has been
  removed
- The deprecated `@cumulus/common.launchpad` module has been removed
- The deprecated `@cumulus/common.LaunchpadToken` class has been removed
- The deprecated `@cumulus/common.Semaphore` class has been removed
- The deprecated `@cumulus/common.stringUtils` module has been removed
- The deprecated `@cumulus/common/aws.cloudwatchlogs` function has been removed
- The deprecated `@cumulus/common/aws.deleteS3Files` function has been removed
- The deprecated `@cumulus/common/aws.deleteS3Object` function has been removed
- The deprecated `@cumulus/common/aws.dynamodb` function has been removed
- The deprecated `@cumulus/common/aws.dynamodbDocClient` function has been
  removed
- The deprecated `@cumulus/common/aws.getExecutionArn` function has been removed
- The deprecated `@cumulus/common/aws.headObject` function has been removed
- The deprecated `@cumulus/common/aws.listS3ObjectsV2` function has been removed
- The deprecated `@cumulus/common/aws.parseS3Uri` function has been removed
- The deprecated `@cumulus/common/aws.promiseS3Upload` function has been removed
- The deprecated `@cumulus/common/aws.recursivelyDeleteS3Bucket` function has
  been removed
- The deprecated `@cumulus/common/aws.s3CopyObject` function has been removed
- The deprecated `@cumulus/common/aws.s3ObjectExists` function has been removed
- The deprecated `@cumulus/common/aws.s3PutObject` function has been removed
- The deprecated `@cumulus/common/bucketsConfigJsonObject` function has been
  removed
- The deprecated `@cumulus/common/CloudWatchLogger` class has been removed
- The deprecated `@cumulus/common/collection-config-store.CollectionConfigStore`
  class has been removed
- The deprecated `@cumulus/common/collection-config-store.constructCollectionId`
  function has been removed
- The deprecated `@cumulus/common/concurrency.limit` function has been removed
- The deprecated `@cumulus/common/concurrency.mapTolerant` function has been
  removed
- The deprecated `@cumulus/common/concurrency.promiseUrl` function has been
  removed
- The deprecated `@cumulus/common/concurrency.toPromise` function has been
  removed
- The deprecated `@cumulus/common/concurrency.unless` function has been removed
- The deprecated `@cumulus/common/config.parseConfig` function has been removed
- The deprecated `@cumulus/common/config.resolveResource` function has been
  removed
- The deprecated `@cumulus/common/DynamoDb.get` function has been removed
- The deprecated `@cumulus/common/DynamoDb.scan` function has been removed
- The deprecated `@cumulus/common/FieldPattern` class has been removed
- The deprecated `@cumulus/common/launchpad.getLaunchpadToken` function has been
  removed
- The deprecated `@cumulus/common/launchpad.validateLaunchpadToken` function has
  been removed
- The deprecated `@cumulus/common/LaunchpadToken` class has been removed
- The deprecated `@cumulus/common/message.buildCumulusMeta` function has been
  removed
- The deprecated `@cumulus/common/message.buildQueueMessageFromTemplate`
  function has been removed
- The deprecated `@cumulus/common/message.getCollectionIdFromMessage` function
  has been removed
- The deprecated `@cumulus/common/message.getMaximumExecutions` function has
  been removed
- The deprecated `@cumulus/common/message.getMessageExecutionArn` function has
  been removed
- The deprecated `@cumulus/common/message.getMessageExecutionName` function has
  been removed
- The deprecated `@cumulus/common/message.getMessageFromTemplate` function has
  been removed
- The deprecated `@cumulus/common/message.getMessageGranules` function has been
  removed
- The deprecated `@cumulus/common/message.getMessageStateMachineArn` function
  has been removed
- The deprecated `@cumulus/common/message.getQueueName` function has been
  removed
- The deprecated `@cumulus/common/message.getQueueNameByUrl` function has been
  removed
- The deprecated `@cumulus/common/message.hasQueueAndExecutionLimit` function
  has been removed
- The deprecated `@cumulus/common/Semaphore` class has been removed
- The deprecated `@cumulus/common/string.globalReplace` function has been removed
- The deprecated `@cumulus/common/string.isNonEmptyString` function has been
  removed
- The deprecated `@cumulus/common/string.isValidHostname` function has been
  removed
- The deprecated `@cumulus/common/string.match` function has been removed
- The deprecated `@cumulus/common/string.matches` function has been removed
- The deprecated `@cumulus/common/string.replace` function has been removed
- The deprecated `@cumulus/common/string.toLower` function has been removed
- The deprecated `@cumulus/common/string.toUpper` function has been removed
- The deprecated `@cumulus/common/testUtils.getLocalstackEndpoint` function has been removed
- The deprecated `@cumulus/common/util.setErrorStack` function has been removed
- The `@cumulus/common/util.uuid` function has been removed
- The deprecated `@cumulus/common/workflows.getWorkflowArn` function has been
  removed
- The deprecated `@cumulus/common/workflows.getWorkflowFile` function has been
  removed
- The deprecated `@cumulus/common/workflows.getWorkflowList` function has been
  removed
- The deprecated `@cumulus/common/workflows.getWorkflowTemplate` function has
  been removed
- `@cumulus/aws-client/StepFunctions.toSfnExecutionName()`
- `@cumulus/aws-client/StepFunctions.fromSfnExecutionName()`
- `@cumulus/aws-client/StepFunctions.getExecutionArn()`
- `@cumulus/aws-client/StepFunctions.getExecutionUrl()`
- `@cumulus/aws-client/StepFunctions.getStateMachineArn()`
- `@cumulus/aws-client/StepFunctions.pullStepFunctionEvent()`
- `@cumulus/common/test-utils/throttleOnce()`
- `@cumulus/integration-tests/api/distribution.invokeApiDistributionLambda()`
- `@cumulus/integration-tests/api/distribution.getDistributionApiRedirect()`
- `@cumulus/integration-tests/api/distribution.getDistributionApiFileStream()`

## [v1.24.0] 2020-06-03

### BREAKING CHANGES

- **CUMULUS-1969**
  - The `DiscoverPdrs` task now expects `provider_path` to be provided at
    `event.config.provider_path`, not `event.config.collection.provider_path`
  - `event.config.provider_path` is now a required parameter of the
    `DiscoverPdrs` task
  - `event.config.collection` is no longer a parameter to the `DiscoverPdrs`
    task
  - Collections no longer support the `provider_path` property. The tasks that
    relied on that property are now referencing `config.meta.provider_path`.
    Workflows should be updated accordingly.

- **CUMULUS-1997**
  - `@cumulus/cmr-client/CMRSearchConceptQueue` parameters have been changed to take a `cmrSettings` object containing clientId, provider, and auth information. This can be generated using `@cumulus/cmrjs/cmr-utils/getCmrSettings`. The `cmrEnvironment` variable has been removed.

### Added

- **CUMULUS-1800**
  - Added task configuration setting named `syncChecksumFiles` to the
    SyncGranule task. This setting is `false` by default, but when set to
    `true`, all checksum files associated with data files that are downloaded
    will be downloaded as well.
- **CUMULUS-1952**
  - Updated HTTP(S) provider client to accept username/password for Basic authorization. This change adds support for Basic Authorization such as Earthdata login redirects to ingest (i.e. as implemented in SyncGranule), but not to discovery (i.e. as implemented in DiscoverGranules). Discovery still expects the provider's file system to be publicly accessible, but not the individual files and their contents.
  - **NOTE**: Using this in combination with the HTTP protocol may expose usernames and passwords to intermediary network entities. HTTPS is highly recommended.
- **CUMULUS-1997**
  - Added optional `launchpad` configuration to `@cumulus/hyrax-metadata-updates` task config schema.

### Fixed

- **CUMULUS-1997**
  - Updated all CMR operations to use configured authentication scheme
- **CUMULUS-2010**
  - Updated `@cumulus/api/launchpadSaml` to support multiple userGroup attributes from the SAML response

## [v1.23.2] 2020-05-22

### BREAKING CHANGES

- Updates to the Cumulus archive API:
  - All endpoints now return a `401` response instead of a `403` for any request where the JWT passed as a Bearer token is invalid.
  - POST `/refresh` and DELETE `/token/<token>` endpoints now return a `401` response for requests with expired tokens

- **CUMULUS-1894**
  - `@cumulus/ingest/granule.handleDuplicateFile()`
    - The `copyOptions` parameter has been removed
    - An `ACL` parameter has been added
  - `@cumulus/ingest/granule.renameS3FileWithTimestamp()`
    - Now returns `undefined`

- **CUMULUS-1896**
  Updated all Cumulus core lambdas to utilize the new message adapter streaming interface via [cumulus-message-adapter-js v1.2.0](https://github.com/nasa/cumulus-message-adapter-js/releases/tag/v1.2.0).   Users of this version of Cumulus (or later) must utilize version 1.3.0 or greater of the [cumulus-message-adapter](https://github.com/nasa/cumulus-message-adapter) to support core lambdas.

- **CUMULUS-1912**
  - `@cumulus/api` reconciliationReports list endpoint returns a list of reconciliationReport records instead of S3Uri.

- **CUMULUS-1969**
  - The `DiscoverGranules` task now expects `provider_path` to be provided at
    `event.config.provider_path`, not `event.config.collection.provider_path`
  - `config.provider_path` is now a required parameter of the `DiscoverGranules`
    task

### MIGRATION STEPS

- To take advantage of the new TTL-based access token expiration implemented in CUMULUS-1777 (see notes below) and clear out existing records in your access tokens table, do the following:
  1. Log out of any active dashboard sessions
  2. Use the AWS console or CLI to delete your `<prefix>-AccessTokensTable` DynamoDB table
  3. [Re-deploy your `data-persistence` module](https://nasa.github.io/cumulus/docs/deployment/upgrade-readme#update-data-persistence-resources), which should re-create the `<prefix>-AccessTokensTable` DynamoDB table
  4. Return to using the Cumulus API/dashboard as normal
- This release requires the Cumulus Message Adapter layer deployed with Cumulus Core to be at least 1.3.0, as the core lambdas have updated to [cumulus-message-adapter-js v1.2.0](https://github.com/nasa/cumulus-message-adapter-js/releases/tag/v1.2.0) and the new CMA interface.  As a result, users should:
  1. Follow the [Cumulus Message Adapter (CMA) deployment instructions](https://nasa.github.io/cumulus/docs/deployment/deployment-readme#deploy-the-cumulus-message-adapter-layer) and install a CMA layer version >=1.3.0
  2. If you are using any custom Node.js Lambdas in your workflows **and** the Cumulus CMA layer/`cumulus-message-adapter-js`, you must update your lambda to use [cumulus-message-adapter-js v1.2.0](https://github.com/nasa/cumulus-message-adapter-js/releases/tag/v1.2.0) and follow the migration instructions in the release notes. Prior versions of `cumulus-message-adapter-js` are not compatible with CMA >= 1.3.0.
- Migrate existing s3 reconciliation report records to database (CUMULUS-1911):
  - After update your `data persistence` module and Cumulus resources, run the command:

  ```bash
  ./node_modules/.bin/cumulus-api migrate --stack `<your-terraform-deployment-prefix>` --migrationVersion migration5
  ```

### Added

- Added a limit for concurrent Elasticsearch requests when doing an index from database operation
- Added the `es_request_concurrency` parameter to the archive and cumulus Terraform modules

- **CUMULUS-1995**
  - Added the `es_index_shards` parameter to the archive and cumulus Terraform modules to configure the number of shards for the ES index
    - If you have an existing ES index, you will need to [reindex](https://nasa.github.io/cumulus-api/#reindex) and then [change index](https://nasa.github.io/cumulus-api/#change-index) to take advantage of shard updates

- **CUMULUS-1894**
  - Added `@cumulus/aws-client/S3.moveObject()`

- **CUMULUS-1911**
  - Added ReconciliationReports table
  - Updated CreateReconciliationReport lambda to save Reconciliation Report records to database
  - Updated dbIndexer and IndexFromDatabase lambdas to index Reconciliation Report records to Elasticsearch
  - Added migration_5 to migrate existing s3 reconciliation report records to database and Elasticsearch
  - Updated `@cumulus/api` package, `tf-modules/archive` and `tf-modules/data-persistence` Terraform modules

- **CUMULUS-1916**
  - Added util function for seeding reconciliation reports when running API locally in dashboard

### Changed

- **CUMULUS-1777**
  - The `expirationTime` property is now a **required field** of the access tokens model.
  - Updated the `AccessTokens` table to set a [TTL](https://docs.aws.amazon.com/amazondynamodb/latest/developerguide/howitworks-ttl.html) on the `expirationTime` field in `tf-modules/data-persistence/dynamo.tf`. As a result, access token records in this table whose `expirationTime` has passed should be **automatically deleted by DynamoDB**.
  - Updated all code creating access token records in the Dynamo `AccessTokens` table to set the `expirationTime` field value in seconds from the epoch.
- **CUMULUS-1912**
  - Updated reconciliationReports endpoints to query against Elasticsearch, delete report from both database and s3
  - Added `@cumulus/api-client/reconciliationReports`
- **CUMULUS-1999**
  - Updated `@cumulus/common/util.deprecate()` so that only a single deprecation notice is printed for each name/version combination

### Fixed

- **CUMULUS-1894**
  - The `SyncGranule` task can now handle files larger than 5 GB
- **CUMULUS-1987**
  - `Remove granule from CMR` operation in `@cumulus/api` now passes token to CMR when fetching granule metadata, allowing removal of private granules
- **CUMULUS-1993**
  - For a given queue, the `sqs-message-consumer` Lambda will now only schedule workflows for rules matching the queue **and the collection information in each queue message (if any)**
    - The consumer also now only reads each queue message **once per Lambda invocation**, whereas previously each message was read **once per queue rule per Lambda invocation**
  - Fixed bug preventing the deletion of multiple SNS rules that share the same SNS topic

### Deprecated

- **CUMULUS-1894**
  - `@cumulus/ingest/granule.copyGranuleFile()`
  - `@cumulus/ingest/granule.moveGranuleFile()`

- **CUMULUS-1987** - Deprecated the following functions:
  - `@cumulus/cmrjs/getMetadata(cmrLink)` -> `@cumulus/cmr-client/CMR.getGranuleMetadata(cmrLink)`
  - `@cumulus/cmrjs/getFullMetadata(cmrLink)`

## [v1.22.1] 2020-05-04

**Note**: v1.22.0 was not released as a package due to npm/release concerns.  Users upgrading to 1.22.x should start with 1.22.1

### Added

- **CUMULUS-1894**
  - Added `@cumulus/aws-client/S3.multipartCopyObject()`
- **CUMULUS-408**
  - Added `certificateUri` field to provider schema. This optional field allows operators to specify an S3 uri to a CA bundle to use for HTTPS requests.
- **CUMULUS-1787**
  - Added `collections/active` endpoint for returning collections with active granules in `@cumulus/api`
- **CUMULUS-1799**
  - Added `@cumulus/common/stack.getBucketsConfigKey()` to return the S3 key for the buckets config object
  - Added `@cumulus/common/workflows.getWorkflowFileKey()` to return the S3 key for a workflow definition object
  - Added `@cumulus/common/workflows.getWorkflowsListKeyPrefix()` to return the S3 key prefix for objects containing workflow definitions
  - Added `@cumulus/message` package containing utilities for building and parsing Cumulus messages
- **CUMULUS-1850**
  - Added `@cumulus/aws-client/Kinesis.describeStream()` to get a Kinesis stream description
- **CUMULUS-1853**
  - Added `@cumulus/integration-tests/collections.createCollection()`
  - Added `@cumulus/integration-tests/executions.findExecutionArn()`
  - Added `@cumulus/integration-tests/executions.getExecutionWithStatus()`
  - Added `@cumulus/integration-tests/granules.getGranuleWithStatus()`
  - Added `@cumulus/integration-tests/providers.createProvider()`
  - Added `@cumulus/integration-tests/rules.createOneTimeRule()`

### Changed

- **CUMULUS-1682**
  - Moved all `@cumulus/ingest/parse-pdr` code into the `parse-pdr` task as it had become tightly coupled with that task's handler and was not used anywhere else. Unit tests also restored.
- **CUMULUS-1820**
  - Updated the Thin Egress App module used in `tf-modules/distribution/main.tf` to build 74. [See the release notes](https://github.com/asfadmin/thin-egress-app/releases/tag/tea-build.74).
- **CUMULUS-1852**
  - Updated POST endpoints for `/collections`, `/providers`, and `/rules` to log errors when returning a 500 response
  - Updated POST endpoint for `/collections`:
    - Return a 400 response when the `name` or `version` fields are missing
    - Return a 409 response if the collection already exists
    - Improved error messages to be more explicit
  - Updated POST endpoint for `/providers`:
    - Return a 400 response if the `host` field value is invalid
    - Return a 409 response if the provider already exists
  - Updated POST endpoint for `/rules`:
    - Return a 400 response if rule `name` is invalid
    - Return a 400 response if rule `type` is invalid
- **CUMULUS-1891**
  - Updated the following endpoints using async operations to return a 503 error if the ECS task  cannot be started and a 500 response for a non-specific error:
    - POST `/replays`
    - POST `/bulkDelete`
    - POST `/elasticsearch/index-from-database`
    - POST `/granules/bulk`

### Fixed

- **CUMULUS-408**
  - Fixed HTTPS discovery and ingest.

- **CUMULUS-1850**
  - Fixed a bug in Kinesis event processing where the message consumer would not properly filter available rules based on the collection information in the event and the Kinesis stream ARN

- **CUMULUS-1853**
  - Fixed a bug where attempting to create a rule containing a payload property
    would fail schema validation.

- **CUMULUS-1854**
  - Rule schema is validated before starting workflows or creating event source mappings

- **CUMULUS-1974**
  - Fixed @cumulus/api webpack config for missing underscore object due to underscore update

- **CUMULUS-2210**
  - Fixed `cmr_oauth_provider` variable not being propagated to reconciliation reports

### Deprecated

- **CUMULUS-1799** - Deprecated the following code. For cases where the code was moved into another package, the new code location is noted:
  - `@cumulus/aws-client/StepFunctions.fromSfnExecutionName()`
  - `@cumulus/aws-client/StepFunctions.toSfnExecutionName()`
  - `@cumulus/aws-client/StepFunctions.getExecutionArn()` -> `@cumulus/message/Executions.buildExecutionArn()`
  - `@cumulus/aws-client/StepFunctions.getExecutionUrl()` -> `@cumulus/message/Executions.getExecutionUrlFromArn()`
  - `@cumulus/aws-client/StepFunctions.getStateMachineArn()` -> `@cumulus/message/Executions.getStateMachineArnFromExecutionArn()`
  - `@cumulus/aws-client/StepFunctions.pullStepFunctionEvent()` -> `@cumulus/message/StepFunctions.pullStepFunctionEvent()`
  - `@cumulus/common/bucketsConfigJsonObject()`
  - `@cumulus/common/CloudWatchLogger`
  - `@cumulus/common/collection-config-store/CollectionConfigStore` -> `@cumulus/collection-config-store`
  - `@cumulus/common/collection-config-store.constructCollectionId()` -> `@cumulus/message/Collections.constructCollectionId`
  - `@cumulus/common/concurrency.limit()`
  - `@cumulus/common/concurrency.mapTolerant()`
  - `@cumulus/common/concurrency.promiseUrl()`
  - `@cumulus/common/concurrency.toPromise()`
  - `@cumulus/common/concurrency.unless()`
  - `@cumulus/common/config.buildSchema()`
  - `@cumulus/common/config.parseConfig()`
  - `@cumulus/common/config.resolveResource()`
  - `@cumulus/common/config.resourceToArn()`
  - `@cumulus/common/FieldPattern`
  - `@cumulus/common/launchpad.getLaunchpadToken()` -> `@cumulus/launchpad-auth/index.getLaunchpadToken()`
  - `@cumulus/common/LaunchpadToken` -> `@cumulus/launchpad-auth/LaunchpadToken`
  - `@cumulus/common/launchpad.validateLaunchpadToken()` -> `@cumulus/launchpad-auth/index.validateLaunchpadToken()`
  - `@cumulus/common/message.buildCumulusMeta()` -> `@cumulus/message/Build.buildCumulusMeta()`
  - `@cumulus/common/message.buildQueueMessageFromTemplate()` -> `@cumulus/message/Build.buildQueueMessageFromTemplate()`
  - `@cumulus/common/message.getCollectionIdFromMessage()` -> `@cumulus/message/Collections.getCollectionIdFromMessage()`
  - `@cumulus/common/message.getMessageExecutionArn()` -> `@cumulus/message/Executions.getMessageExecutionArn()`
  - `@cumulus/common/message.getMessageExecutionName()` -> `@cumulus/message/Executions.getMessageExecutionName()`
  - `@cumulus/common/message.getMaximumExecutions()` -> `@cumulus/message/Queue.getMaximumExecutions()`
  - `@cumulus/common/message.getMessageFromTemplate()`
  - `@cumulus/common/message.getMessageStateMachineArn()` -> `@cumulus/message/Executions.getMessageStateMachineArn()`)
  - `@cumulus/common/message.getMessageGranules()` -> `@cumulus/message/Granules.getMessageGranules()`
  - `@cumulus/common/message.getQueueNameByUrl()` -> `@cumulus/message/Queue.getQueueNameByUrl()`
  - `@cumulus/common/message.getQueueName()` -> `@cumulus/message/Queue.getQueueName()`)
  - `@cumulus/common/message.hasQueueAndExecutionLimit()` -> `@cumulus/message/Queue.hasQueueAndExecutionLimit()`
  - `@cumulus/common/Semaphore`
  - `@cumulus/common/test-utils.throttleOnce()`
  - `@cumulus/common/workflows.getWorkflowArn()`
  - `@cumulus/common/workflows.getWorkflowFile()`
  - `@cumulus/common/workflows.getWorkflowList()`
  - `@cumulus/common/workflows.getWorkflowTemplate()`
  - `@cumulus/integration-tests/sfnStep/SfnStep.parseStepMessage()` -> `@cumulus/message/StepFunctions.parseStepMessage()`
- **CUMULUS-1858** - Deprecated the following functions.
  - `@cumulus/common/string.globalReplace()`
  - `@cumulus/common/string.isNonEmptyString()`
  - `@cumulus/common/string.isValidHostname()`
  - `@cumulus/common/string.match()`
  - `@cumulus/common/string.matches()`
  - `@cumulus/common/string.replace()`
  - `@cumulus/common/string.toLower()`
  - `@cumulus/common/string.toUpper()`

### Removed

- **CUMULUS-1799**: Deprecated code removals:
  - Removed from `@cumulus/common/aws`:
    - `pullStepFunctionEvent()`
  - Removed `@cumulus/common/sfnStep`
  - Removed `@cumulus/common/StepFunctions`

## [v1.21.0] 2020-03-30

### PLEASE NOTE

- **CUMULUS-1762**: the `messageConsumer` for `sns` and `kinesis`-type rules now fetches
  the collection information from the message. You should ensure that your rule's collection
  name and version match what is in the message for these ingest messages to be processed.
  If no matching rule is found, an error will be thrown and logged in the
  `messageConsumer` Lambda function's log group.

### Added

- **CUMULUS-1629**`
  - Updates discover-granules task to respect/utilize duplicateHandling configuration such that
    - skip:               Duplicates will be filtered from the granule list
    - error:              Duplicates encountered will result in step failure
    - replace, version:   Duplicates will be ignored and handled as normal.
  - Adds a new copy of the API lambda `PrivateApiLambda()` which is configured to not require authentication. This Lambda is not connected to an API gateway
  - Adds `@cumulus/api-client` with functions for use by workflow lambdas to call the API when needed

- **CUMULUS-1732**
  - Added Python task/activity workflow and integration test (`PythonReferenceSpec`) to test `cumulus-message-adapter-python`and `cumulus-process-py` integration.
- **CUMULUS-1795**
  - Added an IAM policy on the Cumulus EC2 creation to enable SSM when the `deploy_to_ngap` flag is true

### Changed

- **CUMULUS-1762**
  - the `messageConsumer` for `sns` and `kinesis`-type rules now fetches the collection
    information from the message.

### Deprecated

- **CUMULUS-1629**
  - Deprecate `granulesApi`, `rulesApi`, `emsApi`, `executionsAPI` from `@cumulus/integration-test/api` in favor of code moved to `@cumulus/api-client`

### Removed

- **CUMULUS-1799**: Deprecated code removals
  - Removed deprecated method `@cumulus/api/models/Granule.createGranulesFromSns()`
  - Removed deprecated method `@cumulus/api/models/Granule.removeGranuleFromCmr()`
  - Removed from `@cumulus/common/aws`:
    - `apigateway()`
    - `buildS3Uri()`
    - `calculateS3ObjectChecksum()`
    - `cf()`
    - `cloudwatch()`
    - `cloudwatchevents()`
    - `cloudwatchlogs()`
    - `createAndWaitForDynamoDbTable()`
    - `createQueue()`
    - `deleteSQSMessage()`
    - `describeCfStackResources()`
    - `downloadS3File()`
    - `downloadS3Files()`
    - `DynamoDbSearchQueue` class
    - `dynamodbstreams()`
    - `ec2()`
    - `ecs()`
    - `fileExists()`
    - `findResourceArn()`
    - `fromSfnExecutionName()`
    - `getFileBucketAndKey()`
    - `getJsonS3Object()`
    - `getQueueUrl()`
    - `getObjectSize()`
    - `getS3ObjectReadStream()`
    - `getSecretString()`
    - `getStateMachineArn()`
    - `headObject()`
    - `isThrottlingException()`
    - `kinesis()`
    - `lambda()`
    - `listS3Objects()`
    - `promiseS3Upload()`
    - `publishSnsMessage()`
    - `putJsonS3Object()`
    - `receiveSQSMessages()`
    - `s3CopyObject()`
    - `s3GetObjectTagging()`
    - `s3Join()`
    - `S3ListObjectsV2Queue` class
    - `s3TagSetToQueryString()`
    - `s3PutObjectTagging()`
    - `secretsManager()`
    - `sendSQSMessage()`
    - `sfn()`
    - `sns()`
    - `sqs()`
    - `sqsQueueExists()`
    - `toSfnExecutionName()`
    - `uploadS3FileStream()`
    - `uploadS3Files()`
    - `validateS3ObjectChecksum()`
  - Removed `@cumulus/common/CloudFormationGateway` class
  - Removed `@cumulus/common/concurrency/Mutex` class
  - Removed `@cumulus/common/errors`
  - Removed `@cumulus/common/sftp`
  - Removed `@cumulus/common/string.unicodeEscape`
  - Removed `@cumulus/cmrjs/cmr-utils.getGranuleId()`
  - Removed `@cumulus/cmrjs/cmr-utils.getCmrFiles()`
  - Removed `@cumulus/cmrjs/cmr/CMR` class
  - Removed `@cumulus/cmrjs/cmr/CMRSearchConceptQueue` class
  - Removed `@cumulus/cmrjs/utils.getHost()`
  - Removed `@cumulus/cmrjs/utils.getIp()`
  - Removed `@cumulus/cmrjs/utils.hostId()`
  - Removed `@cumulus/cmrjs/utils/ummVersion()`
  - Removed `@cumulus/cmrjs/utils.updateToken()`
  - Removed `@cumulus/cmrjs/utils.validateUMMG()`
  - Removed `@cumulus/ingest/aws.getEndpoint()`
  - Removed `@cumulus/ingest/aws.getExecutionUrl()`
  - Removed `@cumulus/ingest/aws/invoke()`
  - Removed `@cumulus/ingest/aws/CloudWatch` class
  - Removed `@cumulus/ingest/aws/ECS` class
  - Removed `@cumulus/ingest/aws/Events` class
  - Removed `@cumulus/ingest/aws/SQS` class
  - Removed `@cumulus/ingest/aws/StepFunction` class
  - Removed `@cumulus/ingest/util.normalizeProviderPath()`
  - Removed `@cumulus/integration-tests/index.listCollections()`
  - Removed `@cumulus/integration-tests/index.listProviders()`
  - Removed `@cumulus/integration-tests/index.rulesList()`
  - Removed `@cumulus/integration-tests/api/api.addCollectionApi()`

## [v1.20.0] 2020-03-12

### BREAKING CHANGES

- **CUMULUS-1714**
  - Changed the format of the message sent to the granule SNS Topic. Message includes the granule record under `record` and the type of event under `event`. Messages with `deleted` events will have the record that was deleted with a `deletedAt` timestamp. Options for `event` are `Create | Update | Delete`
- **CUMULUS-1769** - `deploy_to_ngap` is now a **required** variable for the `tf-modules/cumulus` module. **For those deploying to NGAP environments, this variable should always be set to `true`.**

### Notable changes

- **CUMULUS-1739** - You can now exclude Elasticsearch from your `tf-modules/data-persistence` deployment (via `include_elasticsearch = false`) and your `tf-modules/cumulus` module will still deploy successfully.

- **CUMULUS-1769** - If you set `deploy_to_ngap = true` for the `tf-modules/archive` Terraform module, **you can only deploy your archive API gateway as `PRIVATE`**, not `EDGE`.

### Added

- Added `@cumulus/aws-client/S3.getS3ObjectReadStreamAsync()` to deal with S3 eventual consistency issues by checking for the existence an S3 object with retries before getting a readable stream for that object.
- **CUMULUS-1769**
  - Added `deploy_to_ngap` boolean variable for the `tf-modules/cumulus` and `tf-modules/archive` Terraform modules. This variable is required. **For those deploying to NGAP environments, this variable should always be set to `true`.**
- **HYRAX-70**
  - Add the hyrax-metadata-update task

### Changed

- [`AccessToken.get()`](https://github.com/nasa/cumulus/blob/master/packages/api/models/access-tokens.js) now enforces [strongly consistent reads from DynamoDB](https://docs.aws.amazon.com/amazondynamodb/latest/developerguide/HowItWorks.ReadConsistency.html)
- **CUMULUS-1739**
  - Updated `tf-modules/data-persistence` to make Elasticsearch alarm resources and outputs conditional on the `include_elasticsearch` variable
  - Updated `@cumulus/aws-client/S3.getObjectSize` to include automatic retries for any failures from `S3.headObject`
- **CUMULUS-1784**
  - Updated `@cumulus/api/lib/DistributionEvent.remoteIP()` to parse the IP address in an S3 access log from the `A-sourceip` query parameter if present, otherwise fallback to the original parsing behavior.
- **CUMULUS-1768**
  - The `stats/summary` endpoint reports the distinct collections for the number of granules reported

### Fixed

- **CUMULUS-1739** - Fixed the `tf-modules/cumulus` and `tf-modules/archive` modules to make these Elasticsearch variables truly optional:
  - `elasticsearch_domain_arn`
  - `elasticsearch_hostname`
  - `elasticsearch_security_group_id`

- **CUMULUS-1768**
  - Fixed the `stats/` endpoint so that data is correctly filtered by timestamp and `processingTime` is calculated correctly.

- **CUMULUS-1769**
  - In the `tf-modules/archive` Terraform module, the `lifecycle` block ignoring changes to the `policy` of the archive API gateway is now only enforced if `deploy_to_ngap = true`. This fixes a bug where users deploying outside of NGAP could not update their API gateway's resource policy when going from `PRIVATE` to `EDGE`, preventing their API from being accessed publicly.

- **CUMULUS-1775**
  - Fix/update api endpoint to use updated google auth endpoints such that it will work with new accounts

### Removed

- **CUMULUS-1768**
  - Removed API endpoints `stats/histogram` and `stats/average`. All advanced stats needs should be acquired from Cloud Metrics or similarly configured ELK stack.

## [v1.19.0] 2020-02-28

### BREAKING CHANGES

- **CUMULUS-1736**
  - The `@cumulus/discover-granules` task now sets the `dataType` of discovered
    granules based on the `name` of the configured collection, not the
    `dataType`.
  - The config schema of the `@cumulus/discover-granules` task now requires that
    collections contain a `version`.
  - The `@cumulus/sync-granule` task will set the `dataType` and `version` of a
    granule based on the configured collection if those fields are not already
    set on the granule. Previously it was using the `dataType` field of the
    configured collection, then falling back to the `name` field of the
    collection. This update will just use the `name` field of the collection to
    set the `dataType` field of the granule.

- **CUMULUS-1446**
  - Update the `@cumulus/integration-tests/api/executions.getExecution()`
    function to parse the response and return the execution, rather than return
    the full API response.

- **CUMULUS-1672**
  - The `cumulus` Terraform module in previous releases set a
    `Deployment = var.prefix` tag on all resources that it managed. In this
    release, a `tags` input variable has been added to the `cumulus` Terraform
    module to allow resource tagging to be customized. No default tags will be
    applied to Cumulus-managed resources. To replicate the previous behavior,
    set `tags = { Deployment: var.prefix }` as an input variable for the
    `cumulus` Terraform module.

- **CUMULUS-1684 Migration Instructions**
  - In previous releases, a provider's username and password were encrypted
    using a custom encryption library. That has now been updated to use KMS.
    This release includes a Lambda function named
    `<prefix>-ProviderSecretsMigration`, which will re-encrypt existing
    provider credentials to use KMS. After this release has been deployed, you
    will need to manually invoke that Lambda function using either the AWS CLI
    or AWS Console. It should only need to be successfully run once.
  - Future releases of Cumulus will invoke a
    `<prefix>-VerifyProviderSecretsMigration` Lambda function as part of the
    deployment, which will cause the deployment to fail if the migration
    Lambda has not been run.

- **CUMULUS-1718**
  - The `@cumulus/sf-sns-report` task for reporting mid-workflow updates has been retired.
  This task was used as the `PdrStatusReport` task in our ParsePdr example workflow.
  If you have a ParsePdr or other workflow using this task, use `@cumulus/sf-sqs-report` instead.
  Trying to deploy the old task will result in an error as the cumulus module no longer exports `sf_sns_report_task`.
  - Migration instruction: In your workflow definition, for each step using the old task change:
  `"Resource": "${module.cumulus.sf_sns_report_task.task_arn}"`
  to
  `"Resource": "${module.cumulus.sf_sqs_report_task.task_arn}"`

- **CUMULUS-1755**
  - The `thin_egress_jwt_secret_name` variable for the `tf-modules/cumulus` Terraform module is now **required**. This variable is passed on to the Thin Egress App in `tf-modules/distribution/main.tf`, which uses the keys stored in the secret to sign JWTs. See the [Thin Egress App documentation on how to create a value for this secret](https://github.com/asfadmin/thin-egress-app#setting-up-the-jwt-cookie-secrets).

### Added

- **CUMULUS-1446**
  - Add `@cumulus/common/FileUtils.readJsonFile()` function
  - Add `@cumulus/common/FileUtils.readTextFile()` function
  - Add `@cumulus/integration-tests/api/collections.createCollection()` function
  - Add `@cumulus/integration-tests/api/collections.deleteCollection()` function
  - Add `@cumulus/integration-tests/api/collections.getCollection()` function
  - Add `@cumulus/integration-tests/api/providers.getProvider()` function
  - Add `@cumulus/integration-tests/index.getExecutionOutput()` function
  - Add `@cumulus/integration-tests/index.loadCollection()` function
  - Add `@cumulus/integration-tests/index.loadProvider()` function
  - Add `@cumulus/integration-tests/index.readJsonFilesFromDir()` function

- **CUMULUS-1672**
  - Add a `tags` input variable to the `archive` Terraform module
  - Add a `tags` input variable to the `cumulus` Terraform module
  - Add a `tags` input variable to the `cumulus_ecs_service` Terraform module
  - Add a `tags` input variable to the `data-persistence` Terraform module
  - Add a `tags` input variable to the `distribution` Terraform module
  - Add a `tags` input variable to the `ingest` Terraform module
  - Add a `tags` input variable to the `s3-replicator` Terraform module

- **CUMULUS-1707**
  - Enable logrotate on ECS cluster

- **CUMULUS-1684**
  - Add a `@cumulus/aws-client/KMS` library of KMS-related functions
  - Add `@cumulus/aws-client/S3.getTextObject()`
  - Add `@cumulus/sftp-client` package
  - Create `ProviderSecretsMigration` Lambda function
  - Create `VerifyProviderSecretsMigration` Lambda function

- **CUMULUS-1548**
  - Add ability to put default Cumulus logs in Metrics' ELK stack
  - Add ability to add custom logs to Metrics' ELK Stack

- **CUMULUS-1702**
  - When logs are sent to Metrics' ELK stack, the logs endpoints will return results from there

- **CUMULUS-1459**
  - Async Operations are indexed in Elasticsearch
  - To index any existing async operations you'll need to perform an index from
    database function.

- **CUMULUS-1717**
  - Add `@cumulus/aws-client/deleteAndWaitForDynamoDbTableNotExists`, which
    deletes a DynamoDB table and waits to ensure the table no longer exists
  - Added `publishGranules` Lambda to handle publishing granule messages to SNS when granule records are written to DynamoDB
  - Added `@cumulus/api/models/Granule.storeGranulesFromCumulusMessage` to store granules from a Cumulus message to DynamoDB

- **CUMULUS-1718**
  - Added `@cumulus/sf-sqs-report` task to allow mid-workflow reporting updates.
  - Added `stepfunction_event_reporter_queue_url` and `sf_sqs_report_task` outputs to the `cumulus` module.
  - Added `publishPdrs` Lambda to handle publishing PDR messages to SNS when PDR records are written to DynamoDB.
  - Added `@cumulus/api/models/Pdr.storePdrFromCumulusMessage` to store PDRs from a Cumulus message to DynamoDB.
  - Added `@cumulus/aws-client/parseSQSMessageBody` to parse an SQS message body string into an object.

- **Ability to set custom backend API url in the archive module**
  - Add `api_url` definition in `tf-modules/cumulus/archive.tf`
  - Add `archive_api_url` variable in `tf-modules/cumulus/variables.tf`

- **CUMULUS-1741**
  - Added an optional `elasticsearch_security_group_ids` variable to the
    `data-persistence` Terraform module to allow additional security groups to
    be assigned to the Elasticsearch Domain.

- **CUMULUS-1752**
  - Added `@cumulus/integration-tests/api/distribution.invokeTEADistributionLambda` to simulate a request to the [Thin Egress App](https://github.com/asfadmin/thin-egress-app) by invoking the Lambda and getting a response payload.
  - Added `@cumulus/integration-tests/api/distribution.getTEARequestHeaders` to generate necessary request headers for a request to the Thin Egress App
  - Added `@cumulus/integration-tests/api/distribution.getTEADistributionApiFileStream` to get a response stream for a file served by Thin Egress App
  - Added `@cumulus/integration-tests/api/distribution.getTEADistributionApiRedirect` to get a redirect response from the Thin Egress App

- **CUMULUS-1755**
  - Added `@cumulus/aws-client/CloudFormation.describeCfStack()` to describe a Cloudformation stack
  - Added `@cumulus/aws-client/CloudFormation.getCfStackParameterValues()` to get multiple parameter values for a Cloudformation stack

### Changed

- **CUMULUS-1725**
  - Moved the logic that updates the granule files cache Dynamo table into its
    own Lambda function called `granuleFilesCacheUpdater`.

- **CUMULUS-1736**
  - The `collections` model in the API package now determines the name of a
    collection based on the `name` property, rather than using `dataType` and
    then falling back to `name`.
  - The `@cumulus/integration-tests.loadCollection()` function no longer appends
    the postfix to the end of the collection's `dataType`.
  - The `@cumulus/integration-tests.addCollections()` function no longer appends
    the postfix to the end of the collection's `dataType`.

- **CUMULUS-1672**
  - Add a `retryOptions` parameter to the `@cumulus/aws-client/S3.headObject`
     function, which will retry if the object being queried does not exist.

- **CUMULUS-1446**
  - Mark the `@cumulus/integration-tests/api.addCollectionApi()` function as
    deprecated
  - Mark the `@cumulus/integration-tests/index.listCollections()` function as
    deprecated
  - Mark the `@cumulus/integration-tests/index.listProviders()` function as
    deprecated
  - Mark the `@cumulus/integration-tests/index.rulesList()` function as
    deprecated

- **CUMULUS-1672**
  - Previously, the `cumulus` module defaulted to setting a
    `Deployment = var.prefix` tag on all resources that it managed. In this
    release, the `cumulus` module will now accept a `tags` input variable that
    defines the tags to be assigned to all resources that it manages.
  - Previously, the `data-persistence` module defaulted to setting a
    `Deployment = var.prefix` tag on all resources that it managed. In this
    release, the `data-persistence` module will now accept a `tags` input
    variable that defines the tags to be assigned to all resources that it
    manages.
  - Previously, the `distribution` module defaulted to setting a
    `Deployment = var.prefix` tag on all resources that it managed. In this
    release, the `distribution` module will now accept a `tags` input variable
    that defines the tags to be assigned to all resources that it manages.
  - Previously, the `ingest` module defaulted to setting a
    `Deployment = var.prefix` tag on all resources that it managed. In this
    release, the `ingest` module will now accept a `tags` input variable that
    defines the tags to be assigned to all resources that it manages.
  - Previously, the `s3-replicator` module defaulted to setting a
    `Deployment = var.prefix` tag on all resources that it managed. In this
    release, the `s3-replicator` module will now accept a `tags` input variable
    that defines the tags to be assigned to all resources that it manages.

- **CUMULUS-1684**
  - Update the API package to encrypt provider credentials using KMS instead of
    using RSA keys stored in S3

- **CUMULUS-1717**
  - Changed name of `cwSfExecutionEventToDb` Lambda to `cwSfEventToDbRecords`
  - Updated `cwSfEventToDbRecords` to write granule records to DynamoDB from the incoming Cumulus message

- **CUMULUS-1718**
  - Renamed `cwSfEventToDbRecords` to `sfEventSqsToDbRecords` due to architecture change to being a consumer of an SQS queue of Step Function Cloudwatch events.
  - Updated `sfEventSqsToDbRecords` to write PDR records to DynamoDB from the incoming Cumulus message
  - Moved `data-cookbooks/sns.md` to `data-cookbooks/ingest-notifications.md` and updated it to reflect recent changes.

- **CUMULUS-1748**
  - (S)FTP discovery tasks now use the provider-path as-is instead of forcing it to a relative path.
  - Improved error handling to catch permission denied FTP errors better and log them properly. Workflows will still fail encountering this error and we intend to consider that approach in a future ticket.

- **CUMULUS-1752**
  - Moved class for parsing distribution events to its own file: `@cumulus/api/lib/DistributionEvent.js`
    - Updated `DistributionEvent` to properly parse S3 access logs generated by requests from the [Thin Egress App](https://github.com/asfadmin/thin-egress-app)

- **CUMULUS-1753** - Changes to `@cumulus/ingest/HttpProviderClient.js`:
  - Removed regex filter in `HttpProviderClient.list()` that was used to return only files with an extension between 1 and 4 characters long. `HttpProviderClient.list()` will now return all files linked from the HTTP provider host.

- **CUMULUS-1755**
  - Updated the Thin Egress App module used in `tf-modules/distribution/main.tf` to build 61. [See the release notes](https://github.com/asfadmin/thin-egress-app/releases/tag/tea-build.61).

- **CUMULUS-1757**
  - Update @cumulus/cmr-client CMRSearchConceptQueue to take optional cmrEnvironment parameter

### Deprecated

- **CUMULUS-1684**
  - Deprecate `@cumulus/common/key-pair-provider/S3KeyPairProvider`
  - Deprecate `@cumulus/common/key-pair-provider/S3KeyPairProvider.encrypt()`
  - Deprecate `@cumulus/common/key-pair-provider/S3KeyPairProvider.decrypt()`
  - Deprecate `@cumulus/common/kms/KMS`
  - Deprecate `@cumulus/common/kms/KMS.encrypt()`
  - Deprecate `@cumulus/common/kms/KMS.decrypt()`
  - Deprecate `@cumulus/common/sftp.Sftp`

- **CUMULUS-1717**
  - Deprecate `@cumulus/api/models/Granule.createGranulesFromSns`

- **CUMULUS-1718**
  - Deprecate `@cumulus/sf-sns-report`.
    - This task has been updated to always throw an error directing the user to use `@cumulus/sf-sqs-report` instead. This was done because there is no longer an SNS topic to which to publish, and no consumers to listen to it.

- **CUMULUS-1748**
  - Deprecate `@cumulus/ingest/util.normalizeProviderPath`

- **CUMULUS-1752**
  - Deprecate `@cumulus/integration-tests/api/distribution.getDistributionApiFileStream`
  - Deprecate `@cumulus/integration-tests/api/distribution.getDistributionApiRedirect`
  - Deprecate `@cumulus/integration-tests/api/distribution.invokeApiDistributionLambda`

### Removed

- **CUMULUS-1684**
  - Remove the deployment script that creates encryption keys and stores them to
    S3

- **CUMULUS-1768**
  - Removed API endpoints `stats/histogram` and `stats/average`. All advanced stats needs should be acquired from Cloud Metrics or similarly configured ELK stack.

### Fixed

- **Fix default values for urs_url in variables.tf files**
  - Remove trailing `/` from default `urs_url` values.

- **CUMULUS-1610** - Add the Elasticsearch security group to the EC2 security groups

- **CUMULUS-1740** - `cumulus_meta.workflow_start_time` is now set in Cumulus
  messages

- **CUMULUS-1753** - Fixed `@cumulus/ingest/HttpProviderClient.js` to properly handle HTTP providers with:
  - Multiple link tags (e.g. `<a>`) per line of source code
  - Link tags in uppercase or lowercase (e.g. `<A>`)
  - Links with filepaths in the link target (e.g. `<a href="/path/to/file.txt">`). These files will be returned from HTTP file discovery **as the file name only** (e.g. `file.txt`).

- **CUMULUS-1768**
  - Fix an issue in the stats endpoints in `@cumulus/api` to send back stats for the correct type

## [v1.18.0] 2020-02-03

### BREAKING CHANGES

- **CUMULUS-1686**

  - `ecs_cluster_instance_image_id` is now a _required_ variable of the `cumulus` module, instead of optional.

- **CUMULUS-1698**

  - Change variable `saml_launchpad_metadata_path` to `saml_launchpad_metadata_url` in the `tf-modules/cumulus` Terraform module.

- **CUMULUS-1703**
  - Remove the unused `forceDownload` option from the `sync-granule` tasks's config
  - Remove the `@cumulus/ingest/granule.Discover` class
  - Remove the `@cumulus/ingest/granule.Granule` class
  - Remove the `@cumulus/ingest/pdr.Discover` class
  - Remove the `@cumulus/ingest/pdr.Granule` class
  - Remove the `@cumulus/ingest/parse-pdr.parsePdr` function

### Added

- **CUMULUS-1040**

  - Added `@cumulus/aws-client` package to provide utilities for working with AWS services and the Node.js AWS SDK
  - Added `@cumulus/errors` package which exports error classes for use in Cumulus workflow code
  - Added `@cumulus/integration-tests/sfnStep` to provide utilities for parsing step function execution histories

- **CUMULUS-1102**

  - Adds functionality to the @cumulus/api package for better local testing.
    - Adds data seeding for @cumulus/api's localAPI.
      - seed functions allow adding collections, executions, granules, pdrs, providers, and rules to a Localstack Elasticsearch and DynamoDB via `addCollections`, `addExecutions`, `addGranules`, `addPdrs`, `addProviders`, and `addRules`.
    - Adds `eraseDataStack` function to local API server code allowing resetting of local datastack for testing (ES and DynamoDB).
    - Adds optional parameters to the @cumulus/api bin serve to allow for launching the api without destroying the current data.

- **CUMULUS-1697**

  - Added the `@cumulus/tf-inventory` package that provides command line utilities for managing Terraform resources in your AWS account

- **CUMULUS-1703**

  - Add `@cumulus/aws-client/S3.createBucket` function
  - Add `@cumulus/aws-client/S3.putFile` function
  - Add `@cumulus/common/string.isNonEmptyString` function
  - Add `@cumulus/ingest/FtpProviderClient` class
  - Add `@cumulus/ingest/HttpProviderClient` class
  - Add `@cumulus/ingest/S3ProviderClient` class
  - Add `@cumulus/ingest/SftpProviderClient` class
  - Add `@cumulus/ingest/providerClientUtils.buildProviderClient` function
  - Add `@cumulus/ingest/providerClientUtils.fetchTextFile` function

- **CUMULUS-1731**

  - Add new optional input variables to the Cumulus Terraform module to support TEA upgrade:
    - `thin_egress_cookie_domain` - Valid domain for Thin Egress App cookie
    - `thin_egress_domain_cert_arn` - Certificate Manager SSL Cert ARN for Thin
      Egress App if deployed outside NGAP/CloudFront
    - `thin_egress_download_role_in_region_arn` - ARN for reading of Thin Egress
      App data buckets for in-region requests
    - `thin_egress_jwt_algo` - Algorithm with which to encode the Thin Egress
      App JWT cookie
    - `thin_egress_jwt_secret_name` - Name of AWS secret where keys for the Thin
      Egress App JWT encode/decode are stored
    - `thin_egress_lambda_code_dependency_archive_key` - Thin Egress App - S3
      Key of packaged python modules for lambda dependency layer

- **CUMULUS-1733**
  - Add `discovery-filtering` operator doc to document previously undocumented functionality.

- **CUMULUS-1737**
  - Added the `cumulus-test-cleanup` module to run a nightly cleanup on resources left over from the integration tests run from the `example/spec` directory.

### Changed

- **CUMULUS-1102**

  - Updates `@cumulus/api/auth/testAuth` to use JWT instead of random tokens.
  - Updates the default AMI for the ecs_cluster_instance_image_id.

- **CUMULUS-1622**

  - Mutex class has been deprecated in `@cumulus/common/concurrency` and will be removed in a future release.

- **CUMULUS-1686**

  - Changed `ecs_cluster_instance_image_id` to be a required variable of the `cumulus` module and removed the default value.
    The default was not available across accounts and regions, nor outside of NGAP and therefore not particularly useful.

- **CUMULUS-1688**

  - Updated `@cumulus/aws.receiveSQSMessages` not to replace `message.Body` with a parsed object. This behavior was undocumented and confusing as received messages appeared to contradict AWS docs that state `message.Body` is always a string.
  - Replaced `sf_watcher` CloudWatch rule from `cloudwatch-events.tf` with an EventSourceMapping on `sqs2sf` mapped to the `start_sf` SQS queue (in `event-sources.tf`).
  - Updated `sqs2sf` with an EventSourceMapping handler and unit test.

- **CUMULUS-1698**

  - Change variable `saml_launchpad_metadata_path` to `saml_launchpad_metadata_url` in the `tf-modules/cumulus` Terraform module.
  - Updated `@cumulus/api/launchpadSaml` to download launchpad IDP metadata from configured location when the metadata in s3 is not valid, and to work with updated IDP metadata and SAML response.

- **CUMULUS-1731**
  - Upgrade the version of the Thin Egress App deployed by Cumulus to v48
    - Note: New variables available, see the 'Added' section of this changelog.

### Fixed

- **CUMULUS-1664**

  - Updated `dbIndexer` Lambda to remove hardcoded references to DynamoDB table names.

- **CUMULUS-1733**
  - Fixed granule discovery recursion algorithm used in S/FTP protocols.

### Removed

- **CUMULUS-1481**
  - removed `process` config and output from PostToCmr as it was not required by the task nor downstream steps, and should still be in the output message's `meta` regardless.

### Deprecated

- **CUMULUS-1040**
  - Deprecated the following code. For cases where the code was moved into another package, the new code location is noted:
    - `@cumulus/common/CloudFormationGateway` -> `@cumulus/aws-client/CloudFormationGateway`
    - `@cumulus/common/DynamoDb` -> `@cumulus/aws-client/DynamoDb`
    - `@cumulus/common/errors` -> `@cumulus/errors`
    - `@cumulus/common/StepFunctions` -> `@cumulus/aws-client/StepFunctions`
    - All of the exported functions in `@cumulus/commmon/aws` (moved into `@cumulus/aws-client`), except:
      - `@cumulus/common/aws/isThrottlingException` -> `@cumulus/errors/isThrottlingException`
      - `@cumulus/common/aws/improveStackTrace` (not deprecated)
      - `@cumulus/common/aws/retryOnThrottlingException` (not deprecated)
    - `@cumulus/common/sfnStep/SfnStep.parseStepMessage` -> `@cumulus/integration-tests/sfnStep/SfnStep.parseStepMessage`
    - `@cumulus/common/sfnStep/ActivityStep` -> `@cumulus/integration-tests/sfnStep/ActivityStep`
    - `@cumulus/common/sfnStep/LambdaStep` -> `@cumulus/integration-tests/sfnStep/LambdaStep`
    - `@cumulus/common/string/unicodeEscape` -> `@cumulus/aws-client/StepFunctions.unicodeEscape`
    - `@cumulus/common/util/setErrorStack` -> `@cumulus/aws-client/util/setErrorStack`
    - `@cumulus/ingest/aws/invoke` -> `@cumulus/aws-client/Lambda/invoke`
    - `@cumulus/ingest/aws/CloudWatch.bucketSize`
    - `@cumulus/ingest/aws/CloudWatch.cw`
    - `@cumulus/ingest/aws/ECS.ecs`
    - `@cumulus/ingest/aws/ECS`
    - `@cumulus/ingest/aws/Events.putEvent` -> `@cumulus/aws-client/CloudwatchEvents.putEvent`
    - `@cumulus/ingest/aws/Events.deleteEvent` -> `@cumulus/aws-client/CloudwatchEvents.deleteEvent`
    - `@cumulus/ingest/aws/Events.deleteTarget` -> `@cumulus/aws-client/CloudwatchEvents.deleteTarget`
    - `@cumulus/ingest/aws/Events.putTarget` -> `@cumulus/aws-client/CloudwatchEvents.putTarget`
    - `@cumulus/ingest/aws/SQS.attributes` -> `@cumulus/aws-client/SQS.getQueueAttributes`
    - `@cumulus/ingest/aws/SQS.deleteMessage` -> `@cumulus/aws-client/SQS.deleteSQSMessage`
    - `@cumulus/ingest/aws/SQS.deleteQueue` -> `@cumulus/aws-client/SQS.deleteQueue`
    - `@cumulus/ingest/aws/SQS.getUrl` -> `@cumulus/aws-client/SQS.getQueueUrlByName`
    - `@cumulus/ingest/aws/SQS.receiveMessage` -> `@cumulus/aws-client/SQS.receiveSQSMessages`
    - `@cumulus/ingest/aws/SQS.sendMessage` -> `@cumulus/aws-client/SQS.sendSQSMessage`
    - `@cumulus/ingest/aws/StepFunction.getExecutionStatus` -> `@cumulus/aws-client/StepFunction.getExecutionStatus`
    - `@cumulus/ingest/aws/StepFunction.getExecutionUrl` -> `@cumulus/aws-client/StepFunction.getExecutionUrl`

## [v1.17.0] - 2019-12-31

### BREAKING CHANGES

- **CUMULUS-1498**
  - The `@cumulus/cmrjs.publish2CMR` function expects that the value of its
    `creds.password` parameter is a plaintext password.
  - Rather than using an encrypted password from the `cmr_password` environment
    variable, the `@cumulus/cmrjs.updateCMRMetadata` function now looks for an
    environment variable called `cmr_password_secret_name` and fetches the CMR
    password from that secret in AWS Secrets Manager.
  - The `@cumulus/post-to-cmr` task now expects a
    `config.cmr.passwordSecretName` value, rather than `config.cmr.password`.
    The CMR password will be fetched from that secret in AWS Secrets Manager.

### Added

- **CUMULUS-630**

  - Added support for replaying Kinesis records on a stream into the Cumulus Kinesis workflow triggering mechanism: either all the records, or some time slice delimited by start and end timestamps.
  - Added `/replays` endpoint to the operator API for triggering replays.
  - Added `Replay Kinesis Messages` documentation to Operator Docs.
  - Added `manualConsumer` lambda function to consume a Kinesis stream. Used by the replay AsyncOperation.

- **CUMULUS-1687**
  - Added new API endpoint for listing async operations at `/asyncOperations`
  - All asyncOperations now include the fields `description` and `operationType`. `operationType` can be one of the following. [`Bulk Delete`, `Bulk Granules`, `ES Index`, `Kinesis Replay`]

### Changed

- **CUMULUS-1626**

  - Updates Cumulus to use node10/CMA 1.1.2 for all of its internal lambdas in prep for AWS node 8 EOL

- **CUMULUS-1498**
  - Remove the DynamoDB Users table. The list of OAuth users who are allowed to
    use the API is now stored in S3.
  - The CMR password and Launchpad passphrase are now stored in Secrets Manager

## [v1.16.1] - 2019-12-6

**Please note**:

- The `region` argument to the `cumulus` Terraform module has been removed. You may see a warning or error if you have that variable populated.
- Your workflow tasks should use the following versions of the CMA libraries to utilize new granule, parentArn, asyncOperationId, and stackName fields on the logs:
  - `cumulus-message-adapter-js` version 1.0.10+
  - `cumulus-message-adapter-python` version 1.1.1+
  - `cumulus-message-adapter-java` version 1.2.11+
- The `data-persistence` module no longer manages the creation of an Elasticsearch service-linked role for deploying Elasticsearch to a VPC. Follow the [deployment instructions on preparing your VPC](https://nasa.github.io/cumulus/docs/deployment/deployment-readme#vpc-subnets-and-security-group) for guidance on how to create the Elasticsearch service-linked role manually.
- There is now a `distribution_api_gateway_stage` variable for the `tf-modules/cumulus` Terraform module that will be used as the API gateway stage name used for the distribution API (Thin Egress App)
- Default value for the `urs_url` variable is now `https://uat.urs.earthdata.nasa.gov/` in the `tf-modules/cumulus` and `tf-modules/archive` Terraform modules. So deploying the `cumulus` module without a `urs_url` variable set will integrate your Cumulus deployment with the UAT URS environment.

### Added

- **CUMULUS-1563**

  - Added `custom_domain_name` variable to `tf-modules/data-persistence` module

- **CUMULUS-1654**
  - Added new helpers to `@cumulus/common/execution-history`:
    - `getStepExitedEvent()` returns the `TaskStateExited` event in a workflow execution history after the given step completion/failure event
    - `getTaskExitedEventOutput()` returns the output message for a `TaskStateExited` event in a workflow execution history

### Changed

- **CUMULUS-1578**

  - Updates SAML launchpad configuration to authorize via configured userGroup.
    [See the NASA specific documentation (protected)](https://wiki.earthdata.nasa.gov/display/CUMULUS/Cumulus+SAML+Launchpad+Integration)

- **CUMULUS-1579**

  - Elasticsearch list queries use `match` instead of `term`. `term` had been analyzing the terms and not supporting `-` in the field values.

- **CUMULUS-1619**

  - Adds 4 new keys to `@cumulus/logger` to display granules, parentArn, asyncOperationId, and stackName.
  - Depends on `cumulus-message-adapter-js` version 1.0.10+. Cumulus tasks updated to use this version.

- **CUMULUS-1654**

  - Changed `@cumulus/common/SfnStep.parseStepMessage()` to a static class method

- **CUMULUS-1641**
  - Added `meta.retries` and `meta.visibilityTimeout` properties to sqs-type rule. To create sqs-type rule, you're required to configure a dead-letter queue on your queue.
  - Added `sqsMessageRemover` lambda which removes the message from SQS queue upon successful workflow execution.
  - Updated `sqsMessageConsumer` lambda to not delete message from SQS queue, and to retry the SQS message for configured number of times.

### Removed

- Removed `create_service_linked_role` variable from `tf-modules/data-persistence` module.

- **CUMULUS-1321**
  - The `region` argument to the `cumulus` Terraform module has been removed

### Fixed

- **CUMULUS-1668** - Fixed a race condition where executions may not have been
  added to the database correctly
- **CUMULUS-1654** - Fixed issue with `publishReports` Lambda not including workflow execution error information for failed workflows with a single step
- Fixed `tf-modules/cumulus` module so that the `urs_url` variable is passed on to its invocation of the `tf-modules/archive` module

## [v1.16.0] - 2019-11-15

### Added

- **CUMULUS-1321**

  - A `deploy_distribution_s3_credentials_endpoint` variable has been added to
    the `cumulus` Terraform module. If true, the NGAP-backed S3 credentials
    endpoint will be added to the Thin Egress App's API. Default: true

- **CUMULUS-1544**

  - Updated the `/granules/bulk` endpoint to correctly query Elasticsearch when
    granule ids are not provided.

- **CUMULUS-1580**
  - Added `/granules/bulk` endpoint to `@cumulus/api` to perform bulk actions on granules given either a list of granule ids or an Elasticsearch query and the workflow to perform.

### Changed

- **CUMULUS-1561**

  - Fix the way that we are handling Terraform provider version requirements
  - Pass provider configs into child modules using the method that the
    [Terraform documentation](https://www.terraform.io/docs/configuration/modules.html#providers-within-modules)
    suggests
  - Remove the `region` input variable from the `s3_access_test` Terraform module
  - Remove the `aws_profile` and `aws_region` input variables from the
    `s3-replicator` Terraform module

- **CUMULUS-1639**
  - Because of
    [S3's Data Consistency Model](https://docs.aws.amazon.com/AmazonS3/latest/dev/Introduction.html#BasicsObjects),
    there may be situations where a GET operation for an object can temporarily
    return a `NoSuchKey` response even if that object _has_ been created. The
    `@cumulus/common/aws.getS3Object()` function has been updated to support
    retries if a `NoSuchKey` response is returned by S3. This behavior can be
    enabled by passing a `retryOptions` object to that function. Supported
    values for that object can be found here:
    <https://github.com/tim-kos/node-retry#retryoperationoptions>

### Removed

- **CUMULUS-1559**
  - `logToSharedDestination` has been migrated to the Terraform deployment as `log_api_gateway_to_cloudwatch` and will ONLY apply to egress lambdas.
    Due to the differences in the Terraform deployment model, we cannot support a global log subscription toggle for a configurable subset of lambdas.
    However, setting up your own log forwarding for a Lambda with Terraform is fairly simple, as you will only need to add SubscriptionFilters to your Terraform configuration, one per log group.
    See [the Terraform documentation](https://www.terraform.io/docs/providers/aws/r/cloudwatch_log_subscription_filter.html) for details on how to do this.
    An empty FilterPattern ("") will capture all logs in a group.

## [v1.15.0] - 2019-11-04

### BREAKING CHANGES

- **CUMULUS-1644** - When a workflow execution begins or ends, the workflow
  payload is parsed and any new or updated PDRs or granules referenced in that
  workflow are stored to the Cumulus archive. The defined interface says that a
  PDR in `payload.pdr` will be added to the archive, and any granules in
  `payload.granules` will also be added to the archive. In previous releases,
  PDRs found in `meta.pdr` and granules found in `meta.input_granules` were also
  added to the archive. This caused unexpected behavior and has been removed.
  Only PDRs from `payload.pdr` and granules from `payload.granules` will now be
  added to the Cumulus archive.

- **CUMULUS-1449** - Cumulus now uses a universal workflow template when
  starting a workflow that contains general information specific to the
  deployment, but not specific to the workflow. Workflow task configs must be
  defined using AWS step function parameters. As part of this change,
  `CumulusConfig` has been retired and task configs must now be defined under
  the `cma.task_config` key in the Parameters section of a step function
  definition.

  **Migration instructions**:

  NOTE: These instructions require the use of Cumulus Message Adapter v1.1.x+.
  Please ensure you are using a compatible version before attempting to migrate
  workflow configurations. When defining workflow steps, remove any
  `CumulusConfig` section, as shown below:

  ```yaml
  ParsePdr:
    CumulusConfig:
      provider: "{$.meta.provider}"
      bucket: "{$.meta.buckets.internal.name}"
      stack: "{$.meta.stack}"
  ```

  Instead, use AWS Parameters to pass `task_config` for the task directly into
  the Cumulus Message Adapter:

  ```yaml
  ParsePdr:
    Parameters:
      cma:
        event.$: "$"
        task_config:
          provider: "{$.meta.provider}"
          bucket: "{$.meta.buckets.internal.name}"
          stack: "{$.meta.stack}"
  ```

  In this example, the `cma` key is used to pass parameters to the message
  adapter. Using `task_config` in combination with `event.$: '$'` allows the
  message adapter to process `task_config` as the `config` passed to the Cumulus
  task. See `example/workflows/sips.yml` in the core repository for further
  examples of how to set the Parameters.

  Additionally, workflow configurations for the `QueueGranules` and `QueuePdrs`
  tasks need to be updated:

  - `queue-pdrs` config changes:
    - `parsePdrMessageTemplateUri` replaced with `parsePdrWorkflow`, which is
      the workflow name (i.e. top-level name in `config.yml`, e.g. 'ParsePdr').
    - `internalBucket` and `stackName` configs now required to look up
      configuration from the deployment. Brings the task config in line with
      that of `queue-granules`.
  - `queue-granules` config change: `ingestGranuleMessageTemplateUri` replaced
    with `ingestGranuleWorkflow`, which is the workflow name (e.g.
    'IngestGranule').

- **CUMULUS-1396** - **Workflow steps at the beginning and end of a workflow
  using the `SfSnsReport` Lambda have now been deprecated (e.g. `StartStatus`,
  `StopStatus`) and should be removed from your workflow definitions**. These
  steps were used for publishing ingest notifications and have been replaced by
  an implementation using Cloudwatch events for Step Functions to trigger a
  Lambda that publishes ingest notifications. For further detail on how ingest
  notifications are published, see the notes below on **CUMULUS-1394**. For
  examples of how to update your workflow definitions, see our
  [example workflow definitions](https://github.com/nasa/cumulus/blob/master/example/workflows/).

- **CUMULUS-1470**
  - Remove Cumulus-defined ECS service autoscaling, allowing integrators to
    better customize autoscaling to meet their needs. In order to use
    autoscaling with ECS services, appropriate
    `AWS::ApplicationAutoScaling::ScalableTarget`,
    `AWS::ApplicationAutoScaling::ScalingPolicy`, and `AWS::CloudWatch::Alarm`
    resources should be defined in a kes overrides file. See
    [this example](https://github.com/nasa/cumulus/blob/release-1.15.x/example/overrides/app/cloudformation.template.yml)
    for an example.
  - The following config parameters are no longer used:
    - ecs.services.\<NAME\>.minTasks
    - ecs.services.\<NAME\>.maxTasks
    - ecs.services.\<NAME\>.scaleInActivityScheduleTime
    - ecs.services.\<NAME\>.scaleInAdjustmentPercent
    - ecs.services.\<NAME\>.scaleOutActivityScheduleTime
    - ecs.services.\<NAME\>.scaleOutAdjustmentPercent
    - ecs.services.\<NAME\>.activityName

### Added

- **CUMULUS-1100**

  - Added 30-day retention properties to all log groups that were missing those policies.

- **CUMULUS-1396**

  - Added `@cumulus/common/sfnStep`:
    - `LambdaStep` - A class for retrieving and parsing input and output to Lambda steps in AWS Step Functions
    - `ActivityStep` - A class for retrieving and parsing input and output to ECS activity steps in AWS Step Functions

- **CUMULUS-1574**

  - Added `GET /token` endpoint for SAML authorization when cumulus is protected by Launchpad.
    This lets a user retrieve a token by hand that can be presented to the API.

- **CUMULUS-1625**

  - Added `sf_start_rate` variable to the `ingest` Terraform module, equivalent to `sqs_consumer_rate` in the old model, but will not be automatically applied to custom queues as that was.

- **CUMULUS-1513**
  - Added `sqs`-type rule support in the Cumulus API `@cumulus/api`
  - Added `sqsMessageConsumer` lambda which processes messages from the SQS queues configured in the `sqs` rules.

### Changed

- **CUMULUS-1639**

  - Because of
    [S3's Data Consistency Model](https://docs.aws.amazon.com/AmazonS3/latest/dev/Introduction.html#BasicsObjects),
    there may be situations where a GET operation for an object can temporarily
    return a `NoSuchKey` response even if that object _has_ been created. The
    `@cumulus/common/aws.getS3Object()` function will now retry up to 10 times
    if a `NoSuchKey` response is returned by S3. This can behavior can be
    overridden by passing `{ retries: 0 }` as the `retryOptions` argument.

- **CUMULUS-1449**

  - `queue-pdrs` & `queue-granules` config changes. Details in breaking changes section.
  - Cumulus now uses a universal workflow template when starting workflow that contains general information specific to the deployment, but not specific to the workflow.
  - Changed the way workflow configs are defined, from `CumulusConfig` to a `task_config` AWS Parameter.

- **CUMULUS-1452**

  - Changed the default ECS docker storage drive to `devicemapper`

- **CUMULUS-1453**
  - Removed config schema for `@cumulus/sf-sns-report` task
  - Updated `@cumulus/sf-sns-report` to always assume that it is running as an intermediate step in a workflow, not as the first or last step

### Removed

- **CUMULUS-1449**
  - Retired `CumulusConfig` as part of step function definitions, as this is an artifact of the way Kes parses workflow definitions that was not possible to migrate to Terraform. Use AWS Parameters and the `task_config` key instead. See change note above.
  - Removed individual workflow templates.

### Fixed

- **CUMULUS-1620** - Fixed bug where `message_adapter_version` does not correctly inject the CMA

- **CUMULUS-1396** - Updated `@cumulus/common/StepFunctions.getExecutionHistory()` to recursively fetch execution history when `nextToken` is returned in response

- **CUMULUS-1571** - Updated `@cumulus/common/DynamoDb.get()` to throw any errors encountered when trying to get a record and the record does exist

- **CUMULUS-1452**
  - Updated the EC2 initialization scripts to use full volume size for docker storage
  - Changed the default ECS docker storage drive to `devicemapper`

## [v1.14.5] - 2019-12-30 - [BACKPORT]

### Updated

- **CUMULUS-1626**
  - Updates Cumulus to use node10/CMA 1.1.2 for all of its internal lambdas in prep for AWS node 8 EOL

## [v1.14.4] - 2019-10-28

### Fixed

- **CUMULUS-1632** - Pinned `aws-elasticsearch-connector` package in `@cumulus/api` to version `8.1.3`, since `8.2.0` includes breaking changes

## [v1.14.3] - 2019-10-18

### Fixed

- **CUMULUS-1620** - Fixed bug where `message_adapter_version` does not correctly inject the CMA

- **CUMULUS-1572** - A granule is now included in discovery results even when
  none of its files has a matching file type in the associated collection
  configuration. Previously, if all files for a granule were unmatched by a file
  type configuration, the granule was excluded from the discovery results.
  Further, added support for a `boolean` property
  `ignoreFilesConfigForDiscovery`, which controls how a granule's files are
  filtered at discovery time.

## [v1.14.2] - 2019-10-08

### BREAKING CHANGES

Your Cumulus Message Adapter version should be pinned to `v1.0.13` or lower in your `app/config.yml` using `message_adapter_version: v1.0.13` OR you should use the workflow migration steps below to work with CMA v1.1.1+.

- **CUMULUS-1394** - The implementation of the `SfSnsReport` Lambda requires additional environment variables for integration with the new ingest notification SNS topics. Therefore, **you must update the definition of `SfSnsReport` in your `lambdas.yml` like so**:

```yaml
SfSnsReport:
  handler: index.handler
  timeout: 300
  source: node_modules/@cumulus/sf-sns-report/dist
  tables:
    - ExecutionsTable
  envs:
    execution_sns_topic_arn:
      function: Ref
      value: reportExecutionsSns
    granule_sns_topic_arn:
      function: Ref
      value: reportGranulesSns
    pdr_sns_topic_arn:
      function: Ref
      value: reportPdrsSns
```

- **CUMULUS-1447** -
  The newest release of the Cumulus Message Adapter (v1.1.1) requires that parameterized configuration be used for remote message functionality. Once released, Kes will automatically bring in CMA v1.1.1 without additional configuration.

  **Migration instructions**
  Oversized messages are no longer written to S3 automatically. In order to utilize remote messaging functionality, configure a `ReplaceConfig` AWS Step Function parameter on your CMA task:

  ```yaml
  ParsePdr:
    Parameters:
      cma:
        event.$: "$"
        ReplaceConfig:
          FullMessage: true
  ```

  Accepted fields in `ReplaceConfig` include `MaxSize`, `FullMessage`, `Path` and `TargetPath`.
  See https://github.com/nasa/cumulus-message-adapter/blob/master/CONTRACT.md#remote-message-configuration for full details.

  As this change is backward compatible in Cumulus Core, users wishing to utilize the previous version of the CMA may opt to transition to using a CMA lambda layer, or set `message_adapter_version` in their configuration to a version prior to v1.1.0.

### PLEASE NOTE

- **CUMULUS-1394** - Ingest notifications are now provided via 3 separate SNS topics for executions, granules, and PDRs, instead of a single `sftracker` SNS topic. Whereas the `sftracker` SNS topic received a full Cumulus execution message, the new topics all receive generated records for the given object. The new topics are only published to if the given object exists for the current execution. For a given execution/granule/PDR, **two messages will be received by each topic**: one message indicating that ingest is running and another message indicating that ingest has completed or failed. The new SNS topics are:

  - `reportExecutions` - Receives 1 message per execution
  - `reportGranules` - Receives 1 message per granule in an execution
  - `reportPdrs` - Receives 1 message per PDR

### Added

- **CUMULUS-639**

  - Adds SAML JWT and launchpad token authentication to Cumulus API (configurable)
    - **NOTE** to authenticate with Launchpad ensure your launchpad user_id is in the `<prefix>-UsersTable`
    - when Cumulus configured to protect API via Launchpad:
      - New endpoints
        - `GET /saml/login` - starting point for SAML SSO creates the login request url and redirects to the SAML Identity Provider Service (IDP)
        - `POST /saml/auth` - SAML Assertion Consumer Service. POST receiver from SAML IDP. Validates response, logs the user in, and returns a SAML-based JWT.
    - Disabled endpoints
      - `POST /refresh`
      - Changes authorization worklow:
      - `ensureAuthorized` now presumes the bearer token is a JWT and tries to validate. If the token is malformed, it attempts to validate the token against Launchpad. This allows users to bring their own token as described here https://wiki.earthdata.nasa.gov/display/CUMULUS/Cumulus+API+with+Launchpad+Authentication. But it also allows dashboard users to manually authenticate via Launchpad SAML to receive a Launchpad-based JWT.

- **CUMULUS-1394**
  - Added `Granule.generateGranuleRecord()` method to granules model to generate a granule database record from a Cumulus execution message
  - Added `Pdr.generatePdrRecord()` method to PDRs model to generate a granule database record from a Cumulus execution message
  - Added helpers to `@cumulus/common/message`:
    - `getMessageExecutionName()` - Get the execution name from a Cumulus execution message
    - `getMessageStateMachineArn()` - Get the state machine ARN from a Cumulus execution message
    - `getMessageExecutionArn()` - Get the execution ARN for a Cumulus execution message
    - `getMessageGranules()` - Get the granules from a Cumulus execution message, if any.
  - Added `@cumulus/common/cloudwatch-event/isFailedSfStatus()` to determine if a Step Function status from a Cloudwatch event is a failed status

### Changed

- **CUMULUS-1308**

  - HTTP PUT of a Collection, Provider, or Rule via the Cumulus API now
    performs full replacement of the existing object with the object supplied
    in the request payload. Previous behavior was to perform a modification
    (partial update) by merging the existing object with the (possibly partial)
    object in the payload, but this did not conform to the HTTP standard, which
    specifies PATCH as the means for modifications rather than replacements.

- **CUMULUS-1375**

  - Migrate Cumulus from deprecated Elasticsearch JS client to new, supported one in `@cumulus/api`

- **CUMULUS-1485** Update `@cumulus/cmr-client` to return error message from CMR for validation failures.

- **CUMULUS-1394**

  - Renamed `Execution.generateDocFromPayload()` to `Execution.generateRecord()` on executions model. The method generates an execution database record from a Cumulus execution message.

- **CUMULUS-1432**

  - `logs` endpoint takes the level parameter as a string and not a number
  - Elasticsearch term query generation no longer converts numbers to boolean

- **CUMULUS-1447**

  - Consolidated all remote message handling code into @common/aws
  - Update remote message code to handle updated CMA remote message flags
  - Update example SIPS workflows to utilize Parameterized CMA configuration

- **CUMULUS-1448** Refactor workflows that are mutating cumulus_meta to utilize meta field

- **CUMULUS-1451**

  - Elasticsearch cluster setting `auto_create_index` will be set to false. This had been causing issues in the bootstrap lambda on deploy.

- **CUMULUS-1456**
  - `@cumulus/api` endpoints default error handler uses `boom` package to format errors, which is consistent with other API endpoint errors.

### Fixed

- **CUMULUS-1432** `logs` endpoint filter correctly filters logs by level
- **CUMULUS-1484** `useMessageAdapter` now does not set CUMULUS_MESSAGE_ADAPTER_DIR when `true`

### Removed

- **CUMULUS-1394**
  - Removed `sfTracker` SNS topic. Replaced by three new SNS topics for granule, execution, and PDR ingest notifications.
  - Removed unused functions from `@cumulus/common/aws`:
    - `getGranuleS3Params()`
    - `setGranuleStatus()`

## [v1.14.1] - 2019-08-29

### Fixed

- **CUMULUS-1455**

  - CMR token links updated to point to CMR legacy services rather than echo

- **CUMULUS-1211**
  - Errors thrown during granule discovery are no longer swallowed and ignored.
    Rather, errors are propagated to allow for proper error-handling and
    meaningful messaging.

## [v1.14.0] - 2019-08-22

### PLEASE NOTE

- We have encountered transient lambda service errors in our integration testing. Please handle transient service errors following [these guidelines](https://docs.aws.amazon.com/step-functions/latest/dg/bp-lambda-serviceexception.html). The workflows in the `example/workflows` folder have been updated with retries configured for these errors.

- **CUMULUS-799** added additional IAM permissions to support reading CloudWatch and API Gateway, so **you will have to redeploy your IAM stack.**

- **CUMULUS-800** Several items:

  - **Delete existing API Gateway stages**: To allow enabling of API Gateway logging, Cumulus now creates and manages a Stage resource during deployment. Before upgrading Cumulus, it is necessary to delete the API Gateway stages on both the Backend API and the Distribution API. Instructions are included in the documentation under [Delete API Gateway Stages](https://nasa.github.io/cumulus/docs/additional-deployment-options/delete-api-gateway-stages).

  - **Set up account permissions for API Gateway to write to CloudWatch**: In a one time operation for your AWS account, to enable CloudWatch Logs for API Gateway, you must first grant the API Gateway permission to read and write logs to CloudWatch for your account. The `AmazonAPIGatewayPushToCloudWatchLogs` managed policy (with an ARN of `arn:aws:iam::aws:policy/service-role/AmazonAPIGatewayPushToCloudWatchLogs`) has all the required permissions. You can find a simple how to in the documentation under [Enable API Gateway Logging.](https://nasa.github.io/cumulus/docs/additional-deployment-options/enable-gateway-logging-permissions)

  - **Configure API Gateway to write logs to CloudWatch** To enable execution logging for the distribution API set `config.yaml` `apiConfigs.distribution.logApigatewayToCloudwatch` value to `true`. More information [Enable API Gateway Logs](https://nasa.github.io/cumulus/docs/additional-deployment-options/enable-api-logs)

  - **Configure CloudWatch log delivery**: It is possible to deliver CloudWatch API execution and access logs to a cross-account shared AWS::Logs::Destination. An operator does this by adding the key `logToSharedDestination` to the `config.yml` at the default level with a value of a writable log destination. More information in the documentation under [Configure CloudWatch Logs Delivery.](https://nasa.github.io/cumulus/docs/additional-deployment-options/configure-cloudwatch-logs-delivery)

  - **Additional Lambda Logging**: It is now possible to configure any lambda to deliver logs to a shared subscriptions by setting `logToSharedDestination` to the ARN of a writable location (either an AWS::Logs::Destination or a Kinesis Stream) on any lambda config. Documentation for [Lambda Log Subscriptions](https://nasa.github.io/cumulus/docs/additional-deployment-options/additional-lambda-logging)

  - **Configure S3 Server Access Logs**: If you are running Cumulus in an NGAP environment you may [configure S3 Server Access Logs](https://nasa.github.io/cumulus/docs/next/deployment/server_access_logging) to be delivered to a shared bucket where the Metrics Team will ingest the logs into their ELK stack. Contact the Metrics team for permission and location.

- **CUMULUS-1368** The Cumulus distribution API has been deprecated and is being replaced by ASF's Thin Egress App. By default, the distribution API will not deploy. Please follow [the instructions for deploying and configuring Thin Egress](https://nasa.github.io/cumulus/docs/deployment/thin_egress_app).

To instead continue to deploy and use the legacy Cumulus distribution app, add the following to your `config.yml`:

```yaml
deployDistributionApi: true
```

If you deploy with no distribution app your deployment will succeed but you may encounter errors in your workflows, particularly in the `MoveGranule` task.

- **CUMULUS-1418** Users who are packaging the CMA in their Lambdas outside of Cumulus may need to update their Lambda configuration. Please see `BREAKING CHANGES` below for details.

### Added

- **CUMULUS-642**
  - Adds Launchpad as an authentication option for the Cumulus API.
  - Updated deployment documentation and added [instructions to setup Cumulus API Launchpad authentication](https://wiki.earthdata.nasa.gov/display/CUMULUS/Cumulus+API+with+Launchpad+Authentication)
- **CUMULUS-1418**
  - Adds usage docs/testing of lambda layers (introduced in PR1125), updates Core example tasks to use the updated `cumulus-ecs-task` and a CMA layer instead of kes CMA injection.
  - Added Terraform module to publish CMA as layer to user account.
- **PR1125** - Adds `layers` config option to support deploying Lambdas with layers
- **PR1128** - Added `useXRay` config option to enable AWS X-Ray for Lambdas.
- **CUMULUS-1345**
  - Adds new variables to the app deployment under `cmr`.
  - `cmrEnvironment` values are `SIT`, `UAT`, or `OPS` with `UAT` as the default.
  - `cmrLimit` and `cmrPageSize` have been added as configurable options.
- **CUMULUS-1273**
  - Added lambda function EmsProductMetadataReport to generate EMS Product Metadata report
- **CUMULUS-1226**
  - Added API endpoint `elasticsearch/index-from-database` to index to an Elasticsearch index from the database for recovery purposes and `elasticsearch/indices-status` to check the status of Elasticsearch indices via the API.
- **CUMULUS-824**
  - Added new Collection parameter `reportToEms` to configure whether the collection is reported to EMS
- **CUMULUS-1357**
  - Added new BackendApi endpoint `ems` that generates EMS reports.
- **CUMULUS-1241**
  - Added information about queues with maximum execution limits defined to default workflow templates (`meta.queueExecutionLimits`)
- **CUMULUS-1311**
  - Added `@cumulus/common/message` with various message parsing/preparation helpers
- **CUMULUS-812**

  - Added support for limiting the number of concurrent executions started from a queue. [See the data cookbook](https://nasa.github.io/cumulus/docs/data-cookbooks/throttling-queued-executions) for more information.

- **CUMULUS-1337**

  - Adds `cumulus.stackName` value to the `instanceMetadata` endpoint.

- **CUMULUS-1368**

  - Added `cmrGranuleUrlType` to the `@cumulus/move-granules` task. This determines what kind of links go in the CMR files. The options are `distribution`, `s3`, or `none`, with the default being distribution. If there is no distribution API being used with Cumulus, you must set the value to `s3` or `none`.

- Added `packages/s3-replicator` Terraform module to allow same-region s3 replication to metrics bucket.

- **CUMULUS-1392**

  - Added `tf-modules/report-granules` Terraform module which processes granule ingest notifications received via SNS and stores granule data to a database. The module includes:
    - SNS topic for publishing granule ingest notifications
    - Lambda to process granule notifications and store data
    - IAM permissions for the Lambda
    - Subscription for the Lambda to the SNS topic

- **CUMULUS-1393**

  - Added `tf-modules/report-pdrs` Terraform module which processes PDR ingest notifications received via SNS and stores PDR data to a database. The module includes:
    - SNS topic for publishing PDR ingest notifications
    - Lambda to process PDR notifications and store data
    - IAM permissions for the Lambda
    - Subscription for the Lambda to the SNS topic
  - Added unit tests for `@cumulus/api/models/pdrs.createPdrFromSns()`

- **CUMULUS-1400**

  - Added `tf-modules/report-executions` Terraform module which processes workflow execution information received via SNS and stores it to a database. The module includes:
    - SNS topic for publishing execution data
    - Lambda to process and store execution data
    - IAM permissions for the Lambda
    - Subscription for the Lambda to the SNS topic
  - Added `@cumulus/common/sns-event` which contains helpers for SNS events:
    - `isSnsEvent()` returns true if event is from SNS
    - `getSnsEventMessage()` extracts and parses the message from an SNS event
    - `getSnsEventMessageObject()` extracts and parses message object from an SNS event
  - Added `@cumulus/common/cloudwatch-event` which contains helpers for Cloudwatch events:
    - `isSfExecutionEvent()` returns true if event is from Step Functions
    - `isTerminalSfStatus()` determines if a Step Function status from a Cloudwatch event is a terminal status
    - `getSfEventStatus()` gets the Step Function status from a Cloudwatch event
    - `getSfEventDetailValue()` extracts a Step Function event detail field from a Cloudwatch event
    - `getSfEventMessageObject()` extracts and parses Step Function detail object from a Cloudwatch event

- **CUMULUS-1429**

  - Added `tf-modules/data-persistence` Terraform module which includes resources for data persistence in Cumulus:
    - DynamoDB tables
    - Elasticsearch with optional support for VPC
    - Cloudwatch alarm for number of Elasticsearch nodes

- **CUMULUS-1379** CMR Launchpad Authentication
  - Added `launchpad` configuration to `@cumulus/deployment/app/config.yml`, and cloudformation templates, workflow message, lambda configuration, api endpoint configuration
  - Added `@cumulus/common/LaunchpadToken` and `@cumulus/common/launchpad` to provide methods to get token and validate token
  - Updated lambdas to use Launchpad token for CMR actions (ingest and delete granules)
  - Updated deployment documentation and added [instructions to setup CMR client for Launchpad authentication](https://wiki.earthdata.nasa.gov/display/CUMULUS/CMR+Launchpad+Authentication)

## Changed

- **CUMULUS-1232**

  - Added retries to update `@cumulus/cmr-client` `updateToken()`

- **CUMULUS-1245 CUMULUS-795**

  - Added additional `ems` configuration parameters for sending the ingest reports to EMS
  - Added functionality to send daily ingest reports to EMS

- **CUMULUS-1241**

  - Removed the concept of "priority levels" and added ability to define a number of maximum concurrent executions per SQS queue
  - Changed mapping of Cumulus message properties for the `sqs2sfThrottle` lambda:
    - Queue name is read from `cumulus_meta.queueName`
    - Maximum executions for the queue is read from `meta.queueExecutionLimits[queueName]`, where `queueName` is `cumulus_meta.queueName`
  - Changed `sfSemaphoreDown` lambda to only attempt decrementing semaphores when:
    - the message is for a completed/failed/aborted/timed out workflow AND
    - `cumulus_meta.queueName` exists on the Cumulus message AND
    - An entry for the queue name (`cumulus_meta.queueName`) exists in the the object `meta.queueExecutionLimits` on the Cumulus message

- **CUMULUS-1338**

  - Updated `sfSemaphoreDown` lambda to be triggered via AWS Step Function Cloudwatch events instead of subscription to `sfTracker` SNS topic

- **CUMULUS-1311**

  - Updated `@cumulus/queue-granules` to set `cumulus_meta.queueName` for queued execution messages
  - Updated `@cumulus/queue-pdrs` to set `cumulus_meta.queueName` for queued execution messages
  - Updated `sqs2sfThrottle` lambda to immediately decrement queue semaphore value if dispatching Step Function execution throws an error

- **CUMULUS-1362**

  - Granule `processingStartTime` and `processingEndTime` will be set to the execution start time and end time respectively when there is no sync granule or post to cmr task present in the workflow

- **CUMULUS-1400**
  - Deprecated `@cumulus/ingest/aws/getExecutionArn`. Use `@cumulus/common/aws/getExecutionArn` instead.

### Fixed

- **CUMULUS-1439**

  - Fix bug with rule.logEventArn deletion on Kinesis rule update and fix unit test to verify

- **CUMULUS-796**

  - Added production information (collection ShortName and Version, granuleId) to EMS distribution report
  - Added functionality to send daily distribution reports to EMS

- **CUMULUS-1319**

  - Fixed a bug where granule ingest times were not being stored to the database

- **CUMULUS-1356**

  - The `Collection` model's `delete` method now _removes_ the specified item
    from the collection config store that was inserted by the `create` method.
    Previously, this behavior was missing.

- **CUMULUS-1374**
  - Addressed audit concerns (https://www.npmjs.com/advisories/782) in api package

### BREAKING CHANGES

### Changed

- **CUMULUS-1418**
  - Adding a default `cmaDir` key to configuration will cause `CUMULUS_MESSAGE_ADAPTER_DIR` to be set by default to `/opt` for any Lambda not setting `useCma` to true, or explicitly setting the CMA environment variable. In lambdas that package the CMA independently of the Cumulus packaging. Lambdas manually packaging the CMA should have their Lambda configuration updated to set the CMA path, or alternately if not using the CMA as a Lambda layer in this deployment set `cmaDir` to `./cumulus-message-adapter`.

### Removed

- **CUMULUS-1337**

  - Removes the S3 Access Metrics package added in CUMULUS-799

- **PR1130**
  - Removed code deprecated since v1.11.1:
    - Removed `@cumulus/common/step-functions`. Use `@cumulus/common/StepFunctions` instead.
    - Removed `@cumulus/api/lib/testUtils.fakeFilesFactory`. Use `@cumulus/api/lib/testUtils.fakeFileFactory` instead.
    - Removed `@cumulus/cmrjs/cmr` functions: `searchConcept`, `ingestConcept`, `deleteConcept`. Use the functions in `@cumulus/cmr-client` instead.
    - Removed `@cumulus/ingest/aws.getExecutionHistory`. Use `@cumulus/common/StepFunctions.getExecutionHistory` instead.

## [v1.13.5] - 2019-08-29 - [BACKPORT]

### Fixed

- **CUMULUS-1455** - CMR token links updated to point to CMR legacy services rather than echo

## [v1.13.4] - 2019-07-29

- **CUMULUS-1411** - Fix deployment issue when using a template override

## [v1.13.3] - 2019-07-26

- **CUMULUS-1345** Full backport of CUMULUS-1345 features - Adds new variables to the app deployment under `cmr`.
  - `cmrEnvironment` values are `SIT`, `UAT`, or `OPS` with `UAT` as the default.
  - `cmrLimit` and `cmrPageSize` have been added as configurable options.

## [v1.13.2] - 2019-07-25

- Re-release of v1.13.1 to fix broken npm packages.

## [v1.13.1] - 2019-07-22

- **CUMULUS-1374** - Resolve audit compliance with lodash version for api package subdependency
- **CUMULUS-1412** - Resolve audit compliance with googleapi package
- **CUMULUS-1345** - Backported CMR environment setting in getUrl to address immediate user need. CMR_ENVIRONMENT can now be used to set the CMR environment to OPS/SIT

## [v1.13.0] - 2019-5-20

### PLEASE NOTE

**CUMULUS-802** added some additional IAM permissions to support ECS autoscaling, so **you will have to redeploy your IAM stack.**
As a result of the changes for **CUMULUS-1193**, **CUMULUS-1264**, and **CUMULUS-1310**, **you must delete your existing stacks (except IAM) before deploying this version of Cumulus.**
If running Cumulus within a VPC and extended downtime is acceptable, we recommend doing this at the end of the day to allow AWS backend resources and network interfaces to be cleaned up overnight.

### BREAKING CHANGES

- **CUMULUS-1228**

  - The default AMI used by ECS instances is now an NGAP-compliant AMI. This
    will be a breaking change for non-NGAP deployments. If you do not deploy to
    NGAP, you will need to find the AMI ID of the
    [most recent Amazon ECS-optimized AMI](https://docs.aws.amazon.com/AmazonECS/latest/developerguide/ecs-optimized_AMI.html),
    and set the `ecs.amiid` property in your config. Instructions for finding
    the most recent NGAP AMI can be found using
    [these instructions](https://wiki.earthdata.nasa.gov/display/ESKB/Select+an+NGAP+Created+AMI).

- **CUMULUS-1310**

  - Database resources (DynamoDB, ElasticSearch) have been moved to an independent `db` stack.
    Migrations for this version will need to be user-managed. (e.g. [elasticsearch](https://docs.aws.amazon.com/elasticsearch-service/latest/developerguide/es-version-migration.html#snapshot-based-migration) and [dynamoDB](https://docs.aws.amazon.com/datapipeline/latest/DeveloperGuide/dp-template-exports3toddb.html)).
    Order of stack deployment is `iam` -> `db` -> `app`.
  - All stacks can now be deployed using a single `config.yml` file, i.e.: `kes cf deploy --kes-folder app --template node_modules/@cumulus/deployment/[iam|db|app] [...]`
    Backwards-compatible. For development, please re-run `npm run bootstrap` to build new `kes` overrides.
    Deployment docs have been updated to show how to deploy a single-config Cumulus instance.
  - `params` have been moved: Nest `params` fields under `app`, `db` or `iam` to override all Parameters for a particular stack's cloudformation template. Backwards-compatible with multi-config setups.
  - `stackName` and `stackNameNoDash` have been retired. Use `prefix` and `prefixNoDash` instead.
  - The `iams` section in `app/config.yml` IAM roles has been deprecated as a user-facing parameter,
    _unless_ your IAM role ARNs do not match the convention shown in `@cumulus/deployment/app/config.yml`
  - The `vpc.securityGroup` will need to be set with a pre-existing security group ID to use Cumulus in a VPC. Must allow inbound HTTP(S) (Port 443).

- **CUMULUS-1212**

  - `@cumulus/post-to-cmr` will now fail if any granules being processed are missing a metadata file. You can set the new config option `skipMetaCheck` to `true` to pass post-to-cmr without a metadata file.

- **CUMULUS-1232**

  - `@cumulus/sync-granule` will no longer silently pass if no checksum data is provided. It will use input
    from the granule object to:
    - Verify checksum if `checksumType` and `checksumValue` are in the file record OR a checksum file is provided
      (throws `InvalidChecksum` on fail), else log warning that no checksum is available.
    - Then, verify synced S3 file size if `file.size` is in the file record (throws `UnexpectedFileSize` on fail),
      else log warning that no file size is available.
    - Pass the step.

- **CUMULUS-1264**

  - The Cloudformation templating and deployment configuration has been substantially refactored.
    - `CumulusApiDefault` nested stack resource has been renamed to `CumulusApiDistribution`
    - `CumulusApiV1` nested stack resource has been renamed to `CumulusApiBackend`
  - The `urs: true` config option for when defining your lambdas (e.g. in `lambdas.yml`) has been deprecated. There are two new options to replace it:
    - `urs_redirect: 'token'`: This will expose a `TOKEN_REDIRECT_ENDPOINT` environment variable to your lambda that references the `/token` endpoint on the Cumulus backend API
    - `urs_redirect: 'distribution'`: This will expose a `DISTRIBUTION_REDIRECT_ENDPOINT` environment variable to your lambda that references the `/redirect` endpoint on the Cumulus distribution API

- **CUMULUS-1193**

  - The elasticsearch instance is moved behind the VPC.
  - Your account will need an Elasticsearch Service Linked role. This is a one-time setup for the account. You can follow the instructions to use the AWS console or AWS CLI [here](https://docs.aws.amazon.com/IAM/latest/UserGuide/using-service-linked-roles.html) or use the following AWS CLI command: `aws iam create-service-linked-role --aws-service-name es.amazonaws.com`

- **CUMULUS-802**

  - ECS `maxInstances` must be greater than `minInstances`. If you use defaults, no change is required.

- **CUMULUS-1269**
  - Brought Cumulus data models in line with CNM JSON schema:
    - Renamed file object `fileType` field to `type`
    - Renamed file object `fileSize` field to `size`
    - Renamed file object `checksumValue` field to `checksum` where not already done.
    - Added `ancillary` and `linkage` type support to file objects.

### Added

- **CUMULUS-799**

  - Added an S3 Access Metrics package which will take S3 Server Access Logs and
    write access metrics to CloudWatch

- **CUMULUS-1242** - Added `sqs2sfThrottle` lambda. The lambda reads SQS messages for queued executions and uses semaphores to only start new executions if the maximum number of executions defined for the priority key (`cumulus_meta.priorityKey`) has not been reached. Any SQS messages that are read but not used to start executions remain in the queue.

- **CUMULUS-1240**

  - Added `sfSemaphoreDown` lambda. This lambda receives SNS messages and for each message it decrements the semaphore used to track the number of running executions if:
    - the message is for a completed/failed workflow AND
    - the message contains a level of priority (`cumulus_meta.priorityKey`)
  - Added `sfSemaphoreDown` lambda as a subscriber to the `sfTracker` SNS topic

- **CUMULUS-1265**

  - Added `apiConfigs` configuration option to configure API Gateway to be private
  - All internal lambdas configured to run inside the VPC by default
  - Removed references to `NoVpc` lambdas from documentation and `example` folder.

- **CUMULUS-802**
  - Adds autoscaling of ECS clusters
  - Adds autoscaling of ECS services that are handling StepFunction activities

## Changed

- Updated `@cumulus/ingest/http/httpMixin.list()` to trim trailing spaces on discovered filenames

- **CUMULUS-1310**

  - Database resources (DynamoDB, ElasticSearch) have been moved to an independent `db` stack.
    This will enable future updates to avoid affecting database resources or requiring migrations.
    Migrations for this version will need to be user-managed.
    (e.g. [elasticsearch](https://docs.aws.amazon.com/elasticsearch-service/latest/developerguide/es-version-migration.html#snapshot-based-migration) and [dynamoDB](https://docs.aws.amazon.com/datapipeline/latest/DeveloperGuide/dp-template-exports3toddb.html)).
    Order of stack deployment is `iam` -> `db` -> `app`.
  - All stacks can now be deployed using a single `config.yml` file, i.e.: `kes cf deploy --kes-folder app --template node_modules/@cumulus/deployment/[iam|db|app] [...]`
    Backwards-compatible. Please re-run `npm run bootstrap` to build new `kes` overrides.
    Deployment docs have been updated to show how to deploy a single-config Cumulus instance.
  - `params` fields should now be nested under the stack key (i.e. `app`, `db` or `iam`) to provide Parameters for a particular stack's cloudformation template,
    for use with single-config instances. Keys _must_ match the name of the deployment package folder (`app`, `db`, or `iam`).
    Backwards-compatible with multi-config setups.
  - `stackName` and `stackNameNoDash` have been retired as user-facing config parameters. Use `prefix` and `prefixNoDash` instead.
    This will be used to create stack names for all stacks in a single-config use case.
    `stackName` may still be used as an override in multi-config usage, although this is discouraged.
    Warning: overriding the `db` stack's `stackName` will require you to set `dbStackName` in your `app/config.yml`.
    This parameter is required to fetch outputs from the `db` stack to reference in the `app` stack.
  - The `iams` section in `app/config.yml` IAM roles has been retired as a user-facing parameter,
    _unless_ your IAM role ARNs do not match the convention shown in `@cumulus/deployment/app/config.yml`
    In that case, overriding `iams` in your own config is recommended.
  - `iam` and `db` `cloudformation.yml` file names will have respective prefixes (e.g `iam.cloudformation.yml`).
  - Cumulus will now only attempt to create reconciliation reports for buckets of the `private`, `public` and `protected` types.
  - Cumulus will no longer set up its own security group.
    To pass a pre-existing security group for in-VPC deployments as a parameter to the Cumulus template, populate `vpc.securityGroup` in `config.yml`.
    This security group must allow inbound HTTP(S) traffic (Port 443). SSH traffic (Port 22) must be permitted for SSH access to ECS instances.
  - Deployment docs have been updated with examples for the new deployment model.

- **CUMULUS-1236**

  - Moves access to public files behind the distribution endpoint. Authentication is not required, but direct http access has been disallowed.

- **CUMULUS-1223**

  - Adds unauthenticated access for public bucket files to the Distribution API. Public files should be requested the same way as protected files, but for public files a redirect to a self-signed S3 URL will happen without requiring authentication with Earthdata login.

- **CUMULUS-1232**

  - Unifies duplicate handling in `ingest/granule.handleDuplicateFile` for maintainability.
  - Changed `ingest/granule.ingestFile` and `move-granules/index.moveFileRequest` to use new function.
  - Moved file versioning code to `ingest/granule.moveGranuleFileWithVersioning`
  - `ingest/granule.verifyFile` now also tests `file.size` for verification if it is in the file record and throws
    `UnexpectedFileSize` error for file size not matching input.
  - `ingest/granule.verifyFile` logs warnings if checksum and/or file size are not available.

- **CUMULUS-1193**

  - Moved reindex CLI functionality to an API endpoint. See [API docs](https://nasa.github.io/cumulus-api/#elasticsearch-1)

- **CUMULUS-1207**
  - No longer disable lambda event source mappings when disabling a rule

### Fixed

- Updated Lerna publish script so that published Cumulus packages will pin their dependencies on other Cumulus packages to exact versions (e.g. `1.12.1` instead of `^1.12.1`)

- **CUMULUS-1203**

  - Fixes IAM template's use of intrinsic functions such that IAM template overrides now work with kes

- **CUMULUS-1268**
  - Deployment will not fail if there are no ES alarms or ECS services

## [v1.12.1] - 2019-4-8

## [v1.12.0] - 2019-4-4

Note: There was an issue publishing 1.12.0. Upgrade to 1.12.1.

### BREAKING CHANGES

- **CUMULUS-1139**

  - `granule.applyWorkflow` uses the new-style granule record as input to workflows.

- **CUMULUS-1171**

  - Fixed provider handling in the API to make it consistent between protocols.
    NOTE: This is a breaking change. When applying this upgrade, users will need to:
    1. Disable all workflow rules
    2. Update any `http` or `https` providers so that the host field only
       contains a valid hostname or IP address, and the port field contains the
       provider port.
    3. Perform the deployment
    4. Re-enable workflow rules

- **CUMULUS-1176**:

  - `@cumulus/move-granules` input expectations have changed. `@cumulus/files-to-granules` is a new intermediate task to perform input translation in the old style.
    See the Added and Changed sections of this release changelog for more information.

- **CUMULUS-670**

  - The behavior of ParsePDR and related code has changed in this release. PDRs with FILE_TYPEs that do not conform to the PDR ICD (+ TGZ) (https://cdn.earthdata.nasa.gov/conduit/upload/6376/ESDS-RFC-030v1.0.pdf) will fail to parse.

- **CUMULUS-1208**
  - The granule object input to `@cumulus/queue-granules` will now be added to ingest workflow messages **as is**. In practice, this means that if you are using `@cumulus/queue-granules` to trigger ingest workflows and your granule objects input have invalid properties, then your ingest workflows will fail due to schema validation errors.

### Added

- **CUMULUS-777**
  - Added new cookbook entry on configuring Cumulus to track ancillary files.
- **CUMULUS-1183**
  - Kes overrides will now abort with a warning if a workflow step is configured without a corresponding
    lambda configuration
- **CUMULUS-1223**

  - Adds convenience function `@cumulus/common/bucketsConfigJsonObject` for fetching stack's bucket configuration as an object.

- **CUMULUS-853**
  - Updated FakeProcessing example lambda to include option to generate fake browse
  - Added feature documentation for ancillary metadata export, a new cookbook entry describing a workflow with ancillary metadata generation(browse), and related task definition documentation
- **CUMULUS-805**
  - Added a CloudWatch alarm to check running ElasticSearch instances, and a CloudWatch dashboard to view the health of ElasticSearch
  - Specify `AWS_REGION` in `.env` to be used by deployment script
- **CUMULUS-803**
  - Added CloudWatch alarms to check running tasks of each ECS service, and add the alarms to CloudWatch dashboard
- **CUMULUS-670**
  - Added Ancillary Metadata Export feature (see https://nasa.github.io/cumulus/docs/features/ancillary_metadata for more information)
  - Added new Collection file parameter "fileType" that allows configuration of workflow granule file fileType
- **CUMULUS-1184** - Added kes logging output to ensure we always see the state machine reference before failures due to configuration
- **CUMULUS-1105** - Added a dashboard endpoint to serve the dashboard from an S3 bucket
- **CUMULUS-1199** - Moves `s3credentials` endpoint from the backend to the distribution API.
- **CUMULUS-666**
  - Added `@api/endpoints/s3credentials` to allow EarthData Login authorized users to retrieve temporary security credentials for same-region direct S3 access.
- **CUMULUS-671**
  - Added `@packages/integration-tests/api/distribution/getDistributionApiS3SignedUrl()` to return the S3 signed URL for a file protected by the distribution API
- **CUMULUS-672**
  - Added `cmrMetadataFormat` and `cmrConceptId` to output for individual granules from `@cumulus/post-to-cmr`. `cmrMetadataFormat` will be read from the `cmrMetadataFormat` generated for each granule in `@cumulus/cmrjs/publish2CMR()`
  - Added helpers to `@packages/integration-tests/api/distribution`:
    - `getDistributionApiFileStream()` returns a stream to download files protected by the distribution API
    - `getDistributionFileUrl()` constructs URLs for requesting files from the distribution API
- **CUMULUS-1185** `@cumulus/api/models/Granule.removeGranuleFromCmrByGranule` to replace `@cumulus/api/models/Granule.removeGranuleFromCmr` and use the Granule UR from the CMR metadata to remove the granule from CMR

- **CUMULUS-1101**

  - Added new `@cumulus/checksum` package. This package provides functions to calculate and validate checksums.
  - Added new checksumming functions to `@cumulus/common/aws`: `calculateS3ObjectChecksum` and `validateS3ObjectChecksum`, which depend on the `checksum` package.

- CUMULUS-1171

  - Added `@cumulus/common` API documentation to `packages/common/docs/API.md`
  - Added an `npm run build-docs` task to `@cumulus/common`
  - Added `@cumulus/common/string#isValidHostname()`
  - Added `@cumulus/common/string#match()`
  - Added `@cumulus/common/string#matches()`
  - Added `@cumulus/common/string#toLower()`
  - Added `@cumulus/common/string#toUpper()`
  - Added `@cumulus/common/URLUtils#buildURL()`
  - Added `@cumulus/common/util#isNil()`
  - Added `@cumulus/common/util#isNull()`
  - Added `@cumulus/common/util#isUndefined()`
  - Added `@cumulus/common/util#negate()`

- **CUMULUS-1176**

  - Added new `@cumulus/files-to-granules` task to handle converting file array output from `cumulus-process` tasks into granule objects.
    Allows simplification of `@cumulus/move-granules` and `@cumulus/post-to-cmr`, see Changed section for more details.

- CUMULUS-1151 Compare the granule holdings in CMR with Cumulus' internal data store
- CUMULUS-1152 Compare the granule file holdings in CMR with Cumulus' internal data store

### Changed

- **CUMULUS-1216** - Updated `@cumulus/ingest/granule/ingestFile` to download files to expected staging location.
- **CUMULUS-1208** - Updated `@cumulus/ingest/queue/enqueueGranuleIngestMessage()` to not transform granule object passed to it when building an ingest message
- **CUMULUS-1198** - `@cumulus/ingest` no longer enforces any expectations about whether `provider_path` contains a leading slash or not.
- **CUMULUS-1170**
  - Update scripts and docs to use `npm` instead of `yarn`
  - Use `package-lock.json` files to ensure matching versions of npm packages
  - Update CI builds to use `npm ci` instead of `npm install`
- **CUMULUS-670**
  - Updated ParsePDR task to read standard PDR types+ (+ tgz as an external customer requirement) and add a fileType to granule-files on Granule discovery
  - Updated ParsePDR to fail if unrecognized type is used
  - Updated all relevant task schemas to include granule->files->filetype as a string value
  - Updated tests/test fixtures to include the fileType in the step function/task inputs and output validations as needed
  - Updated MoveGranules task to handle incoming configuration with new "fileType" values and to add them as appropriate to the lambda output.
  - Updated DiscoverGranules step/related workflows to read new Collection file parameter fileType that will map a discovered file to a workflow fileType
  - Updated CNM parser to add the fileType to the defined granule file fileType on ingest and updated integration tests to verify/validate that behavior
  - Updated generateEcho10XMLString in cmr-utils.js to use a map/related library to ensure order as CMR requires ordering for their online resources.
  - Updated post-to-cmr task to appropriately export CNM filetypes to CMR in echo10/UMM exports
- **CUMULUS-1139** - Granules stored in the API contain a `files` property. That schema has been greatly
  simplified and now better matches the CNM format.
  - The `name` property has been renamed to `fileName`.
  - The `filepath` property has been renamed to `key`.
  - The `checksumValue` property has been renamed to `checksum`.
  - The `path` property has been removed.
  - The `url_path` property has been removed.
  - The `filename` property (which contained an `s3://` URL) has been removed, and the `bucket`
    and `key` properties should be used instead. Any requests sent to the API containing a `granule.files[].filename`
    property will be rejected, and any responses coming back from the API will not contain that
    `filename` property.
  - A `source` property has been added, which is a URL indicating the original source of the file.
  - `@cumulus/ingest/granule.moveGranuleFiles()` no longer includes a `filename` field in its
    output. The `bucket` and `key` fields should be used instead.
- **CUMULUS-672**

  - Changed `@cumulus/integration-tests/api/EarthdataLogin.getEarthdataLoginRedirectResponse` to `@cumulus/integration-tests/api/EarthdataLogin.getEarthdataAccessToken`. The new function returns an access response from Earthdata login, if successful.
  - `@cumulus/integration-tests/cmr/getOnlineResources` now accepts an object of options, including `cmrMetadataFormat`. Based on the `cmrMetadataFormat`, the function will correctly retrieve the online resources for each metadata format (ECHO10, UMM-G)

- **CUMULUS-1101**

  - Moved `@cumulus/common/file/getFileChecksumFromStream` into `@cumulus/checksum`, and renamed it to `generateChecksumFromStream`.
    This is a breaking change for users relying on `@cumulus/common/file/getFileChecksumFromStream`.
  - Refactored `@cumulus/ingest/Granule` to depend on new `common/aws` checksum functions and remove significantly present checksumming code.
    - Deprecated `@cumulus/ingest/granule.validateChecksum`. Replaced with `@cumulus/ingest/granule.verifyFile`.
    - Renamed `granule.getChecksumFromFile` to `granule.retrieveSuppliedFileChecksumInformation` to be more accurate.
  - Deprecated `@cumulus/common/aws.checksumS3Objects`. Use `@cumulus/common/aws.calculateS3ObjectChecksum` instead.

- CUMULUS-1171

  - Fixed provider handling in the API to make it consistent between protocols.
    Before this change, FTP providers were configured using the `host` and
    `port` properties. HTTP providers ignored `port` and `protocol`, and stored
    an entire URL in the `host` property. Updated the API to only accept valid
    hostnames or IP addresses in the `provider.host` field. Updated ingest code
    to properly build HTTP and HTTPS URLs from `provider.protocol`,
    `provider.host`, and `provider.port`.
  - The default provider port was being set to 21, no matter what protocol was
    being used. Removed that default.

- **CUMULUS-1176**

  - `@cumulus/move-granules` breaking change:
    Input to `move-granules` is now expected to be in the form of a granules object (i.e. `{ granules: [ { ... }, { ... } ] }`);
    For backwards compatibility with array-of-files outputs from processing steps, use the new `@cumulus/files-to-granules` task as an intermediate step.
    This task will perform the input translation. This change allows `move-granules` to be simpler and behave more predictably.
    `config.granuleIdExtraction` and `config.input_granules` are no longer needed/used by `move-granules`.
  - `@cumulus/post-to-cmr`: `config.granuleIdExtraction` is no longer needed/used by `post-to-cmr`.

- CUMULUS-1174
  - Better error message and stacktrace for S3KeyPairProvider error reporting.

### Fixed

- **CUMULUS-1218** Reconciliation report will now scan only completed granules.
- `@cumulus/api` files and granules were not getting indexed correctly because files indexing was failing in `db-indexer`
- `@cumulus/deployment` A bug in the Cloudformation template was preventing the API from being able to be launched in a VPC, updated the IAM template to give the permissions to be able to run the API in a VPC

### Deprecated

- `@cumulus/api/models/Granule.removeGranuleFromCmr`, instead use `@cumulus/api/models/Granule.removeGranuleFromCmrByGranule`
- `@cumulus/ingest/granule.validateChecksum`, instead use `@cumulus/ingest/granule.verifyFile`
- `@cumulus/common/aws.checksumS3Objects`, instead use `@cumulus/common/aws.calculateS3ObjectChecksum`
- `@cumulus/cmrjs`: `getGranuleId` and `getCmrFiles` are deprecated due to changes in input handling.

## [v1.11.3] - 2019-3-5

### Added

- **CUMULUS-1187** - Added `@cumulus/ingest/granule/duplicateHandlingType()` to determine how duplicate files should be handled in an ingest workflow

### Fixed

- **CUMULUS-1187** - workflows not respecting the duplicate handling value specified in the collection
- Removed refreshToken schema requirement for OAuth

## [v1.11.2] - 2019-2-15

### Added

- CUMULUS-1169
  - Added a `@cumulus/common/StepFunctions` module. It contains functions for querying the AWS
    StepFunctions API. These functions have the ability to retry when a ThrottlingException occurs.
  - Added `@cumulus/common/aws.retryOnThrottlingException()`, which will wrap a function in code to
    retry on ThrottlingExceptions.
  - Added `@cumulus/common/test-utils.throttleOnce()`, which will cause a function to return a
    ThrottlingException the first time it is called, then return its normal result after that.
- CUMULUS-1103 Compare the collection holdings in CMR with Cumulus' internal data store
- CUMULUS-1099 Add support for UMMG JSON metadata versions > 1.4.
  - If a version is found in the metadata object, that version is used for processing and publishing to CMR otherwise, version 1.4 is assumed.
- CUMULUS-678
  - Added support for UMMG json v1.4 metadata files.
    `reconcileCMRMetadata` added to `@cumulus/cmrjs` to update metadata record with new file locations.
    `@cumulus/common/errors` adds two new error types `CMRMetaFileNotFound` and `InvalidArgument`.
    `@cumulus/common/test-utils` adds new function `randomId` to create a random string with id to help in debugging.
    `@cumulus/common/BucketsConfig` adds a new helper class `BucketsConfig` for working with bucket stack configuration and bucket names.
    `@cumulus/common/aws` adds new function `s3PutObjectTagging` as a convenience for the aws [s3().putObjectTagging](https://docs.aws.amazon.com/AWSJavaScriptSDK/latest/AWS/S3.html#putObjectTagging-property) function.
    `@cumulus/cmrjs` Adds: - `isCMRFile` - Identify an echo10(xml) or UMMG(json) metadata file. - `metadataObjectFromCMRFile` Read and parse CMR XML file from s3. - `updateCMRMetadata` Modify a cmr metadata (xml/json) file with updated information. - `publish2CMR` Posts XML or UMMG CMR data to CMR service. - `reconcileCMRMetadata` Reconciles cmr metadata file after a file moves.
- Adds some ECS and other permissions to StepRole to enable running ECS tasks from a workflow
- Added Apache logs to cumulus api and distribution lambdas
- **CUMULUS-1119** - Added `@cumulus/integration-tests/api/EarthdataLogin.getEarthdataLoginRedirectResponse` helper for integration tests to handle login with Earthdata and to return response from redirect to Cumulus API
- **CUMULUS-673** Added `@cumulus/common/file/getFileChecksumFromStream` to get file checksum from a readable stream

### Fixed

- CUMULUS-1123
  - Cloudformation template overrides now work as expected

### Changed

- CUMULUS-1169
  - Deprecated the `@cumulus/common/step-functions` module.
  - Updated code that queries the StepFunctions API to use the retry-enabled functions from
    `@cumulus/common/StepFunctions`
- CUMULUS-1121
  - Schema validation is now strongly enforced when writing to the database.
    Additional properties are not allowed and will result in a validation error.
- CUMULUS-678
  `tasks/move-granules` simplified and refactored to use functionality from cmrjs.
  `ingest/granules.moveGranuleFiles` now just moves granule files and returns a list of the updated files. Updating metadata now handled by `@cumulus/cmrjs/reconcileCMRMetadata`.
  `move-granules.updateGranuleMetadata` refactored and bugs fixed in the case of a file matching multiple collection.files.regexps.
  `getCmrXmlFiles` simplified and now only returns an object with the cmrfilename and the granuleId.
  `@cumulus/test-processing` - test processing task updated to generate UMM-G metadata

- CUMULUS-1043

  - `@cumulus/api` now uses [express](http://expressjs.com/) as the API engine.
  - All `@cumulus/api` endpoints on ApiGateway are consolidated to a single endpoint the uses `{proxy+}` definition.
  - All files under `packages/api/endpoints` along with associated tests are updated to support express's request and response objects.
  - Replaced environment variables `internal`, `bucket` and `systemBucket` with `system_bucket`.
  - Update `@cumulus/integration-tests` to work with updated cumulus-api express endpoints

- `@cumulus/integration-tests` - `buildAndExecuteWorkflow` and `buildWorkflow` updated to take a `meta` param to allow for additional fields to be added to the workflow `meta`

- **CUMULUS-1049** Updated `Retrieve Execution Status API` in `@cumulus/api`: If the execution doesn't exist in Step Function API, Cumulus API returns the execution status information from the database.

- **CUMULUS-1119**
  - Renamed `DISTRIBUTION_URL` environment variable to `DISTRIBUTION_ENDPOINT`
  - Renamed `DEPLOYMENT_ENDPOINT` environment variable to `DISTRIBUTION_REDIRECT_ENDPOINT`
  - Renamed `API_ENDPOINT` environment variable to `TOKEN_REDIRECT_ENDPOINT`

### Removed

- Functions deprecated before 1.11.0:
  - @cumulus/api/models/base: static Manager.createTable() and static Manager.deleteTable()
  - @cumulus/ingest/aws/S3
  - @cumulus/ingest/aws/StepFunction.getExecution()
  - @cumulus/ingest/aws/StepFunction.pullEvent()
  - @cumulus/ingest/consumer.Consume
  - @cumulus/ingest/granule/Ingest.getBucket()

### Deprecated

`@cmrjs/ingestConcept`, instead use the CMR object methods. `@cmrjs/CMR.ingestGranule` or `@cmrjs/CMR.ingestCollection`
`@cmrjs/searchConcept`, instead use the CMR object methods. `@cmrjs/CMR.searchGranules` or `@cmrjs/CMR.searchCollections`
`@cmrjs/deleteConcept`, instead use the CMR object methods. `@cmrjs/CMR.deleteGranule` or `@cmrjs/CMR.deleteCollection`

## [v1.11.1] - 2018-12-18

**Please Note**

- Ensure your `app/config.yml` has a `clientId` specified in the `cmr` section. This will allow CMR to identify your requests for better support and metrics.
  - For an example, please see [the example config](https://github.com/nasa/cumulus/blob/1c7e2bf41b75da9f87004c4e40fbcf0f39f56794/example/app/config.yml#L128).

### Added

- Added a `/tokenDelete` endpoint in `@cumulus/api` to delete access token records

### Changed

- CUMULUS-678
  `@cumulus/ingest/crypto` moved and renamed to `@cumulus/common/key-pair-provider`
  `@cumulus/ingest/aws` function: `KMSDecryptionFailed` and class: `KMS` extracted and moved to `@cumulus/common` and `KMS` is exported as `KMSProvider` from `@cumulus/common/key-pair-provider`
  `@cumulus/ingest/granule` functions: `publish`, `getGranuleId`, `getXMLMetadataAsString`, `getMetadataBodyAndTags`, `parseXmlString`, `getCmrXMLFiles`, `postS3Object`, `contructOnlineAccessUrls`, `updateMetadata`, extracted and moved to `@cumulus/cmrjs`
  `getGranuleId`, `getCmrXMLFiles`, `publish`, `updateMetadata` removed from `@cumulus/ingest/granule` and added to `@cumulus/cmrjs`;
  `updateMetadata` renamed `updateCMRMetadata`.
  `@cumulus/ingest` test files renamed.
- **CUMULUS-1070**
  - Add `'Client-Id'` header to all `@cumulus/cmrjs` requests (made via `searchConcept`, `ingestConcept`, and `deleteConcept`).
  - Updated `cumulus/example/app/config.yml` entry for `cmr.clientId` to use stackName for easier CMR-side identification.

## [v1.11.0] - 2018-11-30

**Please Note**

- Redeploy IAM roles:
  - CUMULUS-817 includes a migration that requires reconfiguration/redeployment of IAM roles. Please see the [upgrade instructions](https://nasa.github.io/cumulus/docs/upgrade/1.11.0) for more information.
  - CUMULUS-977 includes a few new SNS-related permissions added to the IAM roles that will require redeployment of IAM roles.
- `cumulus-message-adapter` v1.0.13+ is required for `@cumulus/api` granule reingest API to work properly. The latest version should be downloaded automatically by kes.
- A `TOKEN_SECRET` value (preferably 256-bit for security) must be added to `.env` to securely sign JWTs used for authorization in `@cumulus/api`

### Changed

- **CUUMULUS-1000** - Distribution endpoint now persists logins, instead of
  redirecting to Earthdata Login on every request
- **CUMULUS-783 CUMULUS-790** - Updated `@cumulus/sync-granule` and `@cumulus/move-granules` tasks to always overwrite existing files for manually-triggered reingest.
- **CUMULUS-906** - Updated `@cumulus/api` granule reingest API to
  - add `reingestGranule: true` and `forceDuplicateOverwrite: true` to Cumulus message `cumulus_meta.cumulus_context` field to indicate that the workflow is a manually triggered re-ingest.
  - return warning message to operator when duplicateHandling is not `replace`
  - `cumulus-message-adapter` v1.0.13+ is required.
- **CUMULUS-793** - Updated the granule move PUT request in `@cumulus/api` to reject the move with a 409 status code if one or more of the files already exist at the destination location
- Updated `@cumulus/helloworld` to use S3 to store state for pass on retry tests
- Updated `@cumulus/ingest`:
  - [Required for MAAP] `http.js#list` will now find links with a trailing whitespace
  - Removed code from `granule.js` which looked for files in S3 using `{ Bucket: discoveredFile.bucket, Key: discoveredFile.name }`. This is obsolete since `@cumulus/ingest` uses a `file-staging` and `constructCollectionId()` directory prefixes by default.
- **CUMULUS-989**
  - Updated `@cumulus/api` to use [JWT (JSON Web Token)](https://jwt.io/introduction/) as the transport format for API authorization tokens and to use JWT verification in the request authorization
  - Updated `/token` endpoint in `@cumulus/api` to return tokens as JWTs
  - Added a `/refresh` endpoint in `@cumulus/api` to request new access tokens from the OAuth provider using the refresh token
  - Added `refreshAccessToken` to `@cumulus/api/lib/EarthdataLogin` to manage refresh token requests with the Earthdata OAuth provider

### Added

- **CUMULUS-1050**
  - Separated configuration flags for originalPayload/finalPayload cleanup such that they can be set to different retention times
- **CUMULUS-798**
  - Added daily Executions cleanup CloudWatch event that triggers cleanExecutions lambda
  - Added cleanExecutions lambda that removes finalPayload/originalPayload field entries for records older than configured timeout value (execution_payload_retention_period), with a default of 30 days
- **CUMULUS-815/816**
  - Added 'originalPayload' and 'finalPayload' fields to Executions table
  - Updated Execution model to populate originalPayload with the execution payload on record creation
  - Updated Execution model code to populate finalPayload field with the execution payload on execution completion
  - Execution API now exposes the above fields
- **CUMULUS-977**
  - Rename `kinesisConsumer` to `messageConsumer` as it handles both Kinesis streams and SNS topics as of this version.
  - Add `sns`-type rule support. These rules create a subscription between an SNS topic and the `messageConsumer`.
    When a message is received, `messageConsumer` is triggered and passes the SNS message (JSON format expected) in
    its entirety to the workflow in the `payload` field of the Cumulus message. For more information on sns-type rules,
    see the [documentation](https://nasa.github.io/cumulus/docs/data-cookbooks/setup#rules).
- **CUMULUS-975**
  - Add `KinesisInboundEventLogger` and `KinesisOutboundEventLogger` API lambdas. These lambdas
    are utilized to dump incoming and outgoing ingest workflow kinesis streams
    to cloudwatch for analytics in case of AWS/stream failure.
  - Update rules model to allow tracking of log_event ARNs related to
    Rule event logging. Kinesis rule types will now automatically log
    incoming events via a Kinesis event triggered lambda.
    CUMULUS-975-migration-4
  - Update migration code to require explicit migration names per run
  - Added migration_4 to migrate/update existing Kinesis rules to have a log event mapping
  - Added new IAM policy for migration lambda
- **CUMULUS-775**
  - Adds a instance metadata endpoint to the `@cumulus/api` package.
  - Adds a new convenience function `hostId` to the `@cumulus/cmrjs` to help build environment specific cmr urls.
  - Fixed `@cumulus/cmrjs.searchConcept` to search and return CMR results.
  - Modified `@cumulus/cmrjs.CMR.searchGranule` and `@cumulus/cmrjs.CMR.searchCollection` to include CMR's provider as a default parameter to searches.
- **CUMULUS-965**
  - Add `@cumulus/test-data.loadJSONTestData()`,
    `@cumulus/test-data.loadTestData()`, and
    `@cumulus/test-data.streamTestData()` to safely load test data. These
    functions should be used instead of using `require()` to load test data,
    which could lead to tests interfering with each other.
  - Add a `@cumulus/common/util/deprecate()` function to mark a piece of code as
    deprecated
- **CUMULUS-986**
  - Added `waitForTestExecutionStart` to `@cumulus/integration-tests`
- **CUMULUS-919**
  - In `@cumulus/deployment`, added support for NGAP permissions boundaries for IAM roles with `useNgapPermissionBoundary` flag in `iam/config.yml`. Defaults to false.

### Fixed

- Fixed a bug where FTP sockets were not closed after an error, keeping the Lambda function active until it timed out [CUMULUS-972]
- **CUMULUS-656**
  - The API will no longer allow the deletion of a provider if that provider is
    referenced by a rule
  - The API will no longer allow the deletion of a collection if that collection
    is referenced by a rule
- Fixed a bug where `@cumulus/sf-sns-report` was not pulling large messages from S3 correctly.

### Deprecated

- `@cumulus/ingest/aws/StepFunction.pullEvent()`. Use `@cumulus/common/aws.pullStepFunctionEvent()`.
- `@cumulus/ingest/consumer.Consume` due to unpredictable implementation. Use `@cumulus/ingest/consumer.Consumer`.
  Call `Consumer.consume()` instead of `Consume.read()`.

## [v1.10.4] - 2018-11-28

### Added

- **CUMULUS-1008**
  - New `config.yml` parameter for SQS consumers: `sqs_consumer_rate: (default 500)`, which is the maximum number of
    messages the consumer will attempt to process per execution. Currently this is only used by the sf-starter consumer,
    which runs every minute by default, making this a messages-per-minute upper bound. SQS does not guarantee the number
    of messages returned per call, so this is not a fixed rate of consumption, only attempted number of messages received.

### Deprecated

- `@cumulus/ingest/consumer.Consume` due to unpredictable implementation. Use `@cumulus/ingest/consumer.Consumer`.

### Changed

- Backported update of `packages/api` dependency `@mapbox/dyno` to `1.4.2` to mitigate `event-stream` vulnerability.

## [v1.10.3] - 2018-10-31

### Added

- **CUMULUS-817**
  - Added AWS Dead Letter Queues for lambdas that are scheduled asynchronously/such that failures show up only in cloudwatch logs.
- **CUMULUS-956**
  - Migrated developer documentation and data-cookbooks to Docusaurus
    - supports versioning of documentation
  - Added `docs/docs-how-to.md` to outline how to do things like add new docs or locally install for testing.
  - Deployment/CI scripts have been updated to work with the new format
- **CUMULUS-811**
  - Added new S3 functions to `@cumulus/common/aws`:
    - `aws.s3TagSetToQueryString`: converts S3 TagSet array to querystring (for use with upload()).
    - `aws.s3PutObject`: Returns promise of S3 `putObject`, which puts an object on S3
    - `aws.s3CopyObject`: Returns promise of S3 `copyObject`, which copies an object in S3 to a new S3 location
    - `aws.s3GetObjectTagging`: Returns promise of S3 `getObjectTagging`, which returns an object containing an S3 TagSet.
  - `@/cumulus/common/aws.s3PutObject` defaults to an explicit `ACL` of 'private' if not overridden.
  - `@/cumulus/common/aws.s3CopyObject` defaults to an explicit `TaggingDirective` of 'COPY' if not overridden.

### Deprecated

- **CUMULUS-811**
  - Deprecated `@cumulus/ingest/aws.S3`. Member functions of this class will now
    log warnings pointing to similar functionality in `@cumulus/common/aws`.

## [v1.10.2] - 2018-10-24

### Added

- **CUMULUS-965**
  - Added a `@cumulus/logger` package
- **CUMULUS-885**
  - Added 'human readable' version identifiers to Lambda Versioning lambda aliases
- **CUMULUS-705**
  - Note: Make sure to update the IAM stack when deploying this update.
  - Adds an AsyncOperations model and associated DynamoDB table to the
    `@cumulus/api` package
  - Adds an /asyncOperations endpoint to the `@cumulus/api` package, which can
    be used to fetch the status of an AsyncOperation.
  - Adds a /bulkDelete endpoint to the `@cumulus/api` package, which performs an
    asynchronous bulk-delete operation. This is a stub right now which is only
    intended to demonstration how AsyncOperations work.
  - Adds an AsyncOperation ECS task to the `@cumulus/api` package, which will
    fetch an Lambda function, run it in ECS, and then store the result to the
    AsyncOperations table in DynamoDB.
- **CUMULUS-851** - Added workflow lambda versioning feature to allow in-flight workflows to use lambda versions that were in place when a workflow was initiated

  - Updated Kes custom code to remove logic that used the CMA file key to determine template compilation logic. Instead, utilize a `customCompilation` template configuration flag to indicate a template should use Cumulus's kes customized methods instead of 'core'.
  - Added `useWorkflowLambdaVersions` configuration option to enable the lambdaVersioning feature set. **This option is set to true by default** and should be set to false to disable the feature.
  - Added uniqueIdentifier configuration key to S3 sourced lambdas to optionally support S3 lambda resource versioning within this scheme. This key must be unique for each modified version of the lambda package and must be updated in configuration each time the source changes.
  - Added a new nested stack template that will create a `LambdaVersions` stack that will take lambda parameters from the base template, generate lambda versions/aliases and return outputs with references to the most 'current' lambda alias reference, and updated 'core' template to utilize these outputs (if `useWorkflowLambdaVersions` is enabled).

- Created a `@cumulus/api/lib/OAuth2` interface, which is implemented by the
  `@cumulus/api/lib/EarthdataLogin` and `@cumulus/api/lib/GoogleOAuth2` classes.
  Endpoints that need to handle authentication will determine which class to use
  based on environment variables. This also greatly simplifies testing.
- Added `@cumulus/api/lib/assertions`, containing more complex AVA test assertions
- Added PublishGranule workflow to publish a granule to CMR without full reingest. (ingest-in-place capability)

- `@cumulus/integration-tests` new functionality:
  - `listCollections` to list collections from a provided data directory
  - `deleteCollection` to delete list of collections from a deployed stack
  - `cleanUpCollections` combines the above in one function.
  - `listProviders` to list providers from a provided data directory
  - `deleteProviders` to delete list of providers from a deployed stack
  - `cleanUpProviders` combines the above in one function.
  - `@cumulus/integrations-tests/api.js`: `deleteGranule` and `deletePdr` functions to make `DELETE` requests to Cumulus API
  - `rules` API functionality for posting and deleting a rule and listing all rules
  - `wait-for-deploy` lambda for use in the redeployment tests
- `@cumulus/ingest/granule.js`: `ingestFile` inserts new `duplicate_found: true` field in the file's record if a duplicate file already exists on S3.
- `@cumulus/api`: `/execution-status` endpoint requests and returns complete execution output if execution output is stored in S3 due to size.
- Added option to use environment variable to set CMR host in `@cumulus/cmrjs`.
- **CUMULUS-781** - Added integration tests for `@cumulus/sync-granule` when `duplicateHandling` is set to `replace` or `skip`
- **CUMULUS-791** - `@cumulus/move-granules`: `moveFileRequest` inserts new `duplicate_found: true` field in the file's record if a duplicate file already exists on S3. Updated output schema to document new `duplicate_found` field.

### Removed

- Removed `@cumulus/common/fake-earthdata-login-server`. Tests can now create a
  service stub based on `@cumulus/api/lib/OAuth2` if testing requires handling
  authentication.

### Changed

- **CUMULUS-940** - modified `@cumulus/common/aws` `receiveSQSMessages` to take a parameter object instead of positional parameters. All defaults remain the same, but now access to long polling is available through `options.waitTimeSeconds`.
- **CUMULUS-948** - Update lambda functions `CNMToCMA` and `CnmResponse` in the `cumulus-data-shared` bucket and point the default stack to them.
- **CUMULUS-782** - Updated `@cumulus/sync-granule` task and `Granule.ingestFile` in `@cumulus/ingest` to keep both old and new data when a destination file with different checksum already exists and `duplicateHandling` is `version`
- Updated the config schema in `@cumulus/move-granules` to include the `moveStagedFiles` param.
- **CUMULUS-778** - Updated config schema and documentation in `@cumulus/sync-granule` to include `duplicateHandling` parameter for specifying how duplicate filenames should be handled
- **CUMULUS-779** - Updated `@cumulus/sync-granule` to throw `DuplicateFile` error when destination files already exist and `duplicateHandling` is `error`
- **CUMULUS-780** - Updated `@cumulus/sync-granule` to use `error` as the default for `duplicateHandling` when it is not specified
- **CUMULUS-780** - Updated `@cumulus/api` to use `error` as the default value for `duplicateHandling` in the `Collection` model
- **CUMULUS-785** - Updated the config schema and documentation in `@cumulus/move-granules` to include `duplicateHandling` parameter for specifying how duplicate filenames should be handled
- **CUMULUS-786, CUMULUS-787** - Updated `@cumulus/move-granules` to throw `DuplicateFile` error when destination files already exist and `duplicateHandling` is `error` or not specified
- **CUMULUS-789** - Updated `@cumulus/move-granules` to keep both old and new data when a destination file with different checksum already exists and `duplicateHandling` is `version`

### Fixed

- `getGranuleId` in `@cumulus/ingest` bug: `getGranuleId` was constructing an error using `filename` which was undefined. The fix replaces `filename` with the `uri` argument.
- Fixes to `del` in `@cumulus/api/endpoints/granules.js` to not error/fail when not all files exist in S3 (e.g. delete granule which has only 2 of 3 files ingested).
- `@cumulus/deployment/lib/crypto.js` now checks for private key existence properly.

## [v1.10.1] - 2018-09-4

### Fixed

- Fixed cloudformation template errors in `@cumulus/deployment/`
  - Replaced references to Fn::Ref: with Ref:
  - Moved long form template references to a newline

## [v1.10.0] - 2018-08-31

### Removed

- Removed unused and broken code from `@cumulus/common`
  - Removed `@cumulus/common/test-helpers`
  - Removed `@cumulus/common/task`
  - Removed `@cumulus/common/message-source`
  - Removed the `getPossiblyRemote` function from `@cumulus/common/aws`
  - Removed the `startPromisedSfnExecution` function from `@cumulus/common/aws`
  - Removed the `getCurrentSfnTask` function from `@cumulus/common/aws`

### Changed

- **CUMULUS-839** - In `@cumulus/sync-granule`, 'collection' is now an optional config parameter

### Fixed

- **CUMULUS-859** Moved duplicate code in `@cumulus/move-granules` and `@cumulus/post-to-cmr` to `@cumulus/ingest`. Fixed imports making assumptions about directory structure.
- `@cumulus/ingest/consumer` correctly limits the number of messages being received and processed from SQS. Details:
  - **Background:** `@cumulus/api` includes a lambda `<stack-name>-sqs2sf` which processes messages from the `<stack-name>-startSF` SQS queue every minute. The `sqs2sf` lambda uses `@cumulus/ingest/consumer` to receive and process messages from SQS.
  - **Bug:** More than `messageLimit` number of messages were being consumed and processed from the `<stack-name>-startSF` SQS queue. Many step functions were being triggered simultaneously by the lambda `<stack-name>-sqs2sf` (which consumes every minute from the `startSF` queue) and resulting in step function failure with the error: `An error occurred (ThrottlingException) when calling the GetExecutionHistory`.
  - **Fix:** `@cumulus/ingest/consumer#processMessages` now processes messages until `timeLimit` has passed _OR_ once it receives up to `messageLimit` messages. `sqs2sf` is deployed with a [default `messageLimit` of 10](https://github.com/nasa/cumulus/blob/670000c8a821ff37ae162385f921c40956e293f7/packages/deployment/app/config.yml#L147).
  - **IMPORTANT NOTE:** `consumer` will actually process up to `messageLimit * 2 - 1` messages. This is because sometimes `receiveSQSMessages` will return less than `messageLimit` messages and thus the consumer will continue to make calls to `receiveSQSMessages`. For example, given a `messageLimit` of 10 and subsequent calls to `receiveSQSMessages` returns up to 9 messages, the loop will continue and a final call could return up to 10 messages.

## [v1.9.1] - 2018-08-22

**Please Note** To take advantage of the added granule tracking API functionality, updates are required for the message adapter and its libraries. You should be on the following versions:

- `cumulus-message-adapter` 1.0.9+
- `cumulus-message-adapter-js` 1.0.4+
- `cumulus-message-adapter-java` 1.2.7+
- `cumulus-message-adapter-python` 1.0.5+

### Added

- **CUMULUS-687** Added logs endpoint to search for logs from a specific workflow execution in `@cumulus/api`. Added integration test.
- **CUMULUS-836** - `@cumulus/deployment` supports a configurable docker storage driver for ECS. ECS can be configured with either `devicemapper` (the default storage driver for AWS ECS-optimized AMIs) or `overlay2` (the storage driver used by the NGAP 2.0 AMI). The storage driver can be configured in `app/config.yml` with `ecs.docker.storageDriver: overlay2 | devicemapper`. The default is `overlay2`.
  - To support this configuration, a [Handlebars](https://handlebarsjs.com/) helper `ifEquals` was added to `packages/deployment/lib/kes.js`.
- **CUMULUS-836** - `@cumulus/api` added IAM roles required by the NGAP 2.0 AMI. The NGAP 2.0 AMI runs a script `register_instances_with_ssm.py` which requires the ECS IAM role to include `ec2:DescribeInstances` and `ssm:GetParameter` permissions.

### Fixed

- **CUMULUS-836** - `@cumulus/deployment` uses `overlay2` driver by default and does not attempt to write `--storage-opt dm.basesize` to fix [this error](https://github.com/moby/moby/issues/37039).
- **CUMULUS-413** Kinesis processing now captures all errors.
  - Added kinesis fallback mechanism when errors occur during record processing.
  - Adds FallbackTopicArn to `@cumulus/api/lambdas.yml`
  - Adds fallbackConsumer lambda to `@cumulus/api`
  - Adds fallbackqueue option to lambda definitions capture lambda failures after three retries.
  - Adds kinesisFallback SNS topic to signal incoming errors from kinesis stream.
  - Adds kinesisFailureSQS to capture fully failed events from all retries.
- **CUMULUS-855** Adds integration test for kinesis' error path.
- **CUMULUS-686** Added workflow task name and version tracking via `@cumulus/api` executions endpoint under new `tasks` property, and under `workflow_tasks` in step input/output.
  - Depends on `cumulus-message-adapter` 1.0.9+, `cumulus-message-adapter-js` 1.0.4+, `cumulus-message-adapter-java` 1.2.7+ and `cumulus-message-adapter-python` 1.0.5+
- **CUMULUS-771**
  - Updated sync-granule to stream the remote file to s3
  - Added integration test for ingesting granules from ftp provider
  - Updated http/https integration tests for ingesting granules from http/https providers
- **CUMULUS-862** Updated `@cumulus/integration-tests` to handle remote lambda output
- **CUMULUS-856** Set the rule `state` to have default value `ENABLED`

### Changed

- In `@cumulus/deployment`, changed the example app config.yml to have additional IAM roles

## [v1.9.0] - 2018-08-06

**Please note** additional information and upgrade instructions [here](https://nasa.github.io/cumulus/docs/upgrade/1.9.0)

### Added

- **CUMULUS-712** - Added integration tests verifying expected behavior in workflows
- **GITC-776-2** - Add support for versioned collections

### Fixed

- **CUMULUS-832**
  - Fixed indentation in example config.yml in `@cumulus/deployment`
  - Fixed issue with new deployment using the default distribution endpoint in `@cumulus/deployment` and `@cumulus/api`

## [v1.8.1] - 2018-08-01

**Note** IAM roles should be re-deployed with this release.

- **Cumulus-726**
  - Added function to `@cumulus/integration-tests`: `sfnStep` includes `getStepInput` which returns the input to the schedule event of a given step function step.
  - Added IAM policy `@cumulus/deployment`: Lambda processing IAM role includes `kinesis::PutRecord` so step function lambdas can write to kinesis streams.
- **Cumulus Community Edition**
  - Added Google OAuth authentication token logic to `@cumulus/api`. Refactored token endpoint to use environment variable flag `OAUTH_PROVIDER` when determining with authentication method to use.
  - Added API Lambda memory configuration variable `api_lambda_memory` to `@cumulus/api` and `@cumulus/deployment`.

### Changed

- **Cumulus-726**
  - Changed function in `@cumulus/api`: `models/rules.js#addKinesisEventSource` was modified to call to `deleteKinesisEventSource` with all required parameters (rule's name, arn and type).
  - Changed function in `@cumulus/integration-tests`: `getStepOutput` can now be used to return output of failed steps. If users of this function want the output of a failed event, they can pass a third parameter `eventType` as `'failure'`. This function will work as always for steps which completed successfully.

### Removed

- **Cumulus-726**

  - Configuration change to `@cumulus/deployment`: Removed default auto scaling configuration for Granules and Files DynamoDB tables.

- **CUMULUS-688**
  - Add integration test for ExecutionStatus
  - Function addition to `@cumulus/integration-tests`: `api` includes `getExecutionStatus` which returns the execution status from the Cumulus API

## [v1.8.0] - 2018-07-23

### Added

- **CUMULUS-718** Adds integration test for Kinesis triggering a workflow.

- **GITC-776-3** Added more flexibility for rules. You can now edit all fields on the rule's record
  We may need to update the api documentation to reflect this.

- **CUMULUS-681** - Add ingest-in-place action to granules endpoint

  - new applyWorkflow action at PUT /granules/{granuleid} Applying a workflow starts an execution of the provided workflow and passes the granule record as payload.
    Parameter(s):
    - workflow - the workflow name

- **CUMULUS-685** - Add parent exeuction arn to the execution which is triggered from a parent step function

### Changed

- **CUMULUS-768** - Integration tests get S3 provider data from shared data folder

### Fixed

- **CUMULUS-746** - Move granule API correctly updates record in dynamo DB and cmr xml file
- **CUMULUS-766** - Populate database fileSize field from S3 if value not present in Ingest payload

## [v1.7.1] - 2018-07-27 - [BACKPORT]

### Fixed

- **CUMULUS-766** - Backport from 1.8.0 - Populate database fileSize field from S3 if value not present in Ingest payload

## [v1.7.0] - 2018-07-02

### Please note: [Upgrade Instructions](https://nasa.github.io/cumulus/docs/upgrade/1.7.0)

### Added

- **GITC-776-2** - Add support for versioned collections
- **CUMULUS-491** - Add granule reconciliation API endpoints.
- **CUMULUS-480** Add support for backup and recovery:
  - Add DynamoDB tables for granules, executions and pdrs
  - Add ability to write all records to S3
  - Add ability to download all DynamoDB records in form json files
  - Add ability to upload records to DynamoDB
  - Add migration scripts for copying granule, pdr and execution records from ElasticSearch to DynamoDB
  - Add IAM support for batchWrite on dynamoDB
-
- **CUMULUS-508** - `@cumulus/deployment` cloudformation template allows for lambdas and ECS clusters to have multiple AZ availability.
  - `@cumulus/deployment` also ensures docker uses `devicemapper` storage driver.
- **CUMULUS-755** - `@cumulus/deployment` Add DynamoDB autoscaling support.
  - Application developers can add autoscaling and override default values in their deployment's `app/config.yml` file using a `{TableName}Table:` key.

### Fixed

- **CUMULUS-747** - Delete granule API doesn't delete granule files in s3 and granule in elasticsearch
  - update the StreamSpecification DynamoDB tables to have StreamViewType: "NEW_AND_OLD_IMAGES"
  - delete granule files in s3
- **CUMULUS-398** - Fix not able to filter executions by workflow
- **CUMULUS-748** - Fix invalid lambda .zip files being validated/uploaded to AWS
- **CUMULUS-544** - Post to CMR task has UAT URL hard-coded
  - Made configurable: PostToCmr now requires CMR_ENVIRONMENT env to be set to 'SIT' or 'OPS' for those CMR environments. Default is UAT.

### Changed

- **GITC-776-4** - Changed Discover-pdrs to not rely on collection but use provider_path in config. It also has an optional filterPdrs regex configuration parameter

- **CUMULUS-710** - In the integration test suite, `getStepOutput` returns the output of the first successful step execution or last failed, if none exists

## [v1.6.0] - 2018-06-06

### Please note: [Upgrade Instructions](https://nasa.github.io/cumulus/docs/upgrade/1.6.0)

### Fixed

- **CUMULUS-602** - Format all logs sent to Elastic Search.
  - Extract cumulus log message and index it to Elastic Search.

### Added

- **CUMULUS-556** - add a mechanism for creating and running migration scripts on deployment.
- **CUMULUS-461** Support use of metadata date and other components in `url_path` property

### Changed

- **CUMULUS-477** Update bucket configuration to support multiple buckets of the same type:
  - Change the structure of the buckets to allow for more than one bucket of each type. The bucket structure is now:
    bucket-key:
    name: <bucket-name>
    type: <type> i.e. internal, public, etc.
  - Change IAM and app deployment configuration to support new bucket structure
  - Update tasks and workflows to support new bucket structure
  - Replace instances where buckets.internal is relied upon to either use the system bucket or a configured bucket
  - Move IAM template to the deployment package. NOTE: You now have to specify '--template node_modules/@cumulus/deployment/iam' in your IAM deployment
  - Add IAM cloudformation template support to filter buckets by type

## [v1.5.5] - 2018-05-30

### Added

- **CUMULUS-530** - PDR tracking through Queue-granules
  - Add optional `pdr` property to the sync-granule task's input config and output payload.
- **CUMULUS-548** - Create a Lambda task that generates EMS distribution reports
  - In order to supply EMS Distribution Reports, you must enable S3 Server
    Access Logging on any S3 buckets used for distribution. See [How Do I Enable Server Access Logging for an S3 Bucket?](https://docs.aws.amazon.com/AmazonS3/latest/user-guide/server-access-logging.html)
    The "Target bucket" setting should point at the Cumulus internal bucket.
    The "Target prefix" should be
    "<STACK_NAME>/ems-distribution/s3-server-access-logs/", where "STACK_NAME"
    is replaced with the name of your Cumulus stack.

### Fixed

- **CUMULUS-546 - Kinesis Consumer should catch and log invalid JSON**
  - Kinesis Consumer lambda catches and logs errors so that consumer doesn't get stuck in a loop re-processing bad json records.
- EMS report filenames are now based on their start time instead of the time
  instead of the time that the report was generated
- **CUMULUS-552 - Cumulus API returns different results for the same collection depending on query**
  - The collection, provider and rule records in elasticsearch are now replaced with records from dynamo db when the dynamo db records are updated.

### Added

- `@cumulus/deployment`'s default cloudformation template now configures storage for Docker to match the configured ECS Volume. The template defines Docker's devicemapper basesize (`dm.basesize`) using `ecs.volumeSize`. This addresses ECS default of limiting Docker containers to 10GB of storage ([Read more](https://aws.amazon.com/premiumsupport/knowledge-center/increase-default-ecs-docker-limit/)).

## [v1.5.4] - 2018-05-21

### Added

- **CUMULUS-535** - EMS Ingest, Archive, Archive Delete reports
  - Add lambda EmsReport to create daily EMS Ingest, Archive, Archive Delete reports
  - ems.provider property added to `@cumulus/deployment/app/config.yml`.
    To change the provider name, please add `ems: provider` property to `app/config.yml`.
- **CUMULUS-480** Use DynamoDB to store granules, pdrs and execution records
  - Activate PointInTime feature on DynamoDB tables
  - Increase test coverage on api package
  - Add ability to restore metadata records from json files to DynamoDB
- **CUMULUS-459** provide API endpoint for moving granules from one location on s3 to another

## [v1.5.3] - 2018-05-18

### Fixed

- **CUMULUS-557 - "Add dataType to DiscoverGranules output"**
  - Granules discovered by the DiscoverGranules task now include dataType
  - dataType is now a required property for granules used as input to the
    QueueGranules task
- **CUMULUS-550** Update deployment app/config.yml to force elasticsearch updates for deleted granules

## [v1.5.2] - 2018-05-15

### Fixed

- **CUMULUS-514 - "Unable to Delete the Granules"**
  - updated cmrjs.deleteConcept to return success if the record is not found
    in CMR.

### Added

- **CUMULUS-547** - The distribution API now includes an
  "earthdataLoginUsername" query parameter when it returns a signed S3 URL
- **CUMULUS-527 - "parse-pdr queues up all granules and ignores regex"**
  - Add an optional config property to the ParsePdr task called
    "granuleIdFilter". This property is a regular expression that is applied
    against the filename of the first file of each granule contained in the
    PDR. If the regular expression matches, then the granule is included in
    the output. Defaults to '.', which will match all granules in the PDR.
- File checksums in PDRs now support MD5
- Deployment support to subscribe to an SNS topic that already exists
- **CUMULUS-470, CUMULUS-471** In-region S3 Policy lambda added to API to update bucket policy for in-region access.
- **CUMULUS-533** Added fields to granule indexer to support EMS ingest and archive record creation
- **CUMULUS-534** Track deleted granules
  - added `deletedgranule` type to `cumulus` index.
  - **Important Note:** Force custom bootstrap to re-run by adding this to
    app/config.yml `es: elasticSearchMapping: 7`
- You can now deploy cumulus without ElasticSearch. Just add `es: null` to your `app/config.yml` file. This is only useful for debugging purposes. Cumulus still requires ElasticSearch to properly operate.
- `@cumulus/integration-tests` includes and exports the `addRules` function, which seeds rules into the DynamoDB table.
- Added capability to support EFS in cloud formation template. Also added
  optional capability to ssh to your instance and privileged lambda functions.
- Added support to force discovery of PDRs that have already been processed
  and filtering of selected data types
- `@cumulus/cmrjs` uses an environment variable `USER_IP_ADDRESS` or fallback
  IP address of `10.0.0.0` when a public IP address is not available. This
  supports lambda functions deployed into a VPC's private subnet, where no
  public IP address is available.

### Changed

- **CUMULUS-550** Custom bootstrap automatically adds new types to index on
  deployment

## [v1.5.1] - 2018-04-23

### Fixed

- add the missing dist folder to the hello-world task
- disable uglifyjs on the built version of the pdr-status-check (read: https://github.com/webpack-contrib/uglifyjs-webpack-plugin/issues/264)

## [v1.5.0] - 2018-04-23

### Changed

- Removed babel from all tasks and packages and increased minimum node requirements to version 8.10
- Lambda functions created by @cumulus/deployment will use node8.10 by default
- Moved [cumulus-integration-tests](https://github.com/nasa/cumulus-integration-tests) to the `example` folder CUMULUS-512
- Streamlined all packages dependencies (e.g. remove redundant dependencies and make sure versions are the same across packages)
- **CUMULUS-352:** Update Cumulus Elasticsearch indices to use [index aliases](https://www.elastic.co/guide/en/elasticsearch/reference/current/indices-aliases.html).
- **CUMULUS-519:** ECS tasks are no longer restarted after each CF deployment unless `ecs.restartTasksOnDeploy` is set to true
- **CUMULUS-298:** Updated log filterPattern to include all CloudWatch logs in ElasticSearch
- **CUMULUS-518:** Updates to the SyncGranule config schema
  - `granuleIdExtraction` is no longer a property
  - `process` is now an optional property
  - `provider_path` is no longer a property

### Fixed

- **CUMULUS-455 "Kes deployments using only an updated message adapter do not get automatically deployed"**
  - prepended the hash value of cumulus-message-adapter.zip file to the zip file name of lambda which uses message adapter.
  - the lambda function will be redeployed when message adapter or lambda function are updated
- Fixed a bug in the bootstrap lambda function where it stuck during update process
- Fixed a bug where the sf-sns-report task did not return the payload of the incoming message as the output of the task [CUMULUS-441]

### Added

- **CUMULUS-352:** Add reindex CLI to the API package.
- **CUMULUS-465:** Added mock http/ftp/sftp servers to the integration tests
- Added a `delete` method to the `@common/CollectionConfigStore` class
- **CUMULUS-467 "@cumulus/integration-tests or cumulus-integration-tests should seed provider and collection in deployed DynamoDB"**
  - `example` integration-tests populates providers and collections to database
  - `example` workflow messages are populated from workflow templates in s3, provider and collection information in database, and input payloads. Input templates are removed.
  - added `https` protocol to provider schema

## [v1.4.1] - 2018-04-11

### Fixed

- Sync-granule install

## [v1.4.0] - 2018-04-09

### Fixed

- **CUMULUS-392 "queue-granules not returning the sfn-execution-arns queued"**
  - updated queue-granules to return the sfn-execution-arns queued and pdr if exists.
  - added pdr to ingest message meta.pdr instead of payload, so the pdr information doesn't get lost in the ingest workflow, and ingested granule in elasticsearch has pdr name.
  - fixed sf-sns-report schema, remove the invalid part
  - fixed pdr-status-check schema, the failed execution contains arn and reason
- **CUMULUS-206** make sure homepage and repository urls exist in package.json files of tasks and packages

### Added

- Example folder with a cumulus deployment example

### Changed

- [CUMULUS-450](https://bugs.earthdata.nasa.gov/browse/CUMULUS-450) - Updated
  the config schema of the **queue-granules** task
  - The config no longer takes a "collection" property
  - The config now takes an "internalBucket" property
  - The config now takes a "stackName" property
- [CUMULUS-450](https://bugs.earthdata.nasa.gov/browse/CUMULUS-450) - Updated
  the config schema of the **parse-pdr** task
  - The config no longer takes a "collection" property
  - The "stack", "provider", and "bucket" config properties are now
    required
- **CUMULUS-469** Added a lambda to the API package to prototype creating an S3 bucket policy for direct, in-region S3 access for the prototype bucket

### Removed

- Removed the `findTmpTestDataDirectory()` function from
  `@cumulus/common/test-utils`

### Fixed

- [CUMULUS-450](https://bugs.earthdata.nasa.gov/browse/CUMULUS-450)
  - The **queue-granules** task now enqueues a **sync-granule** task with the
    correct collection config for that granule based on the granule's
    data-type. It had previously been using the collection config from the
    config of the **queue-granules** task, which was a problem if the granules
    being queued belonged to different data-types.
  - The **parse-pdr** task now handles the case where a PDR contains granules
    with different data types, and uses the correct granuleIdExtraction for
    each granule.

### Added

- **CUMULUS-448** Add code coverage checking using [nyc](https://github.com/istanbuljs/nyc).

## [v1.3.0] - 2018-03-29

### Deprecated

- discover-s3-granules is deprecated. The functionality is provided by the discover-granules task

### Fixed

- **CUMULUS-331:** Fix aws.downloadS3File to handle non-existent key
- Using test ftp provider for discover-granules testing [CUMULUS-427]
- **CUMULUS-304: "Add AWS API throttling to pdr-status-check task"** Added concurrency limit on SFN API calls. The default concurrency is 10 and is configurable through Lambda environment variable CONCURRENCY.
- **CUMULUS-414: "Schema validation not being performed on many tasks"** revised npm build scripts of tasks that use cumulus-message-adapter to place schema directories into dist directories.
- **CUMULUS-301:** Update all tests to use test-data package for testing data.
- **CUMULUS-271: "Empty response body from rules PUT endpoint"** Added the updated rule to response body.
- Increased memory allotment for `CustomBootstrap` lambda function. Resolves failed deployments where `CustomBootstrap` lambda function was failing with error `Process exited before completing request`. This was causing deployments to stall, fail to update and fail to rollback. This error is thrown when the lambda function tries to use more memory than it is allotted.
- Cumulus repository folders structure updated:
  - removed the `cumulus` folder altogether
  - moved `cumulus/tasks` to `tasks` folder at the root level
  - moved the tasks that are not converted to use CMA to `tasks/.not_CMA_compliant`
  - updated paths where necessary

### Added

- `@cumulus/integration-tests` - Added support for testing the output of an ECS activity as well as a Lambda function.

## [v1.2.0] - 2018-03-20

### Fixed

- Update vulnerable npm packages [CUMULUS-425]
- `@cumulus/api`: `kinesis-consumer.js` uses `sf-scheduler.js#schedule` instead of placing a message directly on the `startSF` SQS queue. This is a fix for [CUMULUS-359](https://bugs.earthdata.nasa.gov/browse/CUMULUS-359) because `sf-scheduler.js#schedule` looks up the provider and collection data in DynamoDB and adds it to the `meta` object of the enqueued message payload.
- `@cumulus/api`: `kinesis-consumer.js` catches and logs errors instead of doing an error callback. Before this change, `kinesis-consumer` was failing to process new records when an existing record caused an error because it would call back with an error and stop processing additional records. It keeps trying to process the record causing the error because it's "position" in the stream is unchanged. Catching and logging the errors is part 1 of the fix. Proposed part 2 is to enqueue the error and the message on a "dead-letter" queue so it can be processed later ([CUMULUS-413](https://bugs.earthdata.nasa.gov/browse/CUMULUS-413)).
- **CUMULUS-260: "PDR page on dashboard only shows zeros."** The PDR stats in LPDAAC are all 0s, even if the dashboard has been fixed to retrieve the correct fields. The current version of pdr-status-check has a few issues.
  - pdr is not included in the input/output schema. It's available from the input event. So the pdr status and stats are not updated when the ParsePdr workflow is complete. Adding the pdr to the input/output of the task will fix this.
  - pdr-status-check doesn't update pdr stats which prevent the real time pdr progress from showing up in the dashboard. To solve this, added lambda function sf-sns-report which is copied from @cumulus/api/lambdas/sf-sns-broadcast with modification, sf-sns-report can be used to report step function status anywhere inside a step function. So add step sf-sns-report after each pdr-status-check, we will get the PDR status progress at real time.
  - It's possible an execution is still in the queue and doesn't exist in sfn yet. Added code to handle 'ExecutionDoesNotExist' error when checking the execution status.
- Fixed `aws.cloudwatchevents()` typo in `packages/ingest/aws.js`. This typo was the root cause of the error: `Error: Could not process scheduled_ingest, Error: : aws.cloudwatchevents is not a constructor` seen when trying to update a rule.

### Removed

- `@cumulus/ingest/aws`: Remove queueWorkflowMessage which is no longer being used by `@cumulus/api`'s `kinesis-consumer.js`.

## [v1.1.4] - 2018-03-15

### Added

- added flag `useList` to parse-pdr [CUMULUS-404]

### Fixed

- Pass encrypted password to the ApiGranule Lambda function [CUMULUS-424]

## [v1.1.3] - 2018-03-14

### Fixed

- Changed @cumulus/deployment package install behavior. The build process will happen after installation

## [v1.1.2] - 2018-03-14

### Added

- added tools to @cumulus/integration-tests for local integration testing
- added end to end testing for discovering and parsing of PDRs
- `yarn e2e` command is available for end to end testing

### Fixed

- **CUMULUS-326: "Occasionally encounter "Too Many Requests" on deployment"** The api gateway calls will handle throttling errors
- **CUMULUS-175: "Dashboard providers not in sync with AWS providers."** The root cause of this bug - DynamoDB operations not showing up in Elasticsearch - was shared by collections and rules. The fix was to update providers', collections' and rules; POST, PUT and DELETE endpoints to operate on DynamoDB and using DynamoDB streams to update Elasticsearch. The following packages were made:
  - `@cumulus/deployment` deploys DynamoDB streams for the Collections, Providers and Rules tables as well as a new lambda function called `dbIndexer`. The `dbIndexer` lambda has an event source mapping which listens to each of the DynamoDB streams. The dbIndexer lambda receives events referencing operations on the DynamoDB table and updates the elasticsearch cluster accordingly.
  - The `@cumulus/api` endpoints for collections, providers and rules _only_ query DynamoDB, with the exception of LIST endpoints and the collections' GET endpoint.

### Updated

- Broke up `kes.override.js` of @cumulus/deployment to multiple modules and moved to a new location
- Expanded @cumulus/deployment test coverage
- all tasks were updated to use cumulus-message-adapter-js 1.0.1
- added build process to integration-tests package to babelify it before publication
- Update @cumulus/integration-tests lambda.js `getLambdaOutput` to return the entire lambda output. Previously `getLambdaOutput` returned only the payload.

## [v1.1.1] - 2018-03-08

### Removed

- Unused queue lambda in api/lambdas [CUMULUS-359]

### Fixed

- Kinesis message content is passed to the triggered workflow [CUMULUS-359]
- Kinesis message queues a workflow message and does not write to rules table [CUMULUS-359]

## [v1.1.0] - 2018-03-05

### Added

- Added a `jlog` function to `common/test-utils` to aid in test debugging
- Integration test package with command line tool [CUMULUS-200] by @laurenfrederick
- Test for FTP `useList` flag [CUMULUS-334] by @kkelly51

### Updated

- The `queue-pdrs` task now uses the [cumulus-message-adapter-js](https://github.com/nasa/cumulus-message-adapter-js)
  library
- Updated the `queue-pdrs` JSON schemas
- The test-utils schema validation functions now throw an error if validation
  fails
- The `queue-granules` task now uses the [cumulus-message-adapter-js](https://github.com/nasa/cumulus-message-adapter-js)
  library
- Updated the `queue-granules` JSON schemas

### Removed

- Removed the `getSfnExecutionByName` function from `common/aws`
- Removed the `getGranuleStatus` function from `common/aws`

## [v1.0.1] - 2018-02-27

### Added

- More tests for discover-pdrs, dicover-granules by @yjpa7145
- Schema validation utility for tests by @yjpa7145

### Changed

- Fix an FTP listing bug for servers that do not support STAT [CUMULUS-334] by @kkelly51

## [v1.0.0] - 2018-02-23

[unreleased]: https://github.com/nasa/cumulus/compare/v11.1.0...HEAD
[v11.1.0]: https://github.com/nasa/cumulus/compare/v11.0.0...v11.1.0
[v11.0.0]: https://github.com/nasa/cumulus/compare/v10.1.2...v11.0.0
[v10.1.2]: https://github.com/nasa/cumulus/compare/v10.1.1...v10.1.2
[v10.1.1]: https://github.com/nasa/cumulus/compare/v10.1.0...v10.1.1
[v10.1.0]: https://github.com/nasa/cumulus/compare/v10.0.1...v10.1.0
[v10.0.1]: https://github.com/nasa/cumulus/compare/v10.0.0...v10.0.1
[v10.0.0]: https://github.com/nasa/cumulus/compare/v9.9.0...v10.0.0
[v9.9.3]: https://github.com/nasa/cumulus/compare/v9.9.2...v9.9.3
[v9.9.2]: https://github.com/nasa/cumulus/compare/v9.9.1...v9.9.2
[v9.9.1]: https://github.com/nasa/cumulus/compare/v9.9.0...v9.9.1
[v9.9.0]: https://github.com/nasa/cumulus/compare/v9.8.0...v9.9.0
[v9.8.0]: https://github.com/nasa/cumulus/compare/v9.7.0...v9.8.0
[v9.7.1]: https://github.com/nasa/cumulus/compare/v9.7.0...v9.7.1
[v9.7.0]: https://github.com/nasa/cumulus/compare/v9.6.0...v9.7.0
[v9.6.0]: https://github.com/nasa/cumulus/compare/v9.5.0...v9.6.0
[v9.5.0]: https://github.com/nasa/cumulus/compare/v9.4.0...v9.5.0
[v9.4.1]: https://github.com/nasa/cumulus/compare/v9.3.0...v9.4.1
[v9.4.0]: https://github.com/nasa/cumulus/compare/v9.3.0...v9.4.0
[v9.3.0]: https://github.com/nasa/cumulus/compare/v9.2.2...v9.3.0
[v9.2.2]: https://github.com/nasa/cumulus/compare/v9.2.1...v9.2.2
[v9.2.1]: https://github.com/nasa/cumulus/compare/v9.2.0...v9.2.1
[v9.2.0]: https://github.com/nasa/cumulus/compare/v9.1.0...v9.2.0
[v9.1.0]: https://github.com/nasa/cumulus/compare/v9.0.1...v9.1.0
[v9.0.1]: https://github.com/nasa/cumulus/compare/v9.0.0...v9.0.1
[v9.0.0]: https://github.com/nasa/cumulus/compare/v8.1.0...v9.0.0
[v8.1.0]: https://github.com/nasa/cumulus/compare/v8.0.0...v8.1.0
[v8.0.0]: https://github.com/nasa/cumulus/compare/v7.2.0...v8.0.0
[v7.2.0]: https://github.com/nasa/cumulus/compare/v7.1.0...v7.2.0
[v7.1.0]: https://github.com/nasa/cumulus/compare/v7.0.0...v7.1.0
[v7.0.0]: https://github.com/nasa/cumulus/compare/v6.0.0...v7.0.0
[v6.0.0]: https://github.com/nasa/cumulus/compare/v5.0.1...v6.0.0
[v5.0.1]: https://github.com/nasa/cumulus/compare/v5.0.0...v5.0.1
[v5.0.0]: https://github.com/nasa/cumulus/compare/v4.0.0...v5.0.0
[v4.0.0]: https://github.com/nasa/cumulus/compare/v3.0.1...v4.0.0
[v3.0.1]: https://github.com/nasa/cumulus/compare/v3.0.0...v3.0.1
[v3.0.0]: https://github.com/nasa/cumulus/compare/v2.0.1...v3.0.0
[v2.0.7]: https://github.com/nasa/cumulus/compare/v2.0.6...v2.0.7
[v2.0.6]: https://github.com/nasa/cumulus/compare/v2.0.5...v2.0.6
[v2.0.5]: https://github.com/nasa/cumulus/compare/v2.0.4...v2.0.5
[v2.0.4]: https://github.com/nasa/cumulus/compare/v2.0.3...v2.0.4
[v2.0.3]: https://github.com/nasa/cumulus/compare/v2.0.2...v2.0.3
[v2.0.2]: https://github.com/nasa/cumulus/compare/v2.0.1...v2.0.2
[v2.0.1]: https://github.com/nasa/cumulus/compare/v1.24.0...v2.0.1
[v2.0.0]: https://github.com/nasa/cumulus/compare/v1.24.0...v2.0.0
[v1.24.0]: https://github.com/nasa/cumulus/compare/v1.23.2...v1.24.0
[v1.23.2]: https://github.com/nasa/cumulus/compare/v1.22.1...v1.23.2
[v1.22.1]: https://github.com/nasa/cumulus/compare/v1.21.0...v1.22.1
[v1.21.0]: https://github.com/nasa/cumulus/compare/v1.20.0...v1.21.0
[v1.20.0]: https://github.com/nasa/cumulus/compare/v1.19.0...v1.20.0
[v1.19.0]: https://github.com/nasa/cumulus/compare/v1.18.0...v1.19.0
[v1.18.0]: https://github.com/nasa/cumulus/compare/v1.17.0...v1.18.0
[v1.17.0]: https://github.com/nasa/cumulus/compare/v1.16.1...v1.17.0
[v1.16.1]: https://github.com/nasa/cumulus/compare/v1.16.0...v1.16.1
[v1.16.0]: https://github.com/nasa/cumulus/compare/v1.15.0...v1.16.0
[v1.15.0]: https://github.com/nasa/cumulus/compare/v1.14.5...v1.15.0
[v1.14.5]: https://github.com/nasa/cumulus/compare/v1.14.4...v1.14.5
[v1.14.4]: https://github.com/nasa/cumulus/compare/v1.14.3...v1.14.4
[v1.14.3]: https://github.com/nasa/cumulus/compare/v1.14.2...v1.14.3
[v1.14.2]: https://github.com/nasa/cumulus/compare/v1.14.1...v1.14.2
[v1.14.1]: https://github.com/nasa/cumulus/compare/v1.14.0...v1.14.1
[v1.14.0]: https://github.com/nasa/cumulus/compare/v1.13.5...v1.14.0
[v1.13.5]: https://github.com/nasa/cumulus/compare/v1.13.4...v1.13.5
[v1.13.4]: https://github.com/nasa/cumulus/compare/v1.13.3...v1.13.4
[v1.13.3]: https://github.com/nasa/cumulus/compare/v1.13.2...v1.13.3
[v1.13.2]: https://github.com/nasa/cumulus/compare/v1.13.1...v1.13.2
[v1.13.1]: https://github.com/nasa/cumulus/compare/v1.13.0...v1.13.1
[v1.13.0]: https://github.com/nasa/cumulus/compare/v1.12.1...v1.13.0
[v1.12.1]: https://github.com/nasa/cumulus/compare/v1.12.0...v1.12.1
[v1.12.0]: https://github.com/nasa/cumulus/compare/v1.11.3...v1.12.0
[v1.11.3]: https://github.com/nasa/cumulus/compare/v1.11.2...v1.11.3
[v1.11.2]: https://github.com/nasa/cumulus/compare/v1.11.1...v1.11.2
[v1.11.1]: https://github.com/nasa/cumulus/compare/v1.11.0...v1.11.1
[v1.11.0]: https://github.com/nasa/cumulus/compare/v1.10.4...v1.11.0
[v1.10.4]: https://github.com/nasa/cumulus/compare/v1.10.3...v1.10.4
[v1.10.3]: https://github.com/nasa/cumulus/compare/v1.10.2...v1.10.3
[v1.10.2]: https://github.com/nasa/cumulus/compare/v1.10.1...v1.10.2
[v1.10.1]: https://github.com/nasa/cumulus/compare/v1.10.0...v1.10.1
[v1.10.0]: https://github.com/nasa/cumulus/compare/v1.9.1...v1.10.0
[v1.9.1]: https://github.com/nasa/cumulus/compare/v1.9.0...v1.9.1
[v1.9.0]: https://github.com/nasa/cumulus/compare/v1.8.1...v1.9.0
[v1.8.1]: https://github.com/nasa/cumulus/compare/v1.8.0...v1.8.1
[v1.8.0]: https://github.com/nasa/cumulus/compare/v1.7.0...v1.8.0
[v1.7.0]: https://github.com/nasa/cumulus/compare/v1.6.0...v1.7.0
[v1.6.0]: https://github.com/nasa/cumulus/compare/v1.5.5...v1.6.0
[v1.5.5]: https://github.com/nasa/cumulus/compare/v1.5.4...v1.5.5
[v1.5.4]: https://github.com/nasa/cumulus/compare/v1.5.3...v1.5.4
[v1.5.3]: https://github.com/nasa/cumulus/compare/v1.5.2...v1.5.3
[v1.5.2]: https://github.com/nasa/cumulus/compare/v1.5.1...v1.5.2
[v1.5.1]: https://github.com/nasa/cumulus/compare/v1.5.0...v1.5.1
[v1.5.0]: https://github.com/nasa/cumulus/compare/v1.4.1...v1.5.0
[v1.4.1]: https://github.com/nasa/cumulus/compare/v1.4.0...v1.4.1
[v1.4.0]: https://github.com/nasa/cumulus/compare/v1.3.0...v1.4.0
[v1.3.0]: https://github.com/nasa/cumulus/compare/v1.2.0...v1.3.0
[v1.2.0]: https://github.com/nasa/cumulus/compare/v1.1.4...v1.2.0
[v1.1.4]: https://github.com/nasa/cumulus/compare/v1.1.3...v1.1.4
[v1.1.3]: https://github.com/nasa/cumulus/compare/v1.1.2...v1.1.3
[v1.1.2]: https://github.com/nasa/cumulus/compare/v1.1.1...v1.1.2
[v1.1.1]: https://github.com/nasa/cumulus/compare/v1.0.1...v1.1.1
[v1.1.0]: https://github.com/nasa/cumulus/compare/v1.0.1...v1.1.0
[v1.0.1]: https://github.com/nasa/cumulus/compare/v1.0.0...v1.0.1
[v1.0.0]: https://github.com/nasa/cumulus/compare/pre-v1-release...v1.0.0

[thin-egress-app]: <https://github.com/asfadmin/thin-egress-app> "Thin Egress App"<|MERGE_RESOLUTION|>--- conflicted
+++ resolved
@@ -6,17 +6,14 @@
 
 ## Unreleased
 
-<<<<<<< HEAD
 - **CUMULUS-2924**
   - Update acquireTimeoutMillis to 400 seconds for the db-provision-lambda module to address potential timeout issues on RDS database start
-=======
 - **CUMULUS-2920**
   - Update npm version for Core build to 8.6
 - **CUMULUS-2925**
   - Updates CI to utilize `audit-ci` v6.2.0
   - Updates CI to utilize a on-container filesystem when building Core in 'uncached' mode
   - Updates CI to selectively bootstrap Core modules in the cleanup job phase
->>>>>>> e4fddcad
 
 ## [v11.1.0] 2022-03-24
 
