--- conflicted
+++ resolved
@@ -64,14 +64,12 @@
   - Update the API package to encrypt provider credentials using KMS instead of
     using RSA keys stored in S3
 
-<<<<<<< HEAD
 - **CUMULUS-1717**
   - Changed name of `cwSfExecutionEventToDb` Lamda to `cwSfEventToDbRecords`
   - Updated `cwSfEventToDbRecords` to write granule records to DynamoDB from the incoming Cumulus message
-=======
+
 - **CUMULUS-1757**
   - Update @cumulus/cmr-client CMRSearchConceptQueue to take optional cmrEnvironment parameter
->>>>>>> 9c65e47d
 
 ### Deprecated
 
