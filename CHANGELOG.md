# Changelog

All notable changes to this project will be documented in this file.

The format is based on [Keep a Changelog](http://keepachangelog.com/en/1.0.0/).

## Unreleased

### Migration Notes

#### CUMULUS-3449 Please follow instructions before upgrading Cumulus.

- The updates in CUMULUS-3449 requires manual update to postgres database in production environment. Please follow
  [Update Cumulus_id Type and Indexes](https://nasa.github.io/cumulus/docs/next/upgrade-notes/update-cumulus_id-type-indexes-CUMULUS-3449)

#### CUMULUS-3617 Migration of DLA messages should be performed after Cumulus is upgraded.

Instructions for migrating old DLA (Dead Letter Archive) messages to new format:

- `YYYY-MM-DD` subfolders to organize by date
- new top level fields for simplified search and analysis
- captured error message

To invoke the Lambda and start the DLA migration, you can use the AWS Console or CLI:

```bash
aws lambda invoke --function-name $PREFIX-migrationHelperAsyncOperation \
  --payload $(echo '{"operationType": "DLA Migration"}' | base64) $OUTFILE
```

- `PREFIX` is your Cumulus deployment prefix.
- `OUTFILE` (**optional**) is the filepath where the Lambda output will be saved.

The Lambda will trigger an Async Operation and return an `id` such as:

```json
{"id":"41c9fbbf-a031-4dd8-91cc-8ec2d8b5e31a","description":"Migrate Dead Letter Archive Messages",
"operationType":"DLA Migration","status":"RUNNING",
"taskArn":"arn:aws:ecs:us-east-1:AWSID:task/$PREFIX-CumulusECSCluster/123456789"}
```

which you can then query the Async Operations [API Endpoint](https://nasa.github.io/cumulus-api/#retrieve-async-operation) for
the output or status of your request. If you want to directly observe the progress of the migration as it runs, you can view
the CloudWatch logs for your async operations (e.g. `PREFIX-AsyncOperationEcsLogs`).

### Breaking Changes

- **CUMULUS-2889**
  - Removed unused CloudWatch Logs AWS SDK client. This change removes the CloudWatch Logs
    client from the `@cumulus/aws-client` package.
- **CUMULUS-2890**
  - Removed unused CloudWatch AWS SDK client. This change removes the CloudWatch client
    from the `@cumulus/aws-client` package.
- **CUMULUS-3323**
  - Updated `@cumulus/db` to by default set the `ssl` option for knex, and
    reject non-SSL connections via use of the `rejectUnauthorized` configuration
    flag.   This causes all Cumulus database connections to require SSL (CA or
    self-signed) and reject connectivity if the database does not provide SSL.
    Users using serverless v1/`cumulus-rds-tf` should not be impacted by this
    change as certs are provided by default.   Users using databases that do not
    provide SSL should update their database secret with the optional value
    `disableSSL` set to `true`
  - Updated `cumulus-rds-tf` to set `rds.force_ssl` to `1`, forcing SSL enabled
    connections in the `db_parameters` configuration.   Users of this module
    defining their own `db_parameters` should make this configuration change to allow only SSL
    connections to the RDS datastore.
- **CUMULUS-2897**
  - Removed unused Systems Manager AWS SDK client. This change removes the Systems Manager client
    from the `@cumulus/aws-client` package.
- **CUMULUS-3449**
  - Updated the following database columns to BIGINT: executions.cumulus_id, executions.parent_cumulus_id,
    files.granule_cumulus_id, granules_executions.granule_cumulus_id, granules_executions.execution_cumulus_id
    and pdrs.execution_cumulus_id
  - Changed granules table unique constraint to granules_collection_cumulus_id_granule_id_unique
  - Added indexes granules_granule_id_index and granules_provider_collection_cumulus_id_granule_id_index
    to granules table

### Added
- **CUMULUS-3614**
  - `tf-modules/monitoring` module now deploys Glue table for querying dead-letter-archive messages.
- **CUMULUS-3616**
  - Added user guide on querying dead-letter-archive messages using AWS Athena.

### Changed
<<<<<<< HEAD

- **CUMULUS-3669**
  - Updates deployment template to create and utilize an Aurora Serverless V2 PostgreSQL cluster.
=======
- **CUMULUS-3519**
  - Updates SQS and SNS code to AWS SDK V3 Syntax
>>>>>>> e5d8ce6f
- **CUMULUS-3609**
  - Adds dla-migration lambda to async-operations to be used for updating existing DLA records
  - Moved hoistCumulusMessageDetails function from write-db-dlq-records-to-s3 lambda to @cumulus/message/DeadLetterMessage
- **CUMULUS-3613**
  - Updated writeDbRecordsDLQtoS3 lambda to write messages to `YYYY-MM-DD` subfolder of S3 dead letter archive.
- **CUMULUS-3518**
  - Update existing usage of `@cumulus/aws-client` lambda service to use AWS SDK v3 `send` syntax
  - Update Discover Granules lambda default memory to 1024 MB
- **CUMULUS-3600**
  - Update docs to clarify CloudFront HTTPS DIT requirements.
- **CUMULUS-2892**
  - Updates `aws-client`'s EC2 client to use AWS SDK v3.
- **CUMULUS-2896**
  - Updated Secrets Manager code to AWS SDK v3.
- **CUMULUS-2901**
  - Updated STS code to AWS SDK v3.
- **CUMULUS-2898**
  - Update Step Functions code to AWS SDK v3
- **CUMULUS-2902**
  - Removes `aws-sdk` from `es-client` package by replacing credential fetching with
  the `@aws-sdk/credential-providers` AWS SDK v3 package.
- **CUMULUS-3456**
  - Added stateMachineArn, executionArn, collectionId, providerId, granules, status, time, and error fields to Dead Letter Archive message
  - Added cumulusError field to records in sfEventSqsToDbRecordsDeadLetterQueue
- **CUMULUS-3323**
  - Added `disableSSL` as a valid database secret key - setting this in your database credentials will
    disable SSL for all Core database connection attempts.
  - Added `rejectUnauthorized` as a valid database secret key - setting
    this to `false` in your database credentials will allow self-signed certs/certs with an unrecognized authority.
  - Updated the default parameter group for `cumulus-rds-tf` to set `force_ssl`
    to 1.   This setting for the Aurora Serverless v1 database disallows non-SSL
    connections to the database, and is intended to help enforce security
    compliance rules.  This update can be opted-out by supplying a non-default
    `db_parameters` set in the terraform configuration.
- **CUMULUS-3245**
  - Update `@cumulus/lzards-backup` task to either respect the `lzards_provider`
    terraform configuration value or utilize `lzardsProvider` as part of the task
    workflow configuration
  - Minor refactor of `@cumulus/lzards-api-client` to:
    - Use proper ECMAScript import for `@cumulus/launchpad-auth`
    - Update incorrect docstring
- **CUMULUS-3449**
  - Updated `@cumulus/db` package and configure knex hook postProcessResponse to convert the return string
    from columns ending with "cumulus_id" to number.
- **CUMULUS-3497**
  - Updated `example/cumulus-tf/orca.tf` to use v9.0.4
- **CUMULUS-3527**
  - Added suppport for additional kex algorithms in the sftp-client.
- **CUMULUS-3610**
  - Updated `aws-client`'s ES client to use AWS SDK v3.
- **CUMULUS-3617**
  - Added lambdas to migrate DLA messages to `YYYY-MM-DD` subfolder
  - Updated `@cumulus/aws-client/S3/recursivelyDeleteS3Bucket` to handle bucket with more than 1000 objects.

### Fixed

- **CUMULUS-3323**
  - Minor edits to errant integration test titles (dyanmo->postgres)
- **CUMULUS-3587**
  - Ported https://github.com/scottcorgan/express-boom into API/lib to allow
    updates of sub-dependencies and maintain without refactoring errors in
    API/etc wholesale
  - Addresses [CVE-2020-36604](https://github.com/advisories/GHSA-c429-5p7v-vgjp)
- **Audit Issues**
  - Addressed [CVE-2023-45133](https://github.com/advisories/GHSA-67hx-6x53-jw92) by
    updating babel packages and .babelrc

## [v18.2.0] 2023-02-02

### Migration Notes

From this release forward, Cumulus Core will be tested against PostgreSQL v13. Users
should migrate their datastores to Aurora PostgreSQL 13.9+ compatible data
stores as soon as possible after upgrading to this release.

#### Database Upgrade

Users utilizing the `cumulus-rds-tf` module should reference [cumulus-rds-tf
upgrade
instructions](https://nasa.github.io/cumulus/docs/upgrade-notes/upgrade-rds-cluster-tf-postgres-13).

### Breaking Changes

- **CUMULUS-2889**
  - Removed unused CloudWatch Logs AWS SDK client. This change removes the CloudWatch Logs
    client from the `@cumulus/aws-client` package.
- **CUMULUS-2890**
  - Removed unused CloudWatch AWS SDK client. This change removes the CloudWatch client
    from the `@cumulus/aws-client` package.

### Changed

- **CUMULUS-3492**
  - add teclark to select-stack.js
- **CUMULUS-3444**
  - Update `cumulus-rds-tf` module to take additional parameters in support of
    migration from Aurora PostgreSQl v11 to v13.   See Migration Notes for more details
- **CUMULUS-3564**
  - Update webpack configuration to explicitly disable chunking
- **CUMULUS-2891**
  - Updated ECS code to aws sdk v3
- **CUMULUS-2895**
  - Updated KMS code to aws sdk v3
- **CUMULUS-2888**
  - Update CloudWatch Events code to AWS SDK v3
- **CUMULUS-2893**
  - Updated Kinesis code to AWS SDK v3
- **CUMULUS-3555**
  - Revert 3540, un-stubbing cmr facing tests
  - Raise memory_size of ftpPopulateTestLambda to 512MB
- **CUMULUS-2887**
  - Updated CloudFormation code to aws sdk v3
- **CUMULUS-2899**
  - Updated SNS code to aws sdk v3
- **CUMULUS_3499**
  - Update AWS-SDK dependency pin to "2.1490" to prevent SQS issue.  Dependency
    pin expected to be changed with the resolution to CUMULUS-2900
- **CUMULUS-2894**
  - Update Lambda code to AWS SDK v3
- **CUMULUS-3432**
  - Update `cumulus-rds-tf` `engine_version` to `13.9`
  - Update `cumulus-rds-tf` `parameter_group_family` to `aurora-postgresql13`
  - Update development/local stack postgres image version to postgres:13.9-alpine
- **CUMULUS-2900**
  - Update SQS code to AWS SDK v3
- **CUMULUS-3352**
  - Update example project to use CMA v2.0.3 for integration testing
  - Update example deployment to deploy cnmResponse lambda version
    2.1.1-aplha.2-SNAPSHOT
  - Update example deployment to deploy cnmToGranule lambda
    version 1.7.0-alpha.2-SNAPSHOT
- **CUMULUS-3501**
  - Updated CreateReconciliationReport lambda to save report record to Elasticsearch.
  - Created docker image cumuluss/async-operation:48 from v16.1.2, and used it as default async_operation_image.
- **CUMULUS-3502**
  - Upgraded localstack to v3.0.0 to support recent aws-sdk releases and update unit tests.
- **CUMULUS-3540**
  - stubbed cmr interfaces in integration tests allow integration tests to pass
  - needed while cmr is failing to continue needed releases and progress
  - this change should be reverted ASAP when cmr is working as needed again
- **CUMULUS-3547**
  - Updated ECS Cluster `/dev/xvdcz` EBS volumes so they're encrypted.

### Fixed

- **CUMULUS-3177**
  - changed `_removeGranuleFromCmr` function for granule `bulkDelete` to not throw an error and instead catch the error when the granule is not found in CMR
- **CUMULUS-3293**
  - Process Dead Letter Archive is fixed to properly copy objects from `/sqs/` to `/failed-sqs/` location
- **CUMULUS-3467**
  - Added `childWorkflowMeta` to `QueueWorkflow` task configuration
- **CUMULUS-3474**
  - Fixed overridden changes to `rules.buildPayload' to restore changes from ticket `CUMULUS-2969` which limited the definition object to `name` and `arn` to
    account for AWS character limits.
- **CUMULUS-3479**
  - Fixed typo in s3-replicator resource declaration where `var.lambda_memory_size` is supposed to be `var.lambda_memory_sizes`
- **CUMULUS-3510**
  - Fixed `@cumulus/api` `validateAndUpdateSqsRule` method to allow 0 retries and 0 visibilityTimeout
    in rule's meta.  This fix from CUMULUS-2863 was not in release 16 and later.
- **CUMULUS-3562**
  - updated crypto-js to 4.2.0
  - updated aws-sdk/client-api-gateway to 3.499 to avoid older crypto-js dependency

## [v18.1.0] 2023-10-25

### MIGRATION notes

#### Rules API Endpoint Versioning

As part of the work on CUMULUS-3095, we have added a required header for the
rules PUT/PATCH endpoints -- to ensure that older clients/utilities do not
unexpectedly make destructive use of those endpoints, a validation check of a
header value against supported versions has been implemented.

Moving forward, if a breaking change is made to an existing endpoint that
requires user updates, as part of that update we will set the current version of
the core API and require a header that confirms the client is compatible with
the version required or greater.

In this instance, the rules PUT/PATCH
endpoints will require a `Cumulus-API-Version` value of at least `2`.

```bash
 curl --request PUT https://example.com/rules/repeat_test\
 --header 'Cumulus-API-Version: 2'\
 --header 'Content-Type: application/json'\
 --header 'Authorization: Bearer ReplaceWithToken'\
 --data ...
```

Users/clients that do not make use of these endpoints will not be impacted.

### Breaking Changes

- **CUMULUS-3427**
  - Changed the naming conventions for memory size and timeouts configuration to simply the lambda name

### Notable Changes

- **CUMULUS-3095**
  - Added `PATCH` rules endpoint to update rule which works as the existing `PUT` endpoint.
  - Updated `PUT` rules endpoint to replace rule.

### Added

- **CUMULUS-3218**
  - Added optional `maxDownloadTime` field to `provider` schema
  - Added `max_download_time` column to PostgreSQL `providers` table
  - Updated `@cumulus/ingest/lock` to check expired locks based on `provider.maxDownloadTime`

### Changed

- **CUMULUS-3095**
  - Updated `@cumulus/api-client/rules` to have`replaceRule` and `updateRule` methods.
  - Updated mapping for rule Elasticsearch records to prevent dynamic field for keys under
    `meta` and `payload`, and fixed `rule` field mapping.
- **CUMULUS-3351**
  - Updated `constructOnlineAccessUrls()` to group CMR online access URLs by link type.
- **CUMULUS-3377**
  - Added configuration option to cumulus-tf/terraform.tfvars to include sns:Subscribe access policy for
    executions, granules, collections, and PDRs report topics.
- **CUMULUS-3392**
  - Modify cloudwatch rule by deleting `custom`
- **CUMULUS-3434**
  - Updated `@cumulus/orca-recovery-adapter` task to output both input granules and recovery output.
  - Updated `example/cumulus-tf/orca.tf` to use v9.0.0.

### Fixed

- **CUMULUS-3095**
  - Added back `rule` schema validation which is missing after RDS phase 3.
  - Fixed a bug for creating rule with tags.
- **CUMULUS-3286**
  - Fixed `@cumulus/cmrjs/cmr-utils/getGranuleTemporalInfo` and `@cumulus/message/Granules/getGranuleCmrTemporalInfo`
    to handle non-existing cmr file.
  - Updated mapping for granule and deletedgranule Elasticsearch records to prevent dynamic field for keys under
    `queryFields`.
  - Updated mapping for collection Elasticsearch records to prevent dynamic field for keys under `meta`.
- **CUMULUS-3393**
  - Fixed `PUT` collection endpoint to update collection configuration in S3.
- **CUMULUS-3427**
  - Fixed issue where some lambda and task memory sizes and timeouts were not configurable
- **@aws-sdk upgrade**
  - Fixed TS compilation error on aws-client package caused by @aws-sdk/client-dynamodb 3.433.0 upgrade

## [v18.0.0] 2023-08-28

### Notable Changes

- **CUMULUS-3270**
  - update python lambdas to use python3.10
  - update dependencies to use python3.10 including cumulus-message-adapter, cumulus-message-adapter-python and cumulus-process-py
- **CUMULUS-3259**
  - Updated Terraform version from 0.13.6 to 1.5.3. Please see the [instructions to upgrade your deployments](https://github.com/nasa/cumulus/blob/master/docs/upgrade-notes/upgrading-tf-version-1.5.3.md).

### Changed

- **CUMULUS-3366**
  - Added logging to the `collectionRuleMatcher` Rules Helper, which is used by the sqs-message-consumer and message-consumer Lambdas,
    to report when an incoming message's collection does not match any rules.

## [v17.0.0] 2023-08-09

### MIGRATION notes

- This release updates the `hashicorp/aws` provider required by Cumulus to `~> 5.0`
  which in turn requires updates to all modules deployed with Core in the same stack
  to use a compatible provider version.
- This update is *not* compatible with prior stack states - Terraform will not
  allow redeployment of a prior version of Cumulus using an older version of
  the provider.  Please be sure to validate the install changeset is what you
  expect prior to upgrading to this version.
- Upgrading Cumulus to v17 from prior versions should only require the usual
  terraform init/apply steps.  As always **be sure** to inspect the `terraform plan` or
  `terraform apply` changeset to ensure the changes between providers are what
  you're expecting for all modules you've chosen to deploy with Cumulus

### Notable Changes

- **CUMULUS-3258**
  - @cumulus/api is now compatible *only* with Orca >= 8.1.0.    Prior versions of
    Orca are not compatible with Cumulus 17+
  - Updated all hashicorp terraform AWS provider configs to ~> 5.0
    - Upstream/downstream terraform modules will need to utilize an AWS provider
      that matches this range

### Breaking Changes

- **CUMULUS-3258**
  - Update @cumulus/api/lib/orca/getOrcaRecoveryStatusByGranuleCollection
    to @cumulus/api/lib/orca/getOrcaRecoveryStatusByGranuleIdAndCollection and
    add collectionId to arguments to support Orca v8+ required use of
    collectionId

  - Updated all terraform AWS providers to ~> 5.0

### Changed

- **CUMULUS-3258**
  - Update all Core integration tests/integrations to be compatible with Orca >=
    v8.1.0 only

### Fixed

- **CUMULUS-3319**
  - Removed @cumulus/api/models/schema and changed all references to
    @cumulus/api/lib/schema in docs and related models
  - Removed @cumulus/api/models/errors.js
  - Updated API granule write logic to cause postgres schema/db write failures on an individual granule file write to result  in a thrown error/400 return instead of a 200 return and a 'silent' update of the granule to failed status.
  - Update api/lib/_writeGranule/_writeGranulefiles logic to allow for schema failures on individual granule writes via an optional method parameter in _writeGranules, and an update to the API granule write calls.
  - Updated thrown error to include information related to automatic failure behavior in addition to the stack trace.

## [v16.1.3] 2024-1-15

**Please note** changes in 16.1.3 may not yet be released in future versions, as this
is a backport/patch release on the 16.x series of releases.  Updates that are
included in the future will have a corresponding CHANGELOG entry in future releases.

### Changed

- **CUMULUS_3499
  - Update AWS-SDK dependency pin to "2.1490" to prevent SQS issue.  Dependency
    pin expected to be changed with the resolution to CUMULUS-2900

### Fixed

- **CUMULUS-3474**
  - Fixed overriden changes to `rules.buildPayload' to restore changes from
    ticket `CUMULUS-2969` which limited the definition object to `name` and `arn` to
    account for AWS character limits.
- **CUMULUS-3501**
  - Updated CreateReconciliationReport lambda to save report record to Elasticsearch.
  - Created docker image cumuluss/async-operation:48 from v16.1.2, and used it as default async_operation_image.
- **CUMULUS-3510**
  - Fixed `@cumulus/api` `validateAndUpdateSqsRule` method to allow 0 retries and 0 visibilityTimeout
    in rule's meta.  This fix from CUMULUS-2863 was not in release 16 and later.
- **CUMULUS-3540**
  - stubbed cmr interfaces in integration tests allow integration tests to pass
  - needed while cmr is failing to continue needed releases and progress
  - this change should be reverted ASAP when cmr is working as needed again

## [v16.1.2] 2023-11-01

**Please note** changes in 16.1.2 may not yet be released in future versions, as this
is a backport/patch release on the 16.x series of releases.  Updates that are
included in the future will have a corresponding CHANGELOG entry in future releases.

### Added

- **CUMULUS-3218**
  - Added optional `maxDownloadTime` field to `provider` schema
  - Added `max_download_time` column to PostgreSQL `providers` table
  - Updated `@cumulus/ingest/lock` to check expired locks based on `provider.maxDownloadTime`

### Fixed

- **@aws-sdk upgrade**
  - Fixed TS compilation error on aws-client package caused by @aws-sdk/client-dynamodb 3.433.0 upgrade
  - Updated mapping for collection Elasticsearch records to prevent dynamic field for keys under `meta`.
- **CUMULUS-3286**
  - Fixed `@cumulus/cmrjs/cmr-utils/getGranuleTemporalInfo` and `@cumulus/message/Granules/getGranuleCmrTemporalInfo`
    to handle non-existing cmr file.
  - Updated mapping for granule and deletedgranule Elasticsearch records to prevent dynamic field for keys under
    `queryFields`.
- **CUMULUS-3293**
  - Process Dead Letter Archive is fixed to properly copy objects from `/sqs/` to `/failed-sqs/` location
- **CUMULUS-3393**
  - Fixed `PUT` collection endpoint to update collection configuration in S3.
- **CUMULUS-3467**
  - Added `childWorkflowMeta` to `QueueWorkflow` task configuration

## [v16.1.1] 2023-08-03

### Notable Changes

- The async_operation_image property of cumulus module should be updated to pull
  the ECR image for cumuluss/async-operation:47

### Added

- **CUMULUS-3298**
  - Added extra time to the buffer for replacing the launchpad token before it
    expires to alleviate CMR error messages
- **CUMULUS-3220**
  - Created a new send-pan task
- **CUMULUS-3287**
  - Added variable to allow the aws_ecs_task_definition health check to be configurable.
  - Added clarity to how the bucket field needs to be configured for the
    move-granules task definition

### Changed

- Security upgrade node from 14.19.3-buster to 14.21.1-buster
- **CUMULUS-2985**
  - Changed `onetime` rules RuleTrigger to only execute when the state is `ENABLED` and updated documentation to reflect the change
  - Changed the `invokeRerun` function to only re-run enabled rules
- **CUMULUS-3188**
  - Updated QueueGranules to support queueing granules that meet the required API granule schema.
  - Added optional additional properties to queue-granules input schema
- **CUMULUS-3252**
  - Updated example/cumulus-tf/orca.tf to use orca v8.0.1
  - Added cumulus task `@cumulus/orca-copy-to-archive-adapter`, and add the task to `tf-modules/ingest`
  - Updated `tf-modules/cumulus` module to take variable `orca_lambda_copy_to_archive_arn` and pass to `tf-modules/ingest`
  - Updated `example/cumulus-tf/ingest_and_publish_granule_with_orca_workflow.tf` `CopyToGlacier` (renamed to `CopyToArchive`) step to call
    `orca_copy_to_archive_adapter_task`
- **CUMULUS-3253**
  - Added cumulus task `@cumulus/orca-recovery-adapter`, and add the task to `tf-modules/ingest`
  - Updated `tf-modules/cumulus` module to take variable `orca_sfn_recovery_workflow_arn` and pass to `tf-modules/ingest`
  - Added `example/cumulus-tf/orca_recovery_adapter_workflow.tf`, `OrcaRecoveryAdapterWorkflow` workflow has `OrcaRecoveryAdapter` task
    to call the ORCA recovery step-function.
  - Updated `example/data/collections/` collection configuration `meta.granuleRecoveryWorkflow` to use `OrcaRecoveryAdapterWorkflow`
- **CUMULUS-3215**
  - Create reconciliation reports will properly throw errors and set the async
    operation status correctly to failed if there is an error.
  - Knex calls relating to reconciliation reports will retry if there is a
    connection terminated unexpectedly error
  - Improved logging for async operation
  - Set default async_operation_image_version to 47
- **CUMULUS-3024**
  - Combined unit testing of @cumulus/api/lib/rulesHelpers to a single test file
    `api/tests/lib/test-rulesHelpers` and removed extraneous test files.
- **CUMULUS-3209**
  - Apply brand color with high contrast settings for both (light and dark) themes.
  - Cumulus logo can be seen when scrolling down.
  - "Back to Top" button matches the brand color for both themes.
  - Update "note", "info", "tip", "caution", and "warning" components to [new admonition styling](https://docusaurus.io/docs/markdown-features/admonitions).
  - Add updated arch diagram for both themes.
- **CUMULUS-3203**
  - Removed ACL setting of private on S3.multipartCopyObject() call
  - Removed ACL setting of private for s3PutObject()
  - Removed ACL confguration on sync-granules task
  - Update documentation on dashboard deployment to exclude ACL public-read setting
- **CUMULUS-3245**
  - Update SQS consumer logic to catch ExecutionAlreadyExists error and
    delete SQS message accordingly.
  - Add ReportBatchItemFailures to event source mapping start_sf_mapping
- **CUMULUS-3357**
  - `@cumulus/queue-granules` is now written in TypeScript
  - `@cumulus/schemas` can now generate TypeScript interfaces for the task input, output and config.
- Added missing name to throttle_queue_watcher Cloudwatch event in `throttled-queue.tf`


### Fixed

- **CUMULUS-3258**
  - Fix un-prefixed s3 lifecycle configuration ID from CUMULUS-2915
- **CUMULUS-2625**
  - Optimized heap memory and api load in queue-granules task to scale to larger workloads.
- **CUMULUS-3265**
  - Fixed `@cumulus/api` `getGranulesForPayload` function to query cloud metrics es when needed.
- **CUMULUS-3389**
  - Updated runtime of `send-pan` and `startAsyncOperation` lambdas to `nodejs16.x`

## [v16.0.0] 2023-05-09

### Notable Changes

- The async_operation_image property of cumulus module should be updated to pull
  the ECR image for cumuluss/async-operation:46

### MIGRATION notes

#### PI release version

When updating directly to v16 from prior releases older that V15, please make sure to
read through all prior release notes.

Notable migration concerns since the last PI release version (11.1.x):

- [v14.1.0] - Postgres compatibility update to Aurora PostgreSQL 11.13.
- [v13.1.0] - Postgres update to add `files_granules_cumulus_id_index` to the
  `files` table may require manual steps depending on load.

#### RDS Phase 3 migration notes

This release includes updates that remove existing DynamoDB tables as part of
release deployment process.   This release *cannot* be properly rolled back in
production as redeploying a prior version of Cumulus will not recover the
associated Dynamo tables.

Please read the full change log for RDS Phase 3 and consult the [RDS Phase 3 update
documentation](https://nasa.github.io/cumulus/docs/next/upgrade-notes/upgrade-rds-phase-3-release)

#### API Endpoint Versioning

As part of the work on CUMULUS-3072, we have added a required header for the
granule PUT/PATCH endpoints -- to ensure that older clients/utilities do not
unexpectedly make destructive use of those endpoints, a validation check of a
header value against supported versions has been implemented.

Moving forward, if a breaking change is made to an existing endpoint that
requires user updates, as part of that update we will set the current version of
the core API and require a header that confirms the client is compatible with
the version required or greater.

In this instance, the granule PUT/PATCH
endpoints will require a `Cumulus-API-Version` value of at least `2`.

```bash
 curl --request PUT https://example.com/granules/granuleId.A19990103.006.1000\
 --header 'Cumulus-API-Version: 2'\
 --header 'Content-Type: application/json'\
 --header 'Authorization: Bearer ReplaceWithToken'\
 --data ...
```

Users/clients that do not make use of these endpoints will not be impacted.

### RDS Phase 3
#### Breaking Changes

- **CUMULUS-2688**
  - Updated bulk operation logic to use collectionId in addition to granuleId to fetch granules.
  - Tasks using the `bulk-operation` Lambda should provide collectionId and granuleId e.g. { granuleId: xxx, collectionId: xxx }
- **CUMULUS-2856**
  - Update execution PUT endpoint to no longer respect message write constraints and update all values passed in

#### Changed

- **CUMULUS-3282**
  - Updated internal granule endpoint parameters from :granuleName to :granuleId
    for maintenance/consistency reasons
- **CUMULUS-2312** - RDS Migration Epic Phase 3
  - **CUMULUS-2645**
    - Removed unused index functionality for all tables other than
      `ReconciliationReportsTable` from `dbIndexer` lambda
  - **CUMULUS-2398**
    - Remove all dynamoDB updates for `@cumulus/api/ecs/async-operation/*`
    - Updates all api endpoints with updated signature for
      `asyncOperationsStart` calls
    - Remove all dynamoDB models calls from async-operations api endpoints
  - **CUMULUS-2801**
    - Move `getFilesExistingAtLocation`from api granules model to api/lib, update granules put
      endpoint to remove model references
  - **CUMULUS-2804**
    - Updates api/lib/granule-delete.deleteGranuleAndFiles:
      - Updates dynamoGranule -> apiGranule in the signature and throughout the dependent code
      - Updates logic to make apiGranule optional, but pgGranule required, and
        all lookups use postgres instead of ES/implied apiGranule values
      - Updates logic to make pgGranule optional - in this case the logic removes the entry from ES only
    - Removes all dynamo model logic from api/endpoints/granules
    - Removes dynamo write logic from api/lib/writeRecords.*
    - Removes dynamo write logic from api/lib/ingest.*
    - Removes all granule model calls from api/lambdas/bulk-operations and any dependencies
    - Removes dynamo model calls from api/lib/granule-remove-from-cmr.unpublishGranule
    - Removes Post Deployment execution check from sf-event-sqs-to-db-records
    - Moves describeGranuleExecution from api granule model to api/lib/executions.js
  - **CUMULUS-2806**
    - Remove DynamoDB logic from executions `POST` endpoint
    - Remove DynamoDB logic from sf-event-sqs-to-db-records lambda execution writes.
    - Remove DynamoDB logic from executions `PUT` endpoint
  - **CUMULUS-2808**
    - Remove DynamoDB logic from executions `DELETE` endpoint
  - **CUMULUS-2809**
    - Remove DynamoDB logic from providers `PUT` endpoint
    - Updates DB models asyncOperation, provider and rule to return all fields on upsert.
  - **CUMULUS-2810**
    - Removes addition of DynamoDB record from API endpoint POST /provider/<name>
  - **CUMULUS-2811**
    - Removes deletion of DynamoDB record from API endpoint DELETE /provider/<name>
  - **CUMULUS-2817**
    - Removes deletion of DynamoDB record from API endpoint DELETE /collection/<name>/<version>
  - **CUMULUS-2814**
    - Move event resources deletion logic from `rulesModel` to `rulesHelper`
  - **CUMULUS-2815**
    - Move File Config and Core Config validation logic for Postgres Collections from `api/models/collections.js` to `api/lib/utils.js`
  - **CUMULUS-2813**
    - Removes creation and deletion of DynamoDB record from API endpoint POST /rules/
  - **CUMULUS-2816**
    - Removes addition of DynamoDB record from API endpoint POST /collections
  - **CUMULUS-2797**
    - Move rule helper functions to separate rulesHelpers file
  - **CUMULUS-2821**
    - Remove DynamoDB logic from `sfEventSqsToDbRecords` lambda
  - **CUMULUS-2856**
    - Update API/Message write logic to handle nulls as deletion in execution PUT/message write logic

#### Added

- **CUMULUS-2312** - RDS Migration Epic Phase 3
  - **CUMULUS-2813**
    - Added function `create` in the `db` model for Rules
      to return an array of objects containing all columns of the created record.
  - **CUMULUS-2812**
    - Move event resources logic from `rulesModel` to `rulesHelper`
  - **CUMULUS-2820**
    - Remove deletion of DynamoDB record from API endpoint DELETE /pdr/<pdrName>
  - **CUMULUS-2688**
    - Add new endpoint to fetch granules by collectionId as well as granuleId: GET /collectionId/granuleId
    - Add new endpoints to update and delete granules by collectionId as well as
      granuleId

#### Removed

- **CUMULUS-2994**
  - Delete code/lambdas that publish DynamoDB stream events to SNS
- **CUMULUS-3226**
  - Removed Dynamo Async Operations table
- **CUMULUS-3199**
  - Removed DbIndexer lambda and all associated terraform resources
- **CUMULUS-3009**
  - Removed Dynamo PDRs table
- **CUMULUS-3008**
  - Removed DynamoDB Collections table
- **CUMULUS-2815**
  - Remove update of DynamoDB record from API endpoint PUT /collections/<name>/<version>
- **CUMULUS-2814**
  - Remove DynamoDB logic from rules `DELETE` endpoint
- **CUMULUS-2812**
  - Remove DynamoDB logic from rules `PUT` endpoint
- **CUMULUS-2798**
  - Removed AsyncOperations model
- **CUMULUS-2797**
- **CUMULUS-2795**
  - Removed API executions model
- **CUMULUS-2796**
  - Remove API pdrs model and all related test code
  - Remove API Rules model and all related test code
- **CUMULUS-2794**
  - Remove API Collections model and all related test code
  - Remove lambdas/postgres-migration-count-tool, api/endpoints/migrationCounts and api-client/migrationCounts
  - Remove lambdas/data-migration1 tool
  - Remove lambdas/data-migration2 and
    lambdas/postgres-migration-async-operation
- **CUMULUS-2793**
  - Removed Provider Dynamo model and related test code
- **CUMULUS-2792**
  - Remove API Granule model and all related test code
  - Remove granule-csv endpoint
- **CUMULUS-2645**
  - Removed dynamo structural migrations and related code from `@cumulus/api`
  - Removed `executeMigrations` lambda
  - Removed `granuleFilesCacheUpdater` lambda
  - Removed dynamo files table from `data-persistence` module.  *This table and
    all of its data will be removed on deployment*.

### Added
- **CUMULUS-3072**
  - Added `replaceGranule` to `@cumulus/api-client/granules` to add usage of the
    updated RESTful PUT logic
- **CUMULUS-3121**
  - Added a map of variables for the cloud_watch_log retention_in_days for the various cloudwatch_log_groups, as opposed to keeping them hardcoded at 30 days. Can be configured by adding the <module>_<cloudwatch_log_group_name>_log_retention value in days to the cloudwatch_log_retention_groups map variable
- **CUMULUS-3201**
  - Added support for sha512 as checksumType for LZARDs backup task.

### Changed

- **CUMULUS-3315**
  - Updated `@cumulus/api-client/granules.bulkOperation` to remove `ids`
    parameter in favor of `granules` parameter, in the form of a
    `@cumulus/types/ApiGranule` that requires the following keys: `[granuleId, collectionId]`
- **CUMULUS-3307**
  - Pinned cumulus dependency on `pg` to `v8.10.x`
- **CUMULUS-3279**
  - Updated core dependencies on `xml2js` to `v0.5.0`
  - Forcibly updated downstream dependency for `xml2js` in `saml2-js` to
    `v0.5.0`
  - Added audit-ci CVE override until July 1 to allow for Core package releases
- **CUMULUS-3106**
  - Updated localstack version to 1.4.0 and removed 'skip' from all skipped tests
- **CUMULUS-3115**
  - Fixed DiscoverGranules' workflow's duplicateHandling when set to `skip` or `error` to stop retrying
    after receiving a 404 Not Found Response Error from the `cumulus-api`.
- **CUMULUS-3165**
  - Update example/cumulus-tf/orca.tf to use orca v6.0.3

### Fixed

- **CUMULUS-3315**
  - Update CI scripts to use shell logic/GNU timeout to bound test timeouts
    instead of NPM `parallel` package, as timeouts were not resulting in
    integration test failure
- **CUMULUS-3223**
  - Update `@cumulus/cmrjs/cmr-utils.getGranuleTemporalInfo` to handle the error when the cmr file s3url is not available
  - Update `sfEventSqsToDbRecords` lambda to return [partial batch failure](https://docs.aws.amazon.com/lambda/latest/dg/with-sqs.html#services-sqs-batchfailurereporting),
    and only reprocess messages when cumulus message can't be retrieved from the execution events.
  - Update `@cumulus/cumulus-message-adapter-js` to `2.0.5` for all cumulus tasks

## [v15.0.4] 2023-06-23

### Changed

- **CUMULUS-3307**
  - Pinned cumulus dependency on `pg` to `v8.10.x`

### Fixed

- **CUMULUS-3115**
  - Fixed DiscoverGranules' workflow's duplicateHandling when set to `skip` or `error` to stop retrying
    after receiving a 404 Not Found Response Error from the `cumulus-api`.
- **CUMULUS-3315**
  - Update CI scripts to use shell logic/GNU timeout to bound test timeouts
    instead of NPM `parallel` package, as timeouts were not resulting in
    integration test failure
- **CUMULUS-3223**
  - Update `@cumulus/cmrjs/cmr-utils.getGranuleTemporalInfo` to handle the error when the cmr file s3url is not available
  - Update `sfEventSqsToDbRecords` lambda to return [partial batch failure](https://docs.aws.amazon.com/lambda/latest/dg/with-sqs.html#services-sqs-batchfailurereporting),
    and only reprocess messages when cumulus message can't be retrieved from the execution events.
  - Update `@cumulus/cumulus-message-adapter-js` to `2.0.5` for all cumulus tasks

## [v15.0.3] 2023-04-28

### Fixed

- **CUMULUS-3243**
  - Updated granule delete logic to delete granule which is not in DynamoDB
  - Updated granule unpublish logic to handle granule which is not in DynamoDB and/or CMR

## [v15.0.2] 2023-04-25

### Fixed

- **CUMULUS-3120**
  - Fixed a bug by adding in `default_log_retention_periods` and `cloudwatch_log_retention_periods`
  to Cumulus modules so they can be used during deployment for configuring cloudwatch retention periods, for more information check here: [retention document](https://nasa.github.io/cumulus/docs/configuration/cloudwatch-retention)
  - Updated cloudwatch retention documentation to reflect the bugfix changes

## [v15.0.1] 2023-04-20

### Changed

- **CUMULUS-3279**
  - Updated core dependencies on `xml2js` to `v0.5.0`
  - Forcibly updated downstream dependency for `xml2js` in `saml2-js` to
    `v0.5.0`
  - Added audit-ci CVE override until July 1 to allow for Core package releases

## Fixed

- **CUMULUS-3285**
  - Updated `api/lib/distribution.js isAuthBearTokenRequest` to handle non-Bearer authorization header

## [v15.0.0] 2023-03-10

### Breaking Changes

- **CUMULUS-3147**
  - The minimum supported version for all published Cumulus Core npm packages is now Node 16.19.0
  - Tasks using the `cumuluss/cumulus-ecs-task` Docker image must be updated to `cumuluss/cumulus-ecs-task:1.9.0.` which is built with node:16.19.0-alpine.  This can be done by updating the `image` property of any tasks defined using the `cumulus_ecs_service` Terraform module.
  - Updated Dockerfile of async operation docker image to build from node:16.19.0-buster
  - Published new tag [`44` of `cumuluss/async-operation` to Docker Hub](https://hub.docker.com/layers/cumuluss/async-operation/44/images/sha256-8d757276714153e4ab8c24a2b7b6b9ffee14cc78b482d9924e7093af88362b04?context=explore).
  - The `async_operation_image` property of `cumulus` module must be updated to pull the ECR image for `cumuluss/async-operation:44`.

### Changed

- **CUMULUS-2997**
  - Migrate Cumulus Docs to Docusaurus v2 and DocSearch v3.
- **CUMULUS-3044**
  - Deployment section:
    - Consolidate and migrate Cumulus deployment (public facing) content from wiki to Cumulus Docs in GitHub.
    - Update links to make sure that the user can maintain flow between the wiki and GitHub deployment documentation.
    - Organize and update sidebar to include categories for similar deployment topics.
- **CUMULUS-3147**
  - Set example/cumulus-tf default async_operation_image_version to 44.
  - Set example/cumulus-tf default ecs_task_image_version to 1.9.0.
- **CUMULUS-3166**
  - Updated example/cumulus-tf/thin_egress_app.tf to use tea 1.3.2

### Fixed

- **CUMULUS-3187**
  - Restructured Earthdata Login class to be individual methods as opposed to a Class Object
  - Removed typescript no-checks and reformatted EarthdataLogin code to be more type friendly

## [v14.1.0] 2023-02-27

### MIGRATION notes

#### PostgreSQL compatibility update

From this release forward Core will be tested against PostgreSQL 11   Existing
release compatibility testing was done for release 11.1.8/14.0.0+.   Users
should migrate their datastores to Aurora PostgreSQL 11.13+ compatible data stores
as soon as possible.

Users utilizing the `cumulus-rds-tf` module will have upgraded/had their
database clusters forcibly upgraded at the next maintenance window after 31 Jan
2023.   Our guidance to mitigate this issue is to do a manual (outside of
terraform) upgrade.   This will result in the cluster being upgraded with a
manually set parameter group not managed by terraform.

If you manually upgraded and the cluster is now on version 11.13, to continue
using the `cumulus-rds-tf` module *once upgraded* update following module
configuration values if set, or allow their defaults to be utilized:

```terraform
parameter_group_family = "aurora-postgresql11"
engine_version = 11.13
```

When you apply this update, the original PostgreSQL v10 parameter group will be
removed, and recreated using PG11 defaults/configured terraform values and
update the database cluster to use the new configuration.

### Added

- **CUMULUS-3193**
  - Add a Python version file
- **CUMULUS-3121**
  - Added a map of variables in terraform for custom configuration of cloudwatch_log_groups' retention periods.
    Please refer to the [Cloudwatch-Retention] (https://nasa.github.io/cumulus/docs/configuration/cloudwatch-retention)
    section of the Cumulus documentation in order for more detailed information and an example into how to do this.
- **CUMULUS-3071**
  - Added 'PATCH' granules endpoint as an exact duplicate of the existing `PUT`
    endpoint.    In future releases the `PUT` endpoint will be replaced with valid PUT logic
    behavior (complete overwrite) in a future release.   **The existing PUT
    implementation is deprecated** and users should move all existing usage of
    `PUT` to `PATCH` before upgrading to a release with `CUMULUS-3072`.

### Fixed

- **CUMULUS-3033**
  - Fixed `granuleEsQuery` to properly terminate if `body.hit.total.value` is 0.

- The `getLambdaAliases` function has been removed from the `@cumulus/integration-tests` package
- The `getLambdaVersions` function has been removed from the `@cumulus/integration-tests` package
- **CUMULUS-3117**
  - Update `@cumulus/es-client/indexer.js` to properly handle framework write
    constraints for queued granules.    Queued writes will now be properly
    dropped from elasticsearch writes along with the primary datastore(s) when
    write constraints apply
- **CUMULUS-3134**
  - Get tests working on M1 Macs
- **CUMULUS-3148**:
  - Updates cumulus-rds-tf to use defaults for PostgreSQL 11.13
  - Update IngestGranuleSuccessSpec as test was dependant on file ordering and
    PostgreSQL 11 upgrade exposed dependency on database results in the API return
  - Update unit test container to utilize PostgreSQL 11.13 container
- **CUMULUS-3149**
  - Updates the api `/granules/bulkDelete` endpoint to take the
    following configuration keys for the bulkDelete:
    - concurrency - Number of concurrent bulk deletions to process at a time.
            Defaults to 10, increasing this value may improve throughput at the cost
            of additional database/CMR/etc load.
    - maxDbConnections - Defaults to `concurrency`, and generally should not be
        changed unless troubleshooting performance concerns.
  - Updates all bulk api endpoints to add knexDebug boolean query parameter to
    allow for debugging of database connection issues in the future.  Defaults
    to false.
  - Fixed logic defect in bulk deletion logic where an information query was
    nested in a transaction call, resulting in transactions holding knex
    connection pool connections in a blocking way that would not resolve,
    resulting in deletion failures.
- **CUMULUS-3142**
  - Fix issue from CUMULUS-3070 where undefined values for status results in
    unexpected insertion failure on PATCH.
- **CUMULUS-3181**
  - Fixed `sqsMessageRemover` lambda to correctly retrieve ENABLED sqs rules.

- **CUMULUS-3189**
  - Upgraded `cumulus-process` and `cumulus-message-adapter-python` versions to
    support pip 23.0
- **CUMULUS-3196**
  - Moved `createServer` initialization outside the `s3-credentials-endpoint` lambda
    handler to reduce file descriptor usage
- README shell snippets better support copying
- **CUMULUS-3111**
  - Fix issue where if granule update dropped due to write constraints for writeGranuleFromMessage, still possible for granule files to be written
  - Fix issue where if granule update is limited to status and timestamp values due to write constraints for writeGranuleFromMessage, Dynamo or ES granules could be out of sync with PG

### Breaking Changes

- **CUMULUS-3072**
  - Removed original PUT granule endpoint logic (in favor of utilizing new PATCH
    endpoint introduced in CUMULUS-3071)
  - Updated PUT granule endpoint to expected RESTful behavior:
    - PUT will now overwrite all non-provided fields as either non-defined or
      defaults, removing existing related database records (e.g. files,
      granule-execution linkages ) as appropriate.
    - PUT will continue to overwrite fields that are provided in the payload,
      excepting collectionId and granuleId which cannot be modified.
    - PUT will create a new granule record if one does not already exist
    - Like PATCH, the execution field is additive only - executions, once
      associated with a granule record cannot be unassociated via the granule
      endpoint.
  - /granule PUT and PATCH endpoints now require a header with values `{
    version: 2 }`
  - PUT endpoint will now only support /:collectionId/:granuleId formatted
    queries
  - `@cumulus/api-client.replaceGranule now utilizes body.collectionId to
    utilize the correct API PUT endpoint
  - Cumulus API version updated to `2`

### Changed

- **Snyk Security**
  - Upgraded jsonwebtoken from 8.5.1 to 9.0.0
  - CUMULUS-3160: Upgrade knex from 0.95.15 to 2.4.1
  - Upgraded got from 11.8.3 to ^11.8.5
- **Dependabot Security**
  - Upgraded the python package dependencies of the example lambdas
- **CUMULUS-3043**
  - Organize & link Getting Started public docs for better user guidance
  - Update Getting Started sections with current content
- **CUMULUS-3046**
  - Update 'Deployment' public docs
  - Apply grammar, link fixes, and continuity/taxonomy standards
- **CUMULUS-3071**
  - Updated `@cumulus/api-client` packages to use `PATCH` protocol for existing
    granule `PUT` calls, this change should not require user updates for
    `api-client` users.
    - `@cumulus/api-client/granules.updateGranule`
    - `@cumulus/api-client/granules.moveGranule`
    - `@cumulus/api-client/granules.updateGranule`
    - `@cumulus/api-client/granules.reingestGranule`
    - `@cumulus/api-client/granules.removeFromCMR`
    - `@cumulus/api-client/granules.applyWorkflow`
- **CUMULUS-3097**
  - Changed `@cumulus/cmr-client` package's token from Echo-Token to Earthdata Login (EDL) token in updateToken method
  - Updated CMR header and token tests to reflect the Earthdata Login changes
- **CUMULUS-3144**
  - Increased the memory of API lambda to 1280MB
- **CUMULUS-3140**
  - Update release note to include cumulus-api release
- **CUMULUS-3193**
  - Update eslint config to better support typing
- Improve linting of TS files

### Removed

- **CUMULUS-2798**
  - Removed AsyncOperations model

### Removed

- **CUMULUS-3009**
  - Removed Dynamo PDRs table

## [v14.0.0] 2022-12-08

### Breaking Changes

- **CUMULUS-2915**
  - API endpoint GET `/executions/status/${executionArn}` returns `presignedS3Url` and `data`
  - The user (dashboard) must read the `s3SignedURL` and `data` from the return
- **CUMULUS-3070/3074**
  - Updated granule PUT/POST endpoints to no longer respect message write
    constraints.  Functionally this means that:
    - Granules with older createdAt values will replace newer ones, instead of
        ignoring the write request
    - Granules that attempt to set a non-complete state (e.g. 'queued' and
        'running') will now ignore execution state/state change and always write
    - Granules being set to non-complete state will update all values passed in,
      instead of being restricted to `['createdAt', 'updatedAt', 'timestamp',
      'status', 'execution']`

### Added

- **CUMULUS-3070**
  - Remove granules dynamoDb model logic that sets default publish value on record
    validation
  - Update API granule write logic to not set default publish value on record
    updates to avoid overwrite (PATCH behavior)
  - Update API granule write logic to publish to false on record
    creation if not specified
  - Update message granule write logic to set default publish value on record
    creation update.
  - Update granule write logic to set published to default value of `false` if
    `null` is explicitly set with intention to delete the value.
  - Removed dataType/version from api granule schema
  - Added `@cumulus/api/endpoints/granules` unit to cover duration overwrite
    logic for PUT/PATCH endpoint.
- **CUMULUS-3098**
  - Added task configuration setting named `failTaskWhenFileBackupFail` to the
    `lzards-backup` task. This setting is `false` by default, but when set to
    `true`, task will fail if one of the file backup request fails.

### Changed

- Updated CI deploy process to utilize the distribution module in the published zip file which
    will be run against for the integration tests
- **CUMULUS-2915**
  - Updated API endpoint GET `/executions/status/${executionArn}` to return the
    presigned s3 URL in addition to execution status data
- **CUMULUS-3045**
  - Update GitHub FAQs:
    - Add new and refreshed content for previous sections
    - Add new dedicated Workflows section
- **CUMULUS-3070**
  - Updated API granule write logic to no longer require createdAt value in
    dynamo/API granule validation.   Write-time createdAt defaults will be set in the case
    of new API granule writes without the value set, and createdAt will be
    overwritten if it already exists.
  - Refactored granule write logic to allow PATCH behavior on API granule update
    such that existing createdAt values will be retained in case of overwrite
    across all API granule writes.
  - Updated granule write code to validate written createdAt is synced between
    datastores in cases where granule.createdAt is not provided for a new
    granule.
  - Updated @cumulus/db/translate/granules.translateApiGranuleToPostgresGranuleWithoutNilsRemoved to validate incoming values to ensure values that can't be set to null are not
  - Updated @cumulus/db/translate/granules.translateApiGranuleToPostgresGranuleWithoutNilsRemoved to handle null values in incoming ApiGranule
  - Updated @cumulus/db/types/granules.PostgresGranule typings to allow for null values
  - Added ApiGranuleRecord to @cumulus/api/granule type to represent a written/retrieved from datastore API granule record.
  - Update API/Message write logic to handle nulls as deletion in granule PUT/message write logic
- **CUMULUS-3075**
  - Changed the API endpoint return value for a granule with no files. When a granule has no files, the return value beforehand for
    the translatePostgresGranuletoApiGranule, the function which does the translation of a Postgres granule to an API granule, was
    undefined, now changed to an empty array.
  - Existing behavior which relied on the pre-disposed undefined value was changed to instead accept the empty array.
  - Standardized tests in order to expect an empty array for a granule with no files files' object instead of undefined.
- **CUMULUS-3077**
  - Updated `lambdas/data-migration2` granule and files migration to have a `removeExcessFiles` function like in write-granules that will remove file records no longer associated with a granule being migrated
- **CUMULUS-3080**
  - Changed the retention period in days from 14 to 30 for cloudwatch logs for NIST-5 compliance
- **CUMULUS-3100**
  - Updated `POST` granules endpoint to check if granuleId exists across all collections rather than a single collection.
  - Updated `PUT` granules endpoint to check if granuleId exists across a different collection and throw conflict error if so.
  - Updated logic for writing granules from a message to check if granuleId exists across a different collection and throw conflict error if so.

### Fixed

- **CUMULUS-3070**
  - Fixed inaccurate typings for PostgresGranule in @cumulus/db/types/granule
  - Fixed inaccurate typings for @cumulus/api/granules.ApiGranule and updated to
    allow null
- **CUMULUS-3104**
  - Fixed TS compilation error on aws-client package caused by @aws-sdk/client-s3 3.202.0 upgrade
- **CUMULUS-3116**
  - Reverted the default ElasticSearch sorting behavior to the pre-13.3.0 configuration
  - Results from ElasticSearch are sorted by default by the `timestamp` field. This means that the order
  is not guaranteed if two or more records have identical timestamps as there is no secondary sort/tie-breaker.

## [v13.4.0] 2022-10-31

### Notable changes

- **CUMULUS-3104**
  - Published new tag [`43` of `cumuluss/async-operation` to Docker Hub](https://hub.docker.com/layers/cumuluss/async-operation/43/images/sha256-5f989c7d45db3dde87c88c553182d1e4e250a1e09af691a84ff6aa683088b948?context=explore) which was built with node:14.19.3-buster.

### Added

- **CUMULUS-2998**
  - Added Memory Size and Timeout terraform variable configuration for the following Cumulus tasks:
    - fake_processing_task_timeout and fake_processing_task_memory_size
    - files_to_granules_task_timeout and files_to_granule_task_memory_size
    - hello_world_task_timeout and hello_world_task_memory_size
    - sf_sqs_report_task_timeout and sf_sqs_report_task_memory_size
- **CUMULUS-2986**
  - Adds Terraform memory_size configurations to lambda functions with customizable timeouts enabled (the minimum default size has also been raised from 256 MB to 512 MB)
    allowed properties include:
      - add_missing_file_checksums_task_memory_size
      - discover_granules_task_memory_size
      - discover_pdrs_task_memory_size
      - hyrax_metadata_updates_task_memory_size
      - lzards_backup_task_memory_size
      - move_granules_task_memory_size
      - parse_pdr_task_memory_size
      - pdr_status_check_task_memory_size
      - post_to_cmr_task_memory_size
      - queue_granules_task_memory_size
      - queue_pdrs_task_memory_size
      - queue_workflow_task_memory_size
      - sync_granule_task_memory_size
      - update_cmr_access_constraints_task_memory_size
      - update_granules_cmr_task_memory_size
  - Initializes the lambda_memory_size(s) variable in the Terraform variable list
  - Adds Terraform timeout variable for add_missing_file_checksums_task
- **CUMULUS-2631**
  - Added 'Bearer token' support to s3credentials endpoint
- **CUMULUS-2787**
  - Added `lzards-api-client` package to Cumulus with `submitQueryToLzards` method
- **CUMULUS-2944**
  - Added configuration to increase the limit for body-parser's JSON and URL encoded parsers to allow for larger input payloads

### Changed


- Updated `example/cumulus-tf/variables.tf` to have `cmr_oauth_provider` default to `launchpad`
- **CUMULUS-3024**
  - Update PUT /granules endpoint to operate consistently across datastores
    (PostgreSQL, ElasticSearch, DynamoDB). Previously it was possible, given a
    partial Granule payload to have different data in Dynamo/ElasticSearch and PostgreSQL
  - Given a partial Granule object, the /granules update endpoint now operates
    with behavior more consistent with a PATCH operation where fields not provided
    in the payload will not be updated in the datastores.
  - Granule translation (db/src/granules.ts) now supports removing null/undefined fields when converting from API to Postgres
    granule formats.
  - Update granule write logic: if a `null` files key is provided in an update payload (e.g. `files: null`),
    an error will be thrown. `null` files were not previously supported and would throw potentially unclear errors. This makes the error clearer and more explicit.
  - Update granule write logic: If an empty array is provided for the `files` key, all files will be removed in all datastores
- **CUMULUS-2787**
  - Updated `lzards-backup-task` to send Cumulus provider and granule createdAt values as metadata in LZARDS backup request to support querying LZARDS for reconciliation reports
- **CUMULUS-2913**
  - Changed `process-dead-letter-archive` lambda to put messages from S3 dead
    letter archive that fail to process to new S3 location.
- **CUMULUS-2974**
  - The `DELETE /granules/<granuleId>` endpoint now includes additional details about granule
    deletion, including collection, deleted granule ID, deleted files, and deletion time.
- **CUMULUS-3027**
  - Pinned typescript to ~4.7.x to address typing incompatibility issues
    discussed in https://github.com/knex/knex/pull/5279
  - Update generate-ts-build-cache script to always install root project dependencies
- **CUMULUS-3104**
  - Updated Dockerfile of async operation docker image to build from node:14.19.3-buster
  - Sets default async_operation_image version to 43.
  - Upgraded saml2-js 4.0.0, rewire to 6.0.0 to address security vulnerabilities
  - Fixed TS compilation error caused by @aws-sdk/client-s3 3.190->3.193 upgrade

## [v13.3.2] 2022-10-10 [BACKPORT]

**Please note** changes in 13.3.2 may not yet be released in future versions, as
this is a backport and patch release on the 13.3.x series of releases. Updates that
are included in the future will have a corresponding CHANGELOG entry in future
releases.

### Fixed

- **CUMULUS-2557**
  - Updated `@cumulus/aws-client/S3/moveObject` to handle zero byte files (0 byte files).
- **CUMULUS-2971**
  - Updated `@cumulus/aws-client/S3ObjectStore` class to take string query parameters and
    its methods `signGetObject` and `signHeadObject` to take parameter presignOptions
- **CUMULUS-3021**
  - Updated `@cumulus/api-client/collections` and `@cumulus/integration-tests/api` to encode
    collection version in the URI path
- **CUMULUS-3024**
  - Update PUT /granules endpoint to operate consistently across datastores
    (PostgreSQL, ElasticSearch, DynamoDB). Previously it was possible, given a
    partial Granule payload to have different data in Dynamo/ElasticSearch and PostgreSQL
  - Given a partial Granule object, the /granules update endpoint now operates
    with behavior more consistent with a PATCH operation where fields not provided
    in the payload will not be updated in the datastores.
  - Granule translation (db/src/granules.ts) now supports removing null/undefined fields when converting from API to Postgres
    granule formats.
  - Update granule write logic: if a `null` files key is provided in an update payload (e.g. `files: null`),
    an error will be thrown. `null` files were not previously supported and would throw potentially unclear errors. This makes the error clearer and more explicit.
  - Update granule write logic: If an empty array is provided for the `files` key, all files will be removed in all datastores

## [v13.3.0] 2022-8-19

### Notable Changes

- **CUMULUS-2930**
  - The `GET /granules` endpoint has a new optional query parameter:
    `searchContext`, which is used to resume listing within the same search
    context. It is provided in every response from the endpoint as
    `meta.searchContext`. The searchContext value must be submitted with every
    consequent API call, and must be fetched from each new response to maintain
    the context.
  - Use of the `searchContext` query string parameter allows listing past 10,000 results.
  - Note that using the `from` query param in a request will cause the `searchContext` to
    be ignored and also make the query subject to the 10,000 results cap again.
  - Updated `GET /granules` endpoint to leverage ElasticSearch search-after API.
    The endpoint will only use search-after when the `searchContext` parameter
    is provided in a request.

## [v13.2.1] 2022-8-10 [BACKPORT]

### Notable changes

- **CUMULUS-3019**
  - Fix file write logic to delete files by `granule_cumulus_id` instead of
    `cumulus_id`. Previous logic removed files by matching `file.cumulus_id`
    to `granule.cumulus_id`.

## [v13.2.0] 2022-8-04

### Changed

- **CUMULUS-2940**
  - Updated bulk operation lambda to utilize system wide rds_connection_timing
    configuration parameters from the main `cumulus` module
- **CUMULUS-2980**
  - Updated `ingestPdrWithNodeNameSpec.js` to use `deleteProvidersAndAllDependenciesByHost` function.
  - Removed `deleteProvidersByHost`function.
- **CUMULUS-2954**
  - Updated Backup LZARDS task to run as a single task in a step function workflow.
  - Updated task to allow user to provide `collectionId` in workflow input and
    updated task to use said `collectionId` to look up the corresponding collection record in RDS.

## [v13.1.0] 2022-7-22

### MIGRATION notes

- The changes introduced in CUMULUS-2962 will re-introduce a
  `files_granules_cumulus_id_index` on the `files` table in the RDS database.
  This index will be automatically created as part of the bootstrap lambda
  function *on deployment* of the `data-persistence` module.

  *In cases where the index is already applied, this update will have no effect*.

  **Please Note**: In some cases where ingest is occurring at high volume levels and/or the
  files table has > 150M file records, the migration may
  fail on deployment due to timing required to both acquire the table state needed for the
  migration and time to create the index given the resources available.

  For reference a rx.5 large Aurora/RDS database
  with *no activity* took roughly 6 minutes to create the index for a file table with 300M records and no active ingest, however timed out when the same migration was attempted
  in production with possible activity on the table.

  If you believe you are subject to the above consideration, you may opt to
  manually create the `files` table index *prior* to deploying this version of
  Core with the following procedure:

  -----

  - Verify you do not have the index:

  ```text
  select * from pg_indexes where tablename = 'files';

   schemaname | tablename |        indexname        | tablespace |                                       indexdef
  ------------+-----------+-------------------------+------------+---------------------------------------------------------------------------------------
   public     | files     | files_pkey              |            | CREATE UNIQUE INDEX files_pkey ON public.files USING btree (cumulus_id)
   public     | files     | files_bucket_key_unique |            | CREATE UNIQUE INDEX files_bucket_key_unique ON public.files USING btree (bucket, key)
  ```

  In this instance you should not see an `indexname` row with
  `files_granules_cumulus_id_index` as the value.     If you *do*, you should be
  clear to proceed with the installation.
  - Quiesce ingest

  Stop all ingest operations in Cumulus Core according to your operational
  procedures.    You should validate that it appears there are no active queries that
  appear to be inserting granules/files into the database as a secondary method
  of evaluating the database system state:

  ```text
  select pid, query, state, wait_event_type, wait_event from pg_stat_activity where state = 'active';
  ```

  If query rows are returned with a `query` value that involves the files table,
  make sure ingest is halted and no other granule-update activity is running on
  the system.

  Note: In rare instances if there are hung queries that are unable to resolve, it may be necessary to
  manually use psql [Server Signaling
  Functions](https://www.postgresql.org/docs/10/functions-admin.html#FUNCTIONS-ADMIN-SIGNAL)
  `pg_cancel_backend` and/or
  `pg_terminate_backend` if the migration will not complete in the next step.

  - Create the Index

  Run the following query to create the index.    Depending on the situation
  this may take many minutes to complete, and you will note your CPU load and
  disk I/O rates increase on your cluster:

  ```text
  CREATE INDEX files_granule_cumulus_id_index ON files (granule_cumulus_id);
  ```

  You should see a response like:

  ```text
  CREATE INDEX
  ```

  and can verify the index `files_granule_cumulus_id_index` was created:

  ```text
  => select * from pg_indexes where tablename = 'files';
  schemaname | tablename |           indexname            | tablespace |                                           indexdef
   ------------+-----------+--------------------------------+------------+----------------------------------------------------------------------------------------------
   public     | files     | files_pkey                     |            | CREATE UNIQUE INDEX files_pkey ON public.files USING btree (cumulus_id)
   public     | files     | files_bucket_key_unique        |            | CREATE UNIQUE INDEX files_bucket_key_unique ON public.files USING btree (bucket, key)
   public     | files     | files_granule_cumulus_id_index |            | CREATE INDEX files_granule_cumulus_id_index ON public.files USING btree (granule_cumulus_id)
  (3 rows)
  ```

  - Once this is complete, you may deploy this version of Cumulus as you
    normally would.
  **If you are unable to stop ingest for the above procedure** *and* cannot
  migrate with deployment, you may be able to manually create the index while
  writes are ongoing using postgres's `CONCURRENTLY` option for `CREATE INDEX`.
  This can have significant impacts on CPU/write IO, particularly if you are
  already using a significant amount of your cluster resources, and may result
  in failed writes or an unexpected index/database state.

  PostgreSQL's
  [documentation](https://www.postgresql.org/docs/10/sql-createindex.html#SQL-CREATEINDEX-CONCURRENTLY)
  provides more information on this option.   Please be aware it is
  **unsupported** by Cumulus at this time, so community members that opt to go
  this route should proceed with caution.

  -----

### Notable changes

- **CUMULUS-2962**
  - Re-added database structural migration to `files` table to add an index on `granule_cumulus_id`
- **CUMULUS-2929**
  - Updated `move-granule` task to check the optional collection configuration parameter
    `meta.granuleMetadataFileExtension` to determine the granule metadata file.
    If none is specified, the granule CMR metadata or ISO metadata file is used.

### Changed

- Updated Moment.js package to 2.29.4 to address security vulnerability
- **CUMULUS-2967**
  - Added fix example/spec/helpers/Provider that doesn't fail deletion 404 in
    case of deletion race conditions
### Fixed

- **CUMULUS-2995**
  - Updated Lerna package to 5.1.8 to address security vulnerability

- **CUMULUS-2863**
  - Fixed `@cumulus/api` `validateAndUpdateSqsRule` method to allow 0 retries and 0 visibilityTimeout
    in rule's meta.

- **CUMULUS-2959**
  - Fixed `@cumulus/api` `granules` module to convert numeric productVolume to string
    when an old granule record is retrieved from DynamoDB
- Fixed the following links on Cumulus docs' [Getting Started](https://nasa.github.io/cumulus/docs/getting-started) page:
    * Cumulus Deployment
    * Terraform Best Practices
    * Integrator Common Use Cases
- Also corrected the _How to Deploy Cumulus_ link in the [Glossary](https://nasa.github.io/cumulus/docs/glossary)


## [v13.0.1] 2022-7-12

- **CUMULUS-2995**
  - Updated Moment.js package to 2.29.4 to address security vulnerability

## [v13.0.0] 2022-06-13

### MIGRATION NOTES

- The changes introduced in CUMULUS-2955 should result in removal of
  `files_granule_cumulus_id_index` from the `files` table (added in the v11.1.1
  release).  The success of this operation is dependent on system ingest load.

  In rare cases where data-persistence deployment fails because the
  `postgres-db-migration` times out, it may be required to manually remove the
  index and then redeploy:

  ```text
  DROP INDEX IF EXISTS files_granule_cumulus_id_index;
  ```

### Breaking Changes

- **CUMULUS-2931**

  - Updates CustomBootstrap lambda to default to failing if attempting to remove
    a pre-existing `cumulus-alias` index that would collide with the required
    `cumulus-alias` *alias*.   A configuration parameter
    `elasticsearch_remove_index_alias_conflict`  on the `cumulus` and
    `archive` modules has been added to enable the original behavior that would
    remove the invalid index (and all it's data).
  - Updates `@cumulus/es-client.bootstrapElasticSearch` signature to be
    parameterized and accommodate a new parameter `removeAliasConflict` which
    allows/disallows the deletion of a conflicting `cumulus-alias` index

### Notable changes

- **CUMULUS-2929**
  - Updated `move-granule` task to check the optional collection configuration parameter
    `meta.granuleMetadataFileExtension` to determine the granule metadata file.
    If none is specified, the granule CMR metadata or ISO metadata file is used.

### Added

- **CUMULUS-2929**
  - Added optional collection configuration `meta.granuleMetadataFileExtension` to specify CMR metadata
    file extension for tasks that utilize metadata file lookups

- **CUMULUS-2939**
  - Added `@cumulus/api/lambdas/start-async-operation` to start an async operation

- **CUMULUS-2953**
  - Added `skipMetadataCheck` flag to config for Hyrax metadata updates task.
  - If this config flag is set to `true`, and a granule has no CMR file, the task will simply return the input values.

- **CUMULUS-2966**
  - Added extractPath operation and support of nested string replacement to `url_path` in the collection configuration

### Changed

- **CUMULUS-2965**
  - Update `cumulus-rds-tf` module to ignore `engine_version` lifecycle changes
- **CUMULUS-2967**
  - Added fix example/spec/helpers/Provider that doesn't fail deletion 404 in
    case of deletion race conditions
- **CUMULUS-2955**
  - Updates `20220126172008_files_granule_id_index` to *not* create an index on
    `granule_cumulus_id` on the files table.
  - Adds `20220609024044_remove_files_granule_id_index` migration to revert
    changes from `20220126172008_files_granule_id_index` on any deployed stacks
    that might have the index to ensure consistency in deployed stacks

- **CUMULUS-2923**
  - Changed public key setup for SFTP local testing.
- **CUMULUS-2939**
  - Updated `@cumulus/api` `granules/bulk*`, `elasticsearch/index-from-database` and
    `POST reconciliationReports` endpoints to invoke StartAsyncOperation lambda

### Fixed

- **CUMULUS-2863**
  - Fixed `@cumulus/api` `validateAndUpdateSqsRule` method to allow 0 retries
    and 0 visibilityTimeout in rule's meta.
- **CUMULUS-2961**
  - Fixed `data-migration2` granule migration logic to allow for DynamoDb granules that have a null/empty string value for `execution`.   The migration will now migrate them without a linked execution.
  - Fixed `@cumulus/api` `validateAndUpdateSqsRule` method to allow 0 retries and 0 visibilityTimeout
    in rule's meta.

- **CUMULUS-2959**
  - Fixed `@cumulus/api` `granules` module to convert numeric productVolume to string
    when an old granule record is retrieved from DynamoDB.

## [v12.0.3] 2022-10-03 [BACKPORT]

**Please note** changes in 12.0.3 may not yet be released in future versions, as
this is a backport and patch release on the 12.0.x series of releases. Updates that
are included in the future will have a corresponding CHANGELOG entry in future
releases.

### Fixed

- **CUMULUS-3024**
  - Update PUT /granules endpoint to operate consistently across datastores
    (PostgreSQL, ElasticSearch, DynamoDB). Previously it was possible, given a
    partial Granule payload to have different data in Dynamo/ElasticSearch and PostgreSQL
  - Given a partial Granule object, the /granules update endpoint now operates
    with behavior more consistent with a PATCH operation where fields not provided
    in the payload will not be updated in the datastores.
  - Granule translation (db/src/granules.ts) now supports removing null/undefined fields when converting from API to Postgres
    granule formats.
  - Update granule write logic: if a `null` files key is provided in an update payload (e.g. `files: null`),
    an error will be thrown. `null` files were not previously supported and would throw potentially unclear errors. This makes the error clearer and more explicit.
  - Update granule write logic: If an empty array is provided for the `files` key, all files will be removed in all datastores
- **CUMULUS-2971**
  - Updated `@cumulus/aws-client/S3ObjectStore` class to take string query parameters and
    its methods `signGetObject` and `signHeadObject` to take parameter presignOptions
- **CUMULUS-2557**
  - Updated `@cumulus/aws-client/S3/moveObject` to handle zero byte files (0 byte files).
- **CUMULUS-3021**
  - Updated `@cumulus/api-client/collections` and `@cumulus/integration-tests/api` to encode
    collection version in the URI path

## [v12.0.2] 2022-08-10 [BACKPORT]

**Please note** changes in 12.0.2 may not yet be released in future versions, as
this is a backport and patch release on the 12.0.x series of releases. Updates that
are included in the future will have a corresponding CHANGELOG entry in future
releases.

### Notable Changes

- **CUMULUS-3019**
  - Fix file write logic to delete files by `granule_cumulus_id` instead of
      `cumulus_id`. Previous logic removed files by matching `file.cumulus_id`
      to `granule.cumulus_id`.

## [v12.0.1] 2022-07-18

- **CUMULUS-2995**
  - Updated Moment.js package to 2.29.4 to address security vulnerability

## [v12.0.0] 2022-05-20

### Breaking Changes

- **CUMULUS-2903**

  - The minimum supported version for all published Cumulus Core npm packages is now Node 14.19.1
  - Tasks using the `cumuluss/cumulus-ecs-task` Docker image must be updated to
    `cumuluss/cumulus-ecs-task:1.8.0`. This can be done by updating the `image`
    property of any tasks defined using the `cumulus_ecs_service` Terraform
    module.

### Changed

- **CUMULUS-2932**

  - Updates `SyncGranule` task to include `disableOrDefaultAcl` function that uses
    the configuration ACL parameter to set ACL to private by default or disable ACL.
  - Updates `@cumulus/sync-granule` `download()` function to take in ACL parameter
  - Updates `@cumulus/ingest` `proceed()` function to take in ACL parameter
  - Updates `@cumulus/ingest` `addLock()` function to take in an optional ACL parameter
  - Updates `SyncGranule` example worfklow config
    `example/cumulus-tf/sync_granule_workflow.asl.json` to include `ACL`
    parameter.

## [v11.1.8] 2022-11-07 [BACKPORT]

**Please note** changes in 11.1.7 may not yet be released in future versions, as
this is a backport and patch release on the 11.1.x series of releases. Updates that
are included in the future will have a corresponding CHANGELOG entry in future
releases.

### Breaking Changes

- **CUMULUS-2903**
  - The minimum supported version for all published Cumulus Core npm packages is now Node 14.19.1
  - Tasks using the `cumuluss/cumulus-ecs-task` Docker image must be updated to
    `cumuluss/cumulus-ecs-task:1.8.0`. This can be done by updating the `image`
    property of any tasks defined using the `cumulus_ecs_service` Terraform
    module.

### Notable changes

- Published new tag [`43` of `cumuluss/async-operation` to Docker Hub](https://hub.docker.com/layers/cumuluss/async-operation/43/images/sha256-5f989c7d45db3dde87c88c553182d1e4e250a1e09af691a84ff6aa683088b948?context=explore) which was built with node:14.19.3-buster.

### Changed

- **CUMULUS-3104**
  - Updated Dockerfile of async operation docker image to build from node:14.19.3-buster
  - Sets default async_operation_image version to 43.
  - Upgraded saml2-js 4.0.0, rewire to 6.0.0 to address security vulnerabilities
  - Fixed TS compilation error on aws-client package caused by @aws-sdk/client-s3 3.202.0 upgrade

- **CUMULUS-3080**
  - Changed the retention period in days from 14 to 30 for cloudwatch logs for NIST-5 compliance

## [v11.1.7] 2022-10-05 [BACKPORT]

**Please note** changes in 11.1.7 may not yet be released in future versions, as
this is a backport and patch release on the 11.1.x series of releases. Updates that
are included in the future will have a corresponding CHANGELOG entry in future
releases.

### Fixed

- **CUMULUS-3024**
  - Update PUT /granules endpoint to operate consistently across datastores
    (PostgreSQL, ElasticSearch, DynamoDB). Previously it was possible, given a
    partial Granule payload to have different data in Dynamo/ElasticSearch and PostgreSQL
  - Given a partial Granule object, the /granules update endpoint now operates
    with behavior more consistent with a PATCH operation where fields not provided
    in the payload will not be updated in the datastores.
  - Granule translation (db/src/granules.ts) now supports removing null/undefined fields when converting from API to Postgres
    granule formats.
  - Update granule write logic: if a `null` files key is provided in an update payload (e.g. `files: null`),
    an error will be thrown. `null` files were not previously supported and would throw potentially unclear errors. This makes the error clearer and more explicit.
  - Update granule write logic: If an empty array is provided for the `files` key, all files will be removed in all datastores
- **CUMULUS-2971**
  - Updated `@cumulus/aws-client/S3ObjectStore` class to take string query parameters and
    its methods `signGetObject` and `signHeadObject` to take parameter presignOptions
- **CUMULUS-2557**
  - Updated `@cumulus/aws-client/S3/moveObject` to handle zero byte files (0 byte files).
- **CUMULUS-3021**
  - Updated `@cumulus/api-client/collections` and `@cumulus/integration-tests/api` to encode
    collection version in the URI path
- **CUMULUS-3027**
  - Pinned typescript to ~4.7.x to address typing incompatibility issues
    discussed in https://github.com/knex/knex/pull/5279
  - Update generate-ts-build-cache script to always install root project dependencies

## [v11.1.5] 2022-08-10 [BACKPORT]

**Please note** changes in 11.1.5 may not yet be released in future versions, as
this is a backport and patch release on the 11.1.x series of releases. Updates that
are included in the future will have a corresponding CHANGELOG entry in future
releases.

### Notable changes

- **CUMULUS-3019**
  - Fix file write logic to delete files by `granule_cumulus_id` instead of
      `cumulus_id`. Previous logic removed files by matching `file.cumulus_id`
      to `granule.cumulus_id`.

## [v11.1.4] 2022-07-18

**Please note** changes in 11.1.4 may not yet be released in future versions, as
this is a backport and patch release on the 11.1.x series of releases. Updates that
are included in the future will have a corresponding CHANGELOG entry in future
releases.

### MIGRATION notes


- The changes introduced in CUMULUS-2962 will re-introduce a
  `files_granules_cumulus_id_index` on the `files` table in the RDS database.
  This index will be automatically created as part of the bootstrap lambda
  function *on deployment* of the `data-persistence` module.

  *In cases where the index is already applied, this update will have no effect*.

  **Please Note**: In some cases where ingest is occurring at high volume levels and/or the
  files table has > 150M file records, the migration may
  fail on deployment due to timing required to both acquire the table state needed for the
  migration and time to create the index given the resources available.

  For reference a rx.5 large Aurora/RDS database
  with *no activity* took roughly 6 minutes to create the index for a file table with 300M records and no active ingest, however timed out when the same migration was attempted
  in production with possible activity on the table.

  If you believe you are subject to the above consideration, you may opt to
  manually create the `files` table index *prior* to deploying this version of
  Core with the following procedure:

  -----

  - Verify you do not have the index:

  ```text
  select * from pg_indexes where tablename = 'files';

   schemaname | tablename |        indexname        | tablespace |                                       indexdef
  ------------+-----------+-------------------------+------------+---------------------------------------------------------------------------------------
   public     | files     | files_pkey              |            | CREATE UNIQUE INDEX files_pkey ON public.files USING btree (cumulus_id)
   public     | files     | files_bucket_key_unique |            | CREATE UNIQUE INDEX files_bucket_key_unique ON public.files USING btree (bucket, key)
  ```

  In this instance you should not see an `indexname` row with
  `files_granules_cumulus_id_index` as the value.     If you *do*, you should be
  clear to proceed with the installation.
  - Quiesce ingest

  Stop all ingest operations in Cumulus Core according to your operational
  procedures.    You should validate that it appears there are no active queries that
  appear to be inserting granules/files into the database as a secondary method
  of evaluating the database system state:

  ```text
  select pid, query, state, wait_event_type, wait_event from pg_stat_activity where state = 'active';
  ```

  If query rows are returned with a `query` value that involves the files table,
  make sure ingest is halted and no other granule-update activity is running on
  the system.

  Note: In rare instances if there are hung queries that are unable to resolve, it may be necessary to
  manually use psql [Server Signaling
  Functions](https://www.postgresql.org/docs/10/functions-admin.html#FUNCTIONS-ADMIN-SIGNAL)
  `pg_cancel_backend` and/or
  `pg_terminate_backend` if the migration will not complete in the next step.

  - Create the Index

  Run the following query to create the index.    Depending on the situation
  this may take many minutes to complete, and you will note your CPU load and
  disk I/O rates increase on your cluster:

  ```text
  CREATE INDEX files_granule_cumulus_id_index ON files (granule_cumulus_id);
  ```

  You should see a response like:

  ```text
  CREATE INDEX
  ```

  and can verify the index `files_granule_cumulus_id_index` was created:

  ```text
  => select * from pg_indexes where tablename = 'files';
  schemaname | tablename |           indexname            | tablespace |                                           indexdef
   ------------+-----------+--------------------------------+------------+----------------------------------------------------------------------------------------------
   public     | files     | files_pkey                     |            | CREATE UNIQUE INDEX files_pkey ON public.files USING btree (cumulus_id)
   public     | files     | files_bucket_key_unique        |            | CREATE UNIQUE INDEX files_bucket_key_unique ON public.files USING btree (bucket, key)
   public     | files     | files_granule_cumulus_id_index |            | CREATE INDEX files_granule_cumulus_id_index ON public.files USING btree (granule_cumulus_id)
  (3 rows)
  ```

  - Once this is complete, you may deploy this version of Cumulus as you
    normally would.
  **If you are unable to stop ingest for the above procedure** *and* cannot
  migrate with deployment, you may be able to manually create the index while
  writes are ongoing using postgres's `CONCURRENTLY` option for `CREATE INDEX`.
  This can have significant impacts on CPU/write IO, particularly if you are
  already using a significant amount of your cluster resources, and may result
  in failed writes or an unexpected index/database state.

  PostgreSQL's
  [documentation](https://www.postgresql.org/docs/10/sql-createindex.html#SQL-CREATEINDEX-CONCURRENTLY)
  provides more information on this option.   Please be aware it is
  **unsupported** by Cumulus at this time, so community members that opt to go
  this route should proceed with caution.

  -----

### Changed

- Updated Moment.js package to 2.29.4 to address security vulnerability

## [v11.1.3] 2022-06-24

**Please note** changes in 11.1.3 may not yet be released in future versions, as
this is a backport and patch release on the 11.1.x series of releases. Updates that
are included in the future will have a corresponding CHANGELOG entry in future
releases.

### Notable changes

- **CUMULUS-2929**
  - Updated `move-granule` task to check the optional collection configuration parameter
    `meta.granuleMetadataFileExtension` to determine the granule metadata file.
    If none is specified, the granule CMR metadata or ISO metadata file is used.

### Added

- **CUMULUS-2929**
  - Added optional collection configuration `meta.granuleMetadataFileExtension` to specify CMR metadata
    file extension for tasks that utilize metadata file lookups
- **CUMULUS-2966**
  - Added extractPath operation and support of nested string replacement to `url_path` in the collection configuration
### Fixed

- **CUMULUS-2863**
  - Fixed `@cumulus/api` `validateAndUpdateSqsRule` method to allow 0 retries
    and 0 visibilityTimeout in rule's meta.
- **CUMULUS-2959**
  - Fixed `@cumulus/api` `granules` module to convert numeric productVolume to string
    when an old granule record is retrieved from DynamoDB.
- **CUMULUS-2961**
  - Fixed `data-migration2` granule migration logic to allow for DynamoDb granules that have a null/empty string value for `execution`.   The migration will now migrate them without a linked execution.

## [v11.1.2] 2022-06-13

**Please note** changes in 11.1.2 may not yet be released in future versions, as
this is a backport and patch release on the 11.1.x series of releases. Updates that
are included in the future will have a corresponding CHANGELOG entry in future
releases.

### MIGRATION NOTES

- The changes introduced in CUMULUS-2955 should result in removal of
  `files_granule_cumulus_id_index` from the `files` table (added in the v11.1.1
  release).  The success of this operation is dependent on system ingest load

  In rare cases where data-persistence deployment fails because the
  `postgres-db-migration` times out, it may be required to manually remove the
  index and then redeploy:

  ```text
  > DROP INDEX IF EXISTS postgres-db-migration;
  DROP INDEX
  ```

### Changed

- **CUMULUS-2955**
  - Updates `20220126172008_files_granule_id_index` to *not* create an index on
    `granule_cumulus_id` on the files table.
  - Adds `20220609024044_remove_files_granule_id_index` migration to revert
    changes from `20220126172008_files_granule_id_index` on any deployed stacks
    that might have the index to ensure consistency in deployed stacks

## [v11.1.1] 2022-04-26

### Added

### Changed

- **CUMULUS-2885**
  - Updated `@cumulus/aws-client` to use new AWS SDK v3 packages for S3 requests:
    - `@aws-sdk/client-s3`
    - `@aws-sdk/lib-storage`
    - `@aws-sdk/s3-request-presigner`
  - Updated code for compatibility with updated `@cumulus/aws-client` and AWS SDK v3 S3 packages:
    - `@cumulus/api`
    - `@cumulus/async-operations`
    - `@cumulus/cmrjs`
    - `@cumulus/common`
    - `@cumulus/collection-config-store`
    - `@cumulus/ingest`
    - `@cumulus/launchpad-auth`
    - `@cumulus/sftp-client`
    - `@cumulus/tf-inventory`
    - `lambdas/data-migration2`
    - `tasks/add-missing-file-checksums`
    - `tasks/hyrax-metadata-updates`
    - `tasks/lzards-backup`
    - `tasks/sync-granule`
- **CUMULUS-2886**
  - Updated `@cumulus/aws-client` to use new AWS SDK v3 packages for API Gateway requests:
    - `@aws-sdk/client-api-gateway`
- **CUMULUS-2920**
  - Update npm version for Core build to 8.6
- **CUMULUS-2922**
  - Added `@cumulus/example-lib` package to example project to allow unit tests `example/script/lib` dependency.
  - Updates Mutex unit test to address changes made in [#2902](https://github.com/nasa/cumulus/pull/2902/files)
- **CUMULUS-2924**
  - Update acquireTimeoutMillis to 400 seconds for the db-provision-lambda module to address potential timeout issues on RDS database start
- **CUMULUS-2925**
  - Updates CI to utilize `audit-ci` v6.2.0
  - Updates CI to utilize a on-container filesystem when building Core in 'uncached' mode
  - Updates CI to selectively bootstrap Core modules in the cleanup job phase
- **CUMULUS-2934**
  - Update CI Docker container build to install pipenv to prevent contention on parallel lambda builds


## [v11.1.0] 2022-04-07

### MIGRATION NOTES

- 11.1.0 is an amendment release and supersedes 11.0.0. However, follow the migration steps for 11.0.0.

- **CUMULUS-2905**
  - Updates migration script with new `migrateAndOverwrite` and
    `migrateOnlyFiles` options.

### Added

- **CUMULUS-2860**
  - Added an optional configuration parameter `skipMetadataValidation` to `hyrax-metadata-updates` task
- **CUMULUS-2870**
  - Added `last_modified_date` as output to all tasks in Terraform `ingest` module.
- **CUMULUS-NONE**
  - Added documentation on choosing and configuring RDS at `deployment/choosing_configuring_rds`.

### Changed

- **CUMULUS-2703**
  - Updated `ORCA Backup` reconciliation report to report `cumulusFilesCount` and `orcaFilesCount`
- **CUMULUS-2849**
  - Updated `@cumulus/aws-client` to use new AWS SDK v3 packages for DynamoDB requests:
    - `@aws-sdk/client-dynamodb`
    - `@aws-sdk/lib-dynamodb`
    - `@aws-sdk/util-dynamodb`
  - Updated code for compatibility with AWS SDK v3 Dynamo packages
    - `@cumulus/api`
    - `@cumulus/errors`
    - `@cumulus/tf-inventory`
    - `lambdas/data-migration2`
    - `packages/api/ecs/async-operation`
- **CUMULUS-2864**
  - Updated `@cumulus/cmr-client/ingestUMMGranule` and `@cumulus/cmr-client/ingestConcept`
    functions to not perform separate validation request
- **CUMULUS-2870**
  - Updated `hello_world_service` module to pass in `lastModified` parameter in command list to trigger a Terraform state change when the `hello_world_task` is modified.

### Fixed

- **CUMULUS-2849**
  - Fixed AWS service client memoization logic in `@cumulus/aws-client`

## [v11.0.0] 2022-03-24 [STABLE]

### v9.9->v11.0 MIGRATION NOTES

Release v11.0 is a maintenance release series, replacing v9.9.   If you are
upgrading to or past v11 from v9.9.x to this release, please pay attention to the following
migration notes from prior releases:

#### Migration steps

##### **After deploying the `data-persistence` module, but before deploying the main `cumulus` module**

- Due to a bug in the PUT `/rules/<name>` endpoint, the rule records in PostgreSQL may be
out of sync with records in DynamoDB. In order to bring the records into sync, re-deploy and re-run the
[`data-migration1` Lambda](https://nasa.github.io/cumulus/docs/upgrade-notes/upgrade-rds#3-deploy-and-run-data-migration1) with a payload of
`{"forceRulesMigration": true}`:

```shell
aws lambda invoke --function-name $PREFIX-data-migration1 \
  --payload $(echo '{"forceRulesMigration": true}' | base64) $OUTFILE
```

##### As part of the `cumulus` deployment

- Please read the [documentation on the updates to the granule files schema for our Cumulus workflow tasks and how to upgrade your deployment for compatibility](https://nasa.github.io/cumulus/docs/upgrade-notes/update-task-file-schemas).
- (Optional) Update the `task-config` for all workflows that use the `sync-granule` task to include `workflowStartTime` set to
`{$.cumulus_meta.workflow_start_time}`. See [here](https://github.com/nasa/cumulus/blob/master/example/cumulus-tf/sync_granule_workflow.asl.json#L9) for an example.

##### After the `cumulus` deployment

As part of the work on the RDS Phase 2 feature, it was decided to re-add the
granule file `type` property on the file table (detailed reasoning
https://wiki.earthdata.nasa.gov/pages/viewpage.action?pageId=219186829).  This
change was implemented as part of CUMULUS-2672/CUMULUS-2673, however granule
records ingested prior to v11 will *not* have the file.type property stored in the
PostGreSQL database, and on installation of v11 API calls to get granule.files
will not return this value. We anticipate most users are impacted by this issue.

Users that are impacted by these changes should re-run the granule migration
lambda to *only* migrate granule file records:

```shell
PAYLOAD=$(echo '{"migrationsList": ["granules"], "granuleMigrationParams": {"migrateOnlyFiles": "true"}}' | base64)
aws lambda invoke --function-name $PREFIX-postgres-migration-async-operation \
--payload $PAYLOAD $OUTFILE
```

You should note that this will *only* move files for granule records in
PostgreSQL.  **If you have not completed the phase 1 data migration or
have granule records in dynamo that are not in PostgreSQL, the migration will
report failure for both the DynamoDB granule and all the associated files and the file
records will not be updated**.

If you prefer to do a full granule and file migration, you may instead
opt to run the migration with the `migrateAndOverwrite` option instead, this will re-run a
full granule/files migration and overwrite all values in the PostgreSQL database from
what is in DynamoDB for both granules and associated files:

```shell
PAYLOAD=$(echo '{"migrationsList": ["granules"], "granuleMigrationParams": {"migrateAndOverwrite": "true"}}' | base64)
aws lambda invoke --function-name $PREFIX-postgres-migration-async-operation \
--payload $PAYLOAD $OUTFILE
```

*Please note*: Since this data migration is copying all of your granule data
from DynamoDB to PostgreSQL, it can take multiple hours (or even days) to run,
depending on how much data you have and how much parallelism you configure the
migration to use. In general, the more parallelism you configure the migration
to use, the faster it will go, but the higher load it will put on your
PostgreSQL database. Excessive database load can cause database outages and
result in data loss/recovery scenarios. Thus, the parallelism settings for the
migration are intentionally set by default to conservative values but are
configurable.      If this impacts only some of your data products you may want
to consider using other `granuleMigrationParams`.

Please see [the second data migration
docs](https://nasa.github.io/cumulus/docs/upgrade-notes/upgrade-rds#5-run-the-second-data-migration)
for more on this tool if you are unfamiliar with the various options.

### Notable changes

- **CUMULUS-2703**
  - `ORCA Backup` is now a supported `reportType` for the `POST /reconciliationReports` endpoint

### Added

- **CUMULUS-2311** - RDS Migration Epic Phase 2
  - **CUMULUS-2208**
    - Added `@cumulus/message/utils.parseException` to parse exception objects
    - Added helpers to `@cumulus/message/Granules`:
      - `getGranuleProductVolume`
      - `getGranuleTimeToPreprocess`
      - `getGranuleTimeToArchive`
      - `generateGranuleApiRecord`
    - Added `@cumulus/message/PDRs/generatePdrApiRecordFromMessage` to generate PDR from Cumulus workflow message
    - Added helpers to `@cumulus/es-client/indexer`:
      - `deleteAsyncOperation` to delete async operation records from Elasticsearch
      - `updateAsyncOperation` to update an async operation record in Elasticsearch
    - Added granules `PUT` endpoint to Cumulus API for updating a granule.
    Requests to this endpoint should be submitted **without an `action`**
    attribute in the request body.
    - Added `@cumulus/api-client/granules.updateGranule` to update granule via the API
  - **CUMULUS-2303**
    - Add translatePostgresProviderToApiProvider method to `@cumulus/db/translate/providers`
  - **CUMULUS-2306**
    - Updated API execution GET endpoint to read individual execution records
      from PostgreSQL database instead of DynamoDB
    - Updated API execution-status endpoint to read execution records from
      PostgreSQL database instead of DynamoDB
  - **CUMULUS-2302**
    - Added translatePostgresCollectionToApiCollection method to
      `@cumulus/db/translate/collections`
    - Added `searchWithUpdatedAtRange` method to
      `@cumulus/db/models/collections`
  - **CUMULUS-2301**
    - Created API asyncOperations POST endpoint to create async operations.
  - **CUMULUS-2307**
    - Updated API PDR GET endpoint to read individual PDR records from
      PostgreSQL database instead of DynamoDB
    - Added `deletePdr` to `@cumulus/api-client/pdrs`
  - **CUMULUS-2782**
    - Update API granules endpoint `move` action to update granules in the index
      and utilize postgres as the authoritative datastore
  - **CUMULUS-2769**
    - Update collection PUT endpoint to require existance of postgresql record
      and to ignore lack of dynamoDbRecord on update
  - **CUMULUS-2767**
    - Update provider PUT endpoint to require existence of PostgreSQL record
      and to ignore lack of DynamoDB record on update
  - **CUMULUS-2759**
    - Updates collection/provider/rules/granules creation (post) endpoints to
      primarily check for existence/collision in PostgreSQL database instead of DynamoDB
  - **CUMULUS-2714**
    - Added `@cumulus/db/base.deleteExcluding` method to allow for deletion of a
      record set with an exclusion list of cumulus_ids
  - **CUMULUS-2317**
    - Added `@cumulus/db/getFilesAndGranuleInfoQuery()` to build a query for searching file
    records in PostgreSQL and return specified granule information for each file
    - Added `@cumulus/db/QuerySearchClient` library to handle sequentially fetching and paging
    through results for an arbitrary PostgreSQL query
    - Added `insert` method to all `@cumulus/db` models to handle inserting multiple records into
    the database at once
    - Added `@cumulus/db/translatePostgresGranuleResultToApiGranule` helper to
    translate custom PostgreSQL granule result to API granule
  - **CUMULUS-2672**
    - Added migration to add `type` text column to Postgres database `files` table
  - **CUMULUS-2634**
    - Added new functions for upserting data to Elasticsearch:
      - `@cumulus/es-client/indexer.upsertExecution` to upsert an execution
      - `@cumulus/es-client/indexer.upsertPdr` to upsert a PDR
      - `@cumulus/es-client/indexer.upsertGranule` to upsert a granule
  - **CUMULUS-2510**
    - Added `execution_sns_topic_arn` environment variable to
      `sf_event_sqs_to_db_records` lambda TF definition.
    - Added to `sf_event_sqs_to_db_records_lambda` IAM policy to include
      permissions for SNS publish for `report_executions_topic`
    - Added `collection_sns_topic_arn` environment variable to
      `PrivateApiLambda` and `ApiEndpoints` lambdas.
    - Added `updateCollection` to `@cumulus/api-client`.
    - Added to `ecs_cluster` IAM policy to include permissions for SNS publish
      for `report_executions_sns_topic_arn`, `report_pdrs_sns_topic_arn`,
      `report_granules_sns_topic_arn`
    - Added variables for report topic ARNs to `process_dead_letter_archive.tf`
    - Added variable for granule report topic ARN to `bulk_operation.tf`
    - Added `pdr_sns_topic_arn` environment variable to
      `sf_event_sqs_to_db_records` lambda TF definition.
    - Added the new function `publishSnsMessageByDataType` in `@cumulus/api` to
      publish SNS messages to the report topics to PDRs, Collections, and
      Executions.
    - Added the following functions in `publishSnsMessageUtils` to handle
      publishing SNS messages for specific data and event types:
      - `publishCollectionUpdateSnsMessage`
      - `publishCollectionCreateSnsMessage`
      - `publishCollectionDeleteSnsMessage`
      - `publishGranuleUpdateSnsMessage`
      - `publishGranuleDeleteSnsMessage`
      - `publishGranuleCreateSnsMessage`
      - `publishExecutionSnsMessage`
      - `publishPdrSnsMessage`
      - `publishGranuleSnsMessageByEventType`
    - Added to `ecs_cluster` IAM policy to include permissions for SNS publish
      for `report_executions_topic` and `report_pdrs_topic`.
  - **CUMULUS-2315**
    - Added `paginateByCumulusId` to `@cumulus/db` `BasePgModel` to allow for paginated
      full-table select queries in support of elasticsearch indexing.
    - Added `getMaxCumulusId` to `@cumulus/db` `BasePgModel` to allow all
      derived table classes to support querying the current max `cumulus_id`.
  - **CUMULUS-2673**
    - Added `ES_HOST` environment variable to `postgres-migration-async-operation`
    Lambda using value of `elasticsearch_hostname` Terraform variable.
    - Added `elasticsearch_security_group_id` to security groups for
      `postgres-migration-async-operation` lambda.
    - Added permission for `DynamoDb:DeleteItem` to
      `postgres-migration-async-operation` lambda.
  - **CUMULUS-2778**
    - Updated default value of `async_operation_image` in
      `tf-modules/cumulus/variables.tf` to `cumuluss/async-operation:41`
    - Added `ES_HOST` environment variable to async operation ECS task
      definition to ensure that async operation tasks write to the correct
      Elasticsearch domain
- **CUMULUS-2642**
  - Reduces the reconcilation report's default maxResponseSize that returns
     the full report rather than an s3 signed url. Reports very close to the
     previous limits were failing to download, so the limit has been lowered to
     ensure all files are handled properly.
- **CUMULUS-2703**
  - Added `@cumulus/api/lambdas/reports/orca-backup-reconciliation-report` to create
    `ORCA Backup` reconciliation report

### Removed

- **CUMULUS-2311** - RDS Migration Epic Phase 2
  - **CUMULUS-2208**
    - Removed trigger for `dbIndexer` Lambda for DynamoDB tables:
      - `<prefix>-AsyncOperationsTable`
      - `<prefix>-CollectionsTable`
      - `<prefix>-ExecutionsTable`
      - `<prefix>-GranulesTable`
      - `<prefix>-PdrsTable`
      - `<prefix>-ProvidersTable`
      - `<prefix>-RulesTable`
  - **CUMULUS-2782**
    - Remove deprecated `@ingest/granule.moveGranuleFiles`
  - **CUMULUS-2770**
    - Removed `waitForModelStatus` from `example/spec/helpers/apiUtils` integration test helpers
  - **CUMULUS-2510**
    - Removed `stream_enabled` and `stream_view_type` from `executions_table` TF
      definition.
    - Removed `aws_lambda_event_source_mapping` TF definition on executions
      DynamoDB table.
    - Removed `stream_enabled` and `stream_view_type` from `collections_table`
      TF definition.
    - Removed `aws_lambda_event_source_mapping` TF definition on collections
      DynamoDB table.
    - Removed lambda `publish_collections` TF resource.
    - Removed `aws_lambda_event_source_mapping` TF definition on granules
    - Removed `stream_enabled` and `stream_view_type` from `pdrs_table` TF
      definition.
    - Removed `aws_lambda_event_source_mapping` TF definition on PDRs
      DynamoDB table.
  - **CUMULUS-2694**
    - Removed `@cumulus/api/models/granules.storeGranulesFromCumulusMessage()` method
  - **CUMULUS-2662**
    - Removed call to `addToLocalES` in POST `/granules` endpoint since it is
      redundant.
    - Removed call to `addToLocalES` in POST and PUT `/executions` endpoints
      since it is redundant.
    - Removed function `addToLocalES` from `es-client` package since it is no
      longer used.
  - **CUMULUS-2771**
    - Removed `_updateGranuleStatus` to update granule to "running" from `@cumulus/api/lib/ingest.reingestGranule`
    and `@cumulus/api/lib/ingest.applyWorkflow`

### Changed

- CVE-2022-2477
  - Update node-forge to 1.3.0 in `@cumulus/common` to address CVE-2022-2477
- **CUMULUS-2311** - RDS Migration Epic Phase 2
  - **CUMULUS_2641**
    - Update API granule schema to set productVolume as a string value
    - Update `@cumulus/message` package to set productVolume as string
      (calculated with `file.size` as a `BigInt`) to match API schema
    - Update `@cumulus/db` granule translation to translate `granule` objects to
      match the updated API schema
  - **CUMULUS-2714**
    - Updated
      - @cumulus/api/lib.writeRecords.writeGranulesFromMessage
      - @cumulus/api/lib.writeRecords.writeGranuleFromApi
      - @cumulus/api/lib.writeRecords.createGranuleFromApi
      - @cumulus/api/lib.writeRecords.updateGranuleFromApi
    - These methods now remove postgres file records that aren't contained in
        the write/update action if such file records exist.  This update
        maintains consistency with the writes to elasticsearch/dynamodb.
  - **CUMULUS-2672**
    - Updated `data-migration2` lambda to migrate Dynamo `granule.files[].type`
      instead of dropping it.
    - Updated `@cumlus/db` `translateApiFiletoPostgresFile` to retain `type`
    - Updated `@cumulus/db` `translatePostgresFileToApiFile` to retain `type`
    - Updated `@cumulus/types.api.file` to add `type` to the typing.
  - **CUMULUS-2315**
    - Update `index-from-database` lambda/ECS task and elasticsearch endpoint to read
      from PostgreSQL database
    - Update `index-from-database` endpoint to add the following configuration
      tuning parameters:
      - postgresResultPageSize -- The number of records to read from each
        postgres table per request.   Default is 1000.
      - postgresConnectionPoolSize -- The max number of connections to allow the
        index function to make to the database.  Default is 10.
      - esRequestConcurrency -- The maximium number of concurrent record
        translation/ES record update requests.   Default is 10.
  - **CUMULUS-2308**
    - Update `/granules/<granule_id>` GET endpoint to return PostgreSQL Granules instead of DynamoDB Granules
    - Update `/granules/<granule_id>` PUT endpoint to use PostgreSQL Granule as source rather than DynamoDB Granule
    - Update `unpublishGranule` (used in /granules PUT) to use PostgreSQL Granule as source rather than DynamoDB Granule
    - Update integration tests to use `waitForApiStatus` instead of `waitForModelStatus`
    - Update Granule ingest to update the Postgres Granule status as well as the DynamoDB Granule status
  - **CUMULUS-2302**
    - Update API collection GET endpoint to read individual provider records from
      PostgreSQL database instead of DynamoDB
    - Update sf-scheduler lambda to utilize API endpoint to get provider record
      from database via Private API lambda
    - Update API granule `reingest` endpoint to read collection from PostgreSQL
      database instead of DynamoDB
    - Update internal-reconciliation report to base report Collection comparison
      on PostgreSQL instead of DynamoDB
    - Moved createGranuleAndFiles `@cumulus/api` unit helper from `./lib` to
      `.test/helpers`
  - **CUMULUS-2208**
    - Moved all `@cumulus/api/es/*` code to new `@cumulus/es-client` package
    - Updated logic for collections API POST/PUT/DELETE to create/update/delete
      records directly in Elasticsearch in parallel with updates to
      DynamoDb/PostgreSQL
    - Updated logic for rules API POST/PUT/DELETE to create/update/delete
      records directly in Elasticsearch in parallel with updates to
      DynamoDb/PostgreSQL
    - Updated logic for providers API POST/PUT/DELETE to create/update/delete
      records directly in  Elasticsearch in parallel with updates to
      DynamoDb/PostgreSQL
    - Updated logic for PDRs API DELETE to delete records directly in
      Elasticsearch in parallel with deletes to DynamoDB/PostgreSQL
    - Updated logic for executions API DELETE to delete records directly in
      Elasticsearch in parallel with deletes to DynamoDB/PostgreSQL
    - Updated logic for granules API DELETE to delete records directly in
      Elasticsearch in parallel with deletes to DynamoDB/PostgreSQL
    - `sfEventSqsToDbRecords` Lambda now writes following data directly to
      Elasticsearch in parallel with writes to DynamoDB/PostgreSQL:
      - executions
      - PDRs
      - granules
    - All async operations are now written directly to Elasticsearch in parallel
      with DynamoDB/PostgreSQL
    - Updated logic for async operation API DELETE to delete records directly in
      Elasticsearch in parallel with deletes to DynamoDB/PostgreSQL
    - Moved:
      - `packages/api/lib/granules.getGranuleProductVolume` ->
      `@cumulus/message/Granules.getGranuleProductVolume`
      - `packages/api/lib/granules.getGranuleTimeToPreprocess`
      -> `@cumulus/message/Granules.getGranuleTimeToPreprocess`
      - `packages/api/lib/granules.getGranuleTimeToArchive` ->
      `@cumulus/message/Granules.getGranuleTimeToArchive`
      - `packages/api/models/Granule.generateGranuleRecord`
      -> `@cumulus/message/Granules.generateGranuleApiRecord`
  - **CUMULUS-2306**
    - Updated API local serve (`api/bin/serve.js`) setup code to add cleanup/executions
    related records
    - Updated @cumulus/db/models/granules-executions to add a delete method in
      support of local cleanup
    - Add spec/helpers/apiUtils/waitForApiStatus integration helper to retry API
      record retrievals on status in lieu of using `waitForModelStatus`
  - **CUMULUS-2303**
    - Update API provider GET endpoint to read individual provider records from
      PostgreSQL database instead of DynamoDB
    - Update sf-scheduler lambda to utilize API endpoint to get provider record
      from database via Private API lambda
  - **CUMULUS-2301**
    - Updated `getAsyncOperation` to read from PostgreSQL database instead of
      DynamoDB.
    - Added `translatePostgresAsyncOperationToApiAsyncOperation` function in
      `@cumulus/db/translate/async-operation`.
    - Updated `translateApiAsyncOperationToPostgresAsyncOperation` function to
      ensure that `output` is properly translated to an object for the
      PostgreSQL record for the following cases of `output` on the incoming API
      record:
      - `record.output` is a JSON stringified object
      - `record.output` is a JSON stringified array
      - `record.output` is a JSON stringified string
      - `record.output` is a string
  - **CUMULUS-2317**
    - Changed reconciliation reports to read file records from PostgreSQL instead of DynamoDB
  - **CUMULUS-2304**
    - Updated API rule GET endpoint to read individual rule records from
      PostgreSQL database instead of DynamoDB
    - Updated internal consumer lambdas for SNS, SQS and Kinesis to read
      rules from PostgreSQL.
  - **CUMULUS-2634**
    - Changed `sfEventSqsToDbRecords` Lambda to use new upsert helpers for executions, granules, and PDRs
    to ensure out-of-order writes are handled correctly when writing to Elasticsearch
  - **CUMULUS-2510**
    - Updated `@cumulus/api/lib/writeRecords/write-execution` to publish SNS
      messages after a successful write to Postgres, DynamoDB, and ES.
    - Updated functions `create` and `upsert` in the `db` model for Executions
      to return an array of objects containing all columns of the created or
      updated records.
    - Updated `@cumulus/api/endpoints/collections` to publish an SNS message
      after a successful collection delete, update (PUT), create (POST).
    - Updated functions `create` and `upsert` in the `db` model for Collections
      to return an array of objects containing all columns for the created or
      updated records.
    - Updated functions `create` and `upsert` in the `db` model for Granules
      to return an array of objects containing all columns for the created or
      updated records.
    - Updated `@cumulus/api/lib/writeRecords/write-granules` to publish SNS
      messages after a successful write to Postgres, DynamoDB, and ES.
    - Updated `@cumulus/api/lib/writeRecords/write-pdr` to publish SNS
      messages after a successful write to Postgres, DynamoDB, and ES.
  - **CUMULUS-2733**
    - Updated `_writeGranuleFiles` function creates an aggregate error which
      contains the workflow error, if any, as well as any error that may occur
      from writing granule files.
  - **CUMULUS-2674**
    - Updated `DELETE` endpoints for the following data types to check that record exists in
      PostgreSQL or Elasticsearch before proceeding with deletion:
      - `provider`
      - `async operations`
      - `collections`
      - `granules`
      - `executions`
      - `PDRs`
      - `rules`
  - **CUMULUS-2294**
    - Updated architecture and deployment documentation to reference RDS
  - **CUMULUS-2642**
    - Inventory and Granule Not Found Reconciliation Reports now compare
      Databse against S3 in on direction only, from Database to S3
      Objects. This means that only files in the database are compared against
      objects found on S3 and the filesInCumulus.onlyInS3 report key will
      always be empty. This significantly decreases the report output size and
      aligns with a users expectations.
    - Updates getFilesAndGranuleInfoQuery to take additional optional
      parameters `collectionIds`, `granuleIds`, and `providers` to allow
      targeting/filtering of the results.

  - **CUMULUS-2694**
    - Updated database write logic in `sfEventSqsToDbRccords` to log message if Cumulus
    workflow message is from pre-RDS deployment but still attempt parallel writing to DynamoDB
    and PostgreSQL
    - Updated database write logic in `sfEventSqsToDbRccords` to throw error if requirements to write execution to PostgreSQL cannot be met
  - **CUMULUS-2660**
    - Updated POST `/executions` endpoint to publish SNS message of created record to executions SNS topic
  - **CUMULUS-2661**
    - Updated PUT `/executions/<arn>` endpoint to publish SNS message of updated record to executions SNS topic
  - **CUMULUS-2765**
    - Updated `updateGranuleStatusToQueued` in `write-granules` to write to
      Elasticsearch and publish SNS message to granules topic.
  - **CUMULUS-2774**
    - Updated `constructGranuleSnsMessage` and `constructCollectionSnsMessage`
      to throw error if `eventType` is invalid or undefined.
  - **CUMULUS-2776**
    - Updated `getTableIndexDetails` in `db-indexer` to use correct
      `deleteFnName` for reconciliation reports.
  - **CUMULUS-2780**
    - Updated bulk granule reingest operation to read granules from PostgreSQL instead of DynamoDB.
  - **CUMULUS-2778**
    - Updated default value of `async_operation_image` in `tf-modules/cumulus/variables.tf` to `cumuluss/async-operation:38`
  - **CUMULUS-2854**
    - Updated rules model to decouple `createRuleTrigger` from `create`.
    - Updated rules POST endpoint to call `rulesModel.createRuleTrigger` directly to create rule trigger.
    - Updated rules PUT endpoints to call `rulesModel.createRuleTrigger` if update fails and reversion needs to occur.

### Fixed

- **CUMULUS-2311** - RDS Migration Epic Phase 2
  - **CUMULUS-2810**
    - Updated @cumulus/db/translate/translatePostgresProviderToApiProvider to
      correctly return provider password and updated tests to prevent
      reintroduction.
  - **CUMULUS-2778**
    - Fixed async operation docker image to correctly update record status in
    Elasticsearch
  - Updated localAPI to set additional env variable, and fixed `GET /executions/status` response
  - **CUMULUS-2877**
    - Ensure database records receive a timestamp when writing granules.

## [v10.1.3] 2022-06-28 [BACKPORT]

### Added

- **CUMULUS-2966**
  - Added extractPath operation and support of nested string replacement to `url_path` in the collection configuration

## [v10.1.2] 2022-03-11

### Added

- **CUMULUS-2859**
  - Update `postgres-db-migration` lambda timeout to default 900 seconds
  - Add `db_migration_lambda_timeout` variable to `data-persistence` module to
    allow this timeout to be user configurable
- **CUMULUS-2868**
  - Added `iam:PassRole` permission to `step_policy` in `tf-modules/ingest/iam.tf`

## [v10.1.1] 2022-03-04

### Migration steps

- Due to a bug in the PUT `/rules/<name>` endpoint, the rule records in PostgreSQL may be
out of sync with records in DynamoDB. In order to bring the records into sync, re-run the
[previously deployed `data-migration1` Lambda](https://nasa.github.io/cumulus/docs/upgrade-notes/upgrade-rds#3-deploy-and-run-data-migration1) with a payload of
`{"forceRulesMigration": true}`:

```shell
aws lambda invoke --function-name $PREFIX-data-migration1 \
  --payload $(echo '{"forceRulesMigration": true}' | base64) $OUTFILE
```

### Added

- **CUMULUS-2841**
  - Add integration test to validate PDR node provider that requires password
    credentials succeeds on ingest

- **CUMULUS-2846**
  - Added `@cumulus/db/translate/rule.translateApiRuleToPostgresRuleRaw` to translate API rule to PostgreSQL rules and
  **keep undefined fields**

### Changed

- **CUMULUS-NONE**
  - Adds logging to ecs/async-operation Docker container that launches async
    tasks on ECS. Sets default async_operation_image_version to 39.

- **CUMULUS-2845**
  - Updated rules model to decouple `createRuleTrigger` from `create`.
  - Updated rules POST endpoint to call `rulesModel.createRuleTrigger` directly to create rule trigger.
  - Updated rules PUT endpoints to call `rulesModel.createRuleTrigger` if update fails and reversion needs to occur.
- **CUMULUS-2846**
  - Updated version of `localstack/localstack` used in local unit testing to `0.11.5`

### Fixed

- Upgraded lodash to version 4.17.21 to fix vulnerability
- **CUMULUS-2845**
  - Fixed bug in POST `/rules` endpoint causing rule records to be created
  inconsistently in DynamoDB and PostgreSQL
- **CUMULUS-2846**
  - Fixed logic for `PUT /rules/<name>` endpoint causing rules to be saved
  inconsistently between DynamoDB and PostgreSQL
- **CUMULUS-2854**
  - Fixed queue granules behavior where the task was not accounting for granules that
  *already* had createdAt set. Workflows downstream in this scenario should no longer
  fail to write their granules due to order-of-db-writes constraints in the database
  update logic.

## [v10.1.0] 2022-02-23

### Added

- **CUMULUS-2775**
  - Added a configurable parameter group for the RDS serverless database cluster deployed by `tf-modules/rds-cluster-tf`. The allowed parameters for the parameter group can be found in the AWS documentation of [allowed parameters for an Aurora PostgreSQL cluster](https://docs.aws.amazon.com/AmazonRDS/latest/AuroraUserGuide/AuroraPostgreSQL.Reference.ParameterGroups.html). By default, the following parameters are specified:
    - `shared_preload_libraries`: `pg_stat_statements,auto_explain`
    - `log_min_duration_statement`: `250`
    - `auto_explain.log_min_duration`: `250`
- **CUMULUS-2781**
  - Add api_config secret to hold API/Private API lambda configuration values
- **CUMULUS-2840**
  - Added an index on `granule_cumulus_id` to the RDS files table.

### Changed

- **CUMULUS-2492**
  - Modify collectionId logic to accomodate trailing underscores in collection short names. e.g. `shortName____`
- **CUMULUS-2847**
  - Move DyanmoDb table name into API keystore and initialize only on lambda cold start
- **CUMULUS-2833**
  - Updates provider model schema titles to display on the dashboard.
- **CUMULUS-2837**
  - Update process-s3-dead-letter-archive to unpack SQS events in addition to
    Cumulus Messages
  - Update process-s3-dead-letter-archive to look up execution status using
    getCumulusMessageFromExecutionEvent (common method with sfEventSqsToDbRecords)
  - Move methods in api/lib/cwSfExecutionEventUtils to
    @cumulus/message/StepFunctions
- **CUMULUS-2775**
  - Changed the `timeout_action` to `ForceApplyCapacityChange` by default for the RDS serverless database cluster `tf-modules/rds-cluster-tf`
- **CUMULUS-2781**
  - Update API lambda to utilize api_config secret for initial environment variables

### Fixed

- **CUMULUS-2853**
  - Move OAUTH_PROVIDER to lambda env variables to address regression in CUMULUS-2781
  - Add logging output to api app router
- Added Cloudwatch permissions to `<prefix>-steprole` in `tf-modules/ingest/iam.tf` to address the
`Error: error creating Step Function State Machine (xxx): AccessDeniedException: 'arn:aws:iam::XXX:role/xxx-steprole' is not authorized to create managed-rule`
error in non-NGAP accounts:
  - `events:PutTargets`
  - `events:PutRule`
  - `events:DescribeRule`

## [v10.0.1] 2022-02-03

### Fixed

- Fixed IAM permissions issue with `<prefix>-postgres-migration-async-operation` Lambda
which prevented it from running a Fargate task for data migration.

## [v10.0.0] 2022-02-01

### Migration steps

- Please read the [documentation on the updates to the granule files schema for our Cumulus workflow tasks and how to upgrade your deployment for compatibility](https://nasa.github.io/cumulus/docs/upgrade-notes/update-task-file-schemas).
- (Optional) Update the `task-config` for all workflows that use the `sync-granule` task to include `workflowStartTime` set to
`{$.cumulus_meta.workflow_start_time}`. See [here](https://github.com/nasa/cumulus/blob/master/example/cumulus-tf/sync_granule_workflow.asl.json#L9) for an example.

### BREAKING CHANGES

- **NDCUM-624**
  - Functions in @cumulus/cmrjs renamed for consistency with `isCMRFilename` and `isCMRFile`
    - `isECHO10File` -> `isECHO10Filename`
    - `isUMMGFile` -> `isUMMGFilename`
    - `isISOFile` -> `isCMRISOFilename`
- **CUMULUS-2388**
  - In order to standardize task messaging formats, please note the updated input, output and config schemas for the following Cumulus workflow tasks:
    - add-missing-file-checksums
    - files-to-granules
    - hyrax-metadata-updates
    - lzards-backup
    - move-granules
    - post-to-cmr
    - sync-granule
    - update-cmr-access-constraints
    - update-granules-cmr-metadata-file-links
  The primary focus of the schema updates was to standardize the format of granules, and
  particularly their files data. The granule `files` object now matches the file schema in the
  Cumulus database and thus also matches the `files` object produced by the API with use cases like
  `applyWorkflow`. This includes removal of `name` and `filename` in favor of `bucket` and `key`,
  removal of certain properties such as `etag` and `duplicate_found` and outputting them as
  separate objects stored in `meta`.
  - Checksum values calculated by `@cumulus/checksum` are now converted to string to standardize
  checksum formatting across the Cumulus library.

### Notable changes

- **CUMULUS-2718**
  - The `sync-granule` task has been updated to support an optional configuration parameter `workflowStartTime`. The output payload of `sync-granule` now includes a `createdAt` time for each granule which is set to the
  provided `workflowStartTime` or falls back to `Date.now()` if not provided. Workflows using
  `sync-granule` may be updated to include this parameter with the value of `{$.cumulus_meta.workflow_start_time}` in the `task_config`.
- Updated version of `@cumulus/cumulus-message-adapter-js` from `2.0.3` to `2.0.4` for
all Cumulus workflow tasks
- **CUMULUS-2783**
  - A bug in the ECS cluster autoscaling configuration has been
resolved. ECS clusters should now correctly autoscale by adding new cluster
instances according to the [policy configuration](https://github.com/nasa/cumulus/blob/master/tf-modules/cumulus/ecs_cluster.tf).
  - Async operations that are started by these endpoints will be run as ECS tasks
  with a launch type of Fargate, not EC2:
    - `POST /deadLetterArchive/recoverCumulusMessages`
    - `POST /elasticsearch/index-from-database`
    - `POST /granules/bulk`
    - `POST /granules/bulkDelete`
    - `POST /granules/bulkReingest`
    - `POST /migrationCounts`
    - `POST /reconciliationReports`
    - `POST /replays`
    - `POST /replays/sqs`

### Added

- Upgraded version of dependencies on `knex` package from `0.95.11` to `0.95.15`
- Added Terraform data sources to `example/cumulus-tf` module to retrieve default VPC and subnets in NGAP accounts
  - Added `vpc_tag_name` variable which defines the tags used to look up a VPC. Defaults to VPC tag name used in NGAP accounts
  - Added `subnets_tag_name` variable which defines the tags used to look up VPC subnets. Defaults to a subnet tag name used in NGAP accounts
- Added Terraform data sources to `example/data-persistence-tf` module to retrieve default VPC and subnets in NGAP accounts
  - Added `vpc_tag_name` variable which defines the tags used to look up a VPC. Defaults to VPC tag name used in NGAP accounts
  - Added `subnets_tag_name` variable which defines the tags used to look up VPC subnets. Defaults to a subnet tag name used in NGAP accounts
- Added Terraform data sources to `example/rds-cluster-tf` module to retrieve default VPC and subnets in NGAP accounts
  - Added `vpc_tag_name` variable which defines the tags used to look up a VPC. Defaults to VPC tag name used in NGAP accounts
  - Added `subnets_tag_name` variable which defines the tags used to look up VPC subnets. Defaults to tag names used in subnets in for NGAP accounts
- **CUMULUS-2299**
  - Added support for SHA checksum types with hyphens (e.g. `SHA-256` vs `SHA256`) to tasks that calculate checksums.
- **CUMULUS-2439**
  - Added CMR search client setting to the CreateReconciliationReport lambda function.
  - Added `cmr_search_client_config` tfvars to the archive and cumulus terraform modules.
  - Updated CreateReconciliationReport lambda to search CMR collections with CMRSearchConceptQueue.
- **CUMULUS-2441**
  - Added support for 'PROD' CMR environment.
- **CUMULUS-2456**
  - Updated api lambdas to query ORCA Private API
  - Updated example/cumulus-tf/orca.tf to the ORCA release v4.0.0-Beta3
- **CUMULUS-2638**
  - Adds documentation to clarify bucket config object use.
- **CUMULUS-2684**
  - Added optional collection level parameter `s3MultipartChunksizeMb` to collection's `meta` field
  - Updated `move-granules` task to take in an optional config parameter s3MultipartChunksizeMb
- **CUMULUS-2747**
  - Updated data management type doc to include additional fields for provider configurations
- **CUMULUS-2773**
  - Added a document to the workflow-tasks docs describing deployment, configuration and usage of the LZARDS backup task.

### Changed

- Made `vpc_id` variable optional for `example/cumulus-tf` module
- Made `vpc_id` and `subnet_ids` variables optional for `example/data-persistence-tf` module
- Made `vpc_id` and `subnets` variables optional for `example/rds-cluster-tf` module
- Changes audit script to handle integration test failure when `USE\_CACHED\_BOOTSTRAP` is disabled.
- Increases wait time for CMR to return online resources in integration tests
- **CUMULUS-1823**
  - Updates to Cumulus rule/provider schemas to improve field titles and descriptions.
- **CUMULUS-2638**
  - Transparent to users, remove typescript type `BucketType`.
- **CUMULUS-2718**
  - Updated config for SyncGranules to support optional `workflowStartTime`
  - Updated SyncGranules to provide `createdAt` on output based on `workflowStartTime` if provided,
  falling back to `Date.now()` if not provided.
  - Updated `task_config` of SyncGranule in example workflows
- **CUMULUS-2735**
  - Updated reconciliation reports to write formatted JSON to S3 to improve readability for
    large reports
  - Updated TEA version from 102 to 121 to address TEA deployment issue with the max size of
    a policy role being exceeded
- **CUMULUS-2743**
  - Updated bamboo Dockerfile to upgrade pip as part of the image creation process
- **CUMULUS-2744**
  - GET executions/status returns associated granules for executions retrieved from the Step Function API
- **CUMULUS-2751**
  - Upgraded all Cumulus (node.js) workflow tasks to use
    `@cumulus/cumulus-message-adapter-js` version `2.0.3`, which includes an
    update cma-js to better expose CMA stderr stream output on lambda timeouts
    as well as minor logging enhancements.
- **CUMULUS-2752**
  - Add new mappings for execution records to prevent dynamic field expansion from exceeding
  Elasticsearch field limits
    - Nested objects under `finalPayload.*` will not dynamically add new fields to mapping
    - Nested objects under `originalPayload.*` will not dynamically add new fields to mapping
    - Nested keys under `tasks` will not dynamically add new fields to mapping
- **CUMULUS-2753**
  - Updated example/cumulus-tf/orca.tf to the latest ORCA release v4.0.0-Beta2 which is compatible with granule.files file schema
  - Updated /orca/recovery to call new lambdas request_status_for_granule and request_status_for_job.
  - Updated orca integration test
- [**PR #2569**](https://github.com/nasa/cumulus/pull/2569)
  - Fixed `TypeError` thrown by `@cumulus/cmrjs/cmr-utils.getGranuleTemporalInfo` when
    a granule's associated UMM-G JSON metadata file does not contain a `ProviderDates`
    element that has a `Type` of either `"Update"` or `"Insert"`.  If neither are
    present, the granule's last update date falls back to the `"Create"` type
    provider date, or `undefined`, if none is present.
- **CUMULUS-2775**
  - Changed `@cumulus/api-client/invokeApi()` to accept a single accepted status code or an array
  of accepted status codes via `expectedStatusCodes`
- [**PR #2611**](https://github.com/nasa/cumulus/pull/2611)
  - Changed `@cumulus/launchpad-auth/LaunchpadToken.requestToken` and `validateToken`
    to use the HTTPS request option `https.pfx` instead of the deprecated `pfx` option
    for providing the certificate.
- **CUMULUS-2836**
  - Updates `cmr-utils/getGranuleTemporalInfo` to search for a SingleDateTime
    element, when beginningDateTime value is not
    found in the metadata file.  The granule's temporal information is
    returned so that both beginningDateTime and endingDateTime are set to the
    discovered singleDateTimeValue.
- **CUMULUS-2756**
  - Updated `_writeGranule()` in `write-granules.js` to catch failed granule writes due to schema validation, log the failure and then attempt to set the status of the granule to `failed` if it already exists to prevent a failure from allowing the granule to get "stuck" in a non-failed status.

### Fixed

- **CUMULUS-2775**
  - Updated `@cumulus/api-client` to not log an error for 201 response from `updateGranule`
- **CUMULUS-2783**
  - Added missing lower bound on scale out policy for ECS cluster to ensure that
  the cluster will autoscale correctly.
- **CUMULUS-2835**
  - Updated `hyrax-metadata-updates` task to support reading the DatasetId from ECHO10 XML, and the EntryTitle from UMM-G JSON; these are both valid alternatives to the shortname and version ID.

## [v9.9.3] 2021-02-17 [BACKPORT]

**Please note** changes in 9.9.3 may not yet be released in future versions, as
this is a backport and patch release on the 9.9.x series of releases. Updates that
are included in the future will have a corresponding CHANGELOG entry in future
releases.

- **CUMULUS-2853**
  - Move OAUTH_PROVIDER to lambda env variables to address regression in 9.9.2/CUMULUS-2275
  - Add logging output to api app router

## [v9.9.2] 2021-02-10 [BACKPORT]

**Please note** changes in 9.9.2 may not yet be released in future versions, as
this is a backport and patch release on the 9.9.x series of releases. Updates that
are included in the future will have a corresponding CHANGELOG entry in future
releases.### Added

- **CUMULUS-2775**
  - Added a configurable parameter group for the RDS serverless database cluster deployed by `tf-modules/rds-cluster-tf`. The allowed parameters for the parameter group can be found in the AWS documentation of [allowed parameters for an Aurora PostgreSQL cluster](https://docs.aws.amazon.com/AmazonRDS/latest/AuroraUserGuide/AuroraPostgreSQL.Reference.ParameterGroups.html). By default, the following parameters are specified:
    - `shared_preload_libraries`: `pg_stat_statements,auto_explain`
    - `log_min_duration_statement`: `250`
    - `auto_explain.log_min_duration`: `250`
- **CUMULUS-2840**
  - Added an index on `granule_cumulus_id` to the RDS files table.

### Changed

- **CUMULUS-2847**
  - Move DyanmoDb table name into API keystore and initialize only on lambda cold start
- **CUMULUS-2781**
  - Add api_config secret to hold API/Private API lambda configuration values
- **CUMULUS-2775**
  - Changed the `timeout_action` to `ForceApplyCapacityChange` by default for the RDS serverless database cluster `tf-modules/rds-cluster-tf`

## [v9.9.1] 2021-02-10 [BACKPORT]

**Please note** changes in 9.9.1 may not yet be released in future versions, as
this is a backport and patch release on the 9.9.x series of releases. Updates that
are included in the future will have a corresponding CHANGELOG entry in future
releases.

### Fixed

- **CUMULUS-2775**
  - Updated `@cumulus/api-client` to not log an error for 201 response from `updateGranule`

### Changed

- Updated version of `@cumulus/cumulus-message-adapter-js` from `2.0.3` to `2.0.4` for
all Cumulus workflow tasks
- **CUMULUS-2775**
  - Changed `@cumulus/api-client/invokeApi()` to accept a single accepted status code or an array
  of accepted status codes via `expectedStatusCodes`
- **CUMULUS-2837**
  - Update process-s3-dead-letter-archive to unpack SQS events in addition to
    Cumulus Messages
  - Update process-s3-dead-letter-archive to look up execution status using
    getCumulusMessageFromExecutionEvent (common method with sfEventSqsToDbRecords)
  - Move methods in api/lib/cwSfExecutionEventUtils to
    @cumulus/message/StepFunctions

## [v9.9.0] 2021-11-03

### Added

- **NDCUM-624**: Add support for ISO metadata files for the `MoveGranules` step
  - Add function `isISOFile` to check if a given file object is an ISO file
  - `granuleToCmrFileObject` and `granulesToCmrFileObjects` now take a
    `filterFunc` argument
    - `filterFunc`'s default value is `isCMRFile`, so the previous behavior is
      maintained if no value is given for this argument
    - `MoveGranules` passes a custom filter function to
      `granulesToCmrFileObjects` to check for `isISOFile` in addition to
      `isCMRFile`, so that metadata from `.iso.xml` files can be used in the
      `urlPathTemplate`
- [**PR #2535**](https://github.com/nasa/cumulus/pull/2535)
  - NSIDC and other cumulus users had desire for returning formatted dates for
    the 'url_path' date extraction utilities. Added 'dateFormat' function as
    an option for extracting and formating the entire date. See
    docs/workflow/workflow-configuration-how-to.md for more information.
- [**PR #2548**](https://github.com/nasa/cumulus/pull/2548)
  - Updated webpack configuration for html-loader v2
- **CUMULUS-2640**
  - Added Elasticsearch client scroll setting to the CreateReconciliationReport lambda function.
  - Added `elasticsearch_client_config` tfvars to the archive and cumulus terraform modules.
- **CUMULUS-2683**
  - Added `default_s3_multipart_chunksize_mb` setting to the `move-granules` lambda function.
  - Added `default_s3_multipart_chunksize_mb` tfvars to the cumulus and ingest terraform modules.
  - Added optional parameter `chunkSize` to `@cumulus/aws-client/S3.moveObject` and
    `@cumulus/aws-client/S3.multipartCopyObject` to set the chunk size of the S3 multipart uploads.
  - Renamed optional parameter `maxChunkSize` to `chunkSize` in
    `@cumulus/aws-client/lib/S3MultipartUploads.createMultipartChunks`.

### Changed

- Upgraded all Cumulus workflow tasks to use `@cumulus/cumulus-message-adapter-js` version `2.0.1`
- **CUMULUS-2725**
  - Updated providers endpoint to return encrypted password
  - Updated providers model to try decrypting credentials before encryption to allow for better handling of updating providers
- **CUMULUS-2734**
  - Updated `@cumulus/api/launchpadSaml.launchpadPublicCertificate` to correctly retrieve
    certificate from launchpad IdP metadata with and without namespace prefix.

## [v9.8.0] 2021-10-19

### Notable changes

- Published new tag [`36` of `cumuluss/async-operation` to Docker Hub](https://hub.docker.com/layers/cumuluss/async-operation/35/images/sha256-cf777a6ef5081cd90a0f9302d45243b6c0a568e6d977c0ee2ccc5a90b12d45d0?context=explore) for compatibility with
upgrades to `knex` package and to address security vulnerabilities.

### Added

- Added `@cumulus/db/createRejectableTransaction()` to handle creating a Knex transaction that **will throw an error** if the transaction rolls back. [As of Knex 0.95+, promise rejection on transaction rollback is no longer the default behavior](https://github.com/knex/knex/blob/master/UPGRADING.md#upgrading-to-version-0950).

- **CUMULUS-2639**
  - Increases logging on reconciliation reports.

- **CUMULUS-2670**
  - Updated `lambda_timeouts` string map variable for `cumulus` module to accept a
  `update_granules_cmr_metadata_file_links_task_timeout` property
- **CUMULUS-2598**
  - Add unit and integration tests to describe queued granules as ignored when
    duplicate handling is 'skip'

### Changed

- Updated `knex` version from 0.23.11 to 0.95.11 to address security vulnerabilities
- Updated default version of async operations Docker image to `cumuluss/async-operation:36`
- **CUMULUS-2590**
  - Granule applyWorkflow, Reingest actions and Bulk operation now update granule status to `queued` when scheduling the granule.
- **CUMULUS-2643**
  - relocates system file `buckets.json` out of the
    `s3://internal-bucket/workflows` directory into
    `s3://internal-bucket/buckets`.


## [v9.7.1] 2021-12-08 [Backport]

Please note changes in 9.7.0 may not yet be released in future versions, as this is a backport and patch release on the 9.7.x series of releases. Updates that are included in the future will have a corresponding CHANGELOG entry in future releases.
Fixed

- **CUMULUS-2751**
  - Update all tasks to update to use cumulus-message-adapter-js version 2.0.4

## [v9.7.0] 2021-10-01

### Notable Changes

- **CUMULUS-2583**
  - The `queue-granules` task now updates granule status to `queued` when a granule is queued. In order to prevent issues with the private API endpoint and Lambda API request and concurrency limits, this functionality runs with limited concurrency, which may increase the task's overall runtime when large numbers of granules are being queued. If you are facing Lambda timeout errors with this task, we recommend converting your `queue-granules` task to an ECS activity. This concurrency is configurable via the task config's `concurrency` value.
- **CUMULUS-2676**
  - The `discover-granules` task has been updated to limit concurrency on checks to identify and skip already ingested granules in order to prevent issues with the private API endpoint and Lambda API request and concurrency limits. This may increase the task's overall runtime when large numbers of granules are discovered. If you are facing Lambda timeout errors with this task, we recommend converting your `discover-granules` task to an ECS activity. This concurrency is configurable via the task config's `concurrency` value.
- Updated memory of `<prefix>-sfEventSqsToDbRecords` Lambda to 1024MB

### Added

- **CUMULUS-2000**
  - Updated `@cumulus/queue-granules` to respect a new config parameter: `preferredQueueBatchSize`. Queue-granules will respect this batchsize as best as it can to batch granules into workflow payloads. As workflows generally rely on information such as collection and provider expected to be shared across all granules in a workflow, queue-granules will break batches up by collection, as well as provider if there is a `provider` field on the granule. This may result in batches that are smaller than the preferred size, but never larger ones. The default value is 1, which preserves current behavior of queueing 1 granule per workflow.
- **CUMULUS-2630**
  - Adds a new workflow `DiscoverGranulesToThrottledQueue` that discovers and writes
    granules to a throttled background queue.  This allows discovery and ingest
    of larger numbers of granules without running into limits with lambda
    concurrency.

### Changed

- **CUMULUS-2720**
  - Updated Core CI scripts to validate CHANGELOG diffs as part of the lint process
- **CUMULUS-2695**
  - Updates the example/cumulus-tf deployment to change
    `archive_api_reserved_concurrency` from 8 to 5 to use fewer reserved lambda
    functions. If you see throttling errors on the `<stack>-apiEndpoints` you
    should increase this value.
  - Updates cumulus-tf/cumulus/variables.tf to change
    `archive_api_reserved_concurrency` from 8 to 15 to prevent throttling on
    the dashboard for default deployments.
- **CUMULUS-2584**
  - Updates `api/endpoints/execution-status.js` `get` method to include associated granules, as
    an array, for the provided execution.
  - Added `getExecutionArnsByGranuleCumulusId` returning a list of executionArns sorted by most recent first,
    for an input Granule Cumulus ID in support of the move of `translatePostgresGranuleToApiGranule` from RDS-Phase2
    feature branch
  - Added `getApiExecutionCumulusIds` returning cumulus IDs for a given list of executions
- **CUMULUS-NONE**
  - Downgrades elasticsearch version in testing container to 5.3 to match AWS version.
  - Update serve.js -> `eraseDynamoTables()`. Changed the call `Promise.all()` to `Promise.allSettled()` to ensure all dynamo records (provider records in particular) are deleted prior to reseeding.

### Fixed

- **CUMULUS-2583**
  - Fixed a race condition where granules set as “queued” were not able to be set as “running” or “completed”

## [v9.6.0] 2021-09-20

### Added

- **CUMULUS-2576**
  - Adds `PUT /granules` API endpoint to update a granule
  - Adds helper `updateGranule` to `@cumulus/api-client/granules`
- **CUMULUS-2606**
  - Adds `POST /granules/{granuleId}/executions` API endpoint to associate an execution with a granule
  - Adds helper `associateExecutionWithGranule` to `@cumulus/api-client/granules`
- **CUMULUS-2583**
  - Adds `queued` as option for granule's `status` field

### Changed

- Moved `ssh2` package from `@cumulus/common` to `@cumulus/sftp-client` and
  upgraded package from `^0.8.7` to `^1.0.0` to address security vulnerability
  issue in previous version.
- **CUMULUS-2583**
  - `QueueGranules` task now updates granule status to `queued` once it is added to the queue.

- **CUMULUS-2617**
  - Use the `Authorization` header for CMR Launchpad authentication instead of the deprecated `Echo-Token` header.

### Fixed

- Added missing permission for `<prefix>_ecs_cluster_instance_role` IAM role (used when running ECS services/tasks)
to allow `kms:Decrypt` on the KMS key used to encrypt provider credentials. Adding this permission fixes the `sync-granule` task when run as an ECS activity in a Step Function, which previously failed trying to decrypt credentials for providers.

- **CUMULUS-2576**
  - Adds default value to granule's timestamp when updating a granule via API.

## [v9.5.0] 2021-09-07

### BREAKING CHANGES

- Removed `logs` record type from mappings from Elasticsearch. This change **should not have**
any adverse impact on existing deployments, even those which still contain `logs` records,
but technically it is a breaking change to the Elasticsearch mappings.
- Changed `@cumulus/api-client/asyncOperations.getAsyncOperation` to return parsed JSON body
of response and not the raw API endpoint response

### Added

- **CUMULUS-2670**
  - Updated core `cumulus` module to take lambda_timeouts string map variable that allows timeouts of ingest tasks to be configurable. Allowed properties for the mapping include:
  - discover_granules_task_timeout
  - discover_pdrs_task_timeout
  - hyrax_metadata_update_tasks_timeout
  - lzards_backup_task_timeout
  - move_granules_task_timeout
  - parse_pdr_task_timeout
  - pdr_status_check_task_timeout
  - post_to_cmr_task_timeout
  - queue_granules_task_timeout
  - queue_pdrs_task_timeout
  - queue_workflow_task_timeout
  - sync_granule_task_timeout
- **CUMULUS-2575**
  - Adds `POST /granules` API endpoint to create a granule
  - Adds helper `createGranule` to `@cumulus/api-client`
- **CUMULUS-2577**
  - Adds `POST /executions` endpoint to create an execution
- **CUMULUS-2578**
  - Adds `PUT /executions` endpoint to update an execution
- **CUMULUS-2592**
  - Adds logging when messages fail to be added to queue
- **CUMULUS-2644**
  - Pulled `delete` method for `granules-executions.ts` implemented as part of CUMULUS-2306
  from the RDS-Phase-2 feature branch in support of CUMULUS-2644.
  - Pulled `erasePostgresTables` method in `serve.js` implemented as part of CUMULUS-2644,
  and CUMULUS-2306 from the RDS-Phase-2 feature branch in support of CUMULUS-2644
  - Added `resetPostgresDb` method to support resetting between integration test suite runs

### Changed

- Updated `processDeadLetterArchive` Lambda to return an object where
`processingSucceededKeys` is an array of the S3 keys for successfully
processed objects and `processingFailedKeys` is an array of S3 keys
for objects that could not be processed
- Updated async operations to handle writing records to the databases
when output of the operation is `undefined`

- **CUMULUS-2644**
  - Moved `migration` directory from the `db-migration-lambda` to the `db` package and
  updated unit test references to migrationDir to be pulled from `@cumulus/db`
  - Updated `@cumulus/api/bin/serveUtils` to write records to PostgreSQL tables

- **CUMULUS-2575**
  - Updates model/granule to allow a granule created from API to not require an
    execution to be associated with it. This is a backwards compatible change
    that will not affect granules created in the normal way.
  - Updates `@cumulus/db/src/model/granules` functions `get` and `exists` to
    enforce parameter checking so that requests include either (granule\_id
    and collection\_cumulus\_id) or (cumulus\_id) to prevent incorrect results.
  - `@cumulus/message/src/Collections.deconstructCollectionId` has been
    modified to throw a descriptive error if the input `collectionId` is
    undefined rather than `TypeError: Cannot read property 'split' of
    undefined`. This function has also been updated to throw descriptive errors
    if an incorrectly formatted collectionId is input.

## [v9.4.1] 2022-02-14 [BACKPORT]

**Please note** changes in 9.4.1 may not yet be released in future versions, as
this is a backport and patch release on the 9.4.x series of releases. Updates that
are included in the future will have a corresponding CHANGELOG entry in future
releases.

- **CUMULUS-2847**
  - Update dynamo configuration to read from S3 instead of System Manager
    Parameter Store
  - Move api configuration initialization outside the lambda handler to
    eliminate unneded S3 calls/require config on cold-start only
  - Moved `ssh2` package from `@cumulus/common` to `@cumulus/sftp-client` and
    upgraded package from `^0.8.7` to `^1.0.0` to address security vulnerability
    issue in previous version.
  - Fixed hyrax task package.json dev dependency
  - Update CNM lambda dependencies for Core tasks
    - cumulus-cnm-response-task: 1.4.4
    - cumulus-cnm-to-granule: 1.5.4
  - Whitelist ssh2 re: https://github.com/advisories/GHSA-652h-xwhf-q4h6

## [v9.4.0] 2021-08-16

### Notable changes

- `@cumulus/sync-granule` task should now properly handle
syncing files from HTTP/HTTPS providers where basic auth is
required and involves a redirect to a different host (e.g.
downloading files protected by Earthdata Login)

### Added

- **CUMULUS-2591**
  - Adds `failedExecutionStepName` to failed execution's jsonb error records.
    This is the name of the Step Function step for the last failed event in the
    execution's event history.
- **CUMULUS-2548**
  - Added `allowed_redirects` field to PostgreSQL `providers` table
  - Added `allowedRedirects` field to DynamoDB `<prefix>-providers` table
  - Added `@cumulus/aws-client/S3.streamS3Upload` to handle uploading the contents
  of a readable stream to S3 and returning a promise
- **CUMULUS-2373**
  - Added `replaySqsMessages` lambda to replay archived incoming SQS
    messages from S3.
  - Added `/replays/sqs` endpoint to trigger an async operation for
    the `replaySqsMessages` lambda.
  - Added unit tests and integration tests for new endpoint and lambda.
  - Added `getS3PrefixForArchivedMessage` to `ingest/sqs` package to get prefix
    for an archived message.
  - Added new `async_operation` type `SQS Replay`.
- **CUMULUS-2460**
  - Adds `POST` /executions/workflows-by-granules for retrieving workflow names common to a set of granules
  - Adds `workflowsByGranules` to `@cumulus/api-client/executions`
- **CUMULUS-2635**
  - Added helper functions:
    - `@cumulus/db/translate/file/translateApiPdrToPostgresPdr`

### Fixed

- **CUMULUS-2548**
  - Fixed `@cumulus/ingest/HttpProviderClient.sync` to
properly handle basic auth when redirecting to a different
host and/or host with a different port
- **CUMULUS-2626**
  - Update [PDR migration](https://github.com/nasa/cumulus/blob/master/lambdas/data-migration2/src/pdrs.ts) to correctly find Executions by a Dynamo PDR's `execution` field
- **CUMULUS-2635**
  - Update `data-migration2` to migrate PDRs before migrating granules.
  - Update `data-migration2` unit tests testing granules migration to reference
    PDR records to better model the DB schema.
  - Update `migratePdrRecord` to use `translateApiPdrToPostgresPdr` function.

### Changed

- **CUMULUS-2373**
  - Updated `getS3KeyForArchivedMessage` in `ingest/sqs` to store SQS messages
    by `queueName`.
- **CUMULUS-2630**
  - Updates the example/cumulus-tf deployment to change
    `archive_api_reserved_concurrency` from 2 to 8 to prevent throttling with
    the dashboard.

## [v9.3.0] 2021-07-26

### BREAKING CHANGES

- All API requests made by `@cumulus/api-client` will now throw an error if the status code
does not match the expected response (200 for most requests and 202 for a few requests that
trigger async operations). Previously the helpers in this package would return the response
regardless of the status code, so you may need to update any code using helpers from this
package to catch or to otherwise handle errors that you may encounter.
- The Cumulus API Lambda function has now been configured with reserved concurrency to ensure
availability in a high-concurrency environment. However, this also caps max concurrency which
may result in throttling errors if trying to reach the Cumulus API multiple times in a short
period. Reserved concurrency can be configured with the `archive_api_reserved_concurrency`
terraform variable on the Cumulus module and increased if you are seeing throttling errors.
The default reserved concurrency value is 8.

### Notable changes

- `cmr_custom_host` variable for `cumulus` module can now be used to configure Cumulus to
  integrate with a custom CMR host name and protocol (e.g.
  `http://custom-cmr-host.com`). Note that you **must** include a protocol
  (`http://` or `https://)  if specifying a value for this variable.
- The cumulus module configuration value`rds_connetion_heartbeat` and it's
  behavior has been replaced by a more robust database connection 'retry'
  solution.   Users can remove this value from their configuration, regardless
  of value.  See the `Changed` section notes on CUMULUS-2528 for more details.

### Added

- Added user doc describing new features related to the Cumulus dead letter archive.
- **CUMULUS-2327**
  - Added reserved concurrency setting to the Cumulus API lambda function.
  - Added relevant tfvars to the archive and cumulus terraform modules.
- **CUMULUS-2460**
  - Adds `POST` /executions/search-by-granules for retrieving executions from a list of granules or granule query
  - Adds `searchExecutionsByGranules` to `@cumulus/api-client/executions`
- **CUMULUS-2475**
  - Adds `GET` endpoint to distribution API
- **CUMULUS-2463**
  - `PUT /granules` reingest action allows a user to override the default execution
    to use by providing an optional `workflowName` or `executionArn` parameter on
    the request body.
  - `PUT /granules/bulkReingest` action allows a user to override the default
    execution/workflow combination to reingest with by providing an optional
    `workflowName` on the request body.
- Adds `workflowName` and `executionArn` params to @cumulus/api-client/reingestGranules
- **CUMULUS-2476**
  - Adds handler for authenticated `HEAD` Distribution requests replicating current behavior of TEA
- **CUMULUS-2478**
  - Implemented [bucket map](https://github.com/asfadmin/thin-egress-app#bucket-mapping).
  - Implemented /locate endpoint
  - Cumulus distribution API checks the file request against bucket map:
    - retrieves the bucket and key from file path
    - determines if the file request is public based on the bucket map rather than the bucket type
    - (EDL only) restricts download from PRIVATE_BUCKETS to users who belong to certain EDL User Groups
    - bucket prefix and object prefix are supported
  - Add 'Bearer token' support as an authorization method
- **CUMULUS-2486**
  - Implemented support for custom headers
  - Added 'Bearer token' support as an authorization method
- **CUMULUS-2487**
  - Added integration test for cumulus distribution API
- **CUMULUS-2569**
  - Created bucket map cache for cumulus distribution API
- **CUMULUS-2568**
  - Add `deletePdr`/PDR deletion functionality to `@cumulus/api-client/pdrs`
  - Add `removeCollectionAndAllDependencies` to integration test helpers
  - Added `example/spec/apiUtils.waitForApiStatus` to wait for a
  record to be returned by the API with a specific value for
  `status`
  - Added `example/spec/discoverUtils.uploadS3GranuleDataForDiscovery` to upload granule data fixtures
  to S3 with a randomized granule ID for `discover-granules` based
  integration tests
  - Added `example/spec/Collections.removeCollectionAndAllDependencies` to remove a collection and
  all dependent objects (e.g. PDRs, granules, executions) from the
  database via the API
  - Added helpers to `@cumulus/api-client`:
    - `pdrs.deletePdr` - Delete a PDR via the API
    - `replays.postKinesisReplays` - Submit a POST request to the `/replays` endpoint for replaying Kinesis messages

- `@cumulus/api-client/granules.getGranuleResponse` to return the raw endpoint response from the GET `/granules/<granuleId>` endpoint

### Changed

- Moved functions from `@cumulus/integration-tests` to `example/spec/helpers/workflowUtils`:
  - `startWorkflowExecution`
  - `startWorkflow`
  - `executeWorkflow`
  - `buildWorkflow`
  - `testWorkflow`
  - `buildAndExecuteWorkflow`
  - `buildAndStartWorkflow`
- `example/spec/helpers/workflowUtils.executeWorkflow` now uses
`waitForApiStatus` to ensure that the execution is `completed` or
`failed` before resolving
- `example/spec/helpers/testUtils.updateAndUploadTestFileToBucket`
now accepts an object of parameters rather than positional
arguments
- Removed PDR from the `payload` in the input payload test fixture for reconciliation report integration tests
- The following integration tests for PDR-based workflows were
updated to use randomized granule IDs:
  - `example/spec/parallel/ingest/ingestFromPdrSpec.js`
  - `example/spec/parallel/ingest/ingestFromPdrWithChildWorkflowMetaSpec.js`
  - `example/spec/parallel/ingest/ingestFromPdrWithExecutionNamePrefixSpec.js`
  - `example/spec/parallel/ingest/ingestPdrWithNodeNameSpec.js`
- Updated the `@cumulus/api-client/CumulusApiClientError` error class to include new properties that can be accessed directly on
the error object:
  - `statusCode` - The HTTP status code of the API response
  - `apiMessage` - The message from the API response
- Added `params.pRetryOptions` parameter to
`@cumulus/api-client/granules.deleteGranule` to control the retry
behavior
- Updated `cmr_custom_host` variable to accept a full protocol and host name
(e.g. `http://cmr-custom-host.com`), whereas it previously only accepted a host name
- **CUMULUS-2482**
  - Switches the default distribution app in the `example/cumulus-tf` deployment to the new Cumulus Distribution
  - TEA is still available by following instructions in `example/README.md`
- **CUMULUS-2463**
  - Increases the duration of allowed backoff times for a successful test from
    0.5 sec to 1 sec.
- **CUMULUS-2528**
  - Removed `rds_connection_heartbeat` as a configuration option from all
    Cumulus terraform modules
  - Removed `dbHeartBeat` as an environmental switch from
    `@cumulus/db.getKnexClient` in favor of more comprehensive general db
    connect retry solution
  - Added new `rds_connection_timing_configuration` string map to allow for
    configuration and tuning of Core's internal database retry/connection
    timeout behaviors.  These values map to connection pool configuration
    values for tarn (https://github.com/vincit/tarn.js/) which Core's database
    module / knex(https://www.npmjs.com/package/knex) use for this purpose:
    - acquireTimeoutMillis
    - createRetryIntervalMillis
    - createTimeoutMillis
    - idleTimeoutMillis
    - reapIntervalMillis
      Connection errors will result in a log line prepended with 'knex failed on
      attempted connection error' and sent from '@cumulus/db/connection'
  - Updated `@cumulus/db` and all terraform mdules to set default retry
    configuration values for the database module to cover existing database
    heartbeat connection failures as well as all other knex/tarn connection
    creation failures.

### Fixed

- Fixed bug where `cmr_custom_host` variable was not properly forwarded into `archive`, `ingest`, and `sqs-message-remover` modules from `cumulus` module
- Fixed bug where `parse-pdr` set a granule's provider to the entire provider record when a `NODE_NAME`
  is present. Expected behavior consistent with other tasks is to set the provider name in that field.
- **CUMULUS-2568**
  - Update reconciliation report integration test to have better cleanup/failure behavior
  - Fixed `@cumulus/api-client/pdrs.getPdr` to request correct endpoint for returning a PDR from the API
- **CUMULUS-2620**
  - Fixed a bug where a granule could be removed from CMR but still be set as
  `published: true` and with a CMR link in the Dynamo/PostgreSQL databases. Now,
  the CMR deletion and the Dynamo/PostgreSQL record updates will all succeed or fail
  together, preventing the database records from being out of sync with CMR.
  - Fixed `@cumulus/api-client/pdrs.getPdr` to request correct
  endpoint for returning a PDR from the API

## [v9.2.2] 2021-08-06 - [BACKPORT]

**Please note** changes in 9.2.2 may not yet be released in future versions, as
this is a backport and patch release on the 9.2.x series of releases. Updates that
are included in the future will have a corresponding CHANGELOG entry in future
releases.

### Added

- **CUMULUS-2635**
  - Added helper functions:
    - `@cumulus/db/translate/file/translateApiPdrToPostgresPdr`

### Fixed

- **CUMULUS-2635**
  - Update `data-migration2` to migrate PDRs before migrating granules.
  - Update `data-migration2` unit tests testing granules migration to reference
    PDR records to better model the DB schema.
  - Update `migratePdrRecord` to use `translateApiPdrToPostgresPdr` function.

## [v9.2.1] 2021-07-29 - [BACKPORT]

### Fixed

- **CUMULUS-2626**
  - Update [PDR migration](https://github.com/nasa/cumulus/blob/master/lambdas/data-migration2/src/pdrs.ts) to correctly find Executions by a Dynamo PDR's `execution` field

## [v9.2.0] 2021-06-22

### Added

- **CUMULUS-2475**
  - Adds `GET` endpoint to distribution API
- **CUMULUS-2476**
  - Adds handler for authenticated `HEAD` Distribution requests replicating current behavior of TEA

### Changed

- **CUMULUS-2482**
  - Switches the default distribution app in the `example/cumulus-tf` deployment to the new Cumulus Distribution
  - TEA is still available by following instructions in `example/README.md`

### Fixed

- **CUMULUS-2520**
  - Fixed error that prevented `/elasticsearch/index-from-database` from starting.
- **CUMULUS-2558**
  - Fixed issue where executions original_payload would not be retained on successful execution

## [v9.1.0] 2021-06-03

### BREAKING CHANGES

- @cumulus/api-client/granules.getGranule now returns the granule record from the GET /granules/<granuleId> endpoint, not the raw endpoint response
- **CUMULUS-2434**
  - To use the updated `update-granules-cmr-metadata-file-links` task, the
    granule  UMM-G metadata should have version 1.6.2 or later, since CMR s3
    link type 'GET DATA VIA DIRECT ACCESS' is not valid until UMM-G version
    [1.6.2](https://cdn.earthdata.nasa.gov/umm/granule/v1.6.2/umm-g-json-schema.json)
- **CUMULUS-2488**
  - Removed all EMS reporting including lambdas, endpoints, params, etc as all
    reporting is now handled through Cloud Metrics
- **CUMULUS-2472**
  - Moved existing `EarthdataLoginClient` to
    `@cumulus/oauth-client/EarthdataLoginClient` and updated all references in
    Cumulus Core.
  - Rename `EarthdataLoginClient` property from `earthdataLoginUrl` to
    `loginUrl for consistency with new OAuth clients. See example in
    [oauth-client
    README](https://github.com/nasa/cumulus/blob/master/packages/oauth-client/README.md)

### Added

- **HYRAX-439** - Corrected README.md according to a new Hyrax URL format.
- **CUMULUS-2354**
  - Adds configuration options to allow `/s3credentials` endpoint to distribute
    same-region read-only tokens based on a user's CMR ACLs.
  - Configures the example deployment to enable this feature.
- **CUMULUS-2442**
  - Adds option to generate cloudfront URL to lzards-backup task. This will require a few new task config options that have been documented in the [task README](https://github.com/nasa/cumulus/blob/master/tasks/lzards-backup/README.md).
- **CUMULUS-2470**
  - Added `/s3credentials` endpoint for distribution API
- **CUMULUS-2471**
  - Add `/s3credentialsREADME` endpoint to distribution API
- **CUMULUS-2473**
  - Updated `tf-modules/cumulus_distribution` module to take earthdata or cognito credentials
  - Configured `example/cumulus-tf/cumulus_distribution.tf` to use CSDAP credentials
- **CUMULUS-2474**
  - Add `S3ObjectStore` to `aws-client`. This class allows for interaction with the S3 object store.
  - Add `object-store` package which contains abstracted object store functions for working with various cloud providers
- **CUMULUS-2477**
  - Added `/`, `/login` and `/logout` endpoints to cumulus distribution api
- **CUMULUS-2479**
  - Adds /version endpoint to distribution API
- **CUMULUS-2497**
  - Created `isISOFile()` to check if a CMR file is a CMR ISO file.
- **CUMULUS-2371**
  - Added helpers to `@cumulus/ingest/sqs`:
    - `archiveSqsMessageToS3` - archives an incoming SQS message to S3
    - `deleteArchivedMessageFromS3` - deletes a processed SQS message from S3
  - Added call to `archiveSqsMessageToS3` to `sqs-message-consumer` which
    archives all incoming SQS messages to S3.
  - Added call to `deleteArchivedMessageFrom` to `sqs-message-remover` which
    deletes archived SQS message from S3 once it has been processed.

### Changed

- **[PR2224](https://github.com/nasa/cumulus/pull/2244)**
- **CUMULUS-2208**
  - Moved all `@cumulus/api/es/*` code to new `@cumulus/es-client` package
- Changed timeout on `sfEventSqsToDbRecords` Lambda to 60 seconds to match
  timeout for Knex library to acquire database connections
- **CUMULUS-2517**
  - Updated postgres-migration-count-tool default concurrency to '1'
- **CUMULUS-2489**
  - Updated docs for Terraform references in FAQs, glossary, and in Deployment sections
- **CUMULUS-2434**
  - Updated `@cumulus/cmrjs` `updateCMRMetadata` and related functions to add
    both HTTPS URLS and S3 URIs to CMR metadata.
  - Updated `update-granules-cmr-metadata-file-links` task to add both HTTPS
    URLs and S3 URIs to the OnlineAccessURLs field of CMR metadata. The task
    configuration parameter `cmrGranuleUrlType` now has default value `both`.
  - To use the updated `update-granules-cmr-metadata-file-links` task, the
    granule UMM-G metadata should have version 1.6.2 or later, since CMR s3 link
    type 'GET DATA VIA DIRECT ACCESS' is not valid until UMM-G version
    [1.6.2](https://cdn.earthdata.nasa.gov/umm/granule/v1.6.2/umm-g-json-schema.json)
- **CUMULUS-2472**
  - Renamed `@cumulus/earthdata-login-client` to more generic
    `@cumulus/oauth-client` as a parent  class for new OAuth clients.
  - Added `@cumulus/oauth-client/CognitoClient` to interface with AWS cognito login service.
- **CUMULUS-2497**
  - Changed the `@cumulus/cmrjs` package:
    - Updated `@cumulus/cmrjs/cmr-utils.getGranuleTemporalInfo()` so it now
      returns temporal info for CMR ISO 19115 SMAP XML files.
    - Updated `@cumulus/cmrjs/cmr-utils.isCmrFilename()` to include
      `isISOFile()`.
- **CUMULUS-2532**
  - Changed integration tests to use `api-client/granules` functions as opposed to granulesApi from `@cumulus/integration-tests`.

### Fixed

- **CUMULUS-2519**
  - Update @cumulus/integration-tests.buildWorkflow to fail if provider/collection API response is not successful
- **CUMULUS-2518**
  - Update sf-event-sqs-to-db-records to not throw if a collection is not
    defined on a payload that has no granules/an empty granule payload object
- **CUMULUS-2512**
  - Updated ingest package S3 provider client to take additional parameter
    `remoteAltBucket` on `download` method to allow for per-file override of
    provider bucket for checksum
  - Updated @cumulus/ingest.fetchTextFile's signature to be parameterized and
    added `remoteAltBucket`to allow for an override of the passed in provider
    bucket for the source file
  - Update "eslint-plugin-import" to be pinned to 2.22.1
- **CUMULUS-2520**
  - Fixed error that prevented `/elasticsearch/index-from-database` from starting.
- **CUMULUS-2532**
  - Fixed integration tests to have granule deletion occur before provider and
    collection deletion in test cleanup.
- **[2231](https://github.com/nasa/cumulus/issues/2231)**
  - Fixes broken relative path links in `docs/README.md`

### Removed

- **CUMULUS-2502**
  - Removed outdated documentation regarding Kibana index patterns for metrics.

## [v9.0.1] 2021-05-07

### Migration Steps

Please review the migration steps for 9.0.0 as this release is only a patch to
correct a failure in our build script and push out corrected release artifacts. The previous migration steps still apply.

### Changed

- Corrected `@cumulus/db` configuration to correctly build package.

## [v9.0.0] 2021-05-03

### Migration steps

- This release of Cumulus enables integration with a PostgreSQL database for archiving Cumulus data. There are several upgrade steps involved, **some of which need to be done before redeploying Cumulus**. See the [documentation on upgrading to the RDS release](https://nasa.github.io/cumulus/docs/upgrade-notes/upgrade-rds).

### BREAKING CHANGES

- **CUMULUS-2185** - RDS Migration Epic
  - **CUMULUS-2191**
    - Removed the following from the `@cumulus/api/models.asyncOperation` class in
      favor of the added `@cumulus/async-operations` module:
      - `start`
      - `startAsyncOperations`
  - **CUMULUS-2187**
    - The `async-operations` endpoint will now omit `output` instead of
      returning `none` when the operation did not return output.
  - **CUMULUS-2309**
    - Removed `@cumulus/api/models/granule.unpublishAndDeleteGranule` in favor
      of `@cumulus/api/lib/granule-remove-from-cmr.unpublishGranule` and
      `@cumulus/api/lib/granule-delete.deleteGranuleAndFiles`.
  - **CUMULUS-2385**
    - Updated `sf-event-sqs-to-db-records` to write a granule's files to
      PostgreSQL only after the workflow has exited the `Running` status.
      Please note that any workflow that uses `sf_sqs_report_task` for
      mid-workflow updates will be impacted.
    - Changed PostgreSQL `file` schema and TypeScript type definition to require
      `bucket` and `key` fields.
    - Updated granule/file write logic to mark a granule's status as "failed"
  - **CUMULUS-2455**
    - API `move granule` endpoint now moves granule files on a per-file basis
    - API `move granule` endpoint on granule file move failure will retain the
      file at it's original location, but continue to move any other granule
      files.
    - Removed the `move` method from the `@cumulus/api/models.granule` class.
      logic is now handled in `@cumulus/api/endpoints/granules` and is
      accessible via the Core API.

### Added

- **CUMULUS-2185** - RDS Migration Epic
  - **CUMULUS-2130**
    - Added postgres-migration-count-tool lambda/ECS task to allow for
      evaluation of database state
    - Added /migrationCounts api endpoint that allows running of the
      postgres-migration-count-tool as an asyncOperation
  - **CUMULUS-2394**
    - Updated PDR and Granule writes to check the step function
      workflow_start_time against the createdAt field for each record to ensure
      old records do not overwrite newer ones for legacy Dynamo and PostgreSQL
      writes
  - **CUMULUS-2188**
    - Added `data-migration2` Lambda to be run after `data-migration1`
    - Added logic to `data-migration2` Lambda for migrating execution records
      from DynamoDB to PostgreSQL
  - **CUMULUS-2191**
    - Added `@cumulus/async-operations` to core packages, exposing
      `startAsyncOperation` which will handle starting an async operation and
      adding an entry to both PostgreSQL and DynamoDb
  - **CUMULUS-2127**
    - Add schema migration for `collections` table
  - **CUMULUS-2129**
    - Added logic to `data-migration1` Lambda for migrating collection records
      from Dynamo to PostgreSQL
  - **CUMULUS-2157**
    - Add schema migration for `providers` table
    - Added logic to `data-migration1` Lambda for migrating provider records
      from Dynamo to PostgreSQL
  - **CUMULUS-2187**
    - Added logic to `data-migration1` Lambda for migrating async operation
      records from Dynamo to PostgreSQL
  - **CUMULUS-2198**
    - Added logic to `data-migration1` Lambda for migrating rule records from
      DynamoDB to PostgreSQL
  - **CUMULUS-2182**
    - Add schema migration for PDRs table
  - **CUMULUS-2230**
    - Add schema migration for `rules` table
  - **CUMULUS-2183**
    - Add schema migration for `asyncOperations` table
  - **CUMULUS-2184**
    - Add schema migration for `executions` table
  - **CUMULUS-2257**
    - Updated PostgreSQL table and column names to snake_case
    - Added `translateApiAsyncOperationToPostgresAsyncOperation` function to `@cumulus/db`
  - **CUMULUS-2186**
    - Added logic to `data-migration2` Lambda for migrating PDR records from
      DynamoDB to PostgreSQL
  - **CUMULUS-2235**
    - Added initial ingest load spec test/utility
  - **CUMULUS-2167**
    - Added logic to `data-migration2` Lambda for migrating Granule records from
      DynamoDB to PostgreSQL and parse Granule records to store File records in
      RDS.
  - **CUMULUS-2367**
    - Added `granules_executions` table to PostgreSQL schema to allow for a
      many-to-many relationship between granules and executions
      - The table refers to granule and execution records using foreign keys
        defined with ON CASCADE DELETE, which means that any time a granule or
        execution record is deleted, all of the records in the
        `granules_executions` table referring to that record will also be
        deleted.
    - Added `upsertGranuleWithExecutionJoinRecord` helper to `@cumulus/db` to
      allow for upserting a granule record and its corresponding
      `granules_execution` record
  - **CUMULUS-2128**
    - Added helper functions:
      - `@cumulus/db/translate/file/translateApiFiletoPostgresFile`
      - `@cumulus/db/translate/file/translateApiGranuletoPostgresGranule`
      - `@cumulus/message/Providers/getMessageProvider`
  - **CUMULUS-2190**
    - Added helper functions:
      - `@cumulus/message/Executions/getMessageExecutionOriginalPayload`
      - `@cumulus/message/Executions/getMessageExecutionFinalPayload`
      - `@cumulus/message/workflows/getMessageWorkflowTasks`
      - `@cumulus/message/workflows/getMessageWorkflowStartTime`
      - `@cumulus/message/workflows/getMessageWorkflowStopTime`
      - `@cumulus/message/workflows/getMessageWorkflowName`
  - **CUMULUS-2192**
    - Added helper functions:
      - `@cumulus/message/PDRs/getMessagePdrRunningExecutions`
      - `@cumulus/message/PDRs/getMessagePdrCompletedExecutions`
      - `@cumulus/message/PDRs/getMessagePdrFailedExecutions`
      - `@cumulus/message/PDRs/getMessagePdrStats`
      - `@cumulus/message/PDRs/getPdrPercentCompletion`
      - `@cumulus/message/workflows/getWorkflowDuration`
  - **CUMULUS-2199**
    - Added `translateApiRuleToPostgresRule` to `@cumulus/db` to translate API
      Rule to conform to Postgres Rule definition.
  - **CUMUlUS-2128**
    - Added "upsert" logic to the `sfEventSqsToDbRecords` Lambda for granule and
      file writes to the core PostgreSQL database
  - **CUMULUS-2199**
    - Updated Rules endpoint to write rules to core PostgreSQL database in
      addition to DynamoDB and to delete rules from the PostgreSQL database in
      addition to DynamoDB.
    - Updated `create` in Rules Model to take in optional `createdAt` parameter
      which sets the value of createdAt if not specified during function call.
  - **CUMULUS-2189**
    - Updated Provider endpoint logic to write providers in parallel to Core
      PostgreSQL database
    - Update integration tests to utilize API calls instead of direct
      api/model/Provider calls
  - **CUMULUS-2191**
    - Updated cumuluss/async-operation task to write async-operations to the
      PostgreSQL database.
  - **CUMULUS-2228**
    - Added logic to the `sfEventSqsToDbRecords` Lambda to write execution, PDR,
      and granule records to the core PostgreSQL database in parallel with
      writes to DynamoDB
  - **CUMUlUS-2190**
    - Added "upsert" logic to the `sfEventSqsToDbRecords` Lambda for PDR writes
      to the core PostgreSQL database
  - **CUMUlUS-2192**
    - Added "upsert" logic to the `sfEventSqsToDbRecords` Lambda for execution
      writes to the core PostgreSQL database
  - **CUMULUS-2187**
    - The `async-operations` endpoint will now omit `output` instead of
      returning `none` when the operation did not return output.
  - **CUMULUS-2167**
    - Change PostgreSQL schema definition for `files` to remove `filename` and
      `name` and only support `file_name`.
    - Change PostgreSQL schema definition for `files` to remove `size` to only
      support `file_size`.
    - Change `PostgresFile` to remove duplicate fields `filename` and `name` and
      rename `size` to `file_size`.
  - **CUMULUS-2266**
    - Change `sf-event-sqs-to-db-records` behavior to discard and not throw an
      error on an out-of-order/delayed message so as not to have it be sent to
      the DLQ.
  - **CUMULUS-2305**
    - Changed `DELETE /pdrs/{pdrname}` API behavior to also delete record from
      PostgreSQL database.
  - **CUMULUS-2309**
    - Changed `DELETE /granules/{granuleName}` API behavior to also delete
      record from PostgreSQL database.
    - Changed `Bulk operation BULK_GRANULE_DELETE` API behavior to also delete
      records from PostgreSQL database.
  - **CUMULUS-2367**
    - Updated `granule_cumulus_id` foreign key to granule in PostgreSQL `files`
      table to use a CASCADE delete, so records in the files table are
      automatically deleted by the database when the corresponding granule is
      deleted.
  - **CUMULUS-2407**
    - Updated data-migration1 and data-migration2 Lambdas to use UPSERT instead
      of UPDATE when migrating dynamoDB records to PostgreSQL.
    - Changed data-migration1 and data-migration2 logic to only update already
      migrated records if the incoming record update has a newer timestamp
  - **CUMULUS-2329**
    - Add `write-db-dlq-records-to-s3` lambda.
    - Add terraform config to automatically write db records DLQ messages to an
      s3 archive on the system bucket.
    - Add unit tests and a component spec test for the above.
  - **CUMULUS-2380**
    - Add `process-dead-letter-archive` lambda to pick up and process dead letters in the S3 system bucket dead letter archive.
    - Add `/deadLetterArchive/recoverCumulusMessages` endpoint to trigger an async operation to leverage this capability on demand.
    - Add unit tests and integration test for all of the above.
  - **CUMULUS-2406**
    - Updated parallel write logic to ensure that updatedAt/updated_at
      timestamps are the same in Dynamo/PG on record write for the following
      data types:
      - async operations
      - granules
      - executions
      - PDRs
  - **CUMULUS-2446**
    - Remove schema validation check against DynamoDB table for collections when
      migrating records from DynamoDB to core PostgreSQL database.
  - **CUMULUS-2447**
    - Changed `translateApiAsyncOperationToPostgresAsyncOperation` to call
      `JSON.stringify` and then `JSON.parse` on output.
  - **CUMULUS-2313**
    - Added `postgres-migration-async-operation` lambda to start an ECS task to
      run a the `data-migration2` lambda.
    - Updated `async_operations` table to include `Data Migration 2` as a new
      `operation_type`.
    - Updated `cumulus-tf/variables.tf` to include `optional_dynamo_tables` that
      will be merged with `dynamo_tables`.
  - **CUMULUS-2451**
    - Added summary type file `packages/db/src/types/summary.ts` with
      `MigrationSummary` and `DataMigration1` and `DataMigration2` types.
    - Updated `data-migration1` and `data-migration2` lambdas to return
      `MigrationSummary` objects.
    - Added logging for every batch of 100 records processed for executions,
      granules and files, and PDRs.
    - Removed `RecordAlreadyMigrated` logs in `data-migration1` and
      `data-migration2`
  - **CUMULUS-2452**
    - Added support for only migrating certain granules by specifying the
      `granuleSearchParams.granuleId` or `granuleSearchParams.collectionId`
      properties in the payload for the
      `<prefix>-postgres-migration-async-operation` Lambda
    - Added support for only running certain migrations for data-migration2 by
      specifying the `migrationsList` property in the payload for the
      `<prefix>-postgres-migration-async-operation` Lambda
  - **CUMULUS-2453**
    - Created `storeErrors` function which stores errors in system bucket.
    - Updated `executions` and `granulesAndFiles` data migrations to call `storeErrors` to store migration errors.
    - Added `system_bucket` variable to `data-migration2`.
  - **CUMULUS-2455**
    - Move granules API endpoint records move updates for migrated granule files
      if writing any of the granule files fails.
  - **CUMULUS-2468**
    - Added support for doing [DynamoDB parallel scanning](https://docs.aws.amazon.com/amazondynamodb/latest/developerguide/Scan.html#Scan.ParallelScan) for `executions` and `granules` migrations to improve performance. The behavior of the parallel scanning and writes can be controlled via the following properties on the event input to the `<prefix>-postgres-migration-async-operation` Lambda:
      - `granuleMigrationParams.parallelScanSegments`: How many segments to divide your granules DynamoDB table into for parallel scanning
      - `granuleMigrationParams.parallelScanLimit`: The maximum number of granule records to evaluate for each parallel scanning segment of the DynamoDB table
      - `granuleMigrationParams.writeConcurrency`: The maximum number of concurrent granule/file writes to perform to the PostgreSQL database across all DynamoDB segments
      - `executionMigrationParams.parallelScanSegments`: How many segments to divide your executions DynamoDB table into for parallel scanning
      - `executionMigrationParams.parallelScanLimit`: The maximum number of execution records to evaluate for each parallel scanning segment of the DynamoDB table
      - `executionMigrationParams.writeConcurrency`: The maximum number of concurrent execution writes to perform to the PostgreSQL database across all DynamoDB segments
  - **CUMULUS-2468** - Added `@cumulus/aws-client/DynamoDb.parallelScan` helper to perform [parallel scanning on DynamoDb tables](https://docs.aws.amazon.com/amazondynamodb/latest/developerguide/Scan.html#Scan.ParallelScan)
  - **CUMULUS-2507**
    - Updated granule record write logic to set granule status to `failed` in both Postgres and DynamoDB if any/all of its files fail to write to the database.

### Deprecated

- **CUMULUS-2185** - RDS Migration Epic
  - **CUMULUS-2455**
    - `@cumulus/ingest/moveGranuleFiles`

## [v8.1.2] 2021-07-29

**Please note** changes in 8.1.2 may not yet be released in future versions, as this
is a backport/patch release on the 8.x series of releases.  Updates that are
included in the future will have a corresponding CHANGELOG entry in future releases.

### Notable changes

- `cmr_custom_host` variable for `cumulus` module can now be used to configure Cumulus to
integrate with a custom CMR host name and protocol (e.g. `http://custom-cmr-host.com`). Note
that you **must** include a protocol (`http://` or `https://`) if specifying a value for this
variable.
- `@cumulus/sync-granule` task should now properly handle
syncing files from HTTP/HTTPS providers where basic auth is
required and involves a redirect to a different host (e.g.
downloading files protected by Earthdata Login)

### Added

- **CUMULUS-2548**
  - Added `allowed_redirects` field to PostgreSQL `providers` table
  - Added `allowedRedirects` field to DynamoDB `<prefix>-providers` table
  - Added `@cumulus/aws-client/S3.streamS3Upload` to handle uploading the contents
  of a readable stream to S3 and returning a promise

### Changed

- Updated `cmr_custom_host` variable to accept a full protocol and host name
(e.g. `http://cmr-custom-host.com`), whereas it previously only accepted a host name

### Fixed

- Fixed bug where `cmr_custom_host` variable was not properly forwarded into `archive`, `ingest`, and `sqs-message-remover` modules from `cumulus` module
- **CUMULUS-2548**
  - Fixed `@cumulus/ingest/HttpProviderClient.sync` to
properly handle basic auth when redirecting to a different
host and/or host with a different port

## [v8.1.1] 2021-04-30 -- Patch Release

**Please note** changes in 8.1.1 may not yet be released in future versions, as this
is a backport/patch release on the 8.x series of releases.  Updates that are
included in the future will have a corresponding CHANGELOG entry in future releases.

### Added

- **CUMULUS-2497**
  - Created `isISOFile()` to check if a CMR file is a CMR ISO file.

### Fixed

- **CUMULUS-2512**
  - Updated ingest package S3 provider client to take additional parameter
    `remoteAltBucket` on `download` method to allow for per-file override of
    provider bucket for checksum
  - Updated @cumulus/ingest.fetchTextFile's signature to be parameterized and
    added `remoteAltBucket`to allow for an override of the passed in provider
    bucket for the source file
  - Update "eslint-plugin-import" to be pinned to 2.22.1

### Changed

- **CUMULUS-2497**
  - Changed the `@cumulus/cmrjs` package:
    - Updated `@cumulus/cmrjs/cmr-utils.getGranuleTemporalInfo()` so it now
      returns temporal info for CMR ISO 19115 SMAP XML files.
    - Updated `@cumulus/cmrjs/cmr-utils.isCmrFilename()` to include
      `isISOFile()`.

- **[2216](https://github.com/nasa/cumulus/issues/2216)**
  - Removed "node-forge", "xml-crypto" from audit whitelist, added "underscore"

## [v8.1.0] 2021-04-29

### Added

- **CUMULUS-2348**
  - The `@cumulus/api` `/granules` and `/granules/{granuleId}` endpoints now take `getRecoveryStatus` parameter
  to include recoveryStatus in result granule(s)
  - The `@cumulus/api-client.granules.getGranule` function takes a `query` parameter which can be used to
  request additional granule information.
  - Published `@cumulus/api@7.2.1-alpha.0` for dashboard testing
- **CUMULUS-2469**
  - Added `tf-modules/cumulus_distribution` module to standup a skeleton
    distribution api

## [v8.0.0] 2021-04-08

### BREAKING CHANGES

- **CUMULUS-2428**
  - Changed `/granules/bulk` to use `queueUrl` property instead of a `queueName` property for setting the queue to use for scheduling bulk granule workflows

### Notable changes

- Bulk granule operations endpoint now supports setting a custom queue for scheduling workflows via the `queueUrl` property in the request body. If provided, this value should be the full URL for an SQS queue.

### Added

- **CUMULUS-2374**
  - Add cookbok entry for queueing PostToCmr step
  - Add example workflow to go with cookbook
- **CUMULUS-2421**
  - Added **experimental** `ecs_include_docker_cleanup_cronjob` boolean variable to the Cumulus module to enable cron job to clean up docker root storage blocks in ECS cluster template for non-`device-mapper` storage drivers. Default value is `false`. This fulfills a specific user support request. This feature is otherwise untested and will remain so until we can iterate with a better, more general-purpose solution. Use of this feature is **NOT** recommended unless you are certain you need it.

- **CUMULUS-1808**
  - Add additional error messaging in `deleteSnsTrigger` to give users more context about where to look to resolve ResourceNotFound error when disabling or deleting a rule.

### Fixed

- **CUMULUS-2281**
  - Changed discover-granules task to write discovered granules directly to
    logger, instead of via environment variable. This fixes a problem where a
    large number of found granules prevents this lambda from running as an
    activity with an E2BIG error.

## [v7.2.0] 2021-03-23

### Added

- **CUMULUS-2346**
  - Added orca API endpoint to `@cumulus/api` to get recovery status
  - Add `CopyToGlacier` step to [example IngestAndPublishGranuleWithOrca workflow](https://github.com/nasa/cumulus/blob/master/example/cumulus-tf/ingest_and_publish_granule_with_orca_workflow.tf)

### Changed

- **HYRAX-357**
  - Format of NGAP OPeNDAP URL changed and by default now is referring to concept id and optionally can include short name and version of collection.
  - `addShortnameAndVersionIdToConceptId` field has been added to the config inputs of the `hyrax-metadata-updates` task

## [v7.1.0] 2021-03-12

### Notable changes

- `sync-granule` task will now properly handle syncing 0 byte files to S3
- SQS/Kinesis rules now support scheduling workflows to a custom queue via the `rule.queueUrl` property. If provided, this value should be the full URL for an SQS queue.

### Added

- `tf-modules/cumulus` module now supports a `cmr_custom_host` variable that can
  be used to set to an arbitrary  host for making CMR requests (e.g.
  `https://custom-cmr-host.com`).
- Added `buckets` variable to `tf-modules/archive`
- **CUMULUS-2345**
  - Deploy ORCA with Cumulus, see `example/cumulus-tf/orca.tf` and `example/cumulus-tf/terraform.tfvars.example`
  - Add `CopyToGlacier` step to [example IngestAndPublishGranule workflow](https://github.com/nasa/cumulus/blob/master/example/cumulus-tf/ingest_and_publish_granule_workflow.asl.json)
- **CUMULUS-2424**
  - Added `childWorkflowMeta` to `queue-pdrs` config. An object passed to this config value will be merged into a child workflow message's `meta` object. For an example of how this can be used, see `example/cumulus-tf/discover_and_queue_pdrs_with_child_workflow_meta_workflow.asl.json`.
- **CUMULUS-2427**
  - Added support for using a custom queue with SQS and Kinesis rules. Whatever queue URL is set on the `rule.queueUrl` property will be used to schedule workflows for that rule. This change allows SQS/Kinesis rules to use [any throttled queues defined for a deployment](https://nasa.github.io/cumulus/docs/data-cookbooks/throttling-queued-executions).

### Fixed

- **CUMULUS-2394**
  - Updated PDR and Granule writes to check the step function `workflow_start_time` against
      the `createdAt` field  for each record to ensure old records do not
      overwrite newer ones

### Changed

- `<prefix>-lambda-api-gateway` IAM role used by API Gateway Lambda now
  supports accessing all buckets defined in your `buckets` variable except
  "internal" buckets
- Updated the default scroll duration used in ESScrollSearch and part of the
  reconciliation report functions as a result of testing and seeing timeouts
  at its current value of 2min.
- **CUMULUS-2355**
  - Added logic to disable `/s3Credentials` endpoint based upon value for
    environment variable `DISABLE_S3_CREDENTIALS`. If set to "true", the
    endpoint will not dispense S3 credentials and instead return a message
    indicating that the endpoint has been disabled.
- **CUMULUS-2397**
  - Updated `/elasticsearch` endpoint's `reindex` function to prevent
    reindexing when source and destination indices are the same.
- **CUMULUS-2420**
  - Updated test function `waitForAsyncOperationStatus` to take a retryObject
    and use exponential backoff.  Increased the total test duration for both
    AsycOperation specs and the ReconciliationReports tests.
  - Updated the default scroll duration used in ESScrollSearch and part of the
    reconciliation report functions as a result of testing and seeing timeouts
    at its current value of 2min.
- **CUMULUS-2427**
  - Removed `queueUrl` from the parameters object for `@cumulus/message/Build.buildQueueMessageFromTemplate`
  - Removed `queueUrl` from the parameters object for `@cumulus/message/Build.buildCumulusMeta`

### Fixed

- Fixed issue in `@cumulus/ingest/S3ProviderClient.sync()` preventing 0 byte files from being synced to S3.

### Removed

- Removed variables from `tf-modules/archive`:
  - `private_buckets`
  - `protected_buckets`
  - `public_buckets`

## [v7.0.0] 2021-02-22

### BREAKING CHANGES

- **CUMULUS-2362** - Endpoints for the logs (/logs) will now throw an error unless Metrics is set up

### Added

- **CUMULUS-2345**
  - Deploy ORCA with Cumulus, see `example/cumulus-tf/orca.tf` and `example/cumulus-tf/terraform.tfvars.example`
  - Add `CopyToGlacier` step to [example IngestAndPublishGranule workflow](https://github.com/nasa/cumulus/blob/master/example/cumulus-tf/ingest_and_publish_granule_workflow.asl.json)
- **CUMULUS-2376**
  - Added `cmrRevisionId` as an optional parameter to `post-to-cmr` that will be used when publishing metadata to CMR.
- **CUMULUS-2412**
  - Adds function `getCollectionsByShortNameAndVersion` to @cumulus/cmrjs that performs a compound query to CMR to retrieve collection information on a list of collections. This replaces a series of calls to the CMR for each collection with a single call on the `/collections` endpoint and should improve performance when CMR return times are increased.

### Changed

- **CUMULUS-2362**
  - Logs endpoints only work with Metrics set up
- **CUMULUS-2376**
  - Updated `publishUMMGJSON2CMR` to take in an optional `revisionId` parameter.
  - Updated `publishUMMGJSON2CMR` to throw an error if optional `revisionId` does not match resulting revision ID.
  - Updated `publishECHO10XML2CMR` to take in an optional `revisionId` parameter.
  - Updated `publishECHO10XML2CMR` to throw an error if optional `revisionId` does not match resulting revision ID.
  - Updated `publish2CMR` to take in optional `cmrRevisionId`.
  - Updated `getWriteHeaders` to take in an optional CMR Revision ID.
  - Updated `ingestGranule` to take in an optional CMR Revision ID to pass to `getWriteHeaders`.
  - Updated `ingestUMMGranule` to take in an optional CMR Revision ID to pass to `getWriteHeaders`.
- **CUMULUS-2350**
  - Updates the examples on the `/s3credentialsREADME`, to include Python and
    JavaScript code demonstrating how to refrsh  the s3credential for
    programatic access.
- **CUMULUS-2383**
  - PostToCMR task will return CMRInternalError when a `500` status is returned from CMR

## [v6.0.0] 2021-02-16

### MIGRATION NOTES

- **CUMULUS-2255** - Cumulus has upgraded its supported version of Terraform
  from **0.12.12** to **0.13.6**. Please see the [instructions to upgrade your
  deployments](https://github.com/nasa/cumulus/blob/master/docs/upgrade-notes/upgrading-tf-version-0.13.6.md).

- **CUMULUS-2350**
  - If the  `/s3credentialsREADME`, does not appear to be working after
    deployment, [manual redeployment](https://docs.aws.amazon.com/apigateway/latest/developerguide/how-to-deploy-api-with-console.html)
    of the API-gateway stage may be necessary to finish the deployment.

### BREAKING CHANGES

- **CUMULUS-2255** - Cumulus has upgraded its supported version of Terraform from **0.12.12** to **0.13.6**.

### Added

- **CUMULUS-2291**
  - Add provider filter to Granule Inventory Report
- **CUMULUS-2300**
  - Added `childWorkflowMeta` to `queue-granules` config. Object passed to this
    value will be merged into a child workflow message's  `meta` object. For an
    example of how this can be used, see
    `example/cumulus-tf/discover_granules_workflow.asl.json`.
- **CUMULUS-2350**
  - Adds an unprotected endpoint, `/s3credentialsREADME`, to the
    s3-credentials-endpoint that displays  information on how to use the
    `/s3credentials` endpoint
- **CUMULUS-2368**
  - Add QueueWorkflow task
- **CUMULUS-2391**
  - Add reportToEms to collections.files file schema
- **CUMULUS-2395**
  - Add Core module parameter `ecs_custom_sg_ids` to Cumulus module to allow for
    custom security group mappings
- **CUMULUS-2402**
  - Officially expose `sftp()` for use in `@cumulus/sftp-client`

### Changed

- **CUMULUS-2323**
  - The sync granules task when used with the s3 provider now uses the
    `source_bucket` key in `granule.files` objects.  If incoming payloads using
    this task have a `source_bucket` value for a file using the s3 provider, the
    task will attempt to sync from the bucket defined in the file's
    `source_bucket` key instead of the `provider`.
    - Updated `S3ProviderClient.sync` to allow for an optional bucket parameter
      in support of the changed behavior.
  - Removed `addBucketToFile` and related code from sync-granules task

- **CUMULUS-2255**
  - Updated Terraform deployment code syntax for compatibility with version 0.13.6
- **CUMULUS-2321**
  - Updated API endpoint GET `/reconciliationReports/{name}` to return the
    presigned s3 URL in addition to report data

### Fixed

- Updated `hyrax-metadata-updates` task so the opendap url has Type 'USE SERVICE API'

- **CUMULUS-2310**
  - Use valid filename for reconciliation report
- **CUMULUS-2351**
  - Inventory report no longer includes the File/Granule relation object in the
    okCountByGranules key of a report.  The information is only included when a
    'Granule Not Found' report is run.

### Removed

- **CUMULUS-2364**
  - Remove the internal Cumulus logging lambda (log2elasticsearch)

## [v5.0.1] 2021-01-27

### Changed

- **CUMULUS-2344**
  - Elasticsearch API now allows you to reindex to an index that already exists
  - If using the Change Index operation and the new index doesn't exist, it will be created
  - Regarding instructions for CUMULUS-2020, you can now do a change index
    operation before a reindex operation. This will
    ensure that new data will end up in the new index while Elasticsearch is reindexing.

- **CUMULUS-2351**
  - Inventory report no longer includes the File/Granule relation object in the okCountByGranules key of a report. The information is only included when a 'Granule Not Found' report is run.

### Removed

- **CUMULUS-2367**
  - Removed `execution_cumulus_id` column from granules RDS schema and data type

## [v5.0.0] 2021-01-12

### BREAKING CHANGES

- **CUMULUS-2020**
  - Elasticsearch data mappings have been updated to improve search and the API
    has been update to reflect those changes. See Migration notes on how to
    update the Elasticsearch mappings.

### Migration notes

- **CUMULUS-2020**
  - Elasticsearch data mappings have been updated to improve search. For
    example, case insensitive searching will now work (e.g. 'MOD' and 'mod' will
    return the same granule results). To use the improved Elasticsearch queries,
    [reindex](https://nasa.github.io/cumulus-api/#reindex) to create a new index
    with the correct types. Then perform a [change
    index](https://nasa.github.io/cumulus-api/#change-index) operation to use
    the new index.
- **CUMULUS-2258**
  - Because the `egress_lambda_log_group` and
    `egress_lambda_log_subscription_filter` resource were removed from the
    `cumulus` module, new definitions for these resources must be added to
    `cumulus-tf/main.tf`. For reference on how to define these resources, see
    [`example/cumulus-tf/thin_egress_app.tf`](https://github.com/nasa/cumulus/blob/master/example/cumulus-tf/thin_egress_app.tf).
  - The `tea_stack_name` variable being passed into the `cumulus` module should be removed
- **CUMULUS-2344**
  - Regarding instructions for CUMULUS-2020, you can now do a change index operation before a reindex operation. This will
    ensure that new data will end up in the new index while Elasticsearch is reindexing.

### BREAKING CHANGES

- **CUMULUS-2020**
  - Elasticsearch data mappings have been updated to improve search and the API has been updated to reflect those changes. See Migration notes on how to update the Elasticsearch mappings.

### Added

- **CUMULUS-2318**
  - Added`async_operation_image` as `cumulus` module variable to allow for override of the async_operation container image.  Users can optionally specify a non-default docker image for use with Core async operations.
- **CUMULUS-2219**
  - Added `lzards-backup` Core task to facilitate making LZARDS backup requests in Cumulus ingest workflows
- **CUMULUS-2092**
  - Add documentation for Granule Not Found Reports
- **HYRAX-320**
  - `@cumulus/hyrax-metadata-updates`Add component URI encoding for entry title id and granule ur to allow for values with special characters in them. For example, EntryTitleId 'Sentinel-6A MF/Jason-CS L2 Advanced Microwave Radiometer (AMR-C) NRT Geophysical Parameters' Now, URLs generated from such values will be encoded correctly and parsable by HyraxInTheCloud
- **CUMULUS-1370**
  - Add documentation for Getting Started section including FAQs
- **CUMULUS-2092**
  - Add documentation for Granule Not Found Reports
- **CUMULUS-2219**
  - Added `lzards-backup` Core task to facilitate making LZARDS backup requests in Cumulus ingest workflows
- **CUMULUS-2280**
  - In local api, retry to create tables if they fail to ensure localstack has had time to start fully.
- **CUMULUS-2290**
  - Add `queryFields` to granule schema, and this allows workflow tasks to add queryable data to granule record. For reference on how to add data to `queryFields` field, see [`example/cumulus-tf/kinesis_trigger_test_workflow.tf`](https://github.com/nasa/cumulus/blob/master/example/cumulus-tf/kinesis_trigger_test_workflow.tf).
- **CUMULUS-2318**
  - Added`async_operation_image` as `cumulus` module variable to allow for override of the async_operation container image.  Users can optionally specify a non-default docker image for use with Core async operations.

### Changed

- **CUMULUS-2020**
  - Updated Elasticsearch mappings to support case-insensitive search
- **CUMULUS-2124**
  - cumulus-rds-tf terraform module now takes engine_version as an input variable.
- **CUMULUS-2279**
  - Changed the formatting of granule CMR links: instead of a link to the `/search/granules.json` endpoint, now it is a direct link to `/search/concepts/conceptid.format`
- **CUMULUS-2296**
  - Improved PDR spec compliance of `parse-pdr` by updating `@cumulus/pvl` to parse fields in a manner more consistent with the PDR ICD, with respect to numbers and dates. Anything not matching the ICD expectations, or incompatible with Javascript parsing, will be parsed as a string instead.
- **CUMULUS-2344**
  - Elasticsearch API now allows you to reindex to an index that already exists
  - If using the Change Index operation and the new index doesn't exist, it will be created

### Removed

- **CUMULUS-2258**
  - Removed `tea_stack_name` variable from `tf-modules/distribution/variables.tf` and `tf-modules/cumulus/variables.tf`
  - Removed `egress_lambda_log_group` and `egress_lambda_log_subscription_filter` resources from `tf-modules/distribution/main.tf`

## [v4.0.0] 2020-11-20

### Migration notes

- Update the name of your `cumulus_message_adapter_lambda_layer_arn` variable for the `cumulus` module to `cumulus_message_adapter_lambda_layer_version_arn`. The value of the variable should remain the same (a layer version ARN of a Lambda layer for the [`cumulus-message-adapter`](https://github.com/nasa/cumulus-message-adapter/).
- **CUMULUS-2138** - Update all workflows using the `MoveGranules` step to add `UpdateGranulesCmrMetadataFileLinksStep`that runs after it. See the example [`IngestAndPublishWorkflow`](https://github.com/nasa/cumulus/blob/master/example/cumulus-tf/ingest_and_publish_granule_workflow.asl.json) for reference.
- **CUMULUS-2251**
  - Because it has been removed from the `cumulus` module, a new resource definition for `egress_api_gateway_log_subscription_filter` must be added to `cumulus-tf/main.tf`. For reference on how to define this resource, see [`example/cumulus-tf/main.tf`](https://github.com/nasa/cumulus/blob/master/example/cumulus-tf/main.tf).

### Added

- **CUMULUS-2248**
  - Updates Integration Tests README to point to new fake provider template.
- **CUMULUS-2239**
  - Add resource declaration to create a VPC endpoint in tea-map-cache module if `deploy_to_ngap` is false.
- **CUMULUS-2063**
  - Adds a new, optional query parameter to the `/collections[&getMMT=true]` and `/collections/active[&getMMT=true]` endpoints. When a user provides a value of `true` for `getMMT` in the query parameters, the endpoint will search CMR and update each collection's results with new key `MMTLink` containing a link to the MMT (Metadata Management Tool) if a CMR collection id is found.
- **CUMULUS-2170**
  - Adds ability to filter granule inventory reports
- **CUMULUS-2211**
  - Adds `granules/bulkReingest` endpoint to `@cumulus/api`
- **CUMULUS-2251**
  - Adds `log_api_gateway_to_cloudwatch` variable to `example/cumulus-tf/variables.tf`.
  - Adds `log_api_gateway_to_cloudwatch` variable to `thin_egress_app` module definition.

### Changed

- **CUMULUS-2216**
  - `/collection` and `/collection/active` endpoints now return collections without granule aggregate statistics by default. The original behavior is preserved and can be found by including a query param of `includeStats=true` on the request to the endpoint.
  - The `es/collections` Collection class takes a new parameter includeStats. It no longer appends granule aggregate statistics to the returned results by default. One must set the new parameter to any non-false value.
- **CUMULUS-2201**
  - Update `dbIndexer` lambda to process requests in serial
  - Fixes ingestPdrWithNodeNameSpec parsePdr provider error
- **CUMULUS-2251**
  - Moves Egress Api Gateway Log Group Filter from `tf-modules/distribution/main.tf` to `example/cumulus-tf/main.tf`

### Fixed

- **CUMULUS-2251**
  - This fixes a deployment error caused by depending on the `thin_egress_app` module output for a resource count.

### Removed

- **CUMULUS-2251**
  - Removes `tea_api_egress_log_group` variable from `tf-modules/distribution/variables.tf` and `tf-modules/cumulus/variables.tf`.

### BREAKING CHANGES

- **CUMULUS-2138** - CMR metadata update behavior has been removed from the `move-granules` task into a
new `update-granules-cmr-metadata-file-links` task.
- **CUMULUS-2216**
  - `/collection` and `/collection/active` endpoints now return collections without granule aggregate statistics by default. The original behavior is preserved and can be found by including a query param of `includeStats=true` on the request to the endpoint.  This is likely to affect the dashboard only but included here for the change of behavior.
- **[1956](https://github.com/nasa/cumulus/issues/1956)**
  - Update the name of the `cumulus_message_adapter_lambda_layer_arn` output from the `cumulus-message-adapter` module to `cumulus_message_adapter_lambda_layer_version_arn`. The output value has changed from being the ARN of the Lambda layer **without a version** to the ARN of the Lambda layer **with a version**.
  - Update the variable name in the `cumulus` and `ingest` modules from `cumulus_message_adapter_lambda_layer_arn` to `cumulus_message_adapter_lambda_layer_version_arn`

## [v3.0.1] 2020-10-21

- **CUMULUS-2203**
  - Update Core tasks to use
    [cumulus-message-adapter-js](https://github.com/nasa/cumulus-message-adapter-js)
    v2.0.0 to resolve memory leak/lambda ENOMEM constant failure issue.   This
    issue caused lambdas to slowly use all memory in the run environment and
    prevented AWS from halting/restarting warmed instances when task code was
    throwing consistent errors under load.

- **CUMULUS-2232**
  - Updated versions for `ajv`, `lodash`, `googleapis`, `archiver`, and
    `@cumulus/aws-client` to remediate vulnerabilities found in SNYK scan.

### Fixed

- **CUMULUS-2233**
  - Fixes /s3credentials bug where the expiration time on the cookie was set to a time that is always expired, so authentication was never being recognized as complete by the API. Consequently, the user would end up in a redirect loop and requests to /s3credentials would never complete successfully. The bug was caused by the fact that the code setting the expiration time for the cookie was expecting a time value in milliseconds, but was receiving the expirationTime from the EarthdataLoginClient in seconds. This bug has been fixed by converting seconds into milliseconds. Unit tests were added to test that the expiration time has been converted to milliseconds and checking that the cookie's expiration time is greater than the current time.

## [v3.0.0] 2020-10-7

### MIGRATION STEPS

- **CUMULUS-2099**
  - All references to `meta.queues` in workflow configuration must be replaced with references to queue URLs from Terraform resources. See the updated [data cookbooks](https://nasa.github.io/cumulus/docs/data-cookbooks/about-cookbooks) or example [Discover Granules workflow configuration](https://github.com/nasa/cumulus/blob/master/example/cumulus-tf/discover_granules_workflow.asl.json).
  - The steps for configuring queued execution throttling have changed. See the [updated documentation](https://nasa.github.io/cumulus/docs/data-cookbooks/throttling-queued-executions).
  - In addition to the configuration for execution throttling, the internal mechanism for tracking executions by queue has changed. As a result, you should **disable any rules or workflows scheduling executions via a throttled queue** before upgrading. Otherwise, you may be at risk of having **twice as many executions** as are configured for the queue while the updated tracking is deployed. You can re-enable these rules/workflows once the upgrade is complete.

- **CUMULUS-2111**
  - **Before you re-deploy your `cumulus-tf` module**, note that the [`thin-egress-app`][thin-egress-app] is no longer deployed by default as part of the `cumulus` module, so you must add the TEA module to your deployment and manually modify your Terraform state **to avoid losing your API gateway and impacting any Cloudfront endpoints pointing to those gateways**. If you don't care about losing your API gateway and impacting Cloudfront endpoints, you can ignore the instructions for manually modifying state.

    1. Add the [`thin-egress-app`][thin-egress-app] module to your `cumulus-tf` deployment as shown in the [Cumulus example deployment](https://github.com/nasa/cumulus/tree/master/example/cumulus-tf/main.tf).

         - Note that the values for `tea_stack_name` variable to the `cumulus` module and the `stack_name` variable to the `thin_egress_app` module **must match**
         - Also, if you are specifying the `stage_name` variable to the `thin_egress_app` module, **the value of the `tea_api_gateway_stage` variable to the `cumulus` module must match it**

    2. **If you want to preserve your existing `thin-egress-app` API gateway and avoid having to update your Cloudfront endpoint for distribution, then you must follow these instructions**: <https://nasa.github.io/cumulus/docs/upgrade-notes/migrate_tea_standalone>. Otherwise, you can re-deploy as usual.

  - If you provide your own custom bucket map to TEA as a standalone module, **you must ensure that your custom bucket map includes mappings for the `protected` and `public` buckets specified in your `cumulus-tf/terraform.tfvars`, otherwise Cumulus may not be able to determine the correct distribution URL for ingested files and you may encounter errors**

- **CUMULUS-2197**
  - EMS resources are now optional, and `ems_deploy` is set to `false` by default, which will delete your EMS resources.
  - If you would like to keep any deployed EMS resources, add the `ems_deploy` variable set to `true` in your `cumulus-tf/terraform.tfvars`

### BREAKING CHANGES

- **CUMULUS-2200**
  - Changes return from 303 redirect to 200 success for `Granule Inventory`'s
    `/reconciliationReport` returns.  The user (dashboard) must read the value
    of `url` from the return to get the s3SignedURL and then download the report.
- **CUMULUS-2099**
  - `meta.queues` has been removed from Cumulus core workflow messages.
  - `@cumulus/sf-sqs-report` workflow task no longer reads the reporting queue URL from `input.meta.queues.reporting` on the incoming event. Instead, it requires that the queue URL be set as the `reporting_queue_url` environment variable on the deployed Lambda.
- **CUMULUS-2111**
  - The deployment of the `thin-egress-app` module has be removed from `tf-modules/distribution`, which is a part of the `tf-modules/cumulus` module. Thus, the `thin-egress-app` module is no longer deployed for you by default. See the migration steps for details about how to add deployment for the `thin-egress-app`.
- **CUMULUS-2141**
  - The `parse-pdr` task has been updated to respect the `NODE_NAME` property in
    a PDR's `FILE_GROUP`. If a `NODE_NAME` is present, the task will query the
    Cumulus API for a provider with that host. If a provider is found, the
    output granule from the task will contain a `provider` property containing
    that provider. If `NODE_NAME` is set but a provider with that host cannot be
    found in the API, or if multiple providers are found with that same host,
    the task will fail.
  - The `queue-granules` task has been updated to expect an optional
    `granule.provider` property on each granule. If present, the granule will be
    enqueued using that provider. If not present, the task's `config.provider`
    will be used instead.
- **CUMULUS-2197**
  - EMS resources are now optional and will not be deployed by default. See migration steps for information
    about how to deploy EMS resources.

#### CODE CHANGES

- The `@cumulus/api-client.providers.getProviders` function now takes a
  `queryStringParameters` parameter which can be used to filter the providers
  which are returned
- The `@cumulus/aws-client/S3.getS3ObjectReadStreamAsync` function has been
  removed. It read the entire S3 object into memory before returning a read
  stream, which could cause Lambdas to run out of memory. Use
  `@cumulus/aws-client/S3.getObjectReadStream` instead.
- The `@cumulus/ingest/util.lookupMimeType` function now returns `undefined`
  rather than `null` if the mime type could not be found.
- The `@cumulus/ingest/lock.removeLock` function now returns `undefined`
- The `@cumulus/ingest/granule.generateMoveFileParams` function now returns
  `source: undefined` and `target :undefined` on the response object if either could not be
  determined. Previously, `null` had been returned.
- The `@cumulus/ingest/recursion.recursion` function must now be imported using
  `const { recursion } = require('@cumulus/ingest/recursion');`
- The `@cumulus/ingest/granule.getRenamedS3File` function has been renamed to
  `listVersionedObjects`
- `@cumulus/common.http` has been removed
- `@cumulus/common/http.download` has been removed

### Added

- **CUMULUS-1855**
  - Fixed SyncGranule task to return an empty granules list when given an empty
    (or absent) granules list on input, rather than throwing an exception
- **CUMULUS-1955**
  - Added `@cumulus/aws-client/S3.getObject` to get an AWS S3 object
  - Added `@cumulus/aws-client/S3.waitForObject` to get an AWS S3 object,
    retrying, if necessary
- **CUMULUS-1961**
  - Adds `startTimestamp` and `endTimestamp` parameters to endpoint
    `reconcilationReports`.  Setting these values will filter the returned
    report to cumulus data that falls within the timestamps. It also causes the
    report to be one directional, meaning cumulus is only reconciled with CMR,
    but not the other direction. The Granules will be filtered by their
    `updatedAt` values. Collections are filtered by the updatedAt time of their
    granules, i.e. Collections with granules that are updatedAt a time between
    the time parameters will be returned in the reconciliation reports.
  - Adds `startTimestamp` and `endTimestamp` parameters to create-reconciliation-reports
    lambda function. If either of these params is passed in with a value that can be
    converted to a date object, the inter-platform comparison between Cumulus and CMR will
    be one way.  That is, collections, granules, and files will be filtered by time for
    those found in Cumulus and only those compared to the CMR holdings. For the moment
    there is not enough information to change the internal consistency check, and S3 vs
    Cumulus comparisons are unchanged by the timestamps.
- **CUMULUS-1962**
  - Adds `location` as parameter to `/reconciliationReports` endpoint. Options are `S3`
    resulting in a S3 vs. Cumulus database search or `CMR` resulting in CMR vs. Cumulus database search.
- **CUMULUS-1963**
  - Adds `granuleId` as input parameter to `/reconcilationReports`
    endpoint. Limits inputs parameters to either `collectionId` or `granuleId`
    and will fail to create the report if both are provided.  Adding granuleId
    will find collections in Cumulus by granuleId and compare those one way
    with those in CMR.
  - `/reconciliationReports` now validates any input json before starting the
    async operation and the lambda handler no longer validates input
    parameters.
- **CUMULUS-1964**
  - Reports can now be filtered on provider
- **CUMULUS-1965**
  - Adds `collectionId` parameter to the `/reconcilationReports`
    endpoint. Setting this value will limit the scope of the reconcilation
    report to only the input collectionId when comparing Cumulus and
    CMR. `collectionId` is provided an array of strings e.g. `[shortname___version, shortname2___version2]`
- **CUMULUS-2107**
  - Added a new task, `update-cmr-access-constraints`, that will set access constraints in CMR Metadata.
    Currently supports UMMG-JSON and Echo10XML, where it will configure `AccessConstraints` and
    `RestrictionFlag/RestrictionComment`, respectively.
  - Added an operator doc on how to configure and run the access constraint update workflow, which will update the metadata using the new task, and then publish the updated metadata to CMR.
  - Added an operator doc on bulk operations.
- **CUMULUS-2111**
  - Added variables to `cumulus` module:
    - `tea_api_egress_log_group`
    - `tea_external_api_endpoint`
    - `tea_internal_api_endpoint`
    - `tea_rest_api_id`
    - `tea_rest_api_root_resource_id`
    - `tea_stack_name`
  - Added variables to `distribution` module:
    - `tea_api_egress_log_group`
    - `tea_external_api_endpoint`
    - `tea_internal_api_endpoint`
    - `tea_rest_api_id`
    - `tea_rest_api_root_resource_id`
    - `tea_stack_name`
- **CUMULUS-2112**
  - Added `@cumulus/api/lambdas/internal-reconciliation-report`, so create-reconciliation-report
    lambda can create `Internal` reconciliation report
- **CUMULUS-2116**
  - Added `@cumulus/api/models/granule.unpublishAndDeleteGranule` which
  unpublishes a granule from CMR and deletes it from Cumulus, but does not
  update the record to `published: false` before deletion
- **CUMULUS-2113**
  - Added Granule not found report to reports endpoint
  - Update reports to return breakdown by Granule of files both in DynamoDB and S3
- **CUMULUS-2123**
  - Added `cumulus-rds-tf` DB cluster module to `tf-modules` that adds a
    serverless RDS Aurora/PostgreSQL database cluster to meet the PostgreSQL
    requirements for future releases.
  - Updated the default Cumulus module to take the following new required variables:
    - rds_user_access_secret_arn:
      AWS Secrets Manager secret ARN containing a JSON string of DB credentials
      (containing at least host, password, port as keys)
    - rds_security_group:
      RDS Security Group that provides connection access to the RDS cluster
  - Updated API lambdas and default ECS cluster to add them to the
    `rds_security_group` for database access
- **CUMULUS-2126**
  - The collections endpoint now writes to the RDS database
- **CUMULUS-2127**
  - Added migration to create collections relation for RDS database
- **CUMULUS-2129**
  - Added `data-migration1` Terraform module and Lambda to migrate data from Dynamo to RDS
    - Added support to Lambda for migrating collections data from Dynamo to RDS
- **CUMULUS-2155**
  - Added `rds_connection_heartbeat` to `cumulus` and `data-migration` tf
    modules.  If set to true, this diagnostic variable instructs Core's database
    code to fire off a connection 'heartbeat' query and log the timing/results
    for diagnostic purposes, and retry certain connection timeouts once.
    This option is disabled by default
- **CUMULUS-2156**
  - Support array inputs parameters for `Internal` reconciliation report
- **CUMULUS-2157**
  - Added support to `data-migration1` Lambda for migrating providers data from Dynamo to RDS
    - The migration process for providers will convert any credentials that are stored unencrypted or encrypted with an S3 keypair provider to be encrypted with a KMS key instead
- **CUMULUS-2161**
  - Rules now support an `executionNamePrefix` property. If set, any executions
    triggered as a result of that rule will use that prefix in the name of the
    execution.
  - The `QueueGranules` task now supports an `executionNamePrefix` property. Any
    executions queued by that task will use that prefix in the name of the
    execution. See the
    [example workflow](./example/cumulus-tf/discover_granules_with_execution_name_prefix_workflow.asl.json)
    for usage.
  - The `QueuePdrs` task now supports an `executionNamePrefix` config property.
    Any executions queued by that task will use that prefix in the name of the
    execution. See the
    [example workflow](./example/cumulus-tf/discover_and_queue_pdrs_with_execution_name_prefix_workflow.asl.json)
    for usage.
- **CUMULUS-2162**
  - Adds new report type to `/reconciliationReport` endpoint.  The new report
    is `Granule Inventory`. This report is a CSV file of all the granules in
    the Cumulus DB. This report will eventually replace the existing
    `granules-csv` endpoint which has been deprecated.
- **CUMULUS-2197**
  - Added `ems_deploy` variable to the `cumulus` module. This is set to false by default, except
    for our example deployment, where it is needed for integration tests.

### Changed

- Upgraded version of [TEA](https://github.com/asfadmin/thin-egress-app/) deployed with Cumulus to build 88.
- **CUMULUS-2107**
  - Updated the `applyWorkflow` functionality on the granules endpoint to take a `meta` property to pass into the workflow message.
  - Updated the `BULK_GRANULE` functionality on the granules endpoint to support the above `applyWorkflow` change.
- **CUMULUS-2111**
  - Changed `distribution_api_gateway_stage` variable for `cumulus` module to `tea_api_gateway_stage`
  - Changed `api_gateway_stage` variable for `distribution` module to `tea_api_gateway_stage`
- **CUMULUS-2224**
  - Updated `/reconciliationReport`'s file reconciliation to include `"EXTENDED METADATA"` as a valid CMR relatedUrls Type.

### Fixed

- **CUMULUS-2168**
  - Fixed issue where large number of documents (generally logs) in the
    `cumulus` elasticsearch index results in the collection granule stats
    queries failing for the collections list api endpoint
- **CUMULUS-1955**
  - Due to AWS's eventual consistency model, it was possible for PostToCMR to
    publish an earlier version of a CMR metadata file, rather than the latest
    version created in a workflow.  This fix guarantees that the latest version
    is published, as expected.
- **CUMULUS-1961**
  - Fixed `activeCollections` query only returning 10 results
- **CUMULUS-2201**
  - Fix Reconciliation Report integration test failures by waiting for collections appear
    in es list and ingesting a fake granule xml file to CMR
- **CUMULUS-2015**
  - Reduced concurrency of `QueueGranules` task. That task now has a
    `config.concurrency` option that defaults to `3`.
- **CUMULUS-2116**
  - Fixed a race condition with bulk granule delete causing deleted granules to still appear in Elasticsearch. Granules removed via bulk delete should now be removed from Elasticsearch.
- **CUMULUS-2163**
  - Remove the `public-read` ACL from the `move-granules` task
- **CUMULUS-2164**
  - Fix issue where `cumulus` index is recreated and attached to an alias if it has been previously deleted
- **CUMULUS-2195**
  - Fixed issue with redirect from `/token` not working when using a Cloudfront endpoint to access the Cumulus API with Launchpad authentication enabled. The redirect should now work properly whether you are using a plain API gateway URL or a Cloudfront endpoint pointing at an API gateway URL.
- **CUMULUS-2200**
  - Fixed issue where __in and __not queries were stripping spaces from values

### Deprecated

- **CUMULUS-1955**
  - `@cumulus/aws-client/S3.getS3Object()`
  - `@cumulus/message/Queue.getQueueNameByUrl()`
  - `@cumulus/message/Queue.getQueueName()`
- **CUMULUS-2162**
  - `@cumulus/api/endpoints/granules-csv/list()`

### Removed

- **CUMULUS-2111**
  - Removed `distribution_url` and `distribution_redirect_uri` outputs from the `cumulus` module
  - Removed variables from the `cumulus` module:
    - `distribution_url`
    - `log_api_gateway_to_cloudwatch`
    - `thin_egress_cookie_domain`
    - `thin_egress_domain_cert_arn`
    - `thin_egress_download_role_in_region_arn`
    - `thin_egress_jwt_algo`
    - `thin_egress_jwt_secret_name`
    - `thin_egress_lambda_code_dependency_archive_key`
    - `thin_egress_stack_name`
  - Removed outputs from the `distribution` module:
    - `distribution_url`
    - `internal_tea_api`
    - `rest_api_id`
    - `thin_egress_app_redirect_uri`
  - Removed variables from the `distribution` module:
    - `bucket_map_key`
    - `distribution_url`
    - `log_api_gateway_to_cloudwatch`
    - `thin_egress_cookie_domain`
    - `thin_egress_domain_cert_arn`
    - `thin_egress_download_role_in_region_arn`
    - `thin_egress_jwt_algo`
    - `thin_egress_jwt_secret_name`
    - `thin_egress_lambda_code_dependency_archive_key`
- **CUMULUS-2157**
  - Removed `providerSecretsMigration` and `verifyProviderSecretsMigration` lambdas
- Removed deprecated `@cumulus/sf-sns-report` task
- Removed code:
  - `@cumulus/aws-client/S3.calculateS3ObjectChecksum`
  - `@cumulus/aws-client/S3.getS3ObjectReadStream`
  - `@cumulus/cmrjs.getFullMetadata`
  - `@cumulus/cmrjs.getMetadata`
  - `@cumulus/common/util.isNil`
  - `@cumulus/common/util.isNull`
  - `@cumulus/common/util.isUndefined`
  - `@cumulus/common/util.lookupMimeType`
  - `@cumulus/common/util.mkdtempSync`
  - `@cumulus/common/util.negate`
  - `@cumulus/common/util.noop`
  - `@cumulus/common/util.omit`
  - `@cumulus/common/util.renameProperty`
  - `@cumulus/common/util.sleep`
  - `@cumulus/common/util.thread`
  - `@cumulus/ingest/granule.copyGranuleFile`
  - `@cumulus/ingest/granule.moveGranuleFile`
  - `@cumulus/integration-tests/api/rules.deleteRule`
  - `@cumulus/integration-tests/api/rules.getRule`
  - `@cumulus/integration-tests/api/rules.listRules`
  - `@cumulus/integration-tests/api/rules.postRule`
  - `@cumulus/integration-tests/api/rules.rerunRule`
  - `@cumulus/integration-tests/api/rules.updateRule`
  - `@cumulus/integration-tests/sfnStep.parseStepMessage`
  - `@cumulus/message/Queue.getQueueName`
  - `@cumulus/message/Queue.getQueueNameByUrl`

## v2.0.2+ Backport releases

Release v2.0.1 was the last release on the 2.0.x release series.

Changes after this version on the 2.0.x release series are limited
security/requested feature patches and will not be ported forward to future
releases unless there is a corresponding CHANGELOG entry.

For up-to-date CHANGELOG for the maintenance release branch see
[CHANGELOG.md](https://github.com/nasa/cumulus/blob/release-2.0.x/CHANGELOG.md)
from the 2.0.x branch.

For the most recent release information for the maintenance branch please see
the [release page](https://github.com/nasa/cumulus/releases)

## [v2.0.7] 2020-10-1 - [BACKPORT]

### Fixed

- CVE-2020-7720
  - Updated common `node-forge` dependency to 0.10.0 to address CVE finding

### [v2.0.6] 2020-09-25 - [BACKPORT]

### Fixed

- **CUMULUS-2168**
  - Fixed issue where large number of documents (generally logs) in the
    `cumulus` elasticsearch index results in the collection granule stats
    queries failing for the collections list api endpoint

### [v2.0.5] 2020-09-15 - [BACKPORT]

#### Added

- Added `thin_egress_stack_name` variable to `cumulus` and `distribution` Terraform modules to allow overriding the default Cloudformation stack name used for the `thin-egress-app`. **Please note that if you change/set this value for an existing deployment, it will destroy and re-create your API gateway for the `thin-egress-app`.**

#### Fixed

- Fix collection list queries. Removed fixes to collection stats, which break queries for a large number of granules.

### [v2.0.4] 2020-09-08 - [BACKPORT]

#### Changed

- Upgraded version of [TEA](https://github.com/asfadmin/thin-egress-app/) deployed with Cumulus to build 88.

### [v2.0.3] 2020-09-02 - [BACKPORT]

#### Fixed

- **CUMULUS-1961**
  - Fixed `activeCollections` query only returning 10 results

- **CUMULUS-2039**
  - Fix issue causing SyncGranules task to run out of memory on large granules

#### CODE CHANGES

- The `@cumulus/aws-client/S3.getS3ObjectReadStreamAsync` function has been
  removed. It read the entire S3 object into memory before returning a read
  stream, which could cause Lambdas to run out of memory. Use
  `@cumulus/aws-client/S3.getObjectReadStream` instead.

### [v2.0.2] 2020-08-17 - [BACKPORT]

#### CODE CHANGES

- The `@cumulus/ingest/util.lookupMimeType` function now returns `undefined`
  rather than `null` if the mime type could not be found.
- The `@cumulus/ingest/lock.removeLock` function now returns `undefined`

#### Added

- **CUMULUS-2116**
  - Added `@cumulus/api/models/granule.unpublishAndDeleteGranule` which
  unpublishes a granule from CMR and deletes it from Cumulus, but does not
  update the record to `published: false` before deletion

### Fixed

- **CUMULUS-2116**
  - Fixed a race condition with bulk granule delete causing deleted granules to still appear in Elasticsearch. Granules removed via bulk delete should now be removed from Elasticsearch.

## [v2.0.1] 2020-07-28

### Added

- **CUMULUS-1886**
  - Added `multiple sort keys` support to `@cumulus/api`
- **CUMULUS-2099**
  - `@cumulus/message/Queue.getQueueUrl` to get the queue URL specified in a Cumulus workflow message, if any.

### Fixed

- **[PR 1790](https://github.com/nasa/cumulus/pull/1790)**
  - Fixed bug with request headers in `@cumulus/launchpad-auth` causing Launchpad token requests to fail

## [v2.0.0] 2020-07-23

### BREAKING CHANGES

- Changes to the `@cumulus/api-client` package
  - The `CumulusApiClientError` class must now be imported using
    `const { CumulusApiClientError } = require('@cumulus/api-client/CumulusApiClientError')`
- The `@cumulus/sftp-client/SftpClient` class must now be imported using
  `const { SftpClient } = require('@cumulus/sftp-client');`
- Instances of `@cumulus/ingest/SftpProviderClient` no longer implicitly connect
  when `download`, `list`, or `sync` are called. You must call `connect` on the
  provider client before issuing one of those calls. Failure to do so will
  result in a "Client not connected" exception being thrown.
- Instances of `@cumulus/ingest/SftpProviderClient` no longer implicitly
  disconnect from the SFTP server when `list` is called.
- Instances of `@cumulus/sftp-client/SftpClient` must now be explicitly closed
  by calling `.end()`
- Instances of `@cumulus/sftp-client/SftpClient` no longer implicitly connect to
  the server when `download`, `unlink`, `syncToS3`, `syncFromS3`, and `list` are
  called. You must explicitly call `connect` before calling one of those
  methods.
- Changes to the `@cumulus/common` package
  - `cloudwatch-event.getSfEventMessageObject()` now returns `undefined` if the
    message could not be found or could not be parsed. It previously returned
    `null`.
  - `S3KeyPairProvider.decrypt()` now throws an exception if the bucket
    containing the key cannot be determined.
  - `S3KeyPairProvider.decrypt()` now throws an exception if the stack cannot be
    determined.
  - `S3KeyPairProvider.encrypt()` now throws an exception if the bucket
    containing the key cannot be determined.
  - `S3KeyPairProvider.encrypt()` now throws an exception if the stack cannot be
    determined.
  - `sns-event.getSnsEventMessageObject()` now returns `undefined` if it could
    not be parsed. It previously returned `null`.
  - The `aws` module has been removed.
  - The `BucketsConfig.buckets` property is now read-only and private
  - The `test-utils.validateConfig()` function now resolves to `undefined`
    rather than `true`.
  - The `test-utils.validateInput()` function now resolves to `undefined` rather
    than `true`.
  - The `test-utils.validateOutput()` function now resolves to `undefined`
    rather than `true`.
  - The static `S3KeyPairProvider.retrieveKey()` function has been removed.
- Changes to the `@cumulus/cmrjs` package
  - `@cumulus/cmrjs.constructOnlineAccessUrl()` and
    `@cumulus/cmrjs/cmr-utils.constructOnlineAccessUrl()` previously took a
    `buckets` parameter, which was an instance of
    `@cumulus/common/BucketsConfig`. They now take a `bucketTypes` parameter,
    which is a simple object mapping bucket names to bucket types. Example:
    `{ 'private-1': 'private', 'public-1': 'public' }`
  - `@cumulus/cmrjs.reconcileCMRMetadata()` and
    `@cumulus/cmrjs/cmr-utils.reconcileCMRMetadata()` now take a **required**
    `bucketTypes` parameter, which is a simple object mapping bucket names to
    bucket types. Example: `{ 'private-1': 'private', 'public-1': 'public' }`
  - `@cumulus/cmrjs.updateCMRMetadata()` and
    `@cumulus/cmrjs/cmr-utils.updateCMRMetadata()` previously took an optional
    `inBuckets` parameter, which was an instance of
    `@cumulus/common/BucketsConfig`. They now take a **required** `bucketTypes`
    parameter, which is a simple object mapping bucket names to bucket types.
    Example: `{ 'private-1': 'private', 'public-1': 'public' }`
- The minimum supported version of all published Cumulus packages is now Node
  12.18.0
  - Tasks using the `cumuluss/cumulus-ecs-task` Docker image must be updated to
    `cumuluss/cumulus-ecs-task:1.7.0`. This can be done by updating the `image`
    property of any tasks defined using the `cumulus_ecs_service` Terraform
    module.
- Changes to `@cumulus/aws-client/S3`
  - The signature of the `getObjectSize` function has changed. It now takes a
    params object with three properties:
    - **s3**: an instance of an AWS.S3 object
    - **bucket**
    - **key**
  - The `getObjectSize` function will no longer retry if the object does not
    exist
- **CUMULUS-1861**
  - `@cumulus/message/Collections.getCollectionIdFromMessage` now throws a
    `CumulusMessageError` if `collectionName` and `collectionVersion` are missing
    from `meta.collection`.   Previously this method would return
    `'undefined___undefined'` instead
  - `@cumulus/integration-tests/addCollections` now returns an array of collections that
    were added rather than the count of added collections
- **CUMULUS-1930**
  - The `@cumulus/common/util.uuid()` function has been removed
- **CUMULUS-1955**
  - `@cumulus/aws-client/S3.multipartCopyObject` now returns an object with the
    AWS `etag` of the destination object
  - `@cumulus/ingest/S3ProviderClient.list` now sets a file object's `path`
    property to `undefined` instead of `null` when the file is at the top level
    of its bucket
  - The `sync` methods of the following classes in the `@cumulus/ingest` package
    now return an object with the AWS `s3uri` and `etag` of the destination file
    (they previously returned only a string representing the S3 URI)
    - `FtpProviderClient`
    - `HttpProviderClient`
    - `S3ProviderClient`
    - `SftpProviderClient`
- **CUMULUS-1958**
  - The following methods exported from `@cumulus/cmr-js/cmr-utils` were made
    async, and added distributionBucketMap as a parameter:
    - constructOnlineAccessUrl
    - generateFileUrl
    - reconcileCMRMetadata
    - updateCMRMetadata
- **CUMULUS-1969**
  - The `DiscoverPdrs` task now expects `provider_path` to be provided at
    `event.config.provider_path`, not `event.config.collection.provider_path`
  - `event.config.provider_path` is now a required parameter of the
    `DiscoverPdrs` task
  - `event.config.collection` is no longer a parameter to the `DiscoverPdrs`
    task
  - Collections no longer support the `provider_path` property. The tasks that
    relied on that property are now referencing `config.meta.provider_path`.
    Workflows should be updated accordingly.
- **CUMULUS-1977**
  - Moved bulk granule deletion endpoint from `/bulkDelete` to
    `/granules/bulkDelete`
- **CUMULUS-1991**
  - Updated CMR metadata generation to use "Download file.hdf" (where `file.hdf` is the filename of the given resource) as the resource description instead of "File to download"
  - CMR metadata updates now respect changes to resource descriptions (previously only changes to resource URLs were respected)

### MIGRATION STEPS

- Due to an issue with the AWS API Gateway and how the Thin Egress App Cloudformation template applies updates, you may need to redeploy your
  `thin-egress-app-EgressGateway` manually as a one time migration step.    If your deployment fails with an
  error similar to:

  ```bash
  Error: Lambda function (<stack>-tf-TeaCache) returned error: ({"errorType":"HTTPError","errorMessage":"Response code 404 (Not Found)"})
  ```

  Then follow the [AWS
  instructions](https://docs.aws.amazon.com/apigateway/latest/developerguide/how-to-deploy-api-with-console.html)
  to `Redeploy a REST API to a stage` for your egress API and re-run `terraform
  apply`.

### Added

- **CUMULUS-2081**
  - Add Integrator Guide section for onboarding
  - Add helpful tips documentation

- **CUMULUS-1902**
  - Add Common Use Cases section under Operator Docs

- **CUMULUS-2058**
  - Added `lambda_processing_role_name` as an output from the `cumulus` module
    to provide the processing role name
- **CUMULUS-1417**
  - Added a `checksumFor` property to collection `files` config. Set this
    property on a checksum file's definition matching the `regex` of the target
    file. More details in the ['Data Cookbooks
    Setup'](https://nasa.github.io/cumulus/docs/next/data-cookbooks/setup)
    documentation.
  - Added `checksumFor` validation to collections model.
- **CUMULUS-1956**
  - Added `@cumulus/earthata-login-client` package
  - The `/s3credentials` endpoint that is deployed as part of distribution now
    supports authentication using tokens created by a different application. If
    a request contains the `EDL-ClientId` and `EDL-Token` headers,
    authentication will be handled using that token rather than attempting to
    use OAuth.
  - `@cumulus/earthata-login-client.getTokenUsername()` now accepts an
    `xRequestId` argument, which will be included as the `X-Request-Id` header
    when calling Earthdata Login.
  - If the `s3Credentials` endpoint is invoked with an EDL token and an
    `X-Request-Id` header, that `X-Request-Id` header will be forwarded to
    Earthata Login.
- **CUMULUS-1957**
  - If EDL token authentication is being used, and the `EDL-Client-Name` header
    is set, `@the-client-name` will be appended to the end of the Earthdata
    Login username that is used as the `RoleSessionName` of the temporary IAM
    credentials. This value will show up in the AWS S3 server access logs.
- **CUMULUS-1958**
  - Add the ability for users to specify a `bucket_map_key` to the `cumulus`
    terraform module as an override for the default .yaml values that are passed
    to TEA by Core.    Using this option *requires* that each configured
    Cumulus 'distribution' bucket (e.g. public/protected buckets) have a single
    TEA mapping.  Multiple maps per bucket are not supported.
  - Updated Generating a distribution URL, the MoveGranules task and all CMR
    reconciliation functionality to utilize the TEA bucket map override.
  - Updated deploy process to utilize a bootstrap 'tea-map-cache' lambda that
    will, after deployment of Cumulus Core's TEA instance, query TEA for all
    protected/public buckets and generate a mapping configuration used
    internally by Core.  This object is also exposed as an output of the Cumulus
    module as `distribution_bucket_map`.
- **CUMULUS-1961**
  - Replaces DynamoDB for Elasticsearch for reconciliationReportForCumulusCMR
    comparisons between Cumulus and CMR.
- **CUMULUS-1970**
  - Created the `add-missing-file-checksums` workflow task
  - Added `@cumulus/aws-client/S3.calculateObjectHash()` function
  - Added `@cumulus/aws-client/S3.getObjectReadStream()` function
- **CUMULUS-1887**
  - Add additional fields to the granule CSV download file
- **CUMULUS-2019**
  - Add `infix` search to es query builder `@cumulus/api/es/es/queries` to
    support partial matching of the keywords

### Changed

- **CUMULUS-2032**
  - Updated @cumulus/ingest/HttpProviderClient to utilize a configuration key
    `httpListTimeout` to set the default timeout for discovery HTTP/HTTPS
    requests, and updates the default for the provider to 5 minutes (300 seconds).
  - Updated the DiscoverGranules and DiscoverPDRs tasks to utilize the updated
    configuration value if set via workflow config, and updates the default for
    these tasks to 5 minutes (300 seconds).

- **CUMULUS-176**
  - The API will now respond with a 400 status code when a request body contains
    invalid JSON. It had previously returned a 500 status code.
- **CUMULUS-1861**
  - Updates Rule objects to no longer require a collection.
  - Changes the DLQ behavior for `sfEventSqsToDbRecords` and
    `sfEventSqsToDbRecordsInputQueue`. Previously failure to write a database
    record would result in lambda success, and an error log in the CloudWatch
    logs.   The lambda has been updated to manually add a record to
    the `sfEventSqsToDbRecordsDeadLetterQueue` if the granule, execution, *or*
    pdr record fails to write, in addition to the previous error logging.
- **CUMULUS-1956**
  - The `/s3credentials` endpoint that is deployed as part of distribution now
    supports authentication using tokens created by a different application. If
    a request contains the `EDL-ClientId` and `EDL-Token` headers,
    authentication will be handled using that token rather than attempting to
    use OAuth.
- **CUMULUS-1977**
  - API endpoint POST `/granules/bulk` now returns a 202 status on a successful
    response instead of a 200 response
  - API endpoint DELETE `/granules/<granule-id>` now returns a 404 status if the
    granule record was already deleted
  - `@cumulus/api/models/Granule.update()` now returns the updated granule
    record
  - Implemented POST `/granules/bulkDelete` API endpoint to support deleting
    granules specified by ID or returned by the provided query in the request
    body. If the request is successful, the endpoint returns the async operation
    ID that has been started to remove the granules.
    - To use a query in the request body, your deployment must be
      [configured to access the Elasticsearch host for ESDIS metrics](https://nasa.github.io/cumulus/docs/additional-deployment-options/cloudwatch-logs-delivery#esdis-metrics)
      in your environment
  - Added `@cumulus/api/models/Granule.getRecord()` method to return raw record
    from DynamoDB
  - Added `@cumulus/api/models/Granule.delete()` method which handles deleting
    the granule record from DynamoDB and the granule files from S3
- **CUMULUS-1982**
  - The `globalConnectionLimit` property of providers is now optional and
    defaults to "unlimited"
- **CUMULUS-1997**
  - Added optional `launchpad` configuration to `@cumulus/hyrax-metadata-updates` task config schema.
- **CUMULUS-1991**
  - `@cumulus/cmrjs/src/cmr-utils/constructOnlineAccessUrls()` now throws an error if `cmrGranuleUrlType = "distribution"` and no distribution endpoint argument is provided
- **CUMULUS-2011**
  - Reconciliation reports are now generated within an AsyncOperation
- **CUMULUS-2016**
  - Upgrade TEA to version 79

### Fixed

- **CUMULUS-1991**
  - Added missing `DISTRIBUTION_ENDPOINT` environment variable for API lambdas. This environment variable is required for API requests to move granules.

- **CUMULUS-1961**
  - Fixed granules and executions query params not getting sent to API in granule list operation in `@cumulus/api-client`

### Deprecated

- `@cumulus/aws-client/S3.calculateS3ObjectChecksum()`
- `@cumulus/aws-client/S3.getS3ObjectReadStream()`
- `@cumulus/common/log.convertLogLevel()`
- `@cumulus/collection-config-store`
- `@cumulus/common/util.sleep()`

- **CUMULUS-1930**
  - `@cumulus/common/log.convertLogLevel()`
  - `@cumulus/common/util.isNull()`
  - `@cumulus/common/util.isUndefined()`
  - `@cumulus/common/util.negate()`
  - `@cumulus/common/util.noop()`
  - `@cumulus/common/util.isNil()`
  - `@cumulus/common/util.renameProperty()`
  - `@cumulus/common/util.lookupMimeType()`
  - `@cumulus/common/util.thread()`
  - `@cumulus/common/util.mkdtempSync()`

### Removed

- The deprecated `@cumulus/common.bucketsConfigJsonObject` function has been
  removed
- The deprecated `@cumulus/common.CollectionConfigStore` class has been removed
- The deprecated `@cumulus/common.concurrency` module has been removed
- The deprecated `@cumulus/common.constructCollectionId` function has been
  removed
- The deprecated `@cumulus/common.launchpad` module has been removed
- The deprecated `@cumulus/common.LaunchpadToken` class has been removed
- The deprecated `@cumulus/common.Semaphore` class has been removed
- The deprecated `@cumulus/common.stringUtils` module has been removed
- The deprecated `@cumulus/common/aws.cloudwatchlogs` function has been removed
- The deprecated `@cumulus/common/aws.deleteS3Files` function has been removed
- The deprecated `@cumulus/common/aws.deleteS3Object` function has been removed
- The deprecated `@cumulus/common/aws.dynamodb` function has been removed
- The deprecated `@cumulus/common/aws.dynamodbDocClient` function has been
  removed
- The deprecated `@cumulus/common/aws.getExecutionArn` function has been removed
- The deprecated `@cumulus/common/aws.headObject` function has been removed
- The deprecated `@cumulus/common/aws.listS3ObjectsV2` function has been removed
- The deprecated `@cumulus/common/aws.parseS3Uri` function has been removed
- The deprecated `@cumulus/common/aws.promiseS3Upload` function has been removed
- The deprecated `@cumulus/common/aws.recursivelyDeleteS3Bucket` function has
  been removed
- The deprecated `@cumulus/common/aws.s3CopyObject` function has been removed
- The deprecated `@cumulus/common/aws.s3ObjectExists` function has been removed
- The deprecated `@cumulus/common/aws.s3PutObject` function has been removed
- The deprecated `@cumulus/common/bucketsConfigJsonObject` function has been
  removed
- The deprecated `@cumulus/common/CloudWatchLogger` class has been removed
- The deprecated `@cumulus/common/collection-config-store.CollectionConfigStore`
  class has been removed
- The deprecated `@cumulus/common/collection-config-store.constructCollectionId`
  function has been removed
- The deprecated `@cumulus/common/concurrency.limit` function has been removed
- The deprecated `@cumulus/common/concurrency.mapTolerant` function has been
  removed
- The deprecated `@cumulus/common/concurrency.promiseUrl` function has been
  removed
- The deprecated `@cumulus/common/concurrency.toPromise` function has been
  removed
- The deprecated `@cumulus/common/concurrency.unless` function has been removed
- The deprecated `@cumulus/common/config.parseConfig` function has been removed
- The deprecated `@cumulus/common/config.resolveResource` function has been
  removed
- The deprecated `@cumulus/common/DynamoDb.get` function has been removed
- The deprecated `@cumulus/common/DynamoDb.scan` function has been removed
- The deprecated `@cumulus/common/FieldPattern` class has been removed
- The deprecated `@cumulus/common/launchpad.getLaunchpadToken` function has been
  removed
- The deprecated `@cumulus/common/launchpad.validateLaunchpadToken` function has
  been removed
- The deprecated `@cumulus/common/LaunchpadToken` class has been removed
- The deprecated `@cumulus/common/message.buildCumulusMeta` function has been
  removed
- The deprecated `@cumulus/common/message.buildQueueMessageFromTemplate`
  function has been removed
- The deprecated `@cumulus/common/message.getCollectionIdFromMessage` function
  has been removed
- The deprecated `@cumulus/common/message.getMaximumExecutions` function has
  been removed
- The deprecated `@cumulus/common/message.getMessageExecutionArn` function has
  been removed
- The deprecated `@cumulus/common/message.getMessageExecutionName` function has
  been removed
- The deprecated `@cumulus/common/message.getMessageFromTemplate` function has
  been removed
- The deprecated `@cumulus/common/message.getMessageGranules` function has been
  removed
- The deprecated `@cumulus/common/message.getMessageStateMachineArn` function
  has been removed
- The deprecated `@cumulus/common/message.getQueueName` function has been
  removed
- The deprecated `@cumulus/common/message.getQueueNameByUrl` function has been
  removed
- The deprecated `@cumulus/common/message.hasQueueAndExecutionLimit` function
  has been removed
- The deprecated `@cumulus/common/Semaphore` class has been removed
- The deprecated `@cumulus/common/string.globalReplace` function has been removed
- The deprecated `@cumulus/common/string.isNonEmptyString` function has been
  removed
- The deprecated `@cumulus/common/string.isValidHostname` function has been
  removed
- The deprecated `@cumulus/common/string.match` function has been removed
- The deprecated `@cumulus/common/string.matches` function has been removed
- The deprecated `@cumulus/common/string.replace` function has been removed
- The deprecated `@cumulus/common/string.toLower` function has been removed
- The deprecated `@cumulus/common/string.toUpper` function has been removed
- The deprecated `@cumulus/common/testUtils.getLocalstackEndpoint` function has been removed
- The deprecated `@cumulus/common/util.setErrorStack` function has been removed
- The `@cumulus/common/util.uuid` function has been removed
- The deprecated `@cumulus/common/workflows.getWorkflowArn` function has been
  removed
- The deprecated `@cumulus/common/workflows.getWorkflowFile` function has been
  removed
- The deprecated `@cumulus/common/workflows.getWorkflowList` function has been
  removed
- The deprecated `@cumulus/common/workflows.getWorkflowTemplate` function has
  been removed
- `@cumulus/aws-client/StepFunctions.toSfnExecutionName()`
- `@cumulus/aws-client/StepFunctions.fromSfnExecutionName()`
- `@cumulus/aws-client/StepFunctions.getExecutionArn()`
- `@cumulus/aws-client/StepFunctions.getExecutionUrl()`
- `@cumulus/aws-client/StepFunctions.getStateMachineArn()`
- `@cumulus/aws-client/StepFunctions.pullStepFunctionEvent()`
- `@cumulus/common/test-utils/throttleOnce()`
- `@cumulus/integration-tests/api/distribution.invokeApiDistributionLambda()`
- `@cumulus/integration-tests/api/distribution.getDistributionApiRedirect()`
- `@cumulus/integration-tests/api/distribution.getDistributionApiFileStream()`

## [v1.24.0] 2020-06-03

### BREAKING CHANGES

- **CUMULUS-1969**
  - The `DiscoverPdrs` task now expects `provider_path` to be provided at
    `event.config.provider_path`, not `event.config.collection.provider_path`
  - `event.config.provider_path` is now a required parameter of the
    `DiscoverPdrs` task
  - `event.config.collection` is no longer a parameter to the `DiscoverPdrs`
    task
  - Collections no longer support the `provider_path` property. The tasks that
    relied on that property are now referencing `config.meta.provider_path`.
    Workflows should be updated accordingly.

- **CUMULUS-1997**
  - `@cumulus/cmr-client/CMRSearchConceptQueue` parameters have been changed to take a `cmrSettings` object containing clientId, provider, and auth information. This can be generated using `@cumulus/cmrjs/cmr-utils/getCmrSettings`. The `cmrEnvironment` variable has been removed.

### Added

- **CUMULUS-1800**
  - Added task configuration setting named `syncChecksumFiles` to the
    SyncGranule task. This setting is `false` by default, but when set to
    `true`, all checksum files associated with data files that are downloaded
    will be downloaded as well.
- **CUMULUS-1952**
  - Updated HTTP(S) provider client to accept username/password for Basic authorization. This change adds support for Basic Authorization such as Earthdata login redirects to ingest (i.e. as implemented in SyncGranule), but not to discovery (i.e. as implemented in DiscoverGranules). Discovery still expects the provider's file system to be publicly accessible, but not the individual files and their contents.
  - **NOTE**: Using this in combination with the HTTP protocol may expose usernames and passwords to intermediary network entities. HTTPS is highly recommended.
- **CUMULUS-1997**
  - Added optional `launchpad` configuration to `@cumulus/hyrax-metadata-updates` task config schema.

### Fixed

- **CUMULUS-1997**
  - Updated all CMR operations to use configured authentication scheme
- **CUMULUS-2010**
  - Updated `@cumulus/api/launchpadSaml` to support multiple userGroup attributes from the SAML response

## [v1.23.2] 2020-05-22

### BREAKING CHANGES

- Updates to the Cumulus archive API:
  - All endpoints now return a `401` response instead of a `403` for any request where the JWT passed as a Bearer token is invalid.
  - POST `/refresh` and DELETE `/token/<token>` endpoints now return a `401` response for requests with expired tokens

- **CUMULUS-1894**
  - `@cumulus/ingest/granule.handleDuplicateFile()`
    - The `copyOptions` parameter has been removed
    - An `ACL` parameter has been added
  - `@cumulus/ingest/granule.renameS3FileWithTimestamp()`
    - Now returns `undefined`

- **CUMULUS-1896**
  Updated all Cumulus core lambdas to utilize the new message adapter streaming interface via [cumulus-message-adapter-js v1.2.0](https://github.com/nasa/cumulus-message-adapter-js/releases/tag/v1.2.0).   Users of this version of Cumulus (or later) must utilize version 1.3.0 or greater of the [cumulus-message-adapter](https://github.com/nasa/cumulus-message-adapter) to support core lambdas.

- **CUMULUS-1912**
  - `@cumulus/api` reconciliationReports list endpoint returns a list of reconciliationReport records instead of S3Uri.

- **CUMULUS-1969**
  - The `DiscoverGranules` task now expects `provider_path` to be provided at
    `event.config.provider_path`, not `event.config.collection.provider_path`
  - `config.provider_path` is now a required parameter of the `DiscoverGranules`
    task

### MIGRATION STEPS

- To take advantage of the new TTL-based access token expiration implemented in CUMULUS-1777 (see notes below) and clear out existing records in your access tokens table, do the following:
  1. Log out of any active dashboard sessions
  2. Use the AWS console or CLI to delete your `<prefix>-AccessTokensTable` DynamoDB table
  3. [Re-deploy your `data-persistence` module](https://nasa.github.io/cumulus/docs/deployment/upgrade-readme#update-data-persistence-resources), which should re-create the `<prefix>-AccessTokensTable` DynamoDB table
  4. Return to using the Cumulus API/dashboard as normal
- This release requires the Cumulus Message Adapter layer deployed with Cumulus Core to be at least 1.3.0, as the core lambdas have updated to [cumulus-message-adapter-js v1.2.0](https://github.com/nasa/cumulus-message-adapter-js/releases/tag/v1.2.0) and the new CMA interface.  As a result, users should:
  1. Follow the [Cumulus Message Adapter (CMA) deployment instructions](https://nasa.github.io/cumulus/docs/deployment/deployment-readme#deploy-the-cumulus-message-adapter-layer) and install a CMA layer version >=1.3.0
  2. If you are using any custom Node.js Lambdas in your workflows **and** the Cumulus CMA layer/`cumulus-message-adapter-js`, you must update your lambda to use [cumulus-message-adapter-js v1.2.0](https://github.com/nasa/cumulus-message-adapter-js/releases/tag/v1.2.0) and follow the migration instructions in the release notes. Prior versions of `cumulus-message-adapter-js` are not compatible with CMA >= 1.3.0.
- Migrate existing s3 reconciliation report records to database (CUMULUS-1911):
  - After update your `data persistence` module and Cumulus resources, run the command:

  ```bash
  ./node_modules/.bin/cumulus-api migrate --stack `<your-terraform-deployment-prefix>` --migrationVersion migration5
  ```

### Added

- Added a limit for concurrent Elasticsearch requests when doing an index from database operation
- Added the `es_request_concurrency` parameter to the archive and cumulus Terraform modules

- **CUMULUS-1995**
  - Added the `es_index_shards` parameter to the archive and cumulus Terraform modules to configure the number of shards for the ES index
    - If you have an existing ES index, you will need to [reindex](https://nasa.github.io/cumulus-api/#reindex) and then [change index](https://nasa.github.io/cumulus-api/#change-index) to take advantage of shard updates

- **CUMULUS-1894**
  - Added `@cumulus/aws-client/S3.moveObject()`

- **CUMULUS-1911**
  - Added ReconciliationReports table
  - Updated CreateReconciliationReport lambda to save Reconciliation Report records to database
  - Updated dbIndexer and IndexFromDatabase lambdas to index Reconciliation Report records to Elasticsearch
  - Added migration_5 to migrate existing s3 reconciliation report records to database and Elasticsearch
  - Updated `@cumulus/api` package, `tf-modules/archive` and `tf-modules/data-persistence` Terraform modules

- **CUMULUS-1916**
  - Added util function for seeding reconciliation reports when running API locally in dashboard

### Changed

- **CUMULUS-1777**
  - The `expirationTime` property is now a **required field** of the access tokens model.
  - Updated the `AccessTokens` table to set a [TTL](https://docs.aws.amazon.com/amazondynamodb/latest/developerguide/howitworks-ttl.html) on the `expirationTime` field in `tf-modules/data-persistence/dynamo.tf`. As a result, access token records in this table whose `expirationTime` has passed should be **automatically deleted by DynamoDB**.
  - Updated all code creating access token records in the Dynamo `AccessTokens` table to set the `expirationTime` field value in seconds from the epoch.
- **CUMULUS-1912**
  - Updated reconciliationReports endpoints to query against Elasticsearch, delete report from both database and s3
  - Added `@cumulus/api-client/reconciliationReports`
- **CUMULUS-1999**
  - Updated `@cumulus/common/util.deprecate()` so that only a single deprecation notice is printed for each name/version combination

### Fixed

- **CUMULUS-1894**
  - The `SyncGranule` task can now handle files larger than 5 GB
- **CUMULUS-1987**
  - `Remove granule from CMR` operation in `@cumulus/api` now passes token to CMR when fetching granule metadata, allowing removal of private granules
- **CUMULUS-1993**
  - For a given queue, the `sqs-message-consumer` Lambda will now only schedule workflows for rules matching the queue **and the collection information in each queue message (if any)**
    - The consumer also now only reads each queue message **once per Lambda invocation**, whereas previously each message was read **once per queue rule per Lambda invocation**
  - Fixed bug preventing the deletion of multiple SNS rules that share the same SNS topic

### Deprecated

- **CUMULUS-1894**
  - `@cumulus/ingest/granule.copyGranuleFile()`
  - `@cumulus/ingest/granule.moveGranuleFile()`

- **CUMULUS-1987** - Deprecated the following functions:
  - `@cumulus/cmrjs/getMetadata(cmrLink)` -> `@cumulus/cmr-client/CMR.getGranuleMetadata(cmrLink)`
  - `@cumulus/cmrjs/getFullMetadata(cmrLink)`

## [v1.22.1] 2020-05-04

**Note**: v1.22.0 was not released as a package due to npm/release concerns.  Users upgrading to 1.22.x should start with 1.22.1

### Added

- **CUMULUS-1894**
  - Added `@cumulus/aws-client/S3.multipartCopyObject()`
- **CUMULUS-408**
  - Added `certificateUri` field to provider schema. This optional field allows operators to specify an S3 uri to a CA bundle to use for HTTPS requests.
- **CUMULUS-1787**
  - Added `collections/active` endpoint for returning collections with active granules in `@cumulus/api`
- **CUMULUS-1799**
  - Added `@cumulus/common/stack.getBucketsConfigKey()` to return the S3 key for the buckets config object
  - Added `@cumulus/common/workflows.getWorkflowFileKey()` to return the S3 key for a workflow definition object
  - Added `@cumulus/common/workflows.getWorkflowsListKeyPrefix()` to return the S3 key prefix for objects containing workflow definitions
  - Added `@cumulus/message` package containing utilities for building and parsing Cumulus messages
- **CUMULUS-1850**
  - Added `@cumulus/aws-client/Kinesis.describeStream()` to get a Kinesis stream description
- **CUMULUS-1853**
  - Added `@cumulus/integration-tests/collections.createCollection()`
  - Added `@cumulus/integration-tests/executions.findExecutionArn()`
  - Added `@cumulus/integration-tests/executions.getExecutionWithStatus()`
  - Added `@cumulus/integration-tests/granules.getGranuleWithStatus()`
  - Added `@cumulus/integration-tests/providers.createProvider()`
  - Added `@cumulus/integration-tests/rules.createOneTimeRule()`

### Changed

- **CUMULUS-1682**
  - Moved all `@cumulus/ingest/parse-pdr` code into the `parse-pdr` task as it had become tightly coupled with that task's handler and was not used anywhere else. Unit tests also restored.
- **CUMULUS-1820**
  - Updated the Thin Egress App module used in `tf-modules/distribution/main.tf` to build 74. [See the release notes](https://github.com/asfadmin/thin-egress-app/releases/tag/tea-build.74).
- **CUMULUS-1852**
  - Updated POST endpoints for `/collections`, `/providers`, and `/rules` to log errors when returning a 500 response
  - Updated POST endpoint for `/collections`:
    - Return a 400 response when the `name` or `version` fields are missing
    - Return a 409 response if the collection already exists
    - Improved error messages to be more explicit
  - Updated POST endpoint for `/providers`:
    - Return a 400 response if the `host` field value is invalid
    - Return a 409 response if the provider already exists
  - Updated POST endpoint for `/rules`:
    - Return a 400 response if rule `name` is invalid
    - Return a 400 response if rule `type` is invalid
- **CUMULUS-1891**
  - Updated the following endpoints using async operations to return a 503 error if the ECS task  cannot be started and a 500 response for a non-specific error:
    - POST `/replays`
    - POST `/bulkDelete`
    - POST `/elasticsearch/index-from-database`
    - POST `/granules/bulk`

### Fixed

- **CUMULUS-408**
  - Fixed HTTPS discovery and ingest.

- **CUMULUS-1850**
  - Fixed a bug in Kinesis event processing where the message consumer would not properly filter available rules based on the collection information in the event and the Kinesis stream ARN

- **CUMULUS-1853**
  - Fixed a bug where attempting to create a rule containing a payload property
    would fail schema validation.

- **CUMULUS-1854**
  - Rule schema is validated before starting workflows or creating event source mappings

- **CUMULUS-1974**
  - Fixed @cumulus/api webpack config for missing underscore object due to underscore update

- **CUMULUS-2210**
  - Fixed `cmr_oauth_provider` variable not being propagated to reconciliation reports

### Deprecated

- **CUMULUS-1799** - Deprecated the following code. For cases where the code was moved into another package, the new code location is noted:
  - `@cumulus/aws-client/StepFunctions.fromSfnExecutionName()`
  - `@cumulus/aws-client/StepFunctions.toSfnExecutionName()`
  - `@cumulus/aws-client/StepFunctions.getExecutionArn()` -> `@cumulus/message/Executions.buildExecutionArn()`
  - `@cumulus/aws-client/StepFunctions.getExecutionUrl()` -> `@cumulus/message/Executions.getExecutionUrlFromArn()`
  - `@cumulus/aws-client/StepFunctions.getStateMachineArn()` -> `@cumulus/message/Executions.getStateMachineArnFromExecutionArn()`
  - `@cumulus/aws-client/StepFunctions.pullStepFunctionEvent()` -> `@cumulus/message/StepFunctions.pullStepFunctionEvent()`
  - `@cumulus/common/bucketsConfigJsonObject()`
  - `@cumulus/common/CloudWatchLogger`
  - `@cumulus/common/collection-config-store/CollectionConfigStore` -> `@cumulus/collection-config-store`
  - `@cumulus/common/collection-config-store.constructCollectionId()` -> `@cumulus/message/Collections.constructCollectionId`
  - `@cumulus/common/concurrency.limit()`
  - `@cumulus/common/concurrency.mapTolerant()`
  - `@cumulus/common/concurrency.promiseUrl()`
  - `@cumulus/common/concurrency.toPromise()`
  - `@cumulus/common/concurrency.unless()`
  - `@cumulus/common/config.buildSchema()`
  - `@cumulus/common/config.parseConfig()`
  - `@cumulus/common/config.resolveResource()`
  - `@cumulus/common/config.resourceToArn()`
  - `@cumulus/common/FieldPattern`
  - `@cumulus/common/launchpad.getLaunchpadToken()` -> `@cumulus/launchpad-auth/index.getLaunchpadToken()`
  - `@cumulus/common/LaunchpadToken` -> `@cumulus/launchpad-auth/LaunchpadToken`
  - `@cumulus/common/launchpad.validateLaunchpadToken()` -> `@cumulus/launchpad-auth/index.validateLaunchpadToken()`
  - `@cumulus/common/message.buildCumulusMeta()` -> `@cumulus/message/Build.buildCumulusMeta()`
  - `@cumulus/common/message.buildQueueMessageFromTemplate()` -> `@cumulus/message/Build.buildQueueMessageFromTemplate()`
  - `@cumulus/common/message.getCollectionIdFromMessage()` -> `@cumulus/message/Collections.getCollectionIdFromMessage()`
  - `@cumulus/common/message.getMessageExecutionArn()` -> `@cumulus/message/Executions.getMessageExecutionArn()`
  - `@cumulus/common/message.getMessageExecutionName()` -> `@cumulus/message/Executions.getMessageExecutionName()`
  - `@cumulus/common/message.getMaximumExecutions()` -> `@cumulus/message/Queue.getMaximumExecutions()`
  - `@cumulus/common/message.getMessageFromTemplate()`
  - `@cumulus/common/message.getMessageStateMachineArn()` -> `@cumulus/message/Executions.getMessageStateMachineArn()`)
  - `@cumulus/common/message.getMessageGranules()` -> `@cumulus/message/Granules.getMessageGranules()`
  - `@cumulus/common/message.getQueueNameByUrl()` -> `@cumulus/message/Queue.getQueueNameByUrl()`
  - `@cumulus/common/message.getQueueName()` -> `@cumulus/message/Queue.getQueueName()`)
  - `@cumulus/common/message.hasQueueAndExecutionLimit()` -> `@cumulus/message/Queue.hasQueueAndExecutionLimit()`
  - `@cumulus/common/Semaphore`
  - `@cumulus/common/test-utils.throttleOnce()`
  - `@cumulus/common/workflows.getWorkflowArn()`
  - `@cumulus/common/workflows.getWorkflowFile()`
  - `@cumulus/common/workflows.getWorkflowList()`
  - `@cumulus/common/workflows.getWorkflowTemplate()`
  - `@cumulus/integration-tests/sfnStep/SfnStep.parseStepMessage()` -> `@cumulus/message/StepFunctions.parseStepMessage()`
- **CUMULUS-1858** - Deprecated the following functions.
  - `@cumulus/common/string.globalReplace()`
  - `@cumulus/common/string.isNonEmptyString()`
  - `@cumulus/common/string.isValidHostname()`
  - `@cumulus/common/string.match()`
  - `@cumulus/common/string.matches()`
  - `@cumulus/common/string.replace()`
  - `@cumulus/common/string.toLower()`
  - `@cumulus/common/string.toUpper()`

### Removed

- **CUMULUS-1799**: Deprecated code removals:
  - Removed from `@cumulus/common/aws`:
    - `pullStepFunctionEvent()`
  - Removed `@cumulus/common/sfnStep`
  - Removed `@cumulus/common/StepFunctions`

## [v1.21.0] 2020-03-30

### PLEASE NOTE

- **CUMULUS-1762**: the `messageConsumer` for `sns` and `kinesis`-type rules now fetches
  the collection information from the message. You should ensure that your rule's collection
  name and version match what is in the message for these ingest messages to be processed.
  If no matching rule is found, an error will be thrown and logged in the
  `messageConsumer` Lambda function's log group.

### Added

- **CUMULUS-1629**`
  - Updates discover-granules task to respect/utilize duplicateHandling configuration such that
    - skip:               Duplicates will be filtered from the granule list
    - error:              Duplicates encountered will result in step failure
    - replace, version:   Duplicates will be ignored and handled as normal.
  - Adds a new copy of the API lambda `PrivateApiLambda()` which is configured to not require authentication. This Lambda is not connected to an API gateway
  - Adds `@cumulus/api-client` with functions for use by workflow lambdas to call the API when needed

- **CUMULUS-1732**
  - Added Python task/activity workflow and integration test (`PythonReferenceSpec`) to test `cumulus-message-adapter-python`and `cumulus-process-py` integration.
- **CUMULUS-1795**
  - Added an IAM policy on the Cumulus EC2 creation to enable SSM when the `deploy_to_ngap` flag is true

### Changed

- **CUMULUS-1762**
  - the `messageConsumer` for `sns` and `kinesis`-type rules now fetches the collection
    information from the message.

### Deprecated

- **CUMULUS-1629**
  - Deprecate `granulesApi`, `rulesApi`, `emsApi`, `executionsAPI` from `@cumulus/integration-test/api` in favor of code moved to `@cumulus/api-client`

### Removed

- **CUMULUS-1799**: Deprecated code removals
  - Removed deprecated method `@cumulus/api/models/Granule.createGranulesFromSns()`
  - Removed deprecated method `@cumulus/api/models/Granule.removeGranuleFromCmr()`
  - Removed from `@cumulus/common/aws`:
    - `apigateway()`
    - `buildS3Uri()`
    - `calculateS3ObjectChecksum()`
    - `cf()`
    - `cloudwatch()`
    - `cloudwatchevents()`
    - `cloudwatchlogs()`
    - `createAndWaitForDynamoDbTable()`
    - `createQueue()`
    - `deleteSQSMessage()`
    - `describeCfStackResources()`
    - `downloadS3File()`
    - `downloadS3Files()`
    - `DynamoDbSearchQueue` class
    - `dynamodbstreams()`
    - `ec2()`
    - `ecs()`
    - `fileExists()`
    - `findResourceArn()`
    - `fromSfnExecutionName()`
    - `getFileBucketAndKey()`
    - `getJsonS3Object()`
    - `getQueueUrl()`
    - `getObjectSize()`
    - `getS3ObjectReadStream()`
    - `getSecretString()`
    - `getStateMachineArn()`
    - `headObject()`
    - `isThrottlingException()`
    - `kinesis()`
    - `lambda()`
    - `listS3Objects()`
    - `promiseS3Upload()`
    - `publishSnsMessage()`
    - `putJsonS3Object()`
    - `receiveSQSMessages()`
    - `s3CopyObject()`
    - `s3GetObjectTagging()`
    - `s3Join()`
    - `S3ListObjectsV2Queue` class
    - `s3TagSetToQueryString()`
    - `s3PutObjectTagging()`
    - `secretsManager()`
    - `sendSQSMessage()`
    - `sfn()`
    - `sns()`
    - `sqs()`
    - `sqsQueueExists()`
    - `toSfnExecutionName()`
    - `uploadS3FileStream()`
    - `uploadS3Files()`
    - `validateS3ObjectChecksum()`
  - Removed `@cumulus/common/CloudFormationGateway` class
  - Removed `@cumulus/common/concurrency/Mutex` class
  - Removed `@cumulus/common/errors`
  - Removed `@cumulus/common/sftp`
  - Removed `@cumulus/common/string.unicodeEscape`
  - Removed `@cumulus/cmrjs/cmr-utils.getGranuleId()`
  - Removed `@cumulus/cmrjs/cmr-utils.getCmrFiles()`
  - Removed `@cumulus/cmrjs/cmr/CMR` class
  - Removed `@cumulus/cmrjs/cmr/CMRSearchConceptQueue` class
  - Removed `@cumulus/cmrjs/utils.getHost()`
  - Removed `@cumulus/cmrjs/utils.getIp()`
  - Removed `@cumulus/cmrjs/utils.hostId()`
  - Removed `@cumulus/cmrjs/utils/ummVersion()`
  - Removed `@cumulus/cmrjs/utils.updateToken()`
  - Removed `@cumulus/cmrjs/utils.validateUMMG()`
  - Removed `@cumulus/ingest/aws.getEndpoint()`
  - Removed `@cumulus/ingest/aws.getExecutionUrl()`
  - Removed `@cumulus/ingest/aws/invoke()`
  - Removed `@cumulus/ingest/aws/CloudWatch` class
  - Removed `@cumulus/ingest/aws/ECS` class
  - Removed `@cumulus/ingest/aws/Events` class
  - Removed `@cumulus/ingest/aws/SQS` class
  - Removed `@cumulus/ingest/aws/StepFunction` class
  - Removed `@cumulus/ingest/util.normalizeProviderPath()`
  - Removed `@cumulus/integration-tests/index.listCollections()`
  - Removed `@cumulus/integration-tests/index.listProviders()`
  - Removed `@cumulus/integration-tests/index.rulesList()`
  - Removed `@cumulus/integration-tests/api/api.addCollectionApi()`

## [v1.20.0] 2020-03-12

### BREAKING CHANGES

- **CUMULUS-1714**
  - Changed the format of the message sent to the granule SNS Topic. Message includes the granule record under `record` and the type of event under `event`. Messages with `deleted` events will have the record that was deleted with a `deletedAt` timestamp. Options for `event` are `Create | Update | Delete`
- **CUMULUS-1769** - `deploy_to_ngap` is now a **required** variable for the `tf-modules/cumulus` module. **For those deploying to NGAP environments, this variable should always be set to `true`.**

### Notable changes

- **CUMULUS-1739** - You can now exclude Elasticsearch from your `tf-modules/data-persistence` deployment (via `include_elasticsearch = false`) and your `tf-modules/cumulus` module will still deploy successfully.

- **CUMULUS-1769** - If you set `deploy_to_ngap = true` for the `tf-modules/archive` Terraform module, **you can only deploy your archive API gateway as `PRIVATE`**, not `EDGE`.

### Added

- Added `@cumulus/aws-client/S3.getS3ObjectReadStreamAsync()` to deal with S3 eventual consistency issues by checking for the existence an S3 object with retries before getting a readable stream for that object.
- **CUMULUS-1769**
  - Added `deploy_to_ngap` boolean variable for the `tf-modules/cumulus` and `tf-modules/archive` Terraform modules. This variable is required. **For those deploying to NGAP environments, this variable should always be set to `true`.**
- **HYRAX-70**
  - Add the hyrax-metadata-update task

### Changed

- [`AccessToken.get()`](https://github.com/nasa/cumulus/blob/master/packages/api/models/access-tokens.js) now enforces [strongly consistent reads from DynamoDB](https://docs.aws.amazon.com/amazondynamodb/latest/developerguide/HowItWorks.ReadConsistency.html)
- **CUMULUS-1739**
  - Updated `tf-modules/data-persistence` to make Elasticsearch alarm resources and outputs conditional on the `include_elasticsearch` variable
  - Updated `@cumulus/aws-client/S3.getObjectSize` to include automatic retries for any failures from `S3.headObject`
- **CUMULUS-1784**
  - Updated `@cumulus/api/lib/DistributionEvent.remoteIP()` to parse the IP address in an S3 access log from the `A-sourceip` query parameter if present, otherwise fallback to the original parsing behavior.
- **CUMULUS-1768**
  - The `stats/summary` endpoint reports the distinct collections for the number of granules reported

### Fixed

- **CUMULUS-1739** - Fixed the `tf-modules/cumulus` and `tf-modules/archive` modules to make these Elasticsearch variables truly optional:
  - `elasticsearch_domain_arn`
  - `elasticsearch_hostname`
  - `elasticsearch_security_group_id`

- **CUMULUS-1768**
  - Fixed the `stats/` endpoint so that data is correctly filtered by timestamp and `processingTime` is calculated correctly.

- **CUMULUS-1769**
  - In the `tf-modules/archive` Terraform module, the `lifecycle` block ignoring changes to the `policy` of the archive API gateway is now only enforced if `deploy_to_ngap = true`. This fixes a bug where users deploying outside of NGAP could not update their API gateway's resource policy when going from `PRIVATE` to `EDGE`, preventing their API from being accessed publicly.

- **CUMULUS-1775**
  - Fix/update api endpoint to use updated google auth endpoints such that it will work with new accounts

### Removed

- **CUMULUS-1768**
  - Removed API endpoints `stats/histogram` and `stats/average`. All advanced stats needs should be acquired from Cloud Metrics or similarly configured ELK stack.

## [v1.19.0] 2020-02-28

### BREAKING CHANGES

- **CUMULUS-1736**
  - The `@cumulus/discover-granules` task now sets the `dataType` of discovered
    granules based on the `name` of the configured collection, not the
    `dataType`.
  - The config schema of the `@cumulus/discover-granules` task now requires that
    collections contain a `version`.
  - The `@cumulus/sync-granule` task will set the `dataType` and `version` of a
    granule based on the configured collection if those fields are not already
    set on the granule. Previously it was using the `dataType` field of the
    configured collection, then falling back to the `name` field of the
    collection. This update will just use the `name` field of the collection to
    set the `dataType` field of the granule.

- **CUMULUS-1446**
  - Update the `@cumulus/integration-tests/api/executions.getExecution()`
    function to parse the response and return the execution, rather than return
    the full API response.

- **CUMULUS-1672**
  - The `cumulus` Terraform module in previous releases set a
    `Deployment = var.prefix` tag on all resources that it managed. In this
    release, a `tags` input variable has been added to the `cumulus` Terraform
    module to allow resource tagging to be customized. No default tags will be
    applied to Cumulus-managed resources. To replicate the previous behavior,
    set `tags = { Deployment: var.prefix }` as an input variable for the
    `cumulus` Terraform module.

- **CUMULUS-1684 Migration Instructions**
  - In previous releases, a provider's username and password were encrypted
    using a custom encryption library. That has now been updated to use KMS.
    This release includes a Lambda function named
    `<prefix>-ProviderSecretsMigration`, which will re-encrypt existing
    provider credentials to use KMS. After this release has been deployed, you
    will need to manually invoke that Lambda function using either the AWS CLI
    or AWS Console. It should only need to be successfully run once.
  - Future releases of Cumulus will invoke a
    `<prefix>-VerifyProviderSecretsMigration` Lambda function as part of the
    deployment, which will cause the deployment to fail if the migration
    Lambda has not been run.

- **CUMULUS-1718**
  - The `@cumulus/sf-sns-report` task for reporting mid-workflow updates has been retired.
  This task was used as the `PdrStatusReport` task in our ParsePdr example workflow.
  If you have a ParsePdr or other workflow using this task, use `@cumulus/sf-sqs-report` instead.
  Trying to deploy the old task will result in an error as the cumulus module no longer exports `sf_sns_report_task`.
  - Migration instruction: In your workflow definition, for each step using the old task change:
  `"Resource": "${module.cumulus.sf_sns_report_task.task_arn}"`
  to
  `"Resource": "${module.cumulus.sf_sqs_report_task.task_arn}"`

- **CUMULUS-1755**
  - The `thin_egress_jwt_secret_name` variable for the `tf-modules/cumulus` Terraform module is now **required**. This variable is passed on to the Thin Egress App in `tf-modules/distribution/main.tf`, which uses the keys stored in the secret to sign JWTs. See the [Thin Egress App documentation on how to create a value for this secret](https://github.com/asfadmin/thin-egress-app#setting-up-the-jwt-cookie-secrets).

### Added

- **CUMULUS-1446**
  - Add `@cumulus/common/FileUtils.readJsonFile()` function
  - Add `@cumulus/common/FileUtils.readTextFile()` function
  - Add `@cumulus/integration-tests/api/collections.createCollection()` function
  - Add `@cumulus/integration-tests/api/collections.deleteCollection()` function
  - Add `@cumulus/integration-tests/api/collections.getCollection()` function
  - Add `@cumulus/integration-tests/api/providers.getProvider()` function
  - Add `@cumulus/integration-tests/index.getExecutionOutput()` function
  - Add `@cumulus/integration-tests/index.loadCollection()` function
  - Add `@cumulus/integration-tests/index.loadProvider()` function
  - Add `@cumulus/integration-tests/index.readJsonFilesFromDir()` function

- **CUMULUS-1672**
  - Add a `tags` input variable to the `archive` Terraform module
  - Add a `tags` input variable to the `cumulus` Terraform module
  - Add a `tags` input variable to the `cumulus_ecs_service` Terraform module
  - Add a `tags` input variable to the `data-persistence` Terraform module
  - Add a `tags` input variable to the `distribution` Terraform module
  - Add a `tags` input variable to the `ingest` Terraform module
  - Add a `tags` input variable to the `s3-replicator` Terraform module

- **CUMULUS-1707**
  - Enable logrotate on ECS cluster

- **CUMULUS-1684**
  - Add a `@cumulus/aws-client/KMS` library of KMS-related functions
  - Add `@cumulus/aws-client/S3.getTextObject()`
  - Add `@cumulus/sftp-client` package
  - Create `ProviderSecretsMigration` Lambda function
  - Create `VerifyProviderSecretsMigration` Lambda function

- **CUMULUS-1548**
  - Add ability to put default Cumulus logs in Metrics' ELK stack
  - Add ability to add custom logs to Metrics' ELK Stack

- **CUMULUS-1702**
  - When logs are sent to Metrics' ELK stack, the logs endpoints will return results from there

- **CUMULUS-1459**
  - Async Operations are indexed in Elasticsearch
  - To index any existing async operations you'll need to perform an index from
    database function.

- **CUMULUS-1717**
  - Add `@cumulus/aws-client/deleteAndWaitForDynamoDbTableNotExists`, which
    deletes a DynamoDB table and waits to ensure the table no longer exists
  - Added `publishGranules` Lambda to handle publishing granule messages to SNS when granule records are written to DynamoDB
  - Added `@cumulus/api/models/Granule.storeGranulesFromCumulusMessage` to store granules from a Cumulus message to DynamoDB

- **CUMULUS-1718**
  - Added `@cumulus/sf-sqs-report` task to allow mid-workflow reporting updates.
  - Added `stepfunction_event_reporter_queue_url` and `sf_sqs_report_task` outputs to the `cumulus` module.
  - Added `publishPdrs` Lambda to handle publishing PDR messages to SNS when PDR records are written to DynamoDB.
  - Added `@cumulus/api/models/Pdr.storePdrFromCumulusMessage` to store PDRs from a Cumulus message to DynamoDB.
  - Added `@cumulus/aws-client/parseSQSMessageBody` to parse an SQS message body string into an object.

- **Ability to set custom backend API url in the archive module**
  - Add `api_url` definition in `tf-modules/cumulus/archive.tf`
  - Add `archive_api_url` variable in `tf-modules/cumulus/variables.tf`

- **CUMULUS-1741**
  - Added an optional `elasticsearch_security_group_ids` variable to the
    `data-persistence` Terraform module to allow additional security groups to
    be assigned to the Elasticsearch Domain.

- **CUMULUS-1752**
  - Added `@cumulus/integration-tests/api/distribution.invokeTEADistributionLambda` to simulate a request to the [Thin Egress App](https://github.com/asfadmin/thin-egress-app) by invoking the Lambda and getting a response payload.
  - Added `@cumulus/integration-tests/api/distribution.getTEARequestHeaders` to generate necessary request headers for a request to the Thin Egress App
  - Added `@cumulus/integration-tests/api/distribution.getTEADistributionApiFileStream` to get a response stream for a file served by Thin Egress App
  - Added `@cumulus/integration-tests/api/distribution.getTEADistributionApiRedirect` to get a redirect response from the Thin Egress App

- **CUMULUS-1755**
  - Added `@cumulus/aws-client/CloudFormation.describeCfStack()` to describe a Cloudformation stack
  - Added `@cumulus/aws-client/CloudFormation.getCfStackParameterValues()` to get multiple parameter values for a Cloudformation stack

### Changed

- **CUMULUS-1725**
  - Moved the logic that updates the granule files cache Dynamo table into its
    own Lambda function called `granuleFilesCacheUpdater`.

- **CUMULUS-1736**
  - The `collections` model in the API package now determines the name of a
    collection based on the `name` property, rather than using `dataType` and
    then falling back to `name`.
  - The `@cumulus/integration-tests.loadCollection()` function no longer appends
    the postfix to the end of the collection's `dataType`.
  - The `@cumulus/integration-tests.addCollections()` function no longer appends
    the postfix to the end of the collection's `dataType`.

- **CUMULUS-1672**
  - Add a `retryOptions` parameter to the `@cumulus/aws-client/S3.headObject`
     function, which will retry if the object being queried does not exist.

- **CUMULUS-1446**
  - Mark the `@cumulus/integration-tests/api.addCollectionApi()` function as
    deprecated
  - Mark the `@cumulus/integration-tests/index.listCollections()` function as
    deprecated
  - Mark the `@cumulus/integration-tests/index.listProviders()` function as
    deprecated
  - Mark the `@cumulus/integration-tests/index.rulesList()` function as
    deprecated

- **CUMULUS-1672**
  - Previously, the `cumulus` module defaulted to setting a
    `Deployment = var.prefix` tag on all resources that it managed. In this
    release, the `cumulus` module will now accept a `tags` input variable that
    defines the tags to be assigned to all resources that it manages.
  - Previously, the `data-persistence` module defaulted to setting a
    `Deployment = var.prefix` tag on all resources that it managed. In this
    release, the `data-persistence` module will now accept a `tags` input
    variable that defines the tags to be assigned to all resources that it
    manages.
  - Previously, the `distribution` module defaulted to setting a
    `Deployment = var.prefix` tag on all resources that it managed. In this
    release, the `distribution` module will now accept a `tags` input variable
    that defines the tags to be assigned to all resources that it manages.
  - Previously, the `ingest` module defaulted to setting a
    `Deployment = var.prefix` tag on all resources that it managed. In this
    release, the `ingest` module will now accept a `tags` input variable that
    defines the tags to be assigned to all resources that it manages.
  - Previously, the `s3-replicator` module defaulted to setting a
    `Deployment = var.prefix` tag on all resources that it managed. In this
    release, the `s3-replicator` module will now accept a `tags` input variable
    that defines the tags to be assigned to all resources that it manages.

- **CUMULUS-1684**
  - Update the API package to encrypt provider credentials using KMS instead of
    using RSA keys stored in S3

- **CUMULUS-1717**
  - Changed name of `cwSfExecutionEventToDb` Lambda to `cwSfEventToDbRecords`
  - Updated `cwSfEventToDbRecords` to write granule records to DynamoDB from the incoming Cumulus message

- **CUMULUS-1718**
  - Renamed `cwSfEventToDbRecords` to `sfEventSqsToDbRecords` due to architecture change to being a consumer of an SQS queue of Step Function Cloudwatch events.
  - Updated `sfEventSqsToDbRecords` to write PDR records to DynamoDB from the incoming Cumulus message
  - Moved `data-cookbooks/sns.md` to `data-cookbooks/ingest-notifications.md` and updated it to reflect recent changes.

- **CUMULUS-1748**
  - (S)FTP discovery tasks now use the provider-path as-is instead of forcing it to a relative path.
  - Improved error handling to catch permission denied FTP errors better and log them properly. Workflows will still fail encountering this error and we intend to consider that approach in a future ticket.

- **CUMULUS-1752**
  - Moved class for parsing distribution events to its own file: `@cumulus/api/lib/DistributionEvent.js`
    - Updated `DistributionEvent` to properly parse S3 access logs generated by requests from the [Thin Egress App](https://github.com/asfadmin/thin-egress-app)

- **CUMULUS-1753** - Changes to `@cumulus/ingest/HttpProviderClient.js`:
  - Removed regex filter in `HttpProviderClient.list()` that was used to return only files with an extension between 1 and 4 characters long. `HttpProviderClient.list()` will now return all files linked from the HTTP provider host.

- **CUMULUS-1755**
  - Updated the Thin Egress App module used in `tf-modules/distribution/main.tf` to build 61. [See the release notes](https://github.com/asfadmin/thin-egress-app/releases/tag/tea-build.61).

- **CUMULUS-1757**
  - Update @cumulus/cmr-client CMRSearchConceptQueue to take optional cmrEnvironment parameter

### Deprecated

- **CUMULUS-1684**
  - Deprecate `@cumulus/common/key-pair-provider/S3KeyPairProvider`
  - Deprecate `@cumulus/common/key-pair-provider/S3KeyPairProvider.encrypt()`
  - Deprecate `@cumulus/common/key-pair-provider/S3KeyPairProvider.decrypt()`
  - Deprecate `@cumulus/common/kms/KMS`
  - Deprecate `@cumulus/common/kms/KMS.encrypt()`
  - Deprecate `@cumulus/common/kms/KMS.decrypt()`
  - Deprecate `@cumulus/common/sftp.Sftp`

- **CUMULUS-1717**
  - Deprecate `@cumulus/api/models/Granule.createGranulesFromSns`

- **CUMULUS-1718**
  - Deprecate `@cumulus/sf-sns-report`.
    - This task has been updated to always throw an error directing the user to use `@cumulus/sf-sqs-report` instead. This was done because there is no longer an SNS topic to which to publish, and no consumers to listen to it.

- **CUMULUS-1748**
  - Deprecate `@cumulus/ingest/util.normalizeProviderPath`

- **CUMULUS-1752**
  - Deprecate `@cumulus/integration-tests/api/distribution.getDistributionApiFileStream`
  - Deprecate `@cumulus/integration-tests/api/distribution.getDistributionApiRedirect`
  - Deprecate `@cumulus/integration-tests/api/distribution.invokeApiDistributionLambda`

### Removed

- **CUMULUS-1684**
  - Remove the deployment script that creates encryption keys and stores them to
    S3

- **CUMULUS-1768**
  - Removed API endpoints `stats/histogram` and `stats/average`. All advanced stats needs should be acquired from Cloud Metrics or similarly configured ELK stack.

### Fixed

- **Fix default values for urs_url in variables.tf files**
  - Remove trailing `/` from default `urs_url` values.

- **CUMULUS-1610** - Add the Elasticsearch security group to the EC2 security groups

- **CUMULUS-1740** - `cumulus_meta.workflow_start_time` is now set in Cumulus
  messages

- **CUMULUS-1753** - Fixed `@cumulus/ingest/HttpProviderClient.js` to properly handle HTTP providers with:
  - Multiple link tags (e.g. `<a>`) per line of source code
  - Link tags in uppercase or lowercase (e.g. `<A>`)
  - Links with filepaths in the link target (e.g. `<a href="/path/to/file.txt">`). These files will be returned from HTTP file discovery **as the file name only** (e.g. `file.txt`).

- **CUMULUS-1768**
  - Fix an issue in the stats endpoints in `@cumulus/api` to send back stats for the correct type

## [v1.18.0] 2020-02-03

### BREAKING CHANGES

- **CUMULUS-1686**

  - `ecs_cluster_instance_image_id` is now a _required_ variable of the `cumulus` module, instead of optional.

- **CUMULUS-1698**

  - Change variable `saml_launchpad_metadata_path` to `saml_launchpad_metadata_url` in the `tf-modules/cumulus` Terraform module.

- **CUMULUS-1703**
  - Remove the unused `forceDownload` option from the `sync-granule` tasks's config
  - Remove the `@cumulus/ingest/granule.Discover` class
  - Remove the `@cumulus/ingest/granule.Granule` class
  - Remove the `@cumulus/ingest/pdr.Discover` class
  - Remove the `@cumulus/ingest/pdr.Granule` class
  - Remove the `@cumulus/ingest/parse-pdr.parsePdr` function

### Added

- **CUMULUS-1040**

  - Added `@cumulus/aws-client` package to provide utilities for working with AWS services and the Node.js AWS SDK
  - Added `@cumulus/errors` package which exports error classes for use in Cumulus workflow code
  - Added `@cumulus/integration-tests/sfnStep` to provide utilities for parsing step function execution histories

- **CUMULUS-1102**

  - Adds functionality to the @cumulus/api package for better local testing.
    - Adds data seeding for @cumulus/api's localAPI.
      - seed functions allow adding collections, executions, granules, pdrs, providers, and rules to a Localstack Elasticsearch and DynamoDB via `addCollections`, `addExecutions`, `addGranules`, `addPdrs`, `addProviders`, and `addRules`.
    - Adds `eraseDataStack` function to local API server code allowing resetting of local datastack for testing (ES and DynamoDB).
    - Adds optional parameters to the @cumulus/api bin serve to allow for launching the api without destroying the current data.

- **CUMULUS-1697**

  - Added the `@cumulus/tf-inventory` package that provides command line utilities for managing Terraform resources in your AWS account

- **CUMULUS-1703**

  - Add `@cumulus/aws-client/S3.createBucket` function
  - Add `@cumulus/aws-client/S3.putFile` function
  - Add `@cumulus/common/string.isNonEmptyString` function
  - Add `@cumulus/ingest/FtpProviderClient` class
  - Add `@cumulus/ingest/HttpProviderClient` class
  - Add `@cumulus/ingest/S3ProviderClient` class
  - Add `@cumulus/ingest/SftpProviderClient` class
  - Add `@cumulus/ingest/providerClientUtils.buildProviderClient` function
  - Add `@cumulus/ingest/providerClientUtils.fetchTextFile` function

- **CUMULUS-1731**

  - Add new optional input variables to the Cumulus Terraform module to support TEA upgrade:
    - `thin_egress_cookie_domain` - Valid domain for Thin Egress App cookie
    - `thin_egress_domain_cert_arn` - Certificate Manager SSL Cert ARN for Thin
      Egress App if deployed outside NGAP/CloudFront
    - `thin_egress_download_role_in_region_arn` - ARN for reading of Thin Egress
      App data buckets for in-region requests
    - `thin_egress_jwt_algo` - Algorithm with which to encode the Thin Egress
      App JWT cookie
    - `thin_egress_jwt_secret_name` - Name of AWS secret where keys for the Thin
      Egress App JWT encode/decode are stored
    - `thin_egress_lambda_code_dependency_archive_key` - Thin Egress App - S3
      Key of packaged python modules for lambda dependency layer

- **CUMULUS-1733**
  - Add `discovery-filtering` operator doc to document previously undocumented functionality.

- **CUMULUS-1737**
  - Added the `cumulus-test-cleanup` module to run a nightly cleanup on resources left over from the integration tests run from the `example/spec` directory.

### Changed

- **CUMULUS-1102**

  - Updates `@cumulus/api/auth/testAuth` to use JWT instead of random tokens.
  - Updates the default AMI for the ecs_cluster_instance_image_id.

- **CUMULUS-1622**

  - Mutex class has been deprecated in `@cumulus/common/concurrency` and will be removed in a future release.

- **CUMULUS-1686**

  - Changed `ecs_cluster_instance_image_id` to be a required variable of the `cumulus` module and removed the default value.
    The default was not available across accounts and regions, nor outside of NGAP and therefore not particularly useful.

- **CUMULUS-1688**

  - Updated `@cumulus/aws.receiveSQSMessages` not to replace `message.Body` with a parsed object. This behavior was undocumented and confusing as received messages appeared to contradict AWS docs that state `message.Body` is always a string.
  - Replaced `sf_watcher` CloudWatch rule from `cloudwatch-events.tf` with an EventSourceMapping on `sqs2sf` mapped to the `start_sf` SQS queue (in `event-sources.tf`).
  - Updated `sqs2sf` with an EventSourceMapping handler and unit test.

- **CUMULUS-1698**

  - Change variable `saml_launchpad_metadata_path` to `saml_launchpad_metadata_url` in the `tf-modules/cumulus` Terraform module.
  - Updated `@cumulus/api/launchpadSaml` to download launchpad IDP metadata from configured location when the metadata in s3 is not valid, and to work with updated IDP metadata and SAML response.

- **CUMULUS-1731**
  - Upgrade the version of the Thin Egress App deployed by Cumulus to v48
    - Note: New variables available, see the 'Added' section of this changelog.

### Fixed

- **CUMULUS-1664**

  - Updated `dbIndexer` Lambda to remove hardcoded references to DynamoDB table names.

- **CUMULUS-1733**
  - Fixed granule discovery recursion algorithm used in S/FTP protocols.

### Removed

- **CUMULUS-1481**
  - removed `process` config and output from PostToCmr as it was not required by the task nor downstream steps, and should still be in the output message's `meta` regardless.

### Deprecated

- **CUMULUS-1040**
  - Deprecated the following code. For cases where the code was moved into another package, the new code location is noted:
    - `@cumulus/common/CloudFormationGateway` -> `@cumulus/aws-client/CloudFormationGateway`
    - `@cumulus/common/DynamoDb` -> `@cumulus/aws-client/DynamoDb`
    - `@cumulus/common/errors` -> `@cumulus/errors`
    - `@cumulus/common/StepFunctions` -> `@cumulus/aws-client/StepFunctions`
    - All of the exported functions in `@cumulus/commmon/aws` (moved into `@cumulus/aws-client`), except:
      - `@cumulus/common/aws/isThrottlingException` -> `@cumulus/errors/isThrottlingException`
      - `@cumulus/common/aws/improveStackTrace` (not deprecated)
      - `@cumulus/common/aws/retryOnThrottlingException` (not deprecated)
    - `@cumulus/common/sfnStep/SfnStep.parseStepMessage` -> `@cumulus/integration-tests/sfnStep/SfnStep.parseStepMessage`
    - `@cumulus/common/sfnStep/ActivityStep` -> `@cumulus/integration-tests/sfnStep/ActivityStep`
    - `@cumulus/common/sfnStep/LambdaStep` -> `@cumulus/integration-tests/sfnStep/LambdaStep`
    - `@cumulus/common/string/unicodeEscape` -> `@cumulus/aws-client/StepFunctions.unicodeEscape`
    - `@cumulus/common/util/setErrorStack` -> `@cumulus/aws-client/util/setErrorStack`
    - `@cumulus/ingest/aws/invoke` -> `@cumulus/aws-client/Lambda/invoke`
    - `@cumulus/ingest/aws/CloudWatch.bucketSize`
    - `@cumulus/ingest/aws/CloudWatch.cw`
    - `@cumulus/ingest/aws/ECS.ecs`
    - `@cumulus/ingest/aws/ECS`
    - `@cumulus/ingest/aws/Events.putEvent` -> `@cumulus/aws-client/CloudwatchEvents.putEvent`
    - `@cumulus/ingest/aws/Events.deleteEvent` -> `@cumulus/aws-client/CloudwatchEvents.deleteEvent`
    - `@cumulus/ingest/aws/Events.deleteTarget` -> `@cumulus/aws-client/CloudwatchEvents.deleteTarget`
    - `@cumulus/ingest/aws/Events.putTarget` -> `@cumulus/aws-client/CloudwatchEvents.putTarget`
    - `@cumulus/ingest/aws/SQS.attributes` -> `@cumulus/aws-client/SQS.getQueueAttributes`
    - `@cumulus/ingest/aws/SQS.deleteMessage` -> `@cumulus/aws-client/SQS.deleteSQSMessage`
    - `@cumulus/ingest/aws/SQS.deleteQueue` -> `@cumulus/aws-client/SQS.deleteQueue`
    - `@cumulus/ingest/aws/SQS.getUrl` -> `@cumulus/aws-client/SQS.getQueueUrlByName`
    - `@cumulus/ingest/aws/SQS.receiveMessage` -> `@cumulus/aws-client/SQS.receiveSQSMessages`
    - `@cumulus/ingest/aws/SQS.sendMessage` -> `@cumulus/aws-client/SQS.sendSQSMessage`
    - `@cumulus/ingest/aws/StepFunction.getExecutionStatus` -> `@cumulus/aws-client/StepFunction.getExecutionStatus`
    - `@cumulus/ingest/aws/StepFunction.getExecutionUrl` -> `@cumulus/aws-client/StepFunction.getExecutionUrl`

## [v1.17.0] - 2019-12-31

### BREAKING CHANGES

- **CUMULUS-1498**
  - The `@cumulus/cmrjs.publish2CMR` function expects that the value of its
    `creds.password` parameter is a plaintext password.
  - Rather than using an encrypted password from the `cmr_password` environment
    variable, the `@cumulus/cmrjs.updateCMRMetadata` function now looks for an
    environment variable called `cmr_password_secret_name` and fetches the CMR
    password from that secret in AWS Secrets Manager.
  - The `@cumulus/post-to-cmr` task now expects a
    `config.cmr.passwordSecretName` value, rather than `config.cmr.password`.
    The CMR password will be fetched from that secret in AWS Secrets Manager.

### Added

- **CUMULUS-630**

  - Added support for replaying Kinesis records on a stream into the Cumulus Kinesis workflow triggering mechanism: either all the records, or some time slice delimited by start and end timestamps.
  - Added `/replays` endpoint to the operator API for triggering replays.
  - Added `Replay Kinesis Messages` documentation to Operator Docs.
  - Added `manualConsumer` lambda function to consume a Kinesis stream. Used by the replay AsyncOperation.

- **CUMULUS-1687**
  - Added new API endpoint for listing async operations at `/asyncOperations`
  - All asyncOperations now include the fields `description` and `operationType`. `operationType` can be one of the following. [`Bulk Delete`, `Bulk Granules`, `ES Index`, `Kinesis Replay`]

### Changed

- **CUMULUS-1626**

  - Updates Cumulus to use node10/CMA 1.1.2 for all of its internal lambdas in prep for AWS node 8 EOL

- **CUMULUS-1498**
  - Remove the DynamoDB Users table. The list of OAuth users who are allowed to
    use the API is now stored in S3.
  - The CMR password and Launchpad passphrase are now stored in Secrets Manager

## [v1.16.1] - 2019-12-6

**Please note**:

- The `region` argument to the `cumulus` Terraform module has been removed. You may see a warning or error if you have that variable populated.
- Your workflow tasks should use the following versions of the CMA libraries to utilize new granule, parentArn, asyncOperationId, and stackName fields on the logs:
  - `cumulus-message-adapter-js` version 1.0.10+
  - `cumulus-message-adapter-python` version 1.1.1+
  - `cumulus-message-adapter-java` version 1.2.11+
- The `data-persistence` module no longer manages the creation of an Elasticsearch service-linked role for deploying Elasticsearch to a VPC. Follow the [deployment instructions on preparing your VPC](https://nasa.github.io/cumulus/docs/deployment/deployment-readme#vpc-subnets-and-security-group) for guidance on how to create the Elasticsearch service-linked role manually.
- There is now a `distribution_api_gateway_stage` variable for the `tf-modules/cumulus` Terraform module that will be used as the API gateway stage name used for the distribution API (Thin Egress App)
- Default value for the `urs_url` variable is now `https://uat.urs.earthdata.nasa.gov/` in the `tf-modules/cumulus` and `tf-modules/archive` Terraform modules. So deploying the `cumulus` module without a `urs_url` variable set will integrate your Cumulus deployment with the UAT URS environment.

### Added

- **CUMULUS-1563**

  - Added `custom_domain_name` variable to `tf-modules/data-persistence` module

- **CUMULUS-1654**
  - Added new helpers to `@cumulus/common/execution-history`:
    - `getStepExitedEvent()` returns the `TaskStateExited` event in a workflow execution history after the given step completion/failure event
    - `getTaskExitedEventOutput()` returns the output message for a `TaskStateExited` event in a workflow execution history

### Changed

- **CUMULUS-1578**

  - Updates SAML launchpad configuration to authorize via configured userGroup.
    [See the NASA specific documentation (protected)](https://wiki.earthdata.nasa.gov/display/CUMULUS/Cumulus+SAML+Launchpad+Integration)

- **CUMULUS-1579**

  - Elasticsearch list queries use `match` instead of `term`. `term` had been analyzing the terms and not supporting `-` in the field values.

- **CUMULUS-1619**

  - Adds 4 new keys to `@cumulus/logger` to display granules, parentArn, asyncOperationId, and stackName.
  - Depends on `cumulus-message-adapter-js` version 1.0.10+. Cumulus tasks updated to use this version.

- **CUMULUS-1654**

  - Changed `@cumulus/common/SfnStep.parseStepMessage()` to a static class method

- **CUMULUS-1641**
  - Added `meta.retries` and `meta.visibilityTimeout` properties to sqs-type rule. To create sqs-type rule, you're required to configure a dead-letter queue on your queue.
  - Added `sqsMessageRemover` lambda which removes the message from SQS queue upon successful workflow execution.
  - Updated `sqsMessageConsumer` lambda to not delete message from SQS queue, and to retry the SQS message for configured number of times.

### Removed

- Removed `create_service_linked_role` variable from `tf-modules/data-persistence` module.

- **CUMULUS-1321**
  - The `region` argument to the `cumulus` Terraform module has been removed

### Fixed

- **CUMULUS-1668** - Fixed a race condition where executions may not have been
  added to the database correctly
- **CUMULUS-1654** - Fixed issue with `publishReports` Lambda not including workflow execution error information for failed workflows with a single step
- Fixed `tf-modules/cumulus` module so that the `urs_url` variable is passed on to its invocation of the `tf-modules/archive` module

## [v1.16.0] - 2019-11-15

### Added

- **CUMULUS-1321**

  - A `deploy_distribution_s3_credentials_endpoint` variable has been added to
    the `cumulus` Terraform module. If true, the NGAP-backed S3 credentials
    endpoint will be added to the Thin Egress App's API. Default: true

- **CUMULUS-1544**

  - Updated the `/granules/bulk` endpoint to correctly query Elasticsearch when
    granule ids are not provided.

- **CUMULUS-1580**
  - Added `/granules/bulk` endpoint to `@cumulus/api` to perform bulk actions on granules given either a list of granule ids or an Elasticsearch query and the workflow to perform.

### Changed

- **CUMULUS-1561**

  - Fix the way that we are handling Terraform provider version requirements
  - Pass provider configs into child modules using the method that the
    [Terraform documentation](https://www.terraform.io/docs/configuration/modules.html#providers-within-modules)
    suggests
  - Remove the `region` input variable from the `s3_access_test` Terraform module
  - Remove the `aws_profile` and `aws_region` input variables from the
    `s3-replicator` Terraform module

- **CUMULUS-1639**
  - Because of
    [S3's Data Consistency Model](https://docs.aws.amazon.com/AmazonS3/latest/dev/Introduction.html#BasicsObjects),
    there may be situations where a GET operation for an object can temporarily
    return a `NoSuchKey` response even if that object _has_ been created. The
    `@cumulus/common/aws.getS3Object()` function has been updated to support
    retries if a `NoSuchKey` response is returned by S3. This behavior can be
    enabled by passing a `retryOptions` object to that function. Supported
    values for that object can be found here:
    <https://github.com/tim-kos/node-retry#retryoperationoptions>

### Removed

- **CUMULUS-1559**
  - `logToSharedDestination` has been migrated to the Terraform deployment as `log_api_gateway_to_cloudwatch` and will ONLY apply to egress lambdas.
    Due to the differences in the Terraform deployment model, we cannot support a global log subscription toggle for a configurable subset of lambdas.
    However, setting up your own log forwarding for a Lambda with Terraform is fairly simple, as you will only need to add SubscriptionFilters to your Terraform configuration, one per log group.
    See [the Terraform documentation](https://www.terraform.io/docs/providers/aws/r/cloudwatch_log_subscription_filter.html) for details on how to do this.
    An empty FilterPattern ("") will capture all logs in a group.

## [v1.15.0] - 2019-11-04

### BREAKING CHANGES

- **CUMULUS-1644** - When a workflow execution begins or ends, the workflow
  payload is parsed and any new or updated PDRs or granules referenced in that
  workflow are stored to the Cumulus archive. The defined interface says that a
  PDR in `payload.pdr` will be added to the archive, and any granules in
  `payload.granules` will also be added to the archive. In previous releases,
  PDRs found in `meta.pdr` and granules found in `meta.input_granules` were also
  added to the archive. This caused unexpected behavior and has been removed.
  Only PDRs from `payload.pdr` and granules from `payload.granules` will now be
  added to the Cumulus archive.

- **CUMULUS-1449** - Cumulus now uses a universal workflow template when
  starting a workflow that contains general information specific to the
  deployment, but not specific to the workflow. Workflow task configs must be
  defined using AWS step function parameters. As part of this change,
  `CumulusConfig` has been retired and task configs must now be defined under
  the `cma.task_config` key in the Parameters section of a step function
  definition.

  **Migration instructions**:

  NOTE: These instructions require the use of Cumulus Message Adapter v1.1.x+.
  Please ensure you are using a compatible version before attempting to migrate
  workflow configurations. When defining workflow steps, remove any
  `CumulusConfig` section, as shown below:

  ```yaml
  ParsePdr:
    CumulusConfig:
      provider: "{$.meta.provider}"
      bucket: "{$.meta.buckets.internal.name}"
      stack: "{$.meta.stack}"
  ```

  Instead, use AWS Parameters to pass `task_config` for the task directly into
  the Cumulus Message Adapter:

  ```yaml
  ParsePdr:
    Parameters:
      cma:
        event.$: "$"
        task_config:
          provider: "{$.meta.provider}"
          bucket: "{$.meta.buckets.internal.name}"
          stack: "{$.meta.stack}"
  ```

  In this example, the `cma` key is used to pass parameters to the message
  adapter. Using `task_config` in combination with `event.$: '$'` allows the
  message adapter to process `task_config` as the `config` passed to the Cumulus
  task. See `example/workflows/sips.yml` in the core repository for further
  examples of how to set the Parameters.

  Additionally, workflow configurations for the `QueueGranules` and `QueuePdrs`
  tasks need to be updated:

  - `queue-pdrs` config changes:
    - `parsePdrMessageTemplateUri` replaced with `parsePdrWorkflow`, which is
      the workflow name (i.e. top-level name in `config.yml`, e.g. 'ParsePdr').
    - `internalBucket` and `stackName` configs now required to look up
      configuration from the deployment. Brings the task config in line with
      that of `queue-granules`.
  - `queue-granules` config change: `ingestGranuleMessageTemplateUri` replaced
    with `ingestGranuleWorkflow`, which is the workflow name (e.g.
    'IngestGranule').

- **CUMULUS-1396** - **Workflow steps at the beginning and end of a workflow
  using the `SfSnsReport` Lambda have now been deprecated (e.g. `StartStatus`,
  `StopStatus`) and should be removed from your workflow definitions**. These
  steps were used for publishing ingest notifications and have been replaced by
  an implementation using Cloudwatch events for Step Functions to trigger a
  Lambda that publishes ingest notifications. For further detail on how ingest
  notifications are published, see the notes below on **CUMULUS-1394**. For
  examples of how to update your workflow definitions, see our
  [example workflow definitions](https://github.com/nasa/cumulus/blob/master/example/workflows/).

- **CUMULUS-1470**
  - Remove Cumulus-defined ECS service autoscaling, allowing integrators to
    better customize autoscaling to meet their needs. In order to use
    autoscaling with ECS services, appropriate
    `AWS::ApplicationAutoScaling::ScalableTarget`,
    `AWS::ApplicationAutoScaling::ScalingPolicy`, and `AWS::CloudWatch::Alarm`
    resources should be defined in a kes overrides file. See
    [this example](https://github.com/nasa/cumulus/blob/release-1.15.x/example/overrides/app/cloudformation.template.yml)
    for an example.
  - The following config parameters are no longer used:
    - ecs.services.\<NAME\>.minTasks
    - ecs.services.\<NAME\>.maxTasks
    - ecs.services.\<NAME\>.scaleInActivityScheduleTime
    - ecs.services.\<NAME\>.scaleInAdjustmentPercent
    - ecs.services.\<NAME\>.scaleOutActivityScheduleTime
    - ecs.services.\<NAME\>.scaleOutAdjustmentPercent
    - ecs.services.\<NAME\>.activityName

### Added

- **CUMULUS-1100**

  - Added 30-day retention properties to all log groups that were missing those policies.

- **CUMULUS-1396**

  - Added `@cumulus/common/sfnStep`:
    - `LambdaStep` - A class for retrieving and parsing input and output to Lambda steps in AWS Step Functions
    - `ActivityStep` - A class for retrieving and parsing input and output to ECS activity steps in AWS Step Functions

- **CUMULUS-1574**

  - Added `GET /token` endpoint for SAML authorization when cumulus is protected by Launchpad.
    This lets a user retrieve a token by hand that can be presented to the API.

- **CUMULUS-1625**

  - Added `sf_start_rate` variable to the `ingest` Terraform module, equivalent to `sqs_consumer_rate` in the old model, but will not be automatically applied to custom queues as that was.

- **CUMULUS-1513**
  - Added `sqs`-type rule support in the Cumulus API `@cumulus/api`
  - Added `sqsMessageConsumer` lambda which processes messages from the SQS queues configured in the `sqs` rules.

### Changed

- **CUMULUS-1639**

  - Because of
    [S3's Data Consistency Model](https://docs.aws.amazon.com/AmazonS3/latest/dev/Introduction.html#BasicsObjects),
    there may be situations where a GET operation for an object can temporarily
    return a `NoSuchKey` response even if that object _has_ been created. The
    `@cumulus/common/aws.getS3Object()` function will now retry up to 10 times
    if a `NoSuchKey` response is returned by S3. This can behavior can be
    overridden by passing `{ retries: 0 }` as the `retryOptions` argument.

- **CUMULUS-1449**

  - `queue-pdrs` & `queue-granules` config changes. Details in breaking changes section.
  - Cumulus now uses a universal workflow template when starting workflow that contains general information specific to the deployment, but not specific to the workflow.
  - Changed the way workflow configs are defined, from `CumulusConfig` to a `task_config` AWS Parameter.

- **CUMULUS-1452**

  - Changed the default ECS docker storage drive to `devicemapper`

- **CUMULUS-1453**
  - Removed config schema for `@cumulus/sf-sns-report` task
  - Updated `@cumulus/sf-sns-report` to always assume that it is running as an intermediate step in a workflow, not as the first or last step

### Removed

- **CUMULUS-1449**
  - Retired `CumulusConfig` as part of step function definitions, as this is an artifact of the way Kes parses workflow definitions that was not possible to migrate to Terraform. Use AWS Parameters and the `task_config` key instead. See change note above.
  - Removed individual workflow templates.

### Fixed

- **CUMULUS-1620** - Fixed bug where `message_adapter_version` does not correctly inject the CMA

- **CUMULUS-1396** - Updated `@cumulus/common/StepFunctions.getExecutionHistory()` to recursively fetch execution history when `nextToken` is returned in response

- **CUMULUS-1571** - Updated `@cumulus/common/DynamoDb.get()` to throw any errors encountered when trying to get a record and the record does exist

- **CUMULUS-1452**
  - Updated the EC2 initialization scripts to use full volume size for docker storage
  - Changed the default ECS docker storage drive to `devicemapper`

## [v1.14.5] - 2019-12-30 - [BACKPORT]

### Updated

- **CUMULUS-1626**
  - Updates Cumulus to use node10/CMA 1.1.2 for all of its internal lambdas in prep for AWS node 8 EOL

## [v1.14.4] - 2019-10-28

### Fixed

- **CUMULUS-1632** - Pinned `aws-elasticsearch-connector` package in `@cumulus/api` to version `8.1.3`, since `8.2.0` includes breaking changes

## [v1.14.3] - 2019-10-18

### Fixed

- **CUMULUS-1620** - Fixed bug where `message_adapter_version` does not correctly inject the CMA

- **CUMULUS-1572** - A granule is now included in discovery results even when
  none of its files has a matching file type in the associated collection
  configuration. Previously, if all files for a granule were unmatched by a file
  type configuration, the granule was excluded from the discovery results.
  Further, added support for a `boolean` property
  `ignoreFilesConfigForDiscovery`, which controls how a granule's files are
  filtered at discovery time.

## [v1.14.2] - 2019-10-08

### BREAKING CHANGES

Your Cumulus Message Adapter version should be pinned to `v1.0.13` or lower in your `app/config.yml` using `message_adapter_version: v1.0.13` OR you should use the workflow migration steps below to work with CMA v1.1.1+.

- **CUMULUS-1394** - The implementation of the `SfSnsReport` Lambda requires additional environment variables for integration with the new ingest notification SNS topics. Therefore, **you must update the definition of `SfSnsReport` in your `lambdas.yml` like so**:

```yaml
SfSnsReport:
  handler: index.handler
  timeout: 300
  source: node_modules/@cumulus/sf-sns-report/dist
  tables:
    - ExecutionsTable
  envs:
    execution_sns_topic_arn:
      function: Ref
      value: reportExecutionsSns
    granule_sns_topic_arn:
      function: Ref
      value: reportGranulesSns
    pdr_sns_topic_arn:
      function: Ref
      value: reportPdrsSns
```

- **CUMULUS-1447** -
  The newest release of the Cumulus Message Adapter (v1.1.1) requires that parameterized configuration be used for remote message functionality. Once released, Kes will automatically bring in CMA v1.1.1 without additional configuration.

  **Migration instructions**
  Oversized messages are no longer written to S3 automatically. In order to utilize remote messaging functionality, configure a `ReplaceConfig` AWS Step Function parameter on your CMA task:

  ```yaml
  ParsePdr:
    Parameters:
      cma:
        event.$: "$"
        ReplaceConfig:
          FullMessage: true
  ```

  Accepted fields in `ReplaceConfig` include `MaxSize`, `FullMessage`, `Path` and `TargetPath`.
  See https://github.com/nasa/cumulus-message-adapter/blob/master/CONTRACT.md#remote-message-configuration for full details.

  As this change is backward compatible in Cumulus Core, users wishing to utilize the previous version of the CMA may opt to transition to using a CMA lambda layer, or set `message_adapter_version` in their configuration to a version prior to v1.1.0.

### PLEASE NOTE

- **CUMULUS-1394** - Ingest notifications are now provided via 3 separate SNS topics for executions, granules, and PDRs, instead of a single `sftracker` SNS topic. Whereas the `sftracker` SNS topic received a full Cumulus execution message, the new topics all receive generated records for the given object. The new topics are only published to if the given object exists for the current execution. For a given execution/granule/PDR, **two messages will be received by each topic**: one message indicating that ingest is running and another message indicating that ingest has completed or failed. The new SNS topics are:

  - `reportExecutions` - Receives 1 message per execution
  - `reportGranules` - Receives 1 message per granule in an execution
  - `reportPdrs` - Receives 1 message per PDR

### Added

- **CUMULUS-639**

  - Adds SAML JWT and launchpad token authentication to Cumulus API (configurable)
    - **NOTE** to authenticate with Launchpad ensure your launchpad user_id is in the `<prefix>-UsersTable`
    - when Cumulus configured to protect API via Launchpad:
      - New endpoints
        - `GET /saml/login` - starting point for SAML SSO creates the login request url and redirects to the SAML Identity Provider Service (IDP)
        - `POST /saml/auth` - SAML Assertion Consumer Service. POST receiver from SAML IDP. Validates response, logs the user in, and returns a SAML-based JWT.
    - Disabled endpoints
      - `POST /refresh`
      - Changes authorization worklow:
      - `ensureAuthorized` now presumes the bearer token is a JWT and tries to validate. If the token is malformed, it attempts to validate the token against Launchpad. This allows users to bring their own token as described here https://wiki.earthdata.nasa.gov/display/CUMULUS/Cumulus+API+with+Launchpad+Authentication. But it also allows dashboard users to manually authenticate via Launchpad SAML to receive a Launchpad-based JWT.

- **CUMULUS-1394**
  - Added `Granule.generateGranuleRecord()` method to granules model to generate a granule database record from a Cumulus execution message
  - Added `Pdr.generatePdrRecord()` method to PDRs model to generate a granule database record from a Cumulus execution message
  - Added helpers to `@cumulus/common/message`:
    - `getMessageExecutionName()` - Get the execution name from a Cumulus execution message
    - `getMessageStateMachineArn()` - Get the state machine ARN from a Cumulus execution message
    - `getMessageExecutionArn()` - Get the execution ARN for a Cumulus execution message
    - `getMessageGranules()` - Get the granules from a Cumulus execution message, if any.
  - Added `@cumulus/common/cloudwatch-event/isFailedSfStatus()` to determine if a Step Function status from a Cloudwatch event is a failed status

### Changed

- **CUMULUS-1308**

  - HTTP PUT of a Collection, Provider, or Rule via the Cumulus API now
    performs full replacement of the existing object with the object supplied
    in the request payload. Previous behavior was to perform a modification
    (partial update) by merging the existing object with the (possibly partial)
    object in the payload, but this did not conform to the HTTP standard, which
    specifies PATCH as the means for modifications rather than replacements.

- **CUMULUS-1375**

  - Migrate Cumulus from deprecated Elasticsearch JS client to new, supported one in `@cumulus/api`

- **CUMULUS-1485** Update `@cumulus/cmr-client` to return error message from CMR for validation failures.

- **CUMULUS-1394**

  - Renamed `Execution.generateDocFromPayload()` to `Execution.generateRecord()` on executions model. The method generates an execution database record from a Cumulus execution message.

- **CUMULUS-1432**

  - `logs` endpoint takes the level parameter as a string and not a number
  - Elasticsearch term query generation no longer converts numbers to boolean

- **CUMULUS-1447**

  - Consolidated all remote message handling code into @common/aws
  - Update remote message code to handle updated CMA remote message flags
  - Update example SIPS workflows to utilize Parameterized CMA configuration

- **CUMULUS-1448** Refactor workflows that are mutating cumulus_meta to utilize meta field

- **CUMULUS-1451**

  - Elasticsearch cluster setting `auto_create_index` will be set to false. This had been causing issues in the bootstrap lambda on deploy.

- **CUMULUS-1456**
  - `@cumulus/api` endpoints default error handler uses `boom` package to format errors, which is consistent with other API endpoint errors.

### Fixed

- **CUMULUS-1432** `logs` endpoint filter correctly filters logs by level
- **CUMULUS-1484** `useMessageAdapter` now does not set CUMULUS_MESSAGE_ADAPTER_DIR when `true`

### Removed

- **CUMULUS-1394**
  - Removed `sfTracker` SNS topic. Replaced by three new SNS topics for granule, execution, and PDR ingest notifications.
  - Removed unused functions from `@cumulus/common/aws`:
    - `getGranuleS3Params()`
    - `setGranuleStatus()`

## [v1.14.1] - 2019-08-29

### Fixed

- **CUMULUS-1455**

  - CMR token links updated to point to CMR legacy services rather than echo

- **CUMULUS-1211**
  - Errors thrown during granule discovery are no longer swallowed and ignored.
    Rather, errors are propagated to allow for proper error-handling and
    meaningful messaging.

## [v1.14.0] - 2019-08-22

### PLEASE NOTE

- We have encountered transient lambda service errors in our integration testing. Please handle transient service errors following [these guidelines](https://docs.aws.amazon.com/step-functions/latest/dg/bp-lambda-serviceexception.html). The workflows in the `example/workflows` folder have been updated with retries configured for these errors.

- **CUMULUS-799** added additional IAM permissions to support reading CloudWatch and API Gateway, so **you will have to redeploy your IAM stack.**

- **CUMULUS-800** Several items:

  - **Delete existing API Gateway stages**: To allow enabling of API Gateway logging, Cumulus now creates and manages a Stage resource during deployment. Before upgrading Cumulus, it is necessary to delete the API Gateway stages on both the Backend API and the Distribution API. Instructions are included in the documentation under [Delete API Gateway Stages](https://nasa.github.io/cumulus/docs/additional-deployment-options/delete-api-gateway-stages).

  - **Set up account permissions for API Gateway to write to CloudWatch**: In a one time operation for your AWS account, to enable CloudWatch Logs for API Gateway, you must first grant the API Gateway permission to read and write logs to CloudWatch for your account. The `AmazonAPIGatewayPushToCloudWatchLogs` managed policy (with an ARN of `arn:aws:iam::aws:policy/service-role/AmazonAPIGatewayPushToCloudWatchLogs`) has all the required permissions. You can find a simple how to in the documentation under [Enable API Gateway Logging.](https://nasa.github.io/cumulus/docs/additional-deployment-options/enable-gateway-logging-permissions)

  - **Configure API Gateway to write logs to CloudWatch** To enable execution logging for the distribution API set `config.yaml` `apiConfigs.distribution.logApigatewayToCloudwatch` value to `true`. More information [Enable API Gateway Logs](https://nasa.github.io/cumulus/docs/additional-deployment-options/enable-api-logs)

  - **Configure CloudWatch log delivery**: It is possible to deliver CloudWatch API execution and access logs to a cross-account shared AWS::Logs::Destination. An operator does this by adding the key `logToSharedDestination` to the `config.yml` at the default level with a value of a writable log destination. More information in the documentation under [Configure CloudWatch Logs Delivery.](https://nasa.github.io/cumulus/docs/additional-deployment-options/configure-cloudwatch-logs-delivery)

  - **Additional Lambda Logging**: It is now possible to configure any lambda to deliver logs to a shared subscriptions by setting `logToSharedDestination` to the ARN of a writable location (either an AWS::Logs::Destination or a Kinesis Stream) on any lambda config. Documentation for [Lambda Log Subscriptions](https://nasa.github.io/cumulus/docs/additional-deployment-options/additional-lambda-logging)

  - **Configure S3 Server Access Logs**: If you are running Cumulus in an NGAP environment you may [configure S3 Server Access Logs](https://nasa.github.io/cumulus/docs/next/deployment/server_access_logging) to be delivered to a shared bucket where the Metrics Team will ingest the logs into their ELK stack. Contact the Metrics team for permission and location.

- **CUMULUS-1368** The Cumulus distribution API has been deprecated and is being replaced by ASF's Thin Egress App. By default, the distribution API will not deploy. Please follow [the instructions for deploying and configuring Thin Egress](https://nasa.github.io/cumulus/docs/deployment/thin_egress_app).

To instead continue to deploy and use the legacy Cumulus distribution app, add the following to your `config.yml`:

```yaml
deployDistributionApi: true
```

If you deploy with no distribution app your deployment will succeed but you may encounter errors in your workflows, particularly in the `MoveGranule` task.

- **CUMULUS-1418** Users who are packaging the CMA in their Lambdas outside of Cumulus may need to update their Lambda configuration. Please see `BREAKING CHANGES` below for details.

### Added

- **CUMULUS-642**
  - Adds Launchpad as an authentication option for the Cumulus API.
  - Updated deployment documentation and added [instructions to setup Cumulus API Launchpad authentication](https://wiki.earthdata.nasa.gov/display/CUMULUS/Cumulus+API+with+Launchpad+Authentication)
- **CUMULUS-1418**
  - Adds usage docs/testing of lambda layers (introduced in PR1125), updates Core example tasks to use the updated `cumulus-ecs-task` and a CMA layer instead of kes CMA injection.
  - Added Terraform module to publish CMA as layer to user account.
- **PR1125** - Adds `layers` config option to support deploying Lambdas with layers
- **PR1128** - Added `useXRay` config option to enable AWS X-Ray for Lambdas.
- **CUMULUS-1345**
  - Adds new variables to the app deployment under `cmr`.
  - `cmrEnvironment` values are `SIT`, `UAT`, or `OPS` with `UAT` as the default.
  - `cmrLimit` and `cmrPageSize` have been added as configurable options.
- **CUMULUS-1273**
  - Added lambda function EmsProductMetadataReport to generate EMS Product Metadata report
- **CUMULUS-1226**
  - Added API endpoint `elasticsearch/index-from-database` to index to an Elasticsearch index from the database for recovery purposes and `elasticsearch/indices-status` to check the status of Elasticsearch indices via the API.
- **CUMULUS-824**
  - Added new Collection parameter `reportToEms` to configure whether the collection is reported to EMS
- **CUMULUS-1357**
  - Added new BackendApi endpoint `ems` that generates EMS reports.
- **CUMULUS-1241**
  - Added information about queues with maximum execution limits defined to default workflow templates (`meta.queueExecutionLimits`)
- **CUMULUS-1311**
  - Added `@cumulus/common/message` with various message parsing/preparation helpers
- **CUMULUS-812**

  - Added support for limiting the number of concurrent executions started from a queue. [See the data cookbook](https://nasa.github.io/cumulus/docs/data-cookbooks/throttling-queued-executions) for more information.

- **CUMULUS-1337**

  - Adds `cumulus.stackName` value to the `instanceMetadata` endpoint.

- **CUMULUS-1368**

  - Added `cmrGranuleUrlType` to the `@cumulus/move-granules` task. This determines what kind of links go in the CMR files. The options are `distribution`, `s3`, or `none`, with the default being distribution. If there is no distribution API being used with Cumulus, you must set the value to `s3` or `none`.

- Added `packages/s3-replicator` Terraform module to allow same-region s3 replication to metrics bucket.

- **CUMULUS-1392**

  - Added `tf-modules/report-granules` Terraform module which processes granule ingest notifications received via SNS and stores granule data to a database. The module includes:
    - SNS topic for publishing granule ingest notifications
    - Lambda to process granule notifications and store data
    - IAM permissions for the Lambda
    - Subscription for the Lambda to the SNS topic

- **CUMULUS-1393**

  - Added `tf-modules/report-pdrs` Terraform module which processes PDR ingest notifications received via SNS and stores PDR data to a database. The module includes:
    - SNS topic for publishing PDR ingest notifications
    - Lambda to process PDR notifications and store data
    - IAM permissions for the Lambda
    - Subscription for the Lambda to the SNS topic
  - Added unit tests for `@cumulus/api/models/pdrs.createPdrFromSns()`

- **CUMULUS-1400**

  - Added `tf-modules/report-executions` Terraform module which processes workflow execution information received via SNS and stores it to a database. The module includes:
    - SNS topic for publishing execution data
    - Lambda to process and store execution data
    - IAM permissions for the Lambda
    - Subscription for the Lambda to the SNS topic
  - Added `@cumulus/common/sns-event` which contains helpers for SNS events:
    - `isSnsEvent()` returns true if event is from SNS
    - `getSnsEventMessage()` extracts and parses the message from an SNS event
    - `getSnsEventMessageObject()` extracts and parses message object from an SNS event
  - Added `@cumulus/common/cloudwatch-event` which contains helpers for Cloudwatch events:
    - `isSfExecutionEvent()` returns true if event is from Step Functions
    - `isTerminalSfStatus()` determines if a Step Function status from a Cloudwatch event is a terminal status
    - `getSfEventStatus()` gets the Step Function status from a Cloudwatch event
    - `getSfEventDetailValue()` extracts a Step Function event detail field from a Cloudwatch event
    - `getSfEventMessageObject()` extracts and parses Step Function detail object from a Cloudwatch event

- **CUMULUS-1429**

  - Added `tf-modules/data-persistence` Terraform module which includes resources for data persistence in Cumulus:
    - DynamoDB tables
    - Elasticsearch with optional support for VPC
    - Cloudwatch alarm for number of Elasticsearch nodes

- **CUMULUS-1379** CMR Launchpad Authentication
  - Added `launchpad` configuration to `@cumulus/deployment/app/config.yml`, and cloudformation templates, workflow message, lambda configuration, api endpoint configuration
  - Added `@cumulus/common/LaunchpadToken` and `@cumulus/common/launchpad` to provide methods to get token and validate token
  - Updated lambdas to use Launchpad token for CMR actions (ingest and delete granules)
  - Updated deployment documentation and added [instructions to setup CMR client for Launchpad authentication](https://wiki.earthdata.nasa.gov/display/CUMULUS/CMR+Launchpad+Authentication)

## Changed

- **CUMULUS-1232**

  - Added retries to update `@cumulus/cmr-client` `updateToken()`

- **CUMULUS-1245 CUMULUS-795**

  - Added additional `ems` configuration parameters for sending the ingest reports to EMS
  - Added functionality to send daily ingest reports to EMS

- **CUMULUS-1241**

  - Removed the concept of "priority levels" and added ability to define a number of maximum concurrent executions per SQS queue
  - Changed mapping of Cumulus message properties for the `sqs2sfThrottle` lambda:
    - Queue name is read from `cumulus_meta.queueName`
    - Maximum executions for the queue is read from `meta.queueExecutionLimits[queueName]`, where `queueName` is `cumulus_meta.queueName`
  - Changed `sfSemaphoreDown` lambda to only attempt decrementing semaphores when:
    - the message is for a completed/failed/aborted/timed out workflow AND
    - `cumulus_meta.queueName` exists on the Cumulus message AND
    - An entry for the queue name (`cumulus_meta.queueName`) exists in the the object `meta.queueExecutionLimits` on the Cumulus message

- **CUMULUS-1338**

  - Updated `sfSemaphoreDown` lambda to be triggered via AWS Step Function Cloudwatch events instead of subscription to `sfTracker` SNS topic

- **CUMULUS-1311**

  - Updated `@cumulus/queue-granules` to set `cumulus_meta.queueName` for queued execution messages
  - Updated `@cumulus/queue-pdrs` to set `cumulus_meta.queueName` for queued execution messages
  - Updated `sqs2sfThrottle` lambda to immediately decrement queue semaphore value if dispatching Step Function execution throws an error

- **CUMULUS-1362**

  - Granule `processingStartTime` and `processingEndTime` will be set to the execution start time and end time respectively when there is no sync granule or post to cmr task present in the workflow

- **CUMULUS-1400**
  - Deprecated `@cumulus/ingest/aws/getExecutionArn`. Use `@cumulus/common/aws/getExecutionArn` instead.

### Fixed

- **CUMULUS-1439**

  - Fix bug with rule.logEventArn deletion on Kinesis rule update and fix unit test to verify

- **CUMULUS-796**

  - Added production information (collection ShortName and Version, granuleId) to EMS distribution report
  - Added functionality to send daily distribution reports to EMS

- **CUMULUS-1319**

  - Fixed a bug where granule ingest times were not being stored to the database

- **CUMULUS-1356**

  - The `Collection` model's `delete` method now _removes_ the specified item
    from the collection config store that was inserted by the `create` method.
    Previously, this behavior was missing.

- **CUMULUS-1374**
  - Addressed audit concerns (https://www.npmjs.com/advisories/782) in api package

### BREAKING CHANGES

### Changed

- **CUMULUS-1418**
  - Adding a default `cmaDir` key to configuration will cause `CUMULUS_MESSAGE_ADAPTER_DIR` to be set by default to `/opt` for any Lambda not setting `useCma` to true, or explicitly setting the CMA environment variable. In lambdas that package the CMA independently of the Cumulus packaging. Lambdas manually packaging the CMA should have their Lambda configuration updated to set the CMA path, or alternately if not using the CMA as a Lambda layer in this deployment set `cmaDir` to `./cumulus-message-adapter`.

### Removed

- **CUMULUS-1337**

  - Removes the S3 Access Metrics package added in CUMULUS-799

- **PR1130**
  - Removed code deprecated since v1.11.1:
    - Removed `@cumulus/common/step-functions`. Use `@cumulus/common/StepFunctions` instead.
    - Removed `@cumulus/api/lib/testUtils.fakeFilesFactory`. Use `@cumulus/api/lib/testUtils.fakeFileFactory` instead.
    - Removed `@cumulus/cmrjs/cmr` functions: `searchConcept`, `ingestConcept`, `deleteConcept`. Use the functions in `@cumulus/cmr-client` instead.
    - Removed `@cumulus/ingest/aws.getExecutionHistory`. Use `@cumulus/common/StepFunctions.getExecutionHistory` instead.

## [v1.13.5] - 2019-08-29 - [BACKPORT]

### Fixed

- **CUMULUS-1455** - CMR token links updated to point to CMR legacy services rather than echo

## [v1.13.4] - 2019-07-29

- **CUMULUS-1411** - Fix deployment issue when using a template override

## [v1.13.3] - 2019-07-26

- **CUMULUS-1345** Full backport of CUMULUS-1345 features - Adds new variables to the app deployment under `cmr`.
  - `cmrEnvironment` values are `SIT`, `UAT`, or `OPS` with `UAT` as the default.
  - `cmrLimit` and `cmrPageSize` have been added as configurable options.

## [v1.13.2] - 2019-07-25

- Re-release of v1.13.1 to fix broken npm packages.

## [v1.13.1] - 2019-07-22

- **CUMULUS-1374** - Resolve audit compliance with lodash version for api package subdependency
- **CUMULUS-1412** - Resolve audit compliance with googleapi package
- **CUMULUS-1345** - Backported CMR environment setting in getUrl to address immediate user need. CMR_ENVIRONMENT can now be used to set the CMR environment to OPS/SIT

## [v1.13.0] - 2019-5-20

### PLEASE NOTE

**CUMULUS-802** added some additional IAM permissions to support ECS autoscaling, so **you will have to redeploy your IAM stack.**
As a result of the changes for **CUMULUS-1193**, **CUMULUS-1264**, and **CUMULUS-1310**, **you must delete your existing stacks (except IAM) before deploying this version of Cumulus.**
If running Cumulus within a VPC and extended downtime is acceptable, we recommend doing this at the end of the day to allow AWS backend resources and network interfaces to be cleaned up overnight.

### BREAKING CHANGES

- **CUMULUS-1228**

  - The default AMI used by ECS instances is now an NGAP-compliant AMI. This
    will be a breaking change for non-NGAP deployments. If you do not deploy to
    NGAP, you will need to find the AMI ID of the
    [most recent Amazon ECS-optimized AMI](https://docs.aws.amazon.com/AmazonECS/latest/developerguide/ecs-optimized_AMI.html),
    and set the `ecs.amiid` property in your config. Instructions for finding
    the most recent NGAP AMI can be found using
    [these instructions](https://wiki.earthdata.nasa.gov/display/ESKB/Select+an+NGAP+Created+AMI).

- **CUMULUS-1310**

  - Database resources (DynamoDB, ElasticSearch) have been moved to an independent `db` stack.
    Migrations for this version will need to be user-managed. (e.g. [elasticsearch](https://docs.aws.amazon.com/elasticsearch-service/latest/developerguide/es-version-migration.html#snapshot-based-migration) and [dynamoDB](https://docs.aws.amazon.com/datapipeline/latest/DeveloperGuide/dp-template-exports3toddb.html)).
    Order of stack deployment is `iam` -> `db` -> `app`.
  - All stacks can now be deployed using a single `config.yml` file, i.e.: `kes cf deploy --kes-folder app --template node_modules/@cumulus/deployment/[iam|db|app] [...]`
    Backwards-compatible. For development, please re-run `npm run bootstrap` to build new `kes` overrides.
    Deployment docs have been updated to show how to deploy a single-config Cumulus instance.
  - `params` have been moved: Nest `params` fields under `app`, `db` or `iam` to override all Parameters for a particular stack's cloudformation template. Backwards-compatible with multi-config setups.
  - `stackName` and `stackNameNoDash` have been retired. Use `prefix` and `prefixNoDash` instead.
  - The `iams` section in `app/config.yml` IAM roles has been deprecated as a user-facing parameter,
    _unless_ your IAM role ARNs do not match the convention shown in `@cumulus/deployment/app/config.yml`
  - The `vpc.securityGroup` will need to be set with a pre-existing security group ID to use Cumulus in a VPC. Must allow inbound HTTP(S) (Port 443).

- **CUMULUS-1212**

  - `@cumulus/post-to-cmr` will now fail if any granules being processed are missing a metadata file. You can set the new config option `skipMetaCheck` to `true` to pass post-to-cmr without a metadata file.

- **CUMULUS-1232**

  - `@cumulus/sync-granule` will no longer silently pass if no checksum data is provided. It will use input
    from the granule object to:
    - Verify checksum if `checksumType` and `checksumValue` are in the file record OR a checksum file is provided
      (throws `InvalidChecksum` on fail), else log warning that no checksum is available.
    - Then, verify synced S3 file size if `file.size` is in the file record (throws `UnexpectedFileSize` on fail),
      else log warning that no file size is available.
    - Pass the step.

- **CUMULUS-1264**

  - The Cloudformation templating and deployment configuration has been substantially refactored.
    - `CumulusApiDefault` nested stack resource has been renamed to `CumulusApiDistribution`
    - `CumulusApiV1` nested stack resource has been renamed to `CumulusApiBackend`
  - The `urs: true` config option for when defining your lambdas (e.g. in `lambdas.yml`) has been deprecated. There are two new options to replace it:
    - `urs_redirect: 'token'`: This will expose a `TOKEN_REDIRECT_ENDPOINT` environment variable to your lambda that references the `/token` endpoint on the Cumulus backend API
    - `urs_redirect: 'distribution'`: This will expose a `DISTRIBUTION_REDIRECT_ENDPOINT` environment variable to your lambda that references the `/redirect` endpoint on the Cumulus distribution API

- **CUMULUS-1193**

  - The elasticsearch instance is moved behind the VPC.
  - Your account will need an Elasticsearch Service Linked role. This is a one-time setup for the account. You can follow the instructions to use the AWS console or AWS CLI [here](https://docs.aws.amazon.com/IAM/latest/UserGuide/using-service-linked-roles.html) or use the following AWS CLI command: `aws iam create-service-linked-role --aws-service-name es.amazonaws.com`

- **CUMULUS-802**

  - ECS `maxInstances` must be greater than `minInstances`. If you use defaults, no change is required.

- **CUMULUS-1269**
  - Brought Cumulus data models in line with CNM JSON schema:
    - Renamed file object `fileType` field to `type`
    - Renamed file object `fileSize` field to `size`
    - Renamed file object `checksumValue` field to `checksum` where not already done.
    - Added `ancillary` and `linkage` type support to file objects.

### Added

- **CUMULUS-799**

  - Added an S3 Access Metrics package which will take S3 Server Access Logs and
    write access metrics to CloudWatch

- **CUMULUS-1242** - Added `sqs2sfThrottle` lambda. The lambda reads SQS messages for queued executions and uses semaphores to only start new executions if the maximum number of executions defined for the priority key (`cumulus_meta.priorityKey`) has not been reached. Any SQS messages that are read but not used to start executions remain in the queue.

- **CUMULUS-1240**

  - Added `sfSemaphoreDown` lambda. This lambda receives SNS messages and for each message it decrements the semaphore used to track the number of running executions if:
    - the message is for a completed/failed workflow AND
    - the message contains a level of priority (`cumulus_meta.priorityKey`)
  - Added `sfSemaphoreDown` lambda as a subscriber to the `sfTracker` SNS topic

- **CUMULUS-1265**

  - Added `apiConfigs` configuration option to configure API Gateway to be private
  - All internal lambdas configured to run inside the VPC by default
  - Removed references to `NoVpc` lambdas from documentation and `example` folder.

- **CUMULUS-802**
  - Adds autoscaling of ECS clusters
  - Adds autoscaling of ECS services that are handling StepFunction activities

## Changed

- Updated `@cumulus/ingest/http/httpMixin.list()` to trim trailing spaces on discovered filenames

- **CUMULUS-1310**

  - Database resources (DynamoDB, ElasticSearch) have been moved to an independent `db` stack.
    This will enable future updates to avoid affecting database resources or requiring migrations.
    Migrations for this version will need to be user-managed.
    (e.g. [elasticsearch](https://docs.aws.amazon.com/elasticsearch-service/latest/developerguide/es-version-migration.html#snapshot-based-migration) and [dynamoDB](https://docs.aws.amazon.com/datapipeline/latest/DeveloperGuide/dp-template-exports3toddb.html)).
    Order of stack deployment is `iam` -> `db` -> `app`.
  - All stacks can now be deployed using a single `config.yml` file, i.e.: `kes cf deploy --kes-folder app --template node_modules/@cumulus/deployment/[iam|db|app] [...]`
    Backwards-compatible. Please re-run `npm run bootstrap` to build new `kes` overrides.
    Deployment docs have been updated to show how to deploy a single-config Cumulus instance.
  - `params` fields should now be nested under the stack key (i.e. `app`, `db` or `iam`) to provide Parameters for a particular stack's cloudformation template,
    for use with single-config instances. Keys _must_ match the name of the deployment package folder (`app`, `db`, or `iam`).
    Backwards-compatible with multi-config setups.
  - `stackName` and `stackNameNoDash` have been retired as user-facing config parameters. Use `prefix` and `prefixNoDash` instead.
    This will be used to create stack names for all stacks in a single-config use case.
    `stackName` may still be used as an override in multi-config usage, although this is discouraged.
    Warning: overriding the `db` stack's `stackName` will require you to set `dbStackName` in your `app/config.yml`.
    This parameter is required to fetch outputs from the `db` stack to reference in the `app` stack.
  - The `iams` section in `app/config.yml` IAM roles has been retired as a user-facing parameter,
    _unless_ your IAM role ARNs do not match the convention shown in `@cumulus/deployment/app/config.yml`
    In that case, overriding `iams` in your own config is recommended.
  - `iam` and `db` `cloudformation.yml` file names will have respective prefixes (e.g `iam.cloudformation.yml`).
  - Cumulus will now only attempt to create reconciliation reports for buckets of the `private`, `public` and `protected` types.
  - Cumulus will no longer set up its own security group.
    To pass a pre-existing security group for in-VPC deployments as a parameter to the Cumulus template, populate `vpc.securityGroup` in `config.yml`.
    This security group must allow inbound HTTP(S) traffic (Port 443). SSH traffic (Port 22) must be permitted for SSH access to ECS instances.
  - Deployment docs have been updated with examples for the new deployment model.

- **CUMULUS-1236**

  - Moves access to public files behind the distribution endpoint. Authentication is not required, but direct http access has been disallowed.

- **CUMULUS-1223**

  - Adds unauthenticated access for public bucket files to the Distribution API. Public files should be requested the same way as protected files, but for public files a redirect to a self-signed S3 URL will happen without requiring authentication with Earthdata login.

- **CUMULUS-1232**

  - Unifies duplicate handling in `ingest/granule.handleDuplicateFile` for maintainability.
  - Changed `ingest/granule.ingestFile` and `move-granules/index.moveFileRequest` to use new function.
  - Moved file versioning code to `ingest/granule.moveGranuleFileWithVersioning`
  - `ingest/granule.verifyFile` now also tests `file.size` for verification if it is in the file record and throws
    `UnexpectedFileSize` error for file size not matching input.
  - `ingest/granule.verifyFile` logs warnings if checksum and/or file size are not available.

- **CUMULUS-1193**

  - Moved reindex CLI functionality to an API endpoint. See [API docs](https://nasa.github.io/cumulus-api/#elasticsearch-1)

- **CUMULUS-1207**
  - No longer disable lambda event source mappings when disabling a rule

### Fixed

- Updated Lerna publish script so that published Cumulus packages will pin their dependencies on other Cumulus packages to exact versions (e.g. `1.12.1` instead of `^1.12.1`)

- **CUMULUS-1203**

  - Fixes IAM template's use of intrinsic functions such that IAM template overrides now work with kes

- **CUMULUS-1268**
  - Deployment will not fail if there are no ES alarms or ECS services

## [v1.12.1] - 2019-4-8

## [v1.12.0] - 2019-4-4

Note: There was an issue publishing 1.12.0. Upgrade to 1.12.1.

### BREAKING CHANGES

- **CUMULUS-1139**

  - `granule.applyWorkflow` uses the new-style granule record as input to workflows.

- **CUMULUS-1171**

  - Fixed provider handling in the API to make it consistent between protocols.
    NOTE: This is a breaking change. When applying this upgrade, users will need to:
    1. Disable all workflow rules
    2. Update any `http` or `https` providers so that the host field only
       contains a valid hostname or IP address, and the port field contains the
       provider port.
    3. Perform the deployment
    4. Re-enable workflow rules

- **CUMULUS-1176**:

  - `@cumulus/move-granules` input expectations have changed. `@cumulus/files-to-granules` is a new intermediate task to perform input translation in the old style.
    See the Added and Changed sections of this release changelog for more information.

- **CUMULUS-670**

  - The behavior of ParsePDR and related code has changed in this release. PDRs with FILE_TYPEs that do not conform to the PDR ICD (+ TGZ) (https://cdn.earthdata.nasa.gov/conduit/upload/6376/ESDS-RFC-030v1.0.pdf) will fail to parse.

- **CUMULUS-1208**
  - The granule object input to `@cumulus/queue-granules` will now be added to ingest workflow messages **as is**. In practice, this means that if you are using `@cumulus/queue-granules` to trigger ingest workflows and your granule objects input have invalid properties, then your ingest workflows will fail due to schema validation errors.

### Added

- **CUMULUS-777**
  - Added new cookbook entry on configuring Cumulus to track ancillary files.
- **CUMULUS-1183**
  - Kes overrides will now abort with a warning if a workflow step is configured without a corresponding
    lambda configuration
- **CUMULUS-1223**

  - Adds convenience function `@cumulus/common/bucketsConfigJsonObject` for fetching stack's bucket configuration as an object.

- **CUMULUS-853**
  - Updated FakeProcessing example lambda to include option to generate fake browse
  - Added feature documentation for ancillary metadata export, a new cookbook entry describing a workflow with ancillary metadata generation(browse), and related task definition documentation
- **CUMULUS-805**
  - Added a CloudWatch alarm to check running ElasticSearch instances, and a CloudWatch dashboard to view the health of ElasticSearch
  - Specify `AWS_REGION` in `.env` to be used by deployment script
- **CUMULUS-803**
  - Added CloudWatch alarms to check running tasks of each ECS service, and add the alarms to CloudWatch dashboard
- **CUMULUS-670**
  - Added Ancillary Metadata Export feature (see https://nasa.github.io/cumulus/docs/features/ancillary_metadata for more information)
  - Added new Collection file parameter "fileType" that allows configuration of workflow granule file fileType
- **CUMULUS-1184** - Added kes logging output to ensure we always see the state machine reference before failures due to configuration
- **CUMULUS-1105** - Added a dashboard endpoint to serve the dashboard from an S3 bucket
- **CUMULUS-1199** - Moves `s3credentials` endpoint from the backend to the distribution API.
- **CUMULUS-666**
  - Added `@api/endpoints/s3credentials` to allow EarthData Login authorized users to retrieve temporary security credentials for same-region direct S3 access.
- **CUMULUS-671**
  - Added `@packages/integration-tests/api/distribution/getDistributionApiS3SignedUrl()` to return the S3 signed URL for a file protected by the distribution API
- **CUMULUS-672**
  - Added `cmrMetadataFormat` and `cmrConceptId` to output for individual granules from `@cumulus/post-to-cmr`. `cmrMetadataFormat` will be read from the `cmrMetadataFormat` generated for each granule in `@cumulus/cmrjs/publish2CMR()`
  - Added helpers to `@packages/integration-tests/api/distribution`:
    - `getDistributionApiFileStream()` returns a stream to download files protected by the distribution API
    - `getDistributionFileUrl()` constructs URLs for requesting files from the distribution API
- **CUMULUS-1185** `@cumulus/api/models/Granule.removeGranuleFromCmrByGranule` to replace `@cumulus/api/models/Granule.removeGranuleFromCmr` and use the Granule UR from the CMR metadata to remove the granule from CMR

- **CUMULUS-1101**

  - Added new `@cumulus/checksum` package. This package provides functions to calculate and validate checksums.
  - Added new checksumming functions to `@cumulus/common/aws`: `calculateS3ObjectChecksum` and `validateS3ObjectChecksum`, which depend on the `checksum` package.

- CUMULUS-1171

  - Added `@cumulus/common` API documentation to `packages/common/docs/API.md`
  - Added an `npm run build-docs` task to `@cumulus/common`
  - Added `@cumulus/common/string#isValidHostname()`
  - Added `@cumulus/common/string#match()`
  - Added `@cumulus/common/string#matches()`
  - Added `@cumulus/common/string#toLower()`
  - Added `@cumulus/common/string#toUpper()`
  - Added `@cumulus/common/URLUtils#buildURL()`
  - Added `@cumulus/common/util#isNil()`
  - Added `@cumulus/common/util#isNull()`
  - Added `@cumulus/common/util#isUndefined()`
  - Added `@cumulus/common/util#negate()`

- **CUMULUS-1176**

  - Added new `@cumulus/files-to-granules` task to handle converting file array output from `cumulus-process` tasks into granule objects.
    Allows simplification of `@cumulus/move-granules` and `@cumulus/post-to-cmr`, see Changed section for more details.

- CUMULUS-1151 Compare the granule holdings in CMR with Cumulus' internal data store
- CUMULUS-1152 Compare the granule file holdings in CMR with Cumulus' internal data store

### Changed

- **CUMULUS-1216** - Updated `@cumulus/ingest/granule/ingestFile` to download files to expected staging location.
- **CUMULUS-1208** - Updated `@cumulus/ingest/queue/enqueueGranuleIngestMessage()` to not transform granule object passed to it when building an ingest message
- **CUMULUS-1198** - `@cumulus/ingest` no longer enforces any expectations about whether `provider_path` contains a leading slash or not.
- **CUMULUS-1170**
  - Update scripts and docs to use `npm` instead of `yarn`
  - Use `package-lock.json` files to ensure matching versions of npm packages
  - Update CI builds to use `npm ci` instead of `npm install`
- **CUMULUS-670**
  - Updated ParsePDR task to read standard PDR types+ (+ tgz as an external customer requirement) and add a fileType to granule-files on Granule discovery
  - Updated ParsePDR to fail if unrecognized type is used
  - Updated all relevant task schemas to include granule->files->filetype as a string value
  - Updated tests/test fixtures to include the fileType in the step function/task inputs and output validations as needed
  - Updated MoveGranules task to handle incoming configuration with new "fileType" values and to add them as appropriate to the lambda output.
  - Updated DiscoverGranules step/related workflows to read new Collection file parameter fileType that will map a discovered file to a workflow fileType
  - Updated CNM parser to add the fileType to the defined granule file fileType on ingest and updated integration tests to verify/validate that behavior
  - Updated generateEcho10XMLString in cmr-utils.js to use a map/related library to ensure order as CMR requires ordering for their online resources.
  - Updated post-to-cmr task to appropriately export CNM filetypes to CMR in echo10/UMM exports
- **CUMULUS-1139** - Granules stored in the API contain a `files` property. That schema has been greatly
  simplified and now better matches the CNM format.
  - The `name` property has been renamed to `fileName`.
  - The `filepath` property has been renamed to `key`.
  - The `checksumValue` property has been renamed to `checksum`.
  - The `path` property has been removed.
  - The `url_path` property has been removed.
  - The `filename` property (which contained an `s3://` URL) has been removed, and the `bucket`
    and `key` properties should be used instead. Any requests sent to the API containing a `granule.files[].filename`
    property will be rejected, and any responses coming back from the API will not contain that
    `filename` property.
  - A `source` property has been added, which is a URL indicating the original source of the file.
  - `@cumulus/ingest/granule.moveGranuleFiles()` no longer includes a `filename` field in its
    output. The `bucket` and `key` fields should be used instead.
- **CUMULUS-672**

  - Changed `@cumulus/integration-tests/api/EarthdataLogin.getEarthdataLoginRedirectResponse` to `@cumulus/integration-tests/api/EarthdataLogin.getEarthdataAccessToken`. The new function returns an access response from Earthdata login, if successful.
  - `@cumulus/integration-tests/cmr/getOnlineResources` now accepts an object of options, including `cmrMetadataFormat`. Based on the `cmrMetadataFormat`, the function will correctly retrieve the online resources for each metadata format (ECHO10, UMM-G)

- **CUMULUS-1101**

  - Moved `@cumulus/common/file/getFileChecksumFromStream` into `@cumulus/checksum`, and renamed it to `generateChecksumFromStream`.
    This is a breaking change for users relying on `@cumulus/common/file/getFileChecksumFromStream`.
  - Refactored `@cumulus/ingest/Granule` to depend on new `common/aws` checksum functions and remove significantly present checksumming code.
    - Deprecated `@cumulus/ingest/granule.validateChecksum`. Replaced with `@cumulus/ingest/granule.verifyFile`.
    - Renamed `granule.getChecksumFromFile` to `granule.retrieveSuppliedFileChecksumInformation` to be more accurate.
  - Deprecated `@cumulus/common/aws.checksumS3Objects`. Use `@cumulus/common/aws.calculateS3ObjectChecksum` instead.

- CUMULUS-1171

  - Fixed provider handling in the API to make it consistent between protocols.
    Before this change, FTP providers were configured using the `host` and
    `port` properties. HTTP providers ignored `port` and `protocol`, and stored
    an entire URL in the `host` property. Updated the API to only accept valid
    hostnames or IP addresses in the `provider.host` field. Updated ingest code
    to properly build HTTP and HTTPS URLs from `provider.protocol`,
    `provider.host`, and `provider.port`.
  - The default provider port was being set to 21, no matter what protocol was
    being used. Removed that default.

- **CUMULUS-1176**

  - `@cumulus/move-granules` breaking change:
    Input to `move-granules` is now expected to be in the form of a granules object (i.e. `{ granules: [ { ... }, { ... } ] }`);
    For backwards compatibility with array-of-files outputs from processing steps, use the new `@cumulus/files-to-granules` task as an intermediate step.
    This task will perform the input translation. This change allows `move-granules` to be simpler and behave more predictably.
    `config.granuleIdExtraction` and `config.input_granules` are no longer needed/used by `move-granules`.
  - `@cumulus/post-to-cmr`: `config.granuleIdExtraction` is no longer needed/used by `post-to-cmr`.

- CUMULUS-1174
  - Better error message and stacktrace for S3KeyPairProvider error reporting.

### Fixed

- **CUMULUS-1218** Reconciliation report will now scan only completed granules.
- `@cumulus/api` files and granules were not getting indexed correctly because files indexing was failing in `db-indexer`
- `@cumulus/deployment` A bug in the Cloudformation template was preventing the API from being able to be launched in a VPC, updated the IAM template to give the permissions to be able to run the API in a VPC

### Deprecated

- `@cumulus/api/models/Granule.removeGranuleFromCmr`, instead use `@cumulus/api/models/Granule.removeGranuleFromCmrByGranule`
- `@cumulus/ingest/granule.validateChecksum`, instead use `@cumulus/ingest/granule.verifyFile`
- `@cumulus/common/aws.checksumS3Objects`, instead use `@cumulus/common/aws.calculateS3ObjectChecksum`
- `@cumulus/cmrjs`: `getGranuleId` and `getCmrFiles` are deprecated due to changes in input handling.

## [v1.11.3] - 2019-3-5

### Added

- **CUMULUS-1187** - Added `@cumulus/ingest/granule/duplicateHandlingType()` to determine how duplicate files should be handled in an ingest workflow

### Fixed

- **CUMULUS-1187** - workflows not respecting the duplicate handling value specified in the collection
- Removed refreshToken schema requirement for OAuth

## [v1.11.2] - 2019-2-15

### Added

- CUMULUS-1169
  - Added a `@cumulus/common/StepFunctions` module. It contains functions for querying the AWS
    StepFunctions API. These functions have the ability to retry when a ThrottlingException occurs.
  - Added `@cumulus/common/aws.retryOnThrottlingException()`, which will wrap a function in code to
    retry on ThrottlingExceptions.
  - Added `@cumulus/common/test-utils.throttleOnce()`, which will cause a function to return a
    ThrottlingException the first time it is called, then return its normal result after that.
- CUMULUS-1103 Compare the collection holdings in CMR with Cumulus' internal data store
- CUMULUS-1099 Add support for UMMG JSON metadata versions > 1.4.
  - If a version is found in the metadata object, that version is used for processing and publishing to CMR otherwise, version 1.4 is assumed.
- CUMULUS-678
  - Added support for UMMG json v1.4 metadata files.
    `reconcileCMRMetadata` added to `@cumulus/cmrjs` to update metadata record with new file locations.
    `@cumulus/common/errors` adds two new error types `CMRMetaFileNotFound` and `InvalidArgument`.
    `@cumulus/common/test-utils` adds new function `randomId` to create a random string with id to help in debugging.
    `@cumulus/common/BucketsConfig` adds a new helper class `BucketsConfig` for working with bucket stack configuration and bucket names.
    `@cumulus/common/aws` adds new function `s3PutObjectTagging` as a convenience for the aws [s3().putObjectTagging](https://docs.aws.amazon.com/AWSJavaScriptSDK/latest/AWS/S3.html#putObjectTagging-property) function.
    `@cumulus/cmrjs` Adds: - `isCMRFile` - Identify an echo10(xml) or UMMG(json) metadata file. - `metadataObjectFromCMRFile` Read and parse CMR XML file from s3. - `updateCMRMetadata` Modify a cmr metadata (xml/json) file with updated information. - `publish2CMR` Posts XML or UMMG CMR data to CMR service. - `reconcileCMRMetadata` Reconciles cmr metadata file after a file moves.
- Adds some ECS and other permissions to StepRole to enable running ECS tasks from a workflow
- Added Apache logs to cumulus api and distribution lambdas
- **CUMULUS-1119** - Added `@cumulus/integration-tests/api/EarthdataLogin.getEarthdataLoginRedirectResponse` helper for integration tests to handle login with Earthdata and to return response from redirect to Cumulus API
- **CUMULUS-673** Added `@cumulus/common/file/getFileChecksumFromStream` to get file checksum from a readable stream

### Fixed

- CUMULUS-1123
  - Cloudformation template overrides now work as expected

### Changed

- CUMULUS-1169
  - Deprecated the `@cumulus/common/step-functions` module.
  - Updated code that queries the StepFunctions API to use the retry-enabled functions from
    `@cumulus/common/StepFunctions`
- CUMULUS-1121
  - Schema validation is now strongly enforced when writing to the database.
    Additional properties are not allowed and will result in a validation error.
- CUMULUS-678
  `tasks/move-granules` simplified and refactored to use functionality from cmrjs.
  `ingest/granules.moveGranuleFiles` now just moves granule files and returns a list of the updated files. Updating metadata now handled by `@cumulus/cmrjs/reconcileCMRMetadata`.
  `move-granules.updateGranuleMetadata` refactored and bugs fixed in the case of a file matching multiple collection.files.regexps.
  `getCmrXmlFiles` simplified and now only returns an object with the cmrfilename and the granuleId.
  `@cumulus/test-processing` - test processing task updated to generate UMM-G metadata

- CUMULUS-1043

  - `@cumulus/api` now uses [express](http://expressjs.com/) as the API engine.
  - All `@cumulus/api` endpoints on ApiGateway are consolidated to a single endpoint the uses `{proxy+}` definition.
  - All files under `packages/api/endpoints` along with associated tests are updated to support express's request and response objects.
  - Replaced environment variables `internal`, `bucket` and `systemBucket` with `system_bucket`.
  - Update `@cumulus/integration-tests` to work with updated cumulus-api express endpoints

- `@cumulus/integration-tests` - `buildAndExecuteWorkflow` and `buildWorkflow` updated to take a `meta` param to allow for additional fields to be added to the workflow `meta`

- **CUMULUS-1049** Updated `Retrieve Execution Status API` in `@cumulus/api`: If the execution doesn't exist in Step Function API, Cumulus API returns the execution status information from the database.

- **CUMULUS-1119**
  - Renamed `DISTRIBUTION_URL` environment variable to `DISTRIBUTION_ENDPOINT`
  - Renamed `DEPLOYMENT_ENDPOINT` environment variable to `DISTRIBUTION_REDIRECT_ENDPOINT`
  - Renamed `API_ENDPOINT` environment variable to `TOKEN_REDIRECT_ENDPOINT`

### Removed

- Functions deprecated before 1.11.0:
  - @cumulus/api/models/base: static Manager.createTable() and static Manager.deleteTable()
  - @cumulus/ingest/aws/S3
  - @cumulus/ingest/aws/StepFunction.getExecution()
  - @cumulus/ingest/aws/StepFunction.pullEvent()
  - @cumulus/ingest/consumer.Consume
  - @cumulus/ingest/granule/Ingest.getBucket()

### Deprecated

`@cmrjs/ingestConcept`, instead use the CMR object methods. `@cmrjs/CMR.ingestGranule` or `@cmrjs/CMR.ingestCollection`
`@cmrjs/searchConcept`, instead use the CMR object methods. `@cmrjs/CMR.searchGranules` or `@cmrjs/CMR.searchCollections`
`@cmrjs/deleteConcept`, instead use the CMR object methods. `@cmrjs/CMR.deleteGranule` or `@cmrjs/CMR.deleteCollection`

## [v1.11.1] - 2018-12-18

**Please Note**

- Ensure your `app/config.yml` has a `clientId` specified in the `cmr` section. This will allow CMR to identify your requests for better support and metrics.
  - For an example, please see [the example config](https://github.com/nasa/cumulus/blob/1c7e2bf41b75da9f87004c4e40fbcf0f39f56794/example/app/config.yml#L128).

### Added

- Added a `/tokenDelete` endpoint in `@cumulus/api` to delete access token records

### Changed

- CUMULUS-678
  `@cumulus/ingest/crypto` moved and renamed to `@cumulus/common/key-pair-provider`
  `@cumulus/ingest/aws` function: `KMSDecryptionFailed` and class: `KMS` extracted and moved to `@cumulus/common` and `KMS` is exported as `KMSProvider` from `@cumulus/common/key-pair-provider`
  `@cumulus/ingest/granule` functions: `publish`, `getGranuleId`, `getXMLMetadataAsString`, `getMetadataBodyAndTags`, `parseXmlString`, `getCmrXMLFiles`, `postS3Object`, `contructOnlineAccessUrls`, `updateMetadata`, extracted and moved to `@cumulus/cmrjs`
  `getGranuleId`, `getCmrXMLFiles`, `publish`, `updateMetadata` removed from `@cumulus/ingest/granule` and added to `@cumulus/cmrjs`;
  `updateMetadata` renamed `updateCMRMetadata`.
  `@cumulus/ingest` test files renamed.
- **CUMULUS-1070**
  - Add `'Client-Id'` header to all `@cumulus/cmrjs` requests (made via `searchConcept`, `ingestConcept`, and `deleteConcept`).
  - Updated `cumulus/example/app/config.yml` entry for `cmr.clientId` to use stackName for easier CMR-side identification.

## [v1.11.0] - 2018-11-30

**Please Note**

- Redeploy IAM roles:
  - CUMULUS-817 includes a migration that requires reconfiguration/redeployment of IAM roles. Please see the [upgrade instructions](https://nasa.github.io/cumulus/docs/upgrade/1.11.0) for more information.
  - CUMULUS-977 includes a few new SNS-related permissions added to the IAM roles that will require redeployment of IAM roles.
- `cumulus-message-adapter` v1.0.13+ is required for `@cumulus/api` granule reingest API to work properly. The latest version should be downloaded automatically by kes.
- A `TOKEN_SECRET` value (preferably 256-bit for security) must be added to `.env` to securely sign JWTs used for authorization in `@cumulus/api`

### Changed

- **CUUMULUS-1000** - Distribution endpoint now persists logins, instead of
  redirecting to Earthdata Login on every request
- **CUMULUS-783 CUMULUS-790** - Updated `@cumulus/sync-granule` and `@cumulus/move-granules` tasks to always overwrite existing files for manually-triggered reingest.
- **CUMULUS-906** - Updated `@cumulus/api` granule reingest API to
  - add `reingestGranule: true` and `forceDuplicateOverwrite: true` to Cumulus message `cumulus_meta.cumulus_context` field to indicate that the workflow is a manually triggered re-ingest.
  - return warning message to operator when duplicateHandling is not `replace`
  - `cumulus-message-adapter` v1.0.13+ is required.
- **CUMULUS-793** - Updated the granule move PUT request in `@cumulus/api` to reject the move with a 409 status code if one or more of the files already exist at the destination location
- Updated `@cumulus/helloworld` to use S3 to store state for pass on retry tests
- Updated `@cumulus/ingest`:
  - [Required for MAAP] `http.js#list` will now find links with a trailing whitespace
  - Removed code from `granule.js` which looked for files in S3 using `{ Bucket: discoveredFile.bucket, Key: discoveredFile.name }`. This is obsolete since `@cumulus/ingest` uses a `file-staging` and `constructCollectionId()` directory prefixes by default.
- **CUMULUS-989**
  - Updated `@cumulus/api` to use [JWT (JSON Web Token)](https://jwt.io/introduction/) as the transport format for API authorization tokens and to use JWT verification in the request authorization
  - Updated `/token` endpoint in `@cumulus/api` to return tokens as JWTs
  - Added a `/refresh` endpoint in `@cumulus/api` to request new access tokens from the OAuth provider using the refresh token
  - Added `refreshAccessToken` to `@cumulus/api/lib/EarthdataLogin` to manage refresh token requests with the Earthdata OAuth provider

### Added

- **CUMULUS-1050**
  - Separated configuration flags for originalPayload/finalPayload cleanup such that they can be set to different retention times
- **CUMULUS-798**
  - Added daily Executions cleanup CloudWatch event that triggers cleanExecutions lambda
  - Added cleanExecutions lambda that removes finalPayload/originalPayload field entries for records older than configured timeout value (execution_payload_retention_period), with a default of 30 days
- **CUMULUS-815/816**
  - Added 'originalPayload' and 'finalPayload' fields to Executions table
  - Updated Execution model to populate originalPayload with the execution payload on record creation
  - Updated Execution model code to populate finalPayload field with the execution payload on execution completion
  - Execution API now exposes the above fields
- **CUMULUS-977**
  - Rename `kinesisConsumer` to `messageConsumer` as it handles both Kinesis streams and SNS topics as of this version.
  - Add `sns`-type rule support. These rules create a subscription between an SNS topic and the `messageConsumer`.
    When a message is received, `messageConsumer` is triggered and passes the SNS message (JSON format expected) in
    its entirety to the workflow in the `payload` field of the Cumulus message. For more information on sns-type rules,
    see the [documentation](https://nasa.github.io/cumulus/docs/data-cookbooks/setup#rules).
- **CUMULUS-975**
  - Add `KinesisInboundEventLogger` and `KinesisOutboundEventLogger` API lambdas. These lambdas
    are utilized to dump incoming and outgoing ingest workflow kinesis streams
    to cloudwatch for analytics in case of AWS/stream failure.
  - Update rules model to allow tracking of log_event ARNs related to
    Rule event logging. Kinesis rule types will now automatically log
    incoming events via a Kinesis event triggered lambda.
    CUMULUS-975-migration-4
  - Update migration code to require explicit migration names per run
  - Added migration_4 to migrate/update existing Kinesis rules to have a log event mapping
  - Added new IAM policy for migration lambda
- **CUMULUS-775**
  - Adds a instance metadata endpoint to the `@cumulus/api` package.
  - Adds a new convenience function `hostId` to the `@cumulus/cmrjs` to help build environment specific cmr urls.
  - Fixed `@cumulus/cmrjs.searchConcept` to search and return CMR results.
  - Modified `@cumulus/cmrjs.CMR.searchGranule` and `@cumulus/cmrjs.CMR.searchCollection` to include CMR's provider as a default parameter to searches.
- **CUMULUS-965**
  - Add `@cumulus/test-data.loadJSONTestData()`,
    `@cumulus/test-data.loadTestData()`, and
    `@cumulus/test-data.streamTestData()` to safely load test data. These
    functions should be used instead of using `require()` to load test data,
    which could lead to tests interfering with each other.
  - Add a `@cumulus/common/util/deprecate()` function to mark a piece of code as
    deprecated
- **CUMULUS-986**
  - Added `waitForTestExecutionStart` to `@cumulus/integration-tests`
- **CUMULUS-919**
  - In `@cumulus/deployment`, added support for NGAP permissions boundaries for IAM roles with `useNgapPermissionBoundary` flag in `iam/config.yml`. Defaults to false.

### Fixed

- Fixed a bug where FTP sockets were not closed after an error, keeping the Lambda function active until it timed out [CUMULUS-972]
- **CUMULUS-656**
  - The API will no longer allow the deletion of a provider if that provider is
    referenced by a rule
  - The API will no longer allow the deletion of a collection if that collection
    is referenced by a rule
- Fixed a bug where `@cumulus/sf-sns-report` was not pulling large messages from S3 correctly.

### Deprecated

- `@cumulus/ingest/aws/StepFunction.pullEvent()`. Use `@cumulus/common/aws.pullStepFunctionEvent()`.
- `@cumulus/ingest/consumer.Consume` due to unpredictable implementation. Use `@cumulus/ingest/consumer.Consumer`.
  Call `Consumer.consume()` instead of `Consume.read()`.

## [v1.10.4] - 2018-11-28

### Added

- **CUMULUS-1008**
  - New `config.yml` parameter for SQS consumers: `sqs_consumer_rate: (default 500)`, which is the maximum number of
    messages the consumer will attempt to process per execution. Currently this is only used by the sf-starter consumer,
    which runs every minute by default, making this a messages-per-minute upper bound. SQS does not guarantee the number
    of messages returned per call, so this is not a fixed rate of consumption, only attempted number of messages received.

### Deprecated

- `@cumulus/ingest/consumer.Consume` due to unpredictable implementation. Use `@cumulus/ingest/consumer.Consumer`.

### Changed

- Backported update of `packages/api` dependency `@mapbox/dyno` to `1.4.2` to mitigate `event-stream` vulnerability.

## [v1.10.3] - 2018-10-31

### Added

- **CUMULUS-817**
  - Added AWS Dead Letter Queues for lambdas that are scheduled asynchronously/such that failures show up only in cloudwatch logs.
- **CUMULUS-956**
  - Migrated developer documentation and data-cookbooks to Docusaurus
    - supports versioning of documentation
  - Added `docs/docs-how-to.md` to outline how to do things like add new docs or locally install for testing.
  - Deployment/CI scripts have been updated to work with the new format
- **CUMULUS-811**
  - Added new S3 functions to `@cumulus/common/aws`:
    - `aws.s3TagSetToQueryString`: converts S3 TagSet array to querystring (for use with upload()).
    - `aws.s3PutObject`: Returns promise of S3 `putObject`, which puts an object on S3
    - `aws.s3CopyObject`: Returns promise of S3 `copyObject`, which copies an object in S3 to a new S3 location
    - `aws.s3GetObjectTagging`: Returns promise of S3 `getObjectTagging`, which returns an object containing an S3 TagSet.
  - `@/cumulus/common/aws.s3PutObject` defaults to an explicit `ACL` of 'private' if not overridden.
  - `@/cumulus/common/aws.s3CopyObject` defaults to an explicit `TaggingDirective` of 'COPY' if not overridden.

### Deprecated

- **CUMULUS-811**
  - Deprecated `@cumulus/ingest/aws.S3`. Member functions of this class will now
    log warnings pointing to similar functionality in `@cumulus/common/aws`.

## [v1.10.2] - 2018-10-24

### Added

- **CUMULUS-965**
  - Added a `@cumulus/logger` package
- **CUMULUS-885**
  - Added 'human readable' version identifiers to Lambda Versioning lambda aliases
- **CUMULUS-705**
  - Note: Make sure to update the IAM stack when deploying this update.
  - Adds an AsyncOperations model and associated DynamoDB table to the
    `@cumulus/api` package
  - Adds an /asyncOperations endpoint to the `@cumulus/api` package, which can
    be used to fetch the status of an AsyncOperation.
  - Adds a /bulkDelete endpoint to the `@cumulus/api` package, which performs an
    asynchronous bulk-delete operation. This is a stub right now which is only
    intended to demonstration how AsyncOperations work.
  - Adds an AsyncOperation ECS task to the `@cumulus/api` package, which will
    fetch an Lambda function, run it in ECS, and then store the result to the
    AsyncOperations table in DynamoDB.
- **CUMULUS-851** - Added workflow lambda versioning feature to allow in-flight workflows to use lambda versions that were in place when a workflow was initiated

  - Updated Kes custom code to remove logic that used the CMA file key to determine template compilation logic. Instead, utilize a `customCompilation` template configuration flag to indicate a template should use Cumulus's kes customized methods instead of 'core'.
  - Added `useWorkflowLambdaVersions` configuration option to enable the lambdaVersioning feature set. **This option is set to true by default** and should be set to false to disable the feature.
  - Added uniqueIdentifier configuration key to S3 sourced lambdas to optionally support S3 lambda resource versioning within this scheme. This key must be unique for each modified version of the lambda package and must be updated in configuration each time the source changes.
  - Added a new nested stack template that will create a `LambdaVersions` stack that will take lambda parameters from the base template, generate lambda versions/aliases and return outputs with references to the most 'current' lambda alias reference, and updated 'core' template to utilize these outputs (if `useWorkflowLambdaVersions` is enabled).

- Created a `@cumulus/api/lib/OAuth2` interface, which is implemented by the
  `@cumulus/api/lib/EarthdataLogin` and `@cumulus/api/lib/GoogleOAuth2` classes.
  Endpoints that need to handle authentication will determine which class to use
  based on environment variables. This also greatly simplifies testing.
- Added `@cumulus/api/lib/assertions`, containing more complex AVA test assertions
- Added PublishGranule workflow to publish a granule to CMR without full reingest. (ingest-in-place capability)

- `@cumulus/integration-tests` new functionality:
  - `listCollections` to list collections from a provided data directory
  - `deleteCollection` to delete list of collections from a deployed stack
  - `cleanUpCollections` combines the above in one function.
  - `listProviders` to list providers from a provided data directory
  - `deleteProviders` to delete list of providers from a deployed stack
  - `cleanUpProviders` combines the above in one function.
  - `@cumulus/integrations-tests/api.js`: `deleteGranule` and `deletePdr` functions to make `DELETE` requests to Cumulus API
  - `rules` API functionality for posting and deleting a rule and listing all rules
  - `wait-for-deploy` lambda for use in the redeployment tests
- `@cumulus/ingest/granule.js`: `ingestFile` inserts new `duplicate_found: true` field in the file's record if a duplicate file already exists on S3.
- `@cumulus/api`: `/execution-status` endpoint requests and returns complete execution output if execution output is stored in S3 due to size.
- Added option to use environment variable to set CMR host in `@cumulus/cmrjs`.
- **CUMULUS-781** - Added integration tests for `@cumulus/sync-granule` when `duplicateHandling` is set to `replace` or `skip`
- **CUMULUS-791** - `@cumulus/move-granules`: `moveFileRequest` inserts new `duplicate_found: true` field in the file's record if a duplicate file already exists on S3. Updated output schema to document new `duplicate_found` field.

### Removed

- Removed `@cumulus/common/fake-earthdata-login-server`. Tests can now create a
  service stub based on `@cumulus/api/lib/OAuth2` if testing requires handling
  authentication.

### Changed

- **CUMULUS-940** - modified `@cumulus/common/aws` `receiveSQSMessages` to take a parameter object instead of positional parameters. All defaults remain the same, but now access to long polling is available through `options.waitTimeSeconds`.
- **CUMULUS-948** - Update lambda functions `CNMToCMA` and `CnmResponse` in the `cumulus-data-shared` bucket and point the default stack to them.
- **CUMULUS-782** - Updated `@cumulus/sync-granule` task and `Granule.ingestFile` in `@cumulus/ingest` to keep both old and new data when a destination file with different checksum already exists and `duplicateHandling` is `version`
- Updated the config schema in `@cumulus/move-granules` to include the `moveStagedFiles` param.
- **CUMULUS-778** - Updated config schema and documentation in `@cumulus/sync-granule` to include `duplicateHandling` parameter for specifying how duplicate filenames should be handled
- **CUMULUS-779** - Updated `@cumulus/sync-granule` to throw `DuplicateFile` error when destination files already exist and `duplicateHandling` is `error`
- **CUMULUS-780** - Updated `@cumulus/sync-granule` to use `error` as the default for `duplicateHandling` when it is not specified
- **CUMULUS-780** - Updated `@cumulus/api` to use `error` as the default value for `duplicateHandling` in the `Collection` model
- **CUMULUS-785** - Updated the config schema and documentation in `@cumulus/move-granules` to include `duplicateHandling` parameter for specifying how duplicate filenames should be handled
- **CUMULUS-786, CUMULUS-787** - Updated `@cumulus/move-granules` to throw `DuplicateFile` error when destination files already exist and `duplicateHandling` is `error` or not specified
- **CUMULUS-789** - Updated `@cumulus/move-granules` to keep both old and new data when a destination file with different checksum already exists and `duplicateHandling` is `version`

### Fixed

- `getGranuleId` in `@cumulus/ingest` bug: `getGranuleId` was constructing an error using `filename` which was undefined. The fix replaces `filename` with the `uri` argument.
- Fixes to `del` in `@cumulus/api/endpoints/granules.js` to not error/fail when not all files exist in S3 (e.g. delete granule which has only 2 of 3 files ingested).
- `@cumulus/deployment/lib/crypto.js` now checks for private key existence properly.

## [v1.10.1] - 2018-09-4

### Fixed

- Fixed cloudformation template errors in `@cumulus/deployment/`
  - Replaced references to Fn::Ref: with Ref:
  - Moved long form template references to a newline

## [v1.10.0] - 2018-08-31

### Removed

- Removed unused and broken code from `@cumulus/common`
  - Removed `@cumulus/common/test-helpers`
  - Removed `@cumulus/common/task`
  - Removed `@cumulus/common/message-source`
  - Removed the `getPossiblyRemote` function from `@cumulus/common/aws`
  - Removed the `startPromisedSfnExecution` function from `@cumulus/common/aws`
  - Removed the `getCurrentSfnTask` function from `@cumulus/common/aws`

### Changed

- **CUMULUS-839** - In `@cumulus/sync-granule`, 'collection' is now an optional config parameter

### Fixed

- **CUMULUS-859** Moved duplicate code in `@cumulus/move-granules` and `@cumulus/post-to-cmr` to `@cumulus/ingest`. Fixed imports making assumptions about directory structure.
- `@cumulus/ingest/consumer` correctly limits the number of messages being received and processed from SQS. Details:
  - **Background:** `@cumulus/api` includes a lambda `<stack-name>-sqs2sf` which processes messages from the `<stack-name>-startSF` SQS queue every minute. The `sqs2sf` lambda uses `@cumulus/ingest/consumer` to receive and process messages from SQS.
  - **Bug:** More than `messageLimit` number of messages were being consumed and processed from the `<stack-name>-startSF` SQS queue. Many step functions were being triggered simultaneously by the lambda `<stack-name>-sqs2sf` (which consumes every minute from the `startSF` queue) and resulting in step function failure with the error: `An error occurred (ThrottlingException) when calling the GetExecutionHistory`.
  - **Fix:** `@cumulus/ingest/consumer#processMessages` now processes messages until `timeLimit` has passed _OR_ once it receives up to `messageLimit` messages. `sqs2sf` is deployed with a [default `messageLimit` of 10](https://github.com/nasa/cumulus/blob/670000c8a821ff37ae162385f921c40956e293f7/packages/deployment/app/config.yml#L147).
  - **IMPORTANT NOTE:** `consumer` will actually process up to `messageLimit * 2 - 1` messages. This is because sometimes `receiveSQSMessages` will return less than `messageLimit` messages and thus the consumer will continue to make calls to `receiveSQSMessages`. For example, given a `messageLimit` of 10 and subsequent calls to `receiveSQSMessages` returns up to 9 messages, the loop will continue and a final call could return up to 10 messages.

## [v1.9.1] - 2018-08-22

**Please Note** To take advantage of the added granule tracking API functionality, updates are required for the message adapter and its libraries. You should be on the following versions:

- `cumulus-message-adapter` 1.0.9+
- `cumulus-message-adapter-js` 1.0.4+
- `cumulus-message-adapter-java` 1.2.7+
- `cumulus-message-adapter-python` 1.0.5+

### Added

- **CUMULUS-687** Added logs endpoint to search for logs from a specific workflow execution in `@cumulus/api`. Added integration test.
- **CUMULUS-836** - `@cumulus/deployment` supports a configurable docker storage driver for ECS. ECS can be configured with either `devicemapper` (the default storage driver for AWS ECS-optimized AMIs) or `overlay2` (the storage driver used by the NGAP 2.0 AMI). The storage driver can be configured in `app/config.yml` with `ecs.docker.storageDriver: overlay2 | devicemapper`. The default is `overlay2`.
  - To support this configuration, a [Handlebars](https://handlebarsjs.com/) helper `ifEquals` was added to `packages/deployment/lib/kes.js`.
- **CUMULUS-836** - `@cumulus/api` added IAM roles required by the NGAP 2.0 AMI. The NGAP 2.0 AMI runs a script `register_instances_with_ssm.py` which requires the ECS IAM role to include `ec2:DescribeInstances` and `ssm:GetParameter` permissions.

### Fixed

- **CUMULUS-836** - `@cumulus/deployment` uses `overlay2` driver by default and does not attempt to write `--storage-opt dm.basesize` to fix [this error](https://github.com/moby/moby/issues/37039).
- **CUMULUS-413** Kinesis processing now captures all errors.
  - Added kinesis fallback mechanism when errors occur during record processing.
  - Adds FallbackTopicArn to `@cumulus/api/lambdas.yml`
  - Adds fallbackConsumer lambda to `@cumulus/api`
  - Adds fallbackqueue option to lambda definitions capture lambda failures after three retries.
  - Adds kinesisFallback SNS topic to signal incoming errors from kinesis stream.
  - Adds kinesisFailureSQS to capture fully failed events from all retries.
- **CUMULUS-855** Adds integration test for kinesis' error path.
- **CUMULUS-686** Added workflow task name and version tracking via `@cumulus/api` executions endpoint under new `tasks` property, and under `workflow_tasks` in step input/output.
  - Depends on `cumulus-message-adapter` 1.0.9+, `cumulus-message-adapter-js` 1.0.4+, `cumulus-message-adapter-java` 1.2.7+ and `cumulus-message-adapter-python` 1.0.5+
- **CUMULUS-771**
  - Updated sync-granule to stream the remote file to s3
  - Added integration test for ingesting granules from ftp provider
  - Updated http/https integration tests for ingesting granules from http/https providers
- **CUMULUS-862** Updated `@cumulus/integration-tests` to handle remote lambda output
- **CUMULUS-856** Set the rule `state` to have default value `ENABLED`

### Changed

- In `@cumulus/deployment`, changed the example app config.yml to have additional IAM roles

## [v1.9.0] - 2018-08-06

**Please note** additional information and upgrade instructions [here](https://nasa.github.io/cumulus/docs/upgrade/1.9.0)

### Added

- **CUMULUS-712** - Added integration tests verifying expected behavior in workflows
- **GITC-776-2** - Add support for versioned collections

### Fixed

- **CUMULUS-832**
  - Fixed indentation in example config.yml in `@cumulus/deployment`
  - Fixed issue with new deployment using the default distribution endpoint in `@cumulus/deployment` and `@cumulus/api`

## [v1.8.1] - 2018-08-01

**Note** IAM roles should be re-deployed with this release.

- **Cumulus-726**
  - Added function to `@cumulus/integration-tests`: `sfnStep` includes `getStepInput` which returns the input to the schedule event of a given step function step.
  - Added IAM policy `@cumulus/deployment`: Lambda processing IAM role includes `kinesis::PutRecord` so step function lambdas can write to kinesis streams.
- **Cumulus Community Edition**
  - Added Google OAuth authentication token logic to `@cumulus/api`. Refactored token endpoint to use environment variable flag `OAUTH_PROVIDER` when determining with authentication method to use.
  - Added API Lambda memory configuration variable `api_lambda_memory` to `@cumulus/api` and `@cumulus/deployment`.

### Changed

- **Cumulus-726**
  - Changed function in `@cumulus/api`: `models/rules.js#addKinesisEventSource` was modified to call to `deleteKinesisEventSource` with all required parameters (rule's name, arn and type).
  - Changed function in `@cumulus/integration-tests`: `getStepOutput` can now be used to return output of failed steps. If users of this function want the output of a failed event, they can pass a third parameter `eventType` as `'failure'`. This function will work as always for steps which completed successfully.

### Removed

- **Cumulus-726**

  - Configuration change to `@cumulus/deployment`: Removed default auto scaling configuration for Granules and Files DynamoDB tables.

- **CUMULUS-688**
  - Add integration test for ExecutionStatus
  - Function addition to `@cumulus/integration-tests`: `api` includes `getExecutionStatus` which returns the execution status from the Cumulus API

## [v1.8.0] - 2018-07-23

### Added

- **CUMULUS-718** Adds integration test for Kinesis triggering a workflow.

- **GITC-776-3** Added more flexibility for rules. You can now edit all fields on the rule's record
  We may need to update the api documentation to reflect this.

- **CUMULUS-681** - Add ingest-in-place action to granules endpoint

  - new applyWorkflow action at PUT /granules/{granuleid} Applying a workflow starts an execution of the provided workflow and passes the granule record as payload.
    Parameter(s):
    - workflow - the workflow name

- **CUMULUS-685** - Add parent exeuction arn to the execution which is triggered from a parent step function

### Changed

- **CUMULUS-768** - Integration tests get S3 provider data from shared data folder

### Fixed

- **CUMULUS-746** - Move granule API correctly updates record in dynamo DB and cmr xml file
- **CUMULUS-766** - Populate database fileSize field from S3 if value not present in Ingest payload

## [v1.7.1] - 2018-07-27 - [BACKPORT]

### Fixed

- **CUMULUS-766** - Backport from 1.8.0 - Populate database fileSize field from S3 if value not present in Ingest payload

## [v1.7.0] - 2018-07-02

### Please note: [Upgrade Instructions](https://nasa.github.io/cumulus/docs/upgrade/1.7.0)

### Added

- **GITC-776-2** - Add support for versioned collections
- **CUMULUS-491** - Add granule reconciliation API endpoints.
- **CUMULUS-480** Add support for backup and recovery:
  - Add DynamoDB tables for granules, executions and pdrs
  - Add ability to write all records to S3
  - Add ability to download all DynamoDB records in form json files
  - Add ability to upload records to DynamoDB
  - Add migration scripts for copying granule, pdr and execution records from ElasticSearch to DynamoDB
  - Add IAM support for batchWrite on dynamoDB
-
- **CUMULUS-508** - `@cumulus/deployment` cloudformation template allows for lambdas and ECS clusters to have multiple AZ availability.
  - `@cumulus/deployment` also ensures docker uses `devicemapper` storage driver.
- **CUMULUS-755** - `@cumulus/deployment` Add DynamoDB autoscaling support.
  - Application developers can add autoscaling and override default values in their deployment's `app/config.yml` file using a `{TableName}Table:` key.

### Fixed

- **CUMULUS-747** - Delete granule API doesn't delete granule files in s3 and granule in elasticsearch
  - update the StreamSpecification DynamoDB tables to have StreamViewType: "NEW_AND_OLD_IMAGES"
  - delete granule files in s3
- **CUMULUS-398** - Fix not able to filter executions by workflow
- **CUMULUS-748** - Fix invalid lambda .zip files being validated/uploaded to AWS
- **CUMULUS-544** - Post to CMR task has UAT URL hard-coded
  - Made configurable: PostToCmr now requires CMR_ENVIRONMENT env to be set to 'SIT' or 'OPS' for those CMR environments. Default is UAT.

### Changed

- **GITC-776-4** - Changed Discover-pdrs to not rely on collection but use provider_path in config. It also has an optional filterPdrs regex configuration parameter

- **CUMULUS-710** - In the integration test suite, `getStepOutput` returns the output of the first successful step execution or last failed, if none exists

## [v1.6.0] - 2018-06-06

### Please note: [Upgrade Instructions](https://nasa.github.io/cumulus/docs/upgrade/1.6.0)

### Fixed

- **CUMULUS-602** - Format all logs sent to Elastic Search.
  - Extract cumulus log message and index it to Elastic Search.

### Added

- **CUMULUS-556** - add a mechanism for creating and running migration scripts on deployment.
- **CUMULUS-461** Support use of metadata date and other components in `url_path` property

### Changed

- **CUMULUS-477** Update bucket configuration to support multiple buckets of the same type:
  - Change the structure of the buckets to allow for more than one bucket of each type. The bucket structure is now:
    bucket-key:
    name: <bucket-name>
    type: <type> i.e. internal, public, etc.
  - Change IAM and app deployment configuration to support new bucket structure
  - Update tasks and workflows to support new bucket structure
  - Replace instances where buckets.internal is relied upon to either use the system bucket or a configured bucket
  - Move IAM template to the deployment package. NOTE: You now have to specify '--template node_modules/@cumulus/deployment/iam' in your IAM deployment
  - Add IAM cloudformation template support to filter buckets by type

## [v1.5.5] - 2018-05-30

### Added

- **CUMULUS-530** - PDR tracking through Queue-granules
  - Add optional `pdr` property to the sync-granule task's input config and output payload.
- **CUMULUS-548** - Create a Lambda task that generates EMS distribution reports
  - In order to supply EMS Distribution Reports, you must enable S3 Server
    Access Logging on any S3 buckets used for distribution. See [How Do I Enable Server Access Logging for an S3 Bucket?](https://docs.aws.amazon.com/AmazonS3/latest/user-guide/server-access-logging.html)
    The "Target bucket" setting should point at the Cumulus internal bucket.
    The "Target prefix" should be
    "<STACK_NAME>/ems-distribution/s3-server-access-logs/", where "STACK_NAME"
    is replaced with the name of your Cumulus stack.

### Fixed

- **CUMULUS-546 - Kinesis Consumer should catch and log invalid JSON**
  - Kinesis Consumer lambda catches and logs errors so that consumer doesn't get stuck in a loop re-processing bad json records.
- EMS report filenames are now based on their start time instead of the time
  instead of the time that the report was generated
- **CUMULUS-552 - Cumulus API returns different results for the same collection depending on query**
  - The collection, provider and rule records in elasticsearch are now replaced with records from dynamo db when the dynamo db records are updated.

### Added

- `@cumulus/deployment`'s default cloudformation template now configures storage for Docker to match the configured ECS Volume. The template defines Docker's devicemapper basesize (`dm.basesize`) using `ecs.volumeSize`. This addresses ECS default of limiting Docker containers to 10GB of storage ([Read more](https://aws.amazon.com/premiumsupport/knowledge-center/increase-default-ecs-docker-limit/)).

## [v1.5.4] - 2018-05-21

### Added

- **CUMULUS-535** - EMS Ingest, Archive, Archive Delete reports
  - Add lambda EmsReport to create daily EMS Ingest, Archive, Archive Delete reports
  - ems.provider property added to `@cumulus/deployment/app/config.yml`.
    To change the provider name, please add `ems: provider` property to `app/config.yml`.
- **CUMULUS-480** Use DynamoDB to store granules, pdrs and execution records
  - Activate PointInTime feature on DynamoDB tables
  - Increase test coverage on api package
  - Add ability to restore metadata records from json files to DynamoDB
- **CUMULUS-459** provide API endpoint for moving granules from one location on s3 to another

## [v1.5.3] - 2018-05-18

### Fixed

- **CUMULUS-557 - "Add dataType to DiscoverGranules output"**
  - Granules discovered by the DiscoverGranules task now include dataType
  - dataType is now a required property for granules used as input to the
    QueueGranules task
- **CUMULUS-550** Update deployment app/config.yml to force elasticsearch updates for deleted granules

## [v1.5.2] - 2018-05-15

### Fixed

- **CUMULUS-514 - "Unable to Delete the Granules"**
  - updated cmrjs.deleteConcept to return success if the record is not found
    in CMR.

### Added

- **CUMULUS-547** - The distribution API now includes an
  "earthdataLoginUsername" query parameter when it returns a signed S3 URL
- **CUMULUS-527 - "parse-pdr queues up all granules and ignores regex"**
  - Add an optional config property to the ParsePdr task called
    "granuleIdFilter". This property is a regular expression that is applied
    against the filename of the first file of each granule contained in the
    PDR. If the regular expression matches, then the granule is included in
    the output. Defaults to '.', which will match all granules in the PDR.
- File checksums in PDRs now support MD5
- Deployment support to subscribe to an SNS topic that already exists
- **CUMULUS-470, CUMULUS-471** In-region S3 Policy lambda added to API to update bucket policy for in-region access.
- **CUMULUS-533** Added fields to granule indexer to support EMS ingest and archive record creation
- **CUMULUS-534** Track deleted granules
  - added `deletedgranule` type to `cumulus` index.
  - **Important Note:** Force custom bootstrap to re-run by adding this to
    app/config.yml `es: elasticSearchMapping: 7`
- You can now deploy cumulus without ElasticSearch. Just add `es: null` to your `app/config.yml` file. This is only useful for debugging purposes. Cumulus still requires ElasticSearch to properly operate.
- `@cumulus/integration-tests` includes and exports the `addRules` function, which seeds rules into the DynamoDB table.
- Added capability to support EFS in cloud formation template. Also added
  optional capability to ssh to your instance and privileged lambda functions.
- Added support to force discovery of PDRs that have already been processed
  and filtering of selected data types
- `@cumulus/cmrjs` uses an environment variable `USER_IP_ADDRESS` or fallback
  IP address of `10.0.0.0` when a public IP address is not available. This
  supports lambda functions deployed into a VPC's private subnet, where no
  public IP address is available.

### Changed

- **CUMULUS-550** Custom bootstrap automatically adds new types to index on
  deployment

## [v1.5.1] - 2018-04-23

### Fixed

- add the missing dist folder to the hello-world task
- disable uglifyjs on the built version of the pdr-status-check (read: https://github.com/webpack-contrib/uglifyjs-webpack-plugin/issues/264)

## [v1.5.0] - 2018-04-23

### Changed

- Removed babel from all tasks and packages and increased minimum node requirements to version 8.10
- Lambda functions created by @cumulus/deployment will use node8.10 by default
- Moved [cumulus-integration-tests](https://github.com/nasa/cumulus-integration-tests) to the `example` folder CUMULUS-512
- Streamlined all packages dependencies (e.g. remove redundant dependencies and make sure versions are the same across packages)
- **CUMULUS-352:** Update Cumulus Elasticsearch indices to use [index aliases](https://www.elastic.co/guide/en/elasticsearch/reference/current/indices-aliases.html).
- **CUMULUS-519:** ECS tasks are no longer restarted after each CF deployment unless `ecs.restartTasksOnDeploy` is set to true
- **CUMULUS-298:** Updated log filterPattern to include all CloudWatch logs in ElasticSearch
- **CUMULUS-518:** Updates to the SyncGranule config schema
  - `granuleIdExtraction` is no longer a property
  - `process` is now an optional property
  - `provider_path` is no longer a property

### Fixed

- **CUMULUS-455 "Kes deployments using only an updated message adapter do not get automatically deployed"**
  - prepended the hash value of cumulus-message-adapter.zip file to the zip file name of lambda which uses message adapter.
  - the lambda function will be redeployed when message adapter or lambda function are updated
- Fixed a bug in the bootstrap lambda function where it stuck during update process
- Fixed a bug where the sf-sns-report task did not return the payload of the incoming message as the output of the task [CUMULUS-441]

### Added

- **CUMULUS-352:** Add reindex CLI to the API package.
- **CUMULUS-465:** Added mock http/ftp/sftp servers to the integration tests
- Added a `delete` method to the `@common/CollectionConfigStore` class
- **CUMULUS-467 "@cumulus/integration-tests or cumulus-integration-tests should seed provider and collection in deployed DynamoDB"**
  - `example` integration-tests populates providers and collections to database
  - `example` workflow messages are populated from workflow templates in s3, provider and collection information in database, and input payloads. Input templates are removed.
  - added `https` protocol to provider schema

## [v1.4.1] - 2018-04-11

### Fixed

- Sync-granule install

## [v1.4.0] - 2018-04-09

### Fixed

- **CUMULUS-392 "queue-granules not returning the sfn-execution-arns queued"**
  - updated queue-granules to return the sfn-execution-arns queued and pdr if exists.
  - added pdr to ingest message meta.pdr instead of payload, so the pdr information doesn't get lost in the ingest workflow, and ingested granule in elasticsearch has pdr name.
  - fixed sf-sns-report schema, remove the invalid part
  - fixed pdr-status-check schema, the failed execution contains arn and reason
- **CUMULUS-206** make sure homepage and repository urls exist in package.json files of tasks and packages

### Added

- Example folder with a cumulus deployment example

### Changed

- [CUMULUS-450](https://bugs.earthdata.nasa.gov/browse/CUMULUS-450) - Updated
  the config schema of the **queue-granules** task
  - The config no longer takes a "collection" property
  - The config now takes an "internalBucket" property
  - The config now takes a "stackName" property
- [CUMULUS-450](https://bugs.earthdata.nasa.gov/browse/CUMULUS-450) - Updated
  the config schema of the **parse-pdr** task
  - The config no longer takes a "collection" property
  - The "stack", "provider", and "bucket" config properties are now
    required
- **CUMULUS-469** Added a lambda to the API package to prototype creating an S3 bucket policy for direct, in-region S3 access for the prototype bucket

### Removed

- Removed the `findTmpTestDataDirectory()` function from
  `@cumulus/common/test-utils`

### Fixed

- [CUMULUS-450](https://bugs.earthdata.nasa.gov/browse/CUMULUS-450)
  - The **queue-granules** task now enqueues a **sync-granule** task with the
    correct collection config for that granule based on the granule's
    data-type. It had previously been using the collection config from the
    config of the **queue-granules** task, which was a problem if the granules
    being queued belonged to different data-types.
  - The **parse-pdr** task now handles the case where a PDR contains granules
    with different data types, and uses the correct granuleIdExtraction for
    each granule.

### Added

- **CUMULUS-448** Add code coverage checking using [nyc](https://github.com/istanbuljs/nyc).

## [v1.3.0] - 2018-03-29

### Deprecated

- discover-s3-granules is deprecated. The functionality is provided by the discover-granules task

### Fixed

- **CUMULUS-331:** Fix aws.downloadS3File to handle non-existent key
- Using test ftp provider for discover-granules testing [CUMULUS-427]
- **CUMULUS-304: "Add AWS API throttling to pdr-status-check task"** Added concurrency limit on SFN API calls. The default concurrency is 10 and is configurable through Lambda environment variable CONCURRENCY.
- **CUMULUS-414: "Schema validation not being performed on many tasks"** revised npm build scripts of tasks that use cumulus-message-adapter to place schema directories into dist directories.
- **CUMULUS-301:** Update all tests to use test-data package for testing data.
- **CUMULUS-271: "Empty response body from rules PUT endpoint"** Added the updated rule to response body.
- Increased memory allotment for `CustomBootstrap` lambda function. Resolves failed deployments where `CustomBootstrap` lambda function was failing with error `Process exited before completing request`. This was causing deployments to stall, fail to update and fail to rollback. This error is thrown when the lambda function tries to use more memory than it is allotted.
- Cumulus repository folders structure updated:
  - removed the `cumulus` folder altogether
  - moved `cumulus/tasks` to `tasks` folder at the root level
  - moved the tasks that are not converted to use CMA to `tasks/.not_CMA_compliant`
  - updated paths where necessary

### Added

- `@cumulus/integration-tests` - Added support for testing the output of an ECS activity as well as a Lambda function.

## [v1.2.0] - 2018-03-20

### Fixed

- Update vulnerable npm packages [CUMULUS-425]
- `@cumulus/api`: `kinesis-consumer.js` uses `sf-scheduler.js#schedule` instead of placing a message directly on the `startSF` SQS queue. This is a fix for [CUMULUS-359](https://bugs.earthdata.nasa.gov/browse/CUMULUS-359) because `sf-scheduler.js#schedule` looks up the provider and collection data in DynamoDB and adds it to the `meta` object of the enqueued message payload.
- `@cumulus/api`: `kinesis-consumer.js` catches and logs errors instead of doing an error callback. Before this change, `kinesis-consumer` was failing to process new records when an existing record caused an error because it would call back with an error and stop processing additional records. It keeps trying to process the record causing the error because it's "position" in the stream is unchanged. Catching and logging the errors is part 1 of the fix. Proposed part 2 is to enqueue the error and the message on a "dead-letter" queue so it can be processed later ([CUMULUS-413](https://bugs.earthdata.nasa.gov/browse/CUMULUS-413)).
- **CUMULUS-260: "PDR page on dashboard only shows zeros."** The PDR stats in LPDAAC are all 0s, even if the dashboard has been fixed to retrieve the correct fields. The current version of pdr-status-check has a few issues.
  - pdr is not included in the input/output schema. It's available from the input event. So the pdr status and stats are not updated when the ParsePdr workflow is complete. Adding the pdr to the input/output of the task will fix this.
  - pdr-status-check doesn't update pdr stats which prevent the real time pdr progress from showing up in the dashboard. To solve this, added lambda function sf-sns-report which is copied from @cumulus/api/lambdas/sf-sns-broadcast with modification, sf-sns-report can be used to report step function status anywhere inside a step function. So add step sf-sns-report after each pdr-status-check, we will get the PDR status progress at real time.
  - It's possible an execution is still in the queue and doesn't exist in sfn yet. Added code to handle 'ExecutionDoesNotExist' error when checking the execution status.
- Fixed `aws.cloudwatchevents()` typo in `packages/ingest/aws.js`. This typo was the root cause of the error: `Error: Could not process scheduled_ingest, Error: : aws.cloudwatchevents is not a constructor` seen when trying to update a rule.

### Removed

- `@cumulus/ingest/aws`: Remove queueWorkflowMessage which is no longer being used by `@cumulus/api`'s `kinesis-consumer.js`.

## [v1.1.4] - 2018-03-15

### Added

- added flag `useList` to parse-pdr [CUMULUS-404]

### Fixed

- Pass encrypted password to the ApiGranule Lambda function [CUMULUS-424]

## [v1.1.3] - 2018-03-14

### Fixed

- Changed @cumulus/deployment package install behavior. The build process will happen after installation

## [v1.1.2] - 2018-03-14

### Added

- added tools to @cumulus/integration-tests for local integration testing
- added end to end testing for discovering and parsing of PDRs
- `yarn e2e` command is available for end to end testing

### Fixed

- **CUMULUS-326: "Occasionally encounter "Too Many Requests" on deployment"** The api gateway calls will handle throttling errors
- **CUMULUS-175: "Dashboard providers not in sync with AWS providers."** The root cause of this bug - DynamoDB operations not showing up in Elasticsearch - was shared by collections and rules. The fix was to update providers', collections' and rules; POST, PUT and DELETE endpoints to operate on DynamoDB and using DynamoDB streams to update Elasticsearch. The following packages were made:
  - `@cumulus/deployment` deploys DynamoDB streams for the Collections, Providers and Rules tables as well as a new lambda function called `dbIndexer`. The `dbIndexer` lambda has an event source mapping which listens to each of the DynamoDB streams. The dbIndexer lambda receives events referencing operations on the DynamoDB table and updates the elasticsearch cluster accordingly.
  - The `@cumulus/api` endpoints for collections, providers and rules _only_ query DynamoDB, with the exception of LIST endpoints and the collections' GET endpoint.

### Updated

- Broke up `kes.override.js` of @cumulus/deployment to multiple modules and moved to a new location
- Expanded @cumulus/deployment test coverage
- all tasks were updated to use cumulus-message-adapter-js 1.0.1
- added build process to integration-tests package to babelify it before publication
- Update @cumulus/integration-tests lambda.js `getLambdaOutput` to return the entire lambda output. Previously `getLambdaOutput` returned only the payload.

## [v1.1.1] - 2018-03-08

### Removed

- Unused queue lambda in api/lambdas [CUMULUS-359]

### Fixed

- Kinesis message content is passed to the triggered workflow [CUMULUS-359]
- Kinesis message queues a workflow message and does not write to rules table [CUMULUS-359]

## [v1.1.0] - 2018-03-05

### Added

- Added a `jlog` function to `common/test-utils` to aid in test debugging
- Integration test package with command line tool [CUMULUS-200] by @laurenfrederick
- Test for FTP `useList` flag [CUMULUS-334] by @kkelly51

### Updated

- The `queue-pdrs` task now uses the [cumulus-message-adapter-js](https://github.com/nasa/cumulus-message-adapter-js)
  library
- Updated the `queue-pdrs` JSON schemas
- The test-utils schema validation functions now throw an error if validation
  fails
- The `queue-granules` task now uses the [cumulus-message-adapter-js](https://github.com/nasa/cumulus-message-adapter-js)
  library
- Updated the `queue-granules` JSON schemas

### Removed

- Removed the `getSfnExecutionByName` function from `common/aws`
- Removed the `getGranuleStatus` function from `common/aws`

## [v1.0.1] - 2018-02-27

### Added

- More tests for discover-pdrs, dicover-granules by @yjpa7145
- Schema validation utility for tests by @yjpa7145

### Changed

- Fix an FTP listing bug for servers that do not support STAT [CUMULUS-334] by @kkelly51

## [v1.0.0] - 2018-02-23

[unreleased]: https://github.com/nasa/cumulus/compare/v18.2.0...HEAD
[v18.2.0]: https://github.com/nasa/cumulus/compare/v18.1.0...v18.2.0
[v18.1.0]: https://github.com/nasa/cumulus/compare/v18.0.0...v18.1.0
[v18.0.0]: https://github.com/nasa/cumulus/compare/v17.0.0...v18.0.0
[v17.0.0]: https://github.com/nasa/cumulus/compare/v16.1.3...v17.0.0
[v16.1.3]: https://github.com/nasa/cumulus/compare/v16.1.2...v16.1.3
[v16.1.2]: https://github.com/nasa/cumulus/compare/v16.1.1...v16.1.2
[v16.1.1]: https://github.com/nasa/cumulus/compare/v16.0.0...v16.1.1
[v16.0.0]: https://github.com/nasa/cumulus/compare/v15.0.4...v16.0.0
[v15.0.4]: https://github.com/nasa/cumulus/compare/v15.0.3...v15.0.4
[v15.0.3]: https://github.com/nasa/cumulus/compare/v15.0.2...v15.0.3
[v15.0.2]: https://github.com/nasa/cumulus/compare/v15.0.1...v15.0.2
[v15.0.1]: https://github.com/nasa/cumulus/compare/v15.0.0...v15.0.1
[v15.0.0]: https://github.com/nasa/cumulus/compare/v14.1.0...v15.0.0
[v14.1.0]: https://github.com/nasa/cumulus/compare/v14.0.0...v14.1.0
[v14.0.0]: https://github.com/nasa/cumulus/compare/v13.4.0...v14.0.0
[v13.4.0]: https://github.com/nasa/cumulus/compare/v13.3.2...v13.4.0
[v13.3.2]: https://github.com/nasa/cumulus/compare/v13.3.0...v13.3.2
[v13.3.0]: https://github.com/nasa/cumulus/compare/v13.2.1...v13.3.0
[v13.2.1]: https://github.com/nasa/cumulus/compare/v13.2.0...v13.2.1
[v13.2.0]: https://github.com/nasa/cumulus/compare/v13.1.0...v13.2.0
[v13.1.0]: https://github.com/nasa/cumulus/compare/v13.0.1...v13.1.0
[v13.0.1]: https://github.com/nasa/cumulus/compare/v13.0.0...v13.0.1
[v13.0.0]: https://github.com/nasa/cumulus/compare/v12.0.3...v13.0.0
[v12.0.3]: https://github.com/nasa/cumulus/compare/v12.0.2...v12.0.3
[v12.0.2]: https://github.com/nasa/cumulus/compare/v12.0.1...v12.0.2
[v12.0.1]: https://github.com/nasa/cumulus/compare/v12.0.0...v12.0.1
[v12.0.0]: https://github.com/nasa/cumulus/compare/v11.1.8...v12.0.0
[v11.1.8]: https://github.com/nasa/cumulus/compare/v11.1.7...v11.1.8
[v11.1.7]: https://github.com/nasa/cumulus/compare/v11.1.5...v11.1.7
[v11.1.5]: https://github.com/nasa/cumulus/compare/v11.1.4...v11.1.5
[v11.1.4]: https://github.com/nasa/cumulus/compare/v11.1.3...v11.1.4
[v11.1.3]: https://github.com/nasa/cumulus/compare/v11.1.2...v11.1.3
[v11.1.2]: https://github.com/nasa/cumulus/compare/v11.1.1...v11.1.2
[v11.1.1]: https://github.com/nasa/cumulus/compare/v11.1.0...v11.1.1
[v11.1.0]: https://github.com/nasa/cumulus/compare/v11.0.0...v11.1.0
[v11.0.0]: https://github.com/nasa/cumulus/compare/v10.1.3...v11.0.0
[v10.1.3]: https://github.com/nasa/cumulus/compare/v10.1.2...v10.1.3
[v10.1.2]: https://github.com/nasa/cumulus/compare/v10.1.1...v10.1.2
[v10.1.1]: https://github.com/nasa/cumulus/compare/v10.1.0...v10.1.1
[v10.1.0]: https://github.com/nasa/cumulus/compare/v10.0.1...v10.1.0
[v10.0.1]: https://github.com/nasa/cumulus/compare/v10.0.0...v10.0.1
[v10.0.0]: https://github.com/nasa/cumulus/compare/v9.9.0...v10.0.0
[v9.9.3]: https://github.com/nasa/cumulus/compare/v9.9.2...v9.9.3
[v9.9.2]: https://github.com/nasa/cumulus/compare/v9.9.1...v9.9.2
[v9.9.1]: https://github.com/nasa/cumulus/compare/v9.9.0...v9.9.1
[v9.9.0]: https://github.com/nasa/cumulus/compare/v9.8.0...v9.9.0
[v9.8.0]: https://github.com/nasa/cumulus/compare/v9.7.0...v9.8.0
[v9.7.1]: https://github.com/nasa/cumulus/compare/v9.7.0...v9.7.1
[v9.7.0]: https://github.com/nasa/cumulus/compare/v9.6.0...v9.7.0
[v9.6.0]: https://github.com/nasa/cumulus/compare/v9.5.0...v9.6.0
[v9.5.0]: https://github.com/nasa/cumulus/compare/v9.4.0...v9.5.0
[v9.4.1]: https://github.com/nasa/cumulus/compare/v9.3.0...v9.4.1
[v9.4.0]: https://github.com/nasa/cumulus/compare/v9.3.0...v9.4.0
[v9.3.0]: https://github.com/nasa/cumulus/compare/v9.2.2...v9.3.0
[v9.2.2]: https://github.com/nasa/cumulus/compare/v9.2.1...v9.2.2
[v9.2.1]: https://github.com/nasa/cumulus/compare/v9.2.0...v9.2.1
[v9.2.0]: https://github.com/nasa/cumulus/compare/v9.1.0...v9.2.0
[v9.1.0]: https://github.com/nasa/cumulus/compare/v9.0.1...v9.1.0
[v9.0.1]: https://github.com/nasa/cumulus/compare/v9.0.0...v9.0.1
[v9.0.0]: https://github.com/nasa/cumulus/compare/v8.1.0...v9.0.0
[v8.1.0]: https://github.com/nasa/cumulus/compare/v8.0.0...v8.1.0
[v8.0.0]: https://github.com/nasa/cumulus/compare/v7.2.0...v8.0.0
[v7.2.0]: https://github.com/nasa/cumulus/compare/v7.1.0...v7.2.0
[v7.1.0]: https://github.com/nasa/cumulus/compare/v7.0.0...v7.1.0
[v7.0.0]: https://github.com/nasa/cumulus/compare/v6.0.0...v7.0.0
[v6.0.0]: https://github.com/nasa/cumulus/compare/v5.0.1...v6.0.0
[v5.0.1]: https://github.com/nasa/cumulus/compare/v5.0.0...v5.0.1
[v5.0.0]: https://github.com/nasa/cumulus/compare/v4.0.0...v5.0.0
[v4.0.0]: https://github.com/nasa/cumulus/compare/v3.0.1...v4.0.0
[v3.0.1]: https://github.com/nasa/cumulus/compare/v3.0.0...v3.0.1
[v3.0.0]: https://github.com/nasa/cumulus/compare/v2.0.1...v3.0.0
[v2.0.7]: https://github.com/nasa/cumulus/compare/v2.0.6...v2.0.7
[v2.0.6]: https://github.com/nasa/cumulus/compare/v2.0.5...v2.0.6
[v2.0.5]: https://github.com/nasa/cumulus/compare/v2.0.4...v2.0.5
[v2.0.4]: https://github.com/nasa/cumulus/compare/v2.0.3...v2.0.4
[v2.0.3]: https://github.com/nasa/cumulus/compare/v2.0.2...v2.0.3
[v2.0.2]: https://github.com/nasa/cumulus/compare/v2.0.1...v2.0.2
[v2.0.1]: https://github.com/nasa/cumulus/compare/v1.24.0...v2.0.1
[v2.0.0]: https://github.com/nasa/cumulus/compare/v1.24.0...v2.0.0
[v1.24.0]: https://github.com/nasa/cumulus/compare/v1.23.2...v1.24.0
[v1.23.2]: https://github.com/nasa/cumulus/compare/v1.22.1...v1.23.2
[v1.22.1]: https://github.com/nasa/cumulus/compare/v1.21.0...v1.22.1
[v1.21.0]: https://github.com/nasa/cumulus/compare/v1.20.0...v1.21.0
[v1.20.0]: https://github.com/nasa/cumulus/compare/v1.19.0...v1.20.0
[v1.19.0]: https://github.com/nasa/cumulus/compare/v1.18.0...v1.19.0
[v1.18.0]: https://github.com/nasa/cumulus/compare/v1.17.0...v1.18.0
[v1.17.0]: https://github.com/nasa/cumulus/compare/v1.16.1...v1.17.0
[v1.16.1]: https://github.com/nasa/cumulus/compare/v1.16.0...v1.16.1
[v1.16.0]: https://github.com/nasa/cumulus/compare/v1.15.0...v1.16.0
[v1.15.0]: https://github.com/nasa/cumulus/compare/v1.14.5...v1.15.0
[v1.14.5]: https://github.com/nasa/cumulus/compare/v1.14.4...v1.14.5
[v1.14.4]: https://github.com/nasa/cumulus/compare/v1.14.3...v1.14.4
[v1.14.3]: https://github.com/nasa/cumulus/compare/v1.14.2...v1.14.3
[v1.14.2]: https://github.com/nasa/cumulus/compare/v1.14.1...v1.14.2
[v1.14.1]: https://github.com/nasa/cumulus/compare/v1.14.0...v1.14.1
[v1.14.0]: https://github.com/nasa/cumulus/compare/v1.13.5...v1.14.0
[v1.13.5]: https://github.com/nasa/cumulus/compare/v1.13.4...v1.13.5
[v1.13.4]: https://github.com/nasa/cumulus/compare/v1.13.3...v1.13.4
[v1.13.3]: https://github.com/nasa/cumulus/compare/v1.13.2...v1.13.3
[v1.13.2]: https://github.com/nasa/cumulus/compare/v1.13.1...v1.13.2
[v1.13.1]: https://github.com/nasa/cumulus/compare/v1.13.0...v1.13.1
[v1.13.0]: https://github.com/nasa/cumulus/compare/v1.12.1...v1.13.0
[v1.12.1]: https://github.com/nasa/cumulus/compare/v1.12.0...v1.12.1
[v1.12.0]: https://github.com/nasa/cumulus/compare/v1.11.3...v1.12.0
[v1.11.3]: https://github.com/nasa/cumulus/compare/v1.11.2...v1.11.3
[v1.11.2]: https://github.com/nasa/cumulus/compare/v1.11.1...v1.11.2
[v1.11.1]: https://github.com/nasa/cumulus/compare/v1.11.0...v1.11.1
[v1.11.0]: https://github.com/nasa/cumulus/compare/v1.10.4...v1.11.0
[v1.10.4]: https://github.com/nasa/cumulus/compare/v1.10.3...v1.10.4
[v1.10.3]: https://github.com/nasa/cumulus/compare/v1.10.2...v1.10.3
[v1.10.2]: https://github.com/nasa/cumulus/compare/v1.10.1...v1.10.2
[v1.10.1]: https://github.com/nasa/cumulus/compare/v1.10.0...v1.10.1
[v1.10.0]: https://github.com/nasa/cumulus/compare/v1.9.1...v1.10.0
[v1.9.1]: https://github.com/nasa/cumulus/compare/v1.9.0...v1.9.1
[v1.9.0]: https://github.com/nasa/cumulus/compare/v1.8.1...v1.9.0
[v1.8.1]: https://github.com/nasa/cumulus/compare/v1.8.0...v1.8.1
[v1.8.0]: https://github.com/nasa/cumulus/compare/v1.7.0...v1.8.0
[v1.7.0]: https://github.com/nasa/cumulus/compare/v1.6.0...v1.7.0
[v1.6.0]: https://github.com/nasa/cumulus/compare/v1.5.5...v1.6.0
[v1.5.5]: https://github.com/nasa/cumulus/compare/v1.5.4...v1.5.5
[v1.5.4]: https://github.com/nasa/cumulus/compare/v1.5.3...v1.5.4
[v1.5.3]: https://github.com/nasa/cumulus/compare/v1.5.2...v1.5.3
[v1.5.2]: https://github.com/nasa/cumulus/compare/v1.5.1...v1.5.2
[v1.5.1]: https://github.com/nasa/cumulus/compare/v1.5.0...v1.5.1
[v1.5.0]: https://github.com/nasa/cumulus/compare/v1.4.1...v1.5.0
[v1.4.1]: https://github.com/nasa/cumulus/compare/v1.4.0...v1.4.1
[v1.4.0]: https://github.com/nasa/cumulus/compare/v1.3.0...v1.4.0
[v1.3.0]: https://github.com/nasa/cumulus/compare/v1.2.0...v1.3.0
[v1.2.0]: https://github.com/nasa/cumulus/compare/v1.1.4...v1.2.0
[v1.1.4]: https://github.com/nasa/cumulus/compare/v1.1.3...v1.1.4
[v1.1.3]: https://github.com/nasa/cumulus/compare/v1.1.2...v1.1.3
[v1.1.2]: https://github.com/nasa/cumulus/compare/v1.1.1...v1.1.2
[v1.1.1]: https://github.com/nasa/cumulus/compare/v1.0.1...v1.1.1
[v1.1.0]: https://github.com/nasa/cumulus/compare/v1.0.1...v1.1.0
[v1.0.1]: https://github.com/nasa/cumulus/compare/v1.0.0...v1.0.1
[v1.0.0]: https://github.com/nasa/cumulus/compare/pre-v1-release...v1.0.0

[thin-egress-app]: <https://github.com/asfadmin/thin-egress-app> "Thin Egress App"<|MERGE_RESOLUTION|>--- conflicted
+++ resolved
@@ -82,14 +82,10 @@
   - Added user guide on querying dead-letter-archive messages using AWS Athena.
 
 ### Changed
-<<<<<<< HEAD
-
 - **CUMULUS-3669**
   - Updates deployment template to create and utilize an Aurora Serverless V2 PostgreSQL cluster.
-=======
 - **CUMULUS-3519**
   - Updates SQS and SNS code to AWS SDK V3 Syntax
->>>>>>> e5d8ce6f
 - **CUMULUS-3609**
   - Adds dla-migration lambda to async-operations to be used for updating existing DLA records
   - Moved hoistCumulusMessageDetails function from write-db-dlq-records-to-s3 lambda to @cumulus/message/DeadLetterMessage
