--- conflicted
+++ resolved
@@ -407,13 +407,10 @@
   - **CUMULUS-2776**
     - Updated `getTableIndexDetails` in `db-indexer` to use correct
       `deleteFnName` for reconciliation reports.
-<<<<<<< HEAD
   - **CUMULUS-2780**
     - Updated `bulkGranuleReingest` to use PostgreSQL model instead of DynamoDB model.
-=======
   - **CUMULUS-2778**
     - Updated default value of `async_operation_image` in `tf-modules/cumulus/variables.tf` to `cumuluss/async-operation:38`
->>>>>>> 4ae17c12
 - **CUMULUS-2735**
   - Updated reconciliation reports to write formatted JSON to S3 to improve readability for
     large reports
