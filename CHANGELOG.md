# Changelog

All notable changes to this project will be documented in this file.

The format is based on [Keep a Changelog](http://keepachangelog.com/en/1.0.0/).

## [Unreleased]

### Added

- **CUMULUS-2475**
  - Adds `GET` endpoint to distribution API
- **CUMULUS-2476**
<<<<<<< HEAD
  - Adds handler for authenticated `HEAD` Distribution requests replicating current behavior of TEA

### Changed
- **CUMULUS-2482**
  - Switches the default distribution app in the `example/cumulus-tf` deployment to the new Cumulus Distribution
  - TEA is still available by following instructions in `example/README.md`
=======
  - Adds handler for authenticated `HEAD` Distribution requests replicating current behavior of TEA 
- **CUMULUS-2478**
  - Implemented [bucket map](https://github.com/asfadmin/thin-egress-app#bucket-mapping).
  - Implemented /locate endpoint
  - Cumulus distribution api checks the file request against bucket map:
    - retrieves the bucket and key from file path
    - determines if the file request is public based on the bucket map rather than the bucket type
    - (EDL only) restricts download from PRIVATE_BUCKETS to users who belong to certain EDL User Groups
    - bucket prefix and object prefix are supported
  - Add 'Bearer token' support as an authorization method

>>>>>>> 26bbb4d9
### Fixed

- **CUMULUS-2520**
  - Fixed error that prevented `/elasticsearch/index-from-database` from starting.
- **CUMULUS-2532**
  - Fixed integration tests to have granule deletion occur before provider and
    collection deletion in test cleanup.
- **CUMULUS-2558**
  - Fixed issue where executions original_payload would not be retained on successful execution

## [v9.1.0] 2021-06-03

### BREAKING CHANGES

- `@cumulus/api-client/granules.getGranule` now returns the granule record from the GET `/granules/<granuleId>` endpoint, not the raw endpoint response
- **CUMULUS-2434**
  - To use the updated `update-granules-cmr-metadata-file-links` task, the
    granule  UMM-G metadata should have version 1.6.2 or later, since CMR s3
    link type 'GET DATA VIA DIRECT ACCESS' is not valid until UMM-G version
    [1.6.2](https://cdn.earthdata.nasa.gov/umm/granule/v1.6.2/umm-g-json-schema.json)
- **CUMULUS-2488**
  - Removed all EMS reporting including lambdas, endpoints, params, etc as all
    reporting is now handled through Cloud Metrics
- **CUMULUS-2472**
  - Moved existing `EarthdataLoginClient` to
    `@cumulus/oauth-client/EarthdataLoginClient` and updated all references in
    Cumulus Core.
  - Rename `EarthdataLoginClient` property from `earthdataLoginUrl` to
    `loginUrl for consistency with new OAuth clients. See example in
    [oauth-client
    README](https://github.com/nasa/cumulus/blob/master/packages/oauth-client/README.md)

### Added

- `@cumulus/api-client/granules.getGranuleResponse` to return the raw endpoint response from the GET `/granules/<granuleId>` endpoint
- **HYRAX-439** - Corrected README.md according to a new Hyrax URL format.
- **CUMULUS-2354**
  - Adds configuration options to allow `/s3credentials` endpoint to distribute
    same-region read-only tokens based on a user's CMR ACLs.
  - Configures the example deployment to enable this feature.
- **CUMULUS-2442**
  - Adds option to generate cloudfront URL to lzards-backup task. This will require a few new task config options that have been documented in the [task README](https://github.com/nasa/cumulus/blob/master/tasks/lzards-backup/README.md).
- **CUMULUS-2470**
  - Added `/s3credentials` endpoint for distribution API
- **CUMULUS-2471**
  - Add `/s3credentialsREADME` endpoint to distribution API
- **CUMULUS-2473**
  - Updated `tf-modules/cumulus_distribution` module to take earthdata or cognito credentials
  - Configured `example/cumulus-tf/cumulus_distribution.tf` to use CSDAP credentials
- **CUMULUS-2474**
  - Add `S3ObjectStore` to `aws-client`. This class allows for interaction with the S3 object store.
  - Add `object-store` package which contains abstracted object store functions for working with various cloud providers
- **CUMULUS-2477**
  - Added `/`, `/login` and `/logout` endpoints to cumulus distribution api
- **CUMULUS-2479**
  - Adds /version endpoint to distribution API
- **CUMULUS-2497**
  - Created `isISOFile()` to check if a CMR file is a CMR ISO file.
- **CUMULUS-2371**
  - Added helpers to `@cumulus/ingest/sqs`:
    - `archiveSqsMessageToS3` - archives an incoming SQS message to S3
    - `deleteArchivedMessageFromS3` - deletes a processed SQS message from S3
  - Added call to `archiveSqsMessageToS3` to `sqs-message-consumer` which
    archives all incoming SQS messages to S3.
  - Added call to `deleteArchivedMessageFrom` to `sqs-message-remover` which
    deletes archived SQS message from S3 once it has been processed.

### Changed

- **[PR2224](https://github.com/nasa/cumulus/pull/2244)**
  - Changed timeout on `sfEventSqsToDbRecords` Lambda to 60 seconds to match
    timeout for Knex library to acquire dataase connections
- **CUMULUS-2208**
  - Moved all `@cumulus/api/es/*` code to new `@cumulus/es-client` package
- Changed timeout on `sfEventSqsToDbRecords` Lambda to 60 seconds to match
  timeout for Knex library to acquire database connections
- **CUMULUS-2517**
  - Updated postgres-migration-count-tool default concurrency to '1'

- **CUMULUS-2489**
  - Updated docs for Terraform references in FAQs, glossary, and in Deployment sections

- **CUMULUS-2434**
  - Updated `@cumulus/cmrjs` `updateCMRMetadata` and related functions to add
    both HTTPS URLS and S3 URIs to CMR metadata.
  - Updated `update-granules-cmr-metadata-file-links` task to add both HTTPS
    URLs and S3 URIs to the OnlineAccessURLs field of CMR metadata. The task
    configuration parameter `cmrGranuleUrlType` now has default value `both`.
  - To use the updated `update-granules-cmr-metadata-file-links` task, the
    granule UMM-G metadata should have version 1.6.2 or later, since CMR s3 link
    type 'GET DATA VIA DIRECT ACCESS' is not valid until UMM-G version
    [1.6.2](https://cdn.earthdata.nasa.gov/umm/granule/v1.6.2/umm-g-json-schema.json)
- **CUMULUS-2472**
  - Renamed `@cumulus/earthdata-login-client` to more generic
    `@cumulus/oauth-client` as a parnt  class for new OAuth clients.
  - Added `@cumulus/oauth-client/CognitoClient` to interface with AWS cognito login service.
- **CUMULUS-2497**
  - Changed the `@cumulus/cmrjs` package:
    - Updated `@cumulus/cmrjs/cmr-utils.getGranuleTemporalInfo()` so it now
      returns temporal info for CMR ISO 19115 SMAP XML files.
    - Updated `@cumulus/cmrjs/cmr-utils.isCmrFilename()` to include
      `isISOFile()`.
- **CUMULUS-2532**
  - Changed integration tests to use `api-client/granules` functions as opposed
    to `granulesApi` from `@cumulus/integration-tests`.

### Fixed

- **CUMULUS-2519**
  - Update @cumulus/integration-tests.buildWorkflow to fail if provider/collection API response is not successful
- **CUMULUS-2518**
  - Update sf-event-sqs-to-db-records to not throw if a collection is not
    defined on a payload that has no granules/an empty granule payload object
- **CUMULUS-2512**
  - Updated ingest package S3 provider client to take additional parameter
    `remoteAltBucket` on `download` method to allow for per-file override of
    provider bucket for checksum
  - Updated @cumulus/ingest.fetchTextFile's signature to be parameterized and
    added `remoteAltBucket`to allow for an override of the passed in provider
    bucket for the source file
  - Update "eslint-plugin-import" to be pinned to 2.22.1
- **CUMULUS-2520**
  - Fixed error that prevented `/elasticsearch/index-from-database` from starting.
- **[2231](https://github.com/nasa/cumulus/issues/2231)**
  - Fixes broken relative path links in `docs/README.md`

### Removed

- **CUMULUS-2502**
  - Removed outdated documenation regarding Kibana index patterns for metrics.

## [v9.0.1] 2021-05-07

### Migration Steps

Please review the migration steps for 9.0.0 as this release is only a patch to
correct a failure in our build script and push out corrected release artifacts. The previous migration steps still apply.

### Changed

- Corrected `@cumulus/db` configuration to correctly build package.

## [v9.0.0] 2021-05-03

### Migration steps

- This release of Cumulus enables integration with a PostgreSQL database for archiving Cumulus data. There are several upgrade steps involved, **some of which need to be done before redeploying Cumulus**. See the [documentation on upgrading to the RDS release](https://nasa.github.io/cumulus/docs/upgrade-notes/upgrade-rds).

### BREAKING CHANGES

- **CUMULUS-2185** - RDS Migration Epic
  - **CUMULUS-2191**
    - Removed the following from the `@cumulus/api/models.asyncOperation` class in
      favor of the added `@cumulus/async-operations` module:
      - `start`
      - `startAsyncOperations`
  - **CUMULUS-2187**
    - The `async-operations` endpoint will now omit `output` instead of
      returning `none` when the operation did not return output.
  - **CUMULUS-2309**
    - Removed `@cumulus/api/models/granule.unpublishAndDeleteGranule` in favor
      of `@cumulus/api/lib/granule-remove-from-cmr.unpublishGranule` and
      `@cumulus/api/lib/granule-delete.deleteGranuleAndFiles`.
  - **CUMULUS-2385**
    - Updated `sf-event-sqs-to-db-records` to write a granule's files to
      PostgreSQL only after the workflow has exited the `Running` status.
      Please note that any workflow that uses `sf_sqs_report_task` for
      mid-workflow updates will be impacted.
    - Changed PostgreSQL `file` schema and TypeScript type definition to require
      `bucket` and `key` fields.
    - Updated granule/file write logic to mark a granule's status as "failed"
  - **CUMULUS-2455**
    - API `move granule` endpoint now moves granule files on a per-file basis
    - API `move granule` endpoint on granule file move failure will retain the
      file at it's original location, but continue to move any other granule
      files.
    - Removed the `move` method from the `@cumulus/api/models.granule` class.
      logic is now handled in `@cumulus/api/endpoints/granules` and is
      accessible via the Core API.

### Added

- **CUMULUS-2185** - RDS Migration Epic
  - **CUMULUS-2130**
    - Added postgres-migration-count-tool lambda/ECS task to allow for
      evaluation of database state
    - Added /migrationCounts api endpoint that allows running of the
      postgres-migration-count-tool as an asyncOperation
  - **CUMULUS-2394**
    - Updated PDR and Granule writes to check the step function
      workflow_start_time against the createdAt field for each record to ensure
      old records do not overwrite newer ones for legacy Dynamo and PostgreSQL
      writes
  - **CUMULUS-2188**
    - Added `data-migration2` Lambda to be run after `data-migration1`
    - Added logic to `data-migration2` Lambda for migrating execution records
      from DynamoDB to PostgreSQL
  - **CUMULUS-2191**
    - Added `@cumulus/async-operations` to core packages, exposing
      `startAsyncOperation` which will handle starting an async operation and
      adding an entry to both PostgreSQL and DynamoDb
  - **CUMULUS-2127**
    - Add schema migration for `collections` table
  - **CUMULUS-2129**
    - Added logic to `data-migration1` Lambda for migrating collection records
      from Dynamo to PostgreSQL
  - **CUMULUS-2157**
    - Add schema migration for `providers` table
    - Added logic to `data-migration1` Lambda for migrating provider records
      from Dynamo to PostgreSQL
  - **CUMULUS-2187**
    - Added logic to `data-migration1` Lambda for migrating async operation
      records from Dynamo to PostgreSQL
  - **CUMULUS-2198**
    - Added logic to `data-migration1` Lambda for migrating rule records from
      DynamoDB to PostgreSQL
  - **CUMULUS-2182**
    - Add schema migration for PDRs table
  - **CUMULUS-2230**
    - Add schema migration for `rules` table
  - **CUMULUS-2183**
    - Add schema migration for `asyncOperations` table
  - **CUMULUS-2184**
    - Add schema migration for `executions` table
  - **CUMULUS-2257**
    - Updated PostgreSQL table and column names to snake_case
    - Added `translateApiAsyncOperationToPostgresAsyncOperation` function to `@cumulus/db`
  - **CUMULUS-2186**
    - Added logic to `data-migration2` Lambda for migrating PDR records from
      DynamoDB to PostgreSQL
  - **CUMULUS-2235**
    - Added initial ingest load spec test/utility
  - **CUMULUS-2167**
    - Added logic to `data-migration2` Lambda for migrating Granule records from
      DynamoDB to PostgreSQL and parse Granule records to store File records in
      RDS.
  - **CUMULUS-2367**
    - Added `granules_executions` table to PostgreSQL schema to allow for a
      many-to-many relationship between granules and executions
      - The table refers to granule and execution records using foreign keys
        defined with ON CASCADE DELETE, which means that any time a granule or
        execution record is deleted, all of the records in the
        `granules_executions` table referring to that record will also be
        deleted.
    - Added `upsertGranuleWithExecutionJoinRecord` helper to `@cumulus/db` to
      allow for upserting a granule record and its corresponding
      `granules_execution` record
  - **CUMULUS-2128**
    - Added helper functions:
      - `@cumulus/db/translate/file/translateApiFiletoPostgresFile`
      - `@cumulus/db/translate/file/translateApiGranuletoPostgresGranule`
      - `@cumulus/message/Providers/getMessageProvider`
  - **CUMULUS-2190**
    - Added helper functions:
      - `@cumulus/message/Executions/getMessageExecutionOriginalPayload`
      - `@cumulus/message/Executions/getMessageExecutionFinalPayload`
      - `@cumulus/message/workflows/getMessageWorkflowTasks`
      - `@cumulus/message/workflows/getMessageWorkflowStartTime`
      - `@cumulus/message/workflows/getMessageWorkflowStopTime`
      - `@cumulus/message/workflows/getMessageWorkflowName`
  - **CUMULUS-2192**
    - Added helper functions:
      - `@cumulus/message/PDRs/getMessagePdrRunningExecutions`
      - `@cumulus/message/PDRs/getMessagePdrCompletedExecutions`
      - `@cumulus/message/PDRs/getMessagePdrFailedExecutions`
      - `@cumulus/message/PDRs/getMessagePdrStats`
      - `@cumulus/message/PDRs/getPdrPercentCompletion`
      - `@cumulus/message/workflows/getWorkflowDuration`
  - **CUMULUS-2199**
    - Added `translateApiRuleToPostgresRule` to `@cumulus/db` to translate API
      Rule to conform to Postgres Rule definition.
  - **CUMUlUS-2128**
    - Added "upsert" logic to the `sfEventSqsToDbRecords` Lambda for granule and
      file writes to the core PostgreSQL database
  - **CUMULUS-2199**
    - Updated Rules endpoint to write rules to core PostgreSQL database in
      addition to DynamoDB and to delete rules from the PostgreSQL database in
      addition to DynamoDB.
    - Updated `create` in Rules Model to take in optional `createdAt` parameter
      which sets the value of createdAt if not specified during function call.
  - **CUMULUS-2189**
    - Updated Provider endpoint logic to write providers in parallel to Core
      PostgreSQL database
    - Update integration tests to utilize API calls instead of direct
      api/model/Provider calls
  - **CUMULUS-2191**
    - Updated cumuluss/async-operation task to write async-operations to the
      PostgreSQL database.
  - **CUMULUS-2228**
    - Added logic to the `sfEventSqsToDbRecords` Lambda to write execution, PDR,
      and granule records to the core PostgreSQL database in parallel with
      writes to DynamoDB
  - **CUMUlUS-2190**
    - Added "upsert" logic to the `sfEventSqsToDbRecords` Lambda for PDR writes
      to the core PostgreSQL database
  - **CUMUlUS-2192**
    - Added "upsert" logic to the `sfEventSqsToDbRecords` Lambda for execution
      writes to the core PostgreSQL database
  - **CUMULUS-2187**
    - The `async-operations` endpoint will now omit `output` instead of
      returning `none` when the operation did not return output.
  - **CUMULUS-2167**
    - Change PostgreSQL schema definition for `files` to remove `filename` and
      `name` and only support `file_name`.
    - Change PostgreSQL schema definition for `files` to remove `size` to only
      support `file_size`.
    - Change `PostgresFile` to remove duplicate fields `filename` and `name` and
      rename `size` to `file_size`.
  - **CUMULUS-2266**
    - Change `sf-event-sqs-to-db-records` behavior to discard and not throw an
      error on an out-of-order/delayed message so as not to have it be sent to
      the DLQ.
  - **CUMULUS-2305**
    - Changed `DELETE /pdrs/{pdrname}` API behavior to also delete record from
      PostgreSQL database.
  - **CUMULUS-2309**
    - Changed `DELETE /granules/{granuleName}` API behavior to also delete
      record from PostgreSQL database.
    - Changed `Bulk operation BULK_GRANULE_DELETE` API behavior to also delete
      records from PostgreSQL database.
  - **CUMULUS-2367**
    - Updated `granule_cumulus_id` foreign key to granule in PostgreSQL `files`
      table to use a CASCADE delete, so records in the files table are
      automatically deleted by the database when the corresponding granule is
      deleted.
  - **CUMULUS-2407**
    - Updated data-migration1 and data-migration2 Lambdas to use UPSERT instead
      of UPDATE when migrating dynamoDB records to PostgreSQL.
    - Changed data-migration1 and data-migration2 logic to only update already
      migrated records if the incoming record update has a newer timestamp
  - **CUMULUS-2329**
    - Add `write-db-dlq-records-to-s3` lambda.
    - Add terraform config to automatically write db records DLQ messages to an
      s3 archive on the system bucket.
    - Add unit tests and a component spec test for the above.
  - **CUMULUS-2380**
    - Add `process-dead-letter-archive` lambda to pick up and process dead letters in the S3 system bucket dead letter archive.
    - Add `/deadLetterArchive/recoverCumulusMessages` endpoint to trigger an async operation to leverage this capability on demand.
    - Add unit tests and integration test for all of the above.
  - **CUMULUS-2406**
    - Updated parallel write logic to ensure that updatedAt/updated_at
      timestamps are the same in Dynamo/PG on record write for the following
      data types:
      - async operations
      - granules
      - executions
      - PDRs
  - **CUMULUS-2446**
    - Remove schema validation check against DynamoDB table for collections when
      migrating records from DynamoDB to core PostgreSQL database.
  - **CUMULUS-2447**
    - Changed `translateApiAsyncOperationToPostgresAsyncOperation` to call
      `JSON.stringify` and then `JSON.parse` on output.
  - **CUMULUS-2313**
    - Added `postgres-migration-async-operation` lambda to start an ECS task to
      run a the `data-migration2` lambda.
    - Updated `async_operations` table to include `Data Migration 2` as a new
      `operation_type`.
    - Updated `cumulus-tf/variables.tf` to include `optional_dynamo_tables` that
      will be merged with `dynamo_tables`.
  - **CUMULUS-2451**
    - Added summary type file `packages/db/src/types/summary.ts` with
      `MigrationSummary` and `DataMigration1` and `DataMigration2` types.
    - Updated `data-migration1` and `data-migration2` lambdas to return
      `MigrationSummary` objects.
    - Added logging for every batch of 100 records processed for executions,
      granules and files, and PDRs.
    - Removed `RecordAlreadyMigrated` logs in `data-migration1` and
      `data-migration2`
  - **CUMULUS-2452**
    - Added support for only migrating certain granules by specifying the
      `granuleSearchParams.granuleId` or `granuleSearchParams.collectionId`
      properties in the payload for the
      `<prefix>-postgres-migration-async-operation` Lambda
    - Added support for only running certain migrations for data-migration2 by
      specifying the `migrationsList` property in the payload for the
      `<prefix>-postgres-migration-async-operation` Lambda
  - **CUMULUS-2453**
    - Created `storeErrors` function which stores errors in system bucket.
    - Updated `executions` and `granulesAndFiles` data migrations to call `storeErrors` to store migration errors.
    - Added `system_bucket` variable to `data-migration2`.
  - **CUMULUS-2455**
    - Move granules API endpoint records move updates for migrated granule files
      if writing any of the granule files fails.
  - **CUMULUS-2468**
    - Added support for doing [DynamoDB parallel scanning](https://docs.aws.amazon.com/amazondynamodb/latest/developerguide/Scan.html#Scan.ParallelScan) for `executions` and `granules` migrations to improve performance. The behavior of the parallel scanning and writes can be controlled via the following properties on the event input to the `<prefix>-postgres-migration-async-operation` Lambda:
      - `granuleMigrationParams.parallelScanSegments`: How many segments to divide your granules DynamoDB table into for parallel scanning
      - `granuleMigrationParams.parallelScanLimit`: The maximum number of granule records to evaluate for each parallel scanning segment of the DynamoDB table
      - `granuleMigrationParams.writeConcurrency`: The maximum number of concurrent granule/file writes to perform to the PostgreSQL database across all DynamoDB segments
      - `executionMigrationParams.parallelScanSegments`: How many segments to divide your executions DynamoDB table into for parallel scanning
      - `executionMigrationParams.parallelScanLimit`: The maximum number of execution records to evaluate for each parallel scanning segment of the DynamoDB table
      - `executionMigrationParams.writeConcurrency`: The maximum number of concurrent execution writes to perform to the PostgreSQL database across all DynamoDB segments
  - **CUMULUS-2468** - Added `@cumulus/aws-client/DynamoDb.parallelScan` helper to perform [parallel scanning on DynamoDb tables](https://docs.aws.amazon.com/amazondynamodb/latest/developerguide/Scan.html#Scan.ParallelScan)
  - **CUMULUS-2507**
    - Updated granule record write logic to set granule status to `failed` in both Postgres and DynamoDB if any/all of its files fail to write to the database.

### Deprecated

- **CUMULUS-2185** - RDS Migration Epic
  - **CUMULUS-2455**
    - `@cumulus/ingest/moveGranuleFiles`

## [v8.1.0] 2021-04-29

### Added

- **CUMULUS-2348**
  - The `@cumulus/api` `/granules` and `/granules/{granuleId}` endpoints now take `getRecoveryStatus` parameter
  to include recoveryStatus in result granule(s)
  - The `@cumulus/api-client.granules.getGranule` function takes a `query` parameter which can be used to
  request additional granule information.
  - Published `@cumulus/api@7.2.1-alpha.0` for dashboard testing
- **CUMULUS-2469**
  - Added `tf-modules/cumulus_distribution` module to standup a skeleton
    distribution api

## [v8.0.0] 2021-04-08

### BREAKING CHANGES

- **CUMULUS-2428**
  - Changed `/granules/bulk` to use `queueUrl` property instead of a `queueName` property for setting the queue to use for scheduling bulk granule workflows

### Notable changes

- Bulk granule operations endpoint now supports setting a custom queue for scheduling workflows via the `queueUrl` property in the request body. If provided, this value should be the full URL for an SQS queue.

### Added

- **CUMULUS-2374**
  - Add cookbok entry for queueing PostToCmr step
  - Add example workflow to go with cookbook
- **CUMULUS-2421**
  - Added **experimental** `ecs_include_docker_cleanup_cronjob` boolean variable to the Cumulus module to enable cron job to clean up docker root storage blocks in ECS cluster template for non-`device-mapper` storage drivers. Default value is `false`. This fulfills a specific user support request. This feature is otherwise untested and will remain so until we can iterate with a better, more general-purpose solution. Use of this feature is **NOT** recommended unless you are certain you need it.

- **CUMULUS-1808**
  - Add additional error messaging in `deleteSnsTrigger` to give users more context about where to look to resolve ResourceNotFound error when disabling or deleting a rule.

### Fixed

- **CUMULUS-2281**
  - Changed discover-granules task to write discovered granules directly to
    logger, instead of via environment variable. This fixes a problem where a
    large number of found granules prevents this lambda from running as an
    activity with an E2BIG error.

## [v7.2.0] 2021-03-23

### Added

- **CUMULUS-2346**
  - Added orca API endpoint to `@cumulus/api` to get recovery status
  - Add `CopyToGlacier` step to [example IngestAndPublishGranuleWithOrca workflow](https://github.com/nasa/cumulus/blob/master/example/cumulus-tf/ingest_and_publish_granule_with_orca_workflow.tf)

### Changed

- **HYRAX-357**
  - Format of NGAP OPeNDAP URL changed and by default now is referring to concept id and optionally can include short name and version of collection.
  - `addShortnameAndVersionIdToConceptId` field has been added to the config inputs of the `hyrax-metadata-updates` task

## [v7.1.0] 2021-03-12

### Notable changes

- `sync-granule` task will now properly handle syncing 0 byte files to S3
- SQS/Kinesis rules now support scheduling workflows to a custom queue via the `rule.queueUrl` property. If provided, this value should be the full URL for an SQS queue.

### Added

- `tf-modules/cumulus` module now supports a `cmr_custom_host` variable that can
  be used to set to an arbitray  host for making CMR requests (e.g.
  `https://custom-cmr-host.com`).
- Added `buckets` variable to `tf-modules/archive`
- **CUMULUS-2345**
  - Deploy ORCA with Cumulus, see `example/cumulus-tf/orca.tf` and `example/cumulus-tf/terraform.tfvars.example`
  - Add `CopyToGlacier` step to [example IngestAndPublishGranule workflow](https://github.com/nasa/cumulus/blob/master/example/cumulus-tf/ingest_and_publish_granule_workflow.asl.json)
- **CUMULUS-2424**
  - Added `childWorkflowMeta` to `queue-pdrs` config. An object passed to this config value will be merged into a child workflow message's `meta` object. For an example of how this can be used, see `example/cumulus-tf/discover_and_queue_pdrs_with_child_workflow_meta_workflow.asl.json`.
- **CUMULUS-2427**
  - Added support for using a custom queue with SQS and Kinesis rules. Whatever queue URL is set on the `rule.queueUrl` property will be used to schedule workflows for that rule. This change allows SQS/Kinesis rules to use [any throttled queues defined for a deployment](https://nasa.github.io/cumulus/docs/data-cookbooks/throttling-queued-executions).

### Fixed

- **CUMULUS-2394**
  - Updated PDR and Granule writes to check the step function `workflow_start_time` against
      the `createdAt` field  for each record to ensure old records do not
      overwrite newer ones

### Changed

- `<prefix>-lambda-api-gateway` IAM role used by API Gateway Lambda now
  supports accessing all buckets defined in your `buckets` variable except
  "internal" buckets
- Updated the default scroll duration used in ESScrollSearch and part of the
  reconcilation report functions as a result of testing and seeing timeouts
  at its current value of 2min.
- **CUMULUS-2355**
  - Added logic to disable `/s3Credentials` endpoint based upon value for
    environment variable `DISABLE_S3_CREDENTIALS`. If set to "true", the
    endpoint will not dispense S3 credentials and instead return a message
    indicating that the endpoint has been disabled.
- **CUMULUS-2397**
  - Updated `/elasticsearch` endpoint's `reindex` function to prevent
    reindexing when source and destination indices are the same.
- **CUMULUS-2420**
  - Updated test function `waitForAsyncOperationStatus` to take a retryObject
    and use exponential backoff.  Increased the total test duration for both
    AsycOperation specs and the ReconciliationReports tests.
  - Updated the default scroll duration used in ESScrollSearch and part of the
    reconcilation report functions as a result of testing and seeing timeouts
    at its current value of 2min.
- **CUMULUS-2427**
  - Removed `queueUrl` from the parameters object for `@cumulus/message/Build.buildQueueMessageFromTemplate`
  - Removed `queueUrl` from the parameters object for `@cumulus/message/Build.buildCumulusMeta`

### Fixed

- Fixed issue in `@cumulus/ingest/S3ProviderClient.sync()` preventing 0 byte files from being synced to S3.

### Removed

- Removed variables from `tf-modules/archive`:
  - `private_buckets`
  - `protected_buckets`
  - `public_buckets`

## [v7.0.0] 2021-02-22

### BREAKING CHANGES

- **CUMULUS-2362** - Endpoints for the logs (/logs) will now throw an error unless Metrics is set up

### Added

- **CUMULUS-2345**
  - Deploy ORCA with Cumulus, see `example/cumulus-tf/orca.tf` and `example/cumulus-tf/terraform.tfvars.example`
  - Add `CopyToGlacier` step to [example IngestAndPublishGranule workflow](https://github.com/nasa/cumulus/blob/master/example/cumulus-tf/ingest_and_publish_granule_workflow.asl.json)
- **CUMULUS-2376**
  - Added `cmrRevisionId` as an optional parameter to `post-to-cmr` that will be used when publishing metadata to CMR.
- **CUMULUS-2412**
  - Adds function `getCollectionsByShortNameAndVersion` to @cumulus/cmrjs that performs a compound query to CMR to retrieve collection information on a list of collections. This replaces a series of calls to the CMR for each collection with a single call on the `/collections` endpoint and should improve performance when CMR return times are increased.

### Changed

- **CUMULUS-2362**
  - Logs endpoints only work with Metrics set up
- **CUMULUS-2376**
  - Updated `publishUMMGJSON2CMR` to take in an optional `revisionId` parameter.
  - Updated `publishUMMGJSON2CMR` to throw an error if optional `revisionId` does not match resulting revision ID.
  - Updated `publishECHO10XML2CMR` to take in an optional `revisionId` parameter.
  - Updated `publishECHO10XML2CMR` to throw an error if optional `revisionId` does not match resulting revision ID.
  - Updated `publish2CMR` to take in optional `cmrRevisionId`.
  - Updated `getWriteHeaders` to take in an optional CMR Revision ID.
  - Updated `ingestGranule` to take in an optional CMR Revision ID to pass to `getWriteHeaders`.
  - Updated `ingestUMMGranule` to take in an optional CMR Revision ID to pass to `getWriteHeaders`.
- **CUMULUS-2350**
  - Updates the examples on the `/s3credentialsREADME`, to include Python and
    JavaScript code demonstrating how to refrsh  the s3credential for
    programatic access.
- **CUMULUS-2383**
  - PostToCMR task will return CMRInternalError when a `500` status is returned from CMR

## [v6.0.0] 2021-02-16

### MIGRATION NOTES

- **CUMULUS-2255** - Cumulus has upgraded its supported version of Terraform
  from **0.12.12** to **0.13.6**. Please see the [instructions to upgrade your
  deployments](https://github.com/nasa/cumulus/blob/master/docs/upgrade-notes/upgrading-tf-version-0.13.6.md).

- **CUMULUS-2350**
  - If the  `/s3credentialsREADME`, does not appear to be working after
    deploymnt, [manual redeployment](https://docs.aws.amazon.com/apigateway/latest/developerguide/how-to-deploy-api-with-console.html)
    of the API-gateway stage may be necessary to finish the deployment.

### BREAKING CHANGES

- **CUMULUS-2255** - Cumulus has upgraded its supported version of Terraform from **0.12.12** to **0.13.6**.

### Added

- **CUMULUS-2291**
  - Add provider filter to Granule Inventory Report
- **CUMULUS-2300**
  - Added `childWorkflowMeta` to `queue-granules` config. Object passed to this
    value will be merged into a child workflow message's  `meta` object. For an
    example of how this can be used, see
    `example/cumulus-tf/discover_granules_workflow.asl.json`.
- **CUMULUS-2350**
  - Adds an unprotected endpoint, `/s3credentialsREADME`, to the
    s3-credentials-endpoint that displays  information on how to use the
    `/s3credentials` endpoint
- **CUMULUS-2368**
  - Add QueueWorkflow task
- **CUMULUS-2391**
  - Add reportToEms to collections.files file schema
- **CUMULUS-2395**
  - Add Core module parameter `ecs_custom_sg_ids` to Cumulus module to allow for
    custom security group mappings
- **CUMULUS-2402**
  - Officially expose `sftp()` for use in `@cumulus/sftp-client`

### Changed

- **CUMULUS-2323**
  - The sync granules task when used with the s3 provider now uses the
    `source_bucket` key in `granule.files` objects.  If incoming payloads using
    this task have a `source_bucket` value for a file using the s3 provider, the
    task will attempt to sync from the bucket defined in the file's
    `source_bucket` key instead of the `provider`.
    - Updated `S3ProviderClient.sync` to allow for an optional bucket parameter
      in support of the changed behavior.
  - Removed `addBucketToFile` and related code from sync-granules task

- **CUMULUS-2255**
  - Updated Terraform deployment code syntax for compatibility with version 0.13.6
- **CUMULUS-2321**
  - Updated API endpoint GET `/reconciliationReports/{name}` to return the
    pre-signe s3 URL in addition to report data

### Fixed

- Updated `hyrax-metadata-updates` task so the opendap url has Type 'USE SERVICE API'

- **CUMULUS-2310**
  - Use valid filename for reconciliation report
- **CUMULUS-2351**
  - Inventory report no longer includes the File/Granule relation object in the
    okCountByGranules key of a report.  The information is only included when a
    'Granule Not Found' report is run.

### Removed

- **CUMULUS-2364**
  - Remove the internal Cumulus logging lambda (log2elasticsearch)

## [v5.0.1] 2021-01-27

### Changed

- **CUMULUS-2344**
  - Elasticsearch API now allows you to reindex to an index that already exists
  - If using the Change Index operation and the new index doesn't exist, it will be created
  - Regarding instructions for CUMULUS-2020, you can now do a change index
    operation before a reindex operation. This will
    ensure that new data will end up in the new index while Elasticsearch is reindexing.

- **CUMULUS-2351**
  - Inventory report no longer includes the File/Granule relation object in the okCountByGranules key of a report. The information is only included when a 'Granule Not Found' report is run.

### Removed

- **CUMULUS-2367**
  - Removed `execution_cumulus_id` column from granules RDS schema and data type

## [v5.0.0] 2021-01-12

### BREAKING CHANGES

- **CUMULUS-2020**
  - Elasticsearch data mappings have been updated to improve search and the API
    has been update to reflect those changes. See Migration notes on how to
    update the Elasticsearch mappings.

### Migration notes

- **CUMULUS-2020**
  - Elasticsearch data mappings have been updated to improve search. For
    example, case insensitive searching will now work (e.g. 'MOD' and 'mod' will
    return the same granule results). To use the improved Elasticsearch queries,
    [reindex](https://nasa.github.io/cumulus-api/#reindex) to create a new index
    with the correct types. Then perform a [change
    index](https://nasa.github.io/cumulus-api/#change-index) operation to use
    the new index.
- **CUMULUS-2258**
  - Because the `egress_lambda_log_group` and
    `egress_lambda_log_subscription_filter` resource were removed from the
    `cumulus` module, new definitions for these resources must be added to
    `cumulus-tf/main.tf`. For reference on how to define these resources, see
    [`example/cumulus-tf/thin_egress_app.tf`](https://github.com/nasa/cumulus/blob/master/example/cumulus-tf/thin_egress_app.tf).
  - The `tea_stack_name` variable being passed into the `cumulus` module should be removed
- **CUMULUS-2344**
  - Regarding instructions for CUMULUS-2020, you can now do a change index operation before a reindex operation. This will
    ensure that new data will end up in the new index while Elasticsearch is reindexing.

### BREAKING CHANGES

- **CUMULUS-2020**
  - Elasticsearch data mappings have been updated to improve search and the API has been updated to reflect those changes. See Migration notes on how to update the Elasticsearch mappings.

### Added

- **CUMULUS-2318**
  - Added`async_operation_image` as `cumulus` module variable to allow for override of the async_operation container image.  Users can optionally specify a non-default docker image for use with Core async operations.
- **CUMULUS-2219**
  - Added `lzards-backup` Core task to facilitate making LZARDS backup requests in Cumulus ingest workflows
- **CUMULUS-2092**
  - Add documentation for Granule Not Found Reports
- **HYRAX-320**
  - `@cumulus/hyrax-metadata-updates`Add component URI encoding for entry title id and granule ur to allow for values with special characters in them. For example, EntryTitleId 'Sentinel-6A MF/Jason-CS L2 Advanced Microwave Radiometer (AMR-C) NRT Geophysical Parameters' Now, URLs generated from such values will be encoded correctly and parsable by HyraxInTheCloud
- **CUMULUS-1370**
  - Add documentation for Getting Started section including FAQs
- **CUMULUS-2092**
  - Add documentation for Granule Not Found Reports
- **CUMULUS-2219**
  - Added `lzards-backup` Core task to facilitate making LZARDS backup requests in Cumulus ingest workflows
- **CUMULUS-2280**
  - In local api, retry to create tables if they fail to ensure localstack has had time to start fully.
- **CUMULUS-2290**
  - Add `queryFields` to granule schema, and this allows workflow tasks to add queryable data to granule record. For reference on how to add data to `queryFields` field, see [`example/cumulus-tf/kinesis_trigger_test_workflow.tf`](https://github.com/nasa/cumulus/blob/master/example/cumulus-tf/kinesis_trigger_test_workflow.tf).
- **CUMULUS-2318**
  - Added`async_operation_image` as `cumulus` module variable to allow for override of the async_operation container image.  Users can optionally specify a non-default docker image for use with Core async operations.

### Changed

- **CUMULUS-2020**
  - Updated Elasticsearch mappings to support case-insensitive search
- **CUMULUS-2124**
  - cumulus-rds-tf terraform module now takes engine_version as an input variable.
- **CUMULUS-2279**
  - Changed the formatting of granule CMR links: instead of a link to the `/search/granules.json` endpoint, now it is a direct link to `/search/concepts/conceptid.format`
- **CUMULUS-2296**
  - Improved PDR spec compliance of `parse-pdr` by updating `@cumulus/pvl` to parse fields in a manner more consistent with the PDR ICD, with respect to numbers and dates. Anything not matching the ICD expectations, or incompatible with Javascript parsing, will be parsed as a string instead.
- **CUMULUS-2344**
  - Elasticsearch API now allows you to reindex to an index that already exists
  - If using the Change Index operation and the new index doesn't exist, it will be created

### Removed

- **CUMULUS-2258**
  - Removed `tea_stack_name` variable from `tf-modules/distribution/variables.tf` and `tf-modules/cumulus/variables.tf`
  - Removed `egress_lambda_log_group` and `egress_lambda_log_subscription_filter` resources from `tf-modules/distribution/main.tf`

## [v4.0.0] 2020-11-20

### Migration notes

- Update the name of your `cumulus_message_adapter_lambda_layer_arn` variable for the `cumulus` module to `cumulus_message_adapter_lambda_layer_version_arn`. The value of the variable should remain the same (a layer version ARN of a Lambda layer for the [`cumulus-message-adapter`](https://github.com/nasa/cumulus-message-adapter/).
- **CUMULUS-2138** - Update all workflows using the `MoveGranules` step to add `UpdateGranulesCmrMetadataFileLinksStep`that runs after it. See the example [`IngestAndPublishWorkflow`](https://github.com/nasa/cumulus/blob/master/example/cumulus-tf/ingest_and_publish_granule_workflow.asl.json) for reference.
- **CUMULUS-2251**
  - Because it has been removed from the `cumulus` module, a new resource definition for `egress_api_gateway_log_subscription_filter` must be added to `cumulus-tf/main.tf`. For reference on how to define this resource, see [`example/cumulus-tf/main.tf`](https://github.com/nasa/cumulus/blob/master/example/cumulus-tf/main.tf).

### Added

- **CUMULUS-2248**
  - Updates Integration Tests README to point to new fake provider template.
- **CUMULUS-2239**
  - Add resource declaration to create a VPC endpoint in tea-map-cache module if `deploy_to_ngap` is false.
- **CUMULUS-2063**
  - Adds a new, optional query parameter to the `/collections[&getMMT=true]` and `/collections/active[&getMMT=true]` endpoints. When a user provides a value of `true` for `getMMT` in the query parameters, the endpoint will search CMR and update each collection's results with new key `MMTLink` containing a link to the MMT (Metadata Management Tool) if a CMR collection id is found.
- **CUMULUS-2170**
  - Adds ability to filter granule inventory reports
- **CUMULUS-2211**
  - Adds `granules/bulkReingest` endpoint to `@cumulus/api`
- **CUMULUS-2251**
  - Adds `log_api_gateway_to_cloudwatch` variable to `example/cumulus-tf/variables.tf`.
  - Adds `log_api_gateway_to_cloudwatch` variable to `thin_egress_app` module definition.

### Changed

- **CUMULUS-2216**
  - `/collection` and `/collection/active` endpoints now return collections without granule aggregate statistics by default. The original behavior is preserved and can be found by including a query param of `includeStats=true` on the request to the endpoint.
  - The `es/collections` Collection class takes a new parameter includeStats. It no longer appends granule aggregate statistics to the returned results by default. One must set the new parameter to any non-false value.
- **CUMULUS-2201**
  - Update `dbIndexer` lambda to process requests in serial
  - Fixes ingestPdrWithNodeNameSpec parsePdr provider error
- **CUMULUS-2251**
  - Moves Egress Api Gateway Log Group Filter from `tf-modules/distribution/main.tf` to `example/cumulus-tf/main.tf`

### Fixed

- **CUMULUS-2251**
  - This fixes a deployment error caused by depending on the `thin_egress_app` module output for a resource count.

### Removed

- **CUMULUS-2251**
  - Removes `tea_api_egress_log_group` variable from `tf-modules/distribution/variables.tf` and `tf-modules/cumulus/variables.tf`.

### BREAKING CHANGES

- **CUMULUS-2138** - CMR metadata update behavior has been removed from the `move-granules` task into a
new `update-granules-cmr-metadata-file-links` task.
- **CUMULUS-2216**
  - `/collection` and `/collection/active` endpoints now return collections without granule aggregate statistics by default. The original behavior is preserved and can be found by including a query param of `includeStats=true` on the request to the endpoint.  This is likely to affect the dashboard only but included here for the change of behavior.
- **[1956](https://github.com/nasa/cumulus/issues/1956)**
  - Update the name of the `cumulus_message_adapter_lambda_layer_arn` output from the `cumulus-message-adapter` module to `cumulus_message_adapter_lambda_layer_version_arn`. The output value has changed from being the ARN of the Lambda layer **without a version** to the ARN of the Lambda layer **with a version**.
  - Update the variable name in the `cumulus` and `ingest` modules from `cumulus_message_adapter_lambda_layer_arn` to `cumulus_message_adapter_lambda_layer_version_arn`

## [v3.0.1] 2020-10-21

- **CUMULUS-2203**
  - Update Core tasks to use
    [cumulus-message-adapter-js](https://github.com/nasa/cumulus-message-adapter-js)
    v2.0.0 to resolve memory leak/lambda ENOMEM constant failure issue.   This
    issue caused lambdas to slowly use all memory in the run environment and
    prevented AWS from halting/restarting warmed instances when task code was
    throwing consistent errors under load.

- **CUMULUS-2232**
  - Updated versions for `ajv`, `lodash`, `googleapis`, `archiver`, and
    `@cumulus/aws-client` to remediate vulnerabilities found in SNYK scan.

### Fixed

- **CUMULUS-2233**
  - Fixes /s3credentials bug where the expiration time on the cookie was set to a time that is always expired, so authentication was never being recognized as complete by the API. Consequently, the user would end up in a redirect loop and requests to /s3credentials would never complete successfully. The bug was caused by the fact that the code setting the expiration time for the cookie was expecting a time value in milliseconds, but was receiving the expirationTime from the EarthdataLoginClient in seconds. This bug has been fixed by converting seconds into milliseconds. Unit tests were added to test that the expiration time has been converted to milliseconds and checking that the cookie's expiration time is greater than the current time.

## [v3.0.0] 2020-10-7

### MIGRATION STEPS

- **CUMULUS-2099**
  - All references to `meta.queues` in workflow configuration must be replaced with references to queue URLs from Terraform resources. See the updated [data cookbooks](https://nasa.github.io/cumulus/docs/data-cookbooks/about-cookbooks) or example [Discover Granules workflow configuration](https://github.com/nasa/cumulus/blob/master/example/cumulus-tf/discover_granules_workflow.asl.json).
  - The steps for configuring queued execution throttling have changed. See the [updated documentation](https://nasa.github.io/cumulus/docs/data-cookbooks/throttling-queued-executions).
  - In addition to the configuration for execution throttling, the internal mechanism for tracking executions by queue has changed. As a result, you should **disable any rules or workflows scheduling executions via a throttled queue** before upgrading. Otherwise, you may be at risk of having **twice as many executions** as are configured for the queue while the updated tracking is deployed. You can re-enable these rules/workflows once the upgrade is complete.

- **CUMULUS-2111**
  - **Before you re-deploy your `cumulus-tf` module**, note that the [`thin-egress-app`][thin-egress-app] is no longer deployed by default as part of the `cumulus` module, so you must add the TEA module to your deployment and manually modify your Terraform state **to avoid losing your API gateway and impacting any Cloudfront endpoints pointing to those gateways**. If you don't care about losing your API gateway and impacting Cloudfront endpoints, you can ignore the instructions for manually modifying state.

    1. Add the [`thin-egress-app`][thin-egress-app] module to your `cumulus-tf` deployment as shown in the [Cumulus example deployment](https://github.com/nasa/cumulus/tree/master/example/cumulus-tf/main.tf).

         - Note that the values for `tea_stack_name` variable to the `cumulus` module and the `stack_name` variable to the `thin_egress_app` module **must match**
         - Also, if you are specifying the `stage_name` variable to the `thin_egress_app` module, **the value of the `tea_api_gateway_stage` variable to the `cumulus` module must match it**

    2. **If you want to preserve your existing `thin-egress-app` API gateway and avoid having to update your Cloudfront endpoint for distribution, then you must follow these instructions**: <https://nasa.github.io/cumulus/docs/upgrade-notes/migrate_tea_standalone>. Otherwise, you can re-deploy as usual.

  - If you provide your own custom bucket map to TEA as a standalone module, **you must ensure that your custom bucket map includes mappings for the `protected` and `public` buckets specified in your `cumulus-tf/terraform.tfvars`, otherwise Cumulus may not be able to determine the correct distribution URL for ingested files and you may encounter errors**

- **CUMULUS-2197**
  - EMS resources are now optional, and `ems_deploy` is set to `false` by default, which will delete your EMS resources.
  - If you would like to keep any deployed EMS resources, add the `ems_deploy` variable set to `true` in your `cumulus-tf/terraform.tfvars`

### BREAKING CHANGES

- **CUMULUS-2200**
  - Changes return from 303 redirect to 200 success for `Granule Inventory`'s
    `/reconciliationReport` returns.  The user (dashboard) must read the value
    of `url` from the return to get the s3SignedURL and then download the report.
- **CUMULUS-2099**
  - `meta.queues` has been removed from Cumulus core workflow messages.
  - `@cumulus/sf-sqs-report` workflow task no longer reads the reporting queue URL from `input.meta.queues.reporting` on the incoming event. Instead, it requires that the queue URL be set as the `reporting_queue_url` environment variable on the deployed Lambda.
- **CUMULUS-2111**
  - The deployment of the `thin-egress-app` module has be removed from `tf-modules/distribution`, which is a part of the `tf-modules/cumulus` module. Thus, the `thin-egress-app` module is no longer deployed for you by default. See the migration steps for details about how to add deployment for the `thin-egress-app`.
- **CUMULUS-2141**
  - The `parse-pdr` task has been updated to respect the `NODE_NAME` property in
    a PDR's `FILE_GROUP`. If a `NODE_NAME` is present, the task will query the
    Cumulus API for a provider with that host. If a provider is found, the
    output granule from the task will contain a `provider` property containing
    that provider. If `NODE_NAME` is set but a provider with that host cannot be
    found in the API, or if multiple providers are found with that same host,
    the task will fail.
  - The `queue-granules` task has been updated to expect an optional
    `granule.provider` property on each granule. If present, the granule will be
    enqueued using that provider. If not present, the task's `config.provider`
    will be used instead.
- **CUMULUS-2197**
  - EMS resources are now optional and will not be deployed by default. See migration steps for information
    about how to deploy EMS resources.

#### CODE CHANGES

- The `@cumulus/api-client.providers.getProviders` function now takes a
  `queryStringParameters` parameter which can be used to filter the providers
  which are returned
- The `@cumulus/aws-client/S3.getS3ObjectReadStreamAsync` function has been
  removed. It read the entire S3 object into memory before returning a read
  stream, which could cause Lambdas to run out of memory. Use
  `@cumulus/aws-client/S3.getObjectReadStream` instead.
- The `@cumulus/ingest/util.lookupMimeType` function now returns `undefined`
  rather than `null` if the mime type could not be found.
- The `@cumulus/ingest/lock.removeLock` function now returns `undefined`
- The `@cumulus/ingest/granule.generateMoveFileParams` function now returns
  `source: undefined` and `target :undefined` on the response object if either could not be
  determined. Previously, `null` had been returned.
- The `@cumulus/ingest/recursion.recursion` function must now be imported using
  `const { recursion } = require('@cumulus/ingest/recursion');`
- The `@cumulus/ingest/granule.getRenamedS3File` function has been renamed to
  `listVersionedObjects`
- `@cumulus/common.http` has been removed
- `@cumulus/common/http.download` has been removed

### Added

- **CUMULUS-1855**
  - Fixed SyncGranule task to return an empty granules list when given an empty
    (or absent) granules list on input, rather than throwing an exception
- **CUMULUS-1955**
  - Added `@cumulus/aws-client/S3.getObject` to get an AWS S3 object
  - Added `@cumulus/aws-client/S3.waitForObject` to get an AWS S3 object,
    retrying, if necessary
- **CUMULUS-1961**
  - Adds `startTimestamp` and `endTimestamp` parameters to endpoint
    `reconcilationReports`.  Setting these values will filter the returned
    report to cumulus data that falls within the timestamps. It also causes the
    report to be one directional, meaning cumulus is only reconciled with CMR,
    but not the other direction. The Granules will be filtered by their
    `updatedAt` values. Collections are filtered by the updatedAt time of their
    granules, i.e. Collections with granules that are updatedAt a time between
    the time parameters will be returned in the reconciliation reports.
  - Adds `startTimestamp` and `endTimestamp` parameters to create-reconciliation-reports
    lambda function. If either of these params is passed in with a value that can be
    converted to a date object, the inter-platform comparison between Cumulus and CMR will
    be one way.  That is, collections, granules, and files will be filtered by time for
    those found in Cumulus and only those compared to the CMR holdings. For the moment
    there is not enough information to change the internal consistency check, and S3 vs
    Cumulus comparisons are unchanged by the timestamps.
- **CUMULUS-1962**
  - Adds `location` as parameter to `/reconciliationReports` endpoint. Options are `S3`
    resulting in a S3 vs. Cumulus database search or `CMR` resulting in CMR vs. Cumulus database search.
- **CUMULUS-1963**
  - Adds `granuleId` as input parameter to `/reconcilationReports`
    endpoint. Limits inputs parameters to either `collectionId` or `granuleId`
    and will fail to create the report if both are provided.  Adding granuleId
    will find collections in Cumulus by granuleId and compare those one way
    with those in CMR.
  - `/reconciliationReports` now validates any input json before starting the
    async operation and the lambda handler no longer validates input
    parameters.
- **CUMULUS-1964**
  - Reports can now be filtered on provider
- **CUMULUS-1965**
  - Adds `collectionId` parameter to the `/reconcilationReports`
    endpoint. Setting this value will limit the scope of the reconcilation
    report to only the input collectionId when comparing Cumulus and
    CMR. `collectionId` is provided an array of strings e.g. `[shortname___version, shortname2___version2]`
- **CUMULUS-2107**
  - Added a new task, `update-cmr-access-constraints`, that will set access constraints in CMR Metadata.
    Currently supports UMMG-JSON and Echo10XML, where it will configure `AccessConstraints` and
    `RestrictionFlag/RestrictionComment`, respectively.
  - Added an operator doc on how to configure and run the access constraint update workflow, which will update the metadata using the new task, and then publish the updated metadata to CMR.
  - Added an operator doc on bulk operations.
- **CUMULUS-2111**
  - Added variables to `cumulus` module:
    - `tea_api_egress_log_group`
    - `tea_external_api_endpoint`
    - `tea_internal_api_endpoint`
    - `tea_rest_api_id`
    - `tea_rest_api_root_resource_id`
    - `tea_stack_name`
  - Added variables to `distribution` module:
    - `tea_api_egress_log_group`
    - `tea_external_api_endpoint`
    - `tea_internal_api_endpoint`
    - `tea_rest_api_id`
    - `tea_rest_api_root_resource_id`
    - `tea_stack_name`
- **CUMULUS-2112**
  - Added `@cumulus/api/lambdas/internal-reconciliation-report`, so create-reconciliation-report
    lambda can create `Internal` reconciliation report
- **CUMULUS-2116**
  - Added `@cumulus/api/models/granule.unpublishAndDeleteGranule` which
  unpublishes a granule from CMR and deletes it from Cumulus, but does not
  update the record to `published: false` before deletion
- **CUMULUS-2113**
  - Added Granule not found report to reports endpoint
  - Update reports to return breakdown by Granule of files both in DynamoDB and S3
- **CUMULUS-2123**
  - Added `cumulus-rds-tf` DB cluster module to `tf-modules` that adds a
    severless RDS Aurora/ PostgreSQL  database cluster to meet the PostgreSQL
    requirements for future releases.
  - Updated the default Cumulus module to take the following new required variables:
    - rds_user_access_secret_arn:
      AWS Secrets Manager secret ARN containing a JSON string of DB credentials
      (containing at least host, password, port as keys)
    - rds_security_group:
      RDS Security Group that provides connection access to the RDS cluster
  - Updated API lambdas and default ECS cluster to add them to the
    `rds_security_group` for database access
- **CUMULUS-2126**
  - The collections endpoint now writes to the RDS database
- **CUMULUS-2127**
  - Added migration to create collections relation for RDS database
- **CUMULUS-2129**
  - Added `data-migration1` Terraform module and Lambda to migrate data from Dynamo to RDS
    - Added support to Lambda for migrating collections data from Dynamo to RDS
- **CUMULUS-2155**
  - Added `rds_connection_heartbeat` to `cumulus` and `data-migration` tf
    modules.  If set to true, this diagnostic variable instructs Core's database
    code to fire off a connection 'heartbeat' query and log the timing/results
    for diagnostic purposes, and retry certain connection timeouts once.
    This option is disabled by default
- **CUMULUS-2156**
  - Support array inputs parameters for `Internal` reconciliation report
- **CUMULUS-2157**
  - Added support to `data-migration1` Lambda for migrating providers data from Dynamo to RDS
    - The migration process for providers will convert any credentials that are stored unencrypted or encrypted with an S3 keypair provider to be encrypted with a KMS key instead
- **CUMULUS-2161**
  - Rules now support an `executionNamePrefix` property. If set, any executions
    triggered as a result of that rule will use that prefix in the name of the
    execution.
  - The `QueueGranules` task now supports an `executionNamePrefix` property. Any
    executions queued by that task will use that prefix in the name of the
    execution. See the
    [example workflow](./example/cumulus-tf/discover_granules_with_execution_name_prefix_workflow.asl.json)
    for usage.
  - The `QueuePdrs` task now supports an `executionNamePrefix` config property.
    Any executions queued by that task will use that prefix in the name of the
    execution. See the
    [example workflow](./example/cumulus-tf/discover_and_queue_pdrs_with_execution_name_prefix_workflow.asl.json)
    for usage.
- **CUMULUS-2162**
  - Adds new report type to `/reconciliationReport` endpoint.  The new report
    is `Granule Inventory`. This report is a CSV file of all the granules in
    the Cumulus DB. This report will eventually replace the existing
    `granules-csv` endpoint which has been deprecated.
- **CUMULUS-2197**
  - Added `ems_deploy` variable to the `cumulus` module. This is set to false by default, except
    for our example deployment, where it is needed for integration tests.

### Changed

- Upgraded version of [TEA](https://github.com/asfadmin/thin-egress-app/) deployed with Cumulus to build 88.
- **CUMULUS-2107**
  - Updated the `applyWorkflow` functionality on the granules endpoint to take a `meta` property to pass into the workflow message.
  - Updated the `BULK_GRANULE` functionality on the granules endpoint to support the above `applyWorkflow` change.
- **CUMULUS-2111**
  - Changed `distribution_api_gateway_stage` variable for `cumulus` module to `tea_api_gateway_stage`
  - Changed `api_gateway_stage` variable for `distribution` module to `tea_api_gateway_stage`
- **CUMULUS-2224**
  - Updated `/reconciliationReport`'s file reconciliation to include `"EXTENDED METADATA"` as a valid CMR relatedUrls Type.

### Fixed

- **CUMULUS-2168**
  - Fixed issue where large number of documents (generally logs) in the
    `cumulus` elasticsearch index results in the collection granule stats
    queries failing for the collections list api endpoint
- **CUMULUS-1955**
  - Due to AWS's eventual consistency model, it was possible for PostToCMR to
    publish an earlier version of a CMR metadata file, rather than the latest
    version created in a workflow.  This fix guarantees that the latest version
    is published, as expected.
- **CUMULUS-1961**
  - Fixed `activeCollections` query only returning 10 results
- **CUMULUS-2201**
  - Fix Reconciliation Report integration test failures by waiting for collections appear
    in es list and ingesting a fake granule xml file to CMR
- **CUMULUS-2015**
  - Reduced concurrency of `QueueGranules` task. That task now has a
    `config.concurrency` option that defaults to `3`.
- **CUMULUS-2116**
  - Fixed a race condition with bulk granule delete causing deleted granules to still appear in Elasticsearch. Granules removed via bulk delete should now be removed from Elasticsearch.
- **CUMULUS-2163**
  - Remove the `public-read` ACL from the `move-granules` task
- **CUMULUS-2164**
  - Fix issue where `cumulus` index is recreated and attached to an alias if it has been previously deleted
- **CUMULUS-2195**
  - Fixed issue with redirect from `/token` not working when using a Cloudfront endpoint to access the Cumulus API with Launchpad authentication enabled. The redirect should now work properly whether you are using a plain API gateway URL or a Cloudfront endpoint pointing at an API gateway URL.
- **CUMULUS-2200**
  - Fixed issue where __in and __not queries were stripping spaces from values

### Deprecated

- **CUMULUS-1955**
  - `@cumulus/aws-client/S3.getS3Object()`
  - `@cumulus/message/Queue.getQueueNameByUrl()`
  - `@cumulus/message/Queue.getQueueName()`
- **CUMULUS-2162**
  - `@cumulus/api/endpoints/granules-csv/list()`

### Removed

- **CUMULUS-2111**
  - Removed `distribution_url` and `distribution_redirect_uri` outputs from the `cumulus` module
  - Removed variables from the `cumulus` module:
    - `distribution_url`
    - `log_api_gateway_to_cloudwatch`
    - `thin_egress_cookie_domain`
    - `thin_egress_domain_cert_arn`
    - `thin_egress_download_role_in_region_arn`
    - `thin_egress_jwt_algo`
    - `thin_egress_jwt_secret_name`
    - `thin_egress_lambda_code_dependency_archive_key`
    - `thin_egress_stack_name`
  - Removed outputs from the `distribution` module:
    - `distribution_url`
    - `internal_tea_api`
    - `rest_api_id`
    - `thin_egress_app_redirect_uri`
  - Removed variables from the `distribution` module:
    - `bucket_map_key`
    - `distribution_url`
    - `log_api_gateway_to_cloudwatch`
    - `thin_egress_cookie_domain`
    - `thin_egress_domain_cert_arn`
    - `thin_egress_download_role_in_region_arn`
    - `thin_egress_jwt_algo`
    - `thin_egress_jwt_secret_name`
    - `thin_egress_lambda_code_dependency_archive_key`
- **CUMULUS-2157**
  - Removed `providerSecretsMigration` and `verifyProviderSecretsMigration` lambdas
- Removed deprecated `@cumulus/sf-sns-report` task
- Removed code:
  - `@cumulus/aws-client/S3.calculateS3ObjectChecksum`
  - `@cumulus/aws-client/S3.getS3ObjectReadStream`
  - `@cumulus/cmrjs.getFullMetadata`
  - `@cumulus/cmrjs.getMetadata`
  - `@cumulus/common/util.isNil`
  - `@cumulus/common/util.isNull`
  - `@cumulus/common/util.isUndefined`
  - `@cumulus/common/util.lookupMimeType`
  - `@cumulus/common/util.mkdtempSync`
  - `@cumulus/common/util.negate`
  - `@cumulus/common/util.noop`
  - `@cumulus/common/util.omit`
  - `@cumulus/common/util.renameProperty`
  - `@cumulus/common/util.sleep`
  - `@cumulus/common/util.thread`
  - `@cumulus/ingest/granule.copyGranuleFile`
  - `@cumulus/ingest/granule.moveGranuleFile`
  - `@cumulus/integration-tests/api/rules.deleteRule`
  - `@cumulus/integration-tests/api/rules.getRule`
  - `@cumulus/integration-tests/api/rules.listRules`
  - `@cumulus/integration-tests/api/rules.postRule`
  - `@cumulus/integration-tests/api/rules.rerunRule`
  - `@cumulus/integration-tests/api/rules.updateRule`
  - `@cumulus/integration-tests/sfnStep.parseStepMessage`
  - `@cumulus/message/Queue.getQueueName`
  - `@cumulus/message/Queue.getQueueNameByUrl`

## v2.0.2+ Backport releases

Release v2.0.1 was the last release on the 2.0.x release series.

Changes after this version on the 2.0.x release series are limited
security/requested feature patches and will not be ported forward to future
releases unless there is a corresponding CHANGELOG entry.

For up-to-date CHANGELOG for the maintenance release branch see
[CHANGELOG.md](https://github.com/nasa/cumulus/blob/release-2.0.x/CHANGELOG.md)
from the 2.0.x branch.

For the most recent release information for the maintenance branch please see
the [release page](https://github.com/nasa/cumulus/releases)

## [v2.0.7] 2020-10-1 - [BACKPORT]

### Fixed

- CVE-2020-7720
  - Updated common `node-forge` dependency to 0.10.0 to address CVE finding

### [v2.0.6] 2020-09-25 - [BACKPORT]

### Fixed

- **CUMULUS-2168**
  - Fixed issue where large number of documents (generally logs) in the
    `cumulus` elasticsearch index results in the collection granule stats
    queries failing for the collections list api endpoint

### [v2.0.5] 2020-09-15 - [BACKPORT]

#### Added

- Added `thin_egress_stack_name` variable to `cumulus` and `distribution` Terraform modules to allow overriding the default Cloudformation stack name used for the `thin-egress-app`. **Please note that if you change/set this value for an existing deployment, it will destroy and re-create your API gateway for the `thin-egress-app`.**

#### Fixed

- Fix collection list queries. Removed fixes to collection stats, which break queries for a large number of granules.

### [v2.0.4] 2020-09-08 - [BACKPORT]

#### Changed

- Upgraded version of [TEA](https://github.com/asfadmin/thin-egress-app/) deployed with Cumulus to build 88.

### [v2.0.3] 2020-09-02 - [BACKPORT]

#### Fixed

- **CUMULUS-1961**
  - Fixed `activeCollections` query only returning 10 results

- **CUMULUS-2039**
  - Fix issue causing SyncGranules task to run out of memory on large granules

#### CODE CHANGES

- The `@cumulus/aws-client/S3.getS3ObjectReadStreamAsync` function has been
  removed. It read the entire S3 object into memory before returning a read
  stream, which could cause Lambdas to run out of memory. Use
  `@cumulus/aws-client/S3.getObjectReadStream` instead.

### [v2.0.2] 2020-08-17 - [BACKPORT]

#### CODE CHANGES

- The `@cumulus/ingest/util.lookupMimeType` function now returns `undefined`
  rather than `null` if the mime type could not be found.
- The `@cumulus/ingest/lock.removeLock` function now returns `undefined`

#### Added

- **CUMULUS-2116**
  - Added `@cumulus/api/models/granule.unpublishAndDeleteGranule` which
  unpublishes a granule from CMR and deletes it from Cumulus, but does not
  update the record to `published: false` before deletion

### Fixed

- **CUMULUS-2116**
  - Fixed a race condition with bulk granule delete causing deleted granules to still appear in Elasticsearch. Granules removed via bulk delete should now be removed from Elasticsearch.

## [v2.0.1] 2020-07-28

### Added

- **CUMULUS-1886**
  - Added `multiple sort keys` support to `@cumulus/api`
- **CUMULUS-2099**
  - `@cumulus/message/Queue.getQueueUrl` to get the queue URL specified in a Cumulus workflow message, if any.

### Fixed

- **[PR 1790](https://github.com/nasa/cumulus/pull/1790)**
  - Fixed bug with request headers in `@cumulus/launchpad-auth` causing Launchpad token requests to fail

## [v2.0.0] 2020-07-23

### BREAKING CHANGES

- Changes to the `@cumulus/api-client` package
  - The `CumulusApiClientError` class must now be imported using
    `const { CumulusApiClientError } = require('@cumulus/api-client/CumulusApiClientError')`
- The `@cumulus/sftp-client/SftpClient` class must now be imported using
  `const { SftpClient } = require('@cumulus/sftp-client');`
- Instances of `@cumulus/ingest/SftpProviderClient` no longer implicitly connect
  when `download`, `list`, or `sync` are called. You must call `connect` on the
  provider client before issuing one of those calls. Failure to do so will
  result in a "Client not connected" exception being thrown.
- Instances of `@cumulus/ingest/SftpProviderClient` no longer implicitly
  disconnect from the SFTP server when `list` is called.
- Instances of `@cumulus/sftp-client/SftpClient` must now be expclicitly closed
  by calling `.end()`
- Instances of `@cumulus/sftp-client/SftpClient` no longer implicitly connect to
  the server when `download`, `unlink`, `syncToS3`, `syncFromS3`, and `list` are
  called. You must explicitly call `connect` before calling one of those
  methods.
- Changes to the `@cumulus/common` package
  - `cloudwatch-event.getSfEventMessageObject()` now returns `undefined` if the
    message could not be found or could not be parsed. It previously returned
    `null`.
  - `S3KeyPairProvider.decrypt()` now throws an exception if the bucket
    containing the key cannot be determined.
  - `S3KeyPairProvider.decrypt()` now throws an exception if the stack cannot be
    determined.
  - `S3KeyPairProvider.encrypt()` now throws an exception if the bucket
    containing the key cannot be determined.
  - `S3KeyPairProvider.encrypt()` now throws an exception if the stack cannot be
    determined.
  - `sns-event.getSnsEventMessageObject()` now returns `undefined` if it could
    not be parsed. It previously returned `null`.
  - The `aws` module has been removed.
  - The `BucketsConfig.buckets` property is now read-only and private
  - The `test-utils.validateConfig()` function now resolves to `undefined`
    rather than `true`.
  - The `test-utils.validateInput()` function now resolves to `undefined` rather
    than `true`.
  - The `test-utils.validateOutput()` function now resolves to `undefined`
    rather than `true`.
  - The static `S3KeyPairProvider.retrieveKey()` function has been removed.
- Changes to the `@cumulus/cmrjs` package
  - `@cumulus/cmrjs.constructOnlineAccessUrl()` and
    `@cumulus/cmrjs/cmr-utils.constructOnlineAccessUrl()` previously took a
    `buckets` parameter, which was an instance of
    `@cumulus/common/BucketsConfig`. They now take a `bucketTypes` parameter,
    which is a simple object mapping bucket names to bucket types. Example:
    `{ 'private-1': 'private', 'public-1': 'public' }`
  - `@cumulus/cmrjs.reconcileCMRMetadata()` and
    `@cumulus/cmrjs/cmr-utils.reconcileCMRMetadata()` now take a **required**
    `bucketTypes` parameter, which is a simple object mapping bucket names to
    bucket types. Example: `{ 'private-1': 'private', 'public-1': 'public' }`
  - `@cumulus/cmrjs.updateCMRMetadata()` and
    `@cumulus/cmrjs/cmr-utils.updateCMRMetadata()` previously took an optional
    `inBuckets` parameter, which was an instance of
    `@cumulus/common/BucketsConfig`. They now take a **required** `bucketTypes`
    parameter, which is a simple object mapping bucket names to bucket types.
    Example: `{ 'private-1': 'private', 'public-1': 'public' }`
- The minimum supported version of all published Cumulus packages is now Node
  12.18.0
  - Tasks using the `cumuluss/cumulus-ecs-task` Docker image must be updated to
    `cumuluss/cumulus-ecs-task:1.7.0`. This can be done by updating the `image`
    property of any tasks defined using the `cumulus_ecs_service` Terraform
    module.
- Changes to `@cumulus/aws-client/S3`
  - The signature of the `getObjectSize` function has changed. It now takes a
    params object with three properties:
    - **s3**: an instance of an AWS.S3 object
    - **bucket**
    - **key**
  - The `getObjectSize` function will no longer retry if the object does not
    exist
- **CUMULUS-1861**
  - `@cumulus/message/Collections.getCollectionIdFromMessage` now throws a
    `CumulusMessageError` if `collectionName` and `collectionVersion` are missing
    from `meta.collection`.   Previously this method would return
    `'undefined___undefined'` instead
  - `@cumulus/integration-tests/addCollections` now returns an array of collections that
    were added rather than the count of added collections
- **CUMULUS-1930**
  - The `@cumulus/common/util.uuid()` function has been removed
- **CUMULUS-1955**
  - `@cumulus/aws-client/S3.multipartCopyObject` now returns an object with the
    AWS `etag` of the destination object
  - `@cumulus/ingest/S3ProviderClient.list` now sets a file object's `path`
    property to `undefined` instead of `null` when the file is at the top level
    of its bucket
  - The `sync` methods of the following classes in the `@cumulus/ingest` package
    now return an object with the AWS `s3uri` and `etag` of the destination file
    (they previously returned only a string representing the S3 URI)
    - `FtpProviderClient`
    - `HttpProviderClient`
    - `S3ProviderClient`
    - `SftpProviderClient`
- **CUMULUS-1958**
  - The following methods exported from `@cumulus/cmr-js/cmr-utils` were made
    async, and added distributionBucketMap as a parameter:
    - constructOnlineAccessUrl
    - generateFileUrl
    - reconcileCMRMetadata
    - updateCMRMetadata
- **CUMULUS-1969**
  - The `DiscoverPdrs` task now expects `provider_path` to be provided at
    `event.config.provider_path`, not `event.config.collection.provider_path`
  - `event.config.provider_path` is now a required parameter of the
    `DiscoverPdrs` task
  - `event.config.collection` is no longer a parameter to the `DiscoverPdrs`
    task
  - Collections no longer support the `provider_path` property. The tasks that
    relied on that property are now referencing `config.meta.provider_path`.
    Workflows should be updated accordingly.
- **CUMULUS-1977**
  - Moved bulk granule deletion endpoint from `/bulkDelete` to
    `/granules/bulkDelete`
- **CUMULUS-1991**
  - Updated CMR metadata generation to use "Download file.hdf" (where `file.hdf` is the filename of the given resource) as the resource description instead of "File to download"
  - CMR metadata updates now respect changes to resource descriptions (previously only changes to resource URLs were respected)

### MIGRATION STEPS

- Due to an issue with the AWS API Gateway and how the Thin Egress App Cloudformation template applies updates, you may need to redeploy your
  `thin-egress-app-EgressGateway` manually as a one time migration step.    If your deployment fails with an
  error similar to:

  ```bash
  Error: Lambda function (<stack>-tf-TeaCache) returned error: ({"errorType":"HTTPError","errorMessage":"Response code 404 (Not Found)"})
  ```

  Then follow the [AWS
  instructions](https://docs.aws.amazon.com/apigateway/latest/developerguide/how-to-deploy-api-with-console.html)
  to `Redeploy a REST API to a stage` for your egress API and re-run `terraform
  apply`.

### Added

- **CUMULUS-2081**
  - Add Integrator Guide section for onboarding
  - Add helpful tips documentation

- **CUMULUS-1902**
  - Add Common Use Cases section under Operator Docs

- **CUMULUS-2058**
  - Added `lambda_processing_role_name` as an output from the `cumulus` module
    to provide the processing role name
- **CUMULUS-1417**
  - Added a `checksumFor` property to collection `files` config. Set this
    property on a checksum file's definition matching the `regex` of the target
    file. More details in the ['Data Cookbooks
    Setup'](https://nasa.github.io/cumulus/docs/next/data-cookbooks/setup)
    documentation.
  - Added `checksumFor` validation to collections model.
- **CUMULUS-1956**
  - Added `@cumulus/earthata-login-client` package
  - The `/s3credentials` endpoint that is deployed as part of distribution now
    supports authentication using tokens created by a different application. If
    a request contains the `EDL-ClientId` and `EDL-Token` headers,
    authentication will be handled using that token rather than attempting to
    use OAuth.
  - `@cumulus/earthata-login-client.getTokenUsername()` now accepts an
    `xRequestId` argument, which will be included as the `X-Request-Id` header
    when calling Earthdata Login.
  - If the `s3Credentials` endpoint is invoked with an EDL token and an
    `X-Request-Id` header, that `X-Request-Id` header will be forwarded to
    Earthata Login.
- **CUMULUS-1957**
  - If EDL token authentication is being used, and the `EDL-Client-Name` header
    is set, `@the-client-name` will be appended to the end of the Earthdata
    Login username that is used as the `RoleSessionName` of the temporary IAM
    credentials. This value will show up in the AWS S3 server access logs.
- **CUMULUS-1958**
  - Add the ability for users to specify a `bucket_map_key` to the `cumulus`
    terraform module as an override for the default .yaml values that are passed
    to TEA by Core.    Using this option *requires* that each configured
    Cumulus 'distribution' bucket (e.g. public/protected buckets) have a single
    TEA mapping.  Multiple maps per bucket are not supported.
  - Updated Generating a distribution URL, the MoveGranules task and all CMR
    reconciliation functionality to utilize the TEA bucket map override.
  - Updated deploy process to utilize a bootstrap 'tea-map-cache' lambda that
    will, after deployment of Cumulus Core's TEA instance, query TEA for all
    protected/public buckets and generate a mapping configuration used
    internally by Core.  This object is also exposed as an output of the Cumulus
    module as `distribution_bucket_map`.
- **CUMULUS-1961**
  - Replaces DynamoDB for Elasticsearch for reconciliationReportForCumulusCMR
    comparisons between Cumulus and CMR.
- **CUMULUS-1970**
  - Created the `add-missing-file-checksums` workflow task
  - Added `@cumulus/aws-client/S3.calculateObjectHash()` function
  - Added `@cumulus/aws-client/S3.getObjectReadStream()` function
- **CUMULUS-1887**
  - Add additional fields to the granule CSV download file
- **CUMULUS-2019**
  - Add `infix` search to es query builder `@cumulus/api/es/es/queries` to
    support partial matching of the keywords

### Changed

- **CUMULUS-2032**
  - Updated @cumulus/ingest/HttpProviderClient to utilize a configuration key
    `httpListTimeout` to set the default timeout for discovery HTTP/HTTPS
    requests, and updates the default for the provider to 5 minutes (300 seconds).
  - Updated the DiscoverGranules and DiscoverPDRs tasks to utilize the updated
    configuration value if set via workflow config, and updates the default for
    these tasks to 5 minutes (300 seconds).

- **CUMULUS-176**
  - The API will now respond with a 400 status code when a request body contains
    invalid JSON. It had previously returned a 500 status code.
- **CUMULUS-1861**
  - Updates Rule objects to no longer require a collection.
  - Changes the DLQ behavior for `sfEventSqsToDbRecords` and
    `sfEventSqsToDbRecordsInputQueue`. Previously failure to write a database
    record would result in lambda success, and an error log in the CloudWatch
    logs.   The lambda has been updated to manually add a record to
    the `sfEventSqsToDbRecordsDeadLetterQueue` if the granule, execution, *or*
    pdr record fails to write, in addition to the previous error logging.
- **CUMULUS-1956**
  - The `/s3credentials` endpoint that is deployed as part of distribution now
    supports authentication using tokens created by a different application. If
    a request contains the `EDL-ClientId` and `EDL-Token` headers,
    authentication will be handled using that token rather than attempting to
    use OAuth.
- **CUMULUS-1977**
  - API endpoint POST `/granules/bulk` now returns a 202 status on a successful
    response instead of a 200 response
  - API endpoint DELETE `/granules/<granule-id>` now returns a 404 status if the
    granule record was already deleted
  - `@cumulus/api/models/Granule.update()` now returns the updated granule
    record
  - Implemented POST `/granules/bulkDelete` API endpoint to support deleting
    granules specified by ID or returned by the provided query in the request
    body. If the request is successful, the endpoint returns the async operation
    ID that has been started to remove the granules.
    - To use a query in the request body, your deployment must be
      [configured to access the Elasticsearch host for ESDIS metrics](https://nasa.github.io/cumulus/docs/additional-deployment-options/cloudwatch-logs-delivery#esdis-metrics)
      in your environment
  - Added `@cumulus/api/models/Granule.getRecord()` method to return raw record
    from DynamoDB
  - Added `@cumulus/api/models/Granule.delete()` method which handles deleting
    the granule record from DynamoDB and the granule files from S3
- **CUMULUS-1982**
  - The `globalConnectionLimit` property of providers is now optional and
    defaults to "unlimited"
- **CUMULUS-1997**
  - Added optional `launchpad` configuration to `@cumulus/hyrax-metadata-updates` task config schema.
- **CUMULUS-1991**
  - `@cumulus/cmrjs/src/cmr-utils/constructOnlineAccessUrls()` now throws an error if `cmrGranuleUrlType = "distribution"` and no distribution endpoint argument is provided
- **CUMULUS-2011**
  - Reconciliation reports are now generated within an AsyncOperation
- **CUMULUS-2016**
  - Upgrade TEA to version 79

### Fixed

- **CUMULUS-1991**
  - Added missing `DISTRIBUTION_ENDPOINT` environment variable for API lambdas. This environment variable is required for API requests to move granules.

- **CUMULUS-1961**
  - Fixed granules and executions query params not getting sent to API in granule list operation in `@cumulus/api-client`

### Deprecated

- `@cumulus/aws-client/S3.calculateS3ObjectChecksum()`
- `@cumulus/aws-client/S3.getS3ObjectReadStream()`
- `@cumulus/common/log.convertLogLevel()`
- `@cumulus/collection-config-store`
- `@cumulus/common/util.sleep()`

- **CUMULUS-1930**
  - `@cumulus/common/log.convertLogLevel()`
  - `@cumulus/common/util.isNull()`
  - `@cumulus/common/util.isUndefined()`
  - `@cumulus/common/util.negate()`
  - `@cumulus/common/util.noop()`
  - `@cumulus/common/util.isNil()`
  - `@cumulus/common/util.renameProperty()`
  - `@cumulus/common/util.lookupMimeType()`
  - `@cumulus/common/util.thread()`
  - `@cumulus/common/util.mkdtempSync()`

### Removed

- The deprecated `@cumulus/common.bucketsConfigJsonObject` function has been
  removed
- The deprecated `@cumulus/common.CollectionConfigStore` class has been removed
- The deprecated `@cumulus/common.concurrency` module has been removed
- The deprecated `@cumulus/common.constructCollectionId` function has been
  removed
- The deprecated `@cumulus/common.launchpad` module has been removed
- The deprecated `@cumulus/common.LaunchpadToken` class has been removed
- The deprecated `@cumulus/common.Semaphore` class has been removed
- The deprecated `@cumulus/common.stringUtils` module has been removed
- The deprecated `@cumulus/common/aws.cloudwatchlogs` function has been removed
- The deprecated `@cumulus/common/aws.deleteS3Files` function has been removed
- The deprecated `@cumulus/common/aws.deleteS3Object` function has been removed
- The deprecated `@cumulus/common/aws.dynamodb` function has been removed
- The deprecated `@cumulus/common/aws.dynamodbDocClient` function has been
  removed
- The deprecated `@cumulus/common/aws.getExecutionArn` function has been removed
- The deprecated `@cumulus/common/aws.headObject` function has been removed
- The deprecated `@cumulus/common/aws.listS3ObjectsV2` function has been removed
- The deprecated `@cumulus/common/aws.parseS3Uri` function has been removed
- The deprecated `@cumulus/common/aws.promiseS3Upload` function has been removed
- The deprecated `@cumulus/common/aws.recursivelyDeleteS3Bucket` function has
  been removed
- The deprecated `@cumulus/common/aws.s3CopyObject` function has been removed
- The deprecated `@cumulus/common/aws.s3ObjectExists` function has been removed
- The deprecated `@cumulus/common/aws.s3PutObject` function has been removed
- The deprecated `@cumulus/common/bucketsConfigJsonObject` function has been
  removed
- The deprecated `@cumulus/common/CloudWatchLogger` class has been removed
- The deprecated `@cumulus/common/collection-config-store.CollectionConfigStore`
  class has been removed
- The deprecated `@cumulus/common/collection-config-store.constructCollectionId`
  function has been removed
- The deprecated `@cumulus/common/concurrency.limit` function has been removed
- The deprecated `@cumulus/common/concurrency.mapTolerant` function has been
  removed
- The deprecated `@cumulus/common/concurrency.promiseUrl` function has been
  removed
- The deprecated `@cumulus/common/concurrency.toPromise` function has been
  removed
- The deprecated `@cumulus/common/concurrency.unless` function has been removed
- The deprecated `@cumulus/common/config.parseConfig` function has been removed
- The deprecated `@cumulus/common/config.resolveResource` function has been
  removed
- The deprecated `@cumulus/common/DynamoDb.get` function has been removed
- The deprecated `@cumulus/common/DynamoDb.scan` function has been removed
- The deprecated `@cumulus/common/FieldPattern` class has been removed
- The deprecated `@cumulus/common/launchpad.getLaunchpadToken` function has been
  removed
- The deprecated `@cumulus/common/launchpad.validateLaunchpadToken` function has
  been removed
- The deprecated `@cumulus/common/LaunchpadToken` class has been removed
- The deprecated `@cumulus/common/message.buildCumulusMeta` function has been
  removed
- The deprecated `@cumulus/common/message.buildQueueMessageFromTemplate`
  function has been removed
- The deprecated `@cumulus/common/message.getCollectionIdFromMessage` function
  has been removed
- The deprecated `@cumulus/common/message.getMaximumExecutions` function has
  been removed
- The deprecated `@cumulus/common/message.getMessageExecutionArn` function has
  been removed
- The deprecated `@cumulus/common/message.getMessageExecutionName` function has
  been removed
- The deprecated `@cumulus/common/message.getMessageFromTemplate` function has
  been removed
- The deprecated `@cumulus/common/message.getMessageGranules` function has been
  removed
- The deprecated `@cumulus/common/message.getMessageStateMachineArn` function
  has been removed
- The deprecated `@cumulus/common/message.getQueueName` function has been
  removed
- The deprecated `@cumulus/common/message.getQueueNameByUrl` function has been
  removed
- The deprecated `@cumulus/common/message.hasQueueAndExecutionLimit` function
  has been removed
- The deprecated `@cumulus/common/Semaphore` class has been removed
- The deprecated `@cumulus/common/string.globalReplace` functon has been removed
- The deprecated `@cumulus/common/string.isNonEmptyString` functon has been
  removed
- The deprecated `@cumulus/common/string.isValidHostname` functon has been
  removed
- The deprecated `@cumulus/common/string.match` functon has been removed
- The deprecated `@cumulus/common/string.matches` functon has been removed
- The deprecated `@cumulus/common/string.replace` functon has been removed
- The deprecated `@cumulus/common/string.toLower` functon has been removed
- The deprecated `@cumulus/common/string.toUpper` functon has been removed
- The deprecated `@cumulus/common/testUtils.getLocalstackEndpoint` function has been removed
- The deprecated `@cumulus/common/util.setErrorStack` function has been removed
- The `@cumulus/common/util.uuid` function has been removed
- The deprecated `@cumulus/common/workflows.getWorkflowArn` function has been
  removed
- The deprecated `@cumulus/common/workflows.getWorkflowFile` function has been
  removed
- The deprecated `@cumulus/common/workflows.getWorkflowList` function has been
  removed
- The deprecated `@cumulus/common/workflows.getWorkflowTemplate` function has
  been removed
- `@cumulus/aws-client/StepFunctions.toSfnExecutionName()`
- `@cumulus/aws-client/StepFunctions.fromSfnExecutionName()`
- `@cumulus/aws-client/StepFunctions.getExecutionArn()`
- `@cumulus/aws-client/StepFunctions.getExecutionUrl()`
- `@cumulus/aws-client/StepFunctions.getStateMachineArn()`
- `@cumulus/aws-client/StepFunctions.pullStepFunctionEvent()`
- `@cumulus/common/test-utils/throttleOnce()`
- `@cumulus/integration-tests/api/distribution.invokeApiDistributionLambda()`
- `@cumulus/integration-tests/api/distribution.getDistributionApiRedirect()`
- `@cumulus/integration-tests/api/distribution.getDistributionApiFileStream()`

## [v1.24.0] 2020-06-03

### BREAKING CHANGES

- **CUMULUS-1969**
  - The `DiscoverPdrs` task now expects `provider_path` to be provided at
    `event.config.provider_path`, not `event.config.collection.provider_path`
  - `event.config.provider_path` is now a required parameter of the
    `DiscoverPdrs` task
  - `event.config.collection` is no longer a parameter to the `DiscoverPdrs`
    task
  - Collections no longer support the `provider_path` property. The tasks that
    relied on that property are now referencing `config.meta.provider_path`.
    Workflows should be updated accordingly.

- **CUMULUS-1997**
  - `@cumulus/cmr-client/CMRSearchConceptQueue` parameters have been changed to take a `cmrSettings` object containing clientId, provider, and auth information. This can be generated using `@cumulus/cmrjs/cmr-utils/getCmrSettings`. The `cmrEnvironment` variable has been removed.

### Added

- **CUMULUS-1800**
  - Added task configuration setting named `syncChecksumFiles` to the
    SyncGranule task. This setting is `false` by default, but when set to
    `true`, all checksum files associated with data files that are downloaded
    will be downloaded as well.
- **CUMULUS-1952**
  - Updated HTTP(S) provider client to accept username/password for Basic authorization. This change adds support for Basic Authorization such as Earthdata login redirects to ingest (i.e. as implemented in SyncGranule), but not to discovery (i.e. as implemented in DiscoverGranules). Discovery still expects the provider's file system to be publicly accessible, but not the individual files and their contents.
  - **NOTE**: Using this in combination with the HTTP protocol may expose usernames and passwords to intermediary network entities. HTTPS is highly recommended.
- **CUMULUS-1997**
  - Added optional `launchpad` configuration to `@cumulus/hyrax-metadata-updates` task config schema.

### Fixed

- **CUMULUS-1997**
  - Updated all CMR operations to use configured authentication scheme
- **CUMULUS-2010**
  - Updated `@cumulus/api/launchpadSaml` to support multiple userGroup attributes from the SAML response

## [v1.23.2] 2020-05-22

### BREAKING CHANGES

- Updates to the Cumulus archive API:
  - All endpoints now return a `401` response instead of a `403` for any request where the JWT passed as a Bearer token is invalid.
  - POST `/refresh` and DELETE `/token/<token>` endpoints now return a `401` response for requests with expired tokens

- **CUMULUS-1894**
  - `@cumulus/ingest/granule.handleDuplicateFile()`
    - The `copyOptions` parameter has been removed
    - An `ACL` parameter has been added
  - `@cumulus/ingest/granule.renameS3FileWithTimestamp()`
    - Now returns `undefined`

- **CUMULUS-1896**
  Updated all Cumulus core lambdas to utilize the new message adapter streaming interface via [cumulus-message-adapter-js v1.2.0](https://github.com/nasa/cumulus-message-adapter-js/releases/tag/v1.2.0).   Users of this version of Cumulus (or later) must utilize version 1.3.0 or greater of the [cumulus-message-adapter](https://github.com/nasa/cumulus-message-adapter) to support core lambdas.

- **CUMULUS-1912**
  - `@cumulus/api` reconciliationReports list endpoint returns a list of reconciliationReport records instead of S3Uri.

- **CUMULUS-1969**
  - The `DiscoverGranules` task now expects `provider_path` to be provided at
    `event.config.provider_path`, not `event.config.collection.provider_path`
  - `config.provider_path` is now a required parameter of the `DiscoverGranules`
    task

### MIGRATION STEPS

- To take advantage of the new TTL-based access token expiration implemented in CUMULUS-1777 (see notes below) and clear out existing records in your access tokens table, do the following:
  1. Log out of any active dashboard sessions
  2. Use the AWS console or CLI to delete your `<prefix>-AccessTokensTable` DynamoDB table
  3. [Re-deploy your `data-persistence` module](https://nasa.github.io/cumulus/docs/deployment/upgrade-readme#update-data-persistence-resources), which should re-create the `<prefix>-AccessTokensTable` DynamoDB table
  4. Return to using the Cumulus API/dashboard as normal
- This release requires the Cumulus Message Adapter layer deployed with Cumulus Core to be at least 1.3.0, as the core lambdas have updated to [cumulus-message-adapter-js v1.2.0](https://github.com/nasa/cumulus-message-adapter-js/releases/tag/v1.2.0) and the new CMA interface.  As a result, users should:
  1. Follow the [Cumulus Message Adapter (CMA) deployment instructions](https://nasa.github.io/cumulus/docs/deployment/deployment-readme#deploy-the-cumulus-message-adapter-layer) and install a CMA layer version >=1.3.0
  2. If you are using any custom Node.js Lambdas in your workflows **and** the Cumulus CMA layer/`cumulus-message-adapter-js`, you must update your lambda to use [cumulus-message-adapter-js v1.2.0](https://github.com/nasa/cumulus-message-adapter-js/releases/tag/v1.2.0) and follow the migration instructions in the release notes. Prior versions of `cumulus-message-adapter-js` are not compatible with CMA >= 1.3.0.
- Migrate existing s3 reconciliation report records to database (CUMULUS-1911):
  - After update your `data persistence` module and Cumulus resources, run the command:

  ```bash
  ./node_modules/.bin/cumulus-api migrate --stack `<your-terraform-deployment-prefix>` --migrationVersion migration5
  ```

### Added

- Added a limit for concurrent Elasticsearch requests when doing an index from database operation
- Added the `es_request_concurrency` parameter to the archive and cumulus Terraform modules

- **CUMULUS-1995**
  - Added the `es_index_shards` parameter to the archive and cumulus Terraform modules to configure the number of shards for the ES index
    - If you have an existing ES index, you will need to [reindex](https://nasa.github.io/cumulus-api/#reindex) and then [change index](https://nasa.github.io/cumulus-api/#change-index) to take advantage of shard updates

- **CUMULUS-1894**
  - Added `@cumulus/aws-client/S3.moveObject()`

- **CUMULUS-1911**
  - Added ReconciliationReports table
  - Updated CreateReconciliationReport lambda to save Reconciliation Report records to database
  - Updated dbIndexer and IndexFromDatabase lambdas to index Reconciliation Report records to Elasticsearch
  - Added migration_5 to migrate existing s3 reconciliation report records to database and Elasticsearch
  - Updated `@cumulus/api` package, `tf-modules/archive` and `tf-modules/data-persistence` Terraform modules

- **CUMULUS-1916**
  - Added util function for seeding reconciliation reports when running API locally in dashboard

### Changed

- **CUMULUS-1777**
  - The `expirationTime` property is now a **required field** of the access tokens model.
  - Updated the `AccessTokens` table to set a [TTL](https://docs.aws.amazon.com/amazondynamodb/latest/developerguide/howitworks-ttl.html) on the `expirationTime` field in `tf-modules/data-persistence/dynamo.tf`. As a result, access token records in this table whose `expirationTime` has passed should be **automatically deleted by DynamoDB**.
  - Updated all code creating access token records in the Dynamo `AccessTokens` table to set the `expirationTime` field value in seconds from the epoch.
- **CUMULUS-1912**
  - Updated reconciliationReports endpoints to query against Elasticsearch, delete report from both database and s3
  - Added `@cumulus/api-client/reconciliationReports`
- **CUMULUS-1999**
  - Updated `@cumulus/common/util.deprecate()` so that only a single deprecation notice is printed for each name/version combination

### Fixed

- **CUMULUS-1894**
  - The `SyncGranule` task can now handle files larger than 5 GB
- **CUMULUS-1987**
  - `Remove granule from CMR` operation in `@cumulus/api` now passes token to CMR when fetching granule metadata, allowing removal of private granules
- **CUMULUS-1993**
  - For a given queue, the `sqs-message-consumer` Lambda will now only schedule workflows for rules matching the queue **and the collection information in each queue message (if any)**
    - The consumer also now only reads each queue message **once per Lambda invocation**, whereas previously each message was read **once per queue rule per Lambda invocation**
  - Fixed bug preventing the deletion of multiple SNS rules that share the same SNS topic

### Deprecated

- **CUMULUS-1894**
  - `@cumulus/ingest/granule.copyGranuleFile()`
  - `@cumulus/ingest/granule.moveGranuleFile()`

- **CUMULUS-1987** - Deprecated the following functions:
  - `@cumulus/cmrjs/getMetadata(cmrLink)` -> `@cumulus/cmr-client/CMR.getGranuleMetadata(cmrLink)`
  - `@cumulus/cmrjs/getFullMetadata(cmrLink)`

## [v1.22.1] 2020-05-04

**Note**: v1.22.0 was not released as a package due to npm/release concerns.  Users upgrading to 1.22.x should start with 1.22.1

### Added

- **CUMULUS-1894**
  - Added `@cumulus/aws-client/S3.multipartCopyObject()`
- **CUMULUS-408**
  - Added `certificateUri` field to provider schema. This optional field allows operators to specify an S3 uri to a CA bundle to use for HTTPS requests.
- **CUMULUS-1787**
  - Added `collections/active` endpoint for returning collections with active granules in `@cumulus/api`
- **CUMULUS-1799**
  - Added `@cumulus/common/stack.getBucketsConfigKey()` to return the S3 key for the buckets config object
  - Added `@cumulus/common/workflows.getWorkflowFileKey()` to return the S3 key for a workflow definition object
  - Added `@cumulus/common/workflows.getWorkflowsListKeyPrefix()` to return the S3 key prefix for objects containing workflow definitions
  - Added `@cumulus/message` package containing utilities for building and parsing Cumulus messages
- **CUMULUS-1850**
  - Added `@cumulus/aws-client/Kinesis.describeStream()` to get a Kinesis stream description
- **CUMULUS-1853**
  - Added `@cumulus/integration-tests/collections.createCollection()`
  - Added `@cumulus/integration-tests/executions.findExecutionArn()`
  - Added `@cumulus/integration-tests/executions.getExecutionWithStatus()`
  - Added `@cumulus/integration-tests/granules.getGranuleWithStatus()`
  - Added `@cumulus/integration-tests/providers.createProvider()`
  - Added `@cumulus/integration-tests/rules.createOneTimeRule()`

### Changed

- **CUMULUS-1682**
  - Moved all `@cumulus/ingest/parse-pdr` code into the `parse-pdr` task as it had become tightly coupled with that task's handler and was not used anywhere else. Unit tests also restored.
- **CUMULUS-1820**
  - Updated the Thin Egress App module used in `tf-modules/distribution/main.tf` to build 74. [See the release notes](https://github.com/asfadmin/thin-egress-app/releases/tag/tea-build.74).
- **CUMULUS-1852**
  - Updated POST endpoints for `/collections`, `/providers`, and `/rules` to log errors when returning a 500 response
  - Updated POST endpoint for `/collections`:
    - Return a 400 response when the `name` or `version` fields are missing
    - Return a 409 response if the collection already exists
    - Improved error messages to be more explicit
  - Updated POST endpoint for `/providers`:
    - Return a 400 response if the `host` field value is invalid
    - Return a 409 response if the provider already exists
  - Updated POST endpoint for `/rules`:
    - Return a 400 response if rule `name` is invalid
    - Return a 400 response if rule `type` is invalid
- **CUMULUS-1891**
  - Updated the following endpoints using async operations to return a 503 error if the ECS task  cannot be started and a 500 response for a non-specific error:
    - POST `/replays`
    - POST `/bulkDelete`
    - POST `/elasticsearch/index-from-database`
    - POST `/granules/bulk`

### Fixed

- **CUMULUS-408**
  - Fixed HTTPS discovery and ingest.

- **CUMULUS-1850**
  - Fixed a bug in Kinesis event processing where the message consumer would not properly filter available rules based on the collection information in the event and the Kinesis stream ARN

- **CUMULUS-1853**
  - Fixed a bug where attempting to create a rule containing a payload property
    would fail schema validation.

- **CUMULUS-1854**
  - Rule schema is validated before starting workflows or creating event source mappings

- **CUMULUS-1974**
  - Fixed @cumulus/api webpack config for missing underscore object due to underscore update

- **CUMULUS-2210**
  - Fixed `cmr_oauth_provider` variable not being propogated to reconciliation reports

### Deprecated

- **CUMULUS-1799** - Deprecated the following code. For cases where the code was moved into another package, the new code location is noted:
  - `@cumulus/aws-client/StepFunctions.fromSfnExecutionName()`
  - `@cumulus/aws-client/StepFunctions.toSfnExecutionName()`
  - `@cumulus/aws-client/StepFunctions.getExecutionArn()` -> `@cumulus/message/Executions.buildExecutionArn()`
  - `@cumulus/aws-client/StepFunctions.getExecutionUrl()` -> `@cumulus/message/Executions.getExecutionUrlFromArn()`
  - `@cumulus/aws-client/StepFunctions.getStateMachineArn()` -> `@cumulus/message/Executions.getStateMachineArnFromExecutionArn()`
  - `@cumulus/aws-client/StepFunctions.pullStepFunctionEvent()` -> `@cumulus/message/StepFunctions.pullStepFunctionEvent()`
  - `@cumulus/common/bucketsConfigJsonObject()`
  - `@cumulus/common/CloudWatchLogger`
  - `@cumulus/common/collection-config-store/CollectionConfigStore` -> `@cumulus/collection-config-store`
  - `@cumulus/common/collection-config-store.constructCollectionId()` -> `@cumulus/message/Collections.constructCollectionId`
  - `@cumulus/common/concurrency.limit()`
  - `@cumulus/common/concurrency.mapTolerant()`
  - `@cumulus/common/concurrency.promiseUrl()`
  - `@cumulus/common/concurrency.toPromise()`
  - `@cumulus/common/concurrency.unless()`
  - `@cumulus/common/config.buildSchema()`
  - `@cumulus/common/config.parseConfig()`
  - `@cumulus/common/config.resolveResource()`
  - `@cumulus/common/config.resourceToArn()`
  - `@cumulus/common/FieldPattern`
  - `@cumulus/common/launchpad.getLaunchpadToken()` -> `@cumulus/launchpad-auth/index.getLaunchpadToken()`
  - `@cumulus/common/LaunchpadToken` -> `@cumulus/launchpad-auth/LaunchpadToken`
  - `@cumulus/common/launchpad.validateLaunchpadToken()` -> `@cumulus/launchpad-auth/index.validateLaunchpadToken()`
  - `@cumulus/common/message.buildCumulusMeta()` -> `@cumulus/message/Build.buildCumulusMeta()`
  - `@cumulus/common/message.buildQueueMessageFromTemplate()` -> `@cumulus/message/Build.buildQueueMessageFromTemplate()`
  - `@cumulus/common/message.getCollectionIdFromMessage()` -> `@cumulus/message/Collections.getCollectionIdFromMessage()`
  - `@cumulus/common/message.getMessageExecutionArn()` -> `@cumulus/message/Executions.getMessageExecutionArn()`
  - `@cumulus/common/message.getMessageExecutionName()` -> `@cumulus/message/Executions.getMessageExecutionName()`
  - `@cumulus/common/message.getMaximumExecutions()` -> `@cumulus/message/Queue.getMaximumExecutions()`
  - `@cumulus/common/message.getMessageFromTemplate()`
  - `@cumulus/common/message.getMessageStateMachineArn()` -> `@cumulus/message/Executions.getMessageStateMachineArn()`)
  - `@cumulus/common/message.getMessageGranules()` -> `@cumulus/message/Granules.getMessageGranules()`
  - `@cumulus/common/message.getQueueNameByUrl()` -> `@cumulus/message/Queue.getQueueNameByUrl()`
  - `@cumulus/common/message.getQueueName()` -> `@cumulus/message/Queue.getQueueName()`)
  - `@cumulus/common/message.hasQueueAndExecutionLimit()` -> `@cumulus/message/Queue.hasQueueAndExecutionLimit()`
  - `@cumulus/common/Semaphore`
  - `@cumulus/common/test-utils.throttleOnce()`
  - `@cumulus/common/workflows.getWorkflowArn()`
  - `@cumulus/common/workflows.getWorkflowFile()`
  - `@cumulus/common/workflows.getWorkflowList()`
  - `@cumulus/common/workflows.getWorkflowTemplate()`
  - `@cumulus/integration-tests/sfnStep/SfnStep.parseStepMessage()` -> `@cumulus/message/StepFunctions.parseStepMessage()`
- **CUMULUS-1858** - Deprecated the following functions.
  - `@cumulus/common/string.globalReplace()`
  - `@cumulus/common/string.isNonEmptyString()`
  - `@cumulus/common/string.isValidHostname()`
  - `@cumulus/common/string.match()`
  - `@cumulus/common/string.matches()`
  - `@cumulus/common/string.replace()`
  - `@cumulus/common/string.toLower()`
  - `@cumulus/common/string.toUpper()`

### Removed

- **CUMULUS-1799**: Deprecated code removals:
  - Removed from `@cumulus/common/aws`:
    - `pullStepFunctionEvent()`
  - Removed `@cumulus/common/sfnStep`
  - Removed `@cumulus/common/StepFunctions`

## [v1.21.0] 2020-03-30

### PLEASE NOTE

- **CUMULUS-1762**: the `messageConsumer` for `sns` and `kinesis`-type rules now fetches
  the collection information from the message. You should ensure that your rule's collection
  name and version match what is in the message for these ingest messages to be processed.
  If no matching rule is found, an error will be thrown and logged in the
  `messageConsumer` Lambda function's log group.

### Added

- **CUMULUS-1629**`
  - Updates discover-granules task to respect/utilize duplicateHandling configuration such that
    - skip:               Duplicates will be filtered from the granule list
    - error:              Duplicates encountered will result in step failure
    - replace, version:   Duplicates will be ignored and handled as normal.
  - Adds a new copy of the API lambda `PrivateApiLambda()` which is configured to not require authentication. This Lambda is not connected to an API gateway
  - Adds `@cumulus/api-client` with functions for use by workflow lambdas to call the API when needed

- **CUMULUS-1732**
  - Added Python task/activity workflow and integration test (`PythonReferenceSpec`) to test `cumulus-message-adapter-python`and `cumulus-process-py` integration.
- **CUMULUS-1795**
  - Added an IAM policy on the Cumulus EC2 creation to enable SSM when the `deploy_to_ngap` flag is true

### Changed

- **CUMULUS-1762**
  - the `messageConsumer` for `sns` and `kinesis`-type rules now fetches the collection
    information from the message.

### Deprecated

- **CUMULUS-1629**
  - Deprecate `granulesApi`, `rulesApi`, `emsApi`, `executionsAPI` from `@cumulus/integration-test/api` in favor of code moved to `@cumulus/api-client`

### Removed

- **CUMULUS-1799**: Deprecated code removals
  - Removed deprecated method `@cumulus/api/models/Granule.createGranulesFromSns()`
  - Removed deprecated method `@cumulus/api/models/Granule.removeGranuleFromCmr()`
  - Removed from `@cumulus/common/aws`:
    - `apigateway()`
    - `buildS3Uri()`
    - `calculateS3ObjectChecksum()`
    - `cf()`
    - `cloudwatch()`
    - `cloudwatchevents()`
    - `cloudwatchlogs()`
    - `createAndWaitForDynamoDbTable()`
    - `createQueue()`
    - `deleteSQSMessage()`
    - `describeCfStackResources()`
    - `downloadS3File()`
    - `downloadS3Files()`
    - `DynamoDbSearchQueue` class
    - `dynamodbstreams()`
    - `ec2()`
    - `ecs()`
    - `fileExists()`
    - `findResourceArn()`
    - `fromSfnExecutionName()`
    - `getFileBucketAndKey()`
    - `getJsonS3Object()`
    - `getQueueUrl()`
    - `getObjectSize()`
    - `getS3ObjectReadStream()`
    - `getSecretString()`
    - `getStateMachineArn()`
    - `headObject()`
    - `isThrottlingException()`
    - `kinesis()`
    - `lambda()`
    - `listS3Objects()`
    - `promiseS3Upload()`
    - `publishSnsMessage()`
    - `putJsonS3Object()`
    - `receiveSQSMessages()`
    - `s3CopyObject()`
    - `s3GetObjectTagging()`
    - `s3Join()`
    - `S3ListObjectsV2Queue` class
    - `s3TagSetToQueryString()`
    - `s3PutObjectTagging()`
    - `secretsManager()`
    - `sendSQSMessage()`
    - `sfn()`
    - `sns()`
    - `sqs()`
    - `sqsQueueExists()`
    - `toSfnExecutionName()`
    - `uploadS3FileStream()`
    - `uploadS3Files()`
    - `validateS3ObjectChecksum()`
  - Removed `@cumulus/common/CloudFormationGateway` class
  - Removed `@cumulus/common/concurrency/Mutex` class
  - Removed `@cumulus/common/errors`
  - Removed `@cumulus/common/sftp`
  - Removed `@cumulus/common/string.unicodeEscape`
  - Removed `@cumulus/cmrjs/cmr-utils.getGranuleId()`
  - Removed `@cumulus/cmrjs/cmr-utils.getCmrFiles()`
  - Removed `@cumulus/cmrjs/cmr/CMR` class
  - Removed `@cumulus/cmrjs/cmr/CMRSearchConceptQueue` class
  - Removed `@cumulus/cmrjs/utils.getHost()`
  - Removed `@cumulus/cmrjs/utils.getIp()`
  - Removed `@cumulus/cmrjs/utils.hostId()`
  - Removed `@cumulus/cmrjs/utils/ummVersion()`
  - Removed `@cumulus/cmrjs/utils.updateToken()`
  - Removed `@cumulus/cmrjs/utils.validateUMMG()`
  - Removed `@cumulus/ingest/aws.getEndpoint()`
  - Removed `@cumulus/ingest/aws.getExecutionUrl()`
  - Removed `@cumulus/ingest/aws/invoke()`
  - Removed `@cumulus/ingest/aws/CloudWatch` class
  - Removed `@cumulus/ingest/aws/ECS` class
  - Removed `@cumulus/ingest/aws/Events` class
  - Removed `@cumulus/ingest/aws/SQS` class
  - Removed `@cumulus/ingest/aws/StepFunction` class
  - Removed `@cumulus/ingest/util.normalizeProviderPath()`
  - Removed `@cumulus/integration-tests/index.listCollections()`
  - Removed `@cumulus/integration-tests/index.listProviders()`
  - Removed `@cumulus/integration-tests/index.rulesList()`
  - Removed `@cumulus/integration-tests/api/api.addCollectionApi()`

## [v1.20.0] 2020-03-12

### BREAKING CHANGES

- **CUMULUS-1714**
  - Changed the format of the message sent to the granule SNS Topic. Message includes the granule record under `record` and the type of event under `event`. Messages with `deleted` events will have the record that was deleted with a `deletedAt` timestamp. Options for `event` are `Create | Update | Delete`
- **CUMULUS-1769** - `deploy_to_ngap` is now a **required** variable for the `tf-modules/cumulus` module. **For those deploying to NGAP environments, this variable should always be set to `true`.**

### Notable changes

- **CUMULUS-1739** - You can now exclude Elasticsearch from your `tf-modules/data-persistence` deployment (via `include_elasticsearch = false`) and your `tf-modules/cumulus` module will still deploy successfully.

- **CUMULUS-1769** - If you set `deploy_to_ngap = true` for the `tf-modules/archive` Terraform module, **you can only deploy your archive API gateway as `PRIVATE`**, not `EDGE`.

### Added

- Added `@cumulus/aws-client/S3.getS3ObjectReadStreamAsync()` to deal with S3 eventual consistency issues by checking for the existence an S3 object with retries before getting a readable stream for that object.
- **CUMULUS-1769**
  - Added `deploy_to_ngap` boolean variable for the `tf-modules/cumulus` and `tf-modules/archive` Terraform modules. This variable is required. **For those deploying to NGAP environments, this variable should always be set to `true`.**
- **HYRAX-70**
  - Add the hyrax-metadata-update task

### Changed

- [`AccessToken.get()`](https://github.com/nasa/cumulus/blob/master/packages/api/models/access-tokens.js) now enforces [strongly consistent reads from DynamoDB](https://docs.aws.amazon.com/amazondynamodb/latest/developerguide/HowItWorks.ReadConsistency.html)
- **CUMULUS-1739**
  - Updated `tf-modules/data-persistence` to make Elasticsearch alarm resources and outputs conditional on the `include_elasticsearch` variable
  - Updated `@cumulus/aws-client/S3.getObjectSize` to include automatic retries for any failures from `S3.headObject`
- **CUMULUS-1784**
  - Updated `@cumulus/api/lib/DistributionEvent.remoteIP()` to parse the IP address in an S3 access log from the `A-sourceip` query parameter if present, otherwise fallback to the original parsing behavior.
- **CUMULUS-1768**
  - The `stats/summary` endpoint reports the distinct collections for the number of granules reported

### Fixed

- **CUMULUS-1739** - Fixed the `tf-modules/cumulus` and `tf-modules/archive` modules to make these Elasticsearch variables truly optional:
  - `elasticsearch_domain_arn`
  - `elasticsearch_hostname`
  - `elasticsearch_security_group_id`

- **CUMULUS-1768**
  - Fixed the `stats/` endpoint so that data is correctly filtered by timestamp and `processingTime` is calculated correctly.

- **CUMULUS-1769**
  - In the `tf-modules/archive` Terraform module, the `lifecycle` block ignoring changes to the `policy` of the archive API gateway is now only enforced if `deploy_to_ngap = true`. This fixes a bug where users deploying outside of NGAP could not update their API gateway's resource policy when going from `PRIVATE` to `EDGE`, preventing their API from being accessed publicly.

- **CUMULUS-1775**
  - Fix/update api endpoint to use updated google auth endpoints such that it will work with new accounts

### Removed

- **CUMULUS-1768**
  - Removed API endpoints `stats/histogram` and `stats/average`. All advanced stats needs should be acquired from Cloud Metrics or similarly configured ELK stack.

## [v1.19.0] 2020-02-28

### BREAKING CHANGES

- **CUMULUS-1736**
  - The `@cumulus/discover-granules` task now sets the `dataType` of discovered
    granules based on the `name` of the configured collection, not the
    `dataType`.
  - The config schema of the `@cumulus/discover-granules` task now requires that
    collections contain a `version`.
  - The `@cumulus/sync-granule` task will set the `dataType` and `version` of a
    granule based on the configured collection if those fields are not already
    set on the granule. Previously it was using the `dataType` field of the
    configured collection, then falling back to the `name` field of the
    collection. This update will just use the `name` field of the collection to
    set the `dataType` field of the granule.

- **CUMULUS-1446**
  - Update the `@cumulus/integration-tests/api/executions.getExecution()`
    function to parse the response and return the execution, rather than return
    the full API response.

- **CUMULUS-1672**
  - The `cumulus` Terraform module in previous releases set a
    `Deployment = var.prefix` tag on all resources that it managed. In this
    release, a `tags` input variable has been added to the `cumulus` Terraform
    module to allow resource tagging to be customized. No default tags will be
    applied to Cumulus-managed resources. To replicate the previous behavior,
    set `tags = { Deployment: var.prefix }` as an input variable for the
    `cumulus` Terraform module.

- **CUMULUS-1684 Migration Instructions**
  - In previous releases, a provider's username and password were encrypted
    using a custom encryption library. That has now been updated to use KMS.
    This release includes a Lambda function named
    `<prefix>-ProviderSecretsMigration`, which will re-encrypt existing
    provider credentials to use KMS. After this release has been deployed, you
    will need to manually invoke that Lambda function using either the AWS CLI
    or AWS Console. It should only need to be successfully run once.
  - Future releases of Cumulus will invoke a
    `<prefix>-VerifyProviderSecretsMigration` Lambda function as part of the
    deployment, which will cause the deployment to fail if the migration
    Lambda has not been run.

- **CUMULUS-1718**
  - The `@cumulus/sf-sns-report` task for reporting mid-workflow updates has been retired.
  This task was used as the `PdrStatusReport` task in our ParsePdr example workflow.
  If you have a ParsePdr or other workflow using this task, use `@cumulus/sf-sqs-report` instead.
  Trying to deploy the old task will result in an error as the cumulus module no longer exports `sf_sns_report_task`.
  - Migration instruction: In your workflow definition, for each step using the old task change:
  `"Resource": "${module.cumulus.sf_sns_report_task.task_arn}"`
  to
  `"Resource": "${module.cumulus.sf_sqs_report_task.task_arn}"`

- **CUMULUS-1755**
  - The `thin_egress_jwt_secret_name` variable for the `tf-modules/cumulus` Terraform module is now **required**. This variable is passed on to the Thin Egress App in `tf-modules/distribution/main.tf`, which uses the keys stored in the secret to sign JWTs. See the [Thin Egress App documentation on how to create a value for this secret](https://github.com/asfadmin/thin-egress-app#setting-up-the-jwt-cookie-secrets).

### Added

- **CUMULUS-1446**
  - Add `@cumulus/common/FileUtils.readJsonFile()` function
  - Add `@cumulus/common/FileUtils.readTextFile()` function
  - Add `@cumulus/integration-tests/api/collections.createCollection()` function
  - Add `@cumulus/integration-tests/api/collections.deleteCollection()` function
  - Add `@cumulus/integration-tests/api/collections.getCollection()` function
  - Add `@cumulus/integration-tests/api/providers.getProvider()` function
  - Add `@cumulus/integration-tests/index.getExecutionOutput()` function
  - Add `@cumulus/integration-tests/index.loadCollection()` function
  - Add `@cumulus/integration-tests/index.loadProvider()` function
  - Add `@cumulus/integration-tests/index.readJsonFilesFromDir()` function

- **CUMULUS-1672**
  - Add a `tags` input variable to the `archive` Terraform module
  - Add a `tags` input variable to the `cumulus` Terraform module
  - Add a `tags` input variable to the `cumulus_ecs_service` Terraform module
  - Add a `tags` input variable to the `data-persistence` Terraform module
  - Add a `tags` input variable to the `distribution` Terraform module
  - Add a `tags` input variable to the `ingest` Terraform module
  - Add a `tags` input variable to the `s3-replicator` Terraform module

- **CUMULUS-1707**
  - Enable logrotate on ECS cluster

- **CUMULUS-1684**
  - Add a `@cumulus/aws-client/KMS` library of KMS-related functions
  - Add `@cumulus/aws-client/S3.getTextObject()`
  - Add `@cumulus/sftp-client` package
  - Create `ProviderSecretsMigration` Lambda function
  - Create `VerifyProviderSecretsMigration` Lambda function

- **CUMULUS-1548**
  - Add ability to put default Cumulus logs in Metrics' ELK stack
  - Add ability to add custom logs to Metrics' ELK Stack

- **CUMULUS-1702**
  - When logs are sent to Metrics' ELK stack, the logs endpoints will return results from there

- **CUMULUS-1459**
  - Async Operations are indexed in Elasticsearch
  - To index any existing async operations you'll need to perform an index from
    database function.

- **CUMULUS-1717**
  - Add `@cumulus/aws-client/deleteAndWaitForDynamoDbTableNotExists`, which
    deletes a DynamoDB table and waits to ensure the table no longer exists
  - Added `publishGranules` Lambda to handle publishing granule messages to SNS when granule records are written to DynamoDB
  - Added `@cumulus/api/models/Granule.storeGranulesFromCumulusMessage` to store granules from a Cumulus message to DynamoDB

- **CUMULUS-1718**
  - Added `@cumulus/sf-sqs-report` task to allow mid-workflow reporting updates.
  - Added `stepfunction_event_reporter_queue_url` and `sf_sqs_report_task` outputs to the `cumulus` module.
  - Added `publishPdrs` Lambda to handle publishing PDR messages to SNS when PDR records are written to DynamoDB.
  - Added `@cumulus/api/models/Pdr.storePdrFromCumulusMessage` to store PDRs from a Cumulus message to DynamoDB.
  - Added `@cumulus/aws-client/parseSQSMessageBody` to parse an SQS message body string into an object.

- **Ability to set custom backend API url in the archive module**
  - Add `api_url` definition in `tf-modules/cumulus/archive.tf`
  - Add `archive_api_url` variable in `tf-modules/cumulus/variables.tf`

- **CUMULUS-1741**
  - Added an optional `elasticsearch_security_group_ids` variable to the
    `data-persistence` Terraform module to allow additional security groups to
    be assigned to the Elasticsearch Domain.

- **CUMULUS-1752**
  - Added `@cumulus/integration-tests/api/distribution.invokeTEADistributionLambda` to simulate a request to the [Thin Egress App](https://github.com/asfadmin/thin-egress-app) by invoking the Lambda and getting a response payload.
  - Added `@cumulus/integration-tests/api/distribution.getTEARequestHeaders` to generate necessary request headers for a request to the Thin Egress App
  - Added `@cumulus/integration-tests/api/distribution.getTEADistributionApiFileStream` to get a response stream for a file served by Thin Egress App
  - Added `@cumulus/integration-tests/api/distribution.getTEADistributionApiRedirect` to get a redirect response from the Thin Egress App

- **CUMULUS-1755**
  - Added `@cumulus/aws-client/CloudFormation.describeCfStack()` to describe a Cloudformation stack
  - Added `@cumulus/aws-client/CloudFormation.getCfStackParameterValues()` to get multiple parameter values for a Cloudformation stack

### Changed

- **CUMULUS-1725**
  - Moved the logic that updates the granule files cache Dynamo table into its
    own Lambda function called `granuleFilesCacheUpdater`.

- **CUMULUS-1736**
  - The `collections` model in the API package now determines the name of a
    collection based on the `name` property, rather than using `dataType` and
    then falling back to `name`.
  - The `@cumulus/integration-tests.loadCollection()` function no longer appends
    the postfix to the end of the collection's `dataType`.
  - The `@cumulus/integration-tests.addCollections()` function no longer appends
    the postfix to the end of the collection's `dataType`.

- **CUMULUS-1672**
  - Add a `retryOptions` parameter to the `@cumulus/aws-client/S3.headObject`
     function, which will retry if the object being queried does not exist.

- **CUMULUS-1446**
  - Mark the `@cumulus/integration-tests/api.addCollectionApi()` function as
    deprecated
  - Mark the `@cumulus/integration-tests/index.listCollections()` function as
    deprecated
  - Mark the `@cumulus/integration-tests/index.listProviders()` function as
    deprecated
  - Mark the `@cumulus/integration-tests/index.rulesList()` function as
    deprecated

- **CUMULUS-1672**
  - Previously, the `cumulus` module defaulted to setting a
    `Deployment = var.prefix` tag on all resources that it managed. In this
    release, the `cumulus` module will now accept a `tags` input variable that
    defines the tags to be assigned to all resources that it manages.
  - Previously, the `data-persistence` module defaulted to setting a
    `Deployment = var.prefix` tag on all resources that it managed. In this
    release, the `data-persistence` module will now accept a `tags` input
    variable that defines the tags to be assigned to all resources that it
    manages.
  - Previously, the `distribution` module defaulted to setting a
    `Deployment = var.prefix` tag on all resources that it managed. In this
    release, the `distribution` module will now accept a `tags` input variable
    that defines the tags to be assigned to all resources that it manages.
  - Previously, the `ingest` module defaulted to setting a
    `Deployment = var.prefix` tag on all resources that it managed. In this
    release, the `ingest` module will now accept a `tags` input variable that
    defines the tags to be assigned to all resources that it manages.
  - Previously, the `s3-replicator` module defaulted to setting a
    `Deployment = var.prefix` tag on all resources that it managed. In this
    release, the `s3-replicator` module will now accept a `tags` input variable
    that defines the tags to be assigned to all resources that it manages.

- **CUMULUS-1684**
  - Update the API package to encrypt provider credentials using KMS instead of
    using RSA keys stored in S3

- **CUMULUS-1717**
  - Changed name of `cwSfExecutionEventToDb` Lambda to `cwSfEventToDbRecords`
  - Updated `cwSfEventToDbRecords` to write granule records to DynamoDB from the incoming Cumulus message

- **CUMULUS-1718**
  - Renamed `cwSfEventToDbRecords` to `sfEventSqsToDbRecords` due to architecture change to being a consumer of an SQS queue of Step Function Cloudwatch events.
  - Updated `sfEventSqsToDbRecords` to write PDR records to DynamoDB from the incoming Cumulus message
  - Moved `data-cookbooks/sns.md` to `data-cookbooks/ingest-notifications.md` and updated it to reflect recent changes.

- **CUMULUS-1748**
  - (S)FTP discovery tasks now use the provider-path as-is instead of forcing it to a relative path.
  - Improved error handling to catch permission denied FTP errors better and log them properly. Workflows will still fail encountering this error and we intend to consider that approach in a future ticket.

- **CUMULUS-1752**
  - Moved class for parsing distribution events to its own file: `@cumulus/api/lib/DistributionEvent.js`
    - Updated `DistributionEvent` to properly parse S3 access logs generated by requests from the [Thin Egress App](https://github.com/asfadmin/thin-egress-app)

- **CUMULUS-1753** - Changes to `@cumulus/ingest/HttpProviderClient.js`:
  - Removed regex filter in `HttpProviderClient.list()` that was used to return only files with an extension between 1 and 4 characters long. `HttpProviderClient.list()` will now return all files linked from the HTTP provider host.

- **CUMULUS-1755**
  - Updated the Thin Egress App module used in `tf-modules/distribution/main.tf` to build 61. [See the release notes](https://github.com/asfadmin/thin-egress-app/releases/tag/tea-build.61).

- **CUMULUS-1757**
  - Update @cumulus/cmr-client CMRSearchConceptQueue to take optional cmrEnvironment parameter

### Deprecated

- **CUMULUS-1684**
  - Deprecate `@cumulus/common/key-pair-provider/S3KeyPairProvider`
  - Deprecate `@cumulus/common/key-pair-provider/S3KeyPairProvider.encrypt()`
  - Deprecate `@cumulus/common/key-pair-provider/S3KeyPairProvider.decrypt()`
  - Deprecate `@cumulus/common/kms/KMS`
  - Deprecate `@cumulus/common/kms/KMS.encrypt()`
  - Deprecate `@cumulus/common/kms/KMS.decrypt()`
  - Deprecate `@cumulus/common/sftp.Sftp`

- **CUMULUS-1717**
  - Deprecate `@cumulus/api/models/Granule.createGranulesFromSns`

- **CUMULUS-1718**
  - Deprecate `@cumulus/sf-sns-report`.
    - This task has been updated to always throw an error directing the user to use `@cumulus/sf-sqs-report` instead. This was done because there is no longer an SNS topic to which to publish, and no consumers to listen to it.

- **CUMULUS-1748**
  - Deprecate `@cumulus/ingest/util.normalizeProviderPath`

- **CUMULUS-1752**
  - Deprecate `@cumulus/integration-tests/api/distribution.getDistributionApiFileStream`
  - Deprecate `@cumulus/integration-tests/api/distribution.getDistributionApiRedirect`
  - Deprecate `@cumulus/integration-tests/api/distribution.invokeApiDistributionLambda`

### Removed

- **CUMULUS-1684**
  - Remove the deployment script that creates encryption keys and stores them to
    S3

- **CUMULUS-1768**
  - Removed API endpoints `stats/histogram` and `stats/average`. All advanced stats needs should be acquired from Cloud Metrics or similarly configured ELK stack.

### Fixed

- **Fix default values for urs_url in variables.tf files**
  - Remove trailing `/` from default `urs_url` values.

- **CUMULUS-1610** - Add the Elasticsearch security group to the EC2 security groups

- **CUMULUS-1740** - `cumulus_meta.workflow_start_time` is now set in Cumulus
  messages

- **CUMULUS-1753** - Fixed `@cumulus/ingest/HttpProviderClient.js` to properly handle HTTP providers with:
  - Multiple link tags (e.g. `<a>`) per line of source code
  - Link tags in uppercase or lowercase (e.g. `<A>`)
  - Links with filepaths in the link target (e.g. `<a href="/path/to/file.txt">`). These files will be returned from HTTP file discovery **as the file name only** (e.g. `file.txt`).

- **CUMULUS-1768**
  - Fix an issue in the stats endpoints in `@cumulus/api` to send back stats for the correct type

## [v1.18.0] 2020-02-03

### BREAKING CHANGES

- **CUMULUS-1686**

  - `ecs_cluster_instance_image_id` is now a _required_ variable of the `cumulus` module, instead of optional.

- **CUMULUS-1698**

  - Change variable `saml_launchpad_metadata_path` to `saml_launchpad_metadata_url` in the `tf-modules/cumulus` Terraform module.

- **CUMULUS-1703**
  - Remove the unused `forceDownload` option from the `sync-granule` tasks's config
  - Remove the `@cumulus/ingest/granule.Discover` class
  - Remove the `@cumulus/ingest/granule.Granule` class
  - Remove the `@cumulus/ingest/pdr.Discover` class
  - Remove the `@cumulus/ingest/pdr.Granule` class
  - Remove the `@cumulus/ingest/parse-pdr.parsePdr` function

### Added

- **CUMULUS-1040**

  - Added `@cumulus/aws-client` package to provide utilities for working with AWS services and the Node.js AWS SDK
  - Added `@cumulus/errors` package which exports error classes for use in Cumulus workflow code
  - Added `@cumulus/integration-tests/sfnStep` to provide utilities for parsing step function execution histories

- **CUMULUS-1102**

  - Adds functionality to the @cumulus/api package for better local testing.
    - Adds data seeding for @cumulus/api's localAPI.
      - seed functions allow adding collections, executions, granules, pdrs, providers, and rules to a Localstack Elasticsearch and DynamoDB via `addCollections`, `addExecutions`, `addGranules`, `addPdrs`, `addProviders`, and `addRules`.
    - Adds `eraseDataStack` function to local API server code allowing resetting of local datastack for testing (ES and DynamoDB).
    - Adds optional parameters to the @cumulus/api bin serve to allow for launching the api without destroying the current data.

- **CUMULUS-1697**

  - Added the `@cumulus/tf-inventory` package that provides command line utilities for managing Terraform resources in your AWS account

- **CUMULUS-1703**

  - Add `@cumulus/aws-client/S3.createBucket` function
  - Add `@cumulus/aws-client/S3.putFile` function
  - Add `@cumulus/common/string.isNonEmptyString` function
  - Add `@cumulus/ingest/FtpProviderClient` class
  - Add `@cumulus/ingest/HttpProviderClient` class
  - Add `@cumulus/ingest/S3ProviderClient` class
  - Add `@cumulus/ingest/SftpProviderClient` class
  - Add `@cumulus/ingest/providerClientUtils.buildProviderClient` function
  - Add `@cumulus/ingest/providerClientUtils.fetchTextFile` function

- **CUMULUS-1731**

  - Add new optional input variables to the Cumulus Terraform module to support TEA upgrade:
    - `thin_egress_cookie_domain` - Valid domain for Thin Egress App cookie
    - `thin_egress_domain_cert_arn` - Certificate Manager SSL Cert ARN for Thin
      Egress App if deployed outside NGAP/CloudFront
    - `thin_egress_download_role_in_region_arn` - ARN for reading of Thin Egress
      App data buckets for in-region requests
    - `thin_egress_jwt_algo` - Algorithm with which to encode the Thin Egress
      App JWT cookie
    - `thin_egress_jwt_secret_name` - Name of AWS secret where keys for the Thin
      Egress App JWT encode/decode are stored
    - `thin_egress_lambda_code_dependency_archive_key` - Thin Egress App - S3
      Key of packaged python modules for lambda dependency layer

- **CUMULUS-1733**
  - Add `discovery-filtering` operator doc to document previously undocumented functionality.

- **CUMULUS-1737**
  - Added the `cumulus-test-cleanup` module to run a nightly cleanup on resources left over from the integration tests run from the `example/spec` directory.

### Changed

- **CUMULUS-1102**

  - Updates `@cumulus/api/auth/testAuth` to use JWT instead of random tokens.
  - Updates the default AMI for the ecs_cluster_instance_image_id.

- **CUMULUS-1622**

  - Mutex class has been deprecated in `@cumulus/common/concurrency` and will be removed in a future release.

- **CUMULUS-1686**

  - Changed `ecs_cluster_instance_image_id` to be a required variable of the `cumulus` module and removed the default value.
    The default was not available across accounts and regions, nor outside of NGAP and therefore not particularly useful.

- **CUMULUS-1688**

  - Updated `@cumulus/aws.receiveSQSMessages` not to replace `message.Body` with a parsed object. This behavior was undocumented and confusing as received messages appeared to contradict AWS docs that state `message.Body` is always a string.
  - Replaced `sf_watcher` CloudWatch rule from `cloudwatch-events.tf` with an EventSourceMapping on `sqs2sf` mapped to the `start_sf` SQS queue (in `event-sources.tf`).
  - Updated `sqs2sf` with an EventSourceMapping handler and unit test.

- **CUMULUS-1698**

  - Change variable `saml_launchpad_metadata_path` to `saml_launchpad_metadata_url` in the `tf-modules/cumulus` Terraform module.
  - Updated `@cumulus/api/launchpadSaml` to download launchpad IDP metadata from configured location when the metadata in s3 is not valid, and to work with updated IDP metadata and SAML response.

- **CUMULUS-1731**
  - Upgrade the version of the Thin Egress App deployed by Cumulus to v48
    - Note: New variables available, see the 'Added' section of this changelog.

### Fixed

- **CUMULUS-1664**

  - Updated `dbIndexer` Lambda to remove hardcoded references to DynamoDB table names.

- **CUMULUS-1733**
  - Fixed granule discovery recursion algorithm used in S/FTP protocols.

### Removed

- **CUMULUS-1481**
  - removed `process` config and output from PostToCmr as it was not required by the task nor downstream steps, and should still be in the output message's `meta` regardless.

### Deprecated

- **CUMULUS-1040**
  - Deprecated the following code. For cases where the code was moved into another package, the new code location is noted:
    - `@cumulus/common/CloudFormationGateway` -> `@cumulus/aws-client/CloudFormationGateway`
    - `@cumulus/common/DynamoDb` -> `@cumulus/aws-client/DynamoDb`
    - `@cumulus/common/errors` -> `@cumulus/errors`
    - `@cumulus/common/StepFunctions` -> `@cumulus/aws-client/StepFunctions`
    - All of the exported functions in `@cumulus/commmon/aws` (moved into `@cumulus/aws-client`), except:
      - `@cumulus/common/aws/isThrottlingException` -> `@cumulus/errors/isThrottlingException`
      - `@cumulus/common/aws/improveStackTrace` (not deprecated)
      - `@cumulus/common/aws/retryOnThrottlingException` (not deprecated)
    - `@cumulus/common/sfnStep/SfnStep.parseStepMessage` -> `@cumulus/integration-tests/sfnStep/SfnStep.parseStepMessage`
    - `@cumulus/common/sfnStep/ActivityStep` -> `@cumulus/integration-tests/sfnStep/ActivityStep`
    - `@cumulus/common/sfnStep/LambdaStep` -> `@cumulus/integration-tests/sfnStep/LambdaStep`
    - `@cumulus/common/string/unicodeEscape` -> `@cumulus/aws-client/StepFunctions.unicodeEscape`
    - `@cumulus/common/util/setErrorStack` -> `@cumulus/aws-client/util/setErrorStack`
    - `@cumulus/ingest/aws/invoke` -> `@cumulus/aws-client/Lambda/invoke`
    - `@cumulus/ingest/aws/CloudWatch.bucketSize`
    - `@cumulus/ingest/aws/CloudWatch.cw`
    - `@cumulus/ingest/aws/ECS.ecs`
    - `@cumulus/ingest/aws/ECS`
    - `@cumulus/ingest/aws/Events.putEvent` -> `@cumulus/aws-client/CloudwatchEvents.putEvent`
    - `@cumulus/ingest/aws/Events.deleteEvent` -> `@cumulus/aws-client/CloudwatchEvents.deleteEvent`
    - `@cumulus/ingest/aws/Events.deleteTarget` -> `@cumulus/aws-client/CloudwatchEvents.deleteTarget`
    - `@cumulus/ingest/aws/Events.putTarget` -> `@cumulus/aws-client/CloudwatchEvents.putTarget`
    - `@cumulus/ingest/aws/SQS.attributes` -> `@cumulus/aws-client/SQS.getQueueAttributes`
    - `@cumulus/ingest/aws/SQS.deleteMessage` -> `@cumulus/aws-client/SQS.deleteSQSMessage`
    - `@cumulus/ingest/aws/SQS.deleteQueue` -> `@cumulus/aws-client/SQS.deleteQueue`
    - `@cumulus/ingest/aws/SQS.getUrl` -> `@cumulus/aws-client/SQS.getQueueUrlByName`
    - `@cumulus/ingest/aws/SQS.receiveMessage` -> `@cumulus/aws-client/SQS.receiveSQSMessages`
    - `@cumulus/ingest/aws/SQS.sendMessage` -> `@cumulus/aws-client/SQS.sendSQSMessage`
    - `@cumulus/ingest/aws/StepFunction.getExecutionStatus` -> `@cumulus/aws-client/StepFunction.getExecutionStatus`
    - `@cumulus/ingest/aws/StepFunction.getExecutionUrl` -> `@cumulus/aws-client/StepFunction.getExecutionUrl`

## [v1.17.0] - 2019-12-31

### BREAKING CHANGES

- **CUMULUS-1498**
  - The `@cumulus/cmrjs.publish2CMR` function expects that the value of its
    `creds.password` parameter is a plaintext password.
  - Rather than using an encrypted password from the `cmr_password` environment
    variable, the `@cumulus/cmrjs.updateCMRMetadata` function now looks for an
    environment variable called `cmr_password_secret_name` and fetches the CMR
    password from that secret in AWS Secrets Manager.
  - The `@cumulus/post-to-cmr` task now expects a
    `config.cmr.passwordSecretName` value, rather than `config.cmr.password`.
    The CMR password will be fetched from that secret in AWS Secrets Manager.

### Added

- **CUMULUS-630**

  - Added support for replaying Kinesis records on a stream into the Cumulus Kinesis workflow triggering mechanism: either all the records, or some time slice delimited by start and end timestamps.
  - Added `/replays` endpoint to the operator API for triggering replays.
  - Added `Replay Kinesis Messages` documentation to Operator Docs.
  - Added `manualConsumer` lambda function to consume a Kinesis stream. Used by the replay AsyncOperation.

- **CUMULUS-1687**
  - Added new API endpoint for listing async operations at `/asyncOperations`
  - All asyncOperations now include the fields `description` and `operationType`. `operationType` can be one of the following. [`Bulk Delete`, `Bulk Granules`, `ES Index`, `Kinesis Replay`]

### Changed

- **CUMULUS-1626**

  - Updates Cumulus to use node10/CMA 1.1.2 for all of its internal lambdas in prep for AWS node 8 EOL

- **CUMULUS-1498**
  - Remove the DynamoDB Users table. The list of OAuth users who are allowed to
    use the API is now stored in S3.
  - The CMR password and Launchpad passphrase are now stored in Secrets Manager

## [v1.16.1] - 2019-12-6

**Please note**:

- The `region` argument to the `cumulus` Terraform module has been removed. You may see a warning or error if you have that variable populated.
- Your workflow tasks should use the following versions of the CMA libraries to utilize new granule, parentArn, asyncOperationId, and stackName fields on the logs:
  - `cumulus-message-adapter-js` version 1.0.10+
  - `cumulus-message-adapter-python` version 1.1.1+
  - `cumulus-message-adapter-java` version 1.2.11+
- The `data-persistence` module no longer manages the creation of an Elasticsearch service-linked role for deploying Elasticsearch to a VPC. Follow the [deployment instructions on preparing your VPC](https://nasa.github.io/cumulus/docs/deployment/deployment-readme#vpc-subnets-and-security-group) for guidance on how to create the Elasticsearch service-linked role manually.
- There is now a `distribution_api_gateway_stage` variable for the `tf-modules/cumulus` Terraform module that will be used as the API gateway stage name used for the distribution API (Thin Egress App)
- Default value for the `urs_url` variable is now `https://uat.urs.earthdata.nasa.gov/` in the `tf-modules/cumulus` and `tf-modules/archive` Terraform modules. So deploying the `cumulus` module without a `urs_url` variable set will integrate your Cumulus deployment with the UAT URS environment.

### Added

- **CUMULUS-1563**

  - Added `custom_domain_name` variable to `tf-modules/data-persistence` module

- **CUMULUS-1654**
  - Added new helpers to `@cumulus/common/execution-history`:
    - `getStepExitedEvent()` returns the `TaskStateExited` event in a workflow execution history after the given step completion/failure event
    - `getTaskExitedEventOutput()` returns the output message for a `TaskStateExited` event in a workflow execution history

### Changed

- **CUMULUS-1578**

  - Updates SAML launchpad configuration to authorize via configured userGroup.
    [See the NASA specific documentation (protected)](https://wiki.earthdata.nasa.gov/display/CUMULUS/Cumulus+SAML+Launchpad+Integration)

- **CUMULUS-1579**

  - Elasticsearch list queries use `match` instead of `term`. `term` had been analyzing the terms and not supporting `-` in the field values.

- **CUMULUS-1619**

  - Adds 4 new keys to `@cumulus/logger` to display granules, parentArn, asyncOperationId, and stackName.
  - Depends on `cumulus-message-adapter-js` version 1.0.10+. Cumulus tasks updated to use this version.

- **CUMULUS-1654**

  - Changed `@cumulus/common/SfnStep.parseStepMessage()` to a static class method

- **CUMULUS-1641**
  - Added `meta.retries` and `meta.visibilityTimeout` properties to sqs-type rule. To create sqs-type rule, you're required to configure a dead-letter queue on your queue.
  - Added `sqsMessageRemover` lambda which removes the message from SQS queue upon successful workflow execution.
  - Updated `sqsMessageConsumer` lambda to not delete message from SQS queue, and to retry the SQS message for configured number of times.

### Removed

- Removed `create_service_linked_role` variable from `tf-modules/data-persistence` module.

- **CUMULUS-1321**
  - The `region` argument to the `cumulus` Terraform module has been removed

### Fixed

- **CUMULUS-1668** - Fixed a race condition where executions may not have been
  added to the database correctly
- **CUMULUS-1654** - Fixed issue with `publishReports` Lambda not including workflow execution error information for failed workflows with a single step
- Fixed `tf-modules/cumulus` module so that the `urs_url` variable is passed on to its invocation of the `tf-modules/archive` module

## [v1.16.0] - 2019-11-15

### Added

- **CUMULUS-1321**

  - A `deploy_distribution_s3_credentials_endpoint` variable has been added to
    the `cumulus` Terraform module. If true, the NGAP-backed S3 credentials
    endpoint will be added to the Thin Egress App's API. Default: true

- **CUMULUS-1544**

  - Updated the `/granules/bulk` endpoint to correctly query Elasticsearch when
    granule ids are not provided.

- **CUMULUS-1580**
  - Added `/granules/bulk` endpoint to `@cumulus/api` to perform bulk actions on granules given either a list of granule ids or an Elasticsearch query and the workflow to perform.

### Changed

- **CUMULUS-1561**

  - Fix the way that we are handling Terraform provider version requirements
  - Pass provider configs into child modules using the method that the
    [Terraform documentation](https://www.terraform.io/docs/configuration/modules.html#providers-within-modules)
    suggests
  - Remove the `region` input variable from the `s3_access_test` Terraform module
  - Remove the `aws_profile` and `aws_region` input variables from the
    `s3-replicator` Terraform module

- **CUMULUS-1639**
  - Because of
    [S3's Data Consistency Model](https://docs.aws.amazon.com/AmazonS3/latest/dev/Introduction.html#BasicsObjects),
    there may be situations where a GET operation for an object can temporarily
    return a `NoSuchKey` response even if that object _has_ been created. The
    `@cumulus/common/aws.getS3Object()` function has been updated to support
    retries if a `NoSuchKey` response is returned by S3. This behavior can be
    enabled by passing a `retryOptions` object to that function. Supported
    values for that object can be found here:
    <https://github.com/tim-kos/node-retry#retryoperationoptions>

### Removed

- **CUMULUS-1559**
  - `logToSharedDestination` has been migrated to the Terraform deployment as `log_api_gateway_to_cloudwatch` and will ONLY apply to egress lambdas.
    Due to the differences in the Terraform deployment model, we cannot support a global log subscription toggle for a configurable subset of lambdas.
    However, setting up your own log forwarding for a Lambda with Terraform is fairly simple, as you will only need to add SubscriptionFilters to your Terraform configuration, one per log group.
    See [the Terraform documentation](https://www.terraform.io/docs/providers/aws/r/cloudwatch_log_subscription_filter.html) for details on how to do this.
    An empty FilterPattern ("") will capture all logs in a group.

## [v1.15.0] - 2019-11-04

### BREAKING CHANGES

- **CUMULUS-1644** - When a workflow execution begins or ends, the workflow
  payload is parsed and any new or updated PDRs or granules referenced in that
  workflow are stored to the Cumulus archive. The defined interface says that a
  PDR in `payload.pdr` will be added to the archive, and any granules in
  `payload.granules` will also be added to the archive. In previous releases,
  PDRs found in `meta.pdr` and granules found in `meta.input_granules` were also
  added to the archive. This caused unexpected behavior and has been removed.
  Only PDRs from `payload.pdr` and granules from `payload.granules` will now be
  added to the Cumulus archive.

- **CUMULUS-1449** - Cumulus now uses a universal workflow template when
  starting a workflow that contains general information specific to the
  deployment, but not specific to the workflow. Workflow task configs must be
  defined using AWS step function parameters. As part of this change,
  `CumulusConfig` has been retired and task configs must now be defined under
  the `cma.task_config` key in the Parameters section of a step function
  definition.

  **Migration instructions**:

  NOTE: These instructions require the use of Cumulus Message Adapter v1.1.x+.
  Please ensure you are using a compatible version before attempting to migrate
  workflow configurations. When defining workflow steps, remove any
  `CumulusConfig` section, as shown below:

  ```yaml
  ParsePdr:
    CumulusConfig:
      provider: "{$.meta.provider}"
      bucket: "{$.meta.buckets.internal.name}"
      stack: "{$.meta.stack}"
  ```

  Instead, use AWS Parameters to pass `task_config` for the task directly into
  the Cumulus Message Adapter:

  ```yaml
  ParsePdr:
    Parameters:
      cma:
        event.$: "$"
        task_config:
          provider: "{$.meta.provider}"
          bucket: "{$.meta.buckets.internal.name}"
          stack: "{$.meta.stack}"
  ```

  In this example, the `cma` key is used to pass parameters to the message
  adapter. Using `task_config` in combination with `event.$: '$'` allows the
  message adapter to process `task_config` as the `config` passed to the Cumulus
  task. See `example/workflows/sips.yml` in the core repository for further
  examples of how to set the Parameters.

  Additionally, workflow configurations for the `QueueGranules` and `QueuePdrs`
  tasks need to be updated:

  - `queue-pdrs` config changes:
    - `parsePdrMessageTemplateUri` replaced with `parsePdrWorkflow`, which is
      the workflow name (i.e. top-level name in `config.yml`, e.g. 'ParsePdr').
    - `internalBucket` and `stackName` configs now required to look up
      configuration from the deployment. Brings the task config in line with
      that of `queue-granules`.
  - `queue-granules` config change: `ingestGranuleMessageTemplateUri` replaced
    with `ingestGranuleWorkflow`, which is the workflow name (e.g.
    'IngestGranule').

- **CUMULUS-1396** - **Workflow steps at the beginning and end of a workflow
  using the `SfSnsReport` Lambda have now been deprecated (e.g. `StartStatus`,
  `StopStatus`) and should be removed from your workflow definitions**. These
  steps were used for publishing ingest notifications and have been replaced by
  an implementation using Cloudwatch events for Step Functions to trigger a
  Lambda that publishes ingest notifications. For further detail on how ingest
  notifications are published, see the notes below on **CUMULUS-1394**. For
  examples of how to update your workflow definitions, see our
  [example workflow definitions](https://github.com/nasa/cumulus/blob/master/example/workflows/).

- **CUMULUS-1470**
  - Remove Cumulus-defined ECS service autoscaling, allowing integrators to
    better customize autoscaling to meet their needs. In order to use
    autoscaling with ECS services, appropriate
    `AWS::ApplicationAutoScaling::ScalableTarget`,
    `AWS::ApplicationAutoScaling::ScalingPolicy`, and `AWS::CloudWatch::Alarm`
    resources should be defined in a kes overrides file. See
    [this example](https://github.com/nasa/cumulus/blob/release-1.15.x/example/overrides/app/cloudformation.template.yml)
    for an example.
  - The following config parameters are no longer used:
    - ecs.services.\<NAME\>.minTasks
    - ecs.services.\<NAME\>.maxTasks
    - ecs.services.\<NAME\>.scaleInActivityScheduleTime
    - ecs.services.\<NAME\>.scaleInAdjustmentPercent
    - ecs.services.\<NAME\>.scaleOutActivityScheduleTime
    - ecs.services.\<NAME\>.scaleOutAdjustmentPercent
    - ecs.services.\<NAME\>.activityName

### Added

- **CUMULUS-1100**

  - Added 30-day retention properties to all log groups that were missing those policies.

- **CUMULUS-1396**

  - Added `@cumulus/common/sfnStep`:
    - `LambdaStep` - A class for retrieving and parsing input and output to Lambda steps in AWS Step Functions
    - `ActivityStep` - A class for retrieving and parsing input and output to ECS activity steps in AWS Step Functions

- **CUMULUS-1574**

  - Added `GET /token` endpoint for SAML authorization when cumulus is protected by Launchpad.
    This lets a user retieve a token by hand that can be presented to the API.

- **CUMULUS-1625**

  - Added `sf_start_rate` variable to the `ingest` Terraform module, equivalent to `sqs_consumer_rate` in the old model, but will not be automatically applied to custom queues as that was.

- **CUMULUS-1513**
  - Added `sqs`-type rule support in the Cumulus API `@cumulus/api`
  - Added `sqsMessageConsumer` lambda which processes messages from the SQS queues configured in the `sqs` rules.

### Changed

- **CUMULUS-1639**

  - Because of
    [S3's Data Consistency Model](https://docs.aws.amazon.com/AmazonS3/latest/dev/Introduction.html#BasicsObjects),
    there may be situations where a GET operation for an object can temporarily
    return a `NoSuchKey` response even if that object _has_ been created. The
    `@cumulus/common/aws.getS3Object()` function will now retry up to 10 times
    if a `NoSuchKey` response is returned by S3. This can behavior can be
    overridden by passing `{ retries: 0 }` as the `retryOptions` argument.

- **CUMULUS-1449**

  - `queue-pdrs` & `queue-granules` config changes. Details in breaking changes section.
  - Cumulus now uses a universal workflow template when starting workflow that contains general information specific to the deployment, but not specific to the workflow.
  - Changed the way workflow configs are defined, from `CumulusConfig` to a `task_config` AWS Parameter.

- **CUMULUS-1452**

  - Changed the default ECS docker storage drive to `devicemapper`

- **CUMULUS-1453**
  - Removed config schema for `@cumulus/sf-sns-report` task
  - Updated `@cumulus/sf-sns-report` to always assume that it is running as an intermediate step in a workflow, not as the first or last step

### Removed

- **CUMULUS-1449**
  - Retired `CumulusConfig` as part of step function definitions, as this is an artifact of the way Kes parses workflow definitions that was not possible to migrate to Terraform. Use AWS Parameters and the `task_config` key instead. See change note above.
  - Removed individual workflow templates.

### Fixed

- **CUMULUS-1620** - Fixed bug where `message_adapter_version` does not correctly inject the CMA

- **CUMULUS-1396** - Updated `@cumulus/common/StepFunctions.getExecutionHistory()` to recursively fetch execution history when `nextToken` is returned in response

- **CUMULUS-1571** - Updated `@cumulus/common/DynamoDb.get()` to throw any errors encountered when trying to get a record and the record does exist

- **CUMULUS-1452**
  - Updated the EC2 initialization scripts to use full volume size for docker storage
  - Changed the default ECS docker storage drive to `devicemapper`

## [v1.14.5] - 2019-12-30 - [BACKPORT]

### Updated

- **CUMULUS-1626**
  - Updates Cumulus to use node10/CMA 1.1.2 for all of its internal lambdas in prep for AWS node 8 EOL

## [v1.14.4] - 2019-10-28

### Fixed

- **CUMULUS-1632** - Pinned `aws-elasticsearch-connector` package in `@cumulus/api` to version `8.1.3`, since `8.2.0` includes breaking changes

## [v1.14.3] - 2019-10-18

### Fixed

- **CUMULUS-1620** - Fixed bug where `message_adapter_version` does not correctly inject the CMA

- **CUMULUS-1572** - A granule is now included in discovery results even when
  none of its files has a matching file type in the associated collection
  configuration. Previously, if all files for a granule were unmatched by a file
  type configuration, the granule was excluded from the discovery results.
  Further, added support for a `boolean` property
  `ignoreFilesConfigForDiscovery`, which controls how a granule's files are
  filtered at discovery time.

## [v1.14.2] - 2019-10-08

### BREAKING CHANGES

Your Cumulus Message Adapter version should be pinned to `v1.0.13` or lower in your `app/config.yml` using `message_adapter_version: v1.0.13` OR you should use the workflow migration steps below to work with CMA v1.1.1+.

- **CUMULUS-1394** - The implementation of the `SfSnsReport` Lambda requires additional environment variables for integration with the new ingest notification SNS topics. Therefore, **you must update the definition of `SfSnsReport` in your `lambdas.yml` like so**:

```yaml
SfSnsReport:
  handler: index.handler
  timeout: 300
  source: node_modules/@cumulus/sf-sns-report/dist
  tables:
    - ExecutionsTable
  envs:
    execution_sns_topic_arn:
      function: Ref
      value: reportExecutionsSns
    granule_sns_topic_arn:
      function: Ref
      value: reportGranulesSns
    pdr_sns_topic_arn:
      function: Ref
      value: reportPdrsSns
```

- **CUMULUS-1447** -
  The newest release of the Cumulus Message Adapter (v1.1.1) requires that parameterized configuration be used for remote message functionality. Once released, Kes will automatically bring in CMA v1.1.1 without additional configuration.

  **Migration instructions**
  Oversized messages are no longer written to S3 automatically. In order to utilize remote messaging functionality, configure a `ReplaceConfig` AWS Step Function parameter on your CMA task:

  ```yaml
  ParsePdr:
    Parameters:
      cma:
        event.$: "$"
        ReplaceConfig:
          FullMessage: true
  ```

  Accepted fields in `ReplaceConfig` include `MaxSize`, `FullMessage`, `Path` and `TargetPath`.
  See https://github.com/nasa/cumulus-message-adapter/blob/master/CONTRACT.md#remote-message-configuration for full details.

  As this change is backward compatible in Cumulus Core, users wishing to utilize the previous version of the CMA may opt to transition to using a CMA lambda layer, or set `message_adapter_version` in their configuration to a version prior to v1.1.0.

### PLEASE NOTE

- **CUMULUS-1394** - Ingest notifications are now provided via 3 separate SNS topics for executions, granules, and PDRs, instead of a single `sftracker` SNS topic. Whereas the `sftracker` SNS topic received a full Cumulus execution message, the new topics all receive generated records for the given object. The new topics are only published to if the given object exists for the current execution. For a given execution/granule/PDR, **two messages will be received by each topic**: one message indicating that ingest is running and another message indicating that ingest has completed or failed. The new SNS topics are:

  - `reportExecutions` - Receives 1 message per execution
  - `reportGranules` - Receives 1 message per granule in an execution
  - `reportPdrs` - Receives 1 message per PDR

### Added

- **CUMULUS-639**

  - Adds SAML JWT and launchpad token authentication to Cumulus API (configurable)
    - **NOTE** to authenticate with Launchpad ensure your launchpad user_id is in the `<prefix>-UsersTable`
    - when Cumulus configured to protect API via Launchpad:
      - New endpoints
        - `GET /saml/login` - starting point for SAML SSO creates the login request url and redirects to the SAML Identity Provider Service (IDP)
        - `POST /saml/auth` - SAML Assertion Consumer Service. POST receiver from SAML IDP. Validates response, logs the user in, and returnes a SAML-based JWT.
    - Disabled endpoints
      - `POST /refresh`
      - Changes authorization worklow:
      - `ensureAuthorized` now presumes the bearer token is a JWT and tries to validate. If the token is malformed, it attempts to validate the token against Launchpad. This allows users to bring their own token as described here https://wiki.earthdata.nasa.gov/display/CUMULUS/Cumulus+API+with+Launchpad+Authentication. But it also allows dashboard users to manually authenticate via Launchpad SAML to receive a Launchpad-based JWT.

- **CUMULUS-1394**
  - Added `Granule.generateGranuleRecord()` method to granules model to generate a granule database record from a Cumulus execution message
  - Added `Pdr.generatePdrRecord()` method to PDRs model to generate a granule database record from a Cumulus execution message
  - Added helpers to `@cumulus/common/message`:
    - `getMessageExecutionName()` - Get the execution name from a Cumulus execution message
    - `getMessageStateMachineArn()` - Get the state machine ARN from a Cumulus execution message
    - `getMessageExecutionArn()` - Get the execution ARN for a Cumulus execution message
    - `getMessageGranules()` - Get the granules from a Cumulus execution message, if any.
  - Added `@cumulus/common/cloudwatch-event/isFailedSfStatus()` to determine if a Step Function status from a Cloudwatch event is a failed status

### Changed

- **CUMULUS-1308**

  - HTTP PUT of a Collection, Provider, or Rule via the Cumulus API now
    performs full replacement of the existing object with the object supplied
    in the request payload. Previous behavior was to perform a modification
    (partial update) by merging the existing object with the (possibly partial)
    object in the payload, but this did not conform to the HTTP standard, which
    specifies PATCH as the means for modifications rather than replacements.

- **CUMULUS-1375**

  - Migrate Cumulus from deprecated Elasticsearch JS client to new, supported one in `@cumulus/api`

- **CUMULUS-1485** Update `@cumulus/cmr-client` to return error message from CMR for validation failures.

- **CUMULUS-1394**

  - Renamed `Execution.generateDocFromPayload()` to `Execution.generateRecord()` on executions model. The method generates an execution database record from a Cumulus execution message.

- **CUMULUS-1432**

  - `logs` endpoint takes the level parameter as a string and not a number
  - Elasticsearch term query generation no longer converts numbers to boolean

- **CUMULUS-1447**

  - Consolidated all remote message handling code into @common/aws
  - Update remote message code to handle updated CMA remote message flags
  - Update example SIPS workflows to utilize Parameterized CMA configuration

- **CUMULUS-1448** Refactor workflows that are mutating cumulus_meta to utilize meta field

- **CUMULUS-1451**

  - Elasticsearch cluster setting `auto_create_index` will be set to false. This had been causing issues in the bootstrap lambda on deploy.

- **CUMULUS-1456**
  - `@cumulus/api` endpoints default error handler uses `boom` package to format errors, which is consistent with other API endpoint errors.

### Fixed

- **CUMULUS-1432** `logs` endpoint filter correctly filters logs by level
- **CUMULUS-1484** `useMessageAdapter` now does not set CUMULUS_MESSAGE_ADAPTER_DIR when `true`

### Removed

- **CUMULUS-1394**
  - Removed `sfTracker` SNS topic. Replaced by three new SNS topics for granule, execution, and PDR ingest notifications.
  - Removed unused functions from `@cumulus/common/aws`:
    - `getGranuleS3Params()`
    - `setGranuleStatus()`

## [v1.14.1] - 2019-08-29

### Fixed

- **CUMULUS-1455**

  - CMR token links updated to point to CMR legacy services rather than echo

- **CUMULUS-1211**
  - Errors thrown during granule discovery are no longer swallowed and ignored.
    Rather, errors are propagated to allow for proper error-handling and
    meaningful messaging.

## [v1.14.0] - 2019-08-22

### PLEASE NOTE

- We have encountered transient lambda service errors in our integration testing. Please handle transient service errors following [these guidelines](https://docs.aws.amazon.com/step-functions/latest/dg/bp-lambda-serviceexception.html). The workflows in the `example/workflows` folder have been updated with retries configured for these errors.

- **CUMULUS-799** added additional IAM permissions to support reading CloudWatch and API Gateway, so **you will have to redeploy your IAM stack.**

- **CUMULUS-800** Several items:

  - **Delete existing API Gateway stages**: To allow enabling of API Gateway logging, Cumulus now creates and manages a Stage resource during deployment. Before upgrading Cumulus, it is necessary to delete the API Gateway stages on both the Backend API and the Distribution API. Instructions are included in the documenation under [Delete API Gateway Stages](https://nasa.github.io/cumulus/docs/additional-deployment-options/delete-api-gateway-stages).

  - **Set up account permissions for API Gateway to write to CloudWatch**: In a one time operation for your AWS account, to enable CloudWatch Logs for API Gateway, you must first grant the API Gateway permission to read and write logs to CloudWatch for your account. The `AmazonAPIGatewayPushToCloudWatchLogs` managed policy (with an ARN of `arn:aws:iam::aws:policy/service-role/AmazonAPIGatewayPushToCloudWatchLogs`) has all the required permissions. You can find a simple how to in the documentation under [Enable API Gateway Logging.](https://nasa.github.io/cumulus/docs/additional-deployment-options/enable-gateway-logging-permissions)

  - **Configure API Gateway to write logs to CloudWatch** To enable execution logging for the distribution API set `config.yaml` `apiConfigs.distribution.logApigatewayToCloudwatch` value to `true`. More information [Enable API Gateway Logs](https://nasa.github.io/cumulus/docs/additional-deployment-options/enable-api-logs)

  - **Configure CloudWatch log delivery**: It is possible to deliver CloudWatch API execution and access logs to a cross-account shared AWS::Logs::Destination. An operator does this by adding the key `logToSharedDestination` to the `config.yml` at the default level with a value of a writable log destination. More information in the documenation under [Configure CloudWatch Logs Delivery.](https://nasa.github.io/cumulus/docs/additional-deployment-options/configure-cloudwatch-logs-delivery)

  - **Additional Lambda Logging**: It is now possible to configure any lambda to deliver logs to a shared subscriptions by setting `logToSharedDestination` to the ARN of a writable location (either an AWS::Logs::Destination or a Kinesis Stream) on any lambda config. Documentation for [Lambda Log Subscriptions](https://nasa.github.io/cumulus/docs/additional-deployment-options/additional-lambda-logging)

  - **Configure S3 Server Access Logs**: If you are running Cumulus in an NGAP environment you may [configure S3 Server Access Logs](https://nasa.github.io/cumulus/docs/next/deployment/server_access_logging) to be delivered to a shared bucket where the Metrics Team will ingest the logs into their ELK stack. Contact the Metrics team for permission and location.

- **CUMULUS-1368** The Cumulus distribution API has been deprecated and is being replaced by ASF's Thin Egress App. By default, the distribution API will not deploy. Please follow [the instructions for deploying and configuring Thin Egress](https://nasa.github.io/cumulus/docs/deployment/thin_egress_app).

To instead continue to deploy and use the legacy Cumulus distribution app, add the following to your `config.yml`:

```yaml
deployDistributionApi: true
```

If you deploy with no distribution app your deployment will succeed but you may encounter errors in your workflows, particularly in the `MoveGranule` task.

- **CUMULUS-1418** Users who are packaging the CMA in their Lambdas outside of Cumulus may need to update their Lambda configuration. Please see `BREAKING CHANGES` below for details.

### Added

- **CUMULUS-642**
  - Adds Launchpad as an authentication option for the Cumulus API.
  - Updated deployment documentation and added [instructions to setup Cumulus API Launchpad authentication](https://wiki.earthdata.nasa.gov/display/CUMULUS/Cumulus+API+with+Launchpad+Authentication)
- **CUMULUS-1418**
  - Adds usage docs/testing of lambda layers (introduced in PR1125), updates Core example tasks to use the updated `cumulus-ecs-task` and a CMA layer instead of kes CMA injection.
  - Added Terraform module to publish CMA as layer to user account.
- **PR1125** - Adds `layers` config option to support deploying Lambdas with layers
- **PR1128** - Added `useXRay` config option to enable AWS X-Ray for Lambdas.
- **CUMULUS-1345**
  - Adds new variables to the app deployment under `cmr`.
  - `cmrEnvironment` values are `SIT`, `UAT`, or `OPS` with `UAT` as the default.
  - `cmrLimit` and `cmrPageSize` have been added as configurable options.
- **CUMULUS-1273**
  - Added lambda function EmsProductMetadataReport to generate EMS Product Metadata report
- **CUMULUS-1226**
  - Added API endpoint `elasticsearch/index-from-database` to index to an Elasticsearch index from the database for recovery purposes and `elasticsearch/indices-status` to check the status of Elasticsearch indices via the API.
- **CUMULUS-824**
  - Added new Collection parameter `reportToEms` to configure whether the collection is reported to EMS
- **CUMULUS-1357**
  - Added new BackendApi endpoint `ems` that generates EMS reports.
- **CUMULUS-1241**
  - Added information about queues with maximum execution limits defined to default workflow templates (`meta.queueExecutionLimits`)
- **CUMULUS-1311**
  - Added `@cumulus/common/message` with various message parsing/preparation helpers
- **CUMULUS-812**

  - Added support for limiting the number of concurrent executions started from a queue. [See the data cookbook](https://nasa.github.io/cumulus/docs/data-cookbooks/throttling-queued-executions) for more information.

- **CUMULUS-1337**

  - Adds `cumulus.stackName` value to the `instanceMetadata` endpoint.

- **CUMULUS-1368**

  - Added `cmrGranuleUrlType` to the `@cumulus/move-granules` task. This determines what kind of links go in the CMR files. The options are `distribution`, `s3`, or `none`, with the default being distribution. If there is no distribution API being used with Cumulus, you must set the value to `s3` or `none`.

- Added `packages/s3-replicator` Terraform module to allow same-region s3 replication to metrics bucket.

- **CUMULUS-1392**

  - Added `tf-modules/report-granules` Terraform module which processes granule ingest notifications received via SNS and stores granule data to a database. The module includes:
    - SNS topic for publishing granule ingest notifications
    - Lambda to process granule notifications and store data
    - IAM permissions for the Lambda
    - Subscription for the Lambda to the SNS topic

- **CUMULUS-1393**

  - Added `tf-modules/report-pdrs` Terraform module which processes PDR ingest notifications received via SNS and stores PDR data to a database. The module includes:
    - SNS topic for publishing PDR ingest notifications
    - Lambda to process PDR notifications and store data
    - IAM permissions for the Lambda
    - Subscription for the Lambda to the SNS topic
  - Added unit tests for `@cumulus/api/models/pdrs.createPdrFromSns()`

- **CUMULUS-1400**

  - Added `tf-modules/report-executions` Terraform module which processes workflow execution information received via SNS and stores it to a database. The module includes:
    - SNS topic for publishing execution data
    - Lambda to process and store execution data
    - IAM permissions for the Lambda
    - Subscription for the Lambda to the SNS topic
  - Added `@cumulus/common/sns-event` which contains helpers for SNS events:
    - `isSnsEvent()` returns true if event is from SNS
    - `getSnsEventMessage()` extracts and parses the message from an SNS event
    - `getSnsEventMessageObject()` extracts and parses message object from an SNS event
  - Added `@cumulus/common/cloudwatch-event` which contains helpers for Cloudwatch events:
    - `isSfExecutionEvent()` returns true if event is from Step Functions
    - `isTerminalSfStatus()` determines if a Step Function status from a Cloudwatch event is a terminal status
    - `getSfEventStatus()` gets the Step Function status from a Cloudwatch event
    - `getSfEventDetailValue()` extracts a Step Function event detail field from a Cloudwatch event
    - `getSfEventMessageObject()` extracts and parses Step Function detail object from a Cloudwatch event

- **CUMULUS-1429**

  - Added `tf-modules/data-persistence` Terraform module which includes resources for data persistence in Cumulus:
    - DynamoDB tables
    - Elasticsearch with optional support for VPC
    - Cloudwatch alarm for number of Elasticsearch nodes

- **CUMULUS-1379** CMR Launchpad Authentication
  - Added `launchpad` configuration to `@cumulus/deployment/app/config.yml`, and cloudformation templates, workflow message, lambda configuration, api endpoint configuration
  - Added `@cumulus/common/LaunchpadToken` and `@cumulus/common/launchpad` to provide methods to get token and validate token
  - Updated lambdas to use Launchpad token for CMR actions (ingest and delete granules)
  - Updated deployment documentation and added [instructions to setup CMR client for Launchpad authentication](https://wiki.earthdata.nasa.gov/display/CUMULUS/CMR+Launchpad+Authentication)

## Changed

- **CUMULUS-1232**

  - Added retries to update `@cumulus/cmr-client` `updateToken()`

- **CUMULUS-1245 CUMULUS-795**

  - Added additional `ems` configuration parameters for sending the ingest reports to EMS
  - Added functionality to send daily ingest reports to EMS

- **CUMULUS-1241**

  - Removed the concept of "priority levels" and added ability to define a number of maximum concurrent executions per SQS queue
  - Changed mapping of Cumulus message properties for the `sqs2sfThrottle` lambda:
    - Queue name is read from `cumulus_meta.queueName`
    - Maximum executions for the queue is read from `meta.queueExecutionLimits[queueName]`, where `queueName` is `cumulus_meta.queueName`
  - Changed `sfSemaphoreDown` lambda to only attempt decrementing semaphores when:
    - the message is for a completed/failed/aborted/timed out workflow AND
    - `cumulus_meta.queueName` exists on the Cumulus message AND
    - An entry for the queue name (`cumulus_meta.queueName`) exists in the the object `meta.queueExecutionLimits` on the Cumulus message

- **CUMULUS-1338**

  - Updated `sfSemaphoreDown` lambda to be triggered via AWS Step Function Cloudwatch events instead of subscription to `sfTracker` SNS topic

- **CUMULUS-1311**

  - Updated `@cumulus/queue-granules` to set `cumulus_meta.queueName` for queued execution messages
  - Updated `@cumulus/queue-pdrs` to set `cumulus_meta.queueName` for queued execution messages
  - Updated `sqs2sfThrottle` lambda to immediately decrement queue semaphore value if dispatching Step Function execution throws an error

- **CUMULUS-1362**

  - Granule `processingStartTime` and `processingEndTime` will be set to the execution start time and end time respectively when there is no sync granule or post to cmr task present in the workflow

- **CUMULUS-1400**
  - Deprecated `@cumulus/ingest/aws/getExecutionArn`. Use `@cumulus/common/aws/getExecutionArn` instead.

### Fixed

- **CUMULUS-1439**

  - Fix bug with rule.logEventArn deletion on Kinesis rule update and fix unit test to verify

- **CUMULUS-796**

  - Added production information (collection ShortName and Version, granuleId) to EMS distribution report
  - Added functionality to send daily distribution reports to EMS

- **CUMULUS-1319**

  - Fixed a bug where granule ingest times were not being stored to the database

- **CUMULUS-1356**

  - The `Collection` model's `delete` method now _removes_ the specified item
    from the collection config store that was inserted by the `create` method.
    Previously, this behavior was missing.

- **CUMULUS-1374**
  - Addressed audit concerns (https://www.npmjs.com/advisories/782) in api package

### BREAKING CHANGES

### Changed

- **CUMULUS-1418**
  - Adding a default `cmaDir` key to configuration will cause `CUMULUS_MESSAGE_ADAPTER_DIR` to be set by default to `/opt` for any Lambda not setting `useCma` to true, or explicitly setting the CMA environment variable. In lambdas that package the CMA independently of the Cumulus packaging. Lambdas manually packaging the CMA should have their Lambda configuration updated to set the CMA path, or alternately if not using the CMA as a Lambda layer in this deployment set `cmaDir` to `./cumulus-message-adapter`.

### Removed

- **CUMULUS-1337**

  - Removes the S3 Access Metrics package added in CUMULUS-799

- **PR1130**
  - Removed code deprecated since v1.11.1:
    - Removed `@cumulus/common/step-functions`. Use `@cumulus/common/StepFunctions` instead.
    - Removed `@cumulus/api/lib/testUtils.fakeFilesFactory`. Use `@cumulus/api/lib/testUtils.fakeFileFactory` instead.
    - Removed `@cumulus/cmrjs/cmr` functions: `searchConcept`, `ingestConcept`, `deleteConcept`. Use the functions in `@cumulus/cmr-client` instead.
    - Removed `@cumulus/ingest/aws.getExecutionHistory`. Use `@cumulus/common/StepFunctions.getExecutionHistory` instead.

## [v1.13.5] - 2019-08-29 - [BACKPORT]

### Fixed

- **CUMULUS-1455** - CMR token links updated to point to CMR legacy services rather than echo

## [v1.13.4] - 2019-07-29

- **CUMULUS-1411** - Fix deployment issue when using a template override

## [v1.13.3] - 2019-07-26

- **CUMULUS-1345** Full backport of CUMULUS-1345 features - Adds new variables to the app deployment under `cmr`.
  - `cmrEnvironment` values are `SIT`, `UAT`, or `OPS` with `UAT` as the default.
  - `cmrLimit` and `cmrPageSize` have been added as configurable options.

## [v1.13.2] - 2019-07-25

- Re-release of v1.13.1 to fix broken npm packages.

## [v1.13.1] - 2019-07-22

- **CUMULUS-1374** - Resolve audit compliance with lodash version for api package subdependency
- **CUMULUS-1412** - Resolve audit compliance with googleapi package
- **CUMULUS-1345** - Backported CMR environment setting in getUrl to address immediate user need. CMR_ENVIRONMENT can now be used to set the CMR environment to OPS/SIT

## [v1.13.0] - 2019-5-20

### PLEASE NOTE

**CUMULUS-802** added some additional IAM permissions to support ECS autoscaling, so **you will have to redeploy your IAM stack.**
As a result of the changes for **CUMULUS-1193**, **CUMULUS-1264**, and **CUMULUS-1310**, **you must delete your existing stacks (except IAM) before deploying this version of Cumulus.**
If running Cumulus within a VPC and extended downtime is acceptable, we recommend doing this at the end of the day to allow AWS backend resources and network interfaces to be cleaned up overnight.

### BREAKING CHANGES

- **CUMULUS-1228**

  - The default AMI used by ECS instances is now an NGAP-compliant AMI. This
    will be a breaking change for non-NGAP deployments. If you do not deploy to
    NGAP, you will need to find the AMI ID of the
    [most recent Amazon ECS-optimized AMI](https://docs.aws.amazon.com/AmazonECS/latest/developerguide/ecs-optimized_AMI.html),
    and set the `ecs.amiid` property in your config. Instructions for finding
    the most recent NGAP AMI can be found using
    [these instructions](https://wiki.earthdata.nasa.gov/display/ESKB/Select+an+NGAP+Created+AMI).

- **CUMULUS-1310**

  - Database resources (DynamoDB, ElasticSearch) have been moved to an independent `db` stack.
    Migrations for this version will need to be user-managed. (e.g. [elasticsearch](https://docs.aws.amazon.com/elasticsearch-service/latest/developerguide/es-version-migration.html#snapshot-based-migration) and [dynamoDB](https://docs.aws.amazon.com/datapipeline/latest/DeveloperGuide/dp-template-exports3toddb.html)).
    Order of stack deployment is `iam` -> `db` -> `app`.
  - All stacks can now be deployed using a single `config.yml` file, i.e.: `kes cf deploy --kes-folder app --template node_modules/@cumulus/deployment/[iam|db|app] [...]`
    Backwards-compatible. For development, please re-run `npm run bootstrap` to build new `kes` overrides.
    Deployment docs have been updated to show how to deploy a single-config Cumulus instance.
  - `params` have been moved: Nest `params` fields under `app`, `db` or `iam` to override all Parameters for a particular stack's cloudformation template. Backwards-compatible with multi-config setups.
  - `stackName` and `stackNameNoDash` have been retired. Use `prefix` and `prefixNoDash` instead.
  - The `iams` section in `app/config.yml` IAM roles has been deprecated as a user-facing parameter,
    _unless_ your IAM role ARNs do not match the convention shown in `@cumulus/deployment/app/config.yml`
  - The `vpc.securityGroup` will need to be set with a pre-existing security group ID to use Cumulus in a VPC. Must allow inbound HTTP(S) (Port 443).

- **CUMULUS-1212**

  - `@cumulus/post-to-cmr` will now fail if any granules being processed are missing a metadata file. You can set the new config option `skipMetaCheck` to `true` to pass post-to-cmr without a metadata file.

- **CUMULUS-1232**

  - `@cumulus/sync-granule` will no longer silently pass if no checksum data is provided. It will use input
    from the granule object to:
    - Verify checksum if `checksumType` and `checksumValue` are in the file record OR a checksum file is provided
      (throws `InvalidChecksum` on fail), else log warning that no checksum is available.
    - Then, verify synced S3 file size if `file.size` is in the file record (throws `UnexpectedFileSize` on fail),
      else log warning that no file size is available.
    - Pass the step.

- **CUMULUS-1264**

  - The Cloudformation templating and deployment configuration has been substantially refactored.
    - `CumulusApiDefault` nested stack resource has been renamed to `CumulusApiDistribution`
    - `CumulusApiV1` nested stack resource has been renamed to `CumulusApiBackend`
  - The `urs: true` config option for when defining your lambdas (e.g. in `lambdas.yml`) has been deprecated. There are two new options to replace it:
    - `urs_redirect: 'token'`: This will expose a `TOKEN_REDIRECT_ENDPOINT` environment variable to your lambda that references the `/token` endpoint on the Cumulus backend API
    - `urs_redirect: 'distribution'`: This will expose a `DISTRIBUTION_REDIRECT_ENDPOINT` environment variable to your lambda that references the `/redirect` endpoint on the Cumulus distribution API

- **CUMULUS-1193**

  - The elasticsearch instance is moved behind the VPC.
  - Your account will need an Elasticsearch Service Linked role. This is a one-time setup for the account. You can follow the instructions to use the AWS console or AWS CLI [here](https://docs.aws.amazon.com/IAM/latest/UserGuide/using-service-linked-roles.html) or use the following AWS CLI command: `aws iam create-service-linked-role --aws-service-name es.amazonaws.com`

- **CUMULUS-802**

  - ECS `maxInstances` must be greater than `minInstances`. If you use defaults, no change is required.

- **CUMULUS-1269**
  - Brought Cumulus data models in line with CNM JSON schema:
    - Renamed file object `fileType` field to `type`
    - Renamed file object `fileSize` field to `size`
    - Renamed file object `checksumValue` field to `checksum` where not already done.
    - Added `ancillary` and `linkage` type support to file objects.

### Added

- **CUMULUS-799**

  - Added an S3 Access Metrics package which will take S3 Server Access Logs and
    write access metrics to CloudWatch

- **CUMULUS-1242** - Added `sqs2sfThrottle` lambda. The lambda reads SQS messages for queued executions and uses semaphores to only start new executions if the maximum number of executions defined for the priority key (`cumulus_meta.priorityKey`) has not been reached. Any SQS messages that are read but not used to start executions remain in the queue.

- **CUMULUS-1240**

  - Added `sfSemaphoreDown` lambda. This lambda receives SNS messages and for each message it decrements the semaphore used to track the number of running executions if:
    - the message is for a completed/failed workflow AND
    - the message contains a level of priority (`cumulus_meta.priorityKey`)
  - Added `sfSemaphoreDown` lambda as a subscriber to the `sfTracker` SNS topic

- **CUMULUS-1265**

  - Added `apiConfigs` configuration option to configure API Gateway to be private
  - All internal lambdas configured to run inside the VPC by default
  - Removed references to `NoVpc` lambdas from documentation and `example` folder.

- **CUMULUS-802**
  - Adds autoscaling of ECS clusters
  - Adds autoscaling of ECS services that are handling StepFunction activities

## Changed

- Updated `@cumulus/ingest/http/httpMixin.list()` to trim trailing spaces on discovered filenames

- **CUMULUS-1310**

  - Database resources (DynamoDB, ElasticSearch) have been moved to an independent `db` stack.
    This will enable future updates to avoid affecting database resources or requiring migrations.
    Migrations for this version will need to be user-managed.
    (e.g. [elasticsearch](https://docs.aws.amazon.com/elasticsearch-service/latest/developerguide/es-version-migration.html#snapshot-based-migration) and [dynamoDB](https://docs.aws.amazon.com/datapipeline/latest/DeveloperGuide/dp-template-exports3toddb.html)).
    Order of stack deployment is `iam` -> `db` -> `app`.
  - All stacks can now be deployed using a single `config.yml` file, i.e.: `kes cf deploy --kes-folder app --template node_modules/@cumulus/deployment/[iam|db|app] [...]`
    Backwards-compatible. Please re-run `npm run bootstrap` to build new `kes` overrides.
    Deployment docs have been updated to show how to deploy a single-config Cumulus instance.
  - `params` fields should now be nested under the stack key (i.e. `app`, `db` or `iam`) to provide Parameters for a particular stack's cloudformation template,
    for use with single-config instances. Keys _must_ match the name of the deployment package folder (`app`, `db`, or `iam`).
    Backwards-compatible with multi-config setups.
  - `stackName` and `stackNameNoDash` have been retired as user-facing config parameters. Use `prefix` and `prefixNoDash` instead.
    This will be used to create stack names for all stacks in a single-config use case.
    `stackName` may still be used as an override in multi-config usage, although this is discouraged.
    Warning: overriding the `db` stack's `stackName` will require you to set `dbStackName` in your `app/config.yml`.
    This parameter is required to fetch outputs from the `db` stack to reference in the `app` stack.
  - The `iams` section in `app/config.yml` IAM roles has been retired as a user-facing parameter,
    _unless_ your IAM role ARNs do not match the convention shown in `@cumulus/deployment/app/config.yml`
    In that case, overriding `iams` in your own config is recommended.
  - `iam` and `db` `cloudformation.yml` file names will have respective prefixes (e.g `iam.cloudformation.yml`).
  - Cumulus will now only attempt to create reconciliation reports for buckets of the `private`, `public` and `protected` types.
  - Cumulus will no longer set up its own security group.
    To pass a pre-existing security group for in-VPC deployments as a parameter to the Cumulus template, populate `vpc.securityGroup` in `config.yml`.
    This security group must allow inbound HTTP(S) traffic (Port 443). SSH traffic (Port 22) must be permitted for SSH access to ECS instances.
  - Deployment docs have been updated with examples for the new deployment model.

- **CUMULUS-1236**

  - Moves access to public files behind the distribution endpoint. Authentication is not required, but direct http access has been disallowed.

- **CUMULUS-1223**

  - Adds unauthenticated access for public bucket files to the Distribution API. Public files should be requested the same way as protected files, but for public files a redirect to a self-signed S3 URL will happen without requiring authentication with Earthdata login.

- **CUMULUS-1232**

  - Unifies duplicate handling in `ingest/granule.handleDuplicateFile` for maintainability.
  - Changed `ingest/granule.ingestFile` and `move-granules/index.moveFileRequest` to use new function.
  - Moved file versioning code to `ingest/granule.moveGranuleFileWithVersioning`
  - `ingest/granule.verifyFile` now also tests `file.size` for verification if it is in the file record and throws
    `UnexpectedFileSize` error for file size not matching input.
  - `ingest/granule.verifyFile` logs warnings if checksum and/or file size are not available.

- **CUMULUS-1193**

  - Moved reindex CLI functionality to an API endpoint. See [API docs](https://nasa.github.io/cumulus-api/#elasticsearch-1)

- **CUMULUS-1207**
  - No longer disable lambda event source mappings when disabling a rule

### Fixed

- Updated Lerna publish script so that published Cumulus packages will pin their dependencies on other Cumulus packages to exact versions (e.g. `1.12.1` instead of `^1.12.1`)

- **CUMULUS-1203**

  - Fixes IAM template's use of intrinsic functions such that IAM template overrides now work with kes

- **CUMULUS-1268**
  - Deployment will not fail if there are no ES alarms or ECS services

## [v1.12.1] - 2019-4-8

## [v1.12.0] - 2019-4-4

Note: There was an issue publishing 1.12.0. Upgrade to 1.12.1.

### BREAKING CHANGES

- **CUMULUS-1139**

  - `granule.applyWorkflow` uses the new-style granule record as input to workflows.

- **CUMULUS-1171**

  - Fixed provider handling in the API to make it consistent between protocols.
    NOTE: This is a breaking change. When applying this upgrade, users will need to:
    1. Disable all workflow rules
    2. Update any `http` or `https` providers so that the host field only
       contains a valid hostname or IP address, and the port field contains the
       provider port.
    3. Perform the deployment
    4. Re-enable workflow rules

- **CUMULUS-1176**:

  - `@cumulus/move-granules` input expectations have changed. `@cumulus/files-to-granules` is a new intermediate task to perform input translation in the old style.
    See the Added and Changed sections of this release changelog for more information.

- **CUMULUS-670**

  - The behavior of ParsePDR and related code has changed in this release. PDRs with FILE_TYPEs that do not conform to the PDR ICD (+ TGZ) (https://cdn.earthdata.nasa.gov/conduit/upload/6376/ESDS-RFC-030v1.0.pdf) will fail to parse.

- **CUMULUS-1208**
  - The granule object input to `@cumulus/queue-granules` will now be added to ingest workflow messages **as is**. In practice, this means that if you are using `@cumulus/queue-granules` to trigger ingest workflows and your granule objects input have invalid properties, then your ingest workflows will fail due to schema validation errors.

### Added

- **CUMULUS-777**
  - Added new cookbook entry on configuring Cumulus to track ancillary files.
- **CUMULUS-1183**
  - Kes overrides will now abort with a warning if a workflow step is configured without a corresponding
    lambda configuration
- **CUMULUS-1223**

  - Adds convenience function `@cumulus/common/bucketsConfigJsonObject` for fetching stack's bucket configuration as an object.

- **CUMULUS-853**
  - Updated FakeProcessing example lambda to include option to generate fake browse
  - Added feature documentation for ancillary metadata export, a new cookbook entry describing a workflow with ancillary metadata generation(browse), and related task definition documentation
- **CUMULUS-805**
  - Added a CloudWatch alarm to check running ElasticSearch instances, and a CloudWatch dashboard to view the health of ElasticSearch
  - Specify `AWS_REGION` in `.env` to be used by deployment script
- **CUMULUS-803**
  - Added CloudWatch alarms to check running tasks of each ECS service, and add the alarms to CloudWatch dashboard
- **CUMULUS-670**
  - Added Ancillary Metadata Export feature (see https://nasa.github.io/cumulus/docs/features/ancillary_metadata for more information)
  - Added new Collection file parameter "fileType" that allows configuration of workflow granule file fileType
- **CUMULUS-1184** - Added kes logging output to ensure we always see the state machine reference before failures due to configuration
- **CUMULUS-1105** - Added a dashboard endpoint to serve the dashboard from an S3 bucket
- **CUMULUS-1199** - Moves `s3credentials` endpoint from the backend to the distribution API.
- **CUMULUS-666**
  - Added `@api/endpoints/s3credentials` to allow EarthData Login authorized users to retrieve temporary security credentials for same-region direct S3 access.
- **CUMULUS-671**
  - Added `@packages/integration-tests/api/distribution/getDistributionApiS3SignedUrl()` to return the S3 signed URL for a file protected by the distribution API
- **CUMULUS-672**
  - Added `cmrMetadataFormat` and `cmrConceptId` to output for individual granules from `@cumulus/post-to-cmr`. `cmrMetadataFormat` will be read from the `cmrMetadataFormat` generated for each granule in `@cumulus/cmrjs/publish2CMR()`
  - Added helpers to `@packages/integration-tests/api/distribution`:
    - `getDistributionApiFileStream()` returns a stream to download files protected by the distribution API
    - `getDistributionFileUrl()` constructs URLs for requesting files from the distribution API
- **CUMULUS-1185** `@cumulus/api/models/Granule.removeGranuleFromCmrByGranule` to replace `@cumulus/api/models/Granule.removeGranuleFromCmr` and use the Granule UR from the CMR metadata to remove the granule from CMR

- **CUMULUS-1101**

  - Added new `@cumulus/checksum` package. This package provides functions to calculate and validate checksums.
  - Added new checksumming functions to `@cumulus/common/aws`: `calculateS3ObjectChecksum` and `validateS3ObjectChecksum`, which depend on the `checksum` package.

- CUMULUS-1171

  - Added `@cumulus/common` API documentation to `packages/common/docs/API.md`
  - Added an `npm run build-docs` task to `@cumulus/common`
  - Added `@cumulus/common/string#isValidHostname()`
  - Added `@cumulus/common/string#match()`
  - Added `@cumulus/common/string#matches()`
  - Added `@cumulus/common/string#toLower()`
  - Added `@cumulus/common/string#toUpper()`
  - Added `@cumulus/common/URLUtils#buildURL()`
  - Added `@cumulus/common/util#isNil()`
  - Added `@cumulus/common/util#isNull()`
  - Added `@cumulus/common/util#isUndefined()`
  - Added `@cumulus/common/util#negate()`

- **CUMULUS-1176**

  - Added new `@cumulus/files-to-granules` task to handle converting file array output from `cumulus-process` tasks into granule objects.
    Allows simplification of `@cumulus/move-granules` and `@cumulus/post-to-cmr`, see Changed section for more details.

- CUMULUS-1151 Compare the granule holdings in CMR with Cumulus' internal data store
- CUMULUS-1152 Compare the granule file holdings in CMR with Cumulus' internal data store

### Changed

- **CUMULUS-1216** - Updated `@cumulus/ingest/granule/ingestFile` to download files to expected staging location.
- **CUMULUS-1208** - Updated `@cumulus/ingest/queue/enqueueGranuleIngestMessage()` to not transform granule object passed to it when building an ingest message
- **CUMULUS-1198** - `@cumulus/ingest` no longer enforces any expectations about whether `provider_path` contains a leading slash or not.
- **CUMULUS-1170**
  - Update scripts and docs to use `npm` instead of `yarn`
  - Use `package-lock.json` files to ensure matching versions of npm packages
  - Update CI builds to use `npm ci` instead of `npm install`
- **CUMULUS-670**
  - Updated ParsePDR task to read standard PDR types+ (+ tgz as an external customer requirement) and add a fileType to granule-files on Granule discovery
  - Updated ParsePDR to fail if unrecognized type is used
  - Updated all relevant task schemas to include granule->files->filetype as a string value
  - Updated tests/test fixtures to include the fileType in the step function/task inputs and output validations as needed
  - Updated MoveGranules task to handle incoming configuration with new "fileType" values and to add them as appropriate to the lambda output.
  - Updated DiscoverGranules step/related workflows to read new Collection file parameter fileType that will map a discovered file to a workflow fileType
  - Updated CNM parser to add the fileType to the defined granule file fileType on ingest and updated integration tests to verify/validate that behavior
  - Updated generateEcho10XMLString in cmr-utils.js to use a map/related library to ensure order as CMR requires ordering for their online resources.
  - Updated post-to-cmr task to appropriately export CNM filetypes to CMR in echo10/UMM exports
- **CUMULUS-1139** - Granules stored in the API contain a `files` property. That schema has been greatly
  simplified and now better matches the CNM format.
  - The `name` property has been renamed to `fileName`.
  - The `filepath` property has been renamed to `key`.
  - The `checksumValue` property has been renamed to `checksum`.
  - The `path` property has been removed.
  - The `url_path` property has been removed.
  - The `filename` property (which contained an `s3://` URL) has been removed, and the `bucket`
    and `key` properties should be used instead. Any requests sent to the API containing a `granule.files[].filename`
    property will be rejected, and any responses coming back from the API will not contain that
    `filename` property.
  - A `source` property has been added, which is a URL indicating the original source of the file.
  - `@cumulus/ingest/granule.moveGranuleFiles()` no longer includes a `filename` field in its
    output. The `bucket` and `key` fields should be used instead.
- **CUMULUS-672**

  - Changed `@cumulus/integration-tests/api/EarthdataLogin.getEarthdataLoginRedirectResponse` to `@cumulus/integration-tests/api/EarthdataLogin.getEarthdataAccessToken`. The new function returns an access response from Earthdata login, if successful.
  - `@cumulus/integration-tests/cmr/getOnlineResources` now accepts an object of options, including `cmrMetadataFormat`. Based on the `cmrMetadataFormat`, the function will correctly retrieve the online resources for each metadata format (ECHO10, UMM-G)

- **CUMULUS-1101**

  - Moved `@cumulus/common/file/getFileChecksumFromStream` into `@cumulus/checksum`, and renamed it to `generateChecksumFromStream`.
    This is a breaking change for users relying on `@cumulus/common/file/getFileChecksumFromStream`.
  - Refactored `@cumulus/ingest/Granule` to depend on new `common/aws` checksum functions and remove significantly present checksumming code.
    - Deprecated `@cumulus/ingest/granule.validateChecksum`. Replaced with `@cumulus/ingest/granule.verifyFile`.
    - Renamed `granule.getChecksumFromFile` to `granule.retrieveSuppliedFileChecksumInformation` to be more accurate.
  - Deprecated `@cumulus/common/aws.checksumS3Objects`. Use `@cumulus/common/aws.calculateS3ObjectChecksum` instead.

- CUMULUS-1171

  - Fixed provider handling in the API to make it consistent between protocols.
    Before this change, FTP providers were configured using the `host` and
    `port` properties. HTTP providers ignored `port` and `protocol`, and stored
    an entire URL in the `host` property. Updated the API to only accept valid
    hostnames or IP addresses in the `provider.host` field. Updated ingest code
    to properly build HTTP and HTTPS URLs from `provider.protocol`,
    `provider.host`, and `provider.port`.
  - The default provider port was being set to 21, no matter what protocol was
    being used. Removed that default.

- **CUMULUS-1176**

  - `@cumulus/move-granules` breaking change:
    Input to `move-granules` is now expected to be in the form of a granules object (i.e. `{ granules: [ { ... }, { ... } ] }`);
    For backwards compatibility with array-of-files outputs from processing steps, use the new `@cumulus/files-to-granules` task as an intermediate step.
    This task will perform the input translation. This change allows `move-granules` to be simpler and behave more predictably.
    `config.granuleIdExtraction` and `config.input_granules` are no longer needed/used by `move-granules`.
  - `@cumulus/post-to-cmr`: `config.granuleIdExtraction` is no longer needed/used by `post-to-cmr`.

- CUMULUS-1174
  - Better error message and stacktrace for S3KeyPairProvider error reporting.

### Fixed

- **CUMULUS-1218** Reconciliation report will now scan only completed granules.
- `@cumulus/api` files and granules were not getting indexed correctly because files indexing was failing in `db-indexer`
- `@cumulus/deployment` A bug in the Cloudformation template was preventing the API from being able to be launched in a VPC, updated the IAM template to give the permissions to be able to run the API in a VPC

### Deprecated

- `@cumulus/api/models/Granule.removeGranuleFromCmr`, instead use `@cumulus/api/models/Granule.removeGranuleFromCmrByGranule`
- `@cumulus/ingest/granule.validateChecksum`, instead use `@cumulus/ingest/granule.verifyFile`
- `@cumulus/common/aws.checksumS3Objects`, instead use `@cumulus/common/aws.calculateS3ObjectChecksum`
- `@cumulus/cmrjs`: `getGranuleId` and `getCmrFiles` are deprecated due to changes in input handling.

## [v1.11.3] - 2019-3-5

### Added

- **CUMULUS-1187** - Added `@cumulus/ingest/granule/duplicateHandlingType()` to determine how duplicate files should be handled in an ingest workflow

### Fixed

- **CUMULUS-1187** - workflows not respecting the duplicate handling value specified in the collection
- Removed refreshToken schema requirement for OAuth

## [v1.11.2] - 2019-2-15

### Added

- CUMULUS-1169
  - Added a `@cumulus/common/StepFunctions` module. It contains functions for querying the AWS
    StepFunctions API. These functions have the ability to retry when a ThrottlingException occurs.
  - Added `@cumulus/common/aws.retryOnThrottlingException()`, which will wrap a function in code to
    retry on ThrottlingExceptions.
  - Added `@cumulus/common/test-utils.throttleOnce()`, which will cause a function to return a
    ThrottlingException the first time it is called, then return its normal result after that.
- CUMULUS-1103 Compare the collection holdings in CMR with Cumulus' internal data store
- CUMULUS-1099 Add support for UMMG JSON metadata versions > 1.4.
  - If a version is found in the metadata object, that version is used for processing and publishing to CMR otherwise, version 1.4 is assumed.
- CUMULUS-678
  - Added support for UMMG json v1.4 metadata files.
    `reconcileCMRMetadata` added to `@cumulus/cmrjs` to update metadata record with new file locations.
    `@cumulus/common/errors` adds two new error types `CMRMetaFileNotFound` and `InvalidArgument`.
    `@cumulus/common/test-utils` adds new function `randomId` to create a random string with id to help in debugging.
    `@cumulus/common/BucketsConfig` adds a new helper class `BucketsConfig` for working with bucket stack configuration and bucket names.
    `@cumulus/common/aws` adds new function `s3PutObjectTagging` as a convenience for the aws [s3().putObjectTagging](https://docs.aws.amazon.com/AWSJavaScriptSDK/latest/AWS/S3.html#putObjectTagging-property) function.
    `@cumulus/cmrjs` Adds: - `isCMRFile` - Identify an echo10(xml) or UMMG(json) metadata file. - `metadataObjectFromCMRFile` Read and parse CMR XML file from s3. - `updateCMRMetadata` Modify a cmr metadata (xml/json) file with updated information. - `publish2CMR` Posts XML or UMMG CMR data to CMR service. - `reconcileCMRMetadata` Reconciles cmr metadata file after a file moves.
- Adds some ECS and other permissions to StepRole to enable running ECS tasks from a workflow
- Added Apache logs to cumulus api and distribution lambdas
- **CUMULUS-1119** - Added `@cumulus/integration-tests/api/EarthdataLogin.getEarthdataLoginRedirectResponse` helper for integration tests to handle login with Earthdata and to return response from redirect to Cumulus API
- **CUMULUS-673** Added `@cumulus/common/file/getFileChecksumFromStream` to get file checksum from a readable stream

### Fixed

- CUMULUS-1123
  - Cloudformation template overrides now work as expected

### Changed

- CUMULUS-1169
  - Deprecated the `@cumulus/common/step-functions` module.
  - Updated code that queries the StepFunctions API to use the retry-enabled functions from
    `@cumulus/common/StepFunctions`
- CUMULUS-1121
  - Schema validation is now strongly enforced when writing to the database.
    Additional properties are not allowed and will result in a validation error.
- CUMULUS-678
  `tasks/move-granules` simplified and refactored to use functionality from cmrjs.
  `ingest/granules.moveGranuleFiles` now just moves granule files and returns a list of the updated files. Updating metadata now handled by `@cumulus/cmrjs/reconcileCMRMetadata`.
  `move-granules.updateGranuleMetadata` refactored and bugs fixed in the case of a file matching multiple collection.files.regexps.
  `getCmrXmlFiles` simplified and now only returns an object with the cmrfilename and the granuleId.
  `@cumulus/test-processing` - test processing task updated to generate UMM-G metadata

- CUMULUS-1043

  - `@cumulus/api` now uses [express](http://expressjs.com/) as the API engine.
  - All `@cumulus/api` endpoints on ApiGateway are consolidated to a single endpoint the uses `{proxy+}` definition.
  - All files under `packages/api/endpoints` along with associated tests are updated to support express's request and response objects.
  - Replaced environment variables `internal`, `bucket` and `systemBucket` with `system_bucket`.
  - Update `@cumulus/integration-tests` to work with updated cumulus-api express endpoints

- `@cumulus/integration-tests` - `buildAndExecuteWorkflow` and `buildWorkflow` updated to take a `meta` param to allow for additional fields to be added to the workflow `meta`

- **CUMULUS-1049** Updated `Retrieve Execution Status API` in `@cumulus/api`: If the execution doesn't exist in Step Function API, Cumulus API returns the execution status information from the database.

- **CUMULUS-1119**
  - Renamed `DISTRIBUTION_URL` environment variable to `DISTRIBUTION_ENDPOINT`
  - Renamed `DEPLOYMENT_ENDPOINT` environment variable to `DISTRIBUTION_REDIRECT_ENDPOINT`
  - Renamed `API_ENDPOINT` environment variable to `TOKEN_REDIRECT_ENDPOINT`

### Removed

- Functions deprecated before 1.11.0:
  - @cumulus/api/models/base: static Manager.createTable() and static Manager.deleteTable()
  - @cumulus/ingest/aws/S3
  - @cumulus/ingest/aws/StepFunction.getExecution()
  - @cumulus/ingest/aws/StepFunction.pullEvent()
  - @cumulus/ingest/consumer.Consume
  - @cumulus/ingest/granule/Ingest.getBucket()

### Deprecated

`@cmrjs/ingestConcept`, instead use the CMR object methods. `@cmrjs/CMR.ingestGranule` or `@cmrjs/CMR.ingestCollection`
`@cmrjs/searchConcept`, instead use the CMR object methods. `@cmrjs/CMR.searchGranules` or `@cmrjs/CMR.searchCollections`
`@cmrjs/deleteConcept`, instead use the CMR object methods. `@cmrjs/CMR.deleteGranule` or `@cmrjs/CMR.deleteCollection`

## [v1.11.1] - 2018-12-18

**Please Note**

- Ensure your `app/config.yml` has a `clientId` specified in the `cmr` section. This will allow CMR to identify your requests for better support and metrics.
  - For an example, please see [the example config](https://github.com/nasa/cumulus/blob/1c7e2bf41b75da9f87004c4e40fbcf0f39f56794/example/app/config.yml#L128).

### Added

- Added a `/tokenDelete` endpoint in `@cumulus/api` to delete access token records

### Changed

- CUMULUS-678
  `@cumulus/ingest/crypto` moved and renamed to `@cumulus/common/key-pair-provider`
  `@cumulus/ingest/aws` function: `KMSDecryptionFailed` and class: `KMS` extracted and moved to `@cumulus/common` and `KMS` is exported as `KMSProvider` from `@cumulus/common/key-pair-provider`
  `@cumulus/ingest/granule` functions: `publish`, `getGranuleId`, `getXMLMetadataAsString`, `getMetadataBodyAndTags`, `parseXmlString`, `getCmrXMLFiles`, `postS3Object`, `contructOnlineAccessUrls`, `updateMetadata`, extracted and moved to `@cumulus/cmrjs`
  `getGranuleId`, `getCmrXMLFiles`, `publish`, `updateMetadata` removed from `@cumulus/ingest/granule` and added to `@cumulus/cmrjs`;
  `updateMetadata` renamed `updateCMRMetadata`.
  `@cumulus/ingest` test files renamed.
- **CUMULUS-1070**
  - Add `'Client-Id'` header to all `@cumulus/cmrjs` requests (made via `searchConcept`, `ingestConcept`, and `deleteConcept`).
  - Updated `cumulus/example/app/config.yml` entry for `cmr.clientId` to use stackName for easier CMR-side identification.

## [v1.11.0] - 2018-11-30

**Please Note**

- Redeploy IAM roles:
  - CUMULUS-817 includes a migration that requires reconfiguration/redeployment of IAM roles. Please see the [upgrade instructions](https://nasa.github.io/cumulus/docs/upgrade/1.11.0) for more information.
  - CUMULUS-977 includes a few new SNS-related permissions added to the IAM roles that will require redeployment of IAM roles.
- `cumulus-message-adapter` v1.0.13+ is required for `@cumulus/api` granule reingest API to work properly. The latest version should be downloaded automatically by kes.
- A `TOKEN_SECRET` value (preferably 256-bit for security) must be added to `.env` to securely sign JWTs used for authorization in `@cumulus/api`

### Changed

- **CUUMULUS-1000** - Distribution endpoint now persists logins, instead of
  redirecting to Earthdata Login on every request
- **CUMULUS-783 CUMULUS-790** - Updated `@cumulus/sync-granule` and `@cumulus/move-granules` tasks to always overwrite existing files for manually-triggered reingest.
- **CUMULUS-906** - Updated `@cumulus/api` granule reingest API to
  - add `reingestGranule: true` and `forceDuplicateOverwrite: true` to Cumulus message `cumulus_meta.cumulus_context` field to indicate that the workflow is a manually triggered re-ingest.
  - return warning message to operator when duplicateHandling is not `replace`
  - `cumulus-message-adapter` v1.0.13+ is required.
- **CUMULUS-793** - Updated the granule move PUT request in `@cumulus/api` to reject the move with a 409 status code if one or more of the files already exist at the destination location
- Updated `@cumulus/helloworld` to use S3 to store state for pass on retry tests
- Updated `@cumulus/ingest`:
  - [Required for MAAP] `http.js#list` will now find links with a trailing whitespace
  - Removed code from `granule.js` which looked for files in S3 using `{ Bucket: discoveredFile.bucket, Key: discoveredFile.name }`. This is obsolete since `@cumulus/ingest` uses a `file-staging` and `constructCollectionId()` directory prefixes by default.
- **CUMULUS-989**
  - Updated `@cumulus/api` to use [JWT (JSON Web Token)](https://jwt.io/introduction/) as the transport format for API authorization tokens and to use JWT verification in the request authorization
  - Updated `/token` endpoint in `@cumulus/api` to return tokens as JWTs
  - Added a `/refresh` endpoint in `@cumulus/api` to request new access tokens from the OAuth provider using the refresh token
  - Added `refreshAccessToken` to `@cumulus/api/lib/EarthdataLogin` to manage refresh token requests with the Earthdata OAuth provider

### Added

- **CUMULUS-1050**
  - Separated configuration flags for originalPayload/finalPayload cleanup such that they can be set to different retention times
- **CUMULUS-798**
  - Added daily Executions cleanup CloudWatch event that triggers cleanExecutions lambda
  - Added cleanExecutions lambda that removes finalPayload/originalPayload field entries for records older than configured timeout value (execution_payload_retention_period), with a default of 30 days
- **CUMULUS-815/816**
  - Added 'originalPayload' and 'finalPayload' fields to Executions table
  - Updated Execution model to populate originalPayload with the execution payload on record creation
  - Updated Execution model code to populate finalPayload field with the execution payload on execution completion
  - Execution API now exposes the above fields
- **CUMULUS-977**
  - Rename `kinesisConsumer` to `messageConsumer` as it handles both Kinesis streams and SNS topics as of this version.
  - Add `sns`-type rule support. These rules create a subscription between an SNS topic and the `messageConsumer`.
    When a message is received, `messageConsumer` is triggered and passes the SNS message (JSON format expected) in
    its entirety to the workflow in the `payload` field of the Cumulus message. For more information on sns-type rules,
    see the [documentation](https://nasa.github.io/cumulus/docs/data-cookbooks/setup#rules).
- **CUMULUS-975**
  - Add `KinesisInboundEventLogger` and `KinesisOutboundEventLogger` API lambdas. These lambdas
    are utilized to dump incoming and outgoing ingest workflow kinesis streams
    to cloudwatch for analytics in case of AWS/stream failure.
  - Update rules model to allow tracking of log_event ARNs related to
    Rule event logging. Kinesis rule types will now automatically log
    incoming events via a Kinesis event triggered lambda.
    CUMULUS-975-migration-4
  - Update migration code to require explicit migration names per run
  - Added migration_4 to migrate/update exisitng Kinesis rules to have a log event mapping
  - Added new IAM policy for migration lambda
- **CUMULUS-775**
  - Adds a instance metadata endpoint to the `@cumulus/api` package.
  - Adds a new convenience function `hostId` to the `@cumulus/cmrjs` to help build environment specific cmr urls.
  - Fixed `@cumulus/cmrjs.searchConcept` to search and return CMR results.
  - Modified `@cumulus/cmrjs.CMR.searchGranule` and `@cumulus/cmrjs.CMR.searchCollection` to include CMR's provider as a default parameter to searches.
- **CUMULUS-965**
  - Add `@cumulus/test-data.loadJSONTestData()`,
    `@cumulus/test-data.loadTestData()`, and
    `@cumulus/test-data.streamTestData()` to safely load test data. These
    functions should be used instead of using `require()` to load test data,
    which could lead to tests interferring with each other.
  - Add a `@cumulus/common/util/deprecate()` function to mark a piece of code as
    deprecated
- **CUMULUS-986**
  - Added `waitForTestExecutionStart` to `@cumulus/integration-tests`
- **CUMULUS-919**
  - In `@cumulus/deployment`, added support for NGAP permissions boundaries for IAM roles with `useNgapPermissionBoundary` flag in `iam/config.yml`. Defaults to false.

### Fixed

- Fixed a bug where FTP sockets were not closed after an error, keeping the Lambda function active until it timed out [CUMULUS-972]
- **CUMULUS-656**
  - The API will no longer allow the deletion of a provider if that provider is
    referenced by a rule
  - The API will no longer allow the deletion of a collection if that collection
    is referenced by a rule
- Fixed a bug where `@cumulus/sf-sns-report` was not pulling large messages from S3 correctly.

### Deprecated

- `@cumulus/ingest/aws/StepFunction.pullEvent()`. Use `@cumulus/common/aws.pullStepFunctionEvent()`.
- `@cumulus/ingest/consumer.Consume` due to unpredictable implementation. Use `@cumulus/ingest/consumer.Consumer`.
  Call `Consumer.consume()` instead of `Consume.read()`.

## [v1.10.4] - 2018-11-28

### Added

- **CUMULUS-1008**
  - New `config.yml` parameter for SQS consumers: `sqs_consumer_rate: (default 500)`, which is the maximum number of
    messages the consumer will attempt to process per execution. Currently this is only used by the sf-starter consumer,
    which runs every minute by default, making this a messages-per-minute upper bound. SQS does not guarantee the number
    of messages returned per call, so this is not a fixed rate of consumption, only attempted number of messages received.

### Deprecated

- `@cumulus/ingest/consumer.Consume` due to unpredictable implementation. Use `@cumulus/ingest/consumer.Consumer`.

### Changed

- Backported update of `packages/api` dependency `@mapbox/dyno` to `1.4.2` to mitigate `event-stream` vulnerability.

## [v1.10.3] - 2018-10-31

### Added

- **CUMULUS-817**
  - Added AWS Dead Letter Queues for lambdas that are scheduled asynchronously/such that failures show up only in cloudwatch logs.
- **CUMULUS-956**
  - Migrated developer documentation and data-cookbooks to Docusaurus
    - supports versioning of documentation
  - Added `docs/docs-how-to.md` to outline how to do things like add new docs or locally install for testing.
  - Deployment/CI scripts have been updated to work with the new format
- **CUMULUS-811**
  - Added new S3 functions to `@cumulus/common/aws`:
    - `aws.s3TagSetToQueryString`: converts S3 TagSet array to querystring (for use with upload()).
    - `aws.s3PutObject`: Returns promise of S3 `putObject`, which puts an object on S3
    - `aws.s3CopyObject`: Returns promise of S3 `copyObject`, which copies an object in S3 to a new S3 location
    - `aws.s3GetObjectTagging`: Returns promise of S3 `getObjectTagging`, which returns an object containing an S3 TagSet.
  - `@/cumulus/common/aws.s3PutObject` defaults to an explicit `ACL` of 'private' if not overridden.
  - `@/cumulus/common/aws.s3CopyObject` defaults to an explicit `TaggingDirective` of 'COPY' if not overridden.

### Deprecated

- **CUMULUS-811**
  - Deprecated `@cumulus/ingest/aws.S3`. Member functions of this class will now
    log warnings pointing to similar functionality in `@cumulus/common/aws`.

## [v1.10.2] - 2018-10-24

### Added

- **CUMULUS-965**
  - Added a `@cumulus/logger` package
- **CUMULUS-885**
  - Added 'human readable' version identifiers to Lambda Versioning lambda aliases
- **CUMULUS-705**
  - Note: Make sure to update the IAM stack when deploying this update.
  - Adds an AsyncOperations model and associated DynamoDB table to the
    `@cumulus/api` package
  - Adds an /asyncOperations endpoint to the `@cumulus/api` package, which can
    be used to fetch the status of an AsyncOperation.
  - Adds a /bulkDelete endpoint to the `@cumulus/api` package, which performs an
    asynchronous bulk-delete operation. This is a stub right now which is only
    intended to demonstration how AsyncOperations work.
  - Adds an AsyncOperation ECS task to the `@cumulus/api` package, which will
    fetch an Lambda function, run it in ECS, and then store the result to the
    AsyncOperations table in DynamoDB.
- **CUMULUS-851** - Added workflow lambda versioning feature to allow in-flight workflows to use lambda versions that were in place when a workflow was initiated

  - Updated Kes custom code to remove logic that used the CMA file key to determine template compilation logic. Instead, utilize a `customCompilation` template configuration flag to indicate a template should use Cumulus's kes customized methods instead of 'core'.
  - Added `useWorkflowLambdaVersions` configuration option to enable the lambdaVersioning feature set. **This option is set to true by default** and should be set to false to disable the feature.
  - Added uniqueIdentifier configuration key to S3 sourced lambdas to optionally support S3 lambda resource versioning within this scheme. This key must be unique for each modified version of the lambda package and must be updated in configuration each time the source changes.
  - Added a new nested stack template that will create a `LambdaVersions` stack that will take lambda parameters from the base template, generate lambda versions/aliases and return outputs with references to the most 'current' lambda alias reference, and updated 'core' template to utilize these outputs (if `useWorkflowLambdaVersions` is enabled).

- Created a `@cumulus/api/lib/OAuth2` interface, which is implemented by the
  `@cumulus/api/lib/EarthdataLogin` and `@cumulus/api/lib/GoogleOAuth2` classes.
  Endpoints that need to handle authentication will determine which class to use
  based on environment variables. This also greatly simplifies testing.
- Added `@cumulus/api/lib/assertions`, containing more complex AVA test assertions
- Added PublishGranule workflow to publish a granule to CMR without full reingest. (ingest-in-place capability)

- `@cumulus/integration-tests` new functionality:
  - `listCollections` to list collections from a provided data directory
  - `deleteCollection` to delete list of collections from a deployed stack
  - `cleanUpCollections` combines the above in one function.
  - `listProviders` to list providers from a provided data directory
  - `deleteProviders` to delete list of providers from a deployed stack
  - `cleanUpProviders` combines the above in one function.
  - `@cumulus/integrations-tests/api.js`: `deleteGranule` and `deletePdr` functions to make `DELETE` requests to Cumulus API
  - `rules` API functionality for posting and deleting a rule and listing all rules
  - `wait-for-deploy` lambda for use in the redeployment tests
- `@cumulus/ingest/granule.js`: `ingestFile` inserts new `duplicate_found: true` field in the file's record if a duplicate file already exists on S3.
- `@cumulus/api`: `/execution-status` endpoint requests and returns complete execution output if execution output is stored in S3 due to size.
- Added option to use environment variable to set CMR host in `@cumulus/cmrjs`.
- **CUMULUS-781** - Added integration tests for `@cumulus/sync-granule` when `duplicateHandling` is set to `replace` or `skip`
- **CUMULUS-791** - `@cumulus/move-granules`: `moveFileRequest` inserts new `duplicate_found: true` field in the file's record if a duplicate file already exists on S3. Updated output schema to document new `duplicate_found` field.

### Removed

- Removed `@cumulus/common/fake-earthdata-login-server`. Tests can now create a
  service stub based on `@cumulus/api/lib/OAuth2` if testing requires handling
  authentication.

### Changed

- **CUMULUS-940** - modified `@cumulus/common/aws` `receiveSQSMessages` to take a parameter object instead of positional parameters. All defaults remain the same, but now access to long polling is available through `options.waitTimeSeconds`.
- **CUMULUS-948** - Update lambda functions `CNMToCMA` and `CnmResponse` in the `cumulus-data-shared` bucket and point the default stack to them.
- **CUMULUS-782** - Updated `@cumulus/sync-granule` task and `Granule.ingestFile` in `@cumulus/ingest` to keep both old and new data when a destination file with different checksum already exists and `duplicateHandling` is `version`
- Updated the config schema in `@cumulus/move-granules` to include the `moveStagedFiles` param.
- **CUMULUS-778** - Updated config schema and documentation in `@cumulus/sync-granule` to include `duplicateHandling` parameter for specifying how duplicate filenames should be handled
- **CUMULUS-779** - Updated `@cumulus/sync-granule` to throw `DuplicateFile` error when destination files already exist and `duplicateHandling` is `error`
- **CUMULUS-780** - Updated `@cumulus/sync-granule` to use `error` as the default for `duplicateHandling` when it is not specified
- **CUMULUS-780** - Updated `@cumulus/api` to use `error` as the default value for `duplicateHandling` in the `Collection` model
- **CUMULUS-785** - Updated the config schema and documentation in `@cumulus/move-granules` to include `duplicateHandling` parameter for specifying how duplicate filenames should be handled
- **CUMULUS-786, CUMULUS-787** - Updated `@cumulus/move-granules` to throw `DuplicateFile` error when destination files already exist and `duplicateHandling` is `error` or not specified
- **CUMULUS-789** - Updated `@cumulus/move-granules` to keep both old and new data when a destination file with different checksum already exists and `duplicateHandling` is `version`

### Fixed

- `getGranuleId` in `@cumulus/ingest` bug: `getGranuleId` was constructing an error using `filename` which was undefined. The fix replaces `filename` with the `uri` argument.
- Fixes to `del` in `@cumulus/api/endpoints/granules.js` to not error/fail when not all files exist in S3 (e.g. delete granule which has only 2 of 3 files ingested).
- `@cumulus/deployment/lib/crypto.js` now checks for private key existence properly.

## [v1.10.1] - 2018-09-4

### Fixed

- Fixed cloudformation template errors in `@cumulus/deployment/`
  - Replaced references to Fn::Ref: with Ref:
  - Moved long form template references to a newline

## [v1.10.0] - 2018-08-31

### Removed

- Removed unused and broken code from `@cumulus/common`
  - Removed `@cumulus/common/test-helpers`
  - Removed `@cumulus/common/task`
  - Removed `@cumulus/common/message-source`
  - Removed the `getPossiblyRemote` function from `@cumulus/common/aws`
  - Removed the `startPromisedSfnExecution` function from `@cumulus/common/aws`
  - Removed the `getCurrentSfnTask` function from `@cumulus/common/aws`

### Changed

- **CUMULUS-839** - In `@cumulus/sync-granule`, 'collection' is now an optional config parameter

### Fixed

- **CUMULUS-859** Moved duplicate code in `@cumulus/move-granules` and `@cumulus/post-to-cmr` to `@cumulus/ingest`. Fixed imports making assumptions about directory structure.
- `@cumulus/ingest/consumer` correctly limits the number of messages being received and processed from SQS. Details:
  - **Background:** `@cumulus/api` includes a lambda `<stack-name>-sqs2sf` which processes messages from the `<stack-name>-startSF` SQS queue every minute. The `sqs2sf` lambda uses `@cumulus/ingest/consumer` to receive and process messages from SQS.
  - **Bug:** More than `messageLimit` number of messages were being consumed and processed from the `<stack-name>-startSF` SQS queue. Many step functions were being triggered simultaneously by the lambda `<stack-name>-sqs2sf` (which consumes every minute from the `startSF` queue) and resulting in step function failure with the error: `An error occurred (ThrottlingException) when calling the GetExecutionHistory`.
  - **Fix:** `@cumulus/ingest/consumer#processMessages` now processes messages until `timeLimit` has passed _OR_ once it receives up to `messageLimit` messages. `sqs2sf` is deployed with a [default `messageLimit` of 10](https://github.com/nasa/cumulus/blob/670000c8a821ff37ae162385f921c40956e293f7/packages/deployment/app/config.yml#L147).
  - **IMPORTANT NOTE:** `consumer` will actually process up to `messageLimit * 2 - 1` messages. This is because sometimes `receiveSQSMessages` will return less than `messageLimit` messages and thus the consumer will continue to make calls to `receiveSQSMessages`. For example, given a `messageLimit` of 10 and subsequent calls to `receiveSQSMessages` returns up to 9 messages, the loop will continue and a final call could return up to 10 messages.

## [v1.9.1] - 2018-08-22

**Please Note** To take advantage of the added granule tracking API functionality, updates are required for the message adapter and its libraries. You should be on the following versions:

- `cumulus-message-adapter` 1.0.9+
- `cumulus-message-adapter-js` 1.0.4+
- `cumulus-message-adapter-java` 1.2.7+
- `cumulus-message-adapter-python` 1.0.5+

### Added

- **CUMULUS-687** Added logs endpoint to search for logs from a specific workflow execution in `@cumulus/api`. Added integration test.
- **CUMULUS-836** - `@cumulus/deployment` supports a configurable docker storage driver for ECS. ECS can be configured with either `devicemapper` (the default storage driver for AWS ECS-optimized AMIs) or `overlay2` (the storage driver used by the NGAP 2.0 AMI). The storage driver can be configured in `app/config.yml` with `ecs.docker.storageDriver: overlay2 | devicemapper`. The default is `overlay2`.
  - To support this configuration, a [Handlebars](https://handlebarsjs.com/) helper `ifEquals` was added to `packages/deployment/lib/kes.js`.
- **CUMULUS-836** - `@cumulus/api` added IAM roles required by the NGAP 2.0 AMI. The NGAP 2.0 AMI runs a script `register_instances_with_ssm.py` which requires the ECS IAM role to include `ec2:DescribeInstances` and `ssm:GetParameter` permissions.

### Fixed

- **CUMULUS-836** - `@cumulus/deployment` uses `overlay2` driver by default and does not attempt to write `--storage-opt dm.basesize` to fix [this error](https://github.com/moby/moby/issues/37039).
- **CUMULUS-413** Kinesis processing now captures all errrors.
  - Added kinesis fallback mechanism when errors occur during record processing.
  - Adds FallbackTopicArn to `@cumulus/api/lambdas.yml`
  - Adds fallbackConsumer lambda to `@cumulus/api`
  - Adds fallbackqueue option to lambda definitions capture lambda failures after three retries.
  - Adds kinesisFallback SNS topic to signal incoming errors from kinesis stream.
  - Adds kinesisFailureSQS to capture fully failed events from all retries.
- **CUMULUS-855** Adds integration test for kinesis' error path.
- **CUMULUS-686** Added workflow task name and version tracking via `@cumulus/api` executions endpoint under new `tasks` property, and under `workflow_tasks` in step input/output.
  - Depends on `cumulus-message-adapter` 1.0.9+, `cumulus-message-adapter-js` 1.0.4+, `cumulus-message-adapter-java` 1.2.7+ and `cumulus-message-adapter-python` 1.0.5+
- **CUMULUS-771**
  - Updated sync-granule to stream the remote file to s3
  - Added integration test for ingesting granules from ftp provider
  - Updated http/https integration tests for ingesting granules from http/https providers
- **CUMULUS-862** Updated `@cumulus/integration-tests` to handle remote lambda output
- **CUMULUS-856** Set the rule `state` to have default value `ENABLED`

### Changed

- In `@cumulus/deployment`, changed the example app config.yml to have additional IAM roles

## [v1.9.0] - 2018-08-06

**Please note** additional information and upgrade instructions [here](https://nasa.github.io/cumulus/docs/upgrade/1.9.0)

### Added

- **CUMULUS-712** - Added integration tests verifying expected behavior in workflows
- **GITC-776-2** - Add support for versioned collections

### Fixed

- **CUMULUS-832**
  - Fixed indentation in example config.yml in `@cumulus/deployment`
  - Fixed issue with new deployment using the default distribution endpoint in `@cumulus/deployment` and `@cumulus/api`

## [v1.8.1] - 2018-08-01

**Note** IAM roles should be re-deployed with this release.

- **Cumulus-726**
  - Added function to `@cumulus/integration-tests`: `sfnStep` includes `getStepInput` which returns the input to the schedule event of a given step function step.
  - Added IAM policy `@cumulus/deployment`: Lambda processing IAM role includes `kinesis::PutRecord` so step function lambdas can write to kinesis streams.
- **Cumulus Community Edition**
  - Added Google OAuth authentication token logic to `@cumulus/api`. Refactored token endpoint to use environment variable flag `OAUTH_PROVIDER` when determining with authentication method to use.
  - Added API Lambda memory configuration variable `api_lambda_memory` to `@cumulus/api` and `@cumulus/deployment`.

### Changed

- **Cumulus-726**
  - Changed function in `@cumulus/api`: `models/rules.js#addKinesisEventSource` was modified to call to `deleteKinesisEventSource` with all required parameters (rule's name, arn and type).
  - Changed function in `@cumulus/integration-tests`: `getStepOutput` can now be used to return output of failed steps. If users of this function want the output of a failed event, they can pass a third parameter `eventType` as `'failure'`. This function will work as always for steps which completed successfully.

### Removed

- **Cumulus-726**

  - Configuration change to `@cumulus/deployment`: Removed default auto scaling configuration for Granules and Files DynamoDB tables.

- **CUMULUS-688**
  - Add integration test for ExecutionStatus
  - Function addition to `@cumulus/integration-tests`: `api` includes `getExecutionStatus` which returns the execution status from the Cumulus API

## [v1.8.0] - 2018-07-23

### Added

- **CUMULUS-718** Adds integration test for Kinesis triggering a workflow.

- **GITC-776-3** Added more flexibility for rules. You can now edit all fields on the rule's record
  We may need to update the api documentation to reflect this.

- **CUMULUS-681** - Add ingest-in-place action to granules endpoint

  - new applyWorkflow action at PUT /granules/{granuleid} Applying a workflow starts an execution of the provided workflow and passes the granule record as payload.
    Parameter(s):
    - workflow - the workflow name

- **CUMULUS-685** - Add parent exeuction arn to the execution which is triggered from a parent step function

### Changed

- **CUMULUS-768** - Integration tests get S3 provider data from shared data folder

### Fixed

- **CUMULUS-746** - Move granule API correctly updates record in dynamo DB and cmr xml file
- **CUMULUS-766** - Populate database fileSize field from S3 if value not present in Ingest payload

## [v1.7.1] - 2018-07-27 - [BACKPORT]

### Fixed

- **CUMULUS-766** - Backport from 1.8.0 - Populate database fileSize field from S3 if value not present in Ingest payload

## [v1.7.0] - 2018-07-02

### Please note: [Upgrade Instructions](https://nasa.github.io/cumulus/docs/upgrade/1.7.0)

### Added

- **GITC-776-2** - Add support for versioned collectons
- **CUMULUS-491** - Add granule reconciliation API endpoints.
- **CUMULUS-480** Add suport for backup and recovery:
  - Add DynamoDB tables for granules, executions and pdrs
  - Add ability to write all records to S3
  - Add ability to download all DynamoDB records in form json files
  - Add ability to upload records to DynamoDB
  - Add migration scripts for copying granule, pdr and execution records from ElasticSearch to DynamoDB
  - Add IAM support for batchWrite on dynamoDB
-
- **CUMULUS-508** - `@cumulus/deployment` cloudformation template allows for lambdas and ECS clusters to have multiple AZ availability.
  - `@cumulus/deployment` also ensures docker uses `devicemapper` storage driver.
- **CUMULUS-755** - `@cumulus/deployment` Add DynamoDB autoscaling support.
  - Application developers can add autoscaling and override default values in their deployment's `app/config.yml` file using a `{TableName}Table:` key.

### Fixed

- **CUMULUS-747** - Delete granule API doesn't delete granule files in s3 and granule in elasticsearch
  - update the StreamSpecification DynamoDB tables to have StreamViewType: "NEW_AND_OLD_IMAGES"
  - delete granule files in s3
- **CUMULUS-398** - Fix not able to filter executions by workflow
- **CUMULUS-748** - Fix invalid lambda .zip files being validated/uploaded to AWS
- **CUMULUS-544** - Post to CMR task has UAT URL hard-coded
  - Made configurable: PostToCmr now requires CMR_ENVIRONMENT env to be set to 'SIT' or 'OPS' for those CMR environments. Default is UAT.

### Changed

- **GITC-776-4** - Changed Discover-pdrs to not rely on collection but use provider_path in config. It also has an optional filterPdrs regex configuration parameter

- **CUMULUS-710** - In the integration test suite, `getStepOutput` returns the output of the first successful step execution or last failed, if none exists

## [v1.6.0] - 2018-06-06

### Please note: [Upgrade Instructions](https://nasa.github.io/cumulus/docs/upgrade/1.6.0)

### Fixed

- **CUMULUS-602** - Format all logs sent to Elastic Search.
  - Extract cumulus log message and index it to Elastic Search.

### Added

- **CUMULUS-556** - add a mechanism for creating and running migration scripts on deployment.
- **CUMULUS-461** Support use of metadata date and other components in `url_path` property

### Changed

- **CUMULUS-477** Update bucket configuration to support multiple buckets of the same type:
  - Change the structure of the buckets to allow for more than one bucket of each type. The bucket structure is now:
    bucket-key:
    name: <bucket-name>
    type: <type> i.e. internal, public, etc.
  - Change IAM and app deployment configuration to support new bucket structure
  - Update tasks and workflows to support new bucket structure
  - Replace instances where buckets.internal is relied upon to either use the system bucket or a configured bucket
  - Move IAM template to the deployment package. NOTE: You now have to specify '--template node_modules/@cumulus/deployment/iam' in your IAM deployment
  - Add IAM cloudformation template support to filter buckets by type

## [v1.5.5] - 2018-05-30

### Added

- **CUMULUS-530** - PDR tracking through Queue-granules
  - Add optional `pdr` property to the sync-granule task's input config and output payload.
- **CUMULUS-548** - Create a Lambda task that generates EMS distribution reports
  - In order to supply EMS Distribution Reports, you must enable S3 Server
    Access Logging on any S3 buckets used for distribution. See [How Do I Enable Server Access Logging for an S3 Bucket?](https://docs.aws.amazon.com/AmazonS3/latest/user-guide/server-access-logging.html)
    The "Target bucket" setting should point at the Cumulus internal bucket.
    The "Target prefix" should be
    "<STACK_NAME>/ems-distribution/s3-server-access-logs/", where "STACK_NAME"
    is replaced with the name of your Cumulus stack.

### Fixed

- **CUMULUS-546 - Kinesis Consumer should catch and log invalid JSON**
  - Kinesis Consumer lambda catches and logs errors so that consumer doesn't get stuck in a loop re-processing bad json records.
- EMS report filenames are now based on their start time instead of the time
  instead of the time that the report was generated
- **CUMULUS-552 - Cumulus API returns different results for the same collection depending on query**
  - The collection, provider and rule records in elasticsearch are now replaced with records from dynamo db when the dynamo db records are updated.

### Added

- `@cumulus/deployment`'s default cloudformation template now configures storage for Docker to match the configured ECS Volume. The template defines Docker's devicemapper basesize (`dm.basesize`) using `ecs.volumeSize`. This addresses ECS default of limiting Docker containers to 10GB of storage ([Read more](https://aws.amazon.com/premiumsupport/knowledge-center/increase-default-ecs-docker-limit/)).

## [v1.5.4] - 2018-05-21

### Added

- **CUMULUS-535** - EMS Ingest, Archive, Archive Delete reports
  - Add lambda EmsReport to create daily EMS Ingest, Archive, Archive Delete reports
  - ems.provider property added to `@cumulus/deployment/app/config.yml`.
    To change the provider name, please add `ems: provider` property to `app/config.yml`.
- **CUMULUS-480** Use DynamoDB to store granules, pdrs and execution records
  - Activate PointInTime feature on DynamoDB tables
  - Increase test coverage on api package
  - Add ability to restore metadata records from json files to DynamoDB
- **CUMULUS-459** provide API endpoint for moving granules from one location on s3 to another

## [v1.5.3] - 2018-05-18

### Fixed

- **CUMULUS-557 - "Add dataType to DiscoverGranules output"**
  - Granules discovered by the DiscoverGranules task now include dataType
  - dataType is now a required property for granules used as input to the
    QueueGranules task
- **CUMULUS-550** Update deployment app/config.yml to force elasticsearch updates for deleted granules

## [v1.5.2] - 2018-05-15

### Fixed

- **CUMULUS-514 - "Unable to Delete the Granules"**
  - updated cmrjs.deleteConcept to return success if the record is not found
    in CMR.

### Added

- **CUMULUS-547** - The distribution API now includes an
  "earthdataLoginUsername" query parameter when it returns a signed S3 URL
- **CUMULUS-527 - "parse-pdr queues up all granules and ignores regex"**
  - Add an optional config property to the ParsePdr task called
    "granuleIdFilter". This property is a regular expression that is applied
    against the filename of the first file of each granule contained in the
    PDR. If the regular expression matches, then the granule is included in
    the output. Defaults to '.', which will match all granules in the PDR.
- File checksums in PDRs now support MD5
- Deployment support to subscribe to an SNS topic that already exists
- **CUMULUS-470, CUMULUS-471** In-region S3 Policy lambda added to API to update bucket policy for in-region access.
- **CUMULUS-533** Added fields to granule indexer to support EMS ingest and archive record creation
- **CUMULUS-534** Track deleted granules
  - added `deletedgranule` type to `cumulus` index.
  - **Important Note:** Force custom bootstrap to re-run by adding this to
    app/config.yml `es: elasticSearchMapping: 7`
- You can now deploy cumulus without ElasticSearch. Just add `es: null` to your `app/config.yml` file. This is only useful for debugging purposes. Cumulus still requires ElasticSearch to properly operate.
- `@cumulus/integration-tests` includes and exports the `addRules` function, which seeds rules into the DynamoDB table.
- Added capability to support EFS in cloud formation template. Also added
  optional capability to ssh to your instance and privileged lambda functions.
- Added support to force discovery of PDRs that have already been processed
  and filtering of selected data types
- `@cumulus/cmrjs` uses an environment variable `USER_IP_ADDRESS` or fallback
  IP address of `10.0.0.0` when a public IP address is not available. This
  supports lambda functions deployed into a VPC's private subnet, where no
  public IP address is available.

### Changed

- **CUMULUS-550** Custom bootstrap automatically adds new types to index on
  deployment

## [v1.5.1] - 2018-04-23

### Fixed

- add the missing dist folder to the hello-world task
- disable uglifyjs on the built version of the pdr-status-check (read: https://github.com/webpack-contrib/uglifyjs-webpack-plugin/issues/264)

## [v1.5.0] - 2018-04-23

### Changed

- Removed babel from all tasks and packages and increased minimum node requirements to version 8.10
- Lambda functions created by @cumulus/deployment will use node8.10 by default
- Moved [cumulus-integration-tests](https://github.com/nasa/cumulus-integration-tests) to the `example` folder CUMULUS-512
- Streamlined all packages dependencies (e.g. remove redundant dependencies and make sure versions are the same across packages)
- **CUMULUS-352:** Update Cumulus Elasticsearch indices to use [index aliases](https://www.elastic.co/guide/en/elasticsearch/reference/current/indices-aliases.html).
- **CUMULUS-519:** ECS tasks are no longer restarted after each CF deployment unless `ecs.restartTasksOnDeploy` is set to true
- **CUMULUS-298:** Updated log filterPattern to include all CloudWatch logs in ElasticSearch
- **CUMULUS-518:** Updates to the SyncGranule config schema
  - `granuleIdExtraction` is no longer a property
  - `process` is now an optional property
  - `provider_path` is no longer a property

### Fixed

- **CUMULUS-455 "Kes deployments using only an updated message adapter do not get automatically deployed"**
  - prepended the hash value of cumulus-message-adapter.zip file to the zip file name of lambda which uses message adapter.
  - the lambda function will be redeployed when message adapter or lambda function are updated
- Fixed a bug in the bootstrap lambda function where it stuck during update process
- Fixed a bug where the sf-sns-report task did not return the payload of the incoming message as the output of the task [CUMULUS-441]

### Added

- **CUMULUS-352:** Add reindex CLI to the API package.
- **CUMULUS-465:** Added mock http/ftp/sftp servers to the integration tests
- Added a `delete` method to the `@common/CollectionConfigStore` class
- **CUMULUS-467 "@cumulus/integration-tests or cumulus-integration-tests should seed provider and collection in deployed DynamoDB"**
  - `example` integration-tests populates providers and collections to database
  - `example` workflow messages are populated from workflow templates in s3, provider and collection information in database, and input payloads. Input templates are removed.
  - added `https` protocol to provider schema

## [v1.4.1] - 2018-04-11

### Fixed

- Sync-granule install

## [v1.4.0] - 2018-04-09

### Fixed

- **CUMULUS-392 "queue-granules not returning the sfn-execution-arns queued"**
  - updated queue-granules to return the sfn-execution-arns queued and pdr if exists.
  - added pdr to ingest message meta.pdr instead of payload, so the pdr information doesn't get lost in the ingest workflow, and ingested granule in elasticsearch has pdr name.
  - fixed sf-sns-report schema, remove the invalid part
  - fixed pdr-status-check schema, the failed execution contains arn and reason
- **CUMULUS-206** make sure homepage and repository urls exist in package.json files of tasks and packages

### Added

- Example folder with a cumulus deployment example

### Changed

- [CUMULUS-450](https://bugs.earthdata.nasa.gov/browse/CUMULUS-450) - Updated
  the config schema of the **queue-granules** task
  - The config no longer takes a "collection" property
  - The config now takes an "internalBucket" property
  - The config now takes a "stackName" property
- [CUMULUS-450](https://bugs.earthdata.nasa.gov/browse/CUMULUS-450) - Updated
  the config schema of the **parse-pdr** task
  - The config no longer takes a "collection" property
  - The "stack", "provider", and "bucket" config properties are now
    required
- **CUMULUS-469** Added a lambda to the API package to prototype creating an S3 bucket policy for direct, in-region S3 access for the prototype bucket

### Removed

- Removed the `findTmpTestDataDirectory()` function from
  `@cumulus/common/test-utils`

### Fixed

- [CUMULUS-450](https://bugs.earthdata.nasa.gov/browse/CUMULUS-450)
  - The **queue-granules** task now enqueues a **sync-granule** task with the
    correct collection config for that granule based on the granule's
    data-type. It had previously been using the collection config from the
    config of the **queue-granules** task, which was a problem if the granules
    being queued belonged to different data-types.
  - The **parse-pdr** task now handles the case where a PDR contains granules
    with different data types, and uses the correct granuleIdExtraction for
    each granule.

### Added

- **CUMULUS-448** Add code coverage checking using [nyc](https://github.com/istanbuljs/nyc).

## [v1.3.0] - 2018-03-29

### Deprecated

- discover-s3-granules is deprecated. The functionality is provided by the discover-granules task

### Fixed

- **CUMULUS-331:** Fix aws.downloadS3File to handle non-existent key
- Using test ftp provider for discover-granules testing [CUMULUS-427]
- **CUMULUS-304: "Add AWS API throttling to pdr-status-check task"** Added concurrency limit on SFN API calls. The default concurrency is 10 and is configurable through Lambda environment variable CONCURRENCY.
- **CUMULUS-414: "Schema validation not being performed on many tasks"** revised npm build scripts of tasks that use cumulus-message-adapter to place schema directories into dist directories.
- **CUMULUS-301:** Update all tests to use test-data package for testing data.
- **CUMULUS-271: "Empty response body from rules PUT endpoint"** Added the updated rule to response body.
- Increased memory allotment for `CustomBootstrap` lambda function. Resolves failed deployments where `CustomBootstrap` lambda function was failing with error `Process exited before completing request`. This was causing deployments to stall, fail to update and fail to rollback. This error is thrown when the lambda function tries to use more memory than it is allotted.
- Cumulus repository folders structure updated:
  - removed the `cumulus` folder altogether
  - moved `cumulus/tasks` to `tasks` folder at the root level
  - moved the tasks that are not converted to use CMA to `tasks/.not_CMA_compliant`
  - updated paths where necessary

### Added

- `@cumulus/integration-tests` - Added support for testing the output of an ECS activity as well as a Lambda function.

## [v1.2.0] - 2018-03-20

### Fixed

- Update vulnerable npm packages [CUMULUS-425]
- `@cumulus/api`: `kinesis-consumer.js` uses `sf-scheduler.js#schedule` instead of placing a message directly on the `startSF` SQS queue. This is a fix for [CUMULUS-359](https://bugs.earthdata.nasa.gov/browse/CUMULUS-359) because `sf-scheduler.js#schedule` looks up the provider and collection data in DynamoDB and adds it to the `meta` object of the enqueued message payload.
- `@cumulus/api`: `kinesis-consumer.js` catches and logs errors instead of doing an error callback. Before this change, `kinesis-consumer` was failing to process new records when an existing record caused an error because it would call back with an error and stop processing additional records. It keeps trying to process the record causing the error because it's "position" in the stream is unchanged. Catching and logging the errors is part 1 of the fix. Proposed part 2 is to enqueue the error and the message on a "dead-letter" queue so it can be processed later ([CUMULUS-413](https://bugs.earthdata.nasa.gov/browse/CUMULUS-413)).
- **CUMULUS-260: "PDR page on dashboard only shows zeros."** The PDR stats in LPDAAC are all 0s, even if the dashboard has been fixed to retrieve the correct fields. The current version of pdr-status-check has a few issues.
  - pdr is not included in the input/output schema. It's available from the input event. So the pdr status and stats are not updated when the ParsePdr workflow is complete. Adding the pdr to the input/output of the task will fix this.
  - pdr-status-check doesn't update pdr stats which prevent the real time pdr progress from showing up in the dashboard. To solve this, added lambda function sf-sns-report which is copied from @cumulus/api/lambdas/sf-sns-broadcast with modification, sf-sns-report can be used to report step function status anywhere inside a step function. So add step sf-sns-report after each pdr-status-check, we will get the PDR status progress at real time.
  - It's possible an execution is still in the queue and doesn't exist in sfn yet. Added code to handle 'ExecutionDoesNotExist' error when checking the execution status.
- Fixed `aws.cloudwatchevents()` typo in `packages/ingest/aws.js`. This typo was the root cause of the error: `Error: Could not process scheduled_ingest, Error: : aws.cloudwatchevents is not a constructor` seen when trying to update a rule.

### Removed

- `@cumulus/ingest/aws`: Remove queueWorkflowMessage which is no longer being used by `@cumulus/api`'s `kinesis-consumer.js`.

## [v1.1.4] - 2018-03-15

### Added

- added flag `useList` to parse-pdr [CUMULUS-404]

### Fixed

- Pass encrypted password to the ApiGranule Lambda function [CUMULUS-424]

## [v1.1.3] - 2018-03-14

### Fixed

- Changed @cumulus/deployment package install behavior. The build process will happen after installation

## [v1.1.2] - 2018-03-14

### Added

- added tools to @cumulus/integration-tests for local integration testing
- added end to end testing for discovering and parsing of PDRs
- `yarn e2e` command is available for end to end testing

### Fixed

- **CUMULUS-326: "Occasionally encounter "Too Many Requests" on deployment"** The api gateway calls will handle throttling errors
- **CUMULUS-175: "Dashboard providers not in sync with AWS providers."** The root cause of this bug - DynamoDB operations not showing up in Elasticsearch - was shared by collections and rules. The fix was to update providers', collections' and rules; POST, PUT and DELETE endpoints to operate on DynamoDB and using DynamoDB streams to update Elasticsearch. The following packages were made:
  - `@cumulus/deployment` deploys DynamoDB streams for the Collections, Providers and Rules tables as well as a new lambda function called `dbIndexer`. The `dbIndexer` lambda has an event source mapping which listens to each of the DynamoDB streams. The dbIndexer lambda receives events referencing operations on the DynamoDB table and updates the elasticsearch cluster accordingly.
  - The `@cumulus/api` endpoints for collections, providers and rules _only_ query DynamoDB, with the exception of LIST endpoints and the collections' GET endpoint.

### Updated

- Broke up `kes.override.js` of @cumulus/deployment to multiple modules and moved to a new location
- Expanded @cumulus/deployment test coverage
- all tasks were updated to use cumulus-message-adapter-js 1.0.1
- added build process to integration-tests package to babelify it before publication
- Update @cumulus/integration-tests lambda.js `getLambdaOutput` to return the entire lambda output. Previously `getLambdaOutput` returned only the payload.

## [v1.1.1] - 2018-03-08

### Removed

- Unused queue lambda in api/lambdas [CUMULUS-359]

### Fixed

- Kinesis message content is passed to the triggered workflow [CUMULUS-359]
- Kinesis message queues a workflow message and does not write to rules table [CUMULUS-359]

## [v1.1.0] - 2018-03-05

### Added

- Added a `jlog` function to `common/test-utils` to aid in test debugging
- Integration test package with command line tool [CUMULUS-200] by @laurenfrederick
- Test for FTP `useList` flag [CUMULUS-334] by @kkelly51

### Updated

- The `queue-pdrs` task now uses the [cumulus-message-adapter-js](https://github.com/nasa/cumulus-message-adapter-js)
  library
- Updated the `queue-pdrs` JSON schemas
- The test-utils schema validation functions now throw an error if validation
  fails
- The `queue-granules` task now uses the [cumulus-message-adapter-js](https://github.com/nasa/cumulus-message-adapter-js)
  library
- Updated the `queue-granules` JSON schemas

### Removed

- Removed the `getSfnExecutionByName` function from `common/aws`
- Removed the `getGranuleStatus` function from `common/aws`

## [v1.0.1] - 2018-02-27

### Added

- More tests for discover-pdrs, dicover-granules by @yjpa7145
- Schema validation utility for tests by @yjpa7145

### Changed

- Fix an FTP listing bug for servers that do not support STAT [CUMULUS-334] by @kkelly51

## [v1.0.0] - 2018-02-23

[unreleased]: https://github.com/nasa/cumulus/compare/v9.1.0...HEAD
[v9.1.0]: https://github.com/nasa/cumulus/compare/v9.0.1...v9.1.0
[v9.0.1]: https://github.com/nasa/cumulus/compare/v9.0.0...v9.0.1
[v9.0.0]: https://github.com/nasa/cumulus/compare/v8.1.0...v9.0.0
[v8.1.0]: https://github.com/nasa/cumulus/compare/v8.0.0...v8.1.0
[v8.0.0]: https://github.com/nasa/cumulus/compare/v7.2.0...v8.0.0
[v7.2.0]: https://github.com/nasa/cumulus/compare/v7.1.0...v7.2.0
[v7.1.0]: https://github.com/nasa/cumulus/compare/v7.0.0...v7.1.0
[v7.0.0]: https://github.com/nasa/cumulus/compare/v6.0.0...v7.0.0
[v6.0.0]: https://github.com/nasa/cumulus/compare/v5.0.1...v6.0.0
[v5.0.1]: https://github.com/nasa/cumulus/compare/v5.0.0...v5.0.1
[v5.0.0]: https://github.com/nasa/cumulus/compare/v4.0.0...v5.0.0
[v4.0.0]: https://github.com/nasa/cumulus/compare/v3.0.1...v4.0.0
[v3.0.1]: https://github.com/nasa/cumulus/compare/v3.0.0...v3.0.1
[v3.0.0]: https://github.com/nasa/cumulus/compare/v2.0.1...v3.0.0
[v2.0.7]: https://github.com/nasa/cumulus/compare/v2.0.6...v2.0.7
[v2.0.6]: https://github.com/nasa/cumulus/compare/v2.0.5...v2.0.6
[v2.0.5]: https://github.com/nasa/cumulus/compare/v2.0.4...v2.0.5
[v2.0.4]: https://github.com/nasa/cumulus/compare/v2.0.3...v2.0.4
[v2.0.3]: https://github.com/nasa/cumulus/compare/v2.0.2...v2.0.3
[v2.0.2]: https://github.com/nasa/cumulus/compare/v2.0.1...v2.0.2
[v2.0.1]: https://github.com/nasa/cumulus/compare/v1.24.0...v2.0.1
[v2.0.0]: https://github.com/nasa/cumulus/compare/v1.24.0...v2.0.0
[v1.24.0]: https://github.com/nasa/cumulus/compare/v1.23.2...v1.24.0
[v1.23.2]: https://github.com/nasa/cumulus/compare/v1.22.1...v1.23.2
[v1.22.1]: https://github.com/nasa/cumulus/compare/v1.21.0...v1.22.1
[v1.21.0]: https://github.com/nasa/cumulus/compare/v1.20.0...v1.21.0
[v1.20.0]: https://github.com/nasa/cumulus/compare/v1.19.0...v1.20.0
[v1.19.0]: https://github.com/nasa/cumulus/compare/v1.18.0...v1.19.0
[v1.18.0]: https://github.com/nasa/cumulus/compare/v1.17.0...v1.18.0
[v1.17.0]: https://github.com/nasa/cumulus/compare/v1.16.1...v1.17.0
[v1.16.1]: https://github.com/nasa/cumulus/compare/v1.16.0...v1.16.1
[v1.16.0]: https://github.com/nasa/cumulus/compare/v1.15.0...v1.16.0
[v1.15.0]: https://github.com/nasa/cumulus/compare/v1.14.5...v1.15.0
[v1.14.5]: https://github.com/nasa/cumulus/compare/v1.14.4...v1.14.5
[v1.14.4]: https://github.com/nasa/cumulus/compare/v1.14.3...v1.14.4
[v1.14.3]: https://github.com/nasa/cumulus/compare/v1.14.2...v1.14.3
[v1.14.2]: https://github.com/nasa/cumulus/compare/v1.14.1...v1.14.2
[v1.14.1]: https://github.com/nasa/cumulus/compare/v1.14.0...v1.14.1
[v1.14.0]: https://github.com/nasa/cumulus/compare/v1.13.5...v1.14.0
[v1.13.5]: https://github.com/nasa/cumulus/compare/v1.13.4...v1.13.5
[v1.13.4]: https://github.com/nasa/cumulus/compare/v1.13.3...v1.13.4
[v1.13.3]: https://github.com/nasa/cumulus/compare/v1.13.2...v1.13.3
[v1.13.2]: https://github.com/nasa/cumulus/compare/v1.13.1...v1.13.2
[v1.13.1]: https://github.com/nasa/cumulus/compare/v1.13.0...v1.13.1
[v1.13.0]: https://github.com/nasa/cumulus/compare/v1.12.1...v1.13.0
[v1.12.1]: https://github.com/nasa/cumulus/compare/v1.12.0...v1.12.1
[v1.12.0]: https://github.com/nasa/cumulus/compare/v1.11.3...v1.12.0
[v1.11.3]: https://github.com/nasa/cumulus/compare/v1.11.2...v1.11.3
[v1.11.2]: https://github.com/nasa/cumulus/compare/v1.11.1...v1.11.2
[v1.11.1]: https://github.com/nasa/cumulus/compare/v1.11.0...v1.11.1
[v1.11.0]: https://github.com/nasa/cumulus/compare/v1.10.4...v1.11.0
[v1.10.4]: https://github.com/nasa/cumulus/compare/v1.10.3...v1.10.4
[v1.10.3]: https://github.com/nasa/cumulus/compare/v1.10.2...v1.10.3
[v1.10.2]: https://github.com/nasa/cumulus/compare/v1.10.1...v1.10.2
[v1.10.1]: https://github.com/nasa/cumulus/compare/v1.10.0...v1.10.1
[v1.10.0]: https://github.com/nasa/cumulus/compare/v1.9.1...v1.10.0
[v1.9.1]: https://github.com/nasa/cumulus/compare/v1.9.0...v1.9.1
[v1.9.0]: https://github.com/nasa/cumulus/compare/v1.8.1...v1.9.0
[v1.8.1]: https://github.com/nasa/cumulus/compare/v1.8.0...v1.8.1
[v1.8.0]: https://github.com/nasa/cumulus/compare/v1.7.0...v1.8.0
[v1.7.0]: https://github.com/nasa/cumulus/compare/v1.6.0...v1.7.0
[v1.6.0]: https://github.com/nasa/cumulus/compare/v1.5.5...v1.6.0
[v1.5.5]: https://github.com/nasa/cumulus/compare/v1.5.4...v1.5.5
[v1.5.4]: https://github.com/nasa/cumulus/compare/v1.5.3...v1.5.4
[v1.5.3]: https://github.com/nasa/cumulus/compare/v1.5.2...v1.5.3
[v1.5.2]: https://github.com/nasa/cumulus/compare/v1.5.1...v1.5.2
[v1.5.1]: https://github.com/nasa/cumulus/compare/v1.5.0...v1.5.1
[v1.5.0]: https://github.com/nasa/cumulus/compare/v1.4.1...v1.5.0
[v1.4.1]: https://github.com/nasa/cumulus/compare/v1.4.0...v1.4.1
[v1.4.0]: https://github.com/nasa/cumulus/compare/v1.3.0...v1.4.0
[v1.3.0]: https://github.com/nasa/cumulus/compare/v1.2.0...v1.3.0
[v1.2.0]: https://github.com/nasa/cumulus/compare/v1.1.4...v1.2.0
[v1.1.4]: https://github.com/nasa/cumulus/compare/v1.1.3...v1.1.4
[v1.1.3]: https://github.com/nasa/cumulus/compare/v1.1.2...v1.1.3
[v1.1.2]: https://github.com/nasa/cumulus/compare/v1.1.1...v1.1.2
[v1.1.1]: https://github.com/nasa/cumulus/compare/v1.0.1...v1.1.1
[v1.1.0]: https://github.com/nasa/cumulus/compare/v1.0.1...v1.1.0
[v1.0.1]: https://github.com/nasa/cumulus/compare/v1.0.0...v1.0.1
[v1.0.0]: https://github.com/nasa/cumulus/compare/pre-v1-release...v1.0.0

[thin-egress-app]: <https://github.com/asfadmin/thin-egress-app> "Thin Egress App"<|MERGE_RESOLUTION|>--- conflicted
+++ resolved
@@ -11,14 +11,6 @@
 - **CUMULUS-2475**
   - Adds `GET` endpoint to distribution API
 - **CUMULUS-2476**
-<<<<<<< HEAD
-  - Adds handler for authenticated `HEAD` Distribution requests replicating current behavior of TEA
-
-### Changed
-- **CUMULUS-2482**
-  - Switches the default distribution app in the `example/cumulus-tf` deployment to the new Cumulus Distribution
-  - TEA is still available by following instructions in `example/README.md`
-=======
   - Adds handler for authenticated `HEAD` Distribution requests replicating current behavior of TEA 
 - **CUMULUS-2478**
   - Implemented [bucket map](https://github.com/asfadmin/thin-egress-app#bucket-mapping).
@@ -30,7 +22,11 @@
     - bucket prefix and object prefix are supported
   - Add 'Bearer token' support as an authorization method
 
->>>>>>> 26bbb4d9
+### Changed
+- **CUMULUS-2482**
+  - Switches the default distribution app in the `example/cumulus-tf` deployment to the new Cumulus Distribution
+  - TEA is still available by following instructions in `example/README.md`
+  
 ### Fixed
 
 - **CUMULUS-2520**
