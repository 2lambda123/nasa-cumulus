# Changelog

All notable changes to this project will be documented in this file.

The format is based on [Keep a Changelog](http://keepachangelog.com/en/1.0.0/).

## Unreleased

## Fixed

- **CUMULUS-3319**
  - Removed @cumulus/api/models/schema and changed all references to
    @cumulus/api/lib/schema in docs and related models
  - Removed @cumulus/api/models/errors.js

## [v16.1.1] 2023-08-03

### Notable Changes

- The async_operation_image property of cumulus module should be updated to pull
  the ECR image for cumuluss/async-operation:47
- @cumulus/api is now compatible *only* with Orca >= 8.1.0.    Prior versions of
  Orca are not compatible with Cumulus 17+

- **CUMULUS-3258**
  - Updated all hashicorp terraform AWS provider configs to ~> 5.0
    - Upstream/downstream terraform modules will need to utilize an AWS provider
      that matches this range
### Added

- **CUMULUS-3298**
  - Added extra time to the buffer for replacing the launchpad token before it
    expires to alleviate CMR error messages
- **CUMULUS-3220**
  - Created a new send-pan task
- **CUMULUS-3287**
  - Added variable to allow the aws_ecs_task_definition health check to be configurable.
  - Added clarity to how the bucket field needs to be configured for the
    move-granules task definition

### Changed

<<<<<<< HEAD
- **CUMULUS-3258**
  - Updated Terraform version from 0.13.6 to 1.5.3. Please see the [instructions to upgrade your deployments](https://github.com/nasa/cumulus/blob/master/docs/upgrade-notes/upgrading-tf-version-1.5.3.md).
- **CUMULUS-3188**
  - Updated QueueGranules to support queueing granules that meet the required API granule schema.
=======
- **CUMULUS-3319**
  - Updated API granule write logic to cause postgres schema/db write failures on an individual granule file write to result in a thrown error/400 return instead of a 200 return and a 'silent' update of the granule to failed status.
  - Update api/lib/_writeGranule/_writeGranulefiles logic to allow for schema failures on individual granule writes via an optional method parameter in _writeGranules, and an update to the API granule write calls.
  - Updated thrown error to include information related to this automatic failure behavior in addition to the stack trace.
>>>>>>> 17c94f03
- Security upgrade node from 14.19.3-buster to 14.21.1-buster
- **CUMULUS-3258**
  - Update @cumulus/api/lib/orca/getOrcaRecoveryStatusByGranuleCollection
    to o/@cumulus/api/lib/orca/getOrcaRecoveryStatusByGranuleIdAndCollection and
    add collectionId to arguments to support Orca v8+ required use of
    collectionId
  - Update all Core integration tests/integrations to be compatible with Orca >=
    v8.1.0 only
  - Updated all terraform AWS providers to ~> 5.0
- **CUMULUS-2985**
  - Changed `onetime` rules RuleTrigger to only execute when the state is `ENABLED` and updated documentation to reflect the change
  - Changed the `invokeRerun` function to only re-run enabled rules
- **CUMULUS-3188**
  - Updated QueueGranules to support queueing granules that meet the required API granule schema.
  - Added optional additional properties to queue-granules input schema
- **CUMULUS-3252**
  - Updated example/cumulus-tf/orca.tf to use orca v8.0.1
  - Added cumulus task `@cumulus/orca-copy-to-archive-adapter`, and add the task to `tf-modules/ingest`
  - Updated `tf-modules/cumulus` module to take variable `orca_lambda_copy_to_archive_arn` and pass to `tf-modules/ingest`
  - Updated `example/cumulus-tf/ingest_and_publish_granule_with_orca_workflow.tf` `CopyToGlacier` (renamed to `CopyToArchive`) step to call
    `orca_copy_to_archive_adapter_task`
- **CUMULUS-3253**
  - Added cumulus task `@cumulus/orca-recovery-adapter`, and add the task to `tf-modules/ingest`
  - Updated `tf-modules/cumulus` module to take variable `orca_sfn_recovery_workflow_arn` and pass to `tf-modules/ingest`
  - Added `example/cumulus-tf/orca_recovery_adapter_workflow.tf`, `OrcaRecoveryAdapterWorkflow` workflow has `OrcaRecoveryAdapter` task
    to call the ORCA recovery step-function.
  - Updated `example/data/collections/` collection configuration `meta.granuleRecoveryWorkflow` to use `OrcaRecoveryAdapterWorkflow`
- **CUMULUS-3215**
  - Create reconciliation reports will properly throw errors and set the async
    operation status correctly to failed if there is an error.
  - Knex calls relating to reconciliation reports will retry if there is a
    connection terminated unexpectedly error
  - Improved logging for async operation
  - Set default async_operation_image_version to 47
- **CUMULUS-3024**
  - Combined unit testing of @cumulus/api/lib/rulesHelpers to a single test file
    `api/tests/lib/test-rulesHelpers` and removed extraneous test files.
- **CUMULUS-3209**
  - Apply brand color with high contrast settings for both (light and dark) themes.
  - Cumulus logo can be seen when scrolling down.
  - "Back to Top" button matches the brand color for both themes.
  - Update "note", "info", "tip", "caution", and "warning" components to [new admonition styling](https://docusaurus.io/docs/markdown-features/admonitions).
  - Add updated arch diagram for both themes.
- **CUMULUS-3203**
  - Removed ACL setting of private on S3.multipartCopyObject() call
  - Removed ACL setting of private for s3PutObject()
  - Removed ACL confguration on sync-granules task
  - Update documentation on dashboard deployment to exclude ACL public-read setting
- **CUMULUS-3245**
  - Update SQS consumer logic to catch ExecutionAlreadyExists error and
    delete SQS message accordingly.
  - Add ReportBatchItemFailures to event source mapping start_sf_mapping
- Added missing name to throttle_queue_watcher Cloudwatch event in `throttled-queue.tf`

### Fixed

- **CUMULUS-3258**
  - Fix un-prefixed s3 lifecycle configuration ID from CUMULUS-2915
- **CUMULUS-2625**
  - Optimized heap memory and api load in queue-granules task to scale to larger workloads.
- **CUMULUS-3265**
  - Fixed `@cumulus/api` `getGranulesForPayload` function to query cloud metrics es when needed.
- **CUMULUS-3389**
  - Updated runtime of `send-pan` and `startAsyncOperation` lambdas to `nodejs16.x`

## [v16.0.0] 2023-05-09

### Notable Changes

- The async_operation_image property of cumulus module should be updated to pull
  the ECR image for cumuluss/async-operation:46

### MIGRATION notes

#### PI release version

When updating directly to v16 from prior releases older that V15, please make sure to
read through all prior release notes.

Notable migration concerns since the last PI release version (11.1.x):

- [v14.1.0] - Postgres compatibility update to Aurora PostgreSQL 11.13.
- [v13.1.0] - Postgres update to add `files_granules_cumulus_id_index` to the
  `files` table may require manual steps depending on load.

#### RDS Phase 3 migration notes

This release includes updates that remove existing DynamoDB tables as part of
release deployment process.   This release *cannot* be properly rolled back in
production as redeploying a prior version of Cumulus will not recover the
associated Dynamo tables.

Please read the full change log for RDS Phase 3 and consult the [RDS Phase 3 update
documentation](https://nasa.github.io/cumulus/docs/next/upgrade-notes/upgrade-rds-phase-3-release)

#### API Endpoint Versioning

As part of the work on CUMULUS-3072, we have added a required header for the
granule PUT/PATCH endpoints -- to ensure that older clients/utilities do not
unexpectedly make destructive use of those endpoints, a validation check of a
header value against supported versions has been implemented.

Moving forward, if a breaking change is made to an existing endpoint that
requires user updates, as part of that update we will set the current version of
the core API and require a header that confirms the client is compatible with
the version required or greater.

In this instance, the granule PUT/PATCH
endpoints will require a `Cumulus-API-Version` value of at least `2`.

```bash
 curl --request PUT https://example.com/granules/granuleId.A19990103.006.1000\
 --header 'Cumulus-API-Version': '2'\
 --header 'Authorization: Bearer ReplaceWithToken'\
 --data ...
```

Users/clients that do not make use of these endpoints will not be impacted.

### RDS Phase 3
#### Breaking Changes

- **CUMULUS-2688**
  - Updated bulk operation logic to use collectionId in addition to granuleId to fetch granules.
  - Tasks using the `bulk-operation` Lambda should provide collectionId and granuleId e.g. { granuleId: xxx, collectionId: xxx }
- **CUMULUS-2856**
  - Update execution PUT endpoint to no longer respect message write constraints and update all values passed in

#### Changed

- **CUMULUS-3282**
  - Updated internal granule endpoint parameters from :granuleName to :granuleId
    for maintenance/consistency reasons
- **CUMULUS-2312** - RDS Migration Epic Phase 3
  - **CUMULUS-2645**
    - Removed unused index functionality for all tables other than
      `ReconciliationReportsTable` from `dbIndexer` lambda
  - **CUMULUS-2398**
    - Remove all dynamoDB updates for `@cumulus/api/ecs/async-operation/*`
    - Updates all api endpoints with updated signature for
      `asyncOperationsStart` calls
    - Remove all dynamoDB models calls from async-operations api endpoints
  - **CUMULUS-2801**
    - Move `getFilesExistingAtLocation`from api granules model to api/lib, update granules put
      endpoint to remove model references
  - **CUMULUS-2804**
    - Updates api/lib/granule-delete.deleteGranuleAndFiles:
      - Updates dynamoGranule -> apiGranule in the signature and throughout the dependent code
      - Updates logic to make apiGranule optional, but pgGranule required, and
        all lookups use postgres instead of ES/implied apiGranule values
      - Updates logic to make pgGranule optional - in this case the logic removes the entry from ES only
    - Removes all dynamo model logic from api/endpoints/granules
    - Removes dynamo write logic from api/lib/writeRecords.*
    - Removes dynamo write logic from api/lib/ingest.*
    - Removes all granule model calls from api/lambdas/bulk-operations and any dependencies
    - Removes dynamo model calls from api/lib/granule-remove-from-cmr.unpublishGranule
    - Removes Post Deployment execution check from sf-event-sqs-to-db-records
    - Moves describeGranuleExecution from api granule model to api/lib/executions.js
  - **CUMULUS-2806**
    - Remove DynamoDB logic from executions `POST` endpoint
    - Remove DynamoDB logic from sf-event-sqs-to-db-records lambda execution writes.
    - Remove DynamoDB logic from executions `PUT` endpoint
  - **CUMULUS-2808**
    - Remove DynamoDB logic from executions `DELETE` endpoint
  - **CUMULUS-2809**
    - Remove DynamoDB logic from providers `PUT` endpoint
    - Updates DB models asyncOperation, provider and rule to return all fields on upsert.
  - **CUMULUS-2810**
    - Removes addition of DynamoDB record from API endpoint POST /provider/<name>
  - **CUMULUS-2811**
    - Removes deletion of DynamoDB record from API endpoint DELETE /provider/<name>
  - **CUMULUS-2817**
    - Removes deletion of DynamoDB record from API endpoint DELETE /collection/<name>/<version>
  - **CUMULUS-2814**
    - Move event resources deletion logic from `rulesModel` to `rulesHelper`
  - **CUMULUS-2815**
    - Move File Config and Core Config validation logic for Postgres Collections from `api/models/collections.js` to `api/lib/utils.js`
  - **CUMULUS-2813**
    - Removes creation and deletion of DynamoDB record from API endpoint POST /rules/
  - **CUMULUS-2816**
    - Removes addition of DynamoDB record from API endpoint POST /collections
  - **CUMULUS-2797**
    - Move rule helper functions to separate rulesHelpers file
  - **CUMULUS-2821**
    - Remove DynamoDB logic from `sfEventSqsToDbRecords` lambda
  - **CUMULUS-2856**
    - Update API/Message write logic to handle nulls as deletion in execution PUT/message write logic

#### Added

- **CUMULUS-2312** - RDS Migration Epic Phase 3
  - **CUMULUS-2813**
    - Added function `create` in the `db` model for Rules
      to return an array of objects containing all columns of the created record.
  - **CUMULUS-2812**
    - Move event resources logic from `rulesModel` to `rulesHelper`
  - **CUMULUS-2820**
    - Remove deletion of DynamoDB record from API endpoint DELETE /pdr/<pdrName>
  - **CUMULUS-2688**
    - Add new endpoint to fetch granules by collectionId as well as granuleId: GET /collectionId/granuleId
    - Add new endpoints to update and delete granules by collectionId as well as
      granuleId

#### Removed

- **CUMULUS-2994**
  - Delete code/lambdas that publish DynamoDB stream events to SNS
- **CUMULUS-3226**
  - Removed Dynamo Async Operations table
- **CUMULUS-3199**
  - Removed DbIndexer lambda and all associated terraform resources
- **CUMULUS-3009**
  - Removed Dynamo PDRs table
- **CUMULUS-3008**
  - Removed DynamoDB Collections table
- **CUMULUS-2815**
  - Remove update of DynamoDB record from API endpoint PUT /collections/<name>/<version>
- **CUMULUS-2814**
  - Remove DynamoDB logic from rules `DELETE` endpoint
- **CUMULUS-2812**
  - Remove DynamoDB logic from rules `PUT` endpoint
- **CUMULUS-2798**
  - Removed AsyncOperations model
- **CUMULUS-2797**
- **CUMULUS-2795**
  - Removed API executions model
- **CUMULUS-2796**
  - Remove API pdrs model and all related test code
  - Remove API Rules model and all related test code
- **CUMULUS-2794**
  - Remove API Collections model and all related test code
  - Remove lambdas/postgres-migration-count-tool, api/endpoints/migrationCounts and api-client/migrationCounts
  - Remove lambdas/data-migration1 tool
  - Remove lambdas/data-migration2 and
    lambdas/postgres-migration-async-operation
- **CUMULUS-2793**
  - Removed Provider Dynamo model and related test code
- **CUMULUS-2792**
  - Remove API Granule model and all related test code
  - Remove granule-csv endpoint
- **CUMULUS-2645**
  - Removed dynamo structural migrations and related code from `@cumulus/api`
  - Removed `executeMigrations` lambda
  - Removed `granuleFilesCacheUpdater` lambda
  - Removed dynamo files table from `data-persistence` module.  *This table and
    all of its data will be removed on deployment*.

### Added
- **CUMULUS-3072**
  - Added `replaceGranule` to `@cumulus/api-client/granules` to add usage of the
    updated RESTful PUT logic
- **CUMULUS-3121**
  - Added a map of variables for the cloud_watch_log retention_in_days for the various cloudwatch_log_groups, as opposed to keeping them hardcoded at 30 days. Can be configured by adding the <module>_<cloudwatch_log_group_name>_log_retention value in days to the cloudwatch_log_retention_groups map variable
- **CUMULUS-3201**
  - Added support for sha512 as checksumType for LZARDs backup task.

### Changed

- **CUMULUS-3315**
  - Updated `@cumulus/api-client/granules.bulkOperation` to remove `ids`
    parameter in favor of `granules` parameter, in the form of a
    `@cumulus/types/ApiGranule` that requires the following keys: `[granuleId, collectionId]`
- **CUMULUS-3307**
  - Pinned cumulus dependency on `pg` to `v8.10.x`
- **CUMULUS-3279**
  - Updated core dependencies on `xml2js` to `v0.5.0`
  - Forcibly updated downstream dependency for `xml2js` in `saml2-js` to
    `v0.5.0`
  - Added audit-ci CVE override until July 1 to allow for Core package releases
- **CUMULUS-3106**
  - Updated localstack version to 1.4.0 and removed 'skip' from all skipped tests
- **CUMULUS-3115**
  - Fixed DiscoverGranules' workflow's duplicateHandling when set to `skip` or `error` to stop retrying
    after receiving a 404 Not Found Response Error from the `cumulus-api`.
- **CUMULUS-3165**
  - Update example/cumulus-tf/orca.tf to use orca v6.0.3

### Fixed

- **CUMULUS-3315**
  - Update CI scripts to use shell logic/GNU timeout to bound test timeouts
    instead of NPM `parallel` package, as timeouts were not resulting in
    integration test failure
- **CUMULUS-3223**
  - Update `@cumulus/cmrjs/cmr-utils.getGranuleTemporalInfo` to handle the error when the cmr file s3url is not available
  - Update `sfEventSqsToDbRecords` lambda to return [partial batch failure](https://docs.aws.amazon.com/lambda/latest/dg/with-sqs.html#services-sqs-batchfailurereporting),
    and only reprocess messages when cumulus message can't be retrieved from the execution events.
  - Update `@cumulus/cumulus-message-adapter-js` to `2.0.5` for all cumulus tasks

## [v15.0.4] 2023-06-23

### Changed

- **CUMULUS-3307**
  - Pinned cumulus dependency on `pg` to `v8.10.x`

### Fixed

- **CUMULUS-3115**
  - Fixed DiscoverGranules' workflow's duplicateHandling when set to `skip` or `error` to stop retrying
    after receiving a 404 Not Found Response Error from the `cumulus-api`.
- **CUMULUS-3315**
  - Update CI scripts to use shell logic/GNU timeout to bound test timeouts
    instead of NPM `parallel` package, as timeouts were not resulting in
    integration test failure
- **CUMULUS-3223**
  - Update `@cumulus/cmrjs/cmr-utils.getGranuleTemporalInfo` to handle the error when the cmr file s3url is not available
  - Update `sfEventSqsToDbRecords` lambda to return [partial batch failure](https://docs.aws.amazon.com/lambda/latest/dg/with-sqs.html#services-sqs-batchfailurereporting),
    and only reprocess messages when cumulus message can't be retrieved from the execution events.
  - Update `@cumulus/cumulus-message-adapter-js` to `2.0.5` for all cumulus tasks

## [v15.0.3] 2023-04-28

### Fixed

- **CUMULUS-3243**
  - Updated granule delete logic to delete granule which is not in DynamoDB
  - Updated granule unpublish logic to handle granule which is not in DynamoDB and/or CMR

## [v15.0.2] 2023-04-25

### Fixed

- **CUMULUS-3120**
  - Fixed a bug by adding in `default_log_retention_periods` and `cloudwatch_log_retention_periods`
  to Cumulus modules so they can be used during deployment for configuring cloudwatch retention periods, for more information check here: [retention document](https://nasa.github.io/cumulus/docs/configuration/cloudwatch-retention)
  - Updated cloudwatch retention documentation to reflect the bugfix changes

## [v15.0.1] 2023-04-20

### Changed

- **CUMULUS-3279**
  - Updated core dependencies on `xml2js` to `v0.5.0`
  - Forcibly updated downstream dependency for `xml2js` in `saml2-js` to
    `v0.5.0`
  - Added audit-ci CVE override until July 1 to allow for Core package releases

## Fixed

- **CUMULUS-3285**
  - Updated `api/lib/distribution.js isAuthBearTokenRequest` to handle non-Bearer authorization header

## [v15.0.0] 2023-03-10

### Breaking Changes

- **CUMULUS-3147**
  - The minimum supported version for all published Cumulus Core npm packages is now Node 16.19.0
  - Tasks using the `cumuluss/cumulus-ecs-task` Docker image must be updated to `cumuluss/cumulus-ecs-task:1.9.0.` which is built with node:16.19.0-alpine.  This can be done by updating the `image` property of any tasks defined using the `cumulus_ecs_service` Terraform module.
  - Updated Dockerfile of async operation docker image to build from node:16.19.0-buster
  - Published new tag [`44` of `cumuluss/async-operation` to Docker Hub](https://hub.docker.com/layers/cumuluss/async-operation/44/images/sha256-8d757276714153e4ab8c24a2b7b6b9ffee14cc78b482d9924e7093af88362b04?context=explore).
  - The `async_operation_image` property of `cumulus` module must be updated to pull the ECR image for `cumuluss/async-operation:44`.

### Changed

- **CUMULUS-2997**
  - Migrate Cumulus Docs to Docusaurus v2 and DocSearch v3.
- **CUMULUS-3044**
  - Deployment section:
    - Consolidate and migrate Cumulus deployment (public facing) content from wiki to Cumulus Docs in GitHub.
    - Update links to make sure that the user can maintain flow between the wiki and GitHub deployment documentation.
    - Organize and update sidebar to include categories for similar deployment topics.
- **CUMULUS-3147**
  - Set example/cumulus-tf default async_operation_image_version to 44.
  - Set example/cumulus-tf default ecs_task_image_version to 1.9.0.
- **CUMULUS-3166**
  - Updated example/cumulus-tf/thin_egress_app.tf to use tea 1.3.2

### Fixed

- **CUMULUS-3187**
  - Restructured Earthdata Login class to be individual methods as opposed to a Class Object
  - Removed typescript no-checks and reformatted EarthdataLogin code to be more type friendly

## [v14.1.0] 2023-02-27

### MIGRATION notes

#### PostgreSQL compatibility update

From this release forward Core will be tested against PostgreSQL 11   Existing
release compatibility testing was done for release 11.1.8/14.0.0+.   Users
should migrate their datastores to Aurora PostgreSQL 11.13+ compatible data stores
as soon as possible.

Users utilizing the `cumulus-rds-tf` module will have upgraded/had their
database clusters forcibly upgraded at the next maintenance window after 31 Jan
2023.   Our guidance to mitigate this issue is to do a manual (outside of
terraform) upgrade.   This will result in the cluster being upgraded with a
manually set parameter group not managed by terraform.

If you manually upgraded and the cluster is now on version 11.13, to continue
using the `cumulus-rds-tf` module *once upgraded* update following module
configuration values if set, or allow their defaults to be utilized:

```terraform
parameter_group_family = "aurora-postgresql11"
engine_version = 11.13
```

When you apply this update, the original PostgreSQL v10 parameter group will be
removed, and recreated using PG11 defaults/configured terraform values and
update the database cluster to use the new configuration.

### Added

- **CUMULUS-3193**
  - Add a Python version file
- **CUMULUS-3121**
  - Added a map of variables in terraform for custom configuration of cloudwatch_log_groups' retention periods.
    Please refer to the [Cloudwatch-Retention] (https://nasa.github.io/cumulus/docs/configuration/cloudwatch-retention)
    section of the Cumulus documentation in order for more detailed information and an example into how to do this.
- **CUMULUS-3071**
  - Added 'PATCH' granules endpoint as an exact duplicate of the existing `PUT`
    endpoint.    In future releases the `PUT` endpoint will be replaced with valid PUT logic
    behavior (complete overwrite) in a future release.   **The existing PUT
    implementation is deprecated** and users should move all existing usage of
    `PUT` to `PATCH` before upgrading to a release with `CUMULUS-3072`.

### Fixed

- **CUMULUS-3033**
  - Fixed `granuleEsQuery` to properly terminate if `body.hit.total.value` is 0.

- The `getLambdaAliases` function has been removed from the `@cumulus/integration-tests` package
- The `getLambdaVersions` function has been removed from the `@cumulus/integration-tests` package
- **CUMULUS-3117**
  - Update `@cumulus/es-client/indexer.js` to properly handle framework write
    constraints for queued granules.    Queued writes will now be properly
    dropped from elasticsearch writes along with the primary datastore(s) when
    write constraints apply
- **CUMULUS-3134**
  - Get tests working on M1 Macs
- **CUMULUS-3148**:
  - Updates cumulus-rds-tf to use defaults for PostgreSQL 11.13
  - Update IngestGranuleSuccessSpec as test was dependant on file ordering and
    PostgreSQL 11 upgrade exposed dependency on database results in the API return
  - Update unit test container to utilize PostgreSQL 11.13 container
- **CUMULUS-3149**
  - Updates the api `/granules/bulkDelete` endpoint to take the
    following configuration keys for the bulkDelete:
    - concurrency - Number of concurrent bulk deletions to process at a time.
            Defaults to 10, increasing this value may improve throughput at the cost
            of additional database/CMR/etc load.
    - maxDbConnections - Defaults to `concurrency`, and generally should not be
        changed unless troubleshooting performance concerns.
  - Updates all bulk api endpoints to add knexDebug boolean query parameter to
    allow for debugging of database connection issues in the future.  Defaults
    to false.
  - Fixed logic defect in bulk deletion logic where an information query was
    nested in a transaction call, resulting in transactions holding knex
    connection pool connections in a blocking way that would not resolve,
    resulting in deletion failures.
- **CUMULUS-3142**
  - Fix issue from CUMULUS-3070 where undefined values for status results in
    unexpected insertion failure on PATCH.
- **CUMULUS-3181**
  - Fixed `sqsMessageRemover` lambda to correctly retrieve ENABLED sqs rules.

- **CUMULUS-3189**
  - Upgraded `cumulus-process` and `cumulus-message-adapter-python` versions to
    support pip 23.0
- **CUMULUS-3196**
  - Moved `createServer` initialization outside the `s3-credentials-endpoint` lambda
    handler to reduce file descriptor usage
- README shell snippets better support copying
- **CUMULUS-3111**
  - Fix issue where if granule update dropped due to write constraints for writeGranuleFromMessage, still possible for granule files to be written
  - Fix issue where if granule update is limited to status and timestamp values due to write constraints for writeGranuleFromMessage, Dynamo or ES granules could be out of sync with PG

### Breaking Changes

- **CUMULUS-3072**
  - Removed original PUT granule endpoint logic (in favor of utilizing new PATCH
    endpoint introduced in CUMULUS-3071)
  - Updated PUT granule endpoint to expected RESTful behavior:
    - PUT will now overwrite all non-provided fields as either non-defined or
      defaults, removing existing related database records (e.g. files,
      granule-execution linkages ) as appropriate.
    - PUT will continue to overwrite fields that are provided in the payload,
      excepting collectionId and granuleId which cannot be modified.
    - PUT will create a new granule record if one does not already exist
    - Like PATCH, the execution field is additive only - executions, once
      associated with a granule record cannot be unassociated via the granule
      endpoint.
  - /granule PUT and PATCH endpoints now require a header with values `{
    version: 2 }`
  - PUT endpoint will now only support /:collectionId/:granuleId formatted
    queries
  - `@cumulus/api-client.replaceGranule now utilizes body.collectionId to
    utilize the correct API PUT endpoint
  - Cumulus API version updated to `2`

### Changed

- **Snyk Security**
  - Upgraded jsonwebtoken from 8.5.1 to 9.0.0
  - CUMULUS-3160: Upgrade knex from 0.95.15 to 2.4.1
  - Upgraded got from 11.8.3 to ^11.8.5
- **Dependabot Security**
  - Upgraded the python package dependencies of the example lambdas
- **CUMULUS-3043**
  - Organize & link Getting Started public docs for better user guidance
  - Update Getting Started sections with current content
- **CUMULUS-3046**
  - Update 'Deployment' public docs
  - Apply grammar, link fixes, and continuity/taxonomy standards
- **CUMULUS-3071**
  - Updated `@cumulus/api-client` packages to use `PATCH` protocol for existing
    granule `PUT` calls, this change should not require user updates for
    `api-client` users.
    - `@cumulus/api-client/granules.updateGranule`
    - `@cumulus/api-client/granules.moveGranule`
    - `@cumulus/api-client/granules.updateGranule`
    - `@cumulus/api-client/granules.reingestGranule`
    - `@cumulus/api-client/granules.removeFromCMR`
    - `@cumulus/api-client/granules.applyWorkflow`
- **CUMULUS-3097**
  - Changed `@cumulus/cmr-client` package's token from Echo-Token to Earthdata Login (EDL) token in updateToken method
  - Updated CMR header and token tests to reflect the Earthdata Login changes
- **CUMULUS-3144**
  - Increased the memory of API lambda to 1280MB
- **CUMULUS-3140**
  - Update release note to include cumulus-api release
- **CUMULUS-3193**
  - Update eslint config to better support typing
- Improve linting of TS files

### Removed

- **CUMULUS-2798**
  - Removed AsyncOperations model

### Removed

- **CUMULUS-3009**
  - Removed Dynamo PDRs table

## [v14.0.0] 2022-12-08

### Breaking Changes

- **CUMULUS-2915**
  - API endpoint GET `/executions/status/${executionArn}` returns `presignedS3Url` and `data`
  - The user (dashboard) must read the `s3SignedURL` and `data` from the return
- **CUMULUS-3070/3074**
  - Updated granule PUT/POST endpoints to no longer respect message write
    constraints.  Functionally this means that:
    - Granules with older createdAt values will replace newer ones, instead of
        ignoring the write request
    - Granules that attempt to set a non-complete state (e.g. 'queued' and
        'running') will now ignore execution state/state change and always write
    - Granules being set to non-complete state will update all values passed in,
      instead of being restricted to `['createdAt', 'updatedAt', 'timestamp',
      'status', 'execution']`

### Added

- **CUMULUS-3070**
  - Remove granules dynamoDb model logic that sets default publish value on record
    validation
  - Update API granule write logic to not set default publish value on record
    updates to avoid overwrite (PATCH behavior)
  - Update API granule write logic to publish to false on record
    creation if not specified
  - Update message granule write logic to set default publish value on record
    creation update.
  - Update granule write logic to set published to default value of `false` if
    `null` is explicitly set with intention to delete the value.
  - Removed dataType/version from api granule schema
  - Added `@cumulus/api/endpoints/granules` unit to cover duration overwrite
    logic for PUT/PATCH endpoint.
- **CUMULUS-3098**
  - Added task configuration setting named `failTaskWhenFileBackupFail` to the
    `lzards-backup` task. This setting is `false` by default, but when set to
    `true`, task will fail if one of the file backup request fails.

### Changed

- Updated CI deploy process to utilize the distribution module in the published zip file which
    will be run against for the integration tests
- **CUMULUS-2915**
  - Updated API endpoint GET `/executions/status/${executionArn}` to return the
    presigned s3 URL in addition to execution status data
- **CUMULUS-3045**
  - Update GitHub FAQs:
    - Add new and refreshed content for previous sections
    - Add new dedicated Workflows section
- **CUMULUS-3070**
  - Updated API granule write logic to no longer require createdAt value in
    dynamo/API granule validation.   Write-time createdAt defaults will be set in the case
    of new API granule writes without the value set, and createdAt will be
    overwritten if it already exists.
  - Refactored granule write logic to allow PATCH behavior on API granule update
    such that existing createdAt values will be retained in case of overwrite
    across all API granule writes.
  - Updated granule write code to validate written createdAt is synced between
    datastores in cases where granule.createdAt is not provided for a new
    granule.
  - Updated @cumulus/db/translate/granules.translateApiGranuleToPostgresGranuleWithoutNilsRemoved to validate incoming values to ensure values that can't be set to null are not
  - Updated @cumulus/db/translate/granules.translateApiGranuleToPostgresGranuleWithoutNilsRemoved to handle null values in incoming ApiGranule
  - Updated @cumulus/db/types/granules.PostgresGranule typings to allow for null values
  - Added ApiGranuleRecord to @cumulus/api/granule type to represent a written/retrieved from datastore API granule record.
  - Update API/Message write logic to handle nulls as deletion in granule PUT/message write logic
- **CUMULUS-3075**
  - Changed the API endpoint return value for a granule with no files. When a granule has no files, the return value beforehand for
    the translatePostgresGranuletoApiGranule, the function which does the translation of a Postgres granule to an API granule, was
    undefined, now changed to an empty array.
  - Existing behavior which relied on the pre-disposed undefined value was changed to instead accept the empty array.
  - Standardized tests in order to expect an empty array for a granule with no files files' object instead of undefined.
- **CUMULUS-3077**
  - Updated `lambdas/data-migration2` granule and files migration to have a `removeExcessFiles` function like in write-granules that will remove file records no longer associated with a granule being migrated
- **CUMULUS-3080**
  - Changed the retention period in days from 14 to 30 for cloudwatch logs for NIST-5 compliance
- **CUMULUS-3100**
  - Updated `POST` granules endpoint to check if granuleId exists across all collections rather than a single collection.
  - Updated `PUT` granules endpoint to check if granuleId exists across a different collection and throw conflict error if so.
  - Updated logic for writing granules from a message to check if granuleId exists across a different collection and throw conflict error if so.

### Fixed

- **CUMULUS-3070**
  - Fixed inaccurate typings for PostgresGranule in @cumulus/db/types/granule
  - Fixed inaccurate typings for @cumulus/api/granules.ApiGranule and updated to
    allow null
- **CUMULUS-3104**
  - Fixed TS compilation error on aws-client package caused by @aws-sdk/client-s3 3.202.0 upgrade
- **CUMULUS-3116**
  - Reverted the default ElasticSearch sorting behavior to the pre-13.3.0 configuration
  - Results from ElasticSearch are sorted by default by the `timestamp` field. This means that the order
  is not guaranteed if two or more records have identical timestamps as there is no secondary sort/tie-breaker.

## [v13.4.0] 2022-10-31

### Notable changes

- **CUMULUS-3104**
  - Published new tag [`43` of `cumuluss/async-operation` to Docker Hub](https://hub.docker.com/layers/cumuluss/async-operation/43/images/sha256-5f989c7d45db3dde87c88c553182d1e4e250a1e09af691a84ff6aa683088b948?context=explore) which was built with node:14.19.3-buster.

### Added

- **CUMULUS-2998**
  - Added Memory Size and Timeout terraform variable configuration for the following Cumulus tasks:
    - fake_processing_task_timeout and fake_processing_task_memory_size
    - files_to_granules_task_timeout and files_to_granule_task_memory_size
    - hello_world_task_timeout and hello_world_task_memory_size
    - sf_sqs_report_task_timeout and sf_sqs_report_task_memory_size
- **CUMULUS-2986**
  - Adds Terraform memory_size configurations to lambda functions with customizable timeouts enabled (the minimum default size has also been raised from 256 MB to 512 MB)
    allowed properties include:
      - add_missing_file_checksums_task_memory_size
      - discover_granules_task_memory_size
      - discover_pdrs_task_memory_size
      - hyrax_metadata_updates_task_memory_size
      - lzards_backup_task_memory_size
      - move_granules_task_memory_size
      - parse_pdr_task_memory_size
      - pdr_status_check_task_memory_size
      - post_to_cmr_task_memory_size
      - queue_granules_task_memory_size
      - queue_pdrs_task_memory_size
      - queue_workflow_task_memory_size
      - sync_granule_task_memory_size
      - update_cmr_access_constraints_task_memory_size
      - update_granules_cmr_task_memory_size
  - Initializes the lambda_memory_size(s) variable in the Terraform variable list
  - Adds Terraform timeout variable for add_missing_file_checksums_task
- **CUMULUS-2631**
  - Added 'Bearer token' support to s3credentials endpoint
- **CUMULUS-2787**
  - Added `lzards-api-client` package to Cumulus with `submitQueryToLzards` method
- **CUMULUS-2944**
  - Added configuration to increase the limit for body-parser's JSON and URL encoded parsers to allow for larger input payloads

### Changed


- Updated `example/cumulus-tf/variables.tf` to have `cmr_oauth_provider` default to `launchpad`
- **CUMULUS-3024**
  - Update PUT /granules endpoint to operate consistently across datastores
    (PostgreSQL, ElasticSearch, DynamoDB). Previously it was possible, given a
    partial Granule payload to have different data in Dynamo/ElasticSearch and PostgreSQL
  - Given a partial Granule object, the /granules update endpoint now operates
    with behavior more consistent with a PATCH operation where fields not provided
    in the payload will not be updated in the datastores.
  - Granule translation (db/src/granules.ts) now supports removing null/undefined fields when converting from API to Postgres
    granule formats.
  - Update granule write logic: if a `null` files key is provided in an update payload (e.g. `files: null`),
    an error will be thrown. `null` files were not previously supported and would throw potentially unclear errors. This makes the error clearer and more explicit.
  - Update granule write logic: If an empty array is provided for the `files` key, all files will be removed in all datastores
- **CUMULUS-2787**
  - Updated `lzards-backup-task` to send Cumulus provider and granule createdAt values as metadata in LZARDS backup request to support querying LZARDS for reconciliation reports
- **CUMULUS-2913**
  - Changed `process-dead-letter-archive` lambda to put messages from S3 dead
    letter archive that fail to process to new S3 location.
- **CUMULUS-2974**
  - The `DELETE /granules/<granuleId>` endpoint now includes additional details about granule
    deletion, including collection, deleted granule ID, deleted files, and deletion time.
- **CUMULUS-3027**
  - Pinned typescript to ~4.7.x to address typing incompatibility issues
    discussed in https://github.com/knex/knex/pull/5279
  - Update generate-ts-build-cache script to always install root project dependencies
- **CUMULUS-3104**
  - Updated Dockerfile of async operation docker image to build from node:14.19.3-buster
  - Sets default async_operation_image version to 43.
  - Upgraded saml2-js 4.0.0, rewire to 6.0.0 to address security vulnerabilities
  - Fixed TS compilation error caused by @aws-sdk/client-s3 3.190->3.193 upgrade

## [v13.3.2] 2022-10-10 [BACKPORT]

**Please note** changes in 13.3.2 may not yet be released in future versions, as
this is a backport and patch release on the 13.3.x series of releases. Updates that
are included in the future will have a corresponding CHANGELOG entry in future
releases.

### Fixed

- **CUMULUS-2557**
  - Updated `@cumulus/aws-client/S3/moveObject` to handle zero byte files (0 byte files).
- **CUMULUS-2971**
  - Updated `@cumulus/aws-client/S3ObjectStore` class to take string query parameters and
    its methods `signGetObject` and `signHeadObject` to take parameter presignOptions
- **CUMULUS-3021**
  - Updated `@cumulus/api-client/collections` and `@cumulus/integration-tests/api` to encode
    collection version in the URI path
- **CUMULUS-3024**
  - Update PUT /granules endpoint to operate consistently across datastores
    (PostgreSQL, ElasticSearch, DynamoDB). Previously it was possible, given a
    partial Granule payload to have different data in Dynamo/ElasticSearch and PostgreSQL
  - Given a partial Granule object, the /granules update endpoint now operates
    with behavior more consistent with a PATCH operation where fields not provided
    in the payload will not be updated in the datastores.
  - Granule translation (db/src/granules.ts) now supports removing null/undefined fields when converting from API to Postgres
    granule formats.
  - Update granule write logic: if a `null` files key is provided in an update payload (e.g. `files: null`),
    an error will be thrown. `null` files were not previously supported and would throw potentially unclear errors. This makes the error clearer and more explicit.
  - Update granule write logic: If an empty array is provided for the `files` key, all files will be removed in all datastores

## [v13.3.0] 2022-8-19

### Notable Changes

- **CUMULUS-2930**
  - The `GET /granules` endpoint has a new optional query parameter:
    `searchContext`, which is used to resume listing within the same search
    context. It is provided in every response from the endpoint as
    `meta.searchContext`. The searchContext value must be submitted with every
    consequent API call, and must be fetched from each new response to maintain
    the context.
  - Use of the `searchContext` query string parameter allows listing past 10,000 results.
  - Note that using the `from` query param in a request will cause the `searchContext` to
    be ignored and also make the query subject to the 10,000 results cap again.
  - Updated `GET /granules` endpoint to leverage ElasticSearch search-after API.
    The endpoint will only use search-after when the `searchContext` parameter
    is provided in a request.

## [v13.2.1] 2022-8-10 [BACKPORT]

### Notable changes

- **CUMULUS-3019**
  - Fix file write logic to delete files by `granule_cumulus_id` instead of
    `cumulus_id`. Previous logic removed files by matching `file.cumulus_id`
    to `granule.cumulus_id`.

## [v13.2.0] 2022-8-04

### Changed

- **CUMULUS-2940**
  - Updated bulk operation lambda to utilize system wide rds_connection_timing
    configuration parameters from the main `cumulus` module
- **CUMULUS-2980**
  - Updated `ingestPdrWithNodeNameSpec.js` to use `deleteProvidersAndAllDependenciesByHost` function.
  - Removed `deleteProvidersByHost`function.
- **CUMULUS-2954**
  - Updated Backup LZARDS task to run as a single task in a step function workflow.
  - Updated task to allow user to provide `collectionId` in workflow input and
    updated task to use said `collectionId` to look up the corresponding collection record in RDS.

## [v13.1.0] 2022-7-22

### MIGRATION notes

- The changes introduced in CUMULUS-2962 will re-introduce a
  `files_granules_cumulus_id_index` on the `files` table in the RDS database.
  This index will be automatically created as part of the bootstrap lambda
  function *on deployment* of the `data-persistence` module.

  *In cases where the index is already applied, this update will have no effect*.

  **Please Note**: In some cases where ingest is occurring at high volume levels and/or the
  files table has > 150M file records, the migration may
  fail on deployment due to timing required to both acquire the table state needed for the
  migration and time to create the index given the resources available.

  For reference a rx.5 large Aurora/RDS database
  with *no activity* took roughly 6 minutes to create the index for a file table with 300M records and no active ingest, however timed out when the same migration was attempted
  in production with possible activity on the table.

  If you believe you are subject to the above consideration, you may opt to
  manually create the `files` table index *prior* to deploying this version of
  Core with the following procedure:

  -----

  - Verify you do not have the index:

  ```text
  select * from pg_indexes where tablename = 'files';

   schemaname | tablename |        indexname        | tablespace |                                       indexdef
  ------------+-----------+-------------------------+------------+---------------------------------------------------------------------------------------
   public     | files     | files_pkey              |            | CREATE UNIQUE INDEX files_pkey ON public.files USING btree (cumulus_id)
   public     | files     | files_bucket_key_unique |            | CREATE UNIQUE INDEX files_bucket_key_unique ON public.files USING btree (bucket, key)
  ```

  In this instance you should not see an `indexname` row with
  `files_granules_cumulus_id_index` as the value.     If you *do*, you should be
  clear to proceed with the installation.
  - Quiesce ingest

  Stop all ingest operations in Cumulus Core according to your operational
  procedures.    You should validate that it appears there are no active queries that
  appear to be inserting granules/files into the database as a secondary method
  of evaluating the database system state:

  ```text
  select pid, query, state, wait_event_type, wait_event from pg_stat_activity where state = 'active';
  ```

  If query rows are returned with a `query` value that involves the files table,
  make sure ingest is halted and no other granule-update activity is running on
  the system.

  Note: In rare instances if there are hung queries that are unable to resolve, it may be necessary to
  manually use psql [Server Signaling
  Functions](https://www.postgresql.org/docs/10/functions-admin.html#FUNCTIONS-ADMIN-SIGNAL)
  `pg_cancel_backend` and/or
  `pg_terminate_backend` if the migration will not complete in the next step.

  - Create the Index

  Run the following query to create the index.    Depending on the situation
  this may take many minutes to complete, and you will note your CPU load and
  disk I/O rates increase on your cluster:

  ```text
  CREATE INDEX files_granule_cumulus_id_index ON files (granule_cumulus_id);
  ```

  You should see a response like:

  ```text
  CREATE INDEX
  ```

  and can verify the index `files_granule_cumulus_id_index` was created:

  ```text
  => select * from pg_indexes where tablename = 'files';
  schemaname | tablename |           indexname            | tablespace |                                           indexdef
   ------------+-----------+--------------------------------+------------+----------------------------------------------------------------------------------------------
   public     | files     | files_pkey                     |            | CREATE UNIQUE INDEX files_pkey ON public.files USING btree (cumulus_id)
   public     | files     | files_bucket_key_unique        |            | CREATE UNIQUE INDEX files_bucket_key_unique ON public.files USING btree (bucket, key)
   public     | files     | files_granule_cumulus_id_index |            | CREATE INDEX files_granule_cumulus_id_index ON public.files USING btree (granule_cumulus_id)
  (3 rows)
  ```

  - Once this is complete, you may deploy this version of Cumulus as you
    normally would.
  **If you are unable to stop ingest for the above procedure** *and* cannot
  migrate with deployment, you may be able to manually create the index while
  writes are ongoing using postgres's `CONCURRENTLY` option for `CREATE INDEX`.
  This can have significant impacts on CPU/write IO, particularly if you are
  already using a significant amount of your cluster resources, and may result
  in failed writes or an unexpected index/database state.

  PostgreSQL's
  [documentation](https://www.postgresql.org/docs/10/sql-createindex.html#SQL-CREATEINDEX-CONCURRENTLY)
  provides more information on this option.   Please be aware it is
  **unsupported** by Cumulus at this time, so community members that opt to go
  this route should proceed with caution.

  -----

### Notable changes

- **CUMULUS-2962**
  - Re-added database structural migration to `files` table to add an index on `granule_cumulus_id`
- **CUMULUS-2929**
  - Updated `move-granule` task to check the optional collection configuration parameter
    `meta.granuleMetadataFileExtension` to determine the granule metadata file.
    If none is specified, the granule CMR metadata or ISO metadata file is used.

### Changed

- Updated Moment.js package to 2.29.4 to address security vulnerability
- **CUMULUS-2967**
  - Added fix example/spec/helpers/Provider that doesn't fail deletion 404 in
    case of deletion race conditions
### Fixed

- **CUMULUS-2995**
  - Updated Lerna package to 5.1.8 to address security vulnerability

- **CUMULUS-2863**
  - Fixed `@cumulus/api` `validateAndUpdateSqsRule` method to allow 0 retries and 0 visibilityTimeout
    in rule's meta.

- **CUMULUS-2959**
  - Fixed `@cumulus/api` `granules` module to convert numeric productVolume to string
    when an old granule record is retrieved from DynamoDB
- Fixed the following links on Cumulus docs' [Getting Started](https://nasa.github.io/cumulus/docs/getting-started) page:
    * Cumulus Deployment
    * Terraform Best Practices
    * Integrator Common Use Cases
- Also corrected the _How to Deploy Cumulus_ link in the [Glossary](https://nasa.github.io/cumulus/docs/glossary)


## [v13.0.1] 2022-7-12

- **CUMULUS-2995**
  - Updated Moment.js package to 2.29.4 to address security vulnerability

## [v13.0.0] 2022-06-13

### MIGRATION NOTES

- The changes introduced in CUMULUS-2955 should result in removal of
  `files_granule_cumulus_id_index` from the `files` table (added in the v11.1.1
  release).  The success of this operation is dependent on system ingest load.

  In rare cases where data-persistence deployment fails because the
  `postgres-db-migration` times out, it may be required to manually remove the
  index and then redeploy:

  ```text
  DROP INDEX IF EXISTS files_granule_cumulus_id_index;
  ```

### Breaking Changes

- **CUMULUS-2931**

  - Updates CustomBootstrap lambda to default to failing if attempting to remove
    a pre-existing `cumulus-alias` index that would collide with the required
    `cumulus-alias` *alias*.   A configuration parameter
    `elasticsearch_remove_index_alias_conflict`  on the `cumulus` and
    `archive` modules has been added to enable the original behavior that would
    remove the invalid index (and all it's data).
  - Updates `@cumulus/es-client.bootstrapElasticSearch` signature to be
    parameterized and accommodate a new parameter `removeAliasConflict` which
    allows/disallows the deletion of a conflicting `cumulus-alias` index

### Notable changes

- **CUMULUS-2929**
  - Updated `move-granule` task to check the optional collection configuration parameter
    `meta.granuleMetadataFileExtension` to determine the granule metadata file.
    If none is specified, the granule CMR metadata or ISO metadata file is used.

### Added

- **CUMULUS-2929**
  - Added optional collection configuration `meta.granuleMetadataFileExtension` to specify CMR metadata
    file extension for tasks that utilize metadata file lookups

- **CUMULUS-2939**
  - Added `@cumulus/api/lambdas/start-async-operation` to start an async operation

- **CUMULUS-2953**
  - Added `skipMetadataCheck` flag to config for Hyrax metadata updates task.
  - If this config flag is set to `true`, and a granule has no CMR file, the task will simply return the input values.

- **CUMULUS-2966**
  - Added extractPath operation and support of nested string replacement to `url_path` in the collection configuration

### Changed

- **CUMULUS-2965**
  - Update `cumulus-rds-tf` module to ignore `engine_version` lifecycle changes
- **CUMULUS-2967**
  - Added fix example/spec/helpers/Provider that doesn't fail deletion 404 in
    case of deletion race conditions
- **CUMULUS-2955**
  - Updates `20220126172008_files_granule_id_index` to *not* create an index on
    `granule_cumulus_id` on the files table.
  - Adds `20220609024044_remove_files_granule_id_index` migration to revert
    changes from `20220126172008_files_granule_id_index` on any deployed stacks
    that might have the index to ensure consistency in deployed stacks

- **CUMULUS-2923**
  - Changed public key setup for SFTP local testing.
- **CUMULUS-2939**
  - Updated `@cumulus/api` `granules/bulk*`, `elasticsearch/index-from-database` and
    `POST reconciliationReports` endpoints to invoke StartAsyncOperation lambda

### Fixed

- **CUMULUS-2863**
  - Fixed `@cumulus/api` `validateAndUpdateSqsRule` method to allow 0 retries
    and 0 visibilityTimeout in rule's meta.
- **CUMULUS-2961**
  - Fixed `data-migration2` granule migration logic to allow for DynamoDb granules that have a null/empty string value for `execution`.   The migration will now migrate them without a linked execution.
  - Fixed `@cumulus/api` `validateAndUpdateSqsRule` method to allow 0 retries and 0 visibilityTimeout
    in rule's meta.

- **CUMULUS-2959**
  - Fixed `@cumulus/api` `granules` module to convert numeric productVolume to string
    when an old granule record is retrieved from DynamoDB.

## [v12.0.3] 2022-10-03 [BACKPORT]

**Please note** changes in 12.0.3 may not yet be released in future versions, as
this is a backport and patch release on the 12.0.x series of releases. Updates that
are included in the future will have a corresponding CHANGELOG entry in future
releases.

### Fixed

- **CUMULUS-3024**
  - Update PUT /granules endpoint to operate consistently across datastores
    (PostgreSQL, ElasticSearch, DynamoDB). Previously it was possible, given a
    partial Granule payload to have different data in Dynamo/ElasticSearch and PostgreSQL
  - Given a partial Granule object, the /granules update endpoint now operates
    with behavior more consistent with a PATCH operation where fields not provided
    in the payload will not be updated in the datastores.
  - Granule translation (db/src/granules.ts) now supports removing null/undefined fields when converting from API to Postgres
    granule formats.
  - Update granule write logic: if a `null` files key is provided in an update payload (e.g. `files: null`),
    an error will be thrown. `null` files were not previously supported and would throw potentially unclear errors. This makes the error clearer and more explicit.
  - Update granule write logic: If an empty array is provided for the `files` key, all files will be removed in all datastores
- **CUMULUS-2971**
  - Updated `@cumulus/aws-client/S3ObjectStore` class to take string query parameters and
    its methods `signGetObject` and `signHeadObject` to take parameter presignOptions
- **CUMULUS-2557**
  - Updated `@cumulus/aws-client/S3/moveObject` to handle zero byte files (0 byte files).
- **CUMULUS-3021**
  - Updated `@cumulus/api-client/collections` and `@cumulus/integration-tests/api` to encode
    collection version in the URI path

## [v12.0.2] 2022-08-10 [BACKPORT]

**Please note** changes in 12.0.2 may not yet be released in future versions, as
this is a backport and patch release on the 12.0.x series of releases. Updates that
are included in the future will have a corresponding CHANGELOG entry in future
releases.

### Notable Changes

- **CUMULUS-3019**
  - Fix file write logic to delete files by `granule_cumulus_id` instead of
      `cumulus_id`. Previous logic removed files by matching `file.cumulus_id`
      to `granule.cumulus_id`.

## [v12.0.1] 2022-07-18

- **CUMULUS-2995**
  - Updated Moment.js package to 2.29.4 to address security vulnerability

## [v12.0.0] 2022-05-20

### Breaking Changes

- **CUMULUS-2903**

  - The minimum supported version for all published Cumulus Core npm packages is now Node 14.19.1
  - Tasks using the `cumuluss/cumulus-ecs-task` Docker image must be updated to
    `cumuluss/cumulus-ecs-task:1.8.0`. This can be done by updating the `image`
    property of any tasks defined using the `cumulus_ecs_service` Terraform
    module.

### Changed

- **CUMULUS-2932**

  - Updates `SyncGranule` task to include `disableOrDefaultAcl` function that uses
    the configuration ACL parameter to set ACL to private by default or disable ACL.
  - Updates `@cumulus/sync-granule` `download()` function to take in ACL parameter
  - Updates `@cumulus/ingest` `proceed()` function to take in ACL parameter
  - Updates `@cumulus/ingest` `addLock()` function to take in an optional ACL parameter
  - Updates `SyncGranule` example worfklow config
    `example/cumulus-tf/sync_granule_workflow.asl.json` to include `ACL`
    parameter.

## [v11.1.8] 2022-11-07 [BACKPORT]

**Please note** changes in 11.1.7 may not yet be released in future versions, as
this is a backport and patch release on the 11.1.x series of releases. Updates that
are included in the future will have a corresponding CHANGELOG entry in future
releases.

### Breaking Changes

- **CUMULUS-2903**
  - The minimum supported version for all published Cumulus Core npm packages is now Node 14.19.1
  - Tasks using the `cumuluss/cumulus-ecs-task` Docker image must be updated to
    `cumuluss/cumulus-ecs-task:1.8.0`. This can be done by updating the `image`
    property of any tasks defined using the `cumulus_ecs_service` Terraform
    module.

### Notable changes

- Published new tag [`43` of `cumuluss/async-operation` to Docker Hub](https://hub.docker.com/layers/cumuluss/async-operation/43/images/sha256-5f989c7d45db3dde87c88c553182d1e4e250a1e09af691a84ff6aa683088b948?context=explore) which was built with node:14.19.3-buster.

### Changed

- **CUMULUS-3104**
  - Updated Dockerfile of async operation docker image to build from node:14.19.3-buster
  - Sets default async_operation_image version to 43.
  - Upgraded saml2-js 4.0.0, rewire to 6.0.0 to address security vulnerabilities
  - Fixed TS compilation error on aws-client package caused by @aws-sdk/client-s3 3.202.0 upgrade

- **CUMULUS-3080**
  - Changed the retention period in days from 14 to 30 for cloudwatch logs for NIST-5 compliance

## [v11.1.7] 2022-10-05 [BACKPORT]

**Please note** changes in 11.1.7 may not yet be released in future versions, as
this is a backport and patch release on the 11.1.x series of releases. Updates that
are included in the future will have a corresponding CHANGELOG entry in future
releases.

### Fixed

- **CUMULUS-3024**
  - Update PUT /granules endpoint to operate consistently across datastores
    (PostgreSQL, ElasticSearch, DynamoDB). Previously it was possible, given a
    partial Granule payload to have different data in Dynamo/ElasticSearch and PostgreSQL
  - Given a partial Granule object, the /granules update endpoint now operates
    with behavior more consistent with a PATCH operation where fields not provided
    in the payload will not be updated in the datastores.
  - Granule translation (db/src/granules.ts) now supports removing null/undefined fields when converting from API to Postgres
    granule formats.
  - Update granule write logic: if a `null` files key is provided in an update payload (e.g. `files: null`),
    an error will be thrown. `null` files were not previously supported and would throw potentially unclear errors. This makes the error clearer and more explicit.
  - Update granule write logic: If an empty array is provided for the `files` key, all files will be removed in all datastores
- **CUMULUS-2971**
  - Updated `@cumulus/aws-client/S3ObjectStore` class to take string query parameters and
    its methods `signGetObject` and `signHeadObject` to take parameter presignOptions
- **CUMULUS-2557**
  - Updated `@cumulus/aws-client/S3/moveObject` to handle zero byte files (0 byte files).
- **CUMULUS-3021**
  - Updated `@cumulus/api-client/collections` and `@cumulus/integration-tests/api` to encode
    collection version in the URI path
- **CUMULUS-3027**
  - Pinned typescript to ~4.7.x to address typing incompatibility issues
    discussed in https://github.com/knex/knex/pull/5279
  - Update generate-ts-build-cache script to always install root project dependencies

## [v11.1.5] 2022-08-10 [BACKPORT]

**Please note** changes in 11.1.5 may not yet be released in future versions, as
this is a backport and patch release on the 11.1.x series of releases. Updates that
are included in the future will have a corresponding CHANGELOG entry in future
releases.

### Notable changes

- **CUMULUS-3019**
  - Fix file write logic to delete files by `granule_cumulus_id` instead of
      `cumulus_id`. Previous logic removed files by matching `file.cumulus_id`
      to `granule.cumulus_id`.

## [v11.1.4] 2022-07-18

**Please note** changes in 11.1.4 may not yet be released in future versions, as
this is a backport and patch release on the 11.1.x series of releases. Updates that
are included in the future will have a corresponding CHANGELOG entry in future
releases.

### MIGRATION notes


- The changes introduced in CUMULUS-2962 will re-introduce a
  `files_granules_cumulus_id_index` on the `files` table in the RDS database.
  This index will be automatically created as part of the bootstrap lambda
  function *on deployment* of the `data-persistence` module.

  *In cases where the index is already applied, this update will have no effect*.

  **Please Note**: In some cases where ingest is occurring at high volume levels and/or the
  files table has > 150M file records, the migration may
  fail on deployment due to timing required to both acquire the table state needed for the
  migration and time to create the index given the resources available.

  For reference a rx.5 large Aurora/RDS database
  with *no activity* took roughly 6 minutes to create the index for a file table with 300M records and no active ingest, however timed out when the same migration was attempted
  in production with possible activity on the table.

  If you believe you are subject to the above consideration, you may opt to
  manually create the `files` table index *prior* to deploying this version of
  Core with the following procedure:

  -----

  - Verify you do not have the index:

  ```text
  select * from pg_indexes where tablename = 'files';

   schemaname | tablename |        indexname        | tablespace |                                       indexdef
  ------------+-----------+-------------------------+------------+---------------------------------------------------------------------------------------
   public     | files     | files_pkey              |            | CREATE UNIQUE INDEX files_pkey ON public.files USING btree (cumulus_id)
   public     | files     | files_bucket_key_unique |            | CREATE UNIQUE INDEX files_bucket_key_unique ON public.files USING btree (bucket, key)
  ```

  In this instance you should not see an `indexname` row with
  `files_granules_cumulus_id_index` as the value.     If you *do*, you should be
  clear to proceed with the installation.
  - Quiesce ingest

  Stop all ingest operations in Cumulus Core according to your operational
  procedures.    You should validate that it appears there are no active queries that
  appear to be inserting granules/files into the database as a secondary method
  of evaluating the database system state:

  ```text
  select pid, query, state, wait_event_type, wait_event from pg_stat_activity where state = 'active';
  ```

  If query rows are returned with a `query` value that involves the files table,
  make sure ingest is halted and no other granule-update activity is running on
  the system.

  Note: In rare instances if there are hung queries that are unable to resolve, it may be necessary to
  manually use psql [Server Signaling
  Functions](https://www.postgresql.org/docs/10/functions-admin.html#FUNCTIONS-ADMIN-SIGNAL)
  `pg_cancel_backend` and/or
  `pg_terminate_backend` if the migration will not complete in the next step.

  - Create the Index

  Run the following query to create the index.    Depending on the situation
  this may take many minutes to complete, and you will note your CPU load and
  disk I/O rates increase on your cluster:

  ```text
  CREATE INDEX files_granule_cumulus_id_index ON files (granule_cumulus_id);
  ```

  You should see a response like:

  ```text
  CREATE INDEX
  ```

  and can verify the index `files_granule_cumulus_id_index` was created:

  ```text
  => select * from pg_indexes where tablename = 'files';
  schemaname | tablename |           indexname            | tablespace |                                           indexdef
   ------------+-----------+--------------------------------+------------+----------------------------------------------------------------------------------------------
   public     | files     | files_pkey                     |            | CREATE UNIQUE INDEX files_pkey ON public.files USING btree (cumulus_id)
   public     | files     | files_bucket_key_unique        |            | CREATE UNIQUE INDEX files_bucket_key_unique ON public.files USING btree (bucket, key)
   public     | files     | files_granule_cumulus_id_index |            | CREATE INDEX files_granule_cumulus_id_index ON public.files USING btree (granule_cumulus_id)
  (3 rows)
  ```

  - Once this is complete, you may deploy this version of Cumulus as you
    normally would.
  **If you are unable to stop ingest for the above procedure** *and* cannot
  migrate with deployment, you may be able to manually create the index while
  writes are ongoing using postgres's `CONCURRENTLY` option for `CREATE INDEX`.
  This can have significant impacts on CPU/write IO, particularly if you are
  already using a significant amount of your cluster resources, and may result
  in failed writes or an unexpected index/database state.

  PostgreSQL's
  [documentation](https://www.postgresql.org/docs/10/sql-createindex.html#SQL-CREATEINDEX-CONCURRENTLY)
  provides more information on this option.   Please be aware it is
  **unsupported** by Cumulus at this time, so community members that opt to go
  this route should proceed with caution.

  -----

### Changed

- Updated Moment.js package to 2.29.4 to address security vulnerability

## [v11.1.3] 2022-06-24

**Please note** changes in 11.1.3 may not yet be released in future versions, as
this is a backport and patch release on the 11.1.x series of releases. Updates that
are included in the future will have a corresponding CHANGELOG entry in future
releases.

### Notable changes

- **CUMULUS-2929**
  - Updated `move-granule` task to check the optional collection configuration parameter
    `meta.granuleMetadataFileExtension` to determine the granule metadata file.
    If none is specified, the granule CMR metadata or ISO metadata file is used.

### Added

- **CUMULUS-2929**
  - Added optional collection configuration `meta.granuleMetadataFileExtension` to specify CMR metadata
    file extension for tasks that utilize metadata file lookups
- **CUMULUS-2966**
  - Added extractPath operation and support of nested string replacement to `url_path` in the collection configuration
### Fixed

- **CUMULUS-2863**
  - Fixed `@cumulus/api` `validateAndUpdateSqsRule` method to allow 0 retries
    and 0 visibilityTimeout in rule's meta.
- **CUMULUS-2959**
  - Fixed `@cumulus/api` `granules` module to convert numeric productVolume to string
    when an old granule record is retrieved from DynamoDB.
- **CUMULUS-2961**
  - Fixed `data-migration2` granule migration logic to allow for DynamoDb granules that have a null/empty string value for `execution`.   The migration will now migrate them without a linked execution.

## [v11.1.2] 2022-06-13

**Please note** changes in 11.1.2 may not yet be released in future versions, as
this is a backport and patch release on the 11.1.x series of releases. Updates that
are included in the future will have a corresponding CHANGELOG entry in future
releases.

### MIGRATION NOTES

- The changes introduced in CUMULUS-2955 should result in removal of
  `files_granule_cumulus_id_index` from the `files` table (added in the v11.1.1
  release).  The success of this operation is dependent on system ingest load

  In rare cases where data-persistence deployment fails because the
  `postgres-db-migration` times out, it may be required to manually remove the
  index and then redeploy:

  ```text
  > DROP INDEX IF EXISTS postgres-db-migration;
  DROP INDEX
  ```

### Changed

- **CUMULUS-2955**
  - Updates `20220126172008_files_granule_id_index` to *not* create an index on
    `granule_cumulus_id` on the files table.
  - Adds `20220609024044_remove_files_granule_id_index` migration to revert
    changes from `20220126172008_files_granule_id_index` on any deployed stacks
    that might have the index to ensure consistency in deployed stacks

## [v11.1.1] 2022-04-26

### Added

### Changed

- **CUMULUS-2885**
  - Updated `@cumulus/aws-client` to use new AWS SDK v3 packages for S3 requests:
    - `@aws-sdk/client-s3`
    - `@aws-sdk/lib-storage`
    - `@aws-sdk/s3-request-presigner`
  - Updated code for compatibility with updated `@cumulus/aws-client` and AWS SDK v3 S3 packages:
    - `@cumulus/api`
    - `@cumulus/async-operations`
    - `@cumulus/cmrjs`
    - `@cumulus/common`
    - `@cumulus/collection-config-store`
    - `@cumulus/ingest`
    - `@cumulus/launchpad-auth`
    - `@cumulus/sftp-client`
    - `@cumulus/tf-inventory`
    - `lambdas/data-migration2`
    - `tasks/add-missing-file-checksums`
    - `tasks/hyrax-metadata-updates`
    - `tasks/lzards-backup`
    - `tasks/sync-granule`
- **CUMULUS-2886**
  - Updated `@cumulus/aws-client` to use new AWS SDK v3 packages for API Gateway requests:
    - `@aws-sdk/client-api-gateway`
- **CUMULUS-2920**
  - Update npm version for Core build to 8.6
- **CUMULUS-2922**
  - Added `@cumulus/example-lib` package to example project to allow unit tests `example/script/lib` dependency.
  - Updates Mutex unit test to address changes made in [#2902](https://github.com/nasa/cumulus/pull/2902/files)
- **CUMULUS-2924**
  - Update acquireTimeoutMillis to 400 seconds for the db-provision-lambda module to address potential timeout issues on RDS database start
- **CUMULUS-2925**
  - Updates CI to utilize `audit-ci` v6.2.0
  - Updates CI to utilize a on-container filesystem when building Core in 'uncached' mode
  - Updates CI to selectively bootstrap Core modules in the cleanup job phase
- **CUMULUS-2934**
  - Update CI Docker container build to install pipenv to prevent contention on parallel lambda builds


## [v11.1.0] 2022-04-07

### MIGRATION NOTES

- 11.1.0 is an amendment release and supersedes 11.0.0. However, follow the migration steps for 11.0.0.

- **CUMULUS-2905**
  - Updates migration script with new `migrateAndOverwrite` and
    `migrateOnlyFiles` options.

### Added

- **CUMULUS-2860**
  - Added an optional configuration parameter `skipMetadataValidation` to `hyrax-metadata-updates` task
- **CUMULUS-2870**
  - Added `last_modified_date` as output to all tasks in Terraform `ingest` module.
- **CUMULUS-NONE**
  - Added documentation on choosing and configuring RDS at `deployment/choosing_configuring_rds`.

### Changed

- **CUMULUS-2703**
  - Updated `ORCA Backup` reconciliation report to report `cumulusFilesCount` and `orcaFilesCount`
- **CUMULUS-2849**
  - Updated `@cumulus/aws-client` to use new AWS SDK v3 packages for DynamoDB requests:
    - `@aws-sdk/client-dynamodb`
    - `@aws-sdk/lib-dynamodb`
    - `@aws-sdk/util-dynamodb`
  - Updated code for compatibility with AWS SDK v3 Dynamo packages
    - `@cumulus/api`
    - `@cumulus/errors`
    - `@cumulus/tf-inventory`
    - `lambdas/data-migration2`
    - `packages/api/ecs/async-operation`
- **CUMULUS-2864**
  - Updated `@cumulus/cmr-client/ingestUMMGranule` and `@cumulus/cmr-client/ingestConcept`
    functions to not perform separate validation request
- **CUMULUS-2870**
  - Updated `hello_world_service` module to pass in `lastModified` parameter in command list to trigger a Terraform state change when the `hello_world_task` is modified.

### Fixed

- **CUMULUS-2849**
  - Fixed AWS service client memoization logic in `@cumulus/aws-client`

## [v11.0.0] 2022-03-24 [STABLE]

### v9.9->v11.0 MIGRATION NOTES

Release v11.0 is a maintenance release series, replacing v9.9.   If you are
upgrading to or past v11 from v9.9.x to this release, please pay attention to the following
migration notes from prior releases:

#### Migration steps

##### **After deploying the `data-persistence` module, but before deploying the main `cumulus` module**

- Due to a bug in the PUT `/rules/<name>` endpoint, the rule records in PostgreSQL may be
out of sync with records in DynamoDB. In order to bring the records into sync, re-deploy and re-run the
[`data-migration1` Lambda](https://nasa.github.io/cumulus/docs/upgrade-notes/upgrade-rds#3-deploy-and-run-data-migration1) with a payload of
`{"forceRulesMigration": true}`:

```shell
aws lambda invoke --function-name $PREFIX-data-migration1 \
  --payload $(echo '{"forceRulesMigration": true}' | base64) $OUTFILE
```

##### As part of the `cumulus` deployment

- Please read the [documentation on the updates to the granule files schema for our Cumulus workflow tasks and how to upgrade your deployment for compatibility](https://nasa.github.io/cumulus/docs/upgrade-notes/update-task-file-schemas).
- (Optional) Update the `task-config` for all workflows that use the `sync-granule` task to include `workflowStartTime` set to
`{$.cumulus_meta.workflow_start_time}`. See [here](https://github.com/nasa/cumulus/blob/master/example/cumulus-tf/sync_granule_workflow.asl.json#L9) for an example.

##### After the `cumulus` deployment

As part of the work on the RDS Phase 2 feature, it was decided to re-add the
granule file `type` property on the file table (detailed reasoning
https://wiki.earthdata.nasa.gov/pages/viewpage.action?pageId=219186829).  This
change was implemented as part of CUMULUS-2672/CUMULUS-2673, however granule
records ingested prior to v11 will *not* have the file.type property stored in the
PostGreSQL database, and on installation of v11 API calls to get granule.files
will not return this value. We anticipate most users are impacted by this issue.

Users that are impacted by these changes should re-run the granule migration
lambda to *only* migrate granule file records:

```shell
PAYLOAD=$(echo '{"migrationsList": ["granules"], "granuleMigrationParams": {"migrateOnlyFiles": "true"}}' | base64)
aws lambda invoke --function-name $PREFIX-postgres-migration-async-operation \
--payload $PAYLOAD $OUTFILE
```

You should note that this will *only* move files for granule records in
PostgreSQL.  **If you have not completed the phase 1 data migration or
have granule records in dynamo that are not in PostgreSQL, the migration will
report failure for both the DynamoDB granule and all the associated files and the file
records will not be updated**.

If you prefer to do a full granule and file migration, you may instead
opt to run the migration with the `migrateAndOverwrite` option instead, this will re-run a
full granule/files migration and overwrite all values in the PostgreSQL database from
what is in DynamoDB for both granules and associated files:

```shell
PAYLOAD=$(echo '{"migrationsList": ["granules"], "granuleMigrationParams": {"migrateAndOverwrite": "true"}}' | base64)
aws lambda invoke --function-name $PREFIX-postgres-migration-async-operation \
--payload $PAYLOAD $OUTFILE
```

*Please note*: Since this data migration is copying all of your granule data
from DynamoDB to PostgreSQL, it can take multiple hours (or even days) to run,
depending on how much data you have and how much parallelism you configure the
migration to use. In general, the more parallelism you configure the migration
to use, the faster it will go, but the higher load it will put on your
PostgreSQL database. Excessive database load can cause database outages and
result in data loss/recovery scenarios. Thus, the parallelism settings for the
migration are intentionally set by default to conservative values but are
configurable.      If this impacts only some of your data products you may want
to consider using other `granuleMigrationParams`.

Please see [the second data migration
docs](https://nasa.github.io/cumulus/docs/upgrade-notes/upgrade-rds#5-run-the-second-data-migration)
for more on this tool if you are unfamiliar with the various options.

### Notable changes

- **CUMULUS-2703**
  - `ORCA Backup` is now a supported `reportType` for the `POST /reconciliationReports` endpoint

### Added

- **CUMULUS-2311** - RDS Migration Epic Phase 2
  - **CUMULUS-2208**
    - Added `@cumulus/message/utils.parseException` to parse exception objects
    - Added helpers to `@cumulus/message/Granules`:
      - `getGranuleProductVolume`
      - `getGranuleTimeToPreprocess`
      - `getGranuleTimeToArchive`
      - `generateGranuleApiRecord`
    - Added `@cumulus/message/PDRs/generatePdrApiRecordFromMessage` to generate PDR from Cumulus workflow message
    - Added helpers to `@cumulus/es-client/indexer`:
      - `deleteAsyncOperation` to delete async operation records from Elasticsearch
      - `updateAsyncOperation` to update an async operation record in Elasticsearch
    - Added granules `PUT` endpoint to Cumulus API for updating a granule.
    Requests to this endpoint should be submitted **without an `action`**
    attribute in the request body.
    - Added `@cumulus/api-client/granules.updateGranule` to update granule via the API
  - **CUMULUS-2303**
    - Add translatePostgresProviderToApiProvider method to `@cumulus/db/translate/providers`
  - **CUMULUS-2306**
    - Updated API execution GET endpoint to read individual execution records
      from PostgreSQL database instead of DynamoDB
    - Updated API execution-status endpoint to read execution records from
      PostgreSQL database instead of DynamoDB
  - **CUMULUS-2302**
    - Added translatePostgresCollectionToApiCollection method to
      `@cumulus/db/translate/collections`
    - Added `searchWithUpdatedAtRange` method to
      `@cumulus/db/models/collections`
  - **CUMULUS-2301**
    - Created API asyncOperations POST endpoint to create async operations.
  - **CUMULUS-2307**
    - Updated API PDR GET endpoint to read individual PDR records from
      PostgreSQL database instead of DynamoDB
    - Added `deletePdr` to `@cumulus/api-client/pdrs`
  - **CUMULUS-2782**
    - Update API granules endpoint `move` action to update granules in the index
      and utilize postgres as the authoritative datastore
  - **CUMULUS-2769**
    - Update collection PUT endpoint to require existance of postgresql record
      and to ignore lack of dynamoDbRecord on update
  - **CUMULUS-2767**
    - Update provider PUT endpoint to require existence of PostgreSQL record
      and to ignore lack of DynamoDB record on update
  - **CUMULUS-2759**
    - Updates collection/provider/rules/granules creation (post) endpoints to
      primarily check for existence/collision in PostgreSQL database instead of DynamoDB
  - **CUMULUS-2714**
    - Added `@cumulus/db/base.deleteExcluding` method to allow for deletion of a
      record set with an exclusion list of cumulus_ids
  - **CUMULUS-2317**
    - Added `@cumulus/db/getFilesAndGranuleInfoQuery()` to build a query for searching file
    records in PostgreSQL and return specified granule information for each file
    - Added `@cumulus/db/QuerySearchClient` library to handle sequentially fetching and paging
    through results for an arbitrary PostgreSQL query
    - Added `insert` method to all `@cumulus/db` models to handle inserting multiple records into
    the database at once
    - Added `@cumulus/db/translatePostgresGranuleResultToApiGranule` helper to
    translate custom PostgreSQL granule result to API granule
  - **CUMULUS-2672**
    - Added migration to add `type` text column to Postgres database `files` table
  - **CUMULUS-2634**
    - Added new functions for upserting data to Elasticsearch:
      - `@cumulus/es-client/indexer.upsertExecution` to upsert an execution
      - `@cumulus/es-client/indexer.upsertPdr` to upsert a PDR
      - `@cumulus/es-client/indexer.upsertGranule` to upsert a granule
  - **CUMULUS-2510**
    - Added `execution_sns_topic_arn` environment variable to
      `sf_event_sqs_to_db_records` lambda TF definition.
    - Added to `sf_event_sqs_to_db_records_lambda` IAM policy to include
      permissions for SNS publish for `report_executions_topic`
    - Added `collection_sns_topic_arn` environment variable to
      `PrivateApiLambda` and `ApiEndpoints` lambdas.
    - Added `updateCollection` to `@cumulus/api-client`.
    - Added to `ecs_cluster` IAM policy to include permissions for SNS publish
      for `report_executions_sns_topic_arn`, `report_pdrs_sns_topic_arn`,
      `report_granules_sns_topic_arn`
    - Added variables for report topic ARNs to `process_dead_letter_archive.tf`
    - Added variable for granule report topic ARN to `bulk_operation.tf`
    - Added `pdr_sns_topic_arn` environment variable to
      `sf_event_sqs_to_db_records` lambda TF definition.
    - Added the new function `publishSnsMessageByDataType` in `@cumulus/api` to
      publish SNS messages to the report topics to PDRs, Collections, and
      Executions.
    - Added the following functions in `publishSnsMessageUtils` to handle
      publishing SNS messages for specific data and event types:
      - `publishCollectionUpdateSnsMessage`
      - `publishCollectionCreateSnsMessage`
      - `publishCollectionDeleteSnsMessage`
      - `publishGranuleUpdateSnsMessage`
      - `publishGranuleDeleteSnsMessage`
      - `publishGranuleCreateSnsMessage`
      - `publishExecutionSnsMessage`
      - `publishPdrSnsMessage`
      - `publishGranuleSnsMessageByEventType`
    - Added to `ecs_cluster` IAM policy to include permissions for SNS publish
      for `report_executions_topic` and `report_pdrs_topic`.
  - **CUMULUS-2315**
    - Added `paginateByCumulusId` to `@cumulus/db` `BasePgModel` to allow for paginated
      full-table select queries in support of elasticsearch indexing.
    - Added `getMaxCumulusId` to `@cumulus/db` `BasePgModel` to allow all
      derived table classes to support querying the current max `cumulus_id`.
  - **CUMULUS-2673**
    - Added `ES_HOST` environment variable to `postgres-migration-async-operation`
    Lambda using value of `elasticsearch_hostname` Terraform variable.
    - Added `elasticsearch_security_group_id` to security groups for
      `postgres-migration-async-operation` lambda.
    - Added permission for `DynamoDb:DeleteItem` to
      `postgres-migration-async-operation` lambda.
  - **CUMULUS-2778**
    - Updated default value of `async_operation_image` in
      `tf-modules/cumulus/variables.tf` to `cumuluss/async-operation:41`
    - Added `ES_HOST` environment variable to async operation ECS task
      definition to ensure that async operation tasks write to the correct
      Elasticsearch domain
- **CUMULUS-2642**
  - Reduces the reconcilation report's default maxResponseSize that returns
     the full report rather than an s3 signed url. Reports very close to the
     previous limits were failing to download, so the limit has been lowered to
     ensure all files are handled properly.
- **CUMULUS-2703**
  - Added `@cumulus/api/lambdas/reports/orca-backup-reconciliation-report` to create
    `ORCA Backup` reconciliation report

### Removed

- **CUMULUS-2311** - RDS Migration Epic Phase 2
  - **CUMULUS-2208**
    - Removed trigger for `dbIndexer` Lambda for DynamoDB tables:
      - `<prefix>-AsyncOperationsTable`
      - `<prefix>-CollectionsTable`
      - `<prefix>-ExecutionsTable`
      - `<prefix>-GranulesTable`
      - `<prefix>-PdrsTable`
      - `<prefix>-ProvidersTable`
      - `<prefix>-RulesTable`
  - **CUMULUS-2782**
    - Remove deprecated `@ingest/granule.moveGranuleFiles`
  - **CUMULUS-2770**
    - Removed `waitForModelStatus` from `example/spec/helpers/apiUtils` integration test helpers
  - **CUMULUS-2510**
    - Removed `stream_enabled` and `stream_view_type` from `executions_table` TF
      definition.
    - Removed `aws_lambda_event_source_mapping` TF definition on executions
      DynamoDB table.
    - Removed `stream_enabled` and `stream_view_type` from `collections_table`
      TF definition.
    - Removed `aws_lambda_event_source_mapping` TF definition on collections
      DynamoDB table.
    - Removed lambda `publish_collections` TF resource.
    - Removed `aws_lambda_event_source_mapping` TF definition on granules
    - Removed `stream_enabled` and `stream_view_type` from `pdrs_table` TF
      definition.
    - Removed `aws_lambda_event_source_mapping` TF definition on PDRs
      DynamoDB table.
  - **CUMULUS-2694**
    - Removed `@cumulus/api/models/granules.storeGranulesFromCumulusMessage()` method
  - **CUMULUS-2662**
    - Removed call to `addToLocalES` in POST `/granules` endpoint since it is
      redundant.
    - Removed call to `addToLocalES` in POST and PUT `/executions` endpoints
      since it is redundant.
    - Removed function `addToLocalES` from `es-client` package since it is no
      longer used.
  - **CUMULUS-2771**
    - Removed `_updateGranuleStatus` to update granule to "running" from `@cumulus/api/lib/ingest.reingestGranule`
    and `@cumulus/api/lib/ingest.applyWorkflow`

### Changed

- CVE-2022-2477
  - Update node-forge to 1.3.0 in `@cumulus/common` to address CVE-2022-2477
- **CUMULUS-2311** - RDS Migration Epic Phase 2
  - **CUMULUS_2641**
    - Update API granule schema to set productVolume as a string value
    - Update `@cumulus/message` package to set productVolume as string
      (calculated with `file.size` as a `BigInt`) to match API schema
    - Update `@cumulus/db` granule translation to translate `granule` objects to
      match the updated API schema
  - **CUMULUS-2714**
    - Updated
      - @cumulus/api/lib.writeRecords.writeGranulesFromMessage
      - @cumulus/api/lib.writeRecords.writeGranuleFromApi
      - @cumulus/api/lib.writeRecords.createGranuleFromApi
      - @cumulus/api/lib.writeRecords.updateGranuleFromApi
    - These methods now remove postgres file records that aren't contained in
        the write/update action if such file records exist.  This update
        maintains consistency with the writes to elasticsearch/dynamodb.
  - **CUMULUS-2672**
    - Updated `data-migration2` lambda to migrate Dynamo `granule.files[].type`
      instead of dropping it.
    - Updated `@cumlus/db` `translateApiFiletoPostgresFile` to retain `type`
    - Updated `@cumulus/db` `translatePostgresFileToApiFile` to retain `type`
    - Updated `@cumulus/types.api.file` to add `type` to the typing.
  - **CUMULUS-2315**
    - Update `index-from-database` lambda/ECS task and elasticsearch endpoint to read
      from PostgreSQL database
    - Update `index-from-database` endpoint to add the following configuration
      tuning parameters:
      - postgresResultPageSize -- The number of records to read from each
        postgres table per request.   Default is 1000.
      - postgresConnectionPoolSize -- The max number of connections to allow the
        index function to make to the database.  Default is 10.
      - esRequestConcurrency -- The maximium number of concurrent record
        translation/ES record update requests.   Default is 10.
  - **CUMULUS-2308**
    - Update `/granules/<granule_id>` GET endpoint to return PostgreSQL Granules instead of DynamoDB Granules
    - Update `/granules/<granule_id>` PUT endpoint to use PostgreSQL Granule as source rather than DynamoDB Granule
    - Update `unpublishGranule` (used in /granules PUT) to use PostgreSQL Granule as source rather than DynamoDB Granule
    - Update integration tests to use `waitForApiStatus` instead of `waitForModelStatus`
    - Update Granule ingest to update the Postgres Granule status as well as the DynamoDB Granule status
  - **CUMULUS-2302**
    - Update API collection GET endpoint to read individual provider records from
      PostgreSQL database instead of DynamoDB
    - Update sf-scheduler lambda to utilize API endpoint to get provider record
      from database via Private API lambda
    - Update API granule `reingest` endpoint to read collection from PostgreSQL
      database instead of DynamoDB
    - Update internal-reconciliation report to base report Collection comparison
      on PostgreSQL instead of DynamoDB
    - Moved createGranuleAndFiles `@cumulus/api` unit helper from `./lib` to
      `.test/helpers`
  - **CUMULUS-2208**
    - Moved all `@cumulus/api/es/*` code to new `@cumulus/es-client` package
    - Updated logic for collections API POST/PUT/DELETE to create/update/delete
      records directly in Elasticsearch in parallel with updates to
      DynamoDb/PostgreSQL
    - Updated logic for rules API POST/PUT/DELETE to create/update/delete
      records directly in Elasticsearch in parallel with updates to
      DynamoDb/PostgreSQL
    - Updated logic for providers API POST/PUT/DELETE to create/update/delete
      records directly in  Elasticsearch in parallel with updates to
      DynamoDb/PostgreSQL
    - Updated logic for PDRs API DELETE to delete records directly in
      Elasticsearch in parallel with deletes to DynamoDB/PostgreSQL
    - Updated logic for executions API DELETE to delete records directly in
      Elasticsearch in parallel with deletes to DynamoDB/PostgreSQL
    - Updated logic for granules API DELETE to delete records directly in
      Elasticsearch in parallel with deletes to DynamoDB/PostgreSQL
    - `sfEventSqsToDbRecords` Lambda now writes following data directly to
      Elasticsearch in parallel with writes to DynamoDB/PostgreSQL:
      - executions
      - PDRs
      - granules
    - All async operations are now written directly to Elasticsearch in parallel
      with DynamoDB/PostgreSQL
    - Updated logic for async operation API DELETE to delete records directly in
      Elasticsearch in parallel with deletes to DynamoDB/PostgreSQL
    - Moved:
      - `packages/api/lib/granules.getGranuleProductVolume` ->
      `@cumulus/message/Granules.getGranuleProductVolume`
      - `packages/api/lib/granules.getGranuleTimeToPreprocess`
      -> `@cumulus/message/Granules.getGranuleTimeToPreprocess`
      - `packages/api/lib/granules.getGranuleTimeToArchive` ->
      `@cumulus/message/Granules.getGranuleTimeToArchive`
      - `packages/api/models/Granule.generateGranuleRecord`
      -> `@cumulus/message/Granules.generateGranuleApiRecord`
  - **CUMULUS-2306**
    - Updated API local serve (`api/bin/serve.js`) setup code to add cleanup/executions
    related records
    - Updated @cumulus/db/models/granules-executions to add a delete method in
      support of local cleanup
    - Add spec/helpers/apiUtils/waitForApiStatus integration helper to retry API
      record retrievals on status in lieu of using `waitForModelStatus`
  - **CUMULUS-2303**
    - Update API provider GET endpoint to read individual provider records from
      PostgreSQL database instead of DynamoDB
    - Update sf-scheduler lambda to utilize API endpoint to get provider record
      from database via Private API lambda
  - **CUMULUS-2301**
    - Updated `getAsyncOperation` to read from PostgreSQL database instead of
      DynamoDB.
    - Added `translatePostgresAsyncOperationToApiAsyncOperation` function in
      `@cumulus/db/translate/async-operation`.
    - Updated `translateApiAsyncOperationToPostgresAsyncOperation` function to
      ensure that `output` is properly translated to an object for the
      PostgreSQL record for the following cases of `output` on the incoming API
      record:
      - `record.output` is a JSON stringified object
      - `record.output` is a JSON stringified array
      - `record.output` is a JSON stringified string
      - `record.output` is a string
  - **CUMULUS-2317**
    - Changed reconciliation reports to read file records from PostgreSQL instead of DynamoDB
  - **CUMULUS-2304**
    - Updated API rule GET endpoint to read individual rule records from
      PostgreSQL database instead of DynamoDB
    - Updated internal consumer lambdas for SNS, SQS and Kinesis to read
      rules from PostgreSQL.
  - **CUMULUS-2634**
    - Changed `sfEventSqsToDbRecords` Lambda to use new upsert helpers for executions, granules, and PDRs
    to ensure out-of-order writes are handled correctly when writing to Elasticsearch
  - **CUMULUS-2510**
    - Updated `@cumulus/api/lib/writeRecords/write-execution` to publish SNS
      messages after a successful write to Postgres, DynamoDB, and ES.
    - Updated functions `create` and `upsert` in the `db` model for Executions
      to return an array of objects containing all columns of the created or
      updated records.
    - Updated `@cumulus/api/endpoints/collections` to publish an SNS message
      after a successful collection delete, update (PUT), create (POST).
    - Updated functions `create` and `upsert` in the `db` model for Collections
      to return an array of objects containing all columns for the created or
      updated records.
    - Updated functions `create` and `upsert` in the `db` model for Granules
      to return an array of objects containing all columns for the created or
      updated records.
    - Updated `@cumulus/api/lib/writeRecords/write-granules` to publish SNS
      messages after a successful write to Postgres, DynamoDB, and ES.
    - Updated `@cumulus/api/lib/writeRecords/write-pdr` to publish SNS
      messages after a successful write to Postgres, DynamoDB, and ES.
  - **CUMULUS-2733**
    - Updated `_writeGranuleFiles` function creates an aggregate error which
      contains the workflow error, if any, as well as any error that may occur
      from writing granule files.
  - **CUMULUS-2674**
    - Updated `DELETE` endpoints for the following data types to check that record exists in
      PostgreSQL or Elasticsearch before proceeding with deletion:
      - `provider`
      - `async operations`
      - `collections`
      - `granules`
      - `executions`
      - `PDRs`
      - `rules`
  - **CUMULUS-2294**
    - Updated architecture and deployment documentation to reference RDS
  - **CUMULUS-2642**
    - Inventory and Granule Not Found Reconciliation Reports now compare
      Databse against S3 in on direction only, from Database to S3
      Objects. This means that only files in the database are compared against
      objects found on S3 and the filesInCumulus.onlyInS3 report key will
      always be empty. This significantly decreases the report output size and
      aligns with a users expectations.
    - Updates getFilesAndGranuleInfoQuery to take additional optional
      parameters `collectionIds`, `granuleIds`, and `providers` to allow
      targeting/filtering of the results.

  - **CUMULUS-2694**
    - Updated database write logic in `sfEventSqsToDbRccords` to log message if Cumulus
    workflow message is from pre-RDS deployment but still attempt parallel writing to DynamoDB
    and PostgreSQL
    - Updated database write logic in `sfEventSqsToDbRccords` to throw error if requirements to write execution to PostgreSQL cannot be met
  - **CUMULUS-2660**
    - Updated POST `/executions` endpoint to publish SNS message of created record to executions SNS topic
  - **CUMULUS-2661**
    - Updated PUT `/executions/<arn>` endpoint to publish SNS message of updated record to executions SNS topic
  - **CUMULUS-2765**
    - Updated `updateGranuleStatusToQueued` in `write-granules` to write to
      Elasticsearch and publish SNS message to granules topic.
  - **CUMULUS-2774**
    - Updated `constructGranuleSnsMessage` and `constructCollectionSnsMessage`
      to throw error if `eventType` is invalid or undefined.
  - **CUMULUS-2776**
    - Updated `getTableIndexDetails` in `db-indexer` to use correct
      `deleteFnName` for reconciliation reports.
  - **CUMULUS-2780**
    - Updated bulk granule reingest operation to read granules from PostgreSQL instead of DynamoDB.
  - **CUMULUS-2778**
    - Updated default value of `async_operation_image` in `tf-modules/cumulus/variables.tf` to `cumuluss/async-operation:38`
  - **CUMULUS-2854**
    - Updated rules model to decouple `createRuleTrigger` from `create`.
    - Updated rules POST endpoint to call `rulesModel.createRuleTrigger` directly to create rule trigger.
    - Updated rules PUT endpoints to call `rulesModel.createRuleTrigger` if update fails and reversion needs to occur.

### Fixed

- **CUMULUS-2311** - RDS Migration Epic Phase 2
  - **CUMULUS-2810**
    - Updated @cumulus/db/translate/translatePostgresProviderToApiProvider to
      correctly return provider password and updated tests to prevent
      reintroduction.
  - **CUMULUS-2778**
    - Fixed async operation docker image to correctly update record status in
    Elasticsearch
  - Updated localAPI to set additional env variable, and fixed `GET /executions/status` response
  - **CUMULUS-2877**
    - Ensure database records receive a timestamp when writing granules.

## [v10.1.3] 2022-06-28 [BACKPORT]

### Added

- **CUMULUS-2966**
  - Added extractPath operation and support of nested string replacement to `url_path` in the collection configuration

## [v10.1.2] 2022-03-11

### Added

- **CUMULUS-2859**
  - Update `postgres-db-migration` lambda timeout to default 900 seconds
  - Add `db_migration_lambda_timeout` variable to `data-persistence` module to
    allow this timeout to be user configurable
- **CUMULUS-2868**
  - Added `iam:PassRole` permission to `step_policy` in `tf-modules/ingest/iam.tf`

## [v10.1.1] 2022-03-04

### Migration steps

- Due to a bug in the PUT `/rules/<name>` endpoint, the rule records in PostgreSQL may be
out of sync with records in DynamoDB. In order to bring the records into sync, re-run the
[previously deployed `data-migration1` Lambda](https://nasa.github.io/cumulus/docs/upgrade-notes/upgrade-rds#3-deploy-and-run-data-migration1) with a payload of
`{"forceRulesMigration": true}`:

```shell
aws lambda invoke --function-name $PREFIX-data-migration1 \
  --payload $(echo '{"forceRulesMigration": true}' | base64) $OUTFILE
```

### Added

- **CUMULUS-2841**
  - Add integration test to validate PDR node provider that requires password
    credentials succeeds on ingest

- **CUMULUS-2846**
  - Added `@cumulus/db/translate/rule.translateApiRuleToPostgresRuleRaw` to translate API rule to PostgreSQL rules and
  **keep undefined fields**

### Changed

- **CUMULUS-NONE**
  - Adds logging to ecs/async-operation Docker container that launches async
    tasks on ECS. Sets default async_operation_image_version to 39.

- **CUMULUS-2845**
  - Updated rules model to decouple `createRuleTrigger` from `create`.
  - Updated rules POST endpoint to call `rulesModel.createRuleTrigger` directly to create rule trigger.
  - Updated rules PUT endpoints to call `rulesModel.createRuleTrigger` if update fails and reversion needs to occur.
- **CUMULUS-2846**
  - Updated version of `localstack/localstack` used in local unit testing to `0.11.5`

### Fixed

- Upgraded lodash to version 4.17.21 to fix vulnerability
- **CUMULUS-2845**
  - Fixed bug in POST `/rules` endpoint causing rule records to be created
  inconsistently in DynamoDB and PostgreSQL
- **CUMULUS-2846**
  - Fixed logic for `PUT /rules/<name>` endpoint causing rules to be saved
  inconsistently between DynamoDB and PostgreSQL
- **CUMULUS-2854**
  - Fixed queue granules behavior where the task was not accounting for granules that
  *already* had createdAt set. Workflows downstream in this scenario should no longer
  fail to write their granules due to order-of-db-writes constraints in the database
  update logic.

## [v10.1.0] 2022-02-23

### Added

- **CUMULUS-2775**
  - Added a configurable parameter group for the RDS serverless database cluster deployed by `tf-modules/rds-cluster-tf`. The allowed parameters for the parameter group can be found in the AWS documentation of [allowed parameters for an Aurora PostgreSQL cluster](https://docs.aws.amazon.com/AmazonRDS/latest/AuroraUserGuide/AuroraPostgreSQL.Reference.ParameterGroups.html). By default, the following parameters are specified:
    - `shared_preload_libraries`: `pg_stat_statements,auto_explain`
    - `log_min_duration_statement`: `250`
    - `auto_explain.log_min_duration`: `250`
- **CUMULUS-2781**
  - Add api_config secret to hold API/Private API lambda configuration values
- **CUMULUS-2840**
  - Added an index on `granule_cumulus_id` to the RDS files table.

### Changed

- **CUMULUS-2492**
  - Modify collectionId logic to accomodate trailing underscores in collection short names. e.g. `shortName____`
- **CUMULUS-2847**
  - Move DyanmoDb table name into API keystore and initialize only on lambda cold start
- **CUMULUS-2833**
  - Updates provider model schema titles to display on the dashboard.
- **CUMULUS-2837**
  - Update process-s3-dead-letter-archive to unpack SQS events in addition to
    Cumulus Messages
  - Update process-s3-dead-letter-archive to look up execution status using
    getCumulusMessageFromExecutionEvent (common method with sfEventSqsToDbRecords)
  - Move methods in api/lib/cwSfExecutionEventUtils to
    @cumulus/message/StepFunctions
- **CUMULUS-2775**
  - Changed the `timeout_action` to `ForceApplyCapacityChange` by default for the RDS serverless database cluster `tf-modules/rds-cluster-tf`
- **CUMULUS-2781**
  - Update API lambda to utilize api_config secret for initial environment variables

### Fixed

- **CUMULUS-2853**
  - Move OAUTH_PROVIDER to lambda env variables to address regression in CUMULUS-2781
  - Add logging output to api app router
- Added Cloudwatch permissions to `<prefix>-steprole` in `tf-modules/ingest/iam.tf` to address the
`Error: error creating Step Function State Machine (xxx): AccessDeniedException: 'arn:aws:iam::XXX:role/xxx-steprole' is not authorized to create managed-rule`
error in non-NGAP accounts:
  - `events:PutTargets`
  - `events:PutRule`
  - `events:DescribeRule`

## [v10.0.1] 2022-02-03

### Fixed

- Fixed IAM permissions issue with `<prefix>-postgres-migration-async-operation` Lambda
which prevented it from running a Fargate task for data migration.

## [v10.0.0] 2022-02-01

### Migration steps

- Please read the [documentation on the updates to the granule files schema for our Cumulus workflow tasks and how to upgrade your deployment for compatibility](https://nasa.github.io/cumulus/docs/upgrade-notes/update-task-file-schemas).
- (Optional) Update the `task-config` for all workflows that use the `sync-granule` task to include `workflowStartTime` set to
`{$.cumulus_meta.workflow_start_time}`. See [here](https://github.com/nasa/cumulus/blob/master/example/cumulus-tf/sync_granule_workflow.asl.json#L9) for an example.

### BREAKING CHANGES

- **NDCUM-624**
  - Functions in @cumulus/cmrjs renamed for consistency with `isCMRFilename` and `isCMRFile`
    - `isECHO10File` -> `isECHO10Filename`
    - `isUMMGFile` -> `isUMMGFilename`
    - `isISOFile` -> `isCMRISOFilename`
- **CUMULUS-2388**
  - In order to standardize task messaging formats, please note the updated input, output and config schemas for the following Cumulus workflow tasks:
    - add-missing-file-checksums
    - files-to-granules
    - hyrax-metadata-updates
    - lzards-backup
    - move-granules
    - post-to-cmr
    - sync-granule
    - update-cmr-access-constraints
    - update-granules-cmr-metadata-file-links
  The primary focus of the schema updates was to standardize the format of granules, and
  particularly their files data. The granule `files` object now matches the file schema in the
  Cumulus database and thus also matches the `files` object produced by the API with use cases like
  `applyWorkflow`. This includes removal of `name` and `filename` in favor of `bucket` and `key`,
  removal of certain properties such as `etag` and `duplicate_found` and outputting them as
  separate objects stored in `meta`.
  - Checksum values calculated by `@cumulus/checksum` are now converted to string to standardize
  checksum formatting across the Cumulus library.

### Notable changes

- **CUMULUS-2718**
  - The `sync-granule` task has been updated to support an optional configuration parameter `workflowStartTime`. The output payload of `sync-granule` now includes a `createdAt` time for each granule which is set to the
  provided `workflowStartTime` or falls back to `Date.now()` if not provided. Workflows using
  `sync-granule` may be updated to include this parameter with the value of `{$.cumulus_meta.workflow_start_time}` in the `task_config`.
- Updated version of `@cumulus/cumulus-message-adapter-js` from `2.0.3` to `2.0.4` for
all Cumulus workflow tasks
- **CUMULUS-2783**
  - A bug in the ECS cluster autoscaling configuration has been
resolved. ECS clusters should now correctly autoscale by adding new cluster
instances according to the [policy configuration](https://github.com/nasa/cumulus/blob/master/tf-modules/cumulus/ecs_cluster.tf).
  - Async operations that are started by these endpoints will be run as ECS tasks
  with a launch type of Fargate, not EC2:
    - `POST /deadLetterArchive/recoverCumulusMessages`
    - `POST /elasticsearch/index-from-database`
    - `POST /granules/bulk`
    - `POST /granules/bulkDelete`
    - `POST /granules/bulkReingest`
    - `POST /migrationCounts`
    - `POST /reconciliationReports`
    - `POST /replays`
    - `POST /replays/sqs`

### Added

- Upgraded version of dependencies on `knex` package from `0.95.11` to `0.95.15`
- Added Terraform data sources to `example/cumulus-tf` module to retrieve default VPC and subnets in NGAP accounts
  - Added `vpc_tag_name` variable which defines the tags used to look up a VPC. Defaults to VPC tag name used in NGAP accounts
  - Added `subnets_tag_name` variable which defines the tags used to look up VPC subnets. Defaults to a subnet tag name used in NGAP accounts
- Added Terraform data sources to `example/data-persistence-tf` module to retrieve default VPC and subnets in NGAP accounts
  - Added `vpc_tag_name` variable which defines the tags used to look up a VPC. Defaults to VPC tag name used in NGAP accounts
  - Added `subnets_tag_name` variable which defines the tags used to look up VPC subnets. Defaults to a subnet tag name used in NGAP accounts
- Added Terraform data sources to `example/rds-cluster-tf` module to retrieve default VPC and subnets in NGAP accounts
  - Added `vpc_tag_name` variable which defines the tags used to look up a VPC. Defaults to VPC tag name used in NGAP accounts
  - Added `subnets_tag_name` variable which defines the tags used to look up VPC subnets. Defaults to tag names used in subnets in for NGAP accounts
- **CUMULUS-2299**
  - Added support for SHA checksum types with hyphens (e.g. `SHA-256` vs `SHA256`) to tasks that calculate checksums.
- **CUMULUS-2439**
  - Added CMR search client setting to the CreateReconciliationReport lambda function.
  - Added `cmr_search_client_config` tfvars to the archive and cumulus terraform modules.
  - Updated CreateReconciliationReport lambda to search CMR collections with CMRSearchConceptQueue.
- **CUMULUS-2441**
  - Added support for 'PROD' CMR environment.
- **CUMULUS-2456**
  - Updated api lambdas to query ORCA Private API
  - Updated example/cumulus-tf/orca.tf to the ORCA release v4.0.0-Beta3
- **CUMULUS-2638**
  - Adds documentation to clarify bucket config object use.
- **CUMULUS-2684**
  - Added optional collection level parameter `s3MultipartChunksizeMb` to collection's `meta` field
  - Updated `move-granules` task to take in an optional config parameter s3MultipartChunksizeMb
- **CUMULUS-2747**
  - Updated data management type doc to include additional fields for provider configurations
- **CUMULUS-2773**
  - Added a document to the workflow-tasks docs describing deployment, configuration and usage of the LZARDS backup task.

### Changed

- Made `vpc_id` variable optional for `example/cumulus-tf` module
- Made `vpc_id` and `subnet_ids` variables optional for `example/data-persistence-tf` module
- Made `vpc_id` and `subnets` variables optional for `example/rds-cluster-tf` module
- Changes audit script to handle integration test failure when `USE\_CACHED\_BOOTSTRAP` is disabled.
- Increases wait time for CMR to return online resources in integration tests
- **CUMULUS-1823**
  - Updates to Cumulus rule/provider schemas to improve field titles and descriptions.
- **CUMULUS-2638**
  - Transparent to users, remove typescript type `BucketType`.
- **CUMULUS-2718**
  - Updated config for SyncGranules to support optional `workflowStartTime`
  - Updated SyncGranules to provide `createdAt` on output based on `workflowStartTime` if provided,
  falling back to `Date.now()` if not provided.
  - Updated `task_config` of SyncGranule in example workflows
- **CUMULUS-2735**
  - Updated reconciliation reports to write formatted JSON to S3 to improve readability for
    large reports
  - Updated TEA version from 102 to 121 to address TEA deployment issue with the max size of
    a policy role being exceeded
- **CUMULUS-2743**
  - Updated bamboo Dockerfile to upgrade pip as part of the image creation process
- **CUMULUS-2744**
  - GET executions/status returns associated granules for executions retrieved from the Step Function API
- **CUMULUS-2751**
  - Upgraded all Cumulus (node.js) workflow tasks to use
    `@cumulus/cumulus-message-adapter-js` version `2.0.3`, which includes an
    update cma-js to better expose CMA stderr stream output on lambda timeouts
    as well as minor logging enhancements.
- **CUMULUS-2752**
  - Add new mappings for execution records to prevent dynamic field expansion from exceeding
  Elasticsearch field limits
    - Nested objects under `finalPayload.*` will not dynamically add new fields to mapping
    - Nested objects under `originalPayload.*` will not dynamically add new fields to mapping
    - Nested keys under `tasks` will not dynamically add new fields to mapping
- **CUMULUS-2753**
  - Updated example/cumulus-tf/orca.tf to the latest ORCA release v4.0.0-Beta2 which is compatible with granule.files file schema
  - Updated /orca/recovery to call new lambdas request_status_for_granule and request_status_for_job.
  - Updated orca integration test
- [**PR #2569**](https://github.com/nasa/cumulus/pull/2569)
  - Fixed `TypeError` thrown by `@cumulus/cmrjs/cmr-utils.getGranuleTemporalInfo` when
    a granule's associated UMM-G JSON metadata file does not contain a `ProviderDates`
    element that has a `Type` of either `"Update"` or `"Insert"`.  If neither are
    present, the granule's last update date falls back to the `"Create"` type
    provider date, or `undefined`, if none is present.
- **CUMULUS-2775**
  - Changed `@cumulus/api-client/invokeApi()` to accept a single accepted status code or an array
  of accepted status codes via `expectedStatusCodes`
- [**PR #2611**](https://github.com/nasa/cumulus/pull/2611)
  - Changed `@cumulus/launchpad-auth/LaunchpadToken.requestToken` and `validateToken`
    to use the HTTPS request option `https.pfx` instead of the deprecated `pfx` option
    for providing the certificate.
- **CUMULUS-2836**
  - Updates `cmr-utils/getGranuleTemporalInfo` to search for a SingleDateTime
    element, when beginningDateTime value is not
    found in the metadata file.  The granule's temporal information is
    returned so that both beginningDateTime and endingDateTime are set to the
    discovered singleDateTimeValue.
- **CUMULUS-2756**
  - Updated `_writeGranule()` in `write-granules.js` to catch failed granule writes due to schema validation, log the failure and then attempt to set the status of the granule to `failed` if it already exists to prevent a failure from allowing the granule to get "stuck" in a non-failed status.

### Fixed

- **CUMULUS-2775**
  - Updated `@cumulus/api-client` to not log an error for 201 response from `updateGranule`
- **CUMULUS-2783**
  - Added missing lower bound on scale out policy for ECS cluster to ensure that
  the cluster will autoscale correctly.
- **CUMULUS-2835**
  - Updated `hyrax-metadata-updates` task to support reading the DatasetId from ECHO10 XML, and the EntryTitle from UMM-G JSON; these are both valid alternatives to the shortname and version ID.

## [v9.9.3] 2021-02-17 [BACKPORT]

**Please note** changes in 9.9.3 may not yet be released in future versions, as
this is a backport and patch release on the 9.9.x series of releases. Updates that
are included in the future will have a corresponding CHANGELOG entry in future
releases.

- **CUMULUS-2853**
  - Move OAUTH_PROVIDER to lambda env variables to address regression in 9.9.2/CUMULUS-2275
  - Add logging output to api app router

## [v9.9.2] 2021-02-10 [BACKPORT]

**Please note** changes in 9.9.2 may not yet be released in future versions, as
this is a backport and patch release on the 9.9.x series of releases. Updates that
are included in the future will have a corresponding CHANGELOG entry in future
releases.### Added

- **CUMULUS-2775**
  - Added a configurable parameter group for the RDS serverless database cluster deployed by `tf-modules/rds-cluster-tf`. The allowed parameters for the parameter group can be found in the AWS documentation of [allowed parameters for an Aurora PostgreSQL cluster](https://docs.aws.amazon.com/AmazonRDS/latest/AuroraUserGuide/AuroraPostgreSQL.Reference.ParameterGroups.html). By default, the following parameters are specified:
    - `shared_preload_libraries`: `pg_stat_statements,auto_explain`
    - `log_min_duration_statement`: `250`
    - `auto_explain.log_min_duration`: `250`
- **CUMULUS-2840**
  - Added an index on `granule_cumulus_id` to the RDS files table.

### Changed

- **CUMULUS-2847**
  - Move DyanmoDb table name into API keystore and initialize only on lambda cold start
- **CUMULUS-2781**
  - Add api_config secret to hold API/Private API lambda configuration values
- **CUMULUS-2775**
  - Changed the `timeout_action` to `ForceApplyCapacityChange` by default for the RDS serverless database cluster `tf-modules/rds-cluster-tf`

## [v9.9.1] 2021-02-10 [BACKPORT]

**Please note** changes in 9.9.1 may not yet be released in future versions, as
this is a backport and patch release on the 9.9.x series of releases. Updates that
are included in the future will have a corresponding CHANGELOG entry in future
releases.

### Fixed

- **CUMULUS-2775**
  - Updated `@cumulus/api-client` to not log an error for 201 response from `updateGranule`

### Changed

- Updated version of `@cumulus/cumulus-message-adapter-js` from `2.0.3` to `2.0.4` for
all Cumulus workflow tasks
- **CUMULUS-2775**
  - Changed `@cumulus/api-client/invokeApi()` to accept a single accepted status code or an array
  of accepted status codes via `expectedStatusCodes`
- **CUMULUS-2837**
  - Update process-s3-dead-letter-archive to unpack SQS events in addition to
    Cumulus Messages
  - Update process-s3-dead-letter-archive to look up execution status using
    getCumulusMessageFromExecutionEvent (common method with sfEventSqsToDbRecords)
  - Move methods in api/lib/cwSfExecutionEventUtils to
    @cumulus/message/StepFunctions

## [v9.9.0] 2021-11-03

### Added

- **NDCUM-624**: Add support for ISO metadata files for the `MoveGranules` step
  - Add function `isISOFile` to check if a given file object is an ISO file
  - `granuleToCmrFileObject` and `granulesToCmrFileObjects` now take a
    `filterFunc` argument
    - `filterFunc`'s default value is `isCMRFile`, so the previous behavior is
      maintained if no value is given for this argument
    - `MoveGranules` passes a custom filter function to
      `granulesToCmrFileObjects` to check for `isISOFile` in addition to
      `isCMRFile`, so that metadata from `.iso.xml` files can be used in the
      `urlPathTemplate`
- [**PR #2535**](https://github.com/nasa/cumulus/pull/2535)
  - NSIDC and other cumulus users had desire for returning formatted dates for
    the 'url_path' date extraction utilities. Added 'dateFormat' function as
    an option for extracting and formating the entire date. See
    docs/workflow/workflow-configuration-how-to.md for more information.
- [**PR #2548**](https://github.com/nasa/cumulus/pull/2548)
  - Updated webpack configuration for html-loader v2
- **CUMULUS-2640**
  - Added Elasticsearch client scroll setting to the CreateReconciliationReport lambda function.
  - Added `elasticsearch_client_config` tfvars to the archive and cumulus terraform modules.
- **CUMULUS-2683**
  - Added `default_s3_multipart_chunksize_mb` setting to the `move-granules` lambda function.
  - Added `default_s3_multipart_chunksize_mb` tfvars to the cumulus and ingest terraform modules.
  - Added optional parameter `chunkSize` to `@cumulus/aws-client/S3.moveObject` and
    `@cumulus/aws-client/S3.multipartCopyObject` to set the chunk size of the S3 multipart uploads.
  - Renamed optional parameter `maxChunkSize` to `chunkSize` in
    `@cumulus/aws-client/lib/S3MultipartUploads.createMultipartChunks`.

### Changed

- Upgraded all Cumulus workflow tasks to use `@cumulus/cumulus-message-adapter-js` version `2.0.1`
- **CUMULUS-2725**
  - Updated providers endpoint to return encrypted password
  - Updated providers model to try decrypting credentials before encryption to allow for better handling of updating providers
- **CUMULUS-2734**
  - Updated `@cumulus/api/launchpadSaml.launchpadPublicCertificate` to correctly retrieve
    certificate from launchpad IdP metadata with and without namespace prefix.

## [v9.8.0] 2021-10-19

### Notable changes

- Published new tag [`36` of `cumuluss/async-operation` to Docker Hub](https://hub.docker.com/layers/cumuluss/async-operation/35/images/sha256-cf777a6ef5081cd90a0f9302d45243b6c0a568e6d977c0ee2ccc5a90b12d45d0?context=explore) for compatibility with
upgrades to `knex` package and to address security vulnerabilities.

### Added

- Added `@cumulus/db/createRejectableTransaction()` to handle creating a Knex transaction that **will throw an error** if the transaction rolls back. [As of Knex 0.95+, promise rejection on transaction rollback is no longer the default behavior](https://github.com/knex/knex/blob/master/UPGRADING.md#upgrading-to-version-0950).

- **CUMULUS-2639**
  - Increases logging on reconciliation reports.

- **CUMULUS-2670**
  - Updated `lambda_timeouts` string map variable for `cumulus` module to accept a
  `update_granules_cmr_metadata_file_links_task_timeout` property
- **CUMULUS-2598**
  - Add unit and integration tests to describe queued granules as ignored when
    duplicate handling is 'skip'

### Changed

- Updated `knex` version from 0.23.11 to 0.95.11 to address security vulnerabilities
- Updated default version of async operations Docker image to `cumuluss/async-operation:36`
- **CUMULUS-2590**
  - Granule applyWorkflow, Reingest actions and Bulk operation now update granule status to `queued` when scheduling the granule.
- **CUMULUS-2643**
  - relocates system file `buckets.json` out of the
    `s3://internal-bucket/workflows` directory into
    `s3://internal-bucket/buckets`.


## [v9.7.1] 2021-12-08 [Backport]

Please note changes in 9.7.0 may not yet be released in future versions, as this is a backport and patch release on the 9.7.x series of releases. Updates that are included in the future will have a corresponding CHANGELOG entry in future releases.
Fixed

- **CUMULUS-2751**
  - Update all tasks to update to use cumulus-message-adapter-js version 2.0.4

## [v9.7.0] 2021-10-01

### Notable Changes

- **CUMULUS-2583**
  - The `queue-granules` task now updates granule status to `queued` when a granule is queued. In order to prevent issues with the private API endpoint and Lambda API request and concurrency limits, this functionality runs with limited concurrency, which may increase the task's overall runtime when large numbers of granules are being queued. If you are facing Lambda timeout errors with this task, we recommend converting your `queue-granules` task to an ECS activity. This concurrency is configurable via the task config's `concurrency` value.
- **CUMULUS-2676**
  - The `discover-granules` task has been updated to limit concurrency on checks to identify and skip already ingested granules in order to prevent issues with the private API endpoint and Lambda API request and concurrency limits. This may increase the task's overall runtime when large numbers of granules are discovered. If you are facing Lambda timeout errors with this task, we recommend converting your `discover-granules` task to an ECS activity. This concurrency is configurable via the task config's `concurrency` value.
- Updated memory of `<prefix>-sfEventSqsToDbRecords` Lambda to 1024MB

### Added

- **CUMULUS-2000**
  - Updated `@cumulus/queue-granules` to respect a new config parameter: `preferredQueueBatchSize`. Queue-granules will respect this batchsize as best as it can to batch granules into workflow payloads. As workflows generally rely on information such as collection and provider expected to be shared across all granules in a workflow, queue-granules will break batches up by collection, as well as provider if there is a `provider` field on the granule. This may result in batches that are smaller than the preferred size, but never larger ones. The default value is 1, which preserves current behavior of queueing 1 granule per workflow.
- **CUMULUS-2630**
  - Adds a new workflow `DiscoverGranulesToThrottledQueue` that discovers and writes
    granules to a throttled background queue.  This allows discovery and ingest
    of larger numbers of granules without running into limits with lambda
    concurrency.

### Changed

- **CUMULUS-2720**
  - Updated Core CI scripts to validate CHANGELOG diffs as part of the lint process
- **CUMULUS-2695**
  - Updates the example/cumulus-tf deployment to change
    `archive_api_reserved_concurrency` from 8 to 5 to use fewer reserved lambda
    functions. If you see throttling errors on the `<stack>-apiEndpoints` you
    should increase this value.
  - Updates cumulus-tf/cumulus/variables.tf to change
    `archive_api_reserved_concurrency` from 8 to 15 to prevent throttling on
    the dashboard for default deployments.
- **CUMULUS-2584**
  - Updates `api/endpoints/execution-status.js` `get` method to include associated granules, as
    an array, for the provided execution.
  - Added `getExecutionArnsByGranuleCumulusId` returning a list of executionArns sorted by most recent first,
    for an input Granule Cumulus ID in support of the move of `translatePostgresGranuleToApiGranule` from RDS-Phase2
    feature branch
  - Added `getApiExecutionCumulusIds` returning cumulus IDs for a given list of executions
- **CUMULUS-NONE**
  - Downgrades elasticsearch version in testing container to 5.3 to match AWS version.
  - Update serve.js -> `eraseDynamoTables()`. Changed the call `Promise.all()` to `Promise.allSettled()` to ensure all dynamo records (provider records in particular) are deleted prior to reseeding.

### Fixed

- **CUMULUS-2583**
  - Fixed a race condition where granules set as “queued” were not able to be set as “running” or “completed”

## [v9.6.0] 2021-09-20

### Added

- **CUMULUS-2576**
  - Adds `PUT /granules` API endpoint to update a granule
  - Adds helper `updateGranule` to `@cumulus/api-client/granules`
- **CUMULUS-2606**
  - Adds `POST /granules/{granuleId}/executions` API endpoint to associate an execution with a granule
  - Adds helper `associateExecutionWithGranule` to `@cumulus/api-client/granules`
- **CUMULUS-2583**
  - Adds `queued` as option for granule's `status` field

### Changed

- Moved `ssh2` package from `@cumulus/common` to `@cumulus/sftp-client` and
  upgraded package from `^0.8.7` to `^1.0.0` to address security vulnerability
  issue in previous version.
- **CUMULUS-2583**
  - `QueueGranules` task now updates granule status to `queued` once it is added to the queue.

- **CUMULUS-2617**
  - Use the `Authorization` header for CMR Launchpad authentication instead of the deprecated `Echo-Token` header.

### Fixed

- Added missing permission for `<prefix>_ecs_cluster_instance_role` IAM role (used when running ECS services/tasks)
to allow `kms:Decrypt` on the KMS key used to encrypt provider credentials. Adding this permission fixes the `sync-granule` task when run as an ECS activity in a Step Function, which previously failed trying to decrypt credentials for providers.

- **CUMULUS-2576**
  - Adds default value to granule's timestamp when updating a granule via API.

## [v9.5.0] 2021-09-07

### BREAKING CHANGES

- Removed `logs` record type from mappings from Elasticsearch. This change **should not have**
any adverse impact on existing deployments, even those which still contain `logs` records,
but technically it is a breaking change to the Elasticsearch mappings.
- Changed `@cumulus/api-client/asyncOperations.getAsyncOperation` to return parsed JSON body
of response and not the raw API endpoint response

### Added

- **CUMULUS-2670**
  - Updated core `cumulus` module to take lambda_timeouts string map variable that allows timeouts of ingest tasks to be configurable. Allowed properties for the mapping include:
  - discover_granules_task_timeout
  - discover_pdrs_task_timeout
  - hyrax_metadata_update_tasks_timeout
  - lzards_backup_task_timeout
  - move_granules_task_timeout
  - parse_pdr_task_timeout
  - pdr_status_check_task_timeout
  - post_to_cmr_task_timeout
  - queue_granules_task_timeout
  - queue_pdrs_task_timeout
  - queue_workflow_task_timeout
  - sync_granule_task_timeout
- **CUMULUS-2575**
  - Adds `POST /granules` API endpoint to create a granule
  - Adds helper `createGranule` to `@cumulus/api-client`
- **CUMULUS-2577**
  - Adds `POST /executions` endpoint to create an execution
- **CUMULUS-2578**
  - Adds `PUT /executions` endpoint to update an execution
- **CUMULUS-2592**
  - Adds logging when messages fail to be added to queue
- **CUMULUS-2644**
  - Pulled `delete` method for `granules-executions.ts` implemented as part of CUMULUS-2306
  from the RDS-Phase-2 feature branch in support of CUMULUS-2644.
  - Pulled `erasePostgresTables` method in `serve.js` implemented as part of CUMULUS-2644,
  and CUMULUS-2306 from the RDS-Phase-2 feature branch in support of CUMULUS-2644
  - Added `resetPostgresDb` method to support resetting between integration test suite runs

### Changed

- Updated `processDeadLetterArchive` Lambda to return an object where
`processingSucceededKeys` is an array of the S3 keys for successfully
processed objects and `processingFailedKeys` is an array of S3 keys
for objects that could not be processed
- Updated async operations to handle writing records to the databases
when output of the operation is `undefined`

- **CUMULUS-2644**
  - Moved `migration` directory from the `db-migration-lambda` to the `db` package and
  updated unit test references to migrationDir to be pulled from `@cumulus/db`
  - Updated `@cumulus/api/bin/serveUtils` to write records to PostgreSQL tables

- **CUMULUS-2575**
  - Updates model/granule to allow a granule created from API to not require an
    execution to be associated with it. This is a backwards compatible change
    that will not affect granules created in the normal way.
  - Updates `@cumulus/db/src/model/granules` functions `get` and `exists` to
    enforce parameter checking so that requests include either (granule\_id
    and collection\_cumulus\_id) or (cumulus\_id) to prevent incorrect results.
  - `@cumulus/message/src/Collections.deconstructCollectionId` has been
    modified to throw a descriptive error if the input `collectionId` is
    undefined rather than `TypeError: Cannot read property 'split' of
    undefined`. This function has also been updated to throw descriptive errors
    if an incorrectly formatted collectionId is input.

## [v9.4.1] 2022-02-14 [BACKPORT]

**Please note** changes in 9.4.1 may not yet be released in future versions, as
this is a backport and patch release on the 9.4.x series of releases. Updates that
are included in the future will have a corresponding CHANGELOG entry in future
releases.

- **CUMULUS-2847**
  - Update dynamo configuration to read from S3 instead of System Manager
    Parameter Store
  - Move api configuration initialization outside the lambda handler to
    eliminate unneded S3 calls/require config on cold-start only
  - Moved `ssh2` package from `@cumulus/common` to `@cumulus/sftp-client` and
    upgraded package from `^0.8.7` to `^1.0.0` to address security vulnerability
    issue in previous version.
  - Fixed hyrax task package.json dev dependency
  - Update CNM lambda dependencies for Core tasks
    - cumulus-cnm-response-task: 1.4.4
    - cumulus-cnm-to-granule: 1.5.4
  - Whitelist ssh2 re: https://github.com/advisories/GHSA-652h-xwhf-q4h6

## [v9.4.0] 2021-08-16

### Notable changes

- `@cumulus/sync-granule` task should now properly handle
syncing files from HTTP/HTTPS providers where basic auth is
required and involves a redirect to a different host (e.g.
downloading files protected by Earthdata Login)

### Added

- **CUMULUS-2591**
  - Adds `failedExecutionStepName` to failed execution's jsonb error records.
    This is the name of the Step Function step for the last failed event in the
    execution's event history.
- **CUMULUS-2548**
  - Added `allowed_redirects` field to PostgreSQL `providers` table
  - Added `allowedRedirects` field to DynamoDB `<prefix>-providers` table
  - Added `@cumulus/aws-client/S3.streamS3Upload` to handle uploading the contents
  of a readable stream to S3 and returning a promise
- **CUMULUS-2373**
  - Added `replaySqsMessages` lambda to replay archived incoming SQS
    messages from S3.
  - Added `/replays/sqs` endpoint to trigger an async operation for
    the `replaySqsMessages` lambda.
  - Added unit tests and integration tests for new endpoint and lambda.
  - Added `getS3PrefixForArchivedMessage` to `ingest/sqs` package to get prefix
    for an archived message.
  - Added new `async_operation` type `SQS Replay`.
- **CUMULUS-2460**
  - Adds `POST` /executions/workflows-by-granules for retrieving workflow names common to a set of granules
  - Adds `workflowsByGranules` to `@cumulus/api-client/executions`
- **CUMULUS-2635**
  - Added helper functions:
    - `@cumulus/db/translate/file/translateApiPdrToPostgresPdr`

### Fixed

- **CUMULUS-2548**
  - Fixed `@cumulus/ingest/HttpProviderClient.sync` to
properly handle basic auth when redirecting to a different
host and/or host with a different port
- **CUMULUS-2626**
  - Update [PDR migration](https://github.com/nasa/cumulus/blob/master/lambdas/data-migration2/src/pdrs.ts) to correctly find Executions by a Dynamo PDR's `execution` field
- **CUMULUS-2635**
  - Update `data-migration2` to migrate PDRs before migrating granules.
  - Update `data-migration2` unit tests testing granules migration to reference
    PDR records to better model the DB schema.
  - Update `migratePdrRecord` to use `translateApiPdrToPostgresPdr` function.

### Changed

- **CUMULUS-2373**
  - Updated `getS3KeyForArchivedMessage` in `ingest/sqs` to store SQS messages
    by `queueName`.
- **CUMULUS-2630**
  - Updates the example/cumulus-tf deployment to change
    `archive_api_reserved_concurrency` from 2 to 8 to prevent throttling with
    the dashboard.

## [v9.3.0] 2021-07-26

### BREAKING CHANGES

- All API requests made by `@cumulus/api-client` will now throw an error if the status code
does not match the expected response (200 for most requests and 202 for a few requests that
trigger async operations). Previously the helpers in this package would return the response
regardless of the status code, so you may need to update any code using helpers from this
package to catch or to otherwise handle errors that you may encounter.
- The Cumulus API Lambda function has now been configured with reserved concurrency to ensure
availability in a high-concurrency environment. However, this also caps max concurrency which
may result in throttling errors if trying to reach the Cumulus API multiple times in a short
period. Reserved concurrency can be configured with the `archive_api_reserved_concurrency`
terraform variable on the Cumulus module and increased if you are seeing throttling errors.
The default reserved concurrency value is 8.

### Notable changes

- `cmr_custom_host` variable for `cumulus` module can now be used to configure Cumulus to
  integrate with a custom CMR host name and protocol (e.g.
  `http://custom-cmr-host.com`). Note that you **must** include a protocol
  (`http://` or `https://)  if specifying a value for this variable.
- The cumulus module configuration value`rds_connetion_heartbeat` and it's
  behavior has been replaced by a more robust database connection 'retry'
  solution.   Users can remove this value from their configuration, regardless
  of value.  See the `Changed` section notes on CUMULUS-2528 for more details.

### Added

- Added user doc describing new features related to the Cumulus dead letter archive.
- **CUMULUS-2327**
  - Added reserved concurrency setting to the Cumulus API lambda function.
  - Added relevant tfvars to the archive and cumulus terraform modules.
- **CUMULUS-2460**
  - Adds `POST` /executions/search-by-granules for retrieving executions from a list of granules or granule query
  - Adds `searchExecutionsByGranules` to `@cumulus/api-client/executions`
- **CUMULUS-2475**
  - Adds `GET` endpoint to distribution API
- **CUMULUS-2463**
  - `PUT /granules` reingest action allows a user to override the default execution
    to use by providing an optional `workflowName` or `executionArn` parameter on
    the request body.
  - `PUT /granules/bulkReingest` action allows a user to override the default
    execution/workflow combination to reingest with by providing an optional
    `workflowName` on the request body.
- Adds `workflowName` and `executionArn` params to @cumulus/api-client/reingestGranules
- **CUMULUS-2476**
  - Adds handler for authenticated `HEAD` Distribution requests replicating current behavior of TEA
- **CUMULUS-2478**
  - Implemented [bucket map](https://github.com/asfadmin/thin-egress-app#bucket-mapping).
  - Implemented /locate endpoint
  - Cumulus distribution API checks the file request against bucket map:
    - retrieves the bucket and key from file path
    - determines if the file request is public based on the bucket map rather than the bucket type
    - (EDL only) restricts download from PRIVATE_BUCKETS to users who belong to certain EDL User Groups
    - bucket prefix and object prefix are supported
  - Add 'Bearer token' support as an authorization method
- **CUMULUS-2486**
  - Implemented support for custom headers
  - Added 'Bearer token' support as an authorization method
- **CUMULUS-2487**
  - Added integration test for cumulus distribution API
- **CUMULUS-2569**
  - Created bucket map cache for cumulus distribution API
- **CUMULUS-2568**
  - Add `deletePdr`/PDR deletion functionality to `@cumulus/api-client/pdrs`
  - Add `removeCollectionAndAllDependencies` to integration test helpers
  - Added `example/spec/apiUtils.waitForApiStatus` to wait for a
  record to be returned by the API with a specific value for
  `status`
  - Added `example/spec/discoverUtils.uploadS3GranuleDataForDiscovery` to upload granule data fixtures
  to S3 with a randomized granule ID for `discover-granules` based
  integration tests
  - Added `example/spec/Collections.removeCollectionAndAllDependencies` to remove a collection and
  all dependent objects (e.g. PDRs, granules, executions) from the
  database via the API
  - Added helpers to `@cumulus/api-client`:
    - `pdrs.deletePdr` - Delete a PDR via the API
    - `replays.postKinesisReplays` - Submit a POST request to the `/replays` endpoint for replaying Kinesis messages

- `@cumulus/api-client/granules.getGranuleResponse` to return the raw endpoint response from the GET `/granules/<granuleId>` endpoint

### Changed

- Moved functions from `@cumulus/integration-tests` to `example/spec/helpers/workflowUtils`:
  - `startWorkflowExecution`
  - `startWorkflow`
  - `executeWorkflow`
  - `buildWorkflow`
  - `testWorkflow`
  - `buildAndExecuteWorkflow`
  - `buildAndStartWorkflow`
- `example/spec/helpers/workflowUtils.executeWorkflow` now uses
`waitForApiStatus` to ensure that the execution is `completed` or
`failed` before resolving
- `example/spec/helpers/testUtils.updateAndUploadTestFileToBucket`
now accepts an object of parameters rather than positional
arguments
- Removed PDR from the `payload` in the input payload test fixture for reconciliation report integration tests
- The following integration tests for PDR-based workflows were
updated to use randomized granule IDs:
  - `example/spec/parallel/ingest/ingestFromPdrSpec.js`
  - `example/spec/parallel/ingest/ingestFromPdrWithChildWorkflowMetaSpec.js`
  - `example/spec/parallel/ingest/ingestFromPdrWithExecutionNamePrefixSpec.js`
  - `example/spec/parallel/ingest/ingestPdrWithNodeNameSpec.js`
- Updated the `@cumulus/api-client/CumulusApiClientError` error class to include new properties that can be accessed directly on
the error object:
  - `statusCode` - The HTTP status code of the API response
  - `apiMessage` - The message from the API response
- Added `params.pRetryOptions` parameter to
`@cumulus/api-client/granules.deleteGranule` to control the retry
behavior
- Updated `cmr_custom_host` variable to accept a full protocol and host name
(e.g. `http://cmr-custom-host.com`), whereas it previously only accepted a host name
- **CUMULUS-2482**
  - Switches the default distribution app in the `example/cumulus-tf` deployment to the new Cumulus Distribution
  - TEA is still available by following instructions in `example/README.md`
- **CUMULUS-2463**
  - Increases the duration of allowed backoff times for a successful test from
    0.5 sec to 1 sec.
- **CUMULUS-2528**
  - Removed `rds_connection_heartbeat` as a configuration option from all
    Cumulus terraform modules
  - Removed `dbHeartBeat` as an environmental switch from
    `@cumulus/db.getKnexClient` in favor of more comprehensive general db
    connect retry solution
  - Added new `rds_connection_timing_configuration` string map to allow for
    configuration and tuning of Core's internal database retry/connection
    timeout behaviors.  These values map to connection pool configuration
    values for tarn (https://github.com/vincit/tarn.js/) which Core's database
    module / knex(https://www.npmjs.com/package/knex) use for this purpose:
    - acquireTimeoutMillis
    - createRetryIntervalMillis
    - createTimeoutMillis
    - idleTimeoutMillis
    - reapIntervalMillis
      Connection errors will result in a log line prepended with 'knex failed on
      attempted connection error' and sent from '@cumulus/db/connection'
  - Updated `@cumulus/db` and all terraform mdules to set default retry
    configuration values for the database module to cover existing database
    heartbeat connection failures as well as all other knex/tarn connection
    creation failures.

### Fixed

- Fixed bug where `cmr_custom_host` variable was not properly forwarded into `archive`, `ingest`, and `sqs-message-remover` modules from `cumulus` module
- Fixed bug where `parse-pdr` set a granule's provider to the entire provider record when a `NODE_NAME`
  is present. Expected behavior consistent with other tasks is to set the provider name in that field.
- **CUMULUS-2568**
  - Update reconciliation report integration test to have better cleanup/failure behavior
  - Fixed `@cumulus/api-client/pdrs.getPdr` to request correct endpoint for returning a PDR from the API
- **CUMULUS-2620**
  - Fixed a bug where a granule could be removed from CMR but still be set as
  `published: true` and with a CMR link in the Dynamo/PostgreSQL databases. Now,
  the CMR deletion and the Dynamo/PostgreSQL record updates will all succeed or fail
  together, preventing the database records from being out of sync with CMR.
  - Fixed `@cumulus/api-client/pdrs.getPdr` to request correct
  endpoint for returning a PDR from the API

## [v9.2.2] 2021-08-06 - [BACKPORT]

**Please note** changes in 9.2.2 may not yet be released in future versions, as
this is a backport and patch release on the 9.2.x series of releases. Updates that
are included in the future will have a corresponding CHANGELOG entry in future
releases.

### Added

- **CUMULUS-2635**
  - Added helper functions:
    - `@cumulus/db/translate/file/translateApiPdrToPostgresPdr`

### Fixed

- **CUMULUS-2635**
  - Update `data-migration2` to migrate PDRs before migrating granules.
  - Update `data-migration2` unit tests testing granules migration to reference
    PDR records to better model the DB schema.
  - Update `migratePdrRecord` to use `translateApiPdrToPostgresPdr` function.

## [v9.2.1] 2021-07-29 - [BACKPORT]

### Fixed

- **CUMULUS-2626**
  - Update [PDR migration](https://github.com/nasa/cumulus/blob/master/lambdas/data-migration2/src/pdrs.ts) to correctly find Executions by a Dynamo PDR's `execution` field

## [v9.2.0] 2021-06-22

### Added

- **CUMULUS-2475**
  - Adds `GET` endpoint to distribution API
- **CUMULUS-2476**
  - Adds handler for authenticated `HEAD` Distribution requests replicating current behavior of TEA

### Changed

- **CUMULUS-2482**
  - Switches the default distribution app in the `example/cumulus-tf` deployment to the new Cumulus Distribution
  - TEA is still available by following instructions in `example/README.md`

### Fixed

- **CUMULUS-2520**
  - Fixed error that prevented `/elasticsearch/index-from-database` from starting.
- **CUMULUS-2558**
  - Fixed issue where executions original_payload would not be retained on successful execution

## [v9.1.0] 2021-06-03

### BREAKING CHANGES

- @cumulus/api-client/granules.getGranule now returns the granule record from the GET /granules/<granuleId> endpoint, not the raw endpoint response
- **CUMULUS-2434**
  - To use the updated `update-granules-cmr-metadata-file-links` task, the
    granule  UMM-G metadata should have version 1.6.2 or later, since CMR s3
    link type 'GET DATA VIA DIRECT ACCESS' is not valid until UMM-G version
    [1.6.2](https://cdn.earthdata.nasa.gov/umm/granule/v1.6.2/umm-g-json-schema.json)
- **CUMULUS-2488**
  - Removed all EMS reporting including lambdas, endpoints, params, etc as all
    reporting is now handled through Cloud Metrics
- **CUMULUS-2472**
  - Moved existing `EarthdataLoginClient` to
    `@cumulus/oauth-client/EarthdataLoginClient` and updated all references in
    Cumulus Core.
  - Rename `EarthdataLoginClient` property from `earthdataLoginUrl` to
    `loginUrl for consistency with new OAuth clients. See example in
    [oauth-client
    README](https://github.com/nasa/cumulus/blob/master/packages/oauth-client/README.md)

### Added

- **HYRAX-439** - Corrected README.md according to a new Hyrax URL format.
- **CUMULUS-2354**
  - Adds configuration options to allow `/s3credentials` endpoint to distribute
    same-region read-only tokens based on a user's CMR ACLs.
  - Configures the example deployment to enable this feature.
- **CUMULUS-2442**
  - Adds option to generate cloudfront URL to lzards-backup task. This will require a few new task config options that have been documented in the [task README](https://github.com/nasa/cumulus/blob/master/tasks/lzards-backup/README.md).
- **CUMULUS-2470**
  - Added `/s3credentials` endpoint for distribution API
- **CUMULUS-2471**
  - Add `/s3credentialsREADME` endpoint to distribution API
- **CUMULUS-2473**
  - Updated `tf-modules/cumulus_distribution` module to take earthdata or cognito credentials
  - Configured `example/cumulus-tf/cumulus_distribution.tf` to use CSDAP credentials
- **CUMULUS-2474**
  - Add `S3ObjectStore` to `aws-client`. This class allows for interaction with the S3 object store.
  - Add `object-store` package which contains abstracted object store functions for working with various cloud providers
- **CUMULUS-2477**
  - Added `/`, `/login` and `/logout` endpoints to cumulus distribution api
- **CUMULUS-2479**
  - Adds /version endpoint to distribution API
- **CUMULUS-2497**
  - Created `isISOFile()` to check if a CMR file is a CMR ISO file.
- **CUMULUS-2371**
  - Added helpers to `@cumulus/ingest/sqs`:
    - `archiveSqsMessageToS3` - archives an incoming SQS message to S3
    - `deleteArchivedMessageFromS3` - deletes a processed SQS message from S3
  - Added call to `archiveSqsMessageToS3` to `sqs-message-consumer` which
    archives all incoming SQS messages to S3.
  - Added call to `deleteArchivedMessageFrom` to `sqs-message-remover` which
    deletes archived SQS message from S3 once it has been processed.

### Changed

- **[PR2224](https://github.com/nasa/cumulus/pull/2244)**
- **CUMULUS-2208**
  - Moved all `@cumulus/api/es/*` code to new `@cumulus/es-client` package
- Changed timeout on `sfEventSqsToDbRecords` Lambda to 60 seconds to match
  timeout for Knex library to acquire database connections
- **CUMULUS-2517**
  - Updated postgres-migration-count-tool default concurrency to '1'
- **CUMULUS-2489**
  - Updated docs for Terraform references in FAQs, glossary, and in Deployment sections
- **CUMULUS-2434**
  - Updated `@cumulus/cmrjs` `updateCMRMetadata` and related functions to add
    both HTTPS URLS and S3 URIs to CMR metadata.
  - Updated `update-granules-cmr-metadata-file-links` task to add both HTTPS
    URLs and S3 URIs to the OnlineAccessURLs field of CMR metadata. The task
    configuration parameter `cmrGranuleUrlType` now has default value `both`.
  - To use the updated `update-granules-cmr-metadata-file-links` task, the
    granule UMM-G metadata should have version 1.6.2 or later, since CMR s3 link
    type 'GET DATA VIA DIRECT ACCESS' is not valid until UMM-G version
    [1.6.2](https://cdn.earthdata.nasa.gov/umm/granule/v1.6.2/umm-g-json-schema.json)
- **CUMULUS-2472**
  - Renamed `@cumulus/earthdata-login-client` to more generic
    `@cumulus/oauth-client` as a parent  class for new OAuth clients.
  - Added `@cumulus/oauth-client/CognitoClient` to interface with AWS cognito login service.
- **CUMULUS-2497**
  - Changed the `@cumulus/cmrjs` package:
    - Updated `@cumulus/cmrjs/cmr-utils.getGranuleTemporalInfo()` so it now
      returns temporal info for CMR ISO 19115 SMAP XML files.
    - Updated `@cumulus/cmrjs/cmr-utils.isCmrFilename()` to include
      `isISOFile()`.
- **CUMULUS-2532**
  - Changed integration tests to use `api-client/granules` functions as opposed to granulesApi from `@cumulus/integration-tests`.

### Fixed

- **CUMULUS-2519**
  - Update @cumulus/integration-tests.buildWorkflow to fail if provider/collection API response is not successful
- **CUMULUS-2518**
  - Update sf-event-sqs-to-db-records to not throw if a collection is not
    defined on a payload that has no granules/an empty granule payload object
- **CUMULUS-2512**
  - Updated ingest package S3 provider client to take additional parameter
    `remoteAltBucket` on `download` method to allow for per-file override of
    provider bucket for checksum
  - Updated @cumulus/ingest.fetchTextFile's signature to be parameterized and
    added `remoteAltBucket`to allow for an override of the passed in provider
    bucket for the source file
  - Update "eslint-plugin-import" to be pinned to 2.22.1
- **CUMULUS-2520**
  - Fixed error that prevented `/elasticsearch/index-from-database` from starting.
- **CUMULUS-2532**
  - Fixed integration tests to have granule deletion occur before provider and
    collection deletion in test cleanup.
- **[2231](https://github.com/nasa/cumulus/issues/2231)**
  - Fixes broken relative path links in `docs/README.md`

### Removed

- **CUMULUS-2502**
  - Removed outdated documentation regarding Kibana index patterns for metrics.

## [v9.0.1] 2021-05-07

### Migration Steps

Please review the migration steps for 9.0.0 as this release is only a patch to
correct a failure in our build script and push out corrected release artifacts. The previous migration steps still apply.

### Changed

- Corrected `@cumulus/db` configuration to correctly build package.

## [v9.0.0] 2021-05-03

### Migration steps

- This release of Cumulus enables integration with a PostgreSQL database for archiving Cumulus data. There are several upgrade steps involved, **some of which need to be done before redeploying Cumulus**. See the [documentation on upgrading to the RDS release](https://nasa.github.io/cumulus/docs/upgrade-notes/upgrade-rds).

### BREAKING CHANGES

- **CUMULUS-2185** - RDS Migration Epic
  - **CUMULUS-2191**
    - Removed the following from the `@cumulus/api/models.asyncOperation` class in
      favor of the added `@cumulus/async-operations` module:
      - `start`
      - `startAsyncOperations`
  - **CUMULUS-2187**
    - The `async-operations` endpoint will now omit `output` instead of
      returning `none` when the operation did not return output.
  - **CUMULUS-2309**
    - Removed `@cumulus/api/models/granule.unpublishAndDeleteGranule` in favor
      of `@cumulus/api/lib/granule-remove-from-cmr.unpublishGranule` and
      `@cumulus/api/lib/granule-delete.deleteGranuleAndFiles`.
  - **CUMULUS-2385**
    - Updated `sf-event-sqs-to-db-records` to write a granule's files to
      PostgreSQL only after the workflow has exited the `Running` status.
      Please note that any workflow that uses `sf_sqs_report_task` for
      mid-workflow updates will be impacted.
    - Changed PostgreSQL `file` schema and TypeScript type definition to require
      `bucket` and `key` fields.
    - Updated granule/file write logic to mark a granule's status as "failed"
  - **CUMULUS-2455**
    - API `move granule` endpoint now moves granule files on a per-file basis
    - API `move granule` endpoint on granule file move failure will retain the
      file at it's original location, but continue to move any other granule
      files.
    - Removed the `move` method from the `@cumulus/api/models.granule` class.
      logic is now handled in `@cumulus/api/endpoints/granules` and is
      accessible via the Core API.

### Added

- **CUMULUS-2185** - RDS Migration Epic
  - **CUMULUS-2130**
    - Added postgres-migration-count-tool lambda/ECS task to allow for
      evaluation of database state
    - Added /migrationCounts api endpoint that allows running of the
      postgres-migration-count-tool as an asyncOperation
  - **CUMULUS-2394**
    - Updated PDR and Granule writes to check the step function
      workflow_start_time against the createdAt field for each record to ensure
      old records do not overwrite newer ones for legacy Dynamo and PostgreSQL
      writes
  - **CUMULUS-2188**
    - Added `data-migration2` Lambda to be run after `data-migration1`
    - Added logic to `data-migration2` Lambda for migrating execution records
      from DynamoDB to PostgreSQL
  - **CUMULUS-2191**
    - Added `@cumulus/async-operations` to core packages, exposing
      `startAsyncOperation` which will handle starting an async operation and
      adding an entry to both PostgreSQL and DynamoDb
  - **CUMULUS-2127**
    - Add schema migration for `collections` table
  - **CUMULUS-2129**
    - Added logic to `data-migration1` Lambda for migrating collection records
      from Dynamo to PostgreSQL
  - **CUMULUS-2157**
    - Add schema migration for `providers` table
    - Added logic to `data-migration1` Lambda for migrating provider records
      from Dynamo to PostgreSQL
  - **CUMULUS-2187**
    - Added logic to `data-migration1` Lambda for migrating async operation
      records from Dynamo to PostgreSQL
  - **CUMULUS-2198**
    - Added logic to `data-migration1` Lambda for migrating rule records from
      DynamoDB to PostgreSQL
  - **CUMULUS-2182**
    - Add schema migration for PDRs table
  - **CUMULUS-2230**
    - Add schema migration for `rules` table
  - **CUMULUS-2183**
    - Add schema migration for `asyncOperations` table
  - **CUMULUS-2184**
    - Add schema migration for `executions` table
  - **CUMULUS-2257**
    - Updated PostgreSQL table and column names to snake_case
    - Added `translateApiAsyncOperationToPostgresAsyncOperation` function to `@cumulus/db`
  - **CUMULUS-2186**
    - Added logic to `data-migration2` Lambda for migrating PDR records from
      DynamoDB to PostgreSQL
  - **CUMULUS-2235**
    - Added initial ingest load spec test/utility
  - **CUMULUS-2167**
    - Added logic to `data-migration2` Lambda for migrating Granule records from
      DynamoDB to PostgreSQL and parse Granule records to store File records in
      RDS.
  - **CUMULUS-2367**
    - Added `granules_executions` table to PostgreSQL schema to allow for a
      many-to-many relationship between granules and executions
      - The table refers to granule and execution records using foreign keys
        defined with ON CASCADE DELETE, which means that any time a granule or
        execution record is deleted, all of the records in the
        `granules_executions` table referring to that record will also be
        deleted.
    - Added `upsertGranuleWithExecutionJoinRecord` helper to `@cumulus/db` to
      allow for upserting a granule record and its corresponding
      `granules_execution` record
  - **CUMULUS-2128**
    - Added helper functions:
      - `@cumulus/db/translate/file/translateApiFiletoPostgresFile`
      - `@cumulus/db/translate/file/translateApiGranuletoPostgresGranule`
      - `@cumulus/message/Providers/getMessageProvider`
  - **CUMULUS-2190**
    - Added helper functions:
      - `@cumulus/message/Executions/getMessageExecutionOriginalPayload`
      - `@cumulus/message/Executions/getMessageExecutionFinalPayload`
      - `@cumulus/message/workflows/getMessageWorkflowTasks`
      - `@cumulus/message/workflows/getMessageWorkflowStartTime`
      - `@cumulus/message/workflows/getMessageWorkflowStopTime`
      - `@cumulus/message/workflows/getMessageWorkflowName`
  - **CUMULUS-2192**
    - Added helper functions:
      - `@cumulus/message/PDRs/getMessagePdrRunningExecutions`
      - `@cumulus/message/PDRs/getMessagePdrCompletedExecutions`
      - `@cumulus/message/PDRs/getMessagePdrFailedExecutions`
      - `@cumulus/message/PDRs/getMessagePdrStats`
      - `@cumulus/message/PDRs/getPdrPercentCompletion`
      - `@cumulus/message/workflows/getWorkflowDuration`
  - **CUMULUS-2199**
    - Added `translateApiRuleToPostgresRule` to `@cumulus/db` to translate API
      Rule to conform to Postgres Rule definition.
  - **CUMUlUS-2128**
    - Added "upsert" logic to the `sfEventSqsToDbRecords` Lambda for granule and
      file writes to the core PostgreSQL database
  - **CUMULUS-2199**
    - Updated Rules endpoint to write rules to core PostgreSQL database in
      addition to DynamoDB and to delete rules from the PostgreSQL database in
      addition to DynamoDB.
    - Updated `create` in Rules Model to take in optional `createdAt` parameter
      which sets the value of createdAt if not specified during function call.
  - **CUMULUS-2189**
    - Updated Provider endpoint logic to write providers in parallel to Core
      PostgreSQL database
    - Update integration tests to utilize API calls instead of direct
      api/model/Provider calls
  - **CUMULUS-2191**
    - Updated cumuluss/async-operation task to write async-operations to the
      PostgreSQL database.
  - **CUMULUS-2228**
    - Added logic to the `sfEventSqsToDbRecords` Lambda to write execution, PDR,
      and granule records to the core PostgreSQL database in parallel with
      writes to DynamoDB
  - **CUMUlUS-2190**
    - Added "upsert" logic to the `sfEventSqsToDbRecords` Lambda for PDR writes
      to the core PostgreSQL database
  - **CUMUlUS-2192**
    - Added "upsert" logic to the `sfEventSqsToDbRecords` Lambda for execution
      writes to the core PostgreSQL database
  - **CUMULUS-2187**
    - The `async-operations` endpoint will now omit `output` instead of
      returning `none` when the operation did not return output.
  - **CUMULUS-2167**
    - Change PostgreSQL schema definition for `files` to remove `filename` and
      `name` and only support `file_name`.
    - Change PostgreSQL schema definition for `files` to remove `size` to only
      support `file_size`.
    - Change `PostgresFile` to remove duplicate fields `filename` and `name` and
      rename `size` to `file_size`.
  - **CUMULUS-2266**
    - Change `sf-event-sqs-to-db-records` behavior to discard and not throw an
      error on an out-of-order/delayed message so as not to have it be sent to
      the DLQ.
  - **CUMULUS-2305**
    - Changed `DELETE /pdrs/{pdrname}` API behavior to also delete record from
      PostgreSQL database.
  - **CUMULUS-2309**
    - Changed `DELETE /granules/{granuleName}` API behavior to also delete
      record from PostgreSQL database.
    - Changed `Bulk operation BULK_GRANULE_DELETE` API behavior to also delete
      records from PostgreSQL database.
  - **CUMULUS-2367**
    - Updated `granule_cumulus_id` foreign key to granule in PostgreSQL `files`
      table to use a CASCADE delete, so records in the files table are
      automatically deleted by the database when the corresponding granule is
      deleted.
  - **CUMULUS-2407**
    - Updated data-migration1 and data-migration2 Lambdas to use UPSERT instead
      of UPDATE when migrating dynamoDB records to PostgreSQL.
    - Changed data-migration1 and data-migration2 logic to only update already
      migrated records if the incoming record update has a newer timestamp
  - **CUMULUS-2329**
    - Add `write-db-dlq-records-to-s3` lambda.
    - Add terraform config to automatically write db records DLQ messages to an
      s3 archive on the system bucket.
    - Add unit tests and a component spec test for the above.
  - **CUMULUS-2380**
    - Add `process-dead-letter-archive` lambda to pick up and process dead letters in the S3 system bucket dead letter archive.
    - Add `/deadLetterArchive/recoverCumulusMessages` endpoint to trigger an async operation to leverage this capability on demand.
    - Add unit tests and integration test for all of the above.
  - **CUMULUS-2406**
    - Updated parallel write logic to ensure that updatedAt/updated_at
      timestamps are the same in Dynamo/PG on record write for the following
      data types:
      - async operations
      - granules
      - executions
      - PDRs
  - **CUMULUS-2446**
    - Remove schema validation check against DynamoDB table for collections when
      migrating records from DynamoDB to core PostgreSQL database.
  - **CUMULUS-2447**
    - Changed `translateApiAsyncOperationToPostgresAsyncOperation` to call
      `JSON.stringify` and then `JSON.parse` on output.
  - **CUMULUS-2313**
    - Added `postgres-migration-async-operation` lambda to start an ECS task to
      run a the `data-migration2` lambda.
    - Updated `async_operations` table to include `Data Migration 2` as a new
      `operation_type`.
    - Updated `cumulus-tf/variables.tf` to include `optional_dynamo_tables` that
      will be merged with `dynamo_tables`.
  - **CUMULUS-2451**
    - Added summary type file `packages/db/src/types/summary.ts` with
      `MigrationSummary` and `DataMigration1` and `DataMigration2` types.
    - Updated `data-migration1` and `data-migration2` lambdas to return
      `MigrationSummary` objects.
    - Added logging for every batch of 100 records processed for executions,
      granules and files, and PDRs.
    - Removed `RecordAlreadyMigrated` logs in `data-migration1` and
      `data-migration2`
  - **CUMULUS-2452**
    - Added support for only migrating certain granules by specifying the
      `granuleSearchParams.granuleId` or `granuleSearchParams.collectionId`
      properties in the payload for the
      `<prefix>-postgres-migration-async-operation` Lambda
    - Added support for only running certain migrations for data-migration2 by
      specifying the `migrationsList` property in the payload for the
      `<prefix>-postgres-migration-async-operation` Lambda
  - **CUMULUS-2453**
    - Created `storeErrors` function which stores errors in system bucket.
    - Updated `executions` and `granulesAndFiles` data migrations to call `storeErrors` to store migration errors.
    - Added `system_bucket` variable to `data-migration2`.
  - **CUMULUS-2455**
    - Move granules API endpoint records move updates for migrated granule files
      if writing any of the granule files fails.
  - **CUMULUS-2468**
    - Added support for doing [DynamoDB parallel scanning](https://docs.aws.amazon.com/amazondynamodb/latest/developerguide/Scan.html#Scan.ParallelScan) for `executions` and `granules` migrations to improve performance. The behavior of the parallel scanning and writes can be controlled via the following properties on the event input to the `<prefix>-postgres-migration-async-operation` Lambda:
      - `granuleMigrationParams.parallelScanSegments`: How many segments to divide your granules DynamoDB table into for parallel scanning
      - `granuleMigrationParams.parallelScanLimit`: The maximum number of granule records to evaluate for each parallel scanning segment of the DynamoDB table
      - `granuleMigrationParams.writeConcurrency`: The maximum number of concurrent granule/file writes to perform to the PostgreSQL database across all DynamoDB segments
      - `executionMigrationParams.parallelScanSegments`: How many segments to divide your executions DynamoDB table into for parallel scanning
      - `executionMigrationParams.parallelScanLimit`: The maximum number of execution records to evaluate for each parallel scanning segment of the DynamoDB table
      - `executionMigrationParams.writeConcurrency`: The maximum number of concurrent execution writes to perform to the PostgreSQL database across all DynamoDB segments
  - **CUMULUS-2468** - Added `@cumulus/aws-client/DynamoDb.parallelScan` helper to perform [parallel scanning on DynamoDb tables](https://docs.aws.amazon.com/amazondynamodb/latest/developerguide/Scan.html#Scan.ParallelScan)
  - **CUMULUS-2507**
    - Updated granule record write logic to set granule status to `failed` in both Postgres and DynamoDB if any/all of its files fail to write to the database.

### Deprecated

- **CUMULUS-2185** - RDS Migration Epic
  - **CUMULUS-2455**
    - `@cumulus/ingest/moveGranuleFiles`

## [v8.1.2] 2021-07-29

**Please note** changes in 8.1.2 may not yet be released in future versions, as this
is a backport/patch release on the 8.x series of releases.  Updates that are
included in the future will have a corresponding CHANGELOG entry in future releases.

### Notable changes

- `cmr_custom_host` variable for `cumulus` module can now be used to configure Cumulus to
integrate with a custom CMR host name and protocol (e.g. `http://custom-cmr-host.com`). Note
that you **must** include a protocol (`http://` or `https://`) if specifying a value for this
variable.
- `@cumulus/sync-granule` task should now properly handle
syncing files from HTTP/HTTPS providers where basic auth is
required and involves a redirect to a different host (e.g.
downloading files protected by Earthdata Login)

### Added

- **CUMULUS-2548**
  - Added `allowed_redirects` field to PostgreSQL `providers` table
  - Added `allowedRedirects` field to DynamoDB `<prefix>-providers` table
  - Added `@cumulus/aws-client/S3.streamS3Upload` to handle uploading the contents
  of a readable stream to S3 and returning a promise

### Changed

- Updated `cmr_custom_host` variable to accept a full protocol and host name
(e.g. `http://cmr-custom-host.com`), whereas it previously only accepted a host name

### Fixed

- Fixed bug where `cmr_custom_host` variable was not properly forwarded into `archive`, `ingest`, and `sqs-message-remover` modules from `cumulus` module
- **CUMULUS-2548**
  - Fixed `@cumulus/ingest/HttpProviderClient.sync` to
properly handle basic auth when redirecting to a different
host and/or host with a different port

## [v8.1.1] 2021-04-30 -- Patch Release

**Please note** changes in 8.1.1 may not yet be released in future versions, as this
is a backport/patch release on the 8.x series of releases.  Updates that are
included in the future will have a corresponding CHANGELOG entry in future releases.

### Added

- **CUMULUS-2497**
  - Created `isISOFile()` to check if a CMR file is a CMR ISO file.

### Fixed

- **CUMULUS-2512**
  - Updated ingest package S3 provider client to take additional parameter
    `remoteAltBucket` on `download` method to allow for per-file override of
    provider bucket for checksum
  - Updated @cumulus/ingest.fetchTextFile's signature to be parameterized and
    added `remoteAltBucket`to allow for an override of the passed in provider
    bucket for the source file
  - Update "eslint-plugin-import" to be pinned to 2.22.1

### Changed

- **CUMULUS-2497**
  - Changed the `@cumulus/cmrjs` package:
    - Updated `@cumulus/cmrjs/cmr-utils.getGranuleTemporalInfo()` so it now
      returns temporal info for CMR ISO 19115 SMAP XML files.
    - Updated `@cumulus/cmrjs/cmr-utils.isCmrFilename()` to include
      `isISOFile()`.

- **[2216](https://github.com/nasa/cumulus/issues/2216)**
  - Removed "node-forge", "xml-crypto" from audit whitelist, added "underscore"

## [v8.1.0] 2021-04-29

### Added

- **CUMULUS-2348**
  - The `@cumulus/api` `/granules` and `/granules/{granuleId}` endpoints now take `getRecoveryStatus` parameter
  to include recoveryStatus in result granule(s)
  - The `@cumulus/api-client.granules.getGranule` function takes a `query` parameter which can be used to
  request additional granule information.
  - Published `@cumulus/api@7.2.1-alpha.0` for dashboard testing
- **CUMULUS-2469**
  - Added `tf-modules/cumulus_distribution` module to standup a skeleton
    distribution api

## [v8.0.0] 2021-04-08

### BREAKING CHANGES

- **CUMULUS-2428**
  - Changed `/granules/bulk` to use `queueUrl` property instead of a `queueName` property for setting the queue to use for scheduling bulk granule workflows

### Notable changes

- Bulk granule operations endpoint now supports setting a custom queue for scheduling workflows via the `queueUrl` property in the request body. If provided, this value should be the full URL for an SQS queue.

### Added

- **CUMULUS-2374**
  - Add cookbok entry for queueing PostToCmr step
  - Add example workflow to go with cookbook
- **CUMULUS-2421**
  - Added **experimental** `ecs_include_docker_cleanup_cronjob` boolean variable to the Cumulus module to enable cron job to clean up docker root storage blocks in ECS cluster template for non-`device-mapper` storage drivers. Default value is `false`. This fulfills a specific user support request. This feature is otherwise untested and will remain so until we can iterate with a better, more general-purpose solution. Use of this feature is **NOT** recommended unless you are certain you need it.

- **CUMULUS-1808**
  - Add additional error messaging in `deleteSnsTrigger` to give users more context about where to look to resolve ResourceNotFound error when disabling or deleting a rule.

### Fixed

- **CUMULUS-2281**
  - Changed discover-granules task to write discovered granules directly to
    logger, instead of via environment variable. This fixes a problem where a
    large number of found granules prevents this lambda from running as an
    activity with an E2BIG error.

## [v7.2.0] 2021-03-23

### Added

- **CUMULUS-2346**
  - Added orca API endpoint to `@cumulus/api` to get recovery status
  - Add `CopyToGlacier` step to [example IngestAndPublishGranuleWithOrca workflow](https://github.com/nasa/cumulus/blob/master/example/cumulus-tf/ingest_and_publish_granule_with_orca_workflow.tf)

### Changed

- **HYRAX-357**
  - Format of NGAP OPeNDAP URL changed and by default now is referring to concept id and optionally can include short name and version of collection.
  - `addShortnameAndVersionIdToConceptId` field has been added to the config inputs of the `hyrax-metadata-updates` task

## [v7.1.0] 2021-03-12

### Notable changes

- `sync-granule` task will now properly handle syncing 0 byte files to S3
- SQS/Kinesis rules now support scheduling workflows to a custom queue via the `rule.queueUrl` property. If provided, this value should be the full URL for an SQS queue.

### Added

- `tf-modules/cumulus` module now supports a `cmr_custom_host` variable that can
  be used to set to an arbitrary  host for making CMR requests (e.g.
  `https://custom-cmr-host.com`).
- Added `buckets` variable to `tf-modules/archive`
- **CUMULUS-2345**
  - Deploy ORCA with Cumulus, see `example/cumulus-tf/orca.tf` and `example/cumulus-tf/terraform.tfvars.example`
  - Add `CopyToGlacier` step to [example IngestAndPublishGranule workflow](https://github.com/nasa/cumulus/blob/master/example/cumulus-tf/ingest_and_publish_granule_workflow.asl.json)
- **CUMULUS-2424**
  - Added `childWorkflowMeta` to `queue-pdrs` config. An object passed to this config value will be merged into a child workflow message's `meta` object. For an example of how this can be used, see `example/cumulus-tf/discover_and_queue_pdrs_with_child_workflow_meta_workflow.asl.json`.
- **CUMULUS-2427**
  - Added support for using a custom queue with SQS and Kinesis rules. Whatever queue URL is set on the `rule.queueUrl` property will be used to schedule workflows for that rule. This change allows SQS/Kinesis rules to use [any throttled queues defined for a deployment](https://nasa.github.io/cumulus/docs/data-cookbooks/throttling-queued-executions).

### Fixed

- **CUMULUS-2394**
  - Updated PDR and Granule writes to check the step function `workflow_start_time` against
      the `createdAt` field  for each record to ensure old records do not
      overwrite newer ones

### Changed

- `<prefix>-lambda-api-gateway` IAM role used by API Gateway Lambda now
  supports accessing all buckets defined in your `buckets` variable except
  "internal" buckets
- Updated the default scroll duration used in ESScrollSearch and part of the
  reconciliation report functions as a result of testing and seeing timeouts
  at its current value of 2min.
- **CUMULUS-2355**
  - Added logic to disable `/s3Credentials` endpoint based upon value for
    environment variable `DISABLE_S3_CREDENTIALS`. If set to "true", the
    endpoint will not dispense S3 credentials and instead return a message
    indicating that the endpoint has been disabled.
- **CUMULUS-2397**
  - Updated `/elasticsearch` endpoint's `reindex` function to prevent
    reindexing when source and destination indices are the same.
- **CUMULUS-2420**
  - Updated test function `waitForAsyncOperationStatus` to take a retryObject
    and use exponential backoff.  Increased the total test duration for both
    AsycOperation specs and the ReconciliationReports tests.
  - Updated the default scroll duration used in ESScrollSearch and part of the
    reconciliation report functions as a result of testing and seeing timeouts
    at its current value of 2min.
- **CUMULUS-2427**
  - Removed `queueUrl` from the parameters object for `@cumulus/message/Build.buildQueueMessageFromTemplate`
  - Removed `queueUrl` from the parameters object for `@cumulus/message/Build.buildCumulusMeta`

### Fixed

- Fixed issue in `@cumulus/ingest/S3ProviderClient.sync()` preventing 0 byte files from being synced to S3.

### Removed

- Removed variables from `tf-modules/archive`:
  - `private_buckets`
  - `protected_buckets`
  - `public_buckets`

## [v7.0.0] 2021-02-22

### BREAKING CHANGES

- **CUMULUS-2362** - Endpoints for the logs (/logs) will now throw an error unless Metrics is set up

### Added

- **CUMULUS-2345**
  - Deploy ORCA with Cumulus, see `example/cumulus-tf/orca.tf` and `example/cumulus-tf/terraform.tfvars.example`
  - Add `CopyToGlacier` step to [example IngestAndPublishGranule workflow](https://github.com/nasa/cumulus/blob/master/example/cumulus-tf/ingest_and_publish_granule_workflow.asl.json)
- **CUMULUS-2376**
  - Added `cmrRevisionId` as an optional parameter to `post-to-cmr` that will be used when publishing metadata to CMR.
- **CUMULUS-2412**
  - Adds function `getCollectionsByShortNameAndVersion` to @cumulus/cmrjs that performs a compound query to CMR to retrieve collection information on a list of collections. This replaces a series of calls to the CMR for each collection with a single call on the `/collections` endpoint and should improve performance when CMR return times are increased.

### Changed

- **CUMULUS-2362**
  - Logs endpoints only work with Metrics set up
- **CUMULUS-2376**
  - Updated `publishUMMGJSON2CMR` to take in an optional `revisionId` parameter.
  - Updated `publishUMMGJSON2CMR` to throw an error if optional `revisionId` does not match resulting revision ID.
  - Updated `publishECHO10XML2CMR` to take in an optional `revisionId` parameter.
  - Updated `publishECHO10XML2CMR` to throw an error if optional `revisionId` does not match resulting revision ID.
  - Updated `publish2CMR` to take in optional `cmrRevisionId`.
  - Updated `getWriteHeaders` to take in an optional CMR Revision ID.
  - Updated `ingestGranule` to take in an optional CMR Revision ID to pass to `getWriteHeaders`.
  - Updated `ingestUMMGranule` to take in an optional CMR Revision ID to pass to `getWriteHeaders`.
- **CUMULUS-2350**
  - Updates the examples on the `/s3credentialsREADME`, to include Python and
    JavaScript code demonstrating how to refrsh  the s3credential for
    programatic access.
- **CUMULUS-2383**
  - PostToCMR task will return CMRInternalError when a `500` status is returned from CMR

## [v6.0.0] 2021-02-16

### MIGRATION NOTES

- **CUMULUS-2255** - Cumulus has upgraded its supported version of Terraform
  from **0.12.12** to **0.13.6**. Please see the [instructions to upgrade your
  deployments](https://github.com/nasa/cumulus/blob/master/docs/upgrade-notes/upgrading-tf-version-0.13.6.md).

- **CUMULUS-2350**
  - If the  `/s3credentialsREADME`, does not appear to be working after
    deployment, [manual redeployment](https://docs.aws.amazon.com/apigateway/latest/developerguide/how-to-deploy-api-with-console.html)
    of the API-gateway stage may be necessary to finish the deployment.

### BREAKING CHANGES

- **CUMULUS-2255** - Cumulus has upgraded its supported version of Terraform from **0.12.12** to **0.13.6**.

### Added

- **CUMULUS-2291**
  - Add provider filter to Granule Inventory Report
- **CUMULUS-2300**
  - Added `childWorkflowMeta` to `queue-granules` config. Object passed to this
    value will be merged into a child workflow message's  `meta` object. For an
    example of how this can be used, see
    `example/cumulus-tf/discover_granules_workflow.asl.json`.
- **CUMULUS-2350**
  - Adds an unprotected endpoint, `/s3credentialsREADME`, to the
    s3-credentials-endpoint that displays  information on how to use the
    `/s3credentials` endpoint
- **CUMULUS-2368**
  - Add QueueWorkflow task
- **CUMULUS-2391**
  - Add reportToEms to collections.files file schema
- **CUMULUS-2395**
  - Add Core module parameter `ecs_custom_sg_ids` to Cumulus module to allow for
    custom security group mappings
- **CUMULUS-2402**
  - Officially expose `sftp()` for use in `@cumulus/sftp-client`

### Changed

- **CUMULUS-2323**
  - The sync granules task when used with the s3 provider now uses the
    `source_bucket` key in `granule.files` objects.  If incoming payloads using
    this task have a `source_bucket` value for a file using the s3 provider, the
    task will attempt to sync from the bucket defined in the file's
    `source_bucket` key instead of the `provider`.
    - Updated `S3ProviderClient.sync` to allow for an optional bucket parameter
      in support of the changed behavior.
  - Removed `addBucketToFile` and related code from sync-granules task

- **CUMULUS-2255**
  - Updated Terraform deployment code syntax for compatibility with version 0.13.6
- **CUMULUS-2321**
  - Updated API endpoint GET `/reconciliationReports/{name}` to return the
    presigned s3 URL in addition to report data

### Fixed

- Updated `hyrax-metadata-updates` task so the opendap url has Type 'USE SERVICE API'

- **CUMULUS-2310**
  - Use valid filename for reconciliation report
- **CUMULUS-2351**
  - Inventory report no longer includes the File/Granule relation object in the
    okCountByGranules key of a report.  The information is only included when a
    'Granule Not Found' report is run.

### Removed

- **CUMULUS-2364**
  - Remove the internal Cumulus logging lambda (log2elasticsearch)

## [v5.0.1] 2021-01-27

### Changed

- **CUMULUS-2344**
  - Elasticsearch API now allows you to reindex to an index that already exists
  - If using the Change Index operation and the new index doesn't exist, it will be created
  - Regarding instructions for CUMULUS-2020, you can now do a change index
    operation before a reindex operation. This will
    ensure that new data will end up in the new index while Elasticsearch is reindexing.

- **CUMULUS-2351**
  - Inventory report no longer includes the File/Granule relation object in the okCountByGranules key of a report. The information is only included when a 'Granule Not Found' report is run.

### Removed

- **CUMULUS-2367**
  - Removed `execution_cumulus_id` column from granules RDS schema and data type

## [v5.0.0] 2021-01-12

### BREAKING CHANGES

- **CUMULUS-2020**
  - Elasticsearch data mappings have been updated to improve search and the API
    has been update to reflect those changes. See Migration notes on how to
    update the Elasticsearch mappings.

### Migration notes

- **CUMULUS-2020**
  - Elasticsearch data mappings have been updated to improve search. For
    example, case insensitive searching will now work (e.g. 'MOD' and 'mod' will
    return the same granule results). To use the improved Elasticsearch queries,
    [reindex](https://nasa.github.io/cumulus-api/#reindex) to create a new index
    with the correct types. Then perform a [change
    index](https://nasa.github.io/cumulus-api/#change-index) operation to use
    the new index.
- **CUMULUS-2258**
  - Because the `egress_lambda_log_group` and
    `egress_lambda_log_subscription_filter` resource were removed from the
    `cumulus` module, new definitions for these resources must be added to
    `cumulus-tf/main.tf`. For reference on how to define these resources, see
    [`example/cumulus-tf/thin_egress_app.tf`](https://github.com/nasa/cumulus/blob/master/example/cumulus-tf/thin_egress_app.tf).
  - The `tea_stack_name` variable being passed into the `cumulus` module should be removed
- **CUMULUS-2344**
  - Regarding instructions for CUMULUS-2020, you can now do a change index operation before a reindex operation. This will
    ensure that new data will end up in the new index while Elasticsearch is reindexing.

### BREAKING CHANGES

- **CUMULUS-2020**
  - Elasticsearch data mappings have been updated to improve search and the API has been updated to reflect those changes. See Migration notes on how to update the Elasticsearch mappings.

### Added

- **CUMULUS-2318**
  - Added`async_operation_image` as `cumulus` module variable to allow for override of the async_operation container image.  Users can optionally specify a non-default docker image for use with Core async operations.
- **CUMULUS-2219**
  - Added `lzards-backup` Core task to facilitate making LZARDS backup requests in Cumulus ingest workflows
- **CUMULUS-2092**
  - Add documentation for Granule Not Found Reports
- **HYRAX-320**
  - `@cumulus/hyrax-metadata-updates`Add component URI encoding for entry title id and granule ur to allow for values with special characters in them. For example, EntryTitleId 'Sentinel-6A MF/Jason-CS L2 Advanced Microwave Radiometer (AMR-C) NRT Geophysical Parameters' Now, URLs generated from such values will be encoded correctly and parsable by HyraxInTheCloud
- **CUMULUS-1370**
  - Add documentation for Getting Started section including FAQs
- **CUMULUS-2092**
  - Add documentation for Granule Not Found Reports
- **CUMULUS-2219**
  - Added `lzards-backup` Core task to facilitate making LZARDS backup requests in Cumulus ingest workflows
- **CUMULUS-2280**
  - In local api, retry to create tables if they fail to ensure localstack has had time to start fully.
- **CUMULUS-2290**
  - Add `queryFields` to granule schema, and this allows workflow tasks to add queryable data to granule record. For reference on how to add data to `queryFields` field, see [`example/cumulus-tf/kinesis_trigger_test_workflow.tf`](https://github.com/nasa/cumulus/blob/master/example/cumulus-tf/kinesis_trigger_test_workflow.tf).
- **CUMULUS-2318**
  - Added`async_operation_image` as `cumulus` module variable to allow for override of the async_operation container image.  Users can optionally specify a non-default docker image for use with Core async operations.

### Changed

- **CUMULUS-2020**
  - Updated Elasticsearch mappings to support case-insensitive search
- **CUMULUS-2124**
  - cumulus-rds-tf terraform module now takes engine_version as an input variable.
- **CUMULUS-2279**
  - Changed the formatting of granule CMR links: instead of a link to the `/search/granules.json` endpoint, now it is a direct link to `/search/concepts/conceptid.format`
- **CUMULUS-2296**
  - Improved PDR spec compliance of `parse-pdr` by updating `@cumulus/pvl` to parse fields in a manner more consistent with the PDR ICD, with respect to numbers and dates. Anything not matching the ICD expectations, or incompatible with Javascript parsing, will be parsed as a string instead.
- **CUMULUS-2344**
  - Elasticsearch API now allows you to reindex to an index that already exists
  - If using the Change Index operation and the new index doesn't exist, it will be created

### Removed

- **CUMULUS-2258**
  - Removed `tea_stack_name` variable from `tf-modules/distribution/variables.tf` and `tf-modules/cumulus/variables.tf`
  - Removed `egress_lambda_log_group` and `egress_lambda_log_subscription_filter` resources from `tf-modules/distribution/main.tf`

## [v4.0.0] 2020-11-20

### Migration notes

- Update the name of your `cumulus_message_adapter_lambda_layer_arn` variable for the `cumulus` module to `cumulus_message_adapter_lambda_layer_version_arn`. The value of the variable should remain the same (a layer version ARN of a Lambda layer for the [`cumulus-message-adapter`](https://github.com/nasa/cumulus-message-adapter/).
- **CUMULUS-2138** - Update all workflows using the `MoveGranules` step to add `UpdateGranulesCmrMetadataFileLinksStep`that runs after it. See the example [`IngestAndPublishWorkflow`](https://github.com/nasa/cumulus/blob/master/example/cumulus-tf/ingest_and_publish_granule_workflow.asl.json) for reference.
- **CUMULUS-2251**
  - Because it has been removed from the `cumulus` module, a new resource definition for `egress_api_gateway_log_subscription_filter` must be added to `cumulus-tf/main.tf`. For reference on how to define this resource, see [`example/cumulus-tf/main.tf`](https://github.com/nasa/cumulus/blob/master/example/cumulus-tf/main.tf).

### Added

- **CUMULUS-2248**
  - Updates Integration Tests README to point to new fake provider template.
- **CUMULUS-2239**
  - Add resource declaration to create a VPC endpoint in tea-map-cache module if `deploy_to_ngap` is false.
- **CUMULUS-2063**
  - Adds a new, optional query parameter to the `/collections[&getMMT=true]` and `/collections/active[&getMMT=true]` endpoints. When a user provides a value of `true` for `getMMT` in the query parameters, the endpoint will search CMR and update each collection's results with new key `MMTLink` containing a link to the MMT (Metadata Management Tool) if a CMR collection id is found.
- **CUMULUS-2170**
  - Adds ability to filter granule inventory reports
- **CUMULUS-2211**
  - Adds `granules/bulkReingest` endpoint to `@cumulus/api`
- **CUMULUS-2251**
  - Adds `log_api_gateway_to_cloudwatch` variable to `example/cumulus-tf/variables.tf`.
  - Adds `log_api_gateway_to_cloudwatch` variable to `thin_egress_app` module definition.

### Changed

- **CUMULUS-2216**
  - `/collection` and `/collection/active` endpoints now return collections without granule aggregate statistics by default. The original behavior is preserved and can be found by including a query param of `includeStats=true` on the request to the endpoint.
  - The `es/collections` Collection class takes a new parameter includeStats. It no longer appends granule aggregate statistics to the returned results by default. One must set the new parameter to any non-false value.
- **CUMULUS-2201**
  - Update `dbIndexer` lambda to process requests in serial
  - Fixes ingestPdrWithNodeNameSpec parsePdr provider error
- **CUMULUS-2251**
  - Moves Egress Api Gateway Log Group Filter from `tf-modules/distribution/main.tf` to `example/cumulus-tf/main.tf`

### Fixed

- **CUMULUS-2251**
  - This fixes a deployment error caused by depending on the `thin_egress_app` module output for a resource count.

### Removed

- **CUMULUS-2251**
  - Removes `tea_api_egress_log_group` variable from `tf-modules/distribution/variables.tf` and `tf-modules/cumulus/variables.tf`.

### BREAKING CHANGES

- **CUMULUS-2138** - CMR metadata update behavior has been removed from the `move-granules` task into a
new `update-granules-cmr-metadata-file-links` task.
- **CUMULUS-2216**
  - `/collection` and `/collection/active` endpoints now return collections without granule aggregate statistics by default. The original behavior is preserved and can be found by including a query param of `includeStats=true` on the request to the endpoint.  This is likely to affect the dashboard only but included here for the change of behavior.
- **[1956](https://github.com/nasa/cumulus/issues/1956)**
  - Update the name of the `cumulus_message_adapter_lambda_layer_arn` output from the `cumulus-message-adapter` module to `cumulus_message_adapter_lambda_layer_version_arn`. The output value has changed from being the ARN of the Lambda layer **without a version** to the ARN of the Lambda layer **with a version**.
  - Update the variable name in the `cumulus` and `ingest` modules from `cumulus_message_adapter_lambda_layer_arn` to `cumulus_message_adapter_lambda_layer_version_arn`

## [v3.0.1] 2020-10-21

- **CUMULUS-2203**
  - Update Core tasks to use
    [cumulus-message-adapter-js](https://github.com/nasa/cumulus-message-adapter-js)
    v2.0.0 to resolve memory leak/lambda ENOMEM constant failure issue.   This
    issue caused lambdas to slowly use all memory in the run environment and
    prevented AWS from halting/restarting warmed instances when task code was
    throwing consistent errors under load.

- **CUMULUS-2232**
  - Updated versions for `ajv`, `lodash`, `googleapis`, `archiver`, and
    `@cumulus/aws-client` to remediate vulnerabilities found in SNYK scan.

### Fixed

- **CUMULUS-2233**
  - Fixes /s3credentials bug where the expiration time on the cookie was set to a time that is always expired, so authentication was never being recognized as complete by the API. Consequently, the user would end up in a redirect loop and requests to /s3credentials would never complete successfully. The bug was caused by the fact that the code setting the expiration time for the cookie was expecting a time value in milliseconds, but was receiving the expirationTime from the EarthdataLoginClient in seconds. This bug has been fixed by converting seconds into milliseconds. Unit tests were added to test that the expiration time has been converted to milliseconds and checking that the cookie's expiration time is greater than the current time.

## [v3.0.0] 2020-10-7

### MIGRATION STEPS

- **CUMULUS-2099**
  - All references to `meta.queues` in workflow configuration must be replaced with references to queue URLs from Terraform resources. See the updated [data cookbooks](https://nasa.github.io/cumulus/docs/data-cookbooks/about-cookbooks) or example [Discover Granules workflow configuration](https://github.com/nasa/cumulus/blob/master/example/cumulus-tf/discover_granules_workflow.asl.json).
  - The steps for configuring queued execution throttling have changed. See the [updated documentation](https://nasa.github.io/cumulus/docs/data-cookbooks/throttling-queued-executions).
  - In addition to the configuration for execution throttling, the internal mechanism for tracking executions by queue has changed. As a result, you should **disable any rules or workflows scheduling executions via a throttled queue** before upgrading. Otherwise, you may be at risk of having **twice as many executions** as are configured for the queue while the updated tracking is deployed. You can re-enable these rules/workflows once the upgrade is complete.

- **CUMULUS-2111**
  - **Before you re-deploy your `cumulus-tf` module**, note that the [`thin-egress-app`][thin-egress-app] is no longer deployed by default as part of the `cumulus` module, so you must add the TEA module to your deployment and manually modify your Terraform state **to avoid losing your API gateway and impacting any Cloudfront endpoints pointing to those gateways**. If you don't care about losing your API gateway and impacting Cloudfront endpoints, you can ignore the instructions for manually modifying state.

    1. Add the [`thin-egress-app`][thin-egress-app] module to your `cumulus-tf` deployment as shown in the [Cumulus example deployment](https://github.com/nasa/cumulus/tree/master/example/cumulus-tf/main.tf).

         - Note that the values for `tea_stack_name` variable to the `cumulus` module and the `stack_name` variable to the `thin_egress_app` module **must match**
         - Also, if you are specifying the `stage_name` variable to the `thin_egress_app` module, **the value of the `tea_api_gateway_stage` variable to the `cumulus` module must match it**

    2. **If you want to preserve your existing `thin-egress-app` API gateway and avoid having to update your Cloudfront endpoint for distribution, then you must follow these instructions**: <https://nasa.github.io/cumulus/docs/upgrade-notes/migrate_tea_standalone>. Otherwise, you can re-deploy as usual.

  - If you provide your own custom bucket map to TEA as a standalone module, **you must ensure that your custom bucket map includes mappings for the `protected` and `public` buckets specified in your `cumulus-tf/terraform.tfvars`, otherwise Cumulus may not be able to determine the correct distribution URL for ingested files and you may encounter errors**

- **CUMULUS-2197**
  - EMS resources are now optional, and `ems_deploy` is set to `false` by default, which will delete your EMS resources.
  - If you would like to keep any deployed EMS resources, add the `ems_deploy` variable set to `true` in your `cumulus-tf/terraform.tfvars`

### BREAKING CHANGES

- **CUMULUS-2200**
  - Changes return from 303 redirect to 200 success for `Granule Inventory`'s
    `/reconciliationReport` returns.  The user (dashboard) must read the value
    of `url` from the return to get the s3SignedURL and then download the report.
- **CUMULUS-2099**
  - `meta.queues` has been removed from Cumulus core workflow messages.
  - `@cumulus/sf-sqs-report` workflow task no longer reads the reporting queue URL from `input.meta.queues.reporting` on the incoming event. Instead, it requires that the queue URL be set as the `reporting_queue_url` environment variable on the deployed Lambda.
- **CUMULUS-2111**
  - The deployment of the `thin-egress-app` module has be removed from `tf-modules/distribution`, which is a part of the `tf-modules/cumulus` module. Thus, the `thin-egress-app` module is no longer deployed for you by default. See the migration steps for details about how to add deployment for the `thin-egress-app`.
- **CUMULUS-2141**
  - The `parse-pdr` task has been updated to respect the `NODE_NAME` property in
    a PDR's `FILE_GROUP`. If a `NODE_NAME` is present, the task will query the
    Cumulus API for a provider with that host. If a provider is found, the
    output granule from the task will contain a `provider` property containing
    that provider. If `NODE_NAME` is set but a provider with that host cannot be
    found in the API, or if multiple providers are found with that same host,
    the task will fail.
  - The `queue-granules` task has been updated to expect an optional
    `granule.provider` property on each granule. If present, the granule will be
    enqueued using that provider. If not present, the task's `config.provider`
    will be used instead.
- **CUMULUS-2197**
  - EMS resources are now optional and will not be deployed by default. See migration steps for information
    about how to deploy EMS resources.

#### CODE CHANGES

- The `@cumulus/api-client.providers.getProviders` function now takes a
  `queryStringParameters` parameter which can be used to filter the providers
  which are returned
- The `@cumulus/aws-client/S3.getS3ObjectReadStreamAsync` function has been
  removed. It read the entire S3 object into memory before returning a read
  stream, which could cause Lambdas to run out of memory. Use
  `@cumulus/aws-client/S3.getObjectReadStream` instead.
- The `@cumulus/ingest/util.lookupMimeType` function now returns `undefined`
  rather than `null` if the mime type could not be found.
- The `@cumulus/ingest/lock.removeLock` function now returns `undefined`
- The `@cumulus/ingest/granule.generateMoveFileParams` function now returns
  `source: undefined` and `target :undefined` on the response object if either could not be
  determined. Previously, `null` had been returned.
- The `@cumulus/ingest/recursion.recursion` function must now be imported using
  `const { recursion } = require('@cumulus/ingest/recursion');`
- The `@cumulus/ingest/granule.getRenamedS3File` function has been renamed to
  `listVersionedObjects`
- `@cumulus/common.http` has been removed
- `@cumulus/common/http.download` has been removed

### Added

- **CUMULUS-1855**
  - Fixed SyncGranule task to return an empty granules list when given an empty
    (or absent) granules list on input, rather than throwing an exception
- **CUMULUS-1955**
  - Added `@cumulus/aws-client/S3.getObject` to get an AWS S3 object
  - Added `@cumulus/aws-client/S3.waitForObject` to get an AWS S3 object,
    retrying, if necessary
- **CUMULUS-1961**
  - Adds `startTimestamp` and `endTimestamp` parameters to endpoint
    `reconcilationReports`.  Setting these values will filter the returned
    report to cumulus data that falls within the timestamps. It also causes the
    report to be one directional, meaning cumulus is only reconciled with CMR,
    but not the other direction. The Granules will be filtered by their
    `updatedAt` values. Collections are filtered by the updatedAt time of their
    granules, i.e. Collections with granules that are updatedAt a time between
    the time parameters will be returned in the reconciliation reports.
  - Adds `startTimestamp` and `endTimestamp` parameters to create-reconciliation-reports
    lambda function. If either of these params is passed in with a value that can be
    converted to a date object, the inter-platform comparison between Cumulus and CMR will
    be one way.  That is, collections, granules, and files will be filtered by time for
    those found in Cumulus and only those compared to the CMR holdings. For the moment
    there is not enough information to change the internal consistency check, and S3 vs
    Cumulus comparisons are unchanged by the timestamps.
- **CUMULUS-1962**
  - Adds `location` as parameter to `/reconciliationReports` endpoint. Options are `S3`
    resulting in a S3 vs. Cumulus database search or `CMR` resulting in CMR vs. Cumulus database search.
- **CUMULUS-1963**
  - Adds `granuleId` as input parameter to `/reconcilationReports`
    endpoint. Limits inputs parameters to either `collectionId` or `granuleId`
    and will fail to create the report if both are provided.  Adding granuleId
    will find collections in Cumulus by granuleId and compare those one way
    with those in CMR.
  - `/reconciliationReports` now validates any input json before starting the
    async operation and the lambda handler no longer validates input
    parameters.
- **CUMULUS-1964**
  - Reports can now be filtered on provider
- **CUMULUS-1965**
  - Adds `collectionId` parameter to the `/reconcilationReports`
    endpoint. Setting this value will limit the scope of the reconcilation
    report to only the input collectionId when comparing Cumulus and
    CMR. `collectionId` is provided an array of strings e.g. `[shortname___version, shortname2___version2]`
- **CUMULUS-2107**
  - Added a new task, `update-cmr-access-constraints`, that will set access constraints in CMR Metadata.
    Currently supports UMMG-JSON and Echo10XML, where it will configure `AccessConstraints` and
    `RestrictionFlag/RestrictionComment`, respectively.
  - Added an operator doc on how to configure and run the access constraint update workflow, which will update the metadata using the new task, and then publish the updated metadata to CMR.
  - Added an operator doc on bulk operations.
- **CUMULUS-2111**
  - Added variables to `cumulus` module:
    - `tea_api_egress_log_group`
    - `tea_external_api_endpoint`
    - `tea_internal_api_endpoint`
    - `tea_rest_api_id`
    - `tea_rest_api_root_resource_id`
    - `tea_stack_name`
  - Added variables to `distribution` module:
    - `tea_api_egress_log_group`
    - `tea_external_api_endpoint`
    - `tea_internal_api_endpoint`
    - `tea_rest_api_id`
    - `tea_rest_api_root_resource_id`
    - `tea_stack_name`
- **CUMULUS-2112**
  - Added `@cumulus/api/lambdas/internal-reconciliation-report`, so create-reconciliation-report
    lambda can create `Internal` reconciliation report
- **CUMULUS-2116**
  - Added `@cumulus/api/models/granule.unpublishAndDeleteGranule` which
  unpublishes a granule from CMR and deletes it from Cumulus, but does not
  update the record to `published: false` before deletion
- **CUMULUS-2113**
  - Added Granule not found report to reports endpoint
  - Update reports to return breakdown by Granule of files both in DynamoDB and S3
- **CUMULUS-2123**
  - Added `cumulus-rds-tf` DB cluster module to `tf-modules` that adds a
    serverless RDS Aurora/PostgreSQL database cluster to meet the PostgreSQL
    requirements for future releases.
  - Updated the default Cumulus module to take the following new required variables:
    - rds_user_access_secret_arn:
      AWS Secrets Manager secret ARN containing a JSON string of DB credentials
      (containing at least host, password, port as keys)
    - rds_security_group:
      RDS Security Group that provides connection access to the RDS cluster
  - Updated API lambdas and default ECS cluster to add them to the
    `rds_security_group` for database access
- **CUMULUS-2126**
  - The collections endpoint now writes to the RDS database
- **CUMULUS-2127**
  - Added migration to create collections relation for RDS database
- **CUMULUS-2129**
  - Added `data-migration1` Terraform module and Lambda to migrate data from Dynamo to RDS
    - Added support to Lambda for migrating collections data from Dynamo to RDS
- **CUMULUS-2155**
  - Added `rds_connection_heartbeat` to `cumulus` and `data-migration` tf
    modules.  If set to true, this diagnostic variable instructs Core's database
    code to fire off a connection 'heartbeat' query and log the timing/results
    for diagnostic purposes, and retry certain connection timeouts once.
    This option is disabled by default
- **CUMULUS-2156**
  - Support array inputs parameters for `Internal` reconciliation report
- **CUMULUS-2157**
  - Added support to `data-migration1` Lambda for migrating providers data from Dynamo to RDS
    - The migration process for providers will convert any credentials that are stored unencrypted or encrypted with an S3 keypair provider to be encrypted with a KMS key instead
- **CUMULUS-2161**
  - Rules now support an `executionNamePrefix` property. If set, any executions
    triggered as a result of that rule will use that prefix in the name of the
    execution.
  - The `QueueGranules` task now supports an `executionNamePrefix` property. Any
    executions queued by that task will use that prefix in the name of the
    execution. See the
    [example workflow](./example/cumulus-tf/discover_granules_with_execution_name_prefix_workflow.asl.json)
    for usage.
  - The `QueuePdrs` task now supports an `executionNamePrefix` config property.
    Any executions queued by that task will use that prefix in the name of the
    execution. See the
    [example workflow](./example/cumulus-tf/discover_and_queue_pdrs_with_execution_name_prefix_workflow.asl.json)
    for usage.
- **CUMULUS-2162**
  - Adds new report type to `/reconciliationReport` endpoint.  The new report
    is `Granule Inventory`. This report is a CSV file of all the granules in
    the Cumulus DB. This report will eventually replace the existing
    `granules-csv` endpoint which has been deprecated.
- **CUMULUS-2197**
  - Added `ems_deploy` variable to the `cumulus` module. This is set to false by default, except
    for our example deployment, where it is needed for integration tests.

### Changed

- Upgraded version of [TEA](https://github.com/asfadmin/thin-egress-app/) deployed with Cumulus to build 88.
- **CUMULUS-2107**
  - Updated the `applyWorkflow` functionality on the granules endpoint to take a `meta` property to pass into the workflow message.
  - Updated the `BULK_GRANULE` functionality on the granules endpoint to support the above `applyWorkflow` change.
- **CUMULUS-2111**
  - Changed `distribution_api_gateway_stage` variable for `cumulus` module to `tea_api_gateway_stage`
  - Changed `api_gateway_stage` variable for `distribution` module to `tea_api_gateway_stage`
- **CUMULUS-2224**
  - Updated `/reconciliationReport`'s file reconciliation to include `"EXTENDED METADATA"` as a valid CMR relatedUrls Type.

### Fixed

- **CUMULUS-2168**
  - Fixed issue where large number of documents (generally logs) in the
    `cumulus` elasticsearch index results in the collection granule stats
    queries failing for the collections list api endpoint
- **CUMULUS-1955**
  - Due to AWS's eventual consistency model, it was possible for PostToCMR to
    publish an earlier version of a CMR metadata file, rather than the latest
    version created in a workflow.  This fix guarantees that the latest version
    is published, as expected.
- **CUMULUS-1961**
  - Fixed `activeCollections` query only returning 10 results
- **CUMULUS-2201**
  - Fix Reconciliation Report integration test failures by waiting for collections appear
    in es list and ingesting a fake granule xml file to CMR
- **CUMULUS-2015**
  - Reduced concurrency of `QueueGranules` task. That task now has a
    `config.concurrency` option that defaults to `3`.
- **CUMULUS-2116**
  - Fixed a race condition with bulk granule delete causing deleted granules to still appear in Elasticsearch. Granules removed via bulk delete should now be removed from Elasticsearch.
- **CUMULUS-2163**
  - Remove the `public-read` ACL from the `move-granules` task
- **CUMULUS-2164**
  - Fix issue where `cumulus` index is recreated and attached to an alias if it has been previously deleted
- **CUMULUS-2195**
  - Fixed issue with redirect from `/token` not working when using a Cloudfront endpoint to access the Cumulus API with Launchpad authentication enabled. The redirect should now work properly whether you are using a plain API gateway URL or a Cloudfront endpoint pointing at an API gateway URL.
- **CUMULUS-2200**
  - Fixed issue where __in and __not queries were stripping spaces from values

### Deprecated

- **CUMULUS-1955**
  - `@cumulus/aws-client/S3.getS3Object()`
  - `@cumulus/message/Queue.getQueueNameByUrl()`
  - `@cumulus/message/Queue.getQueueName()`
- **CUMULUS-2162**
  - `@cumulus/api/endpoints/granules-csv/list()`

### Removed

- **CUMULUS-2111**
  - Removed `distribution_url` and `distribution_redirect_uri` outputs from the `cumulus` module
  - Removed variables from the `cumulus` module:
    - `distribution_url`
    - `log_api_gateway_to_cloudwatch`
    - `thin_egress_cookie_domain`
    - `thin_egress_domain_cert_arn`
    - `thin_egress_download_role_in_region_arn`
    - `thin_egress_jwt_algo`
    - `thin_egress_jwt_secret_name`
    - `thin_egress_lambda_code_dependency_archive_key`
    - `thin_egress_stack_name`
  - Removed outputs from the `distribution` module:
    - `distribution_url`
    - `internal_tea_api`
    - `rest_api_id`
    - `thin_egress_app_redirect_uri`
  - Removed variables from the `distribution` module:
    - `bucket_map_key`
    - `distribution_url`
    - `log_api_gateway_to_cloudwatch`
    - `thin_egress_cookie_domain`
    - `thin_egress_domain_cert_arn`
    - `thin_egress_download_role_in_region_arn`
    - `thin_egress_jwt_algo`
    - `thin_egress_jwt_secret_name`
    - `thin_egress_lambda_code_dependency_archive_key`
- **CUMULUS-2157**
  - Removed `providerSecretsMigration` and `verifyProviderSecretsMigration` lambdas
- Removed deprecated `@cumulus/sf-sns-report` task
- Removed code:
  - `@cumulus/aws-client/S3.calculateS3ObjectChecksum`
  - `@cumulus/aws-client/S3.getS3ObjectReadStream`
  - `@cumulus/cmrjs.getFullMetadata`
  - `@cumulus/cmrjs.getMetadata`
  - `@cumulus/common/util.isNil`
  - `@cumulus/common/util.isNull`
  - `@cumulus/common/util.isUndefined`
  - `@cumulus/common/util.lookupMimeType`
  - `@cumulus/common/util.mkdtempSync`
  - `@cumulus/common/util.negate`
  - `@cumulus/common/util.noop`
  - `@cumulus/common/util.omit`
  - `@cumulus/common/util.renameProperty`
  - `@cumulus/common/util.sleep`
  - `@cumulus/common/util.thread`
  - `@cumulus/ingest/granule.copyGranuleFile`
  - `@cumulus/ingest/granule.moveGranuleFile`
  - `@cumulus/integration-tests/api/rules.deleteRule`
  - `@cumulus/integration-tests/api/rules.getRule`
  - `@cumulus/integration-tests/api/rules.listRules`
  - `@cumulus/integration-tests/api/rules.postRule`
  - `@cumulus/integration-tests/api/rules.rerunRule`
  - `@cumulus/integration-tests/api/rules.updateRule`
  - `@cumulus/integration-tests/sfnStep.parseStepMessage`
  - `@cumulus/message/Queue.getQueueName`
  - `@cumulus/message/Queue.getQueueNameByUrl`

## v2.0.2+ Backport releases

Release v2.0.1 was the last release on the 2.0.x release series.

Changes after this version on the 2.0.x release series are limited
security/requested feature patches and will not be ported forward to future
releases unless there is a corresponding CHANGELOG entry.

For up-to-date CHANGELOG for the maintenance release branch see
[CHANGELOG.md](https://github.com/nasa/cumulus/blob/release-2.0.x/CHANGELOG.md)
from the 2.0.x branch.

For the most recent release information for the maintenance branch please see
the [release page](https://github.com/nasa/cumulus/releases)

## [v2.0.7] 2020-10-1 - [BACKPORT]

### Fixed

- CVE-2020-7720
  - Updated common `node-forge` dependency to 0.10.0 to address CVE finding

### [v2.0.6] 2020-09-25 - [BACKPORT]

### Fixed

- **CUMULUS-2168**
  - Fixed issue where large number of documents (generally logs) in the
    `cumulus` elasticsearch index results in the collection granule stats
    queries failing for the collections list api endpoint

### [v2.0.5] 2020-09-15 - [BACKPORT]

#### Added

- Added `thin_egress_stack_name` variable to `cumulus` and `distribution` Terraform modules to allow overriding the default Cloudformation stack name used for the `thin-egress-app`. **Please note that if you change/set this value for an existing deployment, it will destroy and re-create your API gateway for the `thin-egress-app`.**

#### Fixed

- Fix collection list queries. Removed fixes to collection stats, which break queries for a large number of granules.

### [v2.0.4] 2020-09-08 - [BACKPORT]

#### Changed

- Upgraded version of [TEA](https://github.com/asfadmin/thin-egress-app/) deployed with Cumulus to build 88.

### [v2.0.3] 2020-09-02 - [BACKPORT]

#### Fixed

- **CUMULUS-1961**
  - Fixed `activeCollections` query only returning 10 results

- **CUMULUS-2039**
  - Fix issue causing SyncGranules task to run out of memory on large granules

#### CODE CHANGES

- The `@cumulus/aws-client/S3.getS3ObjectReadStreamAsync` function has been
  removed. It read the entire S3 object into memory before returning a read
  stream, which could cause Lambdas to run out of memory. Use
  `@cumulus/aws-client/S3.getObjectReadStream` instead.

### [v2.0.2] 2020-08-17 - [BACKPORT]

#### CODE CHANGES

- The `@cumulus/ingest/util.lookupMimeType` function now returns `undefined`
  rather than `null` if the mime type could not be found.
- The `@cumulus/ingest/lock.removeLock` function now returns `undefined`

#### Added

- **CUMULUS-2116**
  - Added `@cumulus/api/models/granule.unpublishAndDeleteGranule` which
  unpublishes a granule from CMR and deletes it from Cumulus, but does not
  update the record to `published: false` before deletion

### Fixed

- **CUMULUS-2116**
  - Fixed a race condition with bulk granule delete causing deleted granules to still appear in Elasticsearch. Granules removed via bulk delete should now be removed from Elasticsearch.

## [v2.0.1] 2020-07-28

### Added

- **CUMULUS-1886**
  - Added `multiple sort keys` support to `@cumulus/api`
- **CUMULUS-2099**
  - `@cumulus/message/Queue.getQueueUrl` to get the queue URL specified in a Cumulus workflow message, if any.

### Fixed

- **[PR 1790](https://github.com/nasa/cumulus/pull/1790)**
  - Fixed bug with request headers in `@cumulus/launchpad-auth` causing Launchpad token requests to fail

## [v2.0.0] 2020-07-23

### BREAKING CHANGES

- Changes to the `@cumulus/api-client` package
  - The `CumulusApiClientError` class must now be imported using
    `const { CumulusApiClientError } = require('@cumulus/api-client/CumulusApiClientError')`
- The `@cumulus/sftp-client/SftpClient` class must now be imported using
  `const { SftpClient } = require('@cumulus/sftp-client');`
- Instances of `@cumulus/ingest/SftpProviderClient` no longer implicitly connect
  when `download`, `list`, or `sync` are called. You must call `connect` on the
  provider client before issuing one of those calls. Failure to do so will
  result in a "Client not connected" exception being thrown.
- Instances of `@cumulus/ingest/SftpProviderClient` no longer implicitly
  disconnect from the SFTP server when `list` is called.
- Instances of `@cumulus/sftp-client/SftpClient` must now be explicitly closed
  by calling `.end()`
- Instances of `@cumulus/sftp-client/SftpClient` no longer implicitly connect to
  the server when `download`, `unlink`, `syncToS3`, `syncFromS3`, and `list` are
  called. You must explicitly call `connect` before calling one of those
  methods.
- Changes to the `@cumulus/common` package
  - `cloudwatch-event.getSfEventMessageObject()` now returns `undefined` if the
    message could not be found or could not be parsed. It previously returned
    `null`.
  - `S3KeyPairProvider.decrypt()` now throws an exception if the bucket
    containing the key cannot be determined.
  - `S3KeyPairProvider.decrypt()` now throws an exception if the stack cannot be
    determined.
  - `S3KeyPairProvider.encrypt()` now throws an exception if the bucket
    containing the key cannot be determined.
  - `S3KeyPairProvider.encrypt()` now throws an exception if the stack cannot be
    determined.
  - `sns-event.getSnsEventMessageObject()` now returns `undefined` if it could
    not be parsed. It previously returned `null`.
  - The `aws` module has been removed.
  - The `BucketsConfig.buckets` property is now read-only and private
  - The `test-utils.validateConfig()` function now resolves to `undefined`
    rather than `true`.
  - The `test-utils.validateInput()` function now resolves to `undefined` rather
    than `true`.
  - The `test-utils.validateOutput()` function now resolves to `undefined`
    rather than `true`.
  - The static `S3KeyPairProvider.retrieveKey()` function has been removed.
- Changes to the `@cumulus/cmrjs` package
  - `@cumulus/cmrjs.constructOnlineAccessUrl()` and
    `@cumulus/cmrjs/cmr-utils.constructOnlineAccessUrl()` previously took a
    `buckets` parameter, which was an instance of
    `@cumulus/common/BucketsConfig`. They now take a `bucketTypes` parameter,
    which is a simple object mapping bucket names to bucket types. Example:
    `{ 'private-1': 'private', 'public-1': 'public' }`
  - `@cumulus/cmrjs.reconcileCMRMetadata()` and
    `@cumulus/cmrjs/cmr-utils.reconcileCMRMetadata()` now take a **required**
    `bucketTypes` parameter, which is a simple object mapping bucket names to
    bucket types. Example: `{ 'private-1': 'private', 'public-1': 'public' }`
  - `@cumulus/cmrjs.updateCMRMetadata()` and
    `@cumulus/cmrjs/cmr-utils.updateCMRMetadata()` previously took an optional
    `inBuckets` parameter, which was an instance of
    `@cumulus/common/BucketsConfig`. They now take a **required** `bucketTypes`
    parameter, which is a simple object mapping bucket names to bucket types.
    Example: `{ 'private-1': 'private', 'public-1': 'public' }`
- The minimum supported version of all published Cumulus packages is now Node
  12.18.0
  - Tasks using the `cumuluss/cumulus-ecs-task` Docker image must be updated to
    `cumuluss/cumulus-ecs-task:1.7.0`. This can be done by updating the `image`
    property of any tasks defined using the `cumulus_ecs_service` Terraform
    module.
- Changes to `@cumulus/aws-client/S3`
  - The signature of the `getObjectSize` function has changed. It now takes a
    params object with three properties:
    - **s3**: an instance of an AWS.S3 object
    - **bucket**
    - **key**
  - The `getObjectSize` function will no longer retry if the object does not
    exist
- **CUMULUS-1861**
  - `@cumulus/message/Collections.getCollectionIdFromMessage` now throws a
    `CumulusMessageError` if `collectionName` and `collectionVersion` are missing
    from `meta.collection`.   Previously this method would return
    `'undefined___undefined'` instead
  - `@cumulus/integration-tests/addCollections` now returns an array of collections that
    were added rather than the count of added collections
- **CUMULUS-1930**
  - The `@cumulus/common/util.uuid()` function has been removed
- **CUMULUS-1955**
  - `@cumulus/aws-client/S3.multipartCopyObject` now returns an object with the
    AWS `etag` of the destination object
  - `@cumulus/ingest/S3ProviderClient.list` now sets a file object's `path`
    property to `undefined` instead of `null` when the file is at the top level
    of its bucket
  - The `sync` methods of the following classes in the `@cumulus/ingest` package
    now return an object with the AWS `s3uri` and `etag` of the destination file
    (they previously returned only a string representing the S3 URI)
    - `FtpProviderClient`
    - `HttpProviderClient`
    - `S3ProviderClient`
    - `SftpProviderClient`
- **CUMULUS-1958**
  - The following methods exported from `@cumulus/cmr-js/cmr-utils` were made
    async, and added distributionBucketMap as a parameter:
    - constructOnlineAccessUrl
    - generateFileUrl
    - reconcileCMRMetadata
    - updateCMRMetadata
- **CUMULUS-1969**
  - The `DiscoverPdrs` task now expects `provider_path` to be provided at
    `event.config.provider_path`, not `event.config.collection.provider_path`
  - `event.config.provider_path` is now a required parameter of the
    `DiscoverPdrs` task
  - `event.config.collection` is no longer a parameter to the `DiscoverPdrs`
    task
  - Collections no longer support the `provider_path` property. The tasks that
    relied on that property are now referencing `config.meta.provider_path`.
    Workflows should be updated accordingly.
- **CUMULUS-1977**
  - Moved bulk granule deletion endpoint from `/bulkDelete` to
    `/granules/bulkDelete`
- **CUMULUS-1991**
  - Updated CMR metadata generation to use "Download file.hdf" (where `file.hdf` is the filename of the given resource) as the resource description instead of "File to download"
  - CMR metadata updates now respect changes to resource descriptions (previously only changes to resource URLs were respected)

### MIGRATION STEPS

- Due to an issue with the AWS API Gateway and how the Thin Egress App Cloudformation template applies updates, you may need to redeploy your
  `thin-egress-app-EgressGateway` manually as a one time migration step.    If your deployment fails with an
  error similar to:

  ```bash
  Error: Lambda function (<stack>-tf-TeaCache) returned error: ({"errorType":"HTTPError","errorMessage":"Response code 404 (Not Found)"})
  ```

  Then follow the [AWS
  instructions](https://docs.aws.amazon.com/apigateway/latest/developerguide/how-to-deploy-api-with-console.html)
  to `Redeploy a REST API to a stage` for your egress API and re-run `terraform
  apply`.

### Added

- **CUMULUS-2081**
  - Add Integrator Guide section for onboarding
  - Add helpful tips documentation

- **CUMULUS-1902**
  - Add Common Use Cases section under Operator Docs

- **CUMULUS-2058**
  - Added `lambda_processing_role_name` as an output from the `cumulus` module
    to provide the processing role name
- **CUMULUS-1417**
  - Added a `checksumFor` property to collection `files` config. Set this
    property on a checksum file's definition matching the `regex` of the target
    file. More details in the ['Data Cookbooks
    Setup'](https://nasa.github.io/cumulus/docs/next/data-cookbooks/setup)
    documentation.
  - Added `checksumFor` validation to collections model.
- **CUMULUS-1956**
  - Added `@cumulus/earthata-login-client` package
  - The `/s3credentials` endpoint that is deployed as part of distribution now
    supports authentication using tokens created by a different application. If
    a request contains the `EDL-ClientId` and `EDL-Token` headers,
    authentication will be handled using that token rather than attempting to
    use OAuth.
  - `@cumulus/earthata-login-client.getTokenUsername()` now accepts an
    `xRequestId` argument, which will be included as the `X-Request-Id` header
    when calling Earthdata Login.
  - If the `s3Credentials` endpoint is invoked with an EDL token and an
    `X-Request-Id` header, that `X-Request-Id` header will be forwarded to
    Earthata Login.
- **CUMULUS-1957**
  - If EDL token authentication is being used, and the `EDL-Client-Name` header
    is set, `@the-client-name` will be appended to the end of the Earthdata
    Login username that is used as the `RoleSessionName` of the temporary IAM
    credentials. This value will show up in the AWS S3 server access logs.
- **CUMULUS-1958**
  - Add the ability for users to specify a `bucket_map_key` to the `cumulus`
    terraform module as an override for the default .yaml values that are passed
    to TEA by Core.    Using this option *requires* that each configured
    Cumulus 'distribution' bucket (e.g. public/protected buckets) have a single
    TEA mapping.  Multiple maps per bucket are not supported.
  - Updated Generating a distribution URL, the MoveGranules task and all CMR
    reconciliation functionality to utilize the TEA bucket map override.
  - Updated deploy process to utilize a bootstrap 'tea-map-cache' lambda that
    will, after deployment of Cumulus Core's TEA instance, query TEA for all
    protected/public buckets and generate a mapping configuration used
    internally by Core.  This object is also exposed as an output of the Cumulus
    module as `distribution_bucket_map`.
- **CUMULUS-1961**
  - Replaces DynamoDB for Elasticsearch for reconciliationReportForCumulusCMR
    comparisons between Cumulus and CMR.
- **CUMULUS-1970**
  - Created the `add-missing-file-checksums` workflow task
  - Added `@cumulus/aws-client/S3.calculateObjectHash()` function
  - Added `@cumulus/aws-client/S3.getObjectReadStream()` function
- **CUMULUS-1887**
  - Add additional fields to the granule CSV download file
- **CUMULUS-2019**
  - Add `infix` search to es query builder `@cumulus/api/es/es/queries` to
    support partial matching of the keywords

### Changed

- **CUMULUS-2032**
  - Updated @cumulus/ingest/HttpProviderClient to utilize a configuration key
    `httpListTimeout` to set the default timeout for discovery HTTP/HTTPS
    requests, and updates the default for the provider to 5 minutes (300 seconds).
  - Updated the DiscoverGranules and DiscoverPDRs tasks to utilize the updated
    configuration value if set via workflow config, and updates the default for
    these tasks to 5 minutes (300 seconds).

- **CUMULUS-176**
  - The API will now respond with a 400 status code when a request body contains
    invalid JSON. It had previously returned a 500 status code.
- **CUMULUS-1861**
  - Updates Rule objects to no longer require a collection.
  - Changes the DLQ behavior for `sfEventSqsToDbRecords` and
    `sfEventSqsToDbRecordsInputQueue`. Previously failure to write a database
    record would result in lambda success, and an error log in the CloudWatch
    logs.   The lambda has been updated to manually add a record to
    the `sfEventSqsToDbRecordsDeadLetterQueue` if the granule, execution, *or*
    pdr record fails to write, in addition to the previous error logging.
- **CUMULUS-1956**
  - The `/s3credentials` endpoint that is deployed as part of distribution now
    supports authentication using tokens created by a different application. If
    a request contains the `EDL-ClientId` and `EDL-Token` headers,
    authentication will be handled using that token rather than attempting to
    use OAuth.
- **CUMULUS-1977**
  - API endpoint POST `/granules/bulk` now returns a 202 status on a successful
    response instead of a 200 response
  - API endpoint DELETE `/granules/<granule-id>` now returns a 404 status if the
    granule record was already deleted
  - `@cumulus/api/models/Granule.update()` now returns the updated granule
    record
  - Implemented POST `/granules/bulkDelete` API endpoint to support deleting
    granules specified by ID or returned by the provided query in the request
    body. If the request is successful, the endpoint returns the async operation
    ID that has been started to remove the granules.
    - To use a query in the request body, your deployment must be
      [configured to access the Elasticsearch host for ESDIS metrics](https://nasa.github.io/cumulus/docs/additional-deployment-options/cloudwatch-logs-delivery#esdis-metrics)
      in your environment
  - Added `@cumulus/api/models/Granule.getRecord()` method to return raw record
    from DynamoDB
  - Added `@cumulus/api/models/Granule.delete()` method which handles deleting
    the granule record from DynamoDB and the granule files from S3
- **CUMULUS-1982**
  - The `globalConnectionLimit` property of providers is now optional and
    defaults to "unlimited"
- **CUMULUS-1997**
  - Added optional `launchpad` configuration to `@cumulus/hyrax-metadata-updates` task config schema.
- **CUMULUS-1991**
  - `@cumulus/cmrjs/src/cmr-utils/constructOnlineAccessUrls()` now throws an error if `cmrGranuleUrlType = "distribution"` and no distribution endpoint argument is provided
- **CUMULUS-2011**
  - Reconciliation reports are now generated within an AsyncOperation
- **CUMULUS-2016**
  - Upgrade TEA to version 79

### Fixed

- **CUMULUS-1991**
  - Added missing `DISTRIBUTION_ENDPOINT` environment variable for API lambdas. This environment variable is required for API requests to move granules.

- **CUMULUS-1961**
  - Fixed granules and executions query params not getting sent to API in granule list operation in `@cumulus/api-client`

### Deprecated

- `@cumulus/aws-client/S3.calculateS3ObjectChecksum()`
- `@cumulus/aws-client/S3.getS3ObjectReadStream()`
- `@cumulus/common/log.convertLogLevel()`
- `@cumulus/collection-config-store`
- `@cumulus/common/util.sleep()`

- **CUMULUS-1930**
  - `@cumulus/common/log.convertLogLevel()`
  - `@cumulus/common/util.isNull()`
  - `@cumulus/common/util.isUndefined()`
  - `@cumulus/common/util.negate()`
  - `@cumulus/common/util.noop()`
  - `@cumulus/common/util.isNil()`
  - `@cumulus/common/util.renameProperty()`
  - `@cumulus/common/util.lookupMimeType()`
  - `@cumulus/common/util.thread()`
  - `@cumulus/common/util.mkdtempSync()`

### Removed

- The deprecated `@cumulus/common.bucketsConfigJsonObject` function has been
  removed
- The deprecated `@cumulus/common.CollectionConfigStore` class has been removed
- The deprecated `@cumulus/common.concurrency` module has been removed
- The deprecated `@cumulus/common.constructCollectionId` function has been
  removed
- The deprecated `@cumulus/common.launchpad` module has been removed
- The deprecated `@cumulus/common.LaunchpadToken` class has been removed
- The deprecated `@cumulus/common.Semaphore` class has been removed
- The deprecated `@cumulus/common.stringUtils` module has been removed
- The deprecated `@cumulus/common/aws.cloudwatchlogs` function has been removed
- The deprecated `@cumulus/common/aws.deleteS3Files` function has been removed
- The deprecated `@cumulus/common/aws.deleteS3Object` function has been removed
- The deprecated `@cumulus/common/aws.dynamodb` function has been removed
- The deprecated `@cumulus/common/aws.dynamodbDocClient` function has been
  removed
- The deprecated `@cumulus/common/aws.getExecutionArn` function has been removed
- The deprecated `@cumulus/common/aws.headObject` function has been removed
- The deprecated `@cumulus/common/aws.listS3ObjectsV2` function has been removed
- The deprecated `@cumulus/common/aws.parseS3Uri` function has been removed
- The deprecated `@cumulus/common/aws.promiseS3Upload` function has been removed
- The deprecated `@cumulus/common/aws.recursivelyDeleteS3Bucket` function has
  been removed
- The deprecated `@cumulus/common/aws.s3CopyObject` function has been removed
- The deprecated `@cumulus/common/aws.s3ObjectExists` function has been removed
- The deprecated `@cumulus/common/aws.s3PutObject` function has been removed
- The deprecated `@cumulus/common/bucketsConfigJsonObject` function has been
  removed
- The deprecated `@cumulus/common/CloudWatchLogger` class has been removed
- The deprecated `@cumulus/common/collection-config-store.CollectionConfigStore`
  class has been removed
- The deprecated `@cumulus/common/collection-config-store.constructCollectionId`
  function has been removed
- The deprecated `@cumulus/common/concurrency.limit` function has been removed
- The deprecated `@cumulus/common/concurrency.mapTolerant` function has been
  removed
- The deprecated `@cumulus/common/concurrency.promiseUrl` function has been
  removed
- The deprecated `@cumulus/common/concurrency.toPromise` function has been
  removed
- The deprecated `@cumulus/common/concurrency.unless` function has been removed
- The deprecated `@cumulus/common/config.parseConfig` function has been removed
- The deprecated `@cumulus/common/config.resolveResource` function has been
  removed
- The deprecated `@cumulus/common/DynamoDb.get` function has been removed
- The deprecated `@cumulus/common/DynamoDb.scan` function has been removed
- The deprecated `@cumulus/common/FieldPattern` class has been removed
- The deprecated `@cumulus/common/launchpad.getLaunchpadToken` function has been
  removed
- The deprecated `@cumulus/common/launchpad.validateLaunchpadToken` function has
  been removed
- The deprecated `@cumulus/common/LaunchpadToken` class has been removed
- The deprecated `@cumulus/common/message.buildCumulusMeta` function has been
  removed
- The deprecated `@cumulus/common/message.buildQueueMessageFromTemplate`
  function has been removed
- The deprecated `@cumulus/common/message.getCollectionIdFromMessage` function
  has been removed
- The deprecated `@cumulus/common/message.getMaximumExecutions` function has
  been removed
- The deprecated `@cumulus/common/message.getMessageExecutionArn` function has
  been removed
- The deprecated `@cumulus/common/message.getMessageExecutionName` function has
  been removed
- The deprecated `@cumulus/common/message.getMessageFromTemplate` function has
  been removed
- The deprecated `@cumulus/common/message.getMessageGranules` function has been
  removed
- The deprecated `@cumulus/common/message.getMessageStateMachineArn` function
  has been removed
- The deprecated `@cumulus/common/message.getQueueName` function has been
  removed
- The deprecated `@cumulus/common/message.getQueueNameByUrl` function has been
  removed
- The deprecated `@cumulus/common/message.hasQueueAndExecutionLimit` function
  has been removed
- The deprecated `@cumulus/common/Semaphore` class has been removed
- The deprecated `@cumulus/common/string.globalReplace` function has been removed
- The deprecated `@cumulus/common/string.isNonEmptyString` function has been
  removed
- The deprecated `@cumulus/common/string.isValidHostname` function has been
  removed
- The deprecated `@cumulus/common/string.match` function has been removed
- The deprecated `@cumulus/common/string.matches` function has been removed
- The deprecated `@cumulus/common/string.replace` function has been removed
- The deprecated `@cumulus/common/string.toLower` function has been removed
- The deprecated `@cumulus/common/string.toUpper` function has been removed
- The deprecated `@cumulus/common/testUtils.getLocalstackEndpoint` function has been removed
- The deprecated `@cumulus/common/util.setErrorStack` function has been removed
- The `@cumulus/common/util.uuid` function has been removed
- The deprecated `@cumulus/common/workflows.getWorkflowArn` function has been
  removed
- The deprecated `@cumulus/common/workflows.getWorkflowFile` function has been
  removed
- The deprecated `@cumulus/common/workflows.getWorkflowList` function has been
  removed
- The deprecated `@cumulus/common/workflows.getWorkflowTemplate` function has
  been removed
- `@cumulus/aws-client/StepFunctions.toSfnExecutionName()`
- `@cumulus/aws-client/StepFunctions.fromSfnExecutionName()`
- `@cumulus/aws-client/StepFunctions.getExecutionArn()`
- `@cumulus/aws-client/StepFunctions.getExecutionUrl()`
- `@cumulus/aws-client/StepFunctions.getStateMachineArn()`
- `@cumulus/aws-client/StepFunctions.pullStepFunctionEvent()`
- `@cumulus/common/test-utils/throttleOnce()`
- `@cumulus/integration-tests/api/distribution.invokeApiDistributionLambda()`
- `@cumulus/integration-tests/api/distribution.getDistributionApiRedirect()`
- `@cumulus/integration-tests/api/distribution.getDistributionApiFileStream()`

## [v1.24.0] 2020-06-03

### BREAKING CHANGES

- **CUMULUS-1969**
  - The `DiscoverPdrs` task now expects `provider_path` to be provided at
    `event.config.provider_path`, not `event.config.collection.provider_path`
  - `event.config.provider_path` is now a required parameter of the
    `DiscoverPdrs` task
  - `event.config.collection` is no longer a parameter to the `DiscoverPdrs`
    task
  - Collections no longer support the `provider_path` property. The tasks that
    relied on that property are now referencing `config.meta.provider_path`.
    Workflows should be updated accordingly.

- **CUMULUS-1997**
  - `@cumulus/cmr-client/CMRSearchConceptQueue` parameters have been changed to take a `cmrSettings` object containing clientId, provider, and auth information. This can be generated using `@cumulus/cmrjs/cmr-utils/getCmrSettings`. The `cmrEnvironment` variable has been removed.

### Added

- **CUMULUS-1800**
  - Added task configuration setting named `syncChecksumFiles` to the
    SyncGranule task. This setting is `false` by default, but when set to
    `true`, all checksum files associated with data files that are downloaded
    will be downloaded as well.
- **CUMULUS-1952**
  - Updated HTTP(S) provider client to accept username/password for Basic authorization. This change adds support for Basic Authorization such as Earthdata login redirects to ingest (i.e. as implemented in SyncGranule), but not to discovery (i.e. as implemented in DiscoverGranules). Discovery still expects the provider's file system to be publicly accessible, but not the individual files and their contents.
  - **NOTE**: Using this in combination with the HTTP protocol may expose usernames and passwords to intermediary network entities. HTTPS is highly recommended.
- **CUMULUS-1997**
  - Added optional `launchpad` configuration to `@cumulus/hyrax-metadata-updates` task config schema.

### Fixed

- **CUMULUS-1997**
  - Updated all CMR operations to use configured authentication scheme
- **CUMULUS-2010**
  - Updated `@cumulus/api/launchpadSaml` to support multiple userGroup attributes from the SAML response

## [v1.23.2] 2020-05-22

### BREAKING CHANGES

- Updates to the Cumulus archive API:
  - All endpoints now return a `401` response instead of a `403` for any request where the JWT passed as a Bearer token is invalid.
  - POST `/refresh` and DELETE `/token/<token>` endpoints now return a `401` response for requests with expired tokens

- **CUMULUS-1894**
  - `@cumulus/ingest/granule.handleDuplicateFile()`
    - The `copyOptions` parameter has been removed
    - An `ACL` parameter has been added
  - `@cumulus/ingest/granule.renameS3FileWithTimestamp()`
    - Now returns `undefined`

- **CUMULUS-1896**
  Updated all Cumulus core lambdas to utilize the new message adapter streaming interface via [cumulus-message-adapter-js v1.2.0](https://github.com/nasa/cumulus-message-adapter-js/releases/tag/v1.2.0).   Users of this version of Cumulus (or later) must utilize version 1.3.0 or greater of the [cumulus-message-adapter](https://github.com/nasa/cumulus-message-adapter) to support core lambdas.

- **CUMULUS-1912**
  - `@cumulus/api` reconciliationReports list endpoint returns a list of reconciliationReport records instead of S3Uri.

- **CUMULUS-1969**
  - The `DiscoverGranules` task now expects `provider_path` to be provided at
    `event.config.provider_path`, not `event.config.collection.provider_path`
  - `config.provider_path` is now a required parameter of the `DiscoverGranules`
    task

### MIGRATION STEPS

- To take advantage of the new TTL-based access token expiration implemented in CUMULUS-1777 (see notes below) and clear out existing records in your access tokens table, do the following:
  1. Log out of any active dashboard sessions
  2. Use the AWS console or CLI to delete your `<prefix>-AccessTokensTable` DynamoDB table
  3. [Re-deploy your `data-persistence` module](https://nasa.github.io/cumulus/docs/deployment/upgrade-readme#update-data-persistence-resources), which should re-create the `<prefix>-AccessTokensTable` DynamoDB table
  4. Return to using the Cumulus API/dashboard as normal
- This release requires the Cumulus Message Adapter layer deployed with Cumulus Core to be at least 1.3.0, as the core lambdas have updated to [cumulus-message-adapter-js v1.2.0](https://github.com/nasa/cumulus-message-adapter-js/releases/tag/v1.2.0) and the new CMA interface.  As a result, users should:
  1. Follow the [Cumulus Message Adapter (CMA) deployment instructions](https://nasa.github.io/cumulus/docs/deployment/deployment-readme#deploy-the-cumulus-message-adapter-layer) and install a CMA layer version >=1.3.0
  2. If you are using any custom Node.js Lambdas in your workflows **and** the Cumulus CMA layer/`cumulus-message-adapter-js`, you must update your lambda to use [cumulus-message-adapter-js v1.2.0](https://github.com/nasa/cumulus-message-adapter-js/releases/tag/v1.2.0) and follow the migration instructions in the release notes. Prior versions of `cumulus-message-adapter-js` are not compatible with CMA >= 1.3.0.
- Migrate existing s3 reconciliation report records to database (CUMULUS-1911):
  - After update your `data persistence` module and Cumulus resources, run the command:

  ```bash
  ./node_modules/.bin/cumulus-api migrate --stack `<your-terraform-deployment-prefix>` --migrationVersion migration5
  ```

### Added

- Added a limit for concurrent Elasticsearch requests when doing an index from database operation
- Added the `es_request_concurrency` parameter to the archive and cumulus Terraform modules

- **CUMULUS-1995**
  - Added the `es_index_shards` parameter to the archive and cumulus Terraform modules to configure the number of shards for the ES index
    - If you have an existing ES index, you will need to [reindex](https://nasa.github.io/cumulus-api/#reindex) and then [change index](https://nasa.github.io/cumulus-api/#change-index) to take advantage of shard updates

- **CUMULUS-1894**
  - Added `@cumulus/aws-client/S3.moveObject()`

- **CUMULUS-1911**
  - Added ReconciliationReports table
  - Updated CreateReconciliationReport lambda to save Reconciliation Report records to database
  - Updated dbIndexer and IndexFromDatabase lambdas to index Reconciliation Report records to Elasticsearch
  - Added migration_5 to migrate existing s3 reconciliation report records to database and Elasticsearch
  - Updated `@cumulus/api` package, `tf-modules/archive` and `tf-modules/data-persistence` Terraform modules

- **CUMULUS-1916**
  - Added util function for seeding reconciliation reports when running API locally in dashboard

### Changed

- **CUMULUS-1777**
  - The `expirationTime` property is now a **required field** of the access tokens model.
  - Updated the `AccessTokens` table to set a [TTL](https://docs.aws.amazon.com/amazondynamodb/latest/developerguide/howitworks-ttl.html) on the `expirationTime` field in `tf-modules/data-persistence/dynamo.tf`. As a result, access token records in this table whose `expirationTime` has passed should be **automatically deleted by DynamoDB**.
  - Updated all code creating access token records in the Dynamo `AccessTokens` table to set the `expirationTime` field value in seconds from the epoch.
- **CUMULUS-1912**
  - Updated reconciliationReports endpoints to query against Elasticsearch, delete report from both database and s3
  - Added `@cumulus/api-client/reconciliationReports`
- **CUMULUS-1999**
  - Updated `@cumulus/common/util.deprecate()` so that only a single deprecation notice is printed for each name/version combination

### Fixed

- **CUMULUS-1894**
  - The `SyncGranule` task can now handle files larger than 5 GB
- **CUMULUS-1987**
  - `Remove granule from CMR` operation in `@cumulus/api` now passes token to CMR when fetching granule metadata, allowing removal of private granules
- **CUMULUS-1993**
  - For a given queue, the `sqs-message-consumer` Lambda will now only schedule workflows for rules matching the queue **and the collection information in each queue message (if any)**
    - The consumer also now only reads each queue message **once per Lambda invocation**, whereas previously each message was read **once per queue rule per Lambda invocation**
  - Fixed bug preventing the deletion of multiple SNS rules that share the same SNS topic

### Deprecated

- **CUMULUS-1894**
  - `@cumulus/ingest/granule.copyGranuleFile()`
  - `@cumulus/ingest/granule.moveGranuleFile()`

- **CUMULUS-1987** - Deprecated the following functions:
  - `@cumulus/cmrjs/getMetadata(cmrLink)` -> `@cumulus/cmr-client/CMR.getGranuleMetadata(cmrLink)`
  - `@cumulus/cmrjs/getFullMetadata(cmrLink)`

## [v1.22.1] 2020-05-04

**Note**: v1.22.0 was not released as a package due to npm/release concerns.  Users upgrading to 1.22.x should start with 1.22.1

### Added

- **CUMULUS-1894**
  - Added `@cumulus/aws-client/S3.multipartCopyObject()`
- **CUMULUS-408**
  - Added `certificateUri` field to provider schema. This optional field allows operators to specify an S3 uri to a CA bundle to use for HTTPS requests.
- **CUMULUS-1787**
  - Added `collections/active` endpoint for returning collections with active granules in `@cumulus/api`
- **CUMULUS-1799**
  - Added `@cumulus/common/stack.getBucketsConfigKey()` to return the S3 key for the buckets config object
  - Added `@cumulus/common/workflows.getWorkflowFileKey()` to return the S3 key for a workflow definition object
  - Added `@cumulus/common/workflows.getWorkflowsListKeyPrefix()` to return the S3 key prefix for objects containing workflow definitions
  - Added `@cumulus/message` package containing utilities for building and parsing Cumulus messages
- **CUMULUS-1850**
  - Added `@cumulus/aws-client/Kinesis.describeStream()` to get a Kinesis stream description
- **CUMULUS-1853**
  - Added `@cumulus/integration-tests/collections.createCollection()`
  - Added `@cumulus/integration-tests/executions.findExecutionArn()`
  - Added `@cumulus/integration-tests/executions.getExecutionWithStatus()`
  - Added `@cumulus/integration-tests/granules.getGranuleWithStatus()`
  - Added `@cumulus/integration-tests/providers.createProvider()`
  - Added `@cumulus/integration-tests/rules.createOneTimeRule()`

### Changed

- **CUMULUS-1682**
  - Moved all `@cumulus/ingest/parse-pdr` code into the `parse-pdr` task as it had become tightly coupled with that task's handler and was not used anywhere else. Unit tests also restored.
- **CUMULUS-1820**
  - Updated the Thin Egress App module used in `tf-modules/distribution/main.tf` to build 74. [See the release notes](https://github.com/asfadmin/thin-egress-app/releases/tag/tea-build.74).
- **CUMULUS-1852**
  - Updated POST endpoints for `/collections`, `/providers`, and `/rules` to log errors when returning a 500 response
  - Updated POST endpoint for `/collections`:
    - Return a 400 response when the `name` or `version` fields are missing
    - Return a 409 response if the collection already exists
    - Improved error messages to be more explicit
  - Updated POST endpoint for `/providers`:
    - Return a 400 response if the `host` field value is invalid
    - Return a 409 response if the provider already exists
  - Updated POST endpoint for `/rules`:
    - Return a 400 response if rule `name` is invalid
    - Return a 400 response if rule `type` is invalid
- **CUMULUS-1891**
  - Updated the following endpoints using async operations to return a 503 error if the ECS task  cannot be started and a 500 response for a non-specific error:
    - POST `/replays`
    - POST `/bulkDelete`
    - POST `/elasticsearch/index-from-database`
    - POST `/granules/bulk`

### Fixed

- **CUMULUS-408**
  - Fixed HTTPS discovery and ingest.

- **CUMULUS-1850**
  - Fixed a bug in Kinesis event processing where the message consumer would not properly filter available rules based on the collection information in the event and the Kinesis stream ARN

- **CUMULUS-1853**
  - Fixed a bug where attempting to create a rule containing a payload property
    would fail schema validation.

- **CUMULUS-1854**
  - Rule schema is validated before starting workflows or creating event source mappings

- **CUMULUS-1974**
  - Fixed @cumulus/api webpack config for missing underscore object due to underscore update

- **CUMULUS-2210**
  - Fixed `cmr_oauth_provider` variable not being propagated to reconciliation reports

### Deprecated

- **CUMULUS-1799** - Deprecated the following code. For cases where the code was moved into another package, the new code location is noted:
  - `@cumulus/aws-client/StepFunctions.fromSfnExecutionName()`
  - `@cumulus/aws-client/StepFunctions.toSfnExecutionName()`
  - `@cumulus/aws-client/StepFunctions.getExecutionArn()` -> `@cumulus/message/Executions.buildExecutionArn()`
  - `@cumulus/aws-client/StepFunctions.getExecutionUrl()` -> `@cumulus/message/Executions.getExecutionUrlFromArn()`
  - `@cumulus/aws-client/StepFunctions.getStateMachineArn()` -> `@cumulus/message/Executions.getStateMachineArnFromExecutionArn()`
  - `@cumulus/aws-client/StepFunctions.pullStepFunctionEvent()` -> `@cumulus/message/StepFunctions.pullStepFunctionEvent()`
  - `@cumulus/common/bucketsConfigJsonObject()`
  - `@cumulus/common/CloudWatchLogger`
  - `@cumulus/common/collection-config-store/CollectionConfigStore` -> `@cumulus/collection-config-store`
  - `@cumulus/common/collection-config-store.constructCollectionId()` -> `@cumulus/message/Collections.constructCollectionId`
  - `@cumulus/common/concurrency.limit()`
  - `@cumulus/common/concurrency.mapTolerant()`
  - `@cumulus/common/concurrency.promiseUrl()`
  - `@cumulus/common/concurrency.toPromise()`
  - `@cumulus/common/concurrency.unless()`
  - `@cumulus/common/config.buildSchema()`
  - `@cumulus/common/config.parseConfig()`
  - `@cumulus/common/config.resolveResource()`
  - `@cumulus/common/config.resourceToArn()`
  - `@cumulus/common/FieldPattern`
  - `@cumulus/common/launchpad.getLaunchpadToken()` -> `@cumulus/launchpad-auth/index.getLaunchpadToken()`
  - `@cumulus/common/LaunchpadToken` -> `@cumulus/launchpad-auth/LaunchpadToken`
  - `@cumulus/common/launchpad.validateLaunchpadToken()` -> `@cumulus/launchpad-auth/index.validateLaunchpadToken()`
  - `@cumulus/common/message.buildCumulusMeta()` -> `@cumulus/message/Build.buildCumulusMeta()`
  - `@cumulus/common/message.buildQueueMessageFromTemplate()` -> `@cumulus/message/Build.buildQueueMessageFromTemplate()`
  - `@cumulus/common/message.getCollectionIdFromMessage()` -> `@cumulus/message/Collections.getCollectionIdFromMessage()`
  - `@cumulus/common/message.getMessageExecutionArn()` -> `@cumulus/message/Executions.getMessageExecutionArn()`
  - `@cumulus/common/message.getMessageExecutionName()` -> `@cumulus/message/Executions.getMessageExecutionName()`
  - `@cumulus/common/message.getMaximumExecutions()` -> `@cumulus/message/Queue.getMaximumExecutions()`
  - `@cumulus/common/message.getMessageFromTemplate()`
  - `@cumulus/common/message.getMessageStateMachineArn()` -> `@cumulus/message/Executions.getMessageStateMachineArn()`)
  - `@cumulus/common/message.getMessageGranules()` -> `@cumulus/message/Granules.getMessageGranules()`
  - `@cumulus/common/message.getQueueNameByUrl()` -> `@cumulus/message/Queue.getQueueNameByUrl()`
  - `@cumulus/common/message.getQueueName()` -> `@cumulus/message/Queue.getQueueName()`)
  - `@cumulus/common/message.hasQueueAndExecutionLimit()` -> `@cumulus/message/Queue.hasQueueAndExecutionLimit()`
  - `@cumulus/common/Semaphore`
  - `@cumulus/common/test-utils.throttleOnce()`
  - `@cumulus/common/workflows.getWorkflowArn()`
  - `@cumulus/common/workflows.getWorkflowFile()`
  - `@cumulus/common/workflows.getWorkflowList()`
  - `@cumulus/common/workflows.getWorkflowTemplate()`
  - `@cumulus/integration-tests/sfnStep/SfnStep.parseStepMessage()` -> `@cumulus/message/StepFunctions.parseStepMessage()`
- **CUMULUS-1858** - Deprecated the following functions.
  - `@cumulus/common/string.globalReplace()`
  - `@cumulus/common/string.isNonEmptyString()`
  - `@cumulus/common/string.isValidHostname()`
  - `@cumulus/common/string.match()`
  - `@cumulus/common/string.matches()`
  - `@cumulus/common/string.replace()`
  - `@cumulus/common/string.toLower()`
  - `@cumulus/common/string.toUpper()`

### Removed

- **CUMULUS-1799**: Deprecated code removals:
  - Removed from `@cumulus/common/aws`:
    - `pullStepFunctionEvent()`
  - Removed `@cumulus/common/sfnStep`
  - Removed `@cumulus/common/StepFunctions`

## [v1.21.0] 2020-03-30

### PLEASE NOTE

- **CUMULUS-1762**: the `messageConsumer` for `sns` and `kinesis`-type rules now fetches
  the collection information from the message. You should ensure that your rule's collection
  name and version match what is in the message for these ingest messages to be processed.
  If no matching rule is found, an error will be thrown and logged in the
  `messageConsumer` Lambda function's log group.

### Added

- **CUMULUS-1629**`
  - Updates discover-granules task to respect/utilize duplicateHandling configuration such that
    - skip:               Duplicates will be filtered from the granule list
    - error:              Duplicates encountered will result in step failure
    - replace, version:   Duplicates will be ignored and handled as normal.
  - Adds a new copy of the API lambda `PrivateApiLambda()` which is configured to not require authentication. This Lambda is not connected to an API gateway
  - Adds `@cumulus/api-client` with functions for use by workflow lambdas to call the API when needed

- **CUMULUS-1732**
  - Added Python task/activity workflow and integration test (`PythonReferenceSpec`) to test `cumulus-message-adapter-python`and `cumulus-process-py` integration.
- **CUMULUS-1795**
  - Added an IAM policy on the Cumulus EC2 creation to enable SSM when the `deploy_to_ngap` flag is true

### Changed

- **CUMULUS-1762**
  - the `messageConsumer` for `sns` and `kinesis`-type rules now fetches the collection
    information from the message.

### Deprecated

- **CUMULUS-1629**
  - Deprecate `granulesApi`, `rulesApi`, `emsApi`, `executionsAPI` from `@cumulus/integration-test/api` in favor of code moved to `@cumulus/api-client`

### Removed

- **CUMULUS-1799**: Deprecated code removals
  - Removed deprecated method `@cumulus/api/models/Granule.createGranulesFromSns()`
  - Removed deprecated method `@cumulus/api/models/Granule.removeGranuleFromCmr()`
  - Removed from `@cumulus/common/aws`:
    - `apigateway()`
    - `buildS3Uri()`
    - `calculateS3ObjectChecksum()`
    - `cf()`
    - `cloudwatch()`
    - `cloudwatchevents()`
    - `cloudwatchlogs()`
    - `createAndWaitForDynamoDbTable()`
    - `createQueue()`
    - `deleteSQSMessage()`
    - `describeCfStackResources()`
    - `downloadS3File()`
    - `downloadS3Files()`
    - `DynamoDbSearchQueue` class
    - `dynamodbstreams()`
    - `ec2()`
    - `ecs()`
    - `fileExists()`
    - `findResourceArn()`
    - `fromSfnExecutionName()`
    - `getFileBucketAndKey()`
    - `getJsonS3Object()`
    - `getQueueUrl()`
    - `getObjectSize()`
    - `getS3ObjectReadStream()`
    - `getSecretString()`
    - `getStateMachineArn()`
    - `headObject()`
    - `isThrottlingException()`
    - `kinesis()`
    - `lambda()`
    - `listS3Objects()`
    - `promiseS3Upload()`
    - `publishSnsMessage()`
    - `putJsonS3Object()`
    - `receiveSQSMessages()`
    - `s3CopyObject()`
    - `s3GetObjectTagging()`
    - `s3Join()`
    - `S3ListObjectsV2Queue` class
    - `s3TagSetToQueryString()`
    - `s3PutObjectTagging()`
    - `secretsManager()`
    - `sendSQSMessage()`
    - `sfn()`
    - `sns()`
    - `sqs()`
    - `sqsQueueExists()`
    - `toSfnExecutionName()`
    - `uploadS3FileStream()`
    - `uploadS3Files()`
    - `validateS3ObjectChecksum()`
  - Removed `@cumulus/common/CloudFormationGateway` class
  - Removed `@cumulus/common/concurrency/Mutex` class
  - Removed `@cumulus/common/errors`
  - Removed `@cumulus/common/sftp`
  - Removed `@cumulus/common/string.unicodeEscape`
  - Removed `@cumulus/cmrjs/cmr-utils.getGranuleId()`
  - Removed `@cumulus/cmrjs/cmr-utils.getCmrFiles()`
  - Removed `@cumulus/cmrjs/cmr/CMR` class
  - Removed `@cumulus/cmrjs/cmr/CMRSearchConceptQueue` class
  - Removed `@cumulus/cmrjs/utils.getHost()`
  - Removed `@cumulus/cmrjs/utils.getIp()`
  - Removed `@cumulus/cmrjs/utils.hostId()`
  - Removed `@cumulus/cmrjs/utils/ummVersion()`
  - Removed `@cumulus/cmrjs/utils.updateToken()`
  - Removed `@cumulus/cmrjs/utils.validateUMMG()`
  - Removed `@cumulus/ingest/aws.getEndpoint()`
  - Removed `@cumulus/ingest/aws.getExecutionUrl()`
  - Removed `@cumulus/ingest/aws/invoke()`
  - Removed `@cumulus/ingest/aws/CloudWatch` class
  - Removed `@cumulus/ingest/aws/ECS` class
  - Removed `@cumulus/ingest/aws/Events` class
  - Removed `@cumulus/ingest/aws/SQS` class
  - Removed `@cumulus/ingest/aws/StepFunction` class
  - Removed `@cumulus/ingest/util.normalizeProviderPath()`
  - Removed `@cumulus/integration-tests/index.listCollections()`
  - Removed `@cumulus/integration-tests/index.listProviders()`
  - Removed `@cumulus/integration-tests/index.rulesList()`
  - Removed `@cumulus/integration-tests/api/api.addCollectionApi()`

## [v1.20.0] 2020-03-12

### BREAKING CHANGES

- **CUMULUS-1714**
  - Changed the format of the message sent to the granule SNS Topic. Message includes the granule record under `record` and the type of event under `event`. Messages with `deleted` events will have the record that was deleted with a `deletedAt` timestamp. Options for `event` are `Create | Update | Delete`
- **CUMULUS-1769** - `deploy_to_ngap` is now a **required** variable for the `tf-modules/cumulus` module. **For those deploying to NGAP environments, this variable should always be set to `true`.**

### Notable changes

- **CUMULUS-1739** - You can now exclude Elasticsearch from your `tf-modules/data-persistence` deployment (via `include_elasticsearch = false`) and your `tf-modules/cumulus` module will still deploy successfully.

- **CUMULUS-1769** - If you set `deploy_to_ngap = true` for the `tf-modules/archive` Terraform module, **you can only deploy your archive API gateway as `PRIVATE`**, not `EDGE`.

### Added

- Added `@cumulus/aws-client/S3.getS3ObjectReadStreamAsync()` to deal with S3 eventual consistency issues by checking for the existence an S3 object with retries before getting a readable stream for that object.
- **CUMULUS-1769**
  - Added `deploy_to_ngap` boolean variable for the `tf-modules/cumulus` and `tf-modules/archive` Terraform modules. This variable is required. **For those deploying to NGAP environments, this variable should always be set to `true`.**
- **HYRAX-70**
  - Add the hyrax-metadata-update task

### Changed

- [`AccessToken.get()`](https://github.com/nasa/cumulus/blob/master/packages/api/models/access-tokens.js) now enforces [strongly consistent reads from DynamoDB](https://docs.aws.amazon.com/amazondynamodb/latest/developerguide/HowItWorks.ReadConsistency.html)
- **CUMULUS-1739**
  - Updated `tf-modules/data-persistence` to make Elasticsearch alarm resources and outputs conditional on the `include_elasticsearch` variable
  - Updated `@cumulus/aws-client/S3.getObjectSize` to include automatic retries for any failures from `S3.headObject`
- **CUMULUS-1784**
  - Updated `@cumulus/api/lib/DistributionEvent.remoteIP()` to parse the IP address in an S3 access log from the `A-sourceip` query parameter if present, otherwise fallback to the original parsing behavior.
- **CUMULUS-1768**
  - The `stats/summary` endpoint reports the distinct collections for the number of granules reported

### Fixed

- **CUMULUS-1739** - Fixed the `tf-modules/cumulus` and `tf-modules/archive` modules to make these Elasticsearch variables truly optional:
  - `elasticsearch_domain_arn`
  - `elasticsearch_hostname`
  - `elasticsearch_security_group_id`

- **CUMULUS-1768**
  - Fixed the `stats/` endpoint so that data is correctly filtered by timestamp and `processingTime` is calculated correctly.

- **CUMULUS-1769**
  - In the `tf-modules/archive` Terraform module, the `lifecycle` block ignoring changes to the `policy` of the archive API gateway is now only enforced if `deploy_to_ngap = true`. This fixes a bug where users deploying outside of NGAP could not update their API gateway's resource policy when going from `PRIVATE` to `EDGE`, preventing their API from being accessed publicly.

- **CUMULUS-1775**
  - Fix/update api endpoint to use updated google auth endpoints such that it will work with new accounts

### Removed

- **CUMULUS-1768**
  - Removed API endpoints `stats/histogram` and `stats/average`. All advanced stats needs should be acquired from Cloud Metrics or similarly configured ELK stack.

## [v1.19.0] 2020-02-28

### BREAKING CHANGES

- **CUMULUS-1736**
  - The `@cumulus/discover-granules` task now sets the `dataType` of discovered
    granules based on the `name` of the configured collection, not the
    `dataType`.
  - The config schema of the `@cumulus/discover-granules` task now requires that
    collections contain a `version`.
  - The `@cumulus/sync-granule` task will set the `dataType` and `version` of a
    granule based on the configured collection if those fields are not already
    set on the granule. Previously it was using the `dataType` field of the
    configured collection, then falling back to the `name` field of the
    collection. This update will just use the `name` field of the collection to
    set the `dataType` field of the granule.

- **CUMULUS-1446**
  - Update the `@cumulus/integration-tests/api/executions.getExecution()`
    function to parse the response and return the execution, rather than return
    the full API response.

- **CUMULUS-1672**
  - The `cumulus` Terraform module in previous releases set a
    `Deployment = var.prefix` tag on all resources that it managed. In this
    release, a `tags` input variable has been added to the `cumulus` Terraform
    module to allow resource tagging to be customized. No default tags will be
    applied to Cumulus-managed resources. To replicate the previous behavior,
    set `tags = { Deployment: var.prefix }` as an input variable for the
    `cumulus` Terraform module.

- **CUMULUS-1684 Migration Instructions**
  - In previous releases, a provider's username and password were encrypted
    using a custom encryption library. That has now been updated to use KMS.
    This release includes a Lambda function named
    `<prefix>-ProviderSecretsMigration`, which will re-encrypt existing
    provider credentials to use KMS. After this release has been deployed, you
    will need to manually invoke that Lambda function using either the AWS CLI
    or AWS Console. It should only need to be successfully run once.
  - Future releases of Cumulus will invoke a
    `<prefix>-VerifyProviderSecretsMigration` Lambda function as part of the
    deployment, which will cause the deployment to fail if the migration
    Lambda has not been run.

- **CUMULUS-1718**
  - The `@cumulus/sf-sns-report` task for reporting mid-workflow updates has been retired.
  This task was used as the `PdrStatusReport` task in our ParsePdr example workflow.
  If you have a ParsePdr or other workflow using this task, use `@cumulus/sf-sqs-report` instead.
  Trying to deploy the old task will result in an error as the cumulus module no longer exports `sf_sns_report_task`.
  - Migration instruction: In your workflow definition, for each step using the old task change:
  `"Resource": "${module.cumulus.sf_sns_report_task.task_arn}"`
  to
  `"Resource": "${module.cumulus.sf_sqs_report_task.task_arn}"`

- **CUMULUS-1755**
  - The `thin_egress_jwt_secret_name` variable for the `tf-modules/cumulus` Terraform module is now **required**. This variable is passed on to the Thin Egress App in `tf-modules/distribution/main.tf`, which uses the keys stored in the secret to sign JWTs. See the [Thin Egress App documentation on how to create a value for this secret](https://github.com/asfadmin/thin-egress-app#setting-up-the-jwt-cookie-secrets).

### Added

- **CUMULUS-1446**
  - Add `@cumulus/common/FileUtils.readJsonFile()` function
  - Add `@cumulus/common/FileUtils.readTextFile()` function
  - Add `@cumulus/integration-tests/api/collections.createCollection()` function
  - Add `@cumulus/integration-tests/api/collections.deleteCollection()` function
  - Add `@cumulus/integration-tests/api/collections.getCollection()` function
  - Add `@cumulus/integration-tests/api/providers.getProvider()` function
  - Add `@cumulus/integration-tests/index.getExecutionOutput()` function
  - Add `@cumulus/integration-tests/index.loadCollection()` function
  - Add `@cumulus/integration-tests/index.loadProvider()` function
  - Add `@cumulus/integration-tests/index.readJsonFilesFromDir()` function

- **CUMULUS-1672**
  - Add a `tags` input variable to the `archive` Terraform module
  - Add a `tags` input variable to the `cumulus` Terraform module
  - Add a `tags` input variable to the `cumulus_ecs_service` Terraform module
  - Add a `tags` input variable to the `data-persistence` Terraform module
  - Add a `tags` input variable to the `distribution` Terraform module
  - Add a `tags` input variable to the `ingest` Terraform module
  - Add a `tags` input variable to the `s3-replicator` Terraform module

- **CUMULUS-1707**
  - Enable logrotate on ECS cluster

- **CUMULUS-1684**
  - Add a `@cumulus/aws-client/KMS` library of KMS-related functions
  - Add `@cumulus/aws-client/S3.getTextObject()`
  - Add `@cumulus/sftp-client` package
  - Create `ProviderSecretsMigration` Lambda function
  - Create `VerifyProviderSecretsMigration` Lambda function

- **CUMULUS-1548**
  - Add ability to put default Cumulus logs in Metrics' ELK stack
  - Add ability to add custom logs to Metrics' ELK Stack

- **CUMULUS-1702**
  - When logs are sent to Metrics' ELK stack, the logs endpoints will return results from there

- **CUMULUS-1459**
  - Async Operations are indexed in Elasticsearch
  - To index any existing async operations you'll need to perform an index from
    database function.

- **CUMULUS-1717**
  - Add `@cumulus/aws-client/deleteAndWaitForDynamoDbTableNotExists`, which
    deletes a DynamoDB table and waits to ensure the table no longer exists
  - Added `publishGranules` Lambda to handle publishing granule messages to SNS when granule records are written to DynamoDB
  - Added `@cumulus/api/models/Granule.storeGranulesFromCumulusMessage` to store granules from a Cumulus message to DynamoDB

- **CUMULUS-1718**
  - Added `@cumulus/sf-sqs-report` task to allow mid-workflow reporting updates.
  - Added `stepfunction_event_reporter_queue_url` and `sf_sqs_report_task` outputs to the `cumulus` module.
  - Added `publishPdrs` Lambda to handle publishing PDR messages to SNS when PDR records are written to DynamoDB.
  - Added `@cumulus/api/models/Pdr.storePdrFromCumulusMessage` to store PDRs from a Cumulus message to DynamoDB.
  - Added `@cumulus/aws-client/parseSQSMessageBody` to parse an SQS message body string into an object.

- **Ability to set custom backend API url in the archive module**
  - Add `api_url` definition in `tf-modules/cumulus/archive.tf`
  - Add `archive_api_url` variable in `tf-modules/cumulus/variables.tf`

- **CUMULUS-1741**
  - Added an optional `elasticsearch_security_group_ids` variable to the
    `data-persistence` Terraform module to allow additional security groups to
    be assigned to the Elasticsearch Domain.

- **CUMULUS-1752**
  - Added `@cumulus/integration-tests/api/distribution.invokeTEADistributionLambda` to simulate a request to the [Thin Egress App](https://github.com/asfadmin/thin-egress-app) by invoking the Lambda and getting a response payload.
  - Added `@cumulus/integration-tests/api/distribution.getTEARequestHeaders` to generate necessary request headers for a request to the Thin Egress App
  - Added `@cumulus/integration-tests/api/distribution.getTEADistributionApiFileStream` to get a response stream for a file served by Thin Egress App
  - Added `@cumulus/integration-tests/api/distribution.getTEADistributionApiRedirect` to get a redirect response from the Thin Egress App

- **CUMULUS-1755**
  - Added `@cumulus/aws-client/CloudFormation.describeCfStack()` to describe a Cloudformation stack
  - Added `@cumulus/aws-client/CloudFormation.getCfStackParameterValues()` to get multiple parameter values for a Cloudformation stack

### Changed

- **CUMULUS-1725**
  - Moved the logic that updates the granule files cache Dynamo table into its
    own Lambda function called `granuleFilesCacheUpdater`.

- **CUMULUS-1736**
  - The `collections` model in the API package now determines the name of a
    collection based on the `name` property, rather than using `dataType` and
    then falling back to `name`.
  - The `@cumulus/integration-tests.loadCollection()` function no longer appends
    the postfix to the end of the collection's `dataType`.
  - The `@cumulus/integration-tests.addCollections()` function no longer appends
    the postfix to the end of the collection's `dataType`.

- **CUMULUS-1672**
  - Add a `retryOptions` parameter to the `@cumulus/aws-client/S3.headObject`
     function, which will retry if the object being queried does not exist.

- **CUMULUS-1446**
  - Mark the `@cumulus/integration-tests/api.addCollectionApi()` function as
    deprecated
  - Mark the `@cumulus/integration-tests/index.listCollections()` function as
    deprecated
  - Mark the `@cumulus/integration-tests/index.listProviders()` function as
    deprecated
  - Mark the `@cumulus/integration-tests/index.rulesList()` function as
    deprecated

- **CUMULUS-1672**
  - Previously, the `cumulus` module defaulted to setting a
    `Deployment = var.prefix` tag on all resources that it managed. In this
    release, the `cumulus` module will now accept a `tags` input variable that
    defines the tags to be assigned to all resources that it manages.
  - Previously, the `data-persistence` module defaulted to setting a
    `Deployment = var.prefix` tag on all resources that it managed. In this
    release, the `data-persistence` module will now accept a `tags` input
    variable that defines the tags to be assigned to all resources that it
    manages.
  - Previously, the `distribution` module defaulted to setting a
    `Deployment = var.prefix` tag on all resources that it managed. In this
    release, the `distribution` module will now accept a `tags` input variable
    that defines the tags to be assigned to all resources that it manages.
  - Previously, the `ingest` module defaulted to setting a
    `Deployment = var.prefix` tag on all resources that it managed. In this
    release, the `ingest` module will now accept a `tags` input variable that
    defines the tags to be assigned to all resources that it manages.
  - Previously, the `s3-replicator` module defaulted to setting a
    `Deployment = var.prefix` tag on all resources that it managed. In this
    release, the `s3-replicator` module will now accept a `tags` input variable
    that defines the tags to be assigned to all resources that it manages.

- **CUMULUS-1684**
  - Update the API package to encrypt provider credentials using KMS instead of
    using RSA keys stored in S3

- **CUMULUS-1717**
  - Changed name of `cwSfExecutionEventToDb` Lambda to `cwSfEventToDbRecords`
  - Updated `cwSfEventToDbRecords` to write granule records to DynamoDB from the incoming Cumulus message

- **CUMULUS-1718**
  - Renamed `cwSfEventToDbRecords` to `sfEventSqsToDbRecords` due to architecture change to being a consumer of an SQS queue of Step Function Cloudwatch events.
  - Updated `sfEventSqsToDbRecords` to write PDR records to DynamoDB from the incoming Cumulus message
  - Moved `data-cookbooks/sns.md` to `data-cookbooks/ingest-notifications.md` and updated it to reflect recent changes.

- **CUMULUS-1748**
  - (S)FTP discovery tasks now use the provider-path as-is instead of forcing it to a relative path.
  - Improved error handling to catch permission denied FTP errors better and log them properly. Workflows will still fail encountering this error and we intend to consider that approach in a future ticket.

- **CUMULUS-1752**
  - Moved class for parsing distribution events to its own file: `@cumulus/api/lib/DistributionEvent.js`
    - Updated `DistributionEvent` to properly parse S3 access logs generated by requests from the [Thin Egress App](https://github.com/asfadmin/thin-egress-app)

- **CUMULUS-1753** - Changes to `@cumulus/ingest/HttpProviderClient.js`:
  - Removed regex filter in `HttpProviderClient.list()` that was used to return only files with an extension between 1 and 4 characters long. `HttpProviderClient.list()` will now return all files linked from the HTTP provider host.

- **CUMULUS-1755**
  - Updated the Thin Egress App module used in `tf-modules/distribution/main.tf` to build 61. [See the release notes](https://github.com/asfadmin/thin-egress-app/releases/tag/tea-build.61).

- **CUMULUS-1757**
  - Update @cumulus/cmr-client CMRSearchConceptQueue to take optional cmrEnvironment parameter

### Deprecated

- **CUMULUS-1684**
  - Deprecate `@cumulus/common/key-pair-provider/S3KeyPairProvider`
  - Deprecate `@cumulus/common/key-pair-provider/S3KeyPairProvider.encrypt()`
  - Deprecate `@cumulus/common/key-pair-provider/S3KeyPairProvider.decrypt()`
  - Deprecate `@cumulus/common/kms/KMS`
  - Deprecate `@cumulus/common/kms/KMS.encrypt()`
  - Deprecate `@cumulus/common/kms/KMS.decrypt()`
  - Deprecate `@cumulus/common/sftp.Sftp`

- **CUMULUS-1717**
  - Deprecate `@cumulus/api/models/Granule.createGranulesFromSns`

- **CUMULUS-1718**
  - Deprecate `@cumulus/sf-sns-report`.
    - This task has been updated to always throw an error directing the user to use `@cumulus/sf-sqs-report` instead. This was done because there is no longer an SNS topic to which to publish, and no consumers to listen to it.

- **CUMULUS-1748**
  - Deprecate `@cumulus/ingest/util.normalizeProviderPath`

- **CUMULUS-1752**
  - Deprecate `@cumulus/integration-tests/api/distribution.getDistributionApiFileStream`
  - Deprecate `@cumulus/integration-tests/api/distribution.getDistributionApiRedirect`
  - Deprecate `@cumulus/integration-tests/api/distribution.invokeApiDistributionLambda`

### Removed

- **CUMULUS-1684**
  - Remove the deployment script that creates encryption keys and stores them to
    S3

- **CUMULUS-1768**
  - Removed API endpoints `stats/histogram` and `stats/average`. All advanced stats needs should be acquired from Cloud Metrics or similarly configured ELK stack.

### Fixed

- **Fix default values for urs_url in variables.tf files**
  - Remove trailing `/` from default `urs_url` values.

- **CUMULUS-1610** - Add the Elasticsearch security group to the EC2 security groups

- **CUMULUS-1740** - `cumulus_meta.workflow_start_time` is now set in Cumulus
  messages

- **CUMULUS-1753** - Fixed `@cumulus/ingest/HttpProviderClient.js` to properly handle HTTP providers with:
  - Multiple link tags (e.g. `<a>`) per line of source code
  - Link tags in uppercase or lowercase (e.g. `<A>`)
  - Links with filepaths in the link target (e.g. `<a href="/path/to/file.txt">`). These files will be returned from HTTP file discovery **as the file name only** (e.g. `file.txt`).

- **CUMULUS-1768**
  - Fix an issue in the stats endpoints in `@cumulus/api` to send back stats for the correct type

## [v1.18.0] 2020-02-03

### BREAKING CHANGES

- **CUMULUS-1686**

  - `ecs_cluster_instance_image_id` is now a _required_ variable of the `cumulus` module, instead of optional.

- **CUMULUS-1698**

  - Change variable `saml_launchpad_metadata_path` to `saml_launchpad_metadata_url` in the `tf-modules/cumulus` Terraform module.

- **CUMULUS-1703**
  - Remove the unused `forceDownload` option from the `sync-granule` tasks's config
  - Remove the `@cumulus/ingest/granule.Discover` class
  - Remove the `@cumulus/ingest/granule.Granule` class
  - Remove the `@cumulus/ingest/pdr.Discover` class
  - Remove the `@cumulus/ingest/pdr.Granule` class
  - Remove the `@cumulus/ingest/parse-pdr.parsePdr` function

### Added

- **CUMULUS-1040**

  - Added `@cumulus/aws-client` package to provide utilities for working with AWS services and the Node.js AWS SDK
  - Added `@cumulus/errors` package which exports error classes for use in Cumulus workflow code
  - Added `@cumulus/integration-tests/sfnStep` to provide utilities for parsing step function execution histories

- **CUMULUS-1102**

  - Adds functionality to the @cumulus/api package for better local testing.
    - Adds data seeding for @cumulus/api's localAPI.
      - seed functions allow adding collections, executions, granules, pdrs, providers, and rules to a Localstack Elasticsearch and DynamoDB via `addCollections`, `addExecutions`, `addGranules`, `addPdrs`, `addProviders`, and `addRules`.
    - Adds `eraseDataStack` function to local API server code allowing resetting of local datastack for testing (ES and DynamoDB).
    - Adds optional parameters to the @cumulus/api bin serve to allow for launching the api without destroying the current data.

- **CUMULUS-1697**

  - Added the `@cumulus/tf-inventory` package that provides command line utilities for managing Terraform resources in your AWS account

- **CUMULUS-1703**

  - Add `@cumulus/aws-client/S3.createBucket` function
  - Add `@cumulus/aws-client/S3.putFile` function
  - Add `@cumulus/common/string.isNonEmptyString` function
  - Add `@cumulus/ingest/FtpProviderClient` class
  - Add `@cumulus/ingest/HttpProviderClient` class
  - Add `@cumulus/ingest/S3ProviderClient` class
  - Add `@cumulus/ingest/SftpProviderClient` class
  - Add `@cumulus/ingest/providerClientUtils.buildProviderClient` function
  - Add `@cumulus/ingest/providerClientUtils.fetchTextFile` function

- **CUMULUS-1731**

  - Add new optional input variables to the Cumulus Terraform module to support TEA upgrade:
    - `thin_egress_cookie_domain` - Valid domain for Thin Egress App cookie
    - `thin_egress_domain_cert_arn` - Certificate Manager SSL Cert ARN for Thin
      Egress App if deployed outside NGAP/CloudFront
    - `thin_egress_download_role_in_region_arn` - ARN for reading of Thin Egress
      App data buckets for in-region requests
    - `thin_egress_jwt_algo` - Algorithm with which to encode the Thin Egress
      App JWT cookie
    - `thin_egress_jwt_secret_name` - Name of AWS secret where keys for the Thin
      Egress App JWT encode/decode are stored
    - `thin_egress_lambda_code_dependency_archive_key` - Thin Egress App - S3
      Key of packaged python modules for lambda dependency layer

- **CUMULUS-1733**
  - Add `discovery-filtering` operator doc to document previously undocumented functionality.

- **CUMULUS-1737**
  - Added the `cumulus-test-cleanup` module to run a nightly cleanup on resources left over from the integration tests run from the `example/spec` directory.

### Changed

- **CUMULUS-1102**

  - Updates `@cumulus/api/auth/testAuth` to use JWT instead of random tokens.
  - Updates the default AMI for the ecs_cluster_instance_image_id.

- **CUMULUS-1622**

  - Mutex class has been deprecated in `@cumulus/common/concurrency` and will be removed in a future release.

- **CUMULUS-1686**

  - Changed `ecs_cluster_instance_image_id` to be a required variable of the `cumulus` module and removed the default value.
    The default was not available across accounts and regions, nor outside of NGAP and therefore not particularly useful.

- **CUMULUS-1688**

  - Updated `@cumulus/aws.receiveSQSMessages` not to replace `message.Body` with a parsed object. This behavior was undocumented and confusing as received messages appeared to contradict AWS docs that state `message.Body` is always a string.
  - Replaced `sf_watcher` CloudWatch rule from `cloudwatch-events.tf` with an EventSourceMapping on `sqs2sf` mapped to the `start_sf` SQS queue (in `event-sources.tf`).
  - Updated `sqs2sf` with an EventSourceMapping handler and unit test.

- **CUMULUS-1698**

  - Change variable `saml_launchpad_metadata_path` to `saml_launchpad_metadata_url` in the `tf-modules/cumulus` Terraform module.
  - Updated `@cumulus/api/launchpadSaml` to download launchpad IDP metadata from configured location when the metadata in s3 is not valid, and to work with updated IDP metadata and SAML response.

- **CUMULUS-1731**
  - Upgrade the version of the Thin Egress App deployed by Cumulus to v48
    - Note: New variables available, see the 'Added' section of this changelog.

### Fixed

- **CUMULUS-1664**

  - Updated `dbIndexer` Lambda to remove hardcoded references to DynamoDB table names.

- **CUMULUS-1733**
  - Fixed granule discovery recursion algorithm used in S/FTP protocols.

### Removed

- **CUMULUS-1481**
  - removed `process` config and output from PostToCmr as it was not required by the task nor downstream steps, and should still be in the output message's `meta` regardless.

### Deprecated

- **CUMULUS-1040**
  - Deprecated the following code. For cases where the code was moved into another package, the new code location is noted:
    - `@cumulus/common/CloudFormationGateway` -> `@cumulus/aws-client/CloudFormationGateway`
    - `@cumulus/common/DynamoDb` -> `@cumulus/aws-client/DynamoDb`
    - `@cumulus/common/errors` -> `@cumulus/errors`
    - `@cumulus/common/StepFunctions` -> `@cumulus/aws-client/StepFunctions`
    - All of the exported functions in `@cumulus/commmon/aws` (moved into `@cumulus/aws-client`), except:
      - `@cumulus/common/aws/isThrottlingException` -> `@cumulus/errors/isThrottlingException`
      - `@cumulus/common/aws/improveStackTrace` (not deprecated)
      - `@cumulus/common/aws/retryOnThrottlingException` (not deprecated)
    - `@cumulus/common/sfnStep/SfnStep.parseStepMessage` -> `@cumulus/integration-tests/sfnStep/SfnStep.parseStepMessage`
    - `@cumulus/common/sfnStep/ActivityStep` -> `@cumulus/integration-tests/sfnStep/ActivityStep`
    - `@cumulus/common/sfnStep/LambdaStep` -> `@cumulus/integration-tests/sfnStep/LambdaStep`
    - `@cumulus/common/string/unicodeEscape` -> `@cumulus/aws-client/StepFunctions.unicodeEscape`
    - `@cumulus/common/util/setErrorStack` -> `@cumulus/aws-client/util/setErrorStack`
    - `@cumulus/ingest/aws/invoke` -> `@cumulus/aws-client/Lambda/invoke`
    - `@cumulus/ingest/aws/CloudWatch.bucketSize`
    - `@cumulus/ingest/aws/CloudWatch.cw`
    - `@cumulus/ingest/aws/ECS.ecs`
    - `@cumulus/ingest/aws/ECS`
    - `@cumulus/ingest/aws/Events.putEvent` -> `@cumulus/aws-client/CloudwatchEvents.putEvent`
    - `@cumulus/ingest/aws/Events.deleteEvent` -> `@cumulus/aws-client/CloudwatchEvents.deleteEvent`
    - `@cumulus/ingest/aws/Events.deleteTarget` -> `@cumulus/aws-client/CloudwatchEvents.deleteTarget`
    - `@cumulus/ingest/aws/Events.putTarget` -> `@cumulus/aws-client/CloudwatchEvents.putTarget`
    - `@cumulus/ingest/aws/SQS.attributes` -> `@cumulus/aws-client/SQS.getQueueAttributes`
    - `@cumulus/ingest/aws/SQS.deleteMessage` -> `@cumulus/aws-client/SQS.deleteSQSMessage`
    - `@cumulus/ingest/aws/SQS.deleteQueue` -> `@cumulus/aws-client/SQS.deleteQueue`
    - `@cumulus/ingest/aws/SQS.getUrl` -> `@cumulus/aws-client/SQS.getQueueUrlByName`
    - `@cumulus/ingest/aws/SQS.receiveMessage` -> `@cumulus/aws-client/SQS.receiveSQSMessages`
    - `@cumulus/ingest/aws/SQS.sendMessage` -> `@cumulus/aws-client/SQS.sendSQSMessage`
    - `@cumulus/ingest/aws/StepFunction.getExecutionStatus` -> `@cumulus/aws-client/StepFunction.getExecutionStatus`
    - `@cumulus/ingest/aws/StepFunction.getExecutionUrl` -> `@cumulus/aws-client/StepFunction.getExecutionUrl`

## [v1.17.0] - 2019-12-31

### BREAKING CHANGES

- **CUMULUS-1498**
  - The `@cumulus/cmrjs.publish2CMR` function expects that the value of its
    `creds.password` parameter is a plaintext password.
  - Rather than using an encrypted password from the `cmr_password` environment
    variable, the `@cumulus/cmrjs.updateCMRMetadata` function now looks for an
    environment variable called `cmr_password_secret_name` and fetches the CMR
    password from that secret in AWS Secrets Manager.
  - The `@cumulus/post-to-cmr` task now expects a
    `config.cmr.passwordSecretName` value, rather than `config.cmr.password`.
    The CMR password will be fetched from that secret in AWS Secrets Manager.

### Added

- **CUMULUS-630**

  - Added support for replaying Kinesis records on a stream into the Cumulus Kinesis workflow triggering mechanism: either all the records, or some time slice delimited by start and end timestamps.
  - Added `/replays` endpoint to the operator API for triggering replays.
  - Added `Replay Kinesis Messages` documentation to Operator Docs.
  - Added `manualConsumer` lambda function to consume a Kinesis stream. Used by the replay AsyncOperation.

- **CUMULUS-1687**
  - Added new API endpoint for listing async operations at `/asyncOperations`
  - All asyncOperations now include the fields `description` and `operationType`. `operationType` can be one of the following. [`Bulk Delete`, `Bulk Granules`, `ES Index`, `Kinesis Replay`]

### Changed

- **CUMULUS-1626**

  - Updates Cumulus to use node10/CMA 1.1.2 for all of its internal lambdas in prep for AWS node 8 EOL

- **CUMULUS-1498**
  - Remove the DynamoDB Users table. The list of OAuth users who are allowed to
    use the API is now stored in S3.
  - The CMR password and Launchpad passphrase are now stored in Secrets Manager

## [v1.16.1] - 2019-12-6

**Please note**:

- The `region` argument to the `cumulus` Terraform module has been removed. You may see a warning or error if you have that variable populated.
- Your workflow tasks should use the following versions of the CMA libraries to utilize new granule, parentArn, asyncOperationId, and stackName fields on the logs:
  - `cumulus-message-adapter-js` version 1.0.10+
  - `cumulus-message-adapter-python` version 1.1.1+
  - `cumulus-message-adapter-java` version 1.2.11+
- The `data-persistence` module no longer manages the creation of an Elasticsearch service-linked role for deploying Elasticsearch to a VPC. Follow the [deployment instructions on preparing your VPC](https://nasa.github.io/cumulus/docs/deployment/deployment-readme#vpc-subnets-and-security-group) for guidance on how to create the Elasticsearch service-linked role manually.
- There is now a `distribution_api_gateway_stage` variable for the `tf-modules/cumulus` Terraform module that will be used as the API gateway stage name used for the distribution API (Thin Egress App)
- Default value for the `urs_url` variable is now `https://uat.urs.earthdata.nasa.gov/` in the `tf-modules/cumulus` and `tf-modules/archive` Terraform modules. So deploying the `cumulus` module without a `urs_url` variable set will integrate your Cumulus deployment with the UAT URS environment.

### Added

- **CUMULUS-1563**

  - Added `custom_domain_name` variable to `tf-modules/data-persistence` module

- **CUMULUS-1654**
  - Added new helpers to `@cumulus/common/execution-history`:
    - `getStepExitedEvent()` returns the `TaskStateExited` event in a workflow execution history after the given step completion/failure event
    - `getTaskExitedEventOutput()` returns the output message for a `TaskStateExited` event in a workflow execution history

### Changed

- **CUMULUS-1578**

  - Updates SAML launchpad configuration to authorize via configured userGroup.
    [See the NASA specific documentation (protected)](https://wiki.earthdata.nasa.gov/display/CUMULUS/Cumulus+SAML+Launchpad+Integration)

- **CUMULUS-1579**

  - Elasticsearch list queries use `match` instead of `term`. `term` had been analyzing the terms and not supporting `-` in the field values.

- **CUMULUS-1619**

  - Adds 4 new keys to `@cumulus/logger` to display granules, parentArn, asyncOperationId, and stackName.
  - Depends on `cumulus-message-adapter-js` version 1.0.10+. Cumulus tasks updated to use this version.

- **CUMULUS-1654**

  - Changed `@cumulus/common/SfnStep.parseStepMessage()` to a static class method

- **CUMULUS-1641**
  - Added `meta.retries` and `meta.visibilityTimeout` properties to sqs-type rule. To create sqs-type rule, you're required to configure a dead-letter queue on your queue.
  - Added `sqsMessageRemover` lambda which removes the message from SQS queue upon successful workflow execution.
  - Updated `sqsMessageConsumer` lambda to not delete message from SQS queue, and to retry the SQS message for configured number of times.

### Removed

- Removed `create_service_linked_role` variable from `tf-modules/data-persistence` module.

- **CUMULUS-1321**
  - The `region` argument to the `cumulus` Terraform module has been removed

### Fixed

- **CUMULUS-1668** - Fixed a race condition where executions may not have been
  added to the database correctly
- **CUMULUS-1654** - Fixed issue with `publishReports` Lambda not including workflow execution error information for failed workflows with a single step
- Fixed `tf-modules/cumulus` module so that the `urs_url` variable is passed on to its invocation of the `tf-modules/archive` module

## [v1.16.0] - 2019-11-15

### Added

- **CUMULUS-1321**

  - A `deploy_distribution_s3_credentials_endpoint` variable has been added to
    the `cumulus` Terraform module. If true, the NGAP-backed S3 credentials
    endpoint will be added to the Thin Egress App's API. Default: true

- **CUMULUS-1544**

  - Updated the `/granules/bulk` endpoint to correctly query Elasticsearch when
    granule ids are not provided.

- **CUMULUS-1580**
  - Added `/granules/bulk` endpoint to `@cumulus/api` to perform bulk actions on granules given either a list of granule ids or an Elasticsearch query and the workflow to perform.

### Changed

- **CUMULUS-1561**

  - Fix the way that we are handling Terraform provider version requirements
  - Pass provider configs into child modules using the method that the
    [Terraform documentation](https://www.terraform.io/docs/configuration/modules.html#providers-within-modules)
    suggests
  - Remove the `region` input variable from the `s3_access_test` Terraform module
  - Remove the `aws_profile` and `aws_region` input variables from the
    `s3-replicator` Terraform module

- **CUMULUS-1639**
  - Because of
    [S3's Data Consistency Model](https://docs.aws.amazon.com/AmazonS3/latest/dev/Introduction.html#BasicsObjects),
    there may be situations where a GET operation for an object can temporarily
    return a `NoSuchKey` response even if that object _has_ been created. The
    `@cumulus/common/aws.getS3Object()` function has been updated to support
    retries if a `NoSuchKey` response is returned by S3. This behavior can be
    enabled by passing a `retryOptions` object to that function. Supported
    values for that object can be found here:
    <https://github.com/tim-kos/node-retry#retryoperationoptions>

### Removed

- **CUMULUS-1559**
  - `logToSharedDestination` has been migrated to the Terraform deployment as `log_api_gateway_to_cloudwatch` and will ONLY apply to egress lambdas.
    Due to the differences in the Terraform deployment model, we cannot support a global log subscription toggle for a configurable subset of lambdas.
    However, setting up your own log forwarding for a Lambda with Terraform is fairly simple, as you will only need to add SubscriptionFilters to your Terraform configuration, one per log group.
    See [the Terraform documentation](https://www.terraform.io/docs/providers/aws/r/cloudwatch_log_subscription_filter.html) for details on how to do this.
    An empty FilterPattern ("") will capture all logs in a group.

## [v1.15.0] - 2019-11-04

### BREAKING CHANGES

- **CUMULUS-1644** - When a workflow execution begins or ends, the workflow
  payload is parsed and any new or updated PDRs or granules referenced in that
  workflow are stored to the Cumulus archive. The defined interface says that a
  PDR in `payload.pdr` will be added to the archive, and any granules in
  `payload.granules` will also be added to the archive. In previous releases,
  PDRs found in `meta.pdr` and granules found in `meta.input_granules` were also
  added to the archive. This caused unexpected behavior and has been removed.
  Only PDRs from `payload.pdr` and granules from `payload.granules` will now be
  added to the Cumulus archive.

- **CUMULUS-1449** - Cumulus now uses a universal workflow template when
  starting a workflow that contains general information specific to the
  deployment, but not specific to the workflow. Workflow task configs must be
  defined using AWS step function parameters. As part of this change,
  `CumulusConfig` has been retired and task configs must now be defined under
  the `cma.task_config` key in the Parameters section of a step function
  definition.

  **Migration instructions**:

  NOTE: These instructions require the use of Cumulus Message Adapter v1.1.x+.
  Please ensure you are using a compatible version before attempting to migrate
  workflow configurations. When defining workflow steps, remove any
  `CumulusConfig` section, as shown below:

  ```yaml
  ParsePdr:
    CumulusConfig:
      provider: "{$.meta.provider}"
      bucket: "{$.meta.buckets.internal.name}"
      stack: "{$.meta.stack}"
  ```

  Instead, use AWS Parameters to pass `task_config` for the task directly into
  the Cumulus Message Adapter:

  ```yaml
  ParsePdr:
    Parameters:
      cma:
        event.$: "$"
        task_config:
          provider: "{$.meta.provider}"
          bucket: "{$.meta.buckets.internal.name}"
          stack: "{$.meta.stack}"
  ```

  In this example, the `cma` key is used to pass parameters to the message
  adapter. Using `task_config` in combination with `event.$: '$'` allows the
  message adapter to process `task_config` as the `config` passed to the Cumulus
  task. See `example/workflows/sips.yml` in the core repository for further
  examples of how to set the Parameters.

  Additionally, workflow configurations for the `QueueGranules` and `QueuePdrs`
  tasks need to be updated:

  - `queue-pdrs` config changes:
    - `parsePdrMessageTemplateUri` replaced with `parsePdrWorkflow`, which is
      the workflow name (i.e. top-level name in `config.yml`, e.g. 'ParsePdr').
    - `internalBucket` and `stackName` configs now required to look up
      configuration from the deployment. Brings the task config in line with
      that of `queue-granules`.
  - `queue-granules` config change: `ingestGranuleMessageTemplateUri` replaced
    with `ingestGranuleWorkflow`, which is the workflow name (e.g.
    'IngestGranule').

- **CUMULUS-1396** - **Workflow steps at the beginning and end of a workflow
  using the `SfSnsReport` Lambda have now been deprecated (e.g. `StartStatus`,
  `StopStatus`) and should be removed from your workflow definitions**. These
  steps were used for publishing ingest notifications and have been replaced by
  an implementation using Cloudwatch events for Step Functions to trigger a
  Lambda that publishes ingest notifications. For further detail on how ingest
  notifications are published, see the notes below on **CUMULUS-1394**. For
  examples of how to update your workflow definitions, see our
  [example workflow definitions](https://github.com/nasa/cumulus/blob/master/example/workflows/).

- **CUMULUS-1470**
  - Remove Cumulus-defined ECS service autoscaling, allowing integrators to
    better customize autoscaling to meet their needs. In order to use
    autoscaling with ECS services, appropriate
    `AWS::ApplicationAutoScaling::ScalableTarget`,
    `AWS::ApplicationAutoScaling::ScalingPolicy`, and `AWS::CloudWatch::Alarm`
    resources should be defined in a kes overrides file. See
    [this example](https://github.com/nasa/cumulus/blob/release-1.15.x/example/overrides/app/cloudformation.template.yml)
    for an example.
  - The following config parameters are no longer used:
    - ecs.services.\<NAME\>.minTasks
    - ecs.services.\<NAME\>.maxTasks
    - ecs.services.\<NAME\>.scaleInActivityScheduleTime
    - ecs.services.\<NAME\>.scaleInAdjustmentPercent
    - ecs.services.\<NAME\>.scaleOutActivityScheduleTime
    - ecs.services.\<NAME\>.scaleOutAdjustmentPercent
    - ecs.services.\<NAME\>.activityName

### Added

- **CUMULUS-1100**

  - Added 30-day retention properties to all log groups that were missing those policies.

- **CUMULUS-1396**

  - Added `@cumulus/common/sfnStep`:
    - `LambdaStep` - A class for retrieving and parsing input and output to Lambda steps in AWS Step Functions
    - `ActivityStep` - A class for retrieving and parsing input and output to ECS activity steps in AWS Step Functions

- **CUMULUS-1574**

  - Added `GET /token` endpoint for SAML authorization when cumulus is protected by Launchpad.
    This lets a user retrieve a token by hand that can be presented to the API.

- **CUMULUS-1625**

  - Added `sf_start_rate` variable to the `ingest` Terraform module, equivalent to `sqs_consumer_rate` in the old model, but will not be automatically applied to custom queues as that was.

- **CUMULUS-1513**
  - Added `sqs`-type rule support in the Cumulus API `@cumulus/api`
  - Added `sqsMessageConsumer` lambda which processes messages from the SQS queues configured in the `sqs` rules.

### Changed

- **CUMULUS-1639**

  - Because of
    [S3's Data Consistency Model](https://docs.aws.amazon.com/AmazonS3/latest/dev/Introduction.html#BasicsObjects),
    there may be situations where a GET operation for an object can temporarily
    return a `NoSuchKey` response even if that object _has_ been created. The
    `@cumulus/common/aws.getS3Object()` function will now retry up to 10 times
    if a `NoSuchKey` response is returned by S3. This can behavior can be
    overridden by passing `{ retries: 0 }` as the `retryOptions` argument.

- **CUMULUS-1449**

  - `queue-pdrs` & `queue-granules` config changes. Details in breaking changes section.
  - Cumulus now uses a universal workflow template when starting workflow that contains general information specific to the deployment, but not specific to the workflow.
  - Changed the way workflow configs are defined, from `CumulusConfig` to a `task_config` AWS Parameter.

- **CUMULUS-1452**

  - Changed the default ECS docker storage drive to `devicemapper`

- **CUMULUS-1453**
  - Removed config schema for `@cumulus/sf-sns-report` task
  - Updated `@cumulus/sf-sns-report` to always assume that it is running as an intermediate step in a workflow, not as the first or last step

### Removed

- **CUMULUS-1449**
  - Retired `CumulusConfig` as part of step function definitions, as this is an artifact of the way Kes parses workflow definitions that was not possible to migrate to Terraform. Use AWS Parameters and the `task_config` key instead. See change note above.
  - Removed individual workflow templates.

### Fixed

- **CUMULUS-1620** - Fixed bug where `message_adapter_version` does not correctly inject the CMA

- **CUMULUS-1396** - Updated `@cumulus/common/StepFunctions.getExecutionHistory()` to recursively fetch execution history when `nextToken` is returned in response

- **CUMULUS-1571** - Updated `@cumulus/common/DynamoDb.get()` to throw any errors encountered when trying to get a record and the record does exist

- **CUMULUS-1452**
  - Updated the EC2 initialization scripts to use full volume size for docker storage
  - Changed the default ECS docker storage drive to `devicemapper`

## [v1.14.5] - 2019-12-30 - [BACKPORT]

### Updated

- **CUMULUS-1626**
  - Updates Cumulus to use node10/CMA 1.1.2 for all of its internal lambdas in prep for AWS node 8 EOL

## [v1.14.4] - 2019-10-28

### Fixed

- **CUMULUS-1632** - Pinned `aws-elasticsearch-connector` package in `@cumulus/api` to version `8.1.3`, since `8.2.0` includes breaking changes

## [v1.14.3] - 2019-10-18

### Fixed

- **CUMULUS-1620** - Fixed bug where `message_adapter_version` does not correctly inject the CMA

- **CUMULUS-1572** - A granule is now included in discovery results even when
  none of its files has a matching file type in the associated collection
  configuration. Previously, if all files for a granule were unmatched by a file
  type configuration, the granule was excluded from the discovery results.
  Further, added support for a `boolean` property
  `ignoreFilesConfigForDiscovery`, which controls how a granule's files are
  filtered at discovery time.

## [v1.14.2] - 2019-10-08

### BREAKING CHANGES

Your Cumulus Message Adapter version should be pinned to `v1.0.13` or lower in your `app/config.yml` using `message_adapter_version: v1.0.13` OR you should use the workflow migration steps below to work with CMA v1.1.1+.

- **CUMULUS-1394** - The implementation of the `SfSnsReport` Lambda requires additional environment variables for integration with the new ingest notification SNS topics. Therefore, **you must update the definition of `SfSnsReport` in your `lambdas.yml` like so**:

```yaml
SfSnsReport:
  handler: index.handler
  timeout: 300
  source: node_modules/@cumulus/sf-sns-report/dist
  tables:
    - ExecutionsTable
  envs:
    execution_sns_topic_arn:
      function: Ref
      value: reportExecutionsSns
    granule_sns_topic_arn:
      function: Ref
      value: reportGranulesSns
    pdr_sns_topic_arn:
      function: Ref
      value: reportPdrsSns
```

- **CUMULUS-1447** -
  The newest release of the Cumulus Message Adapter (v1.1.1) requires that parameterized configuration be used for remote message functionality. Once released, Kes will automatically bring in CMA v1.1.1 without additional configuration.

  **Migration instructions**
  Oversized messages are no longer written to S3 automatically. In order to utilize remote messaging functionality, configure a `ReplaceConfig` AWS Step Function parameter on your CMA task:

  ```yaml
  ParsePdr:
    Parameters:
      cma:
        event.$: "$"
        ReplaceConfig:
          FullMessage: true
  ```

  Accepted fields in `ReplaceConfig` include `MaxSize`, `FullMessage`, `Path` and `TargetPath`.
  See https://github.com/nasa/cumulus-message-adapter/blob/master/CONTRACT.md#remote-message-configuration for full details.

  As this change is backward compatible in Cumulus Core, users wishing to utilize the previous version of the CMA may opt to transition to using a CMA lambda layer, or set `message_adapter_version` in their configuration to a version prior to v1.1.0.

### PLEASE NOTE

- **CUMULUS-1394** - Ingest notifications are now provided via 3 separate SNS topics for executions, granules, and PDRs, instead of a single `sftracker` SNS topic. Whereas the `sftracker` SNS topic received a full Cumulus execution message, the new topics all receive generated records for the given object. The new topics are only published to if the given object exists for the current execution. For a given execution/granule/PDR, **two messages will be received by each topic**: one message indicating that ingest is running and another message indicating that ingest has completed or failed. The new SNS topics are:

  - `reportExecutions` - Receives 1 message per execution
  - `reportGranules` - Receives 1 message per granule in an execution
  - `reportPdrs` - Receives 1 message per PDR

### Added

- **CUMULUS-639**

  - Adds SAML JWT and launchpad token authentication to Cumulus API (configurable)
    - **NOTE** to authenticate with Launchpad ensure your launchpad user_id is in the `<prefix>-UsersTable`
    - when Cumulus configured to protect API via Launchpad:
      - New endpoints
        - `GET /saml/login` - starting point for SAML SSO creates the login request url and redirects to the SAML Identity Provider Service (IDP)
        - `POST /saml/auth` - SAML Assertion Consumer Service. POST receiver from SAML IDP. Validates response, logs the user in, and returns a SAML-based JWT.
    - Disabled endpoints
      - `POST /refresh`
      - Changes authorization worklow:
      - `ensureAuthorized` now presumes the bearer token is a JWT and tries to validate. If the token is malformed, it attempts to validate the token against Launchpad. This allows users to bring their own token as described here https://wiki.earthdata.nasa.gov/display/CUMULUS/Cumulus+API+with+Launchpad+Authentication. But it also allows dashboard users to manually authenticate via Launchpad SAML to receive a Launchpad-based JWT.

- **CUMULUS-1394**
  - Added `Granule.generateGranuleRecord()` method to granules model to generate a granule database record from a Cumulus execution message
  - Added `Pdr.generatePdrRecord()` method to PDRs model to generate a granule database record from a Cumulus execution message
  - Added helpers to `@cumulus/common/message`:
    - `getMessageExecutionName()` - Get the execution name from a Cumulus execution message
    - `getMessageStateMachineArn()` - Get the state machine ARN from a Cumulus execution message
    - `getMessageExecutionArn()` - Get the execution ARN for a Cumulus execution message
    - `getMessageGranules()` - Get the granules from a Cumulus execution message, if any.
  - Added `@cumulus/common/cloudwatch-event/isFailedSfStatus()` to determine if a Step Function status from a Cloudwatch event is a failed status

### Changed

- **CUMULUS-1308**

  - HTTP PUT of a Collection, Provider, or Rule via the Cumulus API now
    performs full replacement of the existing object with the object supplied
    in the request payload. Previous behavior was to perform a modification
    (partial update) by merging the existing object with the (possibly partial)
    object in the payload, but this did not conform to the HTTP standard, which
    specifies PATCH as the means for modifications rather than replacements.

- **CUMULUS-1375**

  - Migrate Cumulus from deprecated Elasticsearch JS client to new, supported one in `@cumulus/api`

- **CUMULUS-1485** Update `@cumulus/cmr-client` to return error message from CMR for validation failures.

- **CUMULUS-1394**

  - Renamed `Execution.generateDocFromPayload()` to `Execution.generateRecord()` on executions model. The method generates an execution database record from a Cumulus execution message.

- **CUMULUS-1432**

  - `logs` endpoint takes the level parameter as a string and not a number
  - Elasticsearch term query generation no longer converts numbers to boolean

- **CUMULUS-1447**

  - Consolidated all remote message handling code into @common/aws
  - Update remote message code to handle updated CMA remote message flags
  - Update example SIPS workflows to utilize Parameterized CMA configuration

- **CUMULUS-1448** Refactor workflows that are mutating cumulus_meta to utilize meta field

- **CUMULUS-1451**

  - Elasticsearch cluster setting `auto_create_index` will be set to false. This had been causing issues in the bootstrap lambda on deploy.

- **CUMULUS-1456**
  - `@cumulus/api` endpoints default error handler uses `boom` package to format errors, which is consistent with other API endpoint errors.

### Fixed

- **CUMULUS-1432** `logs` endpoint filter correctly filters logs by level
- **CUMULUS-1484** `useMessageAdapter` now does not set CUMULUS_MESSAGE_ADAPTER_DIR when `true`

### Removed

- **CUMULUS-1394**
  - Removed `sfTracker` SNS topic. Replaced by three new SNS topics for granule, execution, and PDR ingest notifications.
  - Removed unused functions from `@cumulus/common/aws`:
    - `getGranuleS3Params()`
    - `setGranuleStatus()`

## [v1.14.1] - 2019-08-29

### Fixed

- **CUMULUS-1455**

  - CMR token links updated to point to CMR legacy services rather than echo

- **CUMULUS-1211**
  - Errors thrown during granule discovery are no longer swallowed and ignored.
    Rather, errors are propagated to allow for proper error-handling and
    meaningful messaging.

## [v1.14.0] - 2019-08-22

### PLEASE NOTE

- We have encountered transient lambda service errors in our integration testing. Please handle transient service errors following [these guidelines](https://docs.aws.amazon.com/step-functions/latest/dg/bp-lambda-serviceexception.html). The workflows in the `example/workflows` folder have been updated with retries configured for these errors.

- **CUMULUS-799** added additional IAM permissions to support reading CloudWatch and API Gateway, so **you will have to redeploy your IAM stack.**

- **CUMULUS-800** Several items:

  - **Delete existing API Gateway stages**: To allow enabling of API Gateway logging, Cumulus now creates and manages a Stage resource during deployment. Before upgrading Cumulus, it is necessary to delete the API Gateway stages on both the Backend API and the Distribution API. Instructions are included in the documentation under [Delete API Gateway Stages](https://nasa.github.io/cumulus/docs/additional-deployment-options/delete-api-gateway-stages).

  - **Set up account permissions for API Gateway to write to CloudWatch**: In a one time operation for your AWS account, to enable CloudWatch Logs for API Gateway, you must first grant the API Gateway permission to read and write logs to CloudWatch for your account. The `AmazonAPIGatewayPushToCloudWatchLogs` managed policy (with an ARN of `arn:aws:iam::aws:policy/service-role/AmazonAPIGatewayPushToCloudWatchLogs`) has all the required permissions. You can find a simple how to in the documentation under [Enable API Gateway Logging.](https://nasa.github.io/cumulus/docs/additional-deployment-options/enable-gateway-logging-permissions)

  - **Configure API Gateway to write logs to CloudWatch** To enable execution logging for the distribution API set `config.yaml` `apiConfigs.distribution.logApigatewayToCloudwatch` value to `true`. More information [Enable API Gateway Logs](https://nasa.github.io/cumulus/docs/additional-deployment-options/enable-api-logs)

  - **Configure CloudWatch log delivery**: It is possible to deliver CloudWatch API execution and access logs to a cross-account shared AWS::Logs::Destination. An operator does this by adding the key `logToSharedDestination` to the `config.yml` at the default level with a value of a writable log destination. More information in the documentation under [Configure CloudWatch Logs Delivery.](https://nasa.github.io/cumulus/docs/additional-deployment-options/configure-cloudwatch-logs-delivery)

  - **Additional Lambda Logging**: It is now possible to configure any lambda to deliver logs to a shared subscriptions by setting `logToSharedDestination` to the ARN of a writable location (either an AWS::Logs::Destination or a Kinesis Stream) on any lambda config. Documentation for [Lambda Log Subscriptions](https://nasa.github.io/cumulus/docs/additional-deployment-options/additional-lambda-logging)

  - **Configure S3 Server Access Logs**: If you are running Cumulus in an NGAP environment you may [configure S3 Server Access Logs](https://nasa.github.io/cumulus/docs/next/deployment/server_access_logging) to be delivered to a shared bucket where the Metrics Team will ingest the logs into their ELK stack. Contact the Metrics team for permission and location.

- **CUMULUS-1368** The Cumulus distribution API has been deprecated and is being replaced by ASF's Thin Egress App. By default, the distribution API will not deploy. Please follow [the instructions for deploying and configuring Thin Egress](https://nasa.github.io/cumulus/docs/deployment/thin_egress_app).

To instead continue to deploy and use the legacy Cumulus distribution app, add the following to your `config.yml`:

```yaml
deployDistributionApi: true
```

If you deploy with no distribution app your deployment will succeed but you may encounter errors in your workflows, particularly in the `MoveGranule` task.

- **CUMULUS-1418** Users who are packaging the CMA in their Lambdas outside of Cumulus may need to update their Lambda configuration. Please see `BREAKING CHANGES` below for details.

### Added

- **CUMULUS-642**
  - Adds Launchpad as an authentication option for the Cumulus API.
  - Updated deployment documentation and added [instructions to setup Cumulus API Launchpad authentication](https://wiki.earthdata.nasa.gov/display/CUMULUS/Cumulus+API+with+Launchpad+Authentication)
- **CUMULUS-1418**
  - Adds usage docs/testing of lambda layers (introduced in PR1125), updates Core example tasks to use the updated `cumulus-ecs-task` and a CMA layer instead of kes CMA injection.
  - Added Terraform module to publish CMA as layer to user account.
- **PR1125** - Adds `layers` config option to support deploying Lambdas with layers
- **PR1128** - Added `useXRay` config option to enable AWS X-Ray for Lambdas.
- **CUMULUS-1345**
  - Adds new variables to the app deployment under `cmr`.
  - `cmrEnvironment` values are `SIT`, `UAT`, or `OPS` with `UAT` as the default.
  - `cmrLimit` and `cmrPageSize` have been added as configurable options.
- **CUMULUS-1273**
  - Added lambda function EmsProductMetadataReport to generate EMS Product Metadata report
- **CUMULUS-1226**
  - Added API endpoint `elasticsearch/index-from-database` to index to an Elasticsearch index from the database for recovery purposes and `elasticsearch/indices-status` to check the status of Elasticsearch indices via the API.
- **CUMULUS-824**
  - Added new Collection parameter `reportToEms` to configure whether the collection is reported to EMS
- **CUMULUS-1357**
  - Added new BackendApi endpoint `ems` that generates EMS reports.
- **CUMULUS-1241**
  - Added information about queues with maximum execution limits defined to default workflow templates (`meta.queueExecutionLimits`)
- **CUMULUS-1311**
  - Added `@cumulus/common/message` with various message parsing/preparation helpers
- **CUMULUS-812**

  - Added support for limiting the number of concurrent executions started from a queue. [See the data cookbook](https://nasa.github.io/cumulus/docs/data-cookbooks/throttling-queued-executions) for more information.

- **CUMULUS-1337**

  - Adds `cumulus.stackName` value to the `instanceMetadata` endpoint.

- **CUMULUS-1368**

  - Added `cmrGranuleUrlType` to the `@cumulus/move-granules` task. This determines what kind of links go in the CMR files. The options are `distribution`, `s3`, or `none`, with the default being distribution. If there is no distribution API being used with Cumulus, you must set the value to `s3` or `none`.

- Added `packages/s3-replicator` Terraform module to allow same-region s3 replication to metrics bucket.

- **CUMULUS-1392**

  - Added `tf-modules/report-granules` Terraform module which processes granule ingest notifications received via SNS and stores granule data to a database. The module includes:
    - SNS topic for publishing granule ingest notifications
    - Lambda to process granule notifications and store data
    - IAM permissions for the Lambda
    - Subscription for the Lambda to the SNS topic

- **CUMULUS-1393**

  - Added `tf-modules/report-pdrs` Terraform module which processes PDR ingest notifications received via SNS and stores PDR data to a database. The module includes:
    - SNS topic for publishing PDR ingest notifications
    - Lambda to process PDR notifications and store data
    - IAM permissions for the Lambda
    - Subscription for the Lambda to the SNS topic
  - Added unit tests for `@cumulus/api/models/pdrs.createPdrFromSns()`

- **CUMULUS-1400**

  - Added `tf-modules/report-executions` Terraform module which processes workflow execution information received via SNS and stores it to a database. The module includes:
    - SNS topic for publishing execution data
    - Lambda to process and store execution data
    - IAM permissions for the Lambda
    - Subscription for the Lambda to the SNS topic
  - Added `@cumulus/common/sns-event` which contains helpers for SNS events:
    - `isSnsEvent()` returns true if event is from SNS
    - `getSnsEventMessage()` extracts and parses the message from an SNS event
    - `getSnsEventMessageObject()` extracts and parses message object from an SNS event
  - Added `@cumulus/common/cloudwatch-event` which contains helpers for Cloudwatch events:
    - `isSfExecutionEvent()` returns true if event is from Step Functions
    - `isTerminalSfStatus()` determines if a Step Function status from a Cloudwatch event is a terminal status
    - `getSfEventStatus()` gets the Step Function status from a Cloudwatch event
    - `getSfEventDetailValue()` extracts a Step Function event detail field from a Cloudwatch event
    - `getSfEventMessageObject()` extracts and parses Step Function detail object from a Cloudwatch event

- **CUMULUS-1429**

  - Added `tf-modules/data-persistence` Terraform module which includes resources for data persistence in Cumulus:
    - DynamoDB tables
    - Elasticsearch with optional support for VPC
    - Cloudwatch alarm for number of Elasticsearch nodes

- **CUMULUS-1379** CMR Launchpad Authentication
  - Added `launchpad` configuration to `@cumulus/deployment/app/config.yml`, and cloudformation templates, workflow message, lambda configuration, api endpoint configuration
  - Added `@cumulus/common/LaunchpadToken` and `@cumulus/common/launchpad` to provide methods to get token and validate token
  - Updated lambdas to use Launchpad token for CMR actions (ingest and delete granules)
  - Updated deployment documentation and added [instructions to setup CMR client for Launchpad authentication](https://wiki.earthdata.nasa.gov/display/CUMULUS/CMR+Launchpad+Authentication)

## Changed

- **CUMULUS-1232**

  - Added retries to update `@cumulus/cmr-client` `updateToken()`

- **CUMULUS-1245 CUMULUS-795**

  - Added additional `ems` configuration parameters for sending the ingest reports to EMS
  - Added functionality to send daily ingest reports to EMS

- **CUMULUS-1241**

  - Removed the concept of "priority levels" and added ability to define a number of maximum concurrent executions per SQS queue
  - Changed mapping of Cumulus message properties for the `sqs2sfThrottle` lambda:
    - Queue name is read from `cumulus_meta.queueName`
    - Maximum executions for the queue is read from `meta.queueExecutionLimits[queueName]`, where `queueName` is `cumulus_meta.queueName`
  - Changed `sfSemaphoreDown` lambda to only attempt decrementing semaphores when:
    - the message is for a completed/failed/aborted/timed out workflow AND
    - `cumulus_meta.queueName` exists on the Cumulus message AND
    - An entry for the queue name (`cumulus_meta.queueName`) exists in the the object `meta.queueExecutionLimits` on the Cumulus message

- **CUMULUS-1338**

  - Updated `sfSemaphoreDown` lambda to be triggered via AWS Step Function Cloudwatch events instead of subscription to `sfTracker` SNS topic

- **CUMULUS-1311**

  - Updated `@cumulus/queue-granules` to set `cumulus_meta.queueName` for queued execution messages
  - Updated `@cumulus/queue-pdrs` to set `cumulus_meta.queueName` for queued execution messages
  - Updated `sqs2sfThrottle` lambda to immediately decrement queue semaphore value if dispatching Step Function execution throws an error

- **CUMULUS-1362**

  - Granule `processingStartTime` and `processingEndTime` will be set to the execution start time and end time respectively when there is no sync granule or post to cmr task present in the workflow

- **CUMULUS-1400**
  - Deprecated `@cumulus/ingest/aws/getExecutionArn`. Use `@cumulus/common/aws/getExecutionArn` instead.

### Fixed

- **CUMULUS-1439**

  - Fix bug with rule.logEventArn deletion on Kinesis rule update and fix unit test to verify

- **CUMULUS-796**

  - Added production information (collection ShortName and Version, granuleId) to EMS distribution report
  - Added functionality to send daily distribution reports to EMS

- **CUMULUS-1319**

  - Fixed a bug where granule ingest times were not being stored to the database

- **CUMULUS-1356**

  - The `Collection` model's `delete` method now _removes_ the specified item
    from the collection config store that was inserted by the `create` method.
    Previously, this behavior was missing.

- **CUMULUS-1374**
  - Addressed audit concerns (https://www.npmjs.com/advisories/782) in api package

### BREAKING CHANGES

### Changed

- **CUMULUS-1418**
  - Adding a default `cmaDir` key to configuration will cause `CUMULUS_MESSAGE_ADAPTER_DIR` to be set by default to `/opt` for any Lambda not setting `useCma` to true, or explicitly setting the CMA environment variable. In lambdas that package the CMA independently of the Cumulus packaging. Lambdas manually packaging the CMA should have their Lambda configuration updated to set the CMA path, or alternately if not using the CMA as a Lambda layer in this deployment set `cmaDir` to `./cumulus-message-adapter`.

### Removed

- **CUMULUS-1337**

  - Removes the S3 Access Metrics package added in CUMULUS-799

- **PR1130**
  - Removed code deprecated since v1.11.1:
    - Removed `@cumulus/common/step-functions`. Use `@cumulus/common/StepFunctions` instead.
    - Removed `@cumulus/api/lib/testUtils.fakeFilesFactory`. Use `@cumulus/api/lib/testUtils.fakeFileFactory` instead.
    - Removed `@cumulus/cmrjs/cmr` functions: `searchConcept`, `ingestConcept`, `deleteConcept`. Use the functions in `@cumulus/cmr-client` instead.
    - Removed `@cumulus/ingest/aws.getExecutionHistory`. Use `@cumulus/common/StepFunctions.getExecutionHistory` instead.

## [v1.13.5] - 2019-08-29 - [BACKPORT]

### Fixed

- **CUMULUS-1455** - CMR token links updated to point to CMR legacy services rather than echo

## [v1.13.4] - 2019-07-29

- **CUMULUS-1411** - Fix deployment issue when using a template override

## [v1.13.3] - 2019-07-26

- **CUMULUS-1345** Full backport of CUMULUS-1345 features - Adds new variables to the app deployment under `cmr`.
  - `cmrEnvironment` values are `SIT`, `UAT`, or `OPS` with `UAT` as the default.
  - `cmrLimit` and `cmrPageSize` have been added as configurable options.

## [v1.13.2] - 2019-07-25

- Re-release of v1.13.1 to fix broken npm packages.

## [v1.13.1] - 2019-07-22

- **CUMULUS-1374** - Resolve audit compliance with lodash version for api package subdependency
- **CUMULUS-1412** - Resolve audit compliance with googleapi package
- **CUMULUS-1345** - Backported CMR environment setting in getUrl to address immediate user need. CMR_ENVIRONMENT can now be used to set the CMR environment to OPS/SIT

## [v1.13.0] - 2019-5-20

### PLEASE NOTE

**CUMULUS-802** added some additional IAM permissions to support ECS autoscaling, so **you will have to redeploy your IAM stack.**
As a result of the changes for **CUMULUS-1193**, **CUMULUS-1264**, and **CUMULUS-1310**, **you must delete your existing stacks (except IAM) before deploying this version of Cumulus.**
If running Cumulus within a VPC and extended downtime is acceptable, we recommend doing this at the end of the day to allow AWS backend resources and network interfaces to be cleaned up overnight.

### BREAKING CHANGES

- **CUMULUS-1228**

  - The default AMI used by ECS instances is now an NGAP-compliant AMI. This
    will be a breaking change for non-NGAP deployments. If you do not deploy to
    NGAP, you will need to find the AMI ID of the
    [most recent Amazon ECS-optimized AMI](https://docs.aws.amazon.com/AmazonECS/latest/developerguide/ecs-optimized_AMI.html),
    and set the `ecs.amiid` property in your config. Instructions for finding
    the most recent NGAP AMI can be found using
    [these instructions](https://wiki.earthdata.nasa.gov/display/ESKB/Select+an+NGAP+Created+AMI).

- **CUMULUS-1310**

  - Database resources (DynamoDB, ElasticSearch) have been moved to an independent `db` stack.
    Migrations for this version will need to be user-managed. (e.g. [elasticsearch](https://docs.aws.amazon.com/elasticsearch-service/latest/developerguide/es-version-migration.html#snapshot-based-migration) and [dynamoDB](https://docs.aws.amazon.com/datapipeline/latest/DeveloperGuide/dp-template-exports3toddb.html)).
    Order of stack deployment is `iam` -> `db` -> `app`.
  - All stacks can now be deployed using a single `config.yml` file, i.e.: `kes cf deploy --kes-folder app --template node_modules/@cumulus/deployment/[iam|db|app] [...]`
    Backwards-compatible. For development, please re-run `npm run bootstrap` to build new `kes` overrides.
    Deployment docs have been updated to show how to deploy a single-config Cumulus instance.
  - `params` have been moved: Nest `params` fields under `app`, `db` or `iam` to override all Parameters for a particular stack's cloudformation template. Backwards-compatible with multi-config setups.
  - `stackName` and `stackNameNoDash` have been retired. Use `prefix` and `prefixNoDash` instead.
  - The `iams` section in `app/config.yml` IAM roles has been deprecated as a user-facing parameter,
    _unless_ your IAM role ARNs do not match the convention shown in `@cumulus/deployment/app/config.yml`
  - The `vpc.securityGroup` will need to be set with a pre-existing security group ID to use Cumulus in a VPC. Must allow inbound HTTP(S) (Port 443).

- **CUMULUS-1212**

  - `@cumulus/post-to-cmr` will now fail if any granules being processed are missing a metadata file. You can set the new config option `skipMetaCheck` to `true` to pass post-to-cmr without a metadata file.

- **CUMULUS-1232**

  - `@cumulus/sync-granule` will no longer silently pass if no checksum data is provided. It will use input
    from the granule object to:
    - Verify checksum if `checksumType` and `checksumValue` are in the file record OR a checksum file is provided
      (throws `InvalidChecksum` on fail), else log warning that no checksum is available.
    - Then, verify synced S3 file size if `file.size` is in the file record (throws `UnexpectedFileSize` on fail),
      else log warning that no file size is available.
    - Pass the step.

- **CUMULUS-1264**

  - The Cloudformation templating and deployment configuration has been substantially refactored.
    - `CumulusApiDefault` nested stack resource has been renamed to `CumulusApiDistribution`
    - `CumulusApiV1` nested stack resource has been renamed to `CumulusApiBackend`
  - The `urs: true` config option for when defining your lambdas (e.g. in `lambdas.yml`) has been deprecated. There are two new options to replace it:
    - `urs_redirect: 'token'`: This will expose a `TOKEN_REDIRECT_ENDPOINT` environment variable to your lambda that references the `/token` endpoint on the Cumulus backend API
    - `urs_redirect: 'distribution'`: This will expose a `DISTRIBUTION_REDIRECT_ENDPOINT` environment variable to your lambda that references the `/redirect` endpoint on the Cumulus distribution API

- **CUMULUS-1193**

  - The elasticsearch instance is moved behind the VPC.
  - Your account will need an Elasticsearch Service Linked role. This is a one-time setup for the account. You can follow the instructions to use the AWS console or AWS CLI [here](https://docs.aws.amazon.com/IAM/latest/UserGuide/using-service-linked-roles.html) or use the following AWS CLI command: `aws iam create-service-linked-role --aws-service-name es.amazonaws.com`

- **CUMULUS-802**

  - ECS `maxInstances` must be greater than `minInstances`. If you use defaults, no change is required.

- **CUMULUS-1269**
  - Brought Cumulus data models in line with CNM JSON schema:
    - Renamed file object `fileType` field to `type`
    - Renamed file object `fileSize` field to `size`
    - Renamed file object `checksumValue` field to `checksum` where not already done.
    - Added `ancillary` and `linkage` type support to file objects.

### Added

- **CUMULUS-799**

  - Added an S3 Access Metrics package which will take S3 Server Access Logs and
    write access metrics to CloudWatch

- **CUMULUS-1242** - Added `sqs2sfThrottle` lambda. The lambda reads SQS messages for queued executions and uses semaphores to only start new executions if the maximum number of executions defined for the priority key (`cumulus_meta.priorityKey`) has not been reached. Any SQS messages that are read but not used to start executions remain in the queue.

- **CUMULUS-1240**

  - Added `sfSemaphoreDown` lambda. This lambda receives SNS messages and for each message it decrements the semaphore used to track the number of running executions if:
    - the message is for a completed/failed workflow AND
    - the message contains a level of priority (`cumulus_meta.priorityKey`)
  - Added `sfSemaphoreDown` lambda as a subscriber to the `sfTracker` SNS topic

- **CUMULUS-1265**

  - Added `apiConfigs` configuration option to configure API Gateway to be private
  - All internal lambdas configured to run inside the VPC by default
  - Removed references to `NoVpc` lambdas from documentation and `example` folder.

- **CUMULUS-802**
  - Adds autoscaling of ECS clusters
  - Adds autoscaling of ECS services that are handling StepFunction activities

## Changed

- Updated `@cumulus/ingest/http/httpMixin.list()` to trim trailing spaces on discovered filenames

- **CUMULUS-1310**

  - Database resources (DynamoDB, ElasticSearch) have been moved to an independent `db` stack.
    This will enable future updates to avoid affecting database resources or requiring migrations.
    Migrations for this version will need to be user-managed.
    (e.g. [elasticsearch](https://docs.aws.amazon.com/elasticsearch-service/latest/developerguide/es-version-migration.html#snapshot-based-migration) and [dynamoDB](https://docs.aws.amazon.com/datapipeline/latest/DeveloperGuide/dp-template-exports3toddb.html)).
    Order of stack deployment is `iam` -> `db` -> `app`.
  - All stacks can now be deployed using a single `config.yml` file, i.e.: `kes cf deploy --kes-folder app --template node_modules/@cumulus/deployment/[iam|db|app] [...]`
    Backwards-compatible. Please re-run `npm run bootstrap` to build new `kes` overrides.
    Deployment docs have been updated to show how to deploy a single-config Cumulus instance.
  - `params` fields should now be nested under the stack key (i.e. `app`, `db` or `iam`) to provide Parameters for a particular stack's cloudformation template,
    for use with single-config instances. Keys _must_ match the name of the deployment package folder (`app`, `db`, or `iam`).
    Backwards-compatible with multi-config setups.
  - `stackName` and `stackNameNoDash` have been retired as user-facing config parameters. Use `prefix` and `prefixNoDash` instead.
    This will be used to create stack names for all stacks in a single-config use case.
    `stackName` may still be used as an override in multi-config usage, although this is discouraged.
    Warning: overriding the `db` stack's `stackName` will require you to set `dbStackName` in your `app/config.yml`.
    This parameter is required to fetch outputs from the `db` stack to reference in the `app` stack.
  - The `iams` section in `app/config.yml` IAM roles has been retired as a user-facing parameter,
    _unless_ your IAM role ARNs do not match the convention shown in `@cumulus/deployment/app/config.yml`
    In that case, overriding `iams` in your own config is recommended.
  - `iam` and `db` `cloudformation.yml` file names will have respective prefixes (e.g `iam.cloudformation.yml`).
  - Cumulus will now only attempt to create reconciliation reports for buckets of the `private`, `public` and `protected` types.
  - Cumulus will no longer set up its own security group.
    To pass a pre-existing security group for in-VPC deployments as a parameter to the Cumulus template, populate `vpc.securityGroup` in `config.yml`.
    This security group must allow inbound HTTP(S) traffic (Port 443). SSH traffic (Port 22) must be permitted for SSH access to ECS instances.
  - Deployment docs have been updated with examples for the new deployment model.

- **CUMULUS-1236**

  - Moves access to public files behind the distribution endpoint. Authentication is not required, but direct http access has been disallowed.

- **CUMULUS-1223**

  - Adds unauthenticated access for public bucket files to the Distribution API. Public files should be requested the same way as protected files, but for public files a redirect to a self-signed S3 URL will happen without requiring authentication with Earthdata login.

- **CUMULUS-1232**

  - Unifies duplicate handling in `ingest/granule.handleDuplicateFile` for maintainability.
  - Changed `ingest/granule.ingestFile` and `move-granules/index.moveFileRequest` to use new function.
  - Moved file versioning code to `ingest/granule.moveGranuleFileWithVersioning`
  - `ingest/granule.verifyFile` now also tests `file.size` for verification if it is in the file record and throws
    `UnexpectedFileSize` error for file size not matching input.
  - `ingest/granule.verifyFile` logs warnings if checksum and/or file size are not available.

- **CUMULUS-1193**

  - Moved reindex CLI functionality to an API endpoint. See [API docs](https://nasa.github.io/cumulus-api/#elasticsearch-1)

- **CUMULUS-1207**
  - No longer disable lambda event source mappings when disabling a rule

### Fixed

- Updated Lerna publish script so that published Cumulus packages will pin their dependencies on other Cumulus packages to exact versions (e.g. `1.12.1` instead of `^1.12.1`)

- **CUMULUS-1203**

  - Fixes IAM template's use of intrinsic functions such that IAM template overrides now work with kes

- **CUMULUS-1268**
  - Deployment will not fail if there are no ES alarms or ECS services

## [v1.12.1] - 2019-4-8

## [v1.12.0] - 2019-4-4

Note: There was an issue publishing 1.12.0. Upgrade to 1.12.1.

### BREAKING CHANGES

- **CUMULUS-1139**

  - `granule.applyWorkflow` uses the new-style granule record as input to workflows.

- **CUMULUS-1171**

  - Fixed provider handling in the API to make it consistent between protocols.
    NOTE: This is a breaking change. When applying this upgrade, users will need to:
    1. Disable all workflow rules
    2. Update any `http` or `https` providers so that the host field only
       contains a valid hostname or IP address, and the port field contains the
       provider port.
    3. Perform the deployment
    4. Re-enable workflow rules

- **CUMULUS-1176**:

  - `@cumulus/move-granules` input expectations have changed. `@cumulus/files-to-granules` is a new intermediate task to perform input translation in the old style.
    See the Added and Changed sections of this release changelog for more information.

- **CUMULUS-670**

  - The behavior of ParsePDR and related code has changed in this release. PDRs with FILE_TYPEs that do not conform to the PDR ICD (+ TGZ) (https://cdn.earthdata.nasa.gov/conduit/upload/6376/ESDS-RFC-030v1.0.pdf) will fail to parse.

- **CUMULUS-1208**
  - The granule object input to `@cumulus/queue-granules` will now be added to ingest workflow messages **as is**. In practice, this means that if you are using `@cumulus/queue-granules` to trigger ingest workflows and your granule objects input have invalid properties, then your ingest workflows will fail due to schema validation errors.

### Added

- **CUMULUS-777**
  - Added new cookbook entry on configuring Cumulus to track ancillary files.
- **CUMULUS-1183**
  - Kes overrides will now abort with a warning if a workflow step is configured without a corresponding
    lambda configuration
- **CUMULUS-1223**

  - Adds convenience function `@cumulus/common/bucketsConfigJsonObject` for fetching stack's bucket configuration as an object.

- **CUMULUS-853**
  - Updated FakeProcessing example lambda to include option to generate fake browse
  - Added feature documentation for ancillary metadata export, a new cookbook entry describing a workflow with ancillary metadata generation(browse), and related task definition documentation
- **CUMULUS-805**
  - Added a CloudWatch alarm to check running ElasticSearch instances, and a CloudWatch dashboard to view the health of ElasticSearch
  - Specify `AWS_REGION` in `.env` to be used by deployment script
- **CUMULUS-803**
  - Added CloudWatch alarms to check running tasks of each ECS service, and add the alarms to CloudWatch dashboard
- **CUMULUS-670**
  - Added Ancillary Metadata Export feature (see https://nasa.github.io/cumulus/docs/features/ancillary_metadata for more information)
  - Added new Collection file parameter "fileType" that allows configuration of workflow granule file fileType
- **CUMULUS-1184** - Added kes logging output to ensure we always see the state machine reference before failures due to configuration
- **CUMULUS-1105** - Added a dashboard endpoint to serve the dashboard from an S3 bucket
- **CUMULUS-1199** - Moves `s3credentials` endpoint from the backend to the distribution API.
- **CUMULUS-666**
  - Added `@api/endpoints/s3credentials` to allow EarthData Login authorized users to retrieve temporary security credentials for same-region direct S3 access.
- **CUMULUS-671**
  - Added `@packages/integration-tests/api/distribution/getDistributionApiS3SignedUrl()` to return the S3 signed URL for a file protected by the distribution API
- **CUMULUS-672**
  - Added `cmrMetadataFormat` and `cmrConceptId` to output for individual granules from `@cumulus/post-to-cmr`. `cmrMetadataFormat` will be read from the `cmrMetadataFormat` generated for each granule in `@cumulus/cmrjs/publish2CMR()`
  - Added helpers to `@packages/integration-tests/api/distribution`:
    - `getDistributionApiFileStream()` returns a stream to download files protected by the distribution API
    - `getDistributionFileUrl()` constructs URLs for requesting files from the distribution API
- **CUMULUS-1185** `@cumulus/api/models/Granule.removeGranuleFromCmrByGranule` to replace `@cumulus/api/models/Granule.removeGranuleFromCmr` and use the Granule UR from the CMR metadata to remove the granule from CMR

- **CUMULUS-1101**

  - Added new `@cumulus/checksum` package. This package provides functions to calculate and validate checksums.
  - Added new checksumming functions to `@cumulus/common/aws`: `calculateS3ObjectChecksum` and `validateS3ObjectChecksum`, which depend on the `checksum` package.

- CUMULUS-1171

  - Added `@cumulus/common` API documentation to `packages/common/docs/API.md`
  - Added an `npm run build-docs` task to `@cumulus/common`
  - Added `@cumulus/common/string#isValidHostname()`
  - Added `@cumulus/common/string#match()`
  - Added `@cumulus/common/string#matches()`
  - Added `@cumulus/common/string#toLower()`
  - Added `@cumulus/common/string#toUpper()`
  - Added `@cumulus/common/URLUtils#buildURL()`
  - Added `@cumulus/common/util#isNil()`
  - Added `@cumulus/common/util#isNull()`
  - Added `@cumulus/common/util#isUndefined()`
  - Added `@cumulus/common/util#negate()`

- **CUMULUS-1176**

  - Added new `@cumulus/files-to-granules` task to handle converting file array output from `cumulus-process` tasks into granule objects.
    Allows simplification of `@cumulus/move-granules` and `@cumulus/post-to-cmr`, see Changed section for more details.

- CUMULUS-1151 Compare the granule holdings in CMR with Cumulus' internal data store
- CUMULUS-1152 Compare the granule file holdings in CMR with Cumulus' internal data store

### Changed

- **CUMULUS-1216** - Updated `@cumulus/ingest/granule/ingestFile` to download files to expected staging location.
- **CUMULUS-1208** - Updated `@cumulus/ingest/queue/enqueueGranuleIngestMessage()` to not transform granule object passed to it when building an ingest message
- **CUMULUS-1198** - `@cumulus/ingest` no longer enforces any expectations about whether `provider_path` contains a leading slash or not.
- **CUMULUS-1170**
  - Update scripts and docs to use `npm` instead of `yarn`
  - Use `package-lock.json` files to ensure matching versions of npm packages
  - Update CI builds to use `npm ci` instead of `npm install`
- **CUMULUS-670**
  - Updated ParsePDR task to read standard PDR types+ (+ tgz as an external customer requirement) and add a fileType to granule-files on Granule discovery
  - Updated ParsePDR to fail if unrecognized type is used
  - Updated all relevant task schemas to include granule->files->filetype as a string value
  - Updated tests/test fixtures to include the fileType in the step function/task inputs and output validations as needed
  - Updated MoveGranules task to handle incoming configuration with new "fileType" values and to add them as appropriate to the lambda output.
  - Updated DiscoverGranules step/related workflows to read new Collection file parameter fileType that will map a discovered file to a workflow fileType
  - Updated CNM parser to add the fileType to the defined granule file fileType on ingest and updated integration tests to verify/validate that behavior
  - Updated generateEcho10XMLString in cmr-utils.js to use a map/related library to ensure order as CMR requires ordering for their online resources.
  - Updated post-to-cmr task to appropriately export CNM filetypes to CMR in echo10/UMM exports
- **CUMULUS-1139** - Granules stored in the API contain a `files` property. That schema has been greatly
  simplified and now better matches the CNM format.
  - The `name` property has been renamed to `fileName`.
  - The `filepath` property has been renamed to `key`.
  - The `checksumValue` property has been renamed to `checksum`.
  - The `path` property has been removed.
  - The `url_path` property has been removed.
  - The `filename` property (which contained an `s3://` URL) has been removed, and the `bucket`
    and `key` properties should be used instead. Any requests sent to the API containing a `granule.files[].filename`
    property will be rejected, and any responses coming back from the API will not contain that
    `filename` property.
  - A `source` property has been added, which is a URL indicating the original source of the file.
  - `@cumulus/ingest/granule.moveGranuleFiles()` no longer includes a `filename` field in its
    output. The `bucket` and `key` fields should be used instead.
- **CUMULUS-672**

  - Changed `@cumulus/integration-tests/api/EarthdataLogin.getEarthdataLoginRedirectResponse` to `@cumulus/integration-tests/api/EarthdataLogin.getEarthdataAccessToken`. The new function returns an access response from Earthdata login, if successful.
  - `@cumulus/integration-tests/cmr/getOnlineResources` now accepts an object of options, including `cmrMetadataFormat`. Based on the `cmrMetadataFormat`, the function will correctly retrieve the online resources for each metadata format (ECHO10, UMM-G)

- **CUMULUS-1101**

  - Moved `@cumulus/common/file/getFileChecksumFromStream` into `@cumulus/checksum`, and renamed it to `generateChecksumFromStream`.
    This is a breaking change for users relying on `@cumulus/common/file/getFileChecksumFromStream`.
  - Refactored `@cumulus/ingest/Granule` to depend on new `common/aws` checksum functions and remove significantly present checksumming code.
    - Deprecated `@cumulus/ingest/granule.validateChecksum`. Replaced with `@cumulus/ingest/granule.verifyFile`.
    - Renamed `granule.getChecksumFromFile` to `granule.retrieveSuppliedFileChecksumInformation` to be more accurate.
  - Deprecated `@cumulus/common/aws.checksumS3Objects`. Use `@cumulus/common/aws.calculateS3ObjectChecksum` instead.

- CUMULUS-1171

  - Fixed provider handling in the API to make it consistent between protocols.
    Before this change, FTP providers were configured using the `host` and
    `port` properties. HTTP providers ignored `port` and `protocol`, and stored
    an entire URL in the `host` property. Updated the API to only accept valid
    hostnames or IP addresses in the `provider.host` field. Updated ingest code
    to properly build HTTP and HTTPS URLs from `provider.protocol`,
    `provider.host`, and `provider.port`.
  - The default provider port was being set to 21, no matter what protocol was
    being used. Removed that default.

- **CUMULUS-1176**

  - `@cumulus/move-granules` breaking change:
    Input to `move-granules` is now expected to be in the form of a granules object (i.e. `{ granules: [ { ... }, { ... } ] }`);
    For backwards compatibility with array-of-files outputs from processing steps, use the new `@cumulus/files-to-granules` task as an intermediate step.
    This task will perform the input translation. This change allows `move-granules` to be simpler and behave more predictably.
    `config.granuleIdExtraction` and `config.input_granules` are no longer needed/used by `move-granules`.
  - `@cumulus/post-to-cmr`: `config.granuleIdExtraction` is no longer needed/used by `post-to-cmr`.

- CUMULUS-1174
  - Better error message and stacktrace for S3KeyPairProvider error reporting.

### Fixed

- **CUMULUS-1218** Reconciliation report will now scan only completed granules.
- `@cumulus/api` files and granules were not getting indexed correctly because files indexing was failing in `db-indexer`
- `@cumulus/deployment` A bug in the Cloudformation template was preventing the API from being able to be launched in a VPC, updated the IAM template to give the permissions to be able to run the API in a VPC

### Deprecated

- `@cumulus/api/models/Granule.removeGranuleFromCmr`, instead use `@cumulus/api/models/Granule.removeGranuleFromCmrByGranule`
- `@cumulus/ingest/granule.validateChecksum`, instead use `@cumulus/ingest/granule.verifyFile`
- `@cumulus/common/aws.checksumS3Objects`, instead use `@cumulus/common/aws.calculateS3ObjectChecksum`
- `@cumulus/cmrjs`: `getGranuleId` and `getCmrFiles` are deprecated due to changes in input handling.

## [v1.11.3] - 2019-3-5

### Added

- **CUMULUS-1187** - Added `@cumulus/ingest/granule/duplicateHandlingType()` to determine how duplicate files should be handled in an ingest workflow

### Fixed

- **CUMULUS-1187** - workflows not respecting the duplicate handling value specified in the collection
- Removed refreshToken schema requirement for OAuth

## [v1.11.2] - 2019-2-15

### Added

- CUMULUS-1169
  - Added a `@cumulus/common/StepFunctions` module. It contains functions for querying the AWS
    StepFunctions API. These functions have the ability to retry when a ThrottlingException occurs.
  - Added `@cumulus/common/aws.retryOnThrottlingException()`, which will wrap a function in code to
    retry on ThrottlingExceptions.
  - Added `@cumulus/common/test-utils.throttleOnce()`, which will cause a function to return a
    ThrottlingException the first time it is called, then return its normal result after that.
- CUMULUS-1103 Compare the collection holdings in CMR with Cumulus' internal data store
- CUMULUS-1099 Add support for UMMG JSON metadata versions > 1.4.
  - If a version is found in the metadata object, that version is used for processing and publishing to CMR otherwise, version 1.4 is assumed.
- CUMULUS-678
  - Added support for UMMG json v1.4 metadata files.
    `reconcileCMRMetadata` added to `@cumulus/cmrjs` to update metadata record with new file locations.
    `@cumulus/common/errors` adds two new error types `CMRMetaFileNotFound` and `InvalidArgument`.
    `@cumulus/common/test-utils` adds new function `randomId` to create a random string with id to help in debugging.
    `@cumulus/common/BucketsConfig` adds a new helper class `BucketsConfig` for working with bucket stack configuration and bucket names.
    `@cumulus/common/aws` adds new function `s3PutObjectTagging` as a convenience for the aws [s3().putObjectTagging](https://docs.aws.amazon.com/AWSJavaScriptSDK/latest/AWS/S3.html#putObjectTagging-property) function.
    `@cumulus/cmrjs` Adds: - `isCMRFile` - Identify an echo10(xml) or UMMG(json) metadata file. - `metadataObjectFromCMRFile` Read and parse CMR XML file from s3. - `updateCMRMetadata` Modify a cmr metadata (xml/json) file with updated information. - `publish2CMR` Posts XML or UMMG CMR data to CMR service. - `reconcileCMRMetadata` Reconciles cmr metadata file after a file moves.
- Adds some ECS and other permissions to StepRole to enable running ECS tasks from a workflow
- Added Apache logs to cumulus api and distribution lambdas
- **CUMULUS-1119** - Added `@cumulus/integration-tests/api/EarthdataLogin.getEarthdataLoginRedirectResponse` helper for integration tests to handle login with Earthdata and to return response from redirect to Cumulus API
- **CUMULUS-673** Added `@cumulus/common/file/getFileChecksumFromStream` to get file checksum from a readable stream

### Fixed

- CUMULUS-1123
  - Cloudformation template overrides now work as expected

### Changed

- CUMULUS-1169
  - Deprecated the `@cumulus/common/step-functions` module.
  - Updated code that queries the StepFunctions API to use the retry-enabled functions from
    `@cumulus/common/StepFunctions`
- CUMULUS-1121
  - Schema validation is now strongly enforced when writing to the database.
    Additional properties are not allowed and will result in a validation error.
- CUMULUS-678
  `tasks/move-granules` simplified and refactored to use functionality from cmrjs.
  `ingest/granules.moveGranuleFiles` now just moves granule files and returns a list of the updated files. Updating metadata now handled by `@cumulus/cmrjs/reconcileCMRMetadata`.
  `move-granules.updateGranuleMetadata` refactored and bugs fixed in the case of a file matching multiple collection.files.regexps.
  `getCmrXmlFiles` simplified and now only returns an object with the cmrfilename and the granuleId.
  `@cumulus/test-processing` - test processing task updated to generate UMM-G metadata

- CUMULUS-1043

  - `@cumulus/api` now uses [express](http://expressjs.com/) as the API engine.
  - All `@cumulus/api` endpoints on ApiGateway are consolidated to a single endpoint the uses `{proxy+}` definition.
  - All files under `packages/api/endpoints` along with associated tests are updated to support express's request and response objects.
  - Replaced environment variables `internal`, `bucket` and `systemBucket` with `system_bucket`.
  - Update `@cumulus/integration-tests` to work with updated cumulus-api express endpoints

- `@cumulus/integration-tests` - `buildAndExecuteWorkflow` and `buildWorkflow` updated to take a `meta` param to allow for additional fields to be added to the workflow `meta`

- **CUMULUS-1049** Updated `Retrieve Execution Status API` in `@cumulus/api`: If the execution doesn't exist in Step Function API, Cumulus API returns the execution status information from the database.

- **CUMULUS-1119**
  - Renamed `DISTRIBUTION_URL` environment variable to `DISTRIBUTION_ENDPOINT`
  - Renamed `DEPLOYMENT_ENDPOINT` environment variable to `DISTRIBUTION_REDIRECT_ENDPOINT`
  - Renamed `API_ENDPOINT` environment variable to `TOKEN_REDIRECT_ENDPOINT`

### Removed

- Functions deprecated before 1.11.0:
  - @cumulus/api/models/base: static Manager.createTable() and static Manager.deleteTable()
  - @cumulus/ingest/aws/S3
  - @cumulus/ingest/aws/StepFunction.getExecution()
  - @cumulus/ingest/aws/StepFunction.pullEvent()
  - @cumulus/ingest/consumer.Consume
  - @cumulus/ingest/granule/Ingest.getBucket()

### Deprecated

`@cmrjs/ingestConcept`, instead use the CMR object methods. `@cmrjs/CMR.ingestGranule` or `@cmrjs/CMR.ingestCollection`
`@cmrjs/searchConcept`, instead use the CMR object methods. `@cmrjs/CMR.searchGranules` or `@cmrjs/CMR.searchCollections`
`@cmrjs/deleteConcept`, instead use the CMR object methods. `@cmrjs/CMR.deleteGranule` or `@cmrjs/CMR.deleteCollection`

## [v1.11.1] - 2018-12-18

**Please Note**

- Ensure your `app/config.yml` has a `clientId` specified in the `cmr` section. This will allow CMR to identify your requests for better support and metrics.
  - For an example, please see [the example config](https://github.com/nasa/cumulus/blob/1c7e2bf41b75da9f87004c4e40fbcf0f39f56794/example/app/config.yml#L128).

### Added

- Added a `/tokenDelete` endpoint in `@cumulus/api` to delete access token records

### Changed

- CUMULUS-678
  `@cumulus/ingest/crypto` moved and renamed to `@cumulus/common/key-pair-provider`
  `@cumulus/ingest/aws` function: `KMSDecryptionFailed` and class: `KMS` extracted and moved to `@cumulus/common` and `KMS` is exported as `KMSProvider` from `@cumulus/common/key-pair-provider`
  `@cumulus/ingest/granule` functions: `publish`, `getGranuleId`, `getXMLMetadataAsString`, `getMetadataBodyAndTags`, `parseXmlString`, `getCmrXMLFiles`, `postS3Object`, `contructOnlineAccessUrls`, `updateMetadata`, extracted and moved to `@cumulus/cmrjs`
  `getGranuleId`, `getCmrXMLFiles`, `publish`, `updateMetadata` removed from `@cumulus/ingest/granule` and added to `@cumulus/cmrjs`;
  `updateMetadata` renamed `updateCMRMetadata`.
  `@cumulus/ingest` test files renamed.
- **CUMULUS-1070**
  - Add `'Client-Id'` header to all `@cumulus/cmrjs` requests (made via `searchConcept`, `ingestConcept`, and `deleteConcept`).
  - Updated `cumulus/example/app/config.yml` entry for `cmr.clientId` to use stackName for easier CMR-side identification.

## [v1.11.0] - 2018-11-30

**Please Note**

- Redeploy IAM roles:
  - CUMULUS-817 includes a migration that requires reconfiguration/redeployment of IAM roles. Please see the [upgrade instructions](https://nasa.github.io/cumulus/docs/upgrade/1.11.0) for more information.
  - CUMULUS-977 includes a few new SNS-related permissions added to the IAM roles that will require redeployment of IAM roles.
- `cumulus-message-adapter` v1.0.13+ is required for `@cumulus/api` granule reingest API to work properly. The latest version should be downloaded automatically by kes.
- A `TOKEN_SECRET` value (preferably 256-bit for security) must be added to `.env` to securely sign JWTs used for authorization in `@cumulus/api`

### Changed

- **CUUMULUS-1000** - Distribution endpoint now persists logins, instead of
  redirecting to Earthdata Login on every request
- **CUMULUS-783 CUMULUS-790** - Updated `@cumulus/sync-granule` and `@cumulus/move-granules` tasks to always overwrite existing files for manually-triggered reingest.
- **CUMULUS-906** - Updated `@cumulus/api` granule reingest API to
  - add `reingestGranule: true` and `forceDuplicateOverwrite: true` to Cumulus message `cumulus_meta.cumulus_context` field to indicate that the workflow is a manually triggered re-ingest.
  - return warning message to operator when duplicateHandling is not `replace`
  - `cumulus-message-adapter` v1.0.13+ is required.
- **CUMULUS-793** - Updated the granule move PUT request in `@cumulus/api` to reject the move with a 409 status code if one or more of the files already exist at the destination location
- Updated `@cumulus/helloworld` to use S3 to store state for pass on retry tests
- Updated `@cumulus/ingest`:
  - [Required for MAAP] `http.js#list` will now find links with a trailing whitespace
  - Removed code from `granule.js` which looked for files in S3 using `{ Bucket: discoveredFile.bucket, Key: discoveredFile.name }`. This is obsolete since `@cumulus/ingest` uses a `file-staging` and `constructCollectionId()` directory prefixes by default.
- **CUMULUS-989**
  - Updated `@cumulus/api` to use [JWT (JSON Web Token)](https://jwt.io/introduction/) as the transport format for API authorization tokens and to use JWT verification in the request authorization
  - Updated `/token` endpoint in `@cumulus/api` to return tokens as JWTs
  - Added a `/refresh` endpoint in `@cumulus/api` to request new access tokens from the OAuth provider using the refresh token
  - Added `refreshAccessToken` to `@cumulus/api/lib/EarthdataLogin` to manage refresh token requests with the Earthdata OAuth provider

### Added

- **CUMULUS-1050**
  - Separated configuration flags for originalPayload/finalPayload cleanup such that they can be set to different retention times
- **CUMULUS-798**
  - Added daily Executions cleanup CloudWatch event that triggers cleanExecutions lambda
  - Added cleanExecutions lambda that removes finalPayload/originalPayload field entries for records older than configured timeout value (execution_payload_retention_period), with a default of 30 days
- **CUMULUS-815/816**
  - Added 'originalPayload' and 'finalPayload' fields to Executions table
  - Updated Execution model to populate originalPayload with the execution payload on record creation
  - Updated Execution model code to populate finalPayload field with the execution payload on execution completion
  - Execution API now exposes the above fields
- **CUMULUS-977**
  - Rename `kinesisConsumer` to `messageConsumer` as it handles both Kinesis streams and SNS topics as of this version.
  - Add `sns`-type rule support. These rules create a subscription between an SNS topic and the `messageConsumer`.
    When a message is received, `messageConsumer` is triggered and passes the SNS message (JSON format expected) in
    its entirety to the workflow in the `payload` field of the Cumulus message. For more information on sns-type rules,
    see the [documentation](https://nasa.github.io/cumulus/docs/data-cookbooks/setup#rules).
- **CUMULUS-975**
  - Add `KinesisInboundEventLogger` and `KinesisOutboundEventLogger` API lambdas. These lambdas
    are utilized to dump incoming and outgoing ingest workflow kinesis streams
    to cloudwatch for analytics in case of AWS/stream failure.
  - Update rules model to allow tracking of log_event ARNs related to
    Rule event logging. Kinesis rule types will now automatically log
    incoming events via a Kinesis event triggered lambda.
    CUMULUS-975-migration-4
  - Update migration code to require explicit migration names per run
  - Added migration_4 to migrate/update existing Kinesis rules to have a log event mapping
  - Added new IAM policy for migration lambda
- **CUMULUS-775**
  - Adds a instance metadata endpoint to the `@cumulus/api` package.
  - Adds a new convenience function `hostId` to the `@cumulus/cmrjs` to help build environment specific cmr urls.
  - Fixed `@cumulus/cmrjs.searchConcept` to search and return CMR results.
  - Modified `@cumulus/cmrjs.CMR.searchGranule` and `@cumulus/cmrjs.CMR.searchCollection` to include CMR's provider as a default parameter to searches.
- **CUMULUS-965**
  - Add `@cumulus/test-data.loadJSONTestData()`,
    `@cumulus/test-data.loadTestData()`, and
    `@cumulus/test-data.streamTestData()` to safely load test data. These
    functions should be used instead of using `require()` to load test data,
    which could lead to tests interfering with each other.
  - Add a `@cumulus/common/util/deprecate()` function to mark a piece of code as
    deprecated
- **CUMULUS-986**
  - Added `waitForTestExecutionStart` to `@cumulus/integration-tests`
- **CUMULUS-919**
  - In `@cumulus/deployment`, added support for NGAP permissions boundaries for IAM roles with `useNgapPermissionBoundary` flag in `iam/config.yml`. Defaults to false.

### Fixed

- Fixed a bug where FTP sockets were not closed after an error, keeping the Lambda function active until it timed out [CUMULUS-972]
- **CUMULUS-656**
  - The API will no longer allow the deletion of a provider if that provider is
    referenced by a rule
  - The API will no longer allow the deletion of a collection if that collection
    is referenced by a rule
- Fixed a bug where `@cumulus/sf-sns-report` was not pulling large messages from S3 correctly.

### Deprecated

- `@cumulus/ingest/aws/StepFunction.pullEvent()`. Use `@cumulus/common/aws.pullStepFunctionEvent()`.
- `@cumulus/ingest/consumer.Consume` due to unpredictable implementation. Use `@cumulus/ingest/consumer.Consumer`.
  Call `Consumer.consume()` instead of `Consume.read()`.

## [v1.10.4] - 2018-11-28

### Added

- **CUMULUS-1008**
  - New `config.yml` parameter for SQS consumers: `sqs_consumer_rate: (default 500)`, which is the maximum number of
    messages the consumer will attempt to process per execution. Currently this is only used by the sf-starter consumer,
    which runs every minute by default, making this a messages-per-minute upper bound. SQS does not guarantee the number
    of messages returned per call, so this is not a fixed rate of consumption, only attempted number of messages received.

### Deprecated

- `@cumulus/ingest/consumer.Consume` due to unpredictable implementation. Use `@cumulus/ingest/consumer.Consumer`.

### Changed

- Backported update of `packages/api` dependency `@mapbox/dyno` to `1.4.2` to mitigate `event-stream` vulnerability.

## [v1.10.3] - 2018-10-31

### Added

- **CUMULUS-817**
  - Added AWS Dead Letter Queues for lambdas that are scheduled asynchronously/such that failures show up only in cloudwatch logs.
- **CUMULUS-956**
  - Migrated developer documentation and data-cookbooks to Docusaurus
    - supports versioning of documentation
  - Added `docs/docs-how-to.md` to outline how to do things like add new docs or locally install for testing.
  - Deployment/CI scripts have been updated to work with the new format
- **CUMULUS-811**
  - Added new S3 functions to `@cumulus/common/aws`:
    - `aws.s3TagSetToQueryString`: converts S3 TagSet array to querystring (for use with upload()).
    - `aws.s3PutObject`: Returns promise of S3 `putObject`, which puts an object on S3
    - `aws.s3CopyObject`: Returns promise of S3 `copyObject`, which copies an object in S3 to a new S3 location
    - `aws.s3GetObjectTagging`: Returns promise of S3 `getObjectTagging`, which returns an object containing an S3 TagSet.
  - `@/cumulus/common/aws.s3PutObject` defaults to an explicit `ACL` of 'private' if not overridden.
  - `@/cumulus/common/aws.s3CopyObject` defaults to an explicit `TaggingDirective` of 'COPY' if not overridden.

### Deprecated

- **CUMULUS-811**
  - Deprecated `@cumulus/ingest/aws.S3`. Member functions of this class will now
    log warnings pointing to similar functionality in `@cumulus/common/aws`.

## [v1.10.2] - 2018-10-24

### Added

- **CUMULUS-965**
  - Added a `@cumulus/logger` package
- **CUMULUS-885**
  - Added 'human readable' version identifiers to Lambda Versioning lambda aliases
- **CUMULUS-705**
  - Note: Make sure to update the IAM stack when deploying this update.
  - Adds an AsyncOperations model and associated DynamoDB table to the
    `@cumulus/api` package
  - Adds an /asyncOperations endpoint to the `@cumulus/api` package, which can
    be used to fetch the status of an AsyncOperation.
  - Adds a /bulkDelete endpoint to the `@cumulus/api` package, which performs an
    asynchronous bulk-delete operation. This is a stub right now which is only
    intended to demonstration how AsyncOperations work.
  - Adds an AsyncOperation ECS task to the `@cumulus/api` package, which will
    fetch an Lambda function, run it in ECS, and then store the result to the
    AsyncOperations table in DynamoDB.
- **CUMULUS-851** - Added workflow lambda versioning feature to allow in-flight workflows to use lambda versions that were in place when a workflow was initiated

  - Updated Kes custom code to remove logic that used the CMA file key to determine template compilation logic. Instead, utilize a `customCompilation` template configuration flag to indicate a template should use Cumulus's kes customized methods instead of 'core'.
  - Added `useWorkflowLambdaVersions` configuration option to enable the lambdaVersioning feature set. **This option is set to true by default** and should be set to false to disable the feature.
  - Added uniqueIdentifier configuration key to S3 sourced lambdas to optionally support S3 lambda resource versioning within this scheme. This key must be unique for each modified version of the lambda package and must be updated in configuration each time the source changes.
  - Added a new nested stack template that will create a `LambdaVersions` stack that will take lambda parameters from the base template, generate lambda versions/aliases and return outputs with references to the most 'current' lambda alias reference, and updated 'core' template to utilize these outputs (if `useWorkflowLambdaVersions` is enabled).

- Created a `@cumulus/api/lib/OAuth2` interface, which is implemented by the
  `@cumulus/api/lib/EarthdataLogin` and `@cumulus/api/lib/GoogleOAuth2` classes.
  Endpoints that need to handle authentication will determine which class to use
  based on environment variables. This also greatly simplifies testing.
- Added `@cumulus/api/lib/assertions`, containing more complex AVA test assertions
- Added PublishGranule workflow to publish a granule to CMR without full reingest. (ingest-in-place capability)

- `@cumulus/integration-tests` new functionality:
  - `listCollections` to list collections from a provided data directory
  - `deleteCollection` to delete list of collections from a deployed stack
  - `cleanUpCollections` combines the above in one function.
  - `listProviders` to list providers from a provided data directory
  - `deleteProviders` to delete list of providers from a deployed stack
  - `cleanUpProviders` combines the above in one function.
  - `@cumulus/integrations-tests/api.js`: `deleteGranule` and `deletePdr` functions to make `DELETE` requests to Cumulus API
  - `rules` API functionality for posting and deleting a rule and listing all rules
  - `wait-for-deploy` lambda for use in the redeployment tests
- `@cumulus/ingest/granule.js`: `ingestFile` inserts new `duplicate_found: true` field in the file's record if a duplicate file already exists on S3.
- `@cumulus/api`: `/execution-status` endpoint requests and returns complete execution output if execution output is stored in S3 due to size.
- Added option to use environment variable to set CMR host in `@cumulus/cmrjs`.
- **CUMULUS-781** - Added integration tests for `@cumulus/sync-granule` when `duplicateHandling` is set to `replace` or `skip`
- **CUMULUS-791** - `@cumulus/move-granules`: `moveFileRequest` inserts new `duplicate_found: true` field in the file's record if a duplicate file already exists on S3. Updated output schema to document new `duplicate_found` field.

### Removed

- Removed `@cumulus/common/fake-earthdata-login-server`. Tests can now create a
  service stub based on `@cumulus/api/lib/OAuth2` if testing requires handling
  authentication.

### Changed

- **CUMULUS-940** - modified `@cumulus/common/aws` `receiveSQSMessages` to take a parameter object instead of positional parameters. All defaults remain the same, but now access to long polling is available through `options.waitTimeSeconds`.
- **CUMULUS-948** - Update lambda functions `CNMToCMA` and `CnmResponse` in the `cumulus-data-shared` bucket and point the default stack to them.
- **CUMULUS-782** - Updated `@cumulus/sync-granule` task and `Granule.ingestFile` in `@cumulus/ingest` to keep both old and new data when a destination file with different checksum already exists and `duplicateHandling` is `version`
- Updated the config schema in `@cumulus/move-granules` to include the `moveStagedFiles` param.
- **CUMULUS-778** - Updated config schema and documentation in `@cumulus/sync-granule` to include `duplicateHandling` parameter for specifying how duplicate filenames should be handled
- **CUMULUS-779** - Updated `@cumulus/sync-granule` to throw `DuplicateFile` error when destination files already exist and `duplicateHandling` is `error`
- **CUMULUS-780** - Updated `@cumulus/sync-granule` to use `error` as the default for `duplicateHandling` when it is not specified
- **CUMULUS-780** - Updated `@cumulus/api` to use `error` as the default value for `duplicateHandling` in the `Collection` model
- **CUMULUS-785** - Updated the config schema and documentation in `@cumulus/move-granules` to include `duplicateHandling` parameter for specifying how duplicate filenames should be handled
- **CUMULUS-786, CUMULUS-787** - Updated `@cumulus/move-granules` to throw `DuplicateFile` error when destination files already exist and `duplicateHandling` is `error` or not specified
- **CUMULUS-789** - Updated `@cumulus/move-granules` to keep both old and new data when a destination file with different checksum already exists and `duplicateHandling` is `version`

### Fixed

- `getGranuleId` in `@cumulus/ingest` bug: `getGranuleId` was constructing an error using `filename` which was undefined. The fix replaces `filename` with the `uri` argument.
- Fixes to `del` in `@cumulus/api/endpoints/granules.js` to not error/fail when not all files exist in S3 (e.g. delete granule which has only 2 of 3 files ingested).
- `@cumulus/deployment/lib/crypto.js` now checks for private key existence properly.

## [v1.10.1] - 2018-09-4

### Fixed

- Fixed cloudformation template errors in `@cumulus/deployment/`
  - Replaced references to Fn::Ref: with Ref:
  - Moved long form template references to a newline

## [v1.10.0] - 2018-08-31

### Removed

- Removed unused and broken code from `@cumulus/common`
  - Removed `@cumulus/common/test-helpers`
  - Removed `@cumulus/common/task`
  - Removed `@cumulus/common/message-source`
  - Removed the `getPossiblyRemote` function from `@cumulus/common/aws`
  - Removed the `startPromisedSfnExecution` function from `@cumulus/common/aws`
  - Removed the `getCurrentSfnTask` function from `@cumulus/common/aws`

### Changed

- **CUMULUS-839** - In `@cumulus/sync-granule`, 'collection' is now an optional config parameter

### Fixed

- **CUMULUS-859** Moved duplicate code in `@cumulus/move-granules` and `@cumulus/post-to-cmr` to `@cumulus/ingest`. Fixed imports making assumptions about directory structure.
- `@cumulus/ingest/consumer` correctly limits the number of messages being received and processed from SQS. Details:
  - **Background:** `@cumulus/api` includes a lambda `<stack-name>-sqs2sf` which processes messages from the `<stack-name>-startSF` SQS queue every minute. The `sqs2sf` lambda uses `@cumulus/ingest/consumer` to receive and process messages from SQS.
  - **Bug:** More than `messageLimit` number of messages were being consumed and processed from the `<stack-name>-startSF` SQS queue. Many step functions were being triggered simultaneously by the lambda `<stack-name>-sqs2sf` (which consumes every minute from the `startSF` queue) and resulting in step function failure with the error: `An error occurred (ThrottlingException) when calling the GetExecutionHistory`.
  - **Fix:** `@cumulus/ingest/consumer#processMessages` now processes messages until `timeLimit` has passed _OR_ once it receives up to `messageLimit` messages. `sqs2sf` is deployed with a [default `messageLimit` of 10](https://github.com/nasa/cumulus/blob/670000c8a821ff37ae162385f921c40956e293f7/packages/deployment/app/config.yml#L147).
  - **IMPORTANT NOTE:** `consumer` will actually process up to `messageLimit * 2 - 1` messages. This is because sometimes `receiveSQSMessages` will return less than `messageLimit` messages and thus the consumer will continue to make calls to `receiveSQSMessages`. For example, given a `messageLimit` of 10 and subsequent calls to `receiveSQSMessages` returns up to 9 messages, the loop will continue and a final call could return up to 10 messages.

## [v1.9.1] - 2018-08-22

**Please Note** To take advantage of the added granule tracking API functionality, updates are required for the message adapter and its libraries. You should be on the following versions:

- `cumulus-message-adapter` 1.0.9+
- `cumulus-message-adapter-js` 1.0.4+
- `cumulus-message-adapter-java` 1.2.7+
- `cumulus-message-adapter-python` 1.0.5+

### Added

- **CUMULUS-687** Added logs endpoint to search for logs from a specific workflow execution in `@cumulus/api`. Added integration test.
- **CUMULUS-836** - `@cumulus/deployment` supports a configurable docker storage driver for ECS. ECS can be configured with either `devicemapper` (the default storage driver for AWS ECS-optimized AMIs) or `overlay2` (the storage driver used by the NGAP 2.0 AMI). The storage driver can be configured in `app/config.yml` with `ecs.docker.storageDriver: overlay2 | devicemapper`. The default is `overlay2`.
  - To support this configuration, a [Handlebars](https://handlebarsjs.com/) helper `ifEquals` was added to `packages/deployment/lib/kes.js`.
- **CUMULUS-836** - `@cumulus/api` added IAM roles required by the NGAP 2.0 AMI. The NGAP 2.0 AMI runs a script `register_instances_with_ssm.py` which requires the ECS IAM role to include `ec2:DescribeInstances` and `ssm:GetParameter` permissions.

### Fixed

- **CUMULUS-836** - `@cumulus/deployment` uses `overlay2` driver by default and does not attempt to write `--storage-opt dm.basesize` to fix [this error](https://github.com/moby/moby/issues/37039).
- **CUMULUS-413** Kinesis processing now captures all errors.
  - Added kinesis fallback mechanism when errors occur during record processing.
  - Adds FallbackTopicArn to `@cumulus/api/lambdas.yml`
  - Adds fallbackConsumer lambda to `@cumulus/api`
  - Adds fallbackqueue option to lambda definitions capture lambda failures after three retries.
  - Adds kinesisFallback SNS topic to signal incoming errors from kinesis stream.
  - Adds kinesisFailureSQS to capture fully failed events from all retries.
- **CUMULUS-855** Adds integration test for kinesis' error path.
- **CUMULUS-686** Added workflow task name and version tracking via `@cumulus/api` executions endpoint under new `tasks` property, and under `workflow_tasks` in step input/output.
  - Depends on `cumulus-message-adapter` 1.0.9+, `cumulus-message-adapter-js` 1.0.4+, `cumulus-message-adapter-java` 1.2.7+ and `cumulus-message-adapter-python` 1.0.5+
- **CUMULUS-771**
  - Updated sync-granule to stream the remote file to s3
  - Added integration test for ingesting granules from ftp provider
  - Updated http/https integration tests for ingesting granules from http/https providers
- **CUMULUS-862** Updated `@cumulus/integration-tests` to handle remote lambda output
- **CUMULUS-856** Set the rule `state` to have default value `ENABLED`

### Changed

- In `@cumulus/deployment`, changed the example app config.yml to have additional IAM roles

## [v1.9.0] - 2018-08-06

**Please note** additional information and upgrade instructions [here](https://nasa.github.io/cumulus/docs/upgrade/1.9.0)

### Added

- **CUMULUS-712** - Added integration tests verifying expected behavior in workflows
- **GITC-776-2** - Add support for versioned collections

### Fixed

- **CUMULUS-832**
  - Fixed indentation in example config.yml in `@cumulus/deployment`
  - Fixed issue with new deployment using the default distribution endpoint in `@cumulus/deployment` and `@cumulus/api`

## [v1.8.1] - 2018-08-01

**Note** IAM roles should be re-deployed with this release.

- **Cumulus-726**
  - Added function to `@cumulus/integration-tests`: `sfnStep` includes `getStepInput` which returns the input to the schedule event of a given step function step.
  - Added IAM policy `@cumulus/deployment`: Lambda processing IAM role includes `kinesis::PutRecord` so step function lambdas can write to kinesis streams.
- **Cumulus Community Edition**
  - Added Google OAuth authentication token logic to `@cumulus/api`. Refactored token endpoint to use environment variable flag `OAUTH_PROVIDER` when determining with authentication method to use.
  - Added API Lambda memory configuration variable `api_lambda_memory` to `@cumulus/api` and `@cumulus/deployment`.

### Changed

- **Cumulus-726**
  - Changed function in `@cumulus/api`: `models/rules.js#addKinesisEventSource` was modified to call to `deleteKinesisEventSource` with all required parameters (rule's name, arn and type).
  - Changed function in `@cumulus/integration-tests`: `getStepOutput` can now be used to return output of failed steps. If users of this function want the output of a failed event, they can pass a third parameter `eventType` as `'failure'`. This function will work as always for steps which completed successfully.

### Removed

- **Cumulus-726**

  - Configuration change to `@cumulus/deployment`: Removed default auto scaling configuration for Granules and Files DynamoDB tables.

- **CUMULUS-688**
  - Add integration test for ExecutionStatus
  - Function addition to `@cumulus/integration-tests`: `api` includes `getExecutionStatus` which returns the execution status from the Cumulus API

## [v1.8.0] - 2018-07-23

### Added

- **CUMULUS-718** Adds integration test for Kinesis triggering a workflow.

- **GITC-776-3** Added more flexibility for rules. You can now edit all fields on the rule's record
  We may need to update the api documentation to reflect this.

- **CUMULUS-681** - Add ingest-in-place action to granules endpoint

  - new applyWorkflow action at PUT /granules/{granuleid} Applying a workflow starts an execution of the provided workflow and passes the granule record as payload.
    Parameter(s):
    - workflow - the workflow name

- **CUMULUS-685** - Add parent exeuction arn to the execution which is triggered from a parent step function

### Changed

- **CUMULUS-768** - Integration tests get S3 provider data from shared data folder

### Fixed

- **CUMULUS-746** - Move granule API correctly updates record in dynamo DB and cmr xml file
- **CUMULUS-766** - Populate database fileSize field from S3 if value not present in Ingest payload

## [v1.7.1] - 2018-07-27 - [BACKPORT]

### Fixed

- **CUMULUS-766** - Backport from 1.8.0 - Populate database fileSize field from S3 if value not present in Ingest payload

## [v1.7.0] - 2018-07-02

### Please note: [Upgrade Instructions](https://nasa.github.io/cumulus/docs/upgrade/1.7.0)

### Added

- **GITC-776-2** - Add support for versioned collections
- **CUMULUS-491** - Add granule reconciliation API endpoints.
- **CUMULUS-480** Add support for backup and recovery:
  - Add DynamoDB tables for granules, executions and pdrs
  - Add ability to write all records to S3
  - Add ability to download all DynamoDB records in form json files
  - Add ability to upload records to DynamoDB
  - Add migration scripts for copying granule, pdr and execution records from ElasticSearch to DynamoDB
  - Add IAM support for batchWrite on dynamoDB
-
- **CUMULUS-508** - `@cumulus/deployment` cloudformation template allows for lambdas and ECS clusters to have multiple AZ availability.
  - `@cumulus/deployment` also ensures docker uses `devicemapper` storage driver.
- **CUMULUS-755** - `@cumulus/deployment` Add DynamoDB autoscaling support.
  - Application developers can add autoscaling and override default values in their deployment's `app/config.yml` file using a `{TableName}Table:` key.

### Fixed

- **CUMULUS-747** - Delete granule API doesn't delete granule files in s3 and granule in elasticsearch
  - update the StreamSpecification DynamoDB tables to have StreamViewType: "NEW_AND_OLD_IMAGES"
  - delete granule files in s3
- **CUMULUS-398** - Fix not able to filter executions by workflow
- **CUMULUS-748** - Fix invalid lambda .zip files being validated/uploaded to AWS
- **CUMULUS-544** - Post to CMR task has UAT URL hard-coded
  - Made configurable: PostToCmr now requires CMR_ENVIRONMENT env to be set to 'SIT' or 'OPS' for those CMR environments. Default is UAT.

### Changed

- **GITC-776-4** - Changed Discover-pdrs to not rely on collection but use provider_path in config. It also has an optional filterPdrs regex configuration parameter

- **CUMULUS-710** - In the integration test suite, `getStepOutput` returns the output of the first successful step execution or last failed, if none exists

## [v1.6.0] - 2018-06-06

### Please note: [Upgrade Instructions](https://nasa.github.io/cumulus/docs/upgrade/1.6.0)

### Fixed

- **CUMULUS-602** - Format all logs sent to Elastic Search.
  - Extract cumulus log message and index it to Elastic Search.

### Added

- **CUMULUS-556** - add a mechanism for creating and running migration scripts on deployment.
- **CUMULUS-461** Support use of metadata date and other components in `url_path` property

### Changed

- **CUMULUS-477** Update bucket configuration to support multiple buckets of the same type:
  - Change the structure of the buckets to allow for more than one bucket of each type. The bucket structure is now:
    bucket-key:
    name: <bucket-name>
    type: <type> i.e. internal, public, etc.
  - Change IAM and app deployment configuration to support new bucket structure
  - Update tasks and workflows to support new bucket structure
  - Replace instances where buckets.internal is relied upon to either use the system bucket or a configured bucket
  - Move IAM template to the deployment package. NOTE: You now have to specify '--template node_modules/@cumulus/deployment/iam' in your IAM deployment
  - Add IAM cloudformation template support to filter buckets by type

## [v1.5.5] - 2018-05-30

### Added

- **CUMULUS-530** - PDR tracking through Queue-granules
  - Add optional `pdr` property to the sync-granule task's input config and output payload.
- **CUMULUS-548** - Create a Lambda task that generates EMS distribution reports
  - In order to supply EMS Distribution Reports, you must enable S3 Server
    Access Logging on any S3 buckets used for distribution. See [How Do I Enable Server Access Logging for an S3 Bucket?](https://docs.aws.amazon.com/AmazonS3/latest/user-guide/server-access-logging.html)
    The "Target bucket" setting should point at the Cumulus internal bucket.
    The "Target prefix" should be
    "<STACK_NAME>/ems-distribution/s3-server-access-logs/", where "STACK_NAME"
    is replaced with the name of your Cumulus stack.

### Fixed

- **CUMULUS-546 - Kinesis Consumer should catch and log invalid JSON**
  - Kinesis Consumer lambda catches and logs errors so that consumer doesn't get stuck in a loop re-processing bad json records.
- EMS report filenames are now based on their start time instead of the time
  instead of the time that the report was generated
- **CUMULUS-552 - Cumulus API returns different results for the same collection depending on query**
  - The collection, provider and rule records in elasticsearch are now replaced with records from dynamo db when the dynamo db records are updated.

### Added

- `@cumulus/deployment`'s default cloudformation template now configures storage for Docker to match the configured ECS Volume. The template defines Docker's devicemapper basesize (`dm.basesize`) using `ecs.volumeSize`. This addresses ECS default of limiting Docker containers to 10GB of storage ([Read more](https://aws.amazon.com/premiumsupport/knowledge-center/increase-default-ecs-docker-limit/)).

## [v1.5.4] - 2018-05-21

### Added

- **CUMULUS-535** - EMS Ingest, Archive, Archive Delete reports
  - Add lambda EmsReport to create daily EMS Ingest, Archive, Archive Delete reports
  - ems.provider property added to `@cumulus/deployment/app/config.yml`.
    To change the provider name, please add `ems: provider` property to `app/config.yml`.
- **CUMULUS-480** Use DynamoDB to store granules, pdrs and execution records
  - Activate PointInTime feature on DynamoDB tables
  - Increase test coverage on api package
  - Add ability to restore metadata records from json files to DynamoDB
- **CUMULUS-459** provide API endpoint for moving granules from one location on s3 to another

## [v1.5.3] - 2018-05-18

### Fixed

- **CUMULUS-557 - "Add dataType to DiscoverGranules output"**
  - Granules discovered by the DiscoverGranules task now include dataType
  - dataType is now a required property for granules used as input to the
    QueueGranules task
- **CUMULUS-550** Update deployment app/config.yml to force elasticsearch updates for deleted granules

## [v1.5.2] - 2018-05-15

### Fixed

- **CUMULUS-514 - "Unable to Delete the Granules"**
  - updated cmrjs.deleteConcept to return success if the record is not found
    in CMR.

### Added

- **CUMULUS-547** - The distribution API now includes an
  "earthdataLoginUsername" query parameter when it returns a signed S3 URL
- **CUMULUS-527 - "parse-pdr queues up all granules and ignores regex"**
  - Add an optional config property to the ParsePdr task called
    "granuleIdFilter". This property is a regular expression that is applied
    against the filename of the first file of each granule contained in the
    PDR. If the regular expression matches, then the granule is included in
    the output. Defaults to '.', which will match all granules in the PDR.
- File checksums in PDRs now support MD5
- Deployment support to subscribe to an SNS topic that already exists
- **CUMULUS-470, CUMULUS-471** In-region S3 Policy lambda added to API to update bucket policy for in-region access.
- **CUMULUS-533** Added fields to granule indexer to support EMS ingest and archive record creation
- **CUMULUS-534** Track deleted granules
  - added `deletedgranule` type to `cumulus` index.
  - **Important Note:** Force custom bootstrap to re-run by adding this to
    app/config.yml `es: elasticSearchMapping: 7`
- You can now deploy cumulus without ElasticSearch. Just add `es: null` to your `app/config.yml` file. This is only useful for debugging purposes. Cumulus still requires ElasticSearch to properly operate.
- `@cumulus/integration-tests` includes and exports the `addRules` function, which seeds rules into the DynamoDB table.
- Added capability to support EFS in cloud formation template. Also added
  optional capability to ssh to your instance and privileged lambda functions.
- Added support to force discovery of PDRs that have already been processed
  and filtering of selected data types
- `@cumulus/cmrjs` uses an environment variable `USER_IP_ADDRESS` or fallback
  IP address of `10.0.0.0` when a public IP address is not available. This
  supports lambda functions deployed into a VPC's private subnet, where no
  public IP address is available.

### Changed

- **CUMULUS-550** Custom bootstrap automatically adds new types to index on
  deployment

## [v1.5.1] - 2018-04-23

### Fixed

- add the missing dist folder to the hello-world task
- disable uglifyjs on the built version of the pdr-status-check (read: https://github.com/webpack-contrib/uglifyjs-webpack-plugin/issues/264)

## [v1.5.0] - 2018-04-23

### Changed

- Removed babel from all tasks and packages and increased minimum node requirements to version 8.10
- Lambda functions created by @cumulus/deployment will use node8.10 by default
- Moved [cumulus-integration-tests](https://github.com/nasa/cumulus-integration-tests) to the `example` folder CUMULUS-512
- Streamlined all packages dependencies (e.g. remove redundant dependencies and make sure versions are the same across packages)
- **CUMULUS-352:** Update Cumulus Elasticsearch indices to use [index aliases](https://www.elastic.co/guide/en/elasticsearch/reference/current/indices-aliases.html).
- **CUMULUS-519:** ECS tasks are no longer restarted after each CF deployment unless `ecs.restartTasksOnDeploy` is set to true
- **CUMULUS-298:** Updated log filterPattern to include all CloudWatch logs in ElasticSearch
- **CUMULUS-518:** Updates to the SyncGranule config schema
  - `granuleIdExtraction` is no longer a property
  - `process` is now an optional property
  - `provider_path` is no longer a property

### Fixed

- **CUMULUS-455 "Kes deployments using only an updated message adapter do not get automatically deployed"**
  - prepended the hash value of cumulus-message-adapter.zip file to the zip file name of lambda which uses message adapter.
  - the lambda function will be redeployed when message adapter or lambda function are updated
- Fixed a bug in the bootstrap lambda function where it stuck during update process
- Fixed a bug where the sf-sns-report task did not return the payload of the incoming message as the output of the task [CUMULUS-441]

### Added

- **CUMULUS-352:** Add reindex CLI to the API package.
- **CUMULUS-465:** Added mock http/ftp/sftp servers to the integration tests
- Added a `delete` method to the `@common/CollectionConfigStore` class
- **CUMULUS-467 "@cumulus/integration-tests or cumulus-integration-tests should seed provider and collection in deployed DynamoDB"**
  - `example` integration-tests populates providers and collections to database
  - `example` workflow messages are populated from workflow templates in s3, provider and collection information in database, and input payloads. Input templates are removed.
  - added `https` protocol to provider schema

## [v1.4.1] - 2018-04-11

### Fixed

- Sync-granule install

## [v1.4.0] - 2018-04-09

### Fixed

- **CUMULUS-392 "queue-granules not returning the sfn-execution-arns queued"**
  - updated queue-granules to return the sfn-execution-arns queued and pdr if exists.
  - added pdr to ingest message meta.pdr instead of payload, so the pdr information doesn't get lost in the ingest workflow, and ingested granule in elasticsearch has pdr name.
  - fixed sf-sns-report schema, remove the invalid part
  - fixed pdr-status-check schema, the failed execution contains arn and reason
- **CUMULUS-206** make sure homepage and repository urls exist in package.json files of tasks and packages

### Added

- Example folder with a cumulus deployment example

### Changed

- [CUMULUS-450](https://bugs.earthdata.nasa.gov/browse/CUMULUS-450) - Updated
  the config schema of the **queue-granules** task
  - The config no longer takes a "collection" property
  - The config now takes an "internalBucket" property
  - The config now takes a "stackName" property
- [CUMULUS-450](https://bugs.earthdata.nasa.gov/browse/CUMULUS-450) - Updated
  the config schema of the **parse-pdr** task
  - The config no longer takes a "collection" property
  - The "stack", "provider", and "bucket" config properties are now
    required
- **CUMULUS-469** Added a lambda to the API package to prototype creating an S3 bucket policy for direct, in-region S3 access for the prototype bucket

### Removed

- Removed the `findTmpTestDataDirectory()` function from
  `@cumulus/common/test-utils`

### Fixed

- [CUMULUS-450](https://bugs.earthdata.nasa.gov/browse/CUMULUS-450)
  - The **queue-granules** task now enqueues a **sync-granule** task with the
    correct collection config for that granule based on the granule's
    data-type. It had previously been using the collection config from the
    config of the **queue-granules** task, which was a problem if the granules
    being queued belonged to different data-types.
  - The **parse-pdr** task now handles the case where a PDR contains granules
    with different data types, and uses the correct granuleIdExtraction for
    each granule.

### Added

- **CUMULUS-448** Add code coverage checking using [nyc](https://github.com/istanbuljs/nyc).

## [v1.3.0] - 2018-03-29

### Deprecated

- discover-s3-granules is deprecated. The functionality is provided by the discover-granules task

### Fixed

- **CUMULUS-331:** Fix aws.downloadS3File to handle non-existent key
- Using test ftp provider for discover-granules testing [CUMULUS-427]
- **CUMULUS-304: "Add AWS API throttling to pdr-status-check task"** Added concurrency limit on SFN API calls. The default concurrency is 10 and is configurable through Lambda environment variable CONCURRENCY.
- **CUMULUS-414: "Schema validation not being performed on many tasks"** revised npm build scripts of tasks that use cumulus-message-adapter to place schema directories into dist directories.
- **CUMULUS-301:** Update all tests to use test-data package for testing data.
- **CUMULUS-271: "Empty response body from rules PUT endpoint"** Added the updated rule to response body.
- Increased memory allotment for `CustomBootstrap` lambda function. Resolves failed deployments where `CustomBootstrap` lambda function was failing with error `Process exited before completing request`. This was causing deployments to stall, fail to update and fail to rollback. This error is thrown when the lambda function tries to use more memory than it is allotted.
- Cumulus repository folders structure updated:
  - removed the `cumulus` folder altogether
  - moved `cumulus/tasks` to `tasks` folder at the root level
  - moved the tasks that are not converted to use CMA to `tasks/.not_CMA_compliant`
  - updated paths where necessary

### Added

- `@cumulus/integration-tests` - Added support for testing the output of an ECS activity as well as a Lambda function.

## [v1.2.0] - 2018-03-20

### Fixed

- Update vulnerable npm packages [CUMULUS-425]
- `@cumulus/api`: `kinesis-consumer.js` uses `sf-scheduler.js#schedule` instead of placing a message directly on the `startSF` SQS queue. This is a fix for [CUMULUS-359](https://bugs.earthdata.nasa.gov/browse/CUMULUS-359) because `sf-scheduler.js#schedule` looks up the provider and collection data in DynamoDB and adds it to the `meta` object of the enqueued message payload.
- `@cumulus/api`: `kinesis-consumer.js` catches and logs errors instead of doing an error callback. Before this change, `kinesis-consumer` was failing to process new records when an existing record caused an error because it would call back with an error and stop processing additional records. It keeps trying to process the record causing the error because it's "position" in the stream is unchanged. Catching and logging the errors is part 1 of the fix. Proposed part 2 is to enqueue the error and the message on a "dead-letter" queue so it can be processed later ([CUMULUS-413](https://bugs.earthdata.nasa.gov/browse/CUMULUS-413)).
- **CUMULUS-260: "PDR page on dashboard only shows zeros."** The PDR stats in LPDAAC are all 0s, even if the dashboard has been fixed to retrieve the correct fields. The current version of pdr-status-check has a few issues.
  - pdr is not included in the input/output schema. It's available from the input event. So the pdr status and stats are not updated when the ParsePdr workflow is complete. Adding the pdr to the input/output of the task will fix this.
  - pdr-status-check doesn't update pdr stats which prevent the real time pdr progress from showing up in the dashboard. To solve this, added lambda function sf-sns-report which is copied from @cumulus/api/lambdas/sf-sns-broadcast with modification, sf-sns-report can be used to report step function status anywhere inside a step function. So add step sf-sns-report after each pdr-status-check, we will get the PDR status progress at real time.
  - It's possible an execution is still in the queue and doesn't exist in sfn yet. Added code to handle 'ExecutionDoesNotExist' error when checking the execution status.
- Fixed `aws.cloudwatchevents()` typo in `packages/ingest/aws.js`. This typo was the root cause of the error: `Error: Could not process scheduled_ingest, Error: : aws.cloudwatchevents is not a constructor` seen when trying to update a rule.

### Removed

- `@cumulus/ingest/aws`: Remove queueWorkflowMessage which is no longer being used by `@cumulus/api`'s `kinesis-consumer.js`.

## [v1.1.4] - 2018-03-15

### Added

- added flag `useList` to parse-pdr [CUMULUS-404]

### Fixed

- Pass encrypted password to the ApiGranule Lambda function [CUMULUS-424]

## [v1.1.3] - 2018-03-14

### Fixed

- Changed @cumulus/deployment package install behavior. The build process will happen after installation

## [v1.1.2] - 2018-03-14

### Added

- added tools to @cumulus/integration-tests for local integration testing
- added end to end testing for discovering and parsing of PDRs
- `yarn e2e` command is available for end to end testing

### Fixed

- **CUMULUS-326: "Occasionally encounter "Too Many Requests" on deployment"** The api gateway calls will handle throttling errors
- **CUMULUS-175: "Dashboard providers not in sync with AWS providers."** The root cause of this bug - DynamoDB operations not showing up in Elasticsearch - was shared by collections and rules. The fix was to update providers', collections' and rules; POST, PUT and DELETE endpoints to operate on DynamoDB and using DynamoDB streams to update Elasticsearch. The following packages were made:
  - `@cumulus/deployment` deploys DynamoDB streams for the Collections, Providers and Rules tables as well as a new lambda function called `dbIndexer`. The `dbIndexer` lambda has an event source mapping which listens to each of the DynamoDB streams. The dbIndexer lambda receives events referencing operations on the DynamoDB table and updates the elasticsearch cluster accordingly.
  - The `@cumulus/api` endpoints for collections, providers and rules _only_ query DynamoDB, with the exception of LIST endpoints and the collections' GET endpoint.

### Updated

- Broke up `kes.override.js` of @cumulus/deployment to multiple modules and moved to a new location
- Expanded @cumulus/deployment test coverage
- all tasks were updated to use cumulus-message-adapter-js 1.0.1
- added build process to integration-tests package to babelify it before publication
- Update @cumulus/integration-tests lambda.js `getLambdaOutput` to return the entire lambda output. Previously `getLambdaOutput` returned only the payload.

## [v1.1.1] - 2018-03-08

### Removed

- Unused queue lambda in api/lambdas [CUMULUS-359]

### Fixed

- Kinesis message content is passed to the triggered workflow [CUMULUS-359]
- Kinesis message queues a workflow message and does not write to rules table [CUMULUS-359]

## [v1.1.0] - 2018-03-05

### Added

- Added a `jlog` function to `common/test-utils` to aid in test debugging
- Integration test package with command line tool [CUMULUS-200] by @laurenfrederick
- Test for FTP `useList` flag [CUMULUS-334] by @kkelly51

### Updated

- The `queue-pdrs` task now uses the [cumulus-message-adapter-js](https://github.com/nasa/cumulus-message-adapter-js)
  library
- Updated the `queue-pdrs` JSON schemas
- The test-utils schema validation functions now throw an error if validation
  fails
- The `queue-granules` task now uses the [cumulus-message-adapter-js](https://github.com/nasa/cumulus-message-adapter-js)
  library
- Updated the `queue-granules` JSON schemas

### Removed

- Removed the `getSfnExecutionByName` function from `common/aws`
- Removed the `getGranuleStatus` function from `common/aws`

## [v1.0.1] - 2018-02-27

### Added

- More tests for discover-pdrs, dicover-granules by @yjpa7145
- Schema validation utility for tests by @yjpa7145

### Changed

- Fix an FTP listing bug for servers that do not support STAT [CUMULUS-334] by @kkelly51

## [v1.0.0] - 2018-02-23


[unreleased]: https://github.com/nasa/cumulus/compare/v16.1.1...HEAD
[v16.1.1]: https://github.com/nasa/cumulus/compare/v16.0.0...v16.1.1
[v16.0.0]: https://github.com/nasa/cumulus/compare/v15.0.4...v16.0.0
[v15.0.4]: https://github.com/nasa/cumulus/compare/v15.0.3...v15.0.4
[v15.0.3]: https://github.com/nasa/cumulus/compare/v15.0.2...v15.0.3
[v15.0.2]: https://github.com/nasa/cumulus/compare/v15.0.1...v15.0.2
[v15.0.1]: https://github.com/nasa/cumulus/compare/v15.0.0...v15.0.1
[v15.0.0]: https://github.com/nasa/cumulus/compare/v14.1.0...v15.0.0
[v14.1.0]: https://github.com/nasa/cumulus/compare/v14.0.0...v14.1.0
[v14.0.0]: https://github.com/nasa/cumulus/compare/v13.4.0...v14.0.0
[v13.4.0]: https://github.com/nasa/cumulus/compare/v13.3.2...v13.4.0
[v13.3.2]: https://github.com/nasa/cumulus/compare/v13.3.0...v13.3.2
[v13.3.0]: https://github.com/nasa/cumulus/compare/v13.2.1...v13.3.0
[v13.2.1]: https://github.com/nasa/cumulus/compare/v13.2.0...v13.2.1
[v13.2.0]: https://github.com/nasa/cumulus/compare/v13.1.0...v13.2.0
[v13.1.0]: https://github.com/nasa/cumulus/compare/v13.0.1...v13.1.0
[v13.0.1]: https://github.com/nasa/cumulus/compare/v13.0.0...v13.0.1
[v13.0.0]: https://github.com/nasa/cumulus/compare/v12.0.3...v13.0.0
[v12.0.3]: https://github.com/nasa/cumulus/compare/v12.0.2...v12.0.3
[v12.0.2]: https://github.com/nasa/cumulus/compare/v12.0.1...v12.0.2
[v12.0.1]: https://github.com/nasa/cumulus/compare/v12.0.0...v12.0.1
[v12.0.0]: https://github.com/nasa/cumulus/compare/v11.1.8...v12.0.0
[v11.1.8]: https://github.com/nasa/cumulus/compare/v11.1.7...v11.1.8
[v11.1.7]: https://github.com/nasa/cumulus/compare/v11.1.5...v11.1.7
[v11.1.5]: https://github.com/nasa/cumulus/compare/v11.1.4...v11.1.5
[v11.1.4]: https://github.com/nasa/cumulus/compare/v11.1.3...v11.1.4
[v11.1.3]: https://github.com/nasa/cumulus/compare/v11.1.2...v11.1.3
[v11.1.2]: https://github.com/nasa/cumulus/compare/v11.1.1...v11.1.2
[v11.1.1]: https://github.com/nasa/cumulus/compare/v11.1.0...v11.1.1
[v11.1.0]: https://github.com/nasa/cumulus/compare/v11.0.0...v11.1.0
[v11.0.0]: https://github.com/nasa/cumulus/compare/v10.1.3...v11.0.0
[v10.1.3]: https://github.com/nasa/cumulus/compare/v10.1.2...v10.1.3
[v10.1.2]: https://github.com/nasa/cumulus/compare/v10.1.1...v10.1.2
[v10.1.1]: https://github.com/nasa/cumulus/compare/v10.1.0...v10.1.1
[v10.1.0]: https://github.com/nasa/cumulus/compare/v10.0.1...v10.1.0
[v10.0.1]: https://github.com/nasa/cumulus/compare/v10.0.0...v10.0.1
[v10.0.0]: https://github.com/nasa/cumulus/compare/v9.9.0...v10.0.0
[v9.9.3]: https://github.com/nasa/cumulus/compare/v9.9.2...v9.9.3
[v9.9.2]: https://github.com/nasa/cumulus/compare/v9.9.1...v9.9.2
[v9.9.1]: https://github.com/nasa/cumulus/compare/v9.9.0...v9.9.1
[v9.9.0]: https://github.com/nasa/cumulus/compare/v9.8.0...v9.9.0
[v9.8.0]: https://github.com/nasa/cumulus/compare/v9.7.0...v9.8.0
[v9.7.1]: https://github.com/nasa/cumulus/compare/v9.7.0...v9.7.1
[v9.7.0]: https://github.com/nasa/cumulus/compare/v9.6.0...v9.7.0
[v9.6.0]: https://github.com/nasa/cumulus/compare/v9.5.0...v9.6.0
[v9.5.0]: https://github.com/nasa/cumulus/compare/v9.4.0...v9.5.0
[v9.4.1]: https://github.com/nasa/cumulus/compare/v9.3.0...v9.4.1
[v9.4.0]: https://github.com/nasa/cumulus/compare/v9.3.0...v9.4.0
[v9.3.0]: https://github.com/nasa/cumulus/compare/v9.2.2...v9.3.0
[v9.2.2]: https://github.com/nasa/cumulus/compare/v9.2.1...v9.2.2
[v9.2.1]: https://github.com/nasa/cumulus/compare/v9.2.0...v9.2.1
[v9.2.0]: https://github.com/nasa/cumulus/compare/v9.1.0...v9.2.0
[v9.1.0]: https://github.com/nasa/cumulus/compare/v9.0.1...v9.1.0
[v9.0.1]: https://github.com/nasa/cumulus/compare/v9.0.0...v9.0.1
[v9.0.0]: https://github.com/nasa/cumulus/compare/v8.1.0...v9.0.0
[v8.1.0]: https://github.com/nasa/cumulus/compare/v8.0.0...v8.1.0
[v8.0.0]: https://github.com/nasa/cumulus/compare/v7.2.0...v8.0.0
[v7.2.0]: https://github.com/nasa/cumulus/compare/v7.1.0...v7.2.0
[v7.1.0]: https://github.com/nasa/cumulus/compare/v7.0.0...v7.1.0
[v7.0.0]: https://github.com/nasa/cumulus/compare/v6.0.0...v7.0.0
[v6.0.0]: https://github.com/nasa/cumulus/compare/v5.0.1...v6.0.0
[v5.0.1]: https://github.com/nasa/cumulus/compare/v5.0.0...v5.0.1
[v5.0.0]: https://github.com/nasa/cumulus/compare/v4.0.0...v5.0.0
[v4.0.0]: https://github.com/nasa/cumulus/compare/v3.0.1...v4.0.0
[v3.0.1]: https://github.com/nasa/cumulus/compare/v3.0.0...v3.0.1
[v3.0.0]: https://github.com/nasa/cumulus/compare/v2.0.1...v3.0.0
[v2.0.7]: https://github.com/nasa/cumulus/compare/v2.0.6...v2.0.7
[v2.0.6]: https://github.com/nasa/cumulus/compare/v2.0.5...v2.0.6
[v2.0.5]: https://github.com/nasa/cumulus/compare/v2.0.4...v2.0.5
[v2.0.4]: https://github.com/nasa/cumulus/compare/v2.0.3...v2.0.4
[v2.0.3]: https://github.com/nasa/cumulus/compare/v2.0.2...v2.0.3
[v2.0.2]: https://github.com/nasa/cumulus/compare/v2.0.1...v2.0.2
[v2.0.1]: https://github.com/nasa/cumulus/compare/v1.24.0...v2.0.1
[v2.0.0]: https://github.com/nasa/cumulus/compare/v1.24.0...v2.0.0
[v1.24.0]: https://github.com/nasa/cumulus/compare/v1.23.2...v1.24.0
[v1.23.2]: https://github.com/nasa/cumulus/compare/v1.22.1...v1.23.2
[v1.22.1]: https://github.com/nasa/cumulus/compare/v1.21.0...v1.22.1
[v1.21.0]: https://github.com/nasa/cumulus/compare/v1.20.0...v1.21.0
[v1.20.0]: https://github.com/nasa/cumulus/compare/v1.19.0...v1.20.0
[v1.19.0]: https://github.com/nasa/cumulus/compare/v1.18.0...v1.19.0
[v1.18.0]: https://github.com/nasa/cumulus/compare/v1.17.0...v1.18.0
[v1.17.0]: https://github.com/nasa/cumulus/compare/v1.16.1...v1.17.0
[v1.16.1]: https://github.com/nasa/cumulus/compare/v1.16.0...v1.16.1
[v1.16.0]: https://github.com/nasa/cumulus/compare/v1.15.0...v1.16.0
[v1.15.0]: https://github.com/nasa/cumulus/compare/v1.14.5...v1.15.0
[v1.14.5]: https://github.com/nasa/cumulus/compare/v1.14.4...v1.14.5
[v1.14.4]: https://github.com/nasa/cumulus/compare/v1.14.3...v1.14.4
[v1.14.3]: https://github.com/nasa/cumulus/compare/v1.14.2...v1.14.3
[v1.14.2]: https://github.com/nasa/cumulus/compare/v1.14.1...v1.14.2
[v1.14.1]: https://github.com/nasa/cumulus/compare/v1.14.0...v1.14.1
[v1.14.0]: https://github.com/nasa/cumulus/compare/v1.13.5...v1.14.0
[v1.13.5]: https://github.com/nasa/cumulus/compare/v1.13.4...v1.13.5
[v1.13.4]: https://github.com/nasa/cumulus/compare/v1.13.3...v1.13.4
[v1.13.3]: https://github.com/nasa/cumulus/compare/v1.13.2...v1.13.3
[v1.13.2]: https://github.com/nasa/cumulus/compare/v1.13.1...v1.13.2
[v1.13.1]: https://github.com/nasa/cumulus/compare/v1.13.0...v1.13.1
[v1.13.0]: https://github.com/nasa/cumulus/compare/v1.12.1...v1.13.0
[v1.12.1]: https://github.com/nasa/cumulus/compare/v1.12.0...v1.12.1
[v1.12.0]: https://github.com/nasa/cumulus/compare/v1.11.3...v1.12.0
[v1.11.3]: https://github.com/nasa/cumulus/compare/v1.11.2...v1.11.3
[v1.11.2]: https://github.com/nasa/cumulus/compare/v1.11.1...v1.11.2
[v1.11.1]: https://github.com/nasa/cumulus/compare/v1.11.0...v1.11.1
[v1.11.0]: https://github.com/nasa/cumulus/compare/v1.10.4...v1.11.0
[v1.10.4]: https://github.com/nasa/cumulus/compare/v1.10.3...v1.10.4
[v1.10.3]: https://github.com/nasa/cumulus/compare/v1.10.2...v1.10.3
[v1.10.2]: https://github.com/nasa/cumulus/compare/v1.10.1...v1.10.2
[v1.10.1]: https://github.com/nasa/cumulus/compare/v1.10.0...v1.10.1
[v1.10.0]: https://github.com/nasa/cumulus/compare/v1.9.1...v1.10.0
[v1.9.1]: https://github.com/nasa/cumulus/compare/v1.9.0...v1.9.1
[v1.9.0]: https://github.com/nasa/cumulus/compare/v1.8.1...v1.9.0
[v1.8.1]: https://github.com/nasa/cumulus/compare/v1.8.0...v1.8.1
[v1.8.0]: https://github.com/nasa/cumulus/compare/v1.7.0...v1.8.0
[v1.7.0]: https://github.com/nasa/cumulus/compare/v1.6.0...v1.7.0
[v1.6.0]: https://github.com/nasa/cumulus/compare/v1.5.5...v1.6.0
[v1.5.5]: https://github.com/nasa/cumulus/compare/v1.5.4...v1.5.5
[v1.5.4]: https://github.com/nasa/cumulus/compare/v1.5.3...v1.5.4
[v1.5.3]: https://github.com/nasa/cumulus/compare/v1.5.2...v1.5.3
[v1.5.2]: https://github.com/nasa/cumulus/compare/v1.5.1...v1.5.2
[v1.5.1]: https://github.com/nasa/cumulus/compare/v1.5.0...v1.5.1
[v1.5.0]: https://github.com/nasa/cumulus/compare/v1.4.1...v1.5.0
[v1.4.1]: https://github.com/nasa/cumulus/compare/v1.4.0...v1.4.1
[v1.4.0]: https://github.com/nasa/cumulus/compare/v1.3.0...v1.4.0
[v1.3.0]: https://github.com/nasa/cumulus/compare/v1.2.0...v1.3.0
[v1.2.0]: https://github.com/nasa/cumulus/compare/v1.1.4...v1.2.0
[v1.1.4]: https://github.com/nasa/cumulus/compare/v1.1.3...v1.1.4
[v1.1.3]: https://github.com/nasa/cumulus/compare/v1.1.2...v1.1.3
[v1.1.2]: https://github.com/nasa/cumulus/compare/v1.1.1...v1.1.2
[v1.1.1]: https://github.com/nasa/cumulus/compare/v1.0.1...v1.1.1
[v1.1.0]: https://github.com/nasa/cumulus/compare/v1.0.1...v1.1.0
[v1.0.1]: https://github.com/nasa/cumulus/compare/v1.0.0...v1.0.1
[v1.0.0]: https://github.com/nasa/cumulus/compare/pre-v1-release...v1.0.0

[thin-egress-app]: <https://github.com/asfadmin/thin-egress-app> "Thin Egress App"<|MERGE_RESOLUTION|>--- conflicted
+++ resolved
@@ -40,17 +40,14 @@
 
 ### Changed
 
-<<<<<<< HEAD
 - **CUMULUS-3258**
   - Updated Terraform version from 0.13.6 to 1.5.3. Please see the [instructions to upgrade your deployments](https://github.com/nasa/cumulus/blob/master/docs/upgrade-notes/upgrading-tf-version-1.5.3.md).
 - **CUMULUS-3188**
   - Updated QueueGranules to support queueing granules that meet the required API granule schema.
-=======
 - **CUMULUS-3319**
   - Updated API granule write logic to cause postgres schema/db write failures on an individual granule file write to result in a thrown error/400 return instead of a 200 return and a 'silent' update of the granule to failed status.
   - Update api/lib/_writeGranule/_writeGranulefiles logic to allow for schema failures on individual granule writes via an optional method parameter in _writeGranules, and an update to the API granule write calls.
   - Updated thrown error to include information related to this automatic failure behavior in addition to the stack trace.
->>>>>>> 17c94f03
 - Security upgrade node from 14.19.3-buster to 14.21.1-buster
 - **CUMULUS-3258**
   - Update @cumulus/api/lib/orca/getOrcaRecoveryStatusByGranuleCollection
