--- conflicted
+++ resolved
@@ -22,10 +22,6 @@
     - Added `collection_sns_topic_arn` environment variable to
       `PrivateApiLambda` and `ApiEndpoints` lambdas.
     - Added `updateCollection` to `@cumulus/api-client`.
-<<<<<<< HEAD
-- **CUMULUS-2000**
-  - Updated `@cumulus/queue-granules` to respect a new config parameter: `preferredQueueBatchSize`. Queue-granules will respect this batchsize as best as it can to batch granules into workflow payloads. As workflows generally rely on information such as collection and provider expected to be shared across all granules in a workflow, queue-granules will break batches up by collection, as well as provider if there is a `provider` field on the granule. This may result in batches that are smaller than the preferred size, but never larger ones. The default value is 1, which preserves current behavior of queueing 1 granule per workflow.
-=======
     - Added `pdr_sns_topic_arn` environment variable to
       `sf_event_sqs_to_db_records` lambda TF definition.
     - Added the new function `publishSnsMessageByDataType` in `@cumulus/api` to
@@ -33,26 +29,8 @@
       Executions.
     - Added to `ecs_cluster` IAM policy to include permissions for SNS publish
       for `report_executions_topic` and `report_pdrs_topic`.
-- **CUMULUS-2592**
-  - Adds logging when messages fail to be added to queue
-- **CUMULUS-2575**
-  - Adds `POST /granules` API endpoint to create a granule
-  - Adds helper `createGranule` to `@cumulus/api-client`
-- **CUMULUS-2577**
-  - Adds `POST /executions` endpoint to create an execution
-- **CUMULUS-2578**
-  - Adds `PUT /executions` endpoint to update an execution
-- **CUMULUS-2592**
-  - Adds logging when messages fail to be added to queue
-- **CUMULUS-2576**
-  - Adds `PUT /granules` API endpoint to update a granule
-  - Adds helper `updateGranule` to `@cumulus/api-client/granules`
-- **CUMULUS-2606**
-  - Adds `POST /granules/{granuleId}/executions` API endpoint to associate an execution with a granule
-  - Adds helper `associateExecutionWithGranule` to `@cumulus/api-client/granules`
-- **CUMULUS-2583**
-  - Adds `queued` as option for granule's `status` field
->>>>>>> b0fea93b
+- **CUMULUS-2000**
+  - Updated `@cumulus/queue-granules` to respect a new config parameter: `preferredQueueBatchSize`. Queue-granules will respect this batchsize as best as it can to batch granules into workflow payloads. As workflows generally rely on information such as collection and provider expected to be shared across all granules in a workflow, queue-granules will break batches up by collection, as well as provider if there is a `provider` field on the granule. This may result in batches that are smaller than the preferred size, but never larger ones. The default value is 1, which preserves current behavior of queueing 1 granule per workflow.
 
 ### Changed
 
@@ -141,7 +119,8 @@
     - Updated functions `create` and `upsert` in the `db` model for Collections
       to return an array of objects containing all columns for the created or
       updated records.
-<<<<<<< HEAD
+    - Updated `@cumulus/api/lib/writeRecords/write-pdr` to publish SNS
+      messages after a successful write to Postgres, DynamoDB, and ES.
 - **CUMULUS-2695**
   - Updates the example/cumulus-tf deployment to change
     `archive_api_reserved_concurrency` from 8 to 5 to use fewer reserved lambda
@@ -152,39 +131,6 @@
     the dashboard for default deployments.
 - **CUMULUS-NONE**
   - Downgrades elasticsearch version in testing container to 5.3 to match AWS version.
-=======
-    - Updated `@cumulus/api/lib/writeRecords/write-pdr` to publish SNS
-      messages after a successful write to Postgres, DynamoDB, and ES.
-- **CUMULUS-2577**
-  - Adds `POST /executions` endpoint to create an execution
-
-- **CUMULUS-2592**
-  - Adds logging when messages fail to be added to queue
-
-- **CUMULUS-2644**
-  - Pulled `delete` method for `granules-executions.ts` implemented as part of CUMULUS-2306
-  from the RDS-Phase-2 feature branch in support of CUMULUS-2644.
-  - Changed `erasePostgresTables` in serve.js to ensure granules_executions, granules, pdrs, are
-    deleted before executions
-- Updated `processDeadLetterArchive` Lambda to return an object where
-`processingSucceededKeys` is an array of the S3 keys for successfully
-processed objects and `processingFailedKeys` is an array of S3 keys
-for objects that could not be processed
-- Updated async operations to handle writing records to the databases
-when output of the operation is `undefined`
-- **CUMULUS-2575**
-  - Updates model/granule to allow a granule created from API to not require an
-    execution to be associated with it. This is a backwards compatible change
-    that will not affect granules created in the normal way.
-  - Updates `@cumulus/db/src/model/granules` functions `get` and `exists` to
-    enforce parameter checking so that requests include either (granule\_id
-    and collection\_cumulus\_id) or (cumulus\_id) to prevent incorrect results.
-  - `@cumulus/message/src/Collections.deconstructCollectionId` has been
-    modified to throw a descriptive error if the input `collectionId` is
-    undefined rather than `TypeError: Cannot read property 'split' of
-    undefined`. This function has also been updated to throw descriptive errors
-    if an incorrectly formated collectionId is input.
->>>>>>> b0fea93b
 
 ### Removed
 
