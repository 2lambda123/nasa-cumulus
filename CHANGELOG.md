--- conflicted
+++ resolved
@@ -8,15 +8,11 @@
 
 ### Changed
 
-<<<<<<< HEAD
 - **CUMULUS-2888**
   - Update CloudWatch Events code to AWS SDK v3
+- **CUMULUS-2899**
+  - Updated SNS code to aws sdk v3
 - **CUMULUS_3499**
-=======
-- *CUMULUS-2899**
-  - Updated SNS code to aws sdk v3
-- **CUMULUS_3499
->>>>>>> e2721785
   - Update AWS-SDK dependency pin to "2.1490" to prevent SQS issue.  Dependency
     pin expected to be changed with the resolution to CUMULUS-2900
 - **CUMULUS-2894**
