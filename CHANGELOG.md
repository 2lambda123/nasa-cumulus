--- conflicted
+++ resolved
@@ -6,14 +6,12 @@
 
 ## [Unreleased]
 
-<<<<<<< HEAD
 ### Added
 - **CUMULUS-2475**
   - Adds `GET` endpoint to distribution API
 - **CUMULUS-2476**
   - Adds handler for authenticated `HEAD` Distribution requests replicating current behavior of TEA 
   
-=======
 ### Fixed
 
 - **CUMULUS-2520**
@@ -26,7 +24,6 @@
 
 ## [v9.1.0] 2021-06-03
 
->>>>>>> 5f545a85
 ### BREAKING CHANGES
 
 - **CUMULUS-2434**
