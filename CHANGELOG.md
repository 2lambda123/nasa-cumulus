--- conflicted
+++ resolved
@@ -5,25 +5,20 @@
 and this project adheres to [Semantic Versioning](http://semver.org/spec/v2.0.0.html).
 
 ## [Unreleased]
-<<<<<<< HEAD
 ### Changed
 - Removed babel from all tasks and packages and increased minimum node requirements to version 8.10
 - Lambda functions created by @cumulus/deployment will use node8.10 by default
 - Moved [cumulus-integration-tests](https://github.com/cumulus-nasa/cumulus-integration-tests) to the `example` folder CUMULUS-512
 - Streamlined all packages dependencies (e.g. remove redundant dependencies and make sure versions are the same across packages)
 - **CUMULUS-352:** Update Cumulus Elasticsearch indices to use [index aliases](https://www.elastic.co/guide/en/elasticsearch/reference/current/indices-aliases.html). 
-=======
 ### Fixed
 - **CUMULUS-455 "Kes deployments using only an updated message adapter do not get automatically deployed"**
   - prepended the hash value of cumulus-message-adapter.zip file to the zip file name of lambda which uses message adapter.
   - the lambda function will be redeployed when message adapter or lambda function are updated
->>>>>>> 75916e63
+- Fixed a bug in the bootstrap lambda function where it stuck during update process
 
 ### Added
 - **CUMULUS-352:** Add reindex CLI to the API package.
-
-### Fixed 
-- Fixed a bug in the bootstrap lambda function where it stuck during update process
 
 ## [v1.4.1] - 2018-04-11
 
