--- conflicted
+++ resolved
@@ -49,14 +49,11 @@
   - Update CloudWatch Events code to AWS SDK v3
 - **CUMULUS-2893**
   - Updated Kinesis code to AWS SDK v3
-<<<<<<< HEAD
 - **CUMULUS-3497**
   - Updated `example/cumulus-tf/orca.tf` to use v9.0.3 to address security group issues.
-=======
 - **CUMULUS-3555**
   - Revert 3540, un-stubbing cmr facing tests
   - Raise memory_size of ftpPopulateTestLambda to 512MB
->>>>>>> dc580b19
 
 ### Fixed
 - **CUMULUS-3562**
