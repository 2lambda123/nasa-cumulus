--- conflicted
+++ resolved
@@ -34,13 +34,8 @@
 - **CUMULUS-2474**
   - Add `S3ObjectStore` to `aws-client`. This class allows for interaction with the S3 object store.
   - Add `object-store` package which contains abstracted object store functions for working with various cloud providers
-<<<<<<< HEAD
-
 - **CUMULUS-2470**
   - Added `/s3credentials` endpoint for distribution API
-
-=======
->>>>>>> b37483ce
 - **CUMULUS-2477**
   - Added `/`, `/login` and `/logout` endpoints to cumulus distribution api
 - **CUMULUS-2479**
