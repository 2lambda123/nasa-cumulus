--- conflicted
+++ resolved
@@ -6,7 +6,6 @@
 
 ## Unreleased
 
-<<<<<<< HEAD
 ### Breaking Changes
 
 - **CUMULUS-3070/3074**
@@ -68,14 +67,12 @@
   - Existing behavior which relied on the pre-disposed undefined value was changed to instead accept the empty array.
   - Standardized tests in order to expect an empty array for a granule with no files files' object instead of undefined.
 
-=======
 ### Fixed
 
 - **CUMULUS-3116**
   - Reverted the default ElasticSearch sorting behavior to the pre-13.3.0 configuration
   - Results from ElasticSearch are sorted by default by the `timestamp` field. This means that the order
   is not guaranteed if two or more records have identical timestamps as there is no secondary sort/tie-breaker.
->>>>>>> a8376c90
 
 ### Breaking changes
 
