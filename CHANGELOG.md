--- conflicted
+++ resolved
@@ -6,24 +6,22 @@
 
 ## [Unreleased]
 
-<<<<<<< HEAD
 ### Migration notes
 
 - **CUMULUS-2258**
   - Because the `egress_lambda_log_group` and `egress_lambda_log_subscription_filter` resource were removed from the `cumulus` module, new definitions for these resources must be added to `cumulus-tf/main.tf`. For reference on how to define these resources, see [`example/cumulus-tf/thin_egress_app.tf`](https://github.com/nasa/cumulus/blob/master/example/cumulus-tf/thin_egress_app.tf).
   - The `tea_stack_name` variable being passed into the `cumulus` module should be removed
 
+### Added
+
+- **CUMULUS-2092**
+  - Add documentation for Granule Not Found Reports
+
 ### Removed
 
 - **CUMULUS-2258**
   - Removed `tea_stack_name` variable from `tf-modules/distribution/variables.tf` and `tf-modules/cumulus/variables.tf`
   - Removed `egress_lambda_log_group` and `egress_lambda_log_subscription_filter` resources from `tf-modules/distribution/main.tf`
-=======
-### Added
-
-- **CUMULUS-2092**
-  - Add documentation for Granule Not Found Reports
->>>>>>> eb349590
 
 ## [v4.0.0] 2020-11-20
 
