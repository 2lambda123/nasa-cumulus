--- conflicted
+++ resolved
@@ -20,6 +20,8 @@
 - **CUMULUS-3147**
   - Set example/cumulus-tf default async_operation_image_version to 44.
   - Set example/cumulus-tf default ecs_task_image_version to 1.9.0.
+- **CUMULUS-3165**
+  - Update example/cumulus-tf/orca.tf to use orca v6.0.3
 - **CUMULUS-3166**
   - Updated example/cumulus-tf/thin_egress_app.tf to use tea 1.3.2
 
@@ -166,27 +168,11 @@
   - Updated CMR header and token tests to reflect the Earthdata Login changes
 - **CUMULUS-3144**
   - Increased the memory of API lambda to 1280MB
-<<<<<<< HEAD
-- Improve linting of TS files
-- **CUMULUS-3117**
-  - Update `@cumulus/es-client/indexer.js` to properly handle framework write
-    constraints for queued granules.    Queued writes will now be properly
-    dropped from elasticsearch writes along with the primary datastore(s) when
-    write constraints apply
-- **CUMULUS-3140**
-  - Update release note to include cumulus-api release
-- Add a Python version file
-- **CUMULUS-3165**
-  - Update example/cumulus-tf/orca.tf to use orca v7.0.1
-- **CUMULUS-3166**
-  - Update example/cumulus-tf/thin_egress_app.tf to use tea 1.3.1
-=======
 - **CUMULUS-3140**
   - Update release note to include cumulus-api release
 - **CUMULUS-3193**
   - Update eslint config to better support typing
 - Improve linting of TS files
->>>>>>> 68aa4cff
 
 ## [v14.0.0] 2022-12-08
 
