--- conflicted
+++ resolved
@@ -137,12 +137,9 @@
 - **CUMULUS-2967**
   - Added fix example/spec/helpers/Provider that doesn't fail deletion 404 in
     case of deletion race conditions
-<<<<<<< HEAD
 - **CUMULUS-2913**
   - Changed dead letter archive for failed processing jobs to new S3 location
 
-=======
->>>>>>> e94a5aee
 ### Fixed
 
 - **CUMULUS-2995**
