--- conflicted
+++ resolved
@@ -49,16 +49,12 @@
   - Updated `@cumulus/ingest/lock` to check expired locks based on `provider.maxDownloadTime`
 
 ### Changed
-<<<<<<< HEAD
 - **CUMULUS-3177**
   - changed `_removeGranuleFromCmr` function for granule `bulkDelete` to not throw an error and instead catch the error when the granule is not found in CMR
-=======
-
 - **CUMULUS-3095**
   - Updated `@cumulus/api-client/rules` to have`replaceRule` and `updateRule` methods.
   - Updated mapping for rule Elasticsearch records to prevent dynamic field for keys under
     `meta` and `payload`, and fixed `rule` field mapping.
->>>>>>> 83613125
 - **CUMULUS-3351**
   - Updated `constructOnlineAccessUrls()` to group CMR online access URLs by link type.
 - **CUMULUS-3377**
