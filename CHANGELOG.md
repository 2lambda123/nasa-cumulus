--- conflicted
+++ resolved
@@ -6,27 +6,28 @@
 
 ## [Unreleased]
 
-<<<<<<< HEAD
 ### Migration notes
+
 - **CUMULUS-2020**
   - Elasticsearch data mappings have been updated to improve search. For example, case insensitive searching will now work (e.g. 'MOD' and 'mod' will return the same granule results). To use the improved Elasticsearch queries, [reindex](https://nasa.github.io/cumulus-api/#reindex) to create a new index with the correct types. Then perform a [change index](https://nasa.github.io/cumulus-api/#change-index) operation to use the new index.
 
+### Added
+
+- **CUMULUS-2092**
+  - Add documentation for Granule Not Found Reports
+
+  - **CUMULUS-2092**
+  - Add documentation for Getting Started section including FAQs
+
 ### Changed
+
 - **CUMULUS-2020**
   - Updated Elasticsearch mappings to support case-insensitive search
 
 ### BREAKING CHANGES
+
 - **CUMULUS-2020**
   - Elasticsearch data mappings have been updated to improve search and the API has been updated to reflect those changes. See Migration notes on how to update the Elasticsearch mappings.
-=======
-### Added
-
-- **CUMULUS-2092**
-  - Add documentation for Granule Not Found Reports
-
-  - **CUMULUS-2092**
-  - Add documentation for Getting Started section including FAQs
->>>>>>> 933ef338
 
 ## [v4.0.0] 2020-11-20
 
