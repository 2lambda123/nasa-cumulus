# Changelog

All notable changes to this project will be documented in this file.

The format is based on [Keep a Changelog](http://keepachangelog.com/en/1.0.0/).

## [Unreleased]

### MIGRATION STEPS

- **CUMULUS-2099**
  - All references to `meta.queues` in workflow configuration must be replaced with references to queue URLs from Terraform resources. See the updated [data cookbooks](https://nasa.github.io/cumulus/docs/data-cookbooks/about-cookbooks) or example [Discover Granules workflow configuration](https://github.com/nasa/cumulus/blob/master/example/cumulus-tf/discover_granules_workflow.asl.json).
  - The steps for configuring queued execution throttling have changed. See the [updated documentation](https://nasa.github.io/cumulus/docs/data-cookbooks/throttling-queued-executions).
  - In addition to the configuration for execution throttling, the internal mechanism for tracking executions by queue has changed. As a result, you should **disable any rules or workflows scheduling executions via a throttled queue** before upgrading. Otherwise, you may be at risk of having **twice as many executions** as are configured for the queue while the updated tracking is deployed. You can re-enable these rules/workflows once the upgrade is complete.

### BREAKING CHANGES

- **CUMULUS-2099**
  - `meta.queues` has been removed from Cumulus core workflow messages.
  - `@cumulus/sf-sqs-report` workflow task no longer reads the reporting queue URL from `input.meta.queues.reporting` on the incoming event. Instead, it requires that the queue URL be set as the `reporting_queue_url` environment variable on the deployed Lambda.

#### CODE CHANGES

- The `@cumulus/ingest/util.lookupMimeType` function now returns `undefined`
  rather than `null` if the mime type could not be found.
- The `@cumulus/ingest/lock.removeLock` function now returns `undefined`
- The `@cumulus/ingest/granule.generateMoveFileParams` function now returns
  `source: undefined` and `target :undefined` on the response object if either could not be
  determined. Previously, `null` had been returned.
- The `@cumulus/ingest/recursion.recursion` function must now be imported using
  `const { recursion } = require('@cumulus/ingest/recursion');`
- The `@cumulus/ingest/granule.getRenamedS3File` function has been renamed to
  `listVersionedObjects`
- **CUMULUS-2099**
  - `meta.queues` has been removed from Cumulus core workflow messages.

### Added

- **CUMULUS-1855**
  - Fixed SyncGranule task to return an empty granules list when given an empty
    (or absent) granules list on input, rather than throwing an exception
- **CUMULUS-1955**
  - Added `@cumulus/aws-client/S3.getObject` to get an AWS S3 object
  - Added `@cumulus/aws-client/S3.waitForObject` to get an AWS S3 object,
    retrying, if necessary
<<<<<<< HEAD
- **CUMULUS-2107**
  - Added a new task, `update-cmr-access-constraints`, that will set access constraints in CMR Metadata.
    Currently supports UMMG-JSON and Echo10XML, where it will configure `AccessConstraints` and
    `RestrictionFlag/RestrictionComment`, respectively.
=======
- **CUMULUS-1961**
  - Adds `startTimestamp` and `endTimestamp` parameters to endpoint
    `reconcilationReports`.  Setting these values will filter the returned
    report to cumulus data that falls within the timestamps. It also causes the
    report to be one directional, meaning cumulus is only reconciled with CMR,
    but not the other direction. The Granules will be filtered by their
    `updatedAt` values. Collections are filtered by the updatedAt time of their
    granules, i.e. Collections with granules that are updatedAt a time between
    the time parameters will be returned in the reconciliation reports.
  - Adds `startTimestamp` and `endTimestamp` parameters to create-reconciliation-reports
    lambda function. If either of these params is passed in with a value that can be
    converted to a date object, the inter-platform comparison between Cumulus and CMR will
    be one way.  That is, collections, granules, and files will be filtered by time for
    those found in Cumulus and only those compared to the CMR holdings. For the moment
    there is not enough information to change the internal consistency check, and S3 vs
    Cumulus comparisons are unchanged by the timestamps.
>>>>>>> 42c890eb
- **CUMULUS-2116**
  - Added `@cumulus/api/models/granule.unpublishAndDeleteGranule` which unpublishes a granule from CMR and deletes it from Cumulus, but does not update the record to `published: false` before deletion

### Fixed

- **CUMULUS-1955**
  - Due to AWS's eventual consistency model, it was possible for PostToCMR to
    publish an earlier version of a CMR metadata file, rather than the latest
    version created in a workflow.  This fix guarantees that the latest version
    is published, as expected.
- **CUMULUS-2116**
  - Fixed a race condition with bulk granule delete causing deleted granules to still appear in Elasticsearch. Granules removed via bulk delete should now be removed from Elasticsearch.
- **CUMULUS-1961**
  - Fixed `activeCollections` query only returning 10 results

### Deprecated

- **CUMULUS-1955**
  - `@cumulus/aws-client/S3.getS3Object()`

### Removed

- The `@cumulus/ingest/granule.copyGranuleFile` function has been removed
- The `@cumulus/ingest/granule.moveGranuleFile` function has been removed

### Deprecated

- `@cumulus/message/Queue.getQueueNameByUrl()`
- `@cumulus/message/Queue.getQueueName()`

## [v2.0.1] 2020-07-28

### Added

- **CUMULUS-1886**
  - Added `multiple sort keys` support to `@cumulus/api`
- **CUMULUS-2099**
  - `@cumulus/message/Queue.getQueueUrl` to get the queue URL specified in a Cumulus workflow message, if any.

### Fixed

- **[PR 1790](https://github.com/nasa/cumulus/pull/1790)**
  - Fixed bug with request headers in `@cumulus/launchpad-auth` causing Launchpad token requests to fail

## [v2.0.0] 2020-07-23

### BREAKING CHANGES

- Changes to the `@cumulus/api-client` package
  - The `CumulusApiClientError` class must now be imported using
    `const { CumulusApiClientError } = require('@cumulus/api-client/CumulusApiClientError')`
- The `@cumulus/sftp-client/SftpClient` class must now be imported using
  `const { SftpClient } = require('@cumulus/sftp-client');`
- Instances of `@cumulus/ingest/SftpProviderClient` no longer implicitly connect
  when `download`, `list`, or `sync` are called. You must call `connect` on the
  provider client before issuing one of those calls. Failure to do so will
  result in a "Client not connected" exception being thrown.
- Instances of `@cumulus/ingest/SftpProviderClient` no longer implicitly
  disconnect from the SFTP server when `list` is called.
- Instances of `@cumulus/sftp-client/SftpClient` must now be expclicitly closed
  by calling `.end()`
- Instances of `@cumulus/sftp-client/SftpClient` no longer implicitly connect to
  the server when `download`, `unlink`, `syncToS3`, `syncFromS3`, and `list` are
  called. You must explicitly call `connect` before calling one of those
  methods.
- Changes to the `@cumulus/common` package
  - `cloudwatch-event.getSfEventMessageObject()` now returns `undefined` if the
    message could not be found or could not be parsed. It previously returned
    `null`.
  - `S3KeyPairProvider.decrypt()` now throws an exception if the bucket
    containing the key cannot be determined.
  - `S3KeyPairProvider.decrypt()` now throws an exception if the stack cannot be
    determined.
  - `S3KeyPairProvider.encrypt()` now throws an exception if the bucket
    containing the key cannot be determined.
  - `S3KeyPairProvider.encrypt()` now throws an exception if the stack cannot be
    determined.
  - `sns-event.getSnsEventMessageObject()` now returns `undefined` if it could
    not be parsed. It previously returned `null`.
  - The `aws` module has been removed.
  - The `BucketsConfig.buckets` property is now read-only and private
  - The `test-utils.validateConfig()` function now resolves to `undefined`
    rather than `true`.
  - The `test-utils.validateInput()` function now resolves to `undefined` rather
    than `true`.
  - The `test-utils.validateOutput()` function now resolves to `undefined`
    rather than `true`.
  - The static `S3KeyPairProvider.retrieveKey()` function has been removed.
- Changes to the `@cumulus/cmrjs` package
  - `@cumulus/cmrjs.constructOnlineAccessUrl()` and
    `@cumulus/cmrjs/cmr-utils.constructOnlineAccessUrl()` previously took a
    `buckets` parameter, which was an instance of
    `@cumulus/common/BucketsConfig`. They now take a `bucketTypes` parameter,
    which is a simple object mapping bucket names to bucket types. Example:
    `{ 'private-1': 'private', 'public-1': 'public' }`
  - `@cumulus/cmrjs.reconcileCMRMetadata()` and
    `@cumulus/cmrjs/cmr-utils.reconcileCMRMetadata()` now take a **required**
    `bucketTypes` parameter, which is a simple object mapping bucket names to
    bucket types. Example: `{ 'private-1': 'private', 'public-1': 'public' }`
  - `@cumulus/cmrjs.updateCMRMetadata()` and
    `@cumulus/cmrjs/cmr-utils.updateCMRMetadata()` previously took an optional
    `inBuckets` parameter, which was an instance of
    `@cumulus/common/BucketsConfig`. They now take a **required** `bucketTypes`
    parameter, which is a simple object mapping bucket names to bucket types.
    Example: `{ 'private-1': 'private', 'public-1': 'public' }`
- The minimum supported version of all published Cumulus packages is now Node
  12.18.0
  - Tasks using the `cumuluss/cumulus-ecs-task` Docker image must be updated to
    `cumuluss/cumulus-ecs-task:1.7.0`. This can be done by updating the `image`
    property of any tasks defined using the `cumulus_ecs_service` Terraform
    module.
- Changes to `@cumulus/aws-client/S3`
  - The signature of the `getObjectSize` function has changed. It now takes a
    params object with three properties:
    - **s3**: an instance of an AWS.S3 object
    - **bucket**
    - **key**
  - The `getObjectSize` function will no longer retry if the object does not
    exist
- **CUMULUS-1861**
  - `@cumulus/message/Collections.getCollectionIdFromMessage` now throws a
    `CumulusMessageError` if `collectionName` and `collectionVersion` are missing
    from `meta.collection`.   Previously this method would return
    `'undefined___undefined'` instead
  - `@cumulus/integration-tests/addCollections` now returns an array of collections that
    were added rather than the count of added collections
- **CUMULUS-1930**
  - The `@cumulus/common/util.uuid()` function has been removed
- **CUMULUS-1955**
  - `@cumulus/aws-client/S3.multipartCopyObject` now returns an object with the
    AWS `etag` of the destination object
  - `@cumulus/ingest/S3ProviderClient.list` now sets a file object's `path`
    property to `undefined` instead of `null` when the file is at the top level
    of its bucket
  - The `sync` methods of the following classes in the `@cumulus/ingest` package
    now return an object with the AWS `s3uri` and `etag` of the destination file
    (they previously returned only a string representing the S3 URI)
    - `FtpProviderClient`
    - `HttpProviderClient`
    - `S3ProviderClient`
    - `SftpProviderClient`
- **CUMULUS-1958**
  - The following methods exported from `@cumulus/cmr-js/cmr-utils` were made
    async, and added distributionBucketMap as a parameter:
    - constructOnlineAccessUrl
    - generateFileUrl
    - reconcileCMRMetadata
    - updateCMRMetadata
- **CUMULUS-1969**
  - The `DiscoverPdrs` task now expects `provider_path` to be provided at
    `event.config.provider_path`, not `event.config.collection.provider_path`
  - `event.config.provider_path` is now a required parameter of the
    `DiscoverPdrs` task
  - `event.config.collection` is no longer a parameter to the `DiscoverPdrs`
    task
  - Collections no longer support the `provider_path` property. The tasks that
    relied on that property are now referencing `config.meta.provider_path`.
    Workflows should be updated accordingly.
- **CUMULUS-1977**
  - Moved bulk granule deletion endpoint from `/bulkDelete` to
    `/granules/bulkDelete`
- **CUMULUS-1991**
  - Updated CMR metadata generation to use "Download file.hdf" (where `file.hdf` is the filename of the given resource) as the resource description instead of "File to download"
  - CMR metadata updates now respect changes to resource descriptions (previously only changes to resource URLs were respected)

### MIGRATION STEPS

- Due to an issue with the AWS API Gateway and how the Thin Egress App Cloudformation template applies updates, you may need to redeploy your
  `thin-egress-app-EgressGateway` manually as a one time migration step.    If your deployment fails with an
  error similar to:

  ```bash
  Error: Lambda function (<stack>-tf-TeaCache) returned error: ({"errorType":"HTTPError","errorMessage":"Response code 404 (Not Found)"})
  ```

  Then follow the [AWS
  instructions](https://docs.aws.amazon.com/apigateway/latest/developerguide/how-to-deploy-api-with-console.html)
  to `Redeploy a REST API to a stage` for your egress API and re-run `terraform
  apply`.

### Added

- **CUMULUS-1902**
  - Add Common Use Cases section under Operator Docs

- **CUMULUS-2058**
  - Added `lambda_processing_role_name` as an output from the `cumulus` module
    to provide the processing role name
- **CUMULUS-1417**
  - Added a `checksumFor` property to collection `files` config. Set this
    property on a checksum file's definition matching the `regex` of the target
    file. More details in the ['Data Cookbooks
    Setup'](https://nasa.github.io/cumulus/docs/next/data-cookbooks/setup)
    documentation.
  - Added `checksumFor` validation to collections model.
- **CUMULUS-1956**
  - Added `@cumulus/earthata-login-client` package
  - The `/s3credentials` endpoint that is deployed as part of distribution now
    supports authentication using tokens created by a different application. If
    a request contains the `EDL-ClientId` and `EDL-Token` headers,
    authentication will be handled using that token rather than attempting to
    use OAuth.
  - `@cumulus/earthata-login-client.getTokenUsername()` now accepts an
    `xRequestId` argument, which will be included as the `X-Request-Id` header
    when calling Earthdata Login.
  - If the `s3Credentials` endpoint is invoked with an EDL token and an
    `X-Request-Id` header, that `X-Request-Id` header will be forwarded to
    Earthata Login.
- **CUMULUS-1957**
  - If EDL token authentication is being used, and the `EDL-Client-Name` header
    is set, `@the-client-name` will be appended to the end of the Earthdata
    Login username that is used as the `RoleSessionName` of the temporary IAM
    credentials. This value will show up in the AWS S3 server access logs.
- **CUMULUS-1958**
  - Add the ability for users to specify a `bucket_map_key` to the `cumulus`
    terraform module as an override for the default .yaml values that are passed
    to TEA by Core.    Using this option *requires* that each configured
    Cumulus 'distribution' bucket (e.g. public/protected buckets) have a single
    TEA mapping.  Multiple maps per bucket are not supported.
  - Updated Generating a distribution URL, the MoveGranules task and all CMR
    reconciliation functionality to utilize the TEA bucket map override.
  - Updated deploy process to utilize a bootstrap 'tea-map-cache' lambda that
    will, after deployment of Cumulus Core's TEA instance, query TEA for all
    protected/public buckets and generate a mapping configuration used
    internally by Core.  This object is also exposed as an output of the Cumulus
    module as `distribution_bucket_map`.
- **CUMULUS-1961**
  - Replaces DynamoDB for Elasticsearch for reconciliationReportForCumulusCMR
    comparisons between Cumulus and CMR.
- **CUMULUS-1970**
  - Created the `add-missing-file-checksums` workflow task
  - Added `@cumulus/aws-client/S3.calculateObjectHash()` function
  - Added `@cumulus/aws-client/S3.getObjectReadStream()` function
- **CUMULUS-1887**
  - Add additional fields to the granule CSV download file
- **CUMULUS-2019**
  - Add `infix` search to es query builder `@cumulus/api/es/es/queries` to
    support partial matching of the keywords

### Changed

- **CUMULUS-2032**
  - Updated @cumulus/ingest/HttpProviderClient to utilize a configuration key
    `httpListTimeout` to set the default timeout for discovery HTTP/HTTPS
    requests, and updates the default for the provider to 5 minutes (300 seconds).
  - Updated the DiscoverGranules and DiscoverPDRs tasks to utilize the updated
    configuration value if set via workflow config, and updates the default for
    these tasks to 5 minutes (300 seconds).

- **CUMULUS-176**
  - The API will now respond with a 400 status code when a request body contains
    invalid JSON. It had previously returned a 500 status code.
- **CUMULUS-1861**
  - Updates Rule objects to no longer require a collection.
  - Changes the DLQ behavior for `sfEventSqsToDbRecords` and
    `sfEventSqsToDbRecordsInputQueue`. Previously failure to write a database
    record would result in lambda success, and an error log in the CloudWatch
    logs.   The lambda has been updated to manually add a record to
    the `sfEventSqsToDbRecordsDeadLetterQueue` if the granule, execution, *or*
    pdr record fails to write, in addition to the previous error logging.
- **CUMULUS-1956**
  - The `/s3credentials` endpoint that is deployed as part of distribution now
    supports authentication using tokens created by a different application. If
    a request contains the `EDL-ClientId` and `EDL-Token` headers,
    authentication will be handled using that token rather than attempting to
    use OAuth.
- **CUMULUS-1977**
  - API endpoint POST `/granules/bulk` now returns a 202 status on a successful
    response instead of a 200 response
  - API endpoint DELETE `/granules/<granule-id>` now returns a 404 status if the
    granule record was already deleted
  - `@cumulus/api/models/Granule.update()` now returns the updated granule
    record
  - Implemented POST `/granules/bulkDelete` API endpoint to support deleting
    granules specified by ID or returned by the provided query in the request
    body. If the request is successful, the endpoint returns the async operation
    ID that has been started to remove the granules.
    - To use a query in the request body, your deployment must be
      [configured to access the Elasticsearch host for ESDIS metrics](https://nasa.github.io/cumulus/docs/additional-deployment-options/cloudwatch-logs-delivery#esdis-metrics)
      in your environment
  - Added `@cumulus/api/models/Granule.getRecord()` method to return raw record
    from DynamoDB
  - Added `@cumulus/api/models/Granule.delete()` method which handles deleting
    the granule record from DynamoDB and the granule files from S3
- **CUMULUS-1982**
  - The `globalConnectionLimit` property of providers is now optional and
    defaults to "unlimited"
- **CUMULUS-1997**
  - Added optional `launchpad` configuration to `@cumulus/hyrax-metadata-updates` task config schema.
- **CUMULUS-1991**
  - `@cumulus/cmrjs/src/cmr-utils/constructOnlineAccessUrls()` now throws an error if `cmrGranuleUrlType = "distribution"` and no distribution endpoint argument is provided
- **CUMULUS-2011**
  - Reconciliation reports are now generated within an AsyncOperation
- **CUMULUS-2016**
  - Upgrade TEA to version 79

### Fixed

- **CUMULUS-1991**
  - Added missing `DISTRIBUTION_ENDPOINT` environment variable for API lambdas. This environment variable is required for API requests to move granules.

- **CUMULUS-1961**
  - Fixed granules and executions query params not getting sent to API in granule list operation in `@cumulus/api-client`

### Deprecated

- `@cumulus/aws-client/S3.calculateS3ObjectChecksum()`
- `@cumulus/aws-client/S3.getS3ObjectReadStream()`
- `@cumulus/common/log.convertLogLevel()`
- `@cumulus/collection-config-store`
- `@cumulus/common/util.sleep()`

- **CUMULUS-1930**
  - `@cumulus/common/log.convertLogLevel()`
  - `@cumulus/common/util.isNull()`
  - `@cumulus/common/util.isUndefined()`
  - `@cumulus/common/util.negate()`
  - `@cumulus/common/util.noop()`
  - `@cumulus/common/util.isNil()`
  - `@cumulus/common/util.renameProperty()`
  - `@cumulus/common/util.lookupMimeType()`
  - `@cumulus/common/util.thread()`
  - `@cumulus/common/util.mkdtempSync()`

### Removed

- The deprecated `@cumulus/common.bucketsConfigJsonObject` function has been
  removed
- The deprecated `@cumulus/common.CollectionConfigStore` class has been removed
- The deprecated `@cumulus/common.concurrency` module has been removed
- The deprecated `@cumulus/common.constructCollectionId` function has been
  removed
- The deprecated `@cumulus/common.launchpad` module has been removed
- The deprecated `@cumulus/common.LaunchpadToken` class has been removed
- The deprecated `@cumulus/common.Semaphore` class has been removed
- The deprecated `@cumulus/common.stringUtils` module has been removed
- The deprecated `@cumulus/common/aws.cloudwatchlogs` function has been removed
- The deprecated `@cumulus/common/aws.deleteS3Files` function has been removed
- The deprecated `@cumulus/common/aws.deleteS3Object` function has been removed
- The deprecated `@cumulus/common/aws.dynamodb` function has been removed
- The deprecated `@cumulus/common/aws.dynamodbDocClient` function has been
  removed
- The deprecated `@cumulus/common/aws.getExecutionArn` function has been removed
- The deprecated `@cumulus/common/aws.headObject` function has been removed
- The deprecated `@cumulus/common/aws.listS3ObjectsV2` function has been removed
- The deprecated `@cumulus/common/aws.parseS3Uri` function has been removed
- The deprecated `@cumulus/common/aws.promiseS3Upload` function has been removed
- The deprecated `@cumulus/common/aws.recursivelyDeleteS3Bucket` function has
  been removed
- The deprecated `@cumulus/common/aws.s3CopyObject` function has been removed
- The deprecated `@cumulus/common/aws.s3ObjectExists` function has been removed
- The deprecated `@cumulus/common/aws.s3PutObject` function has been removed
- The deprecated `@cumulus/common/bucketsConfigJsonObject` function has been
  removed
- The deprecated `@cumulus/common/CloudWatchLogger` class has been removed
- The deprecated `@cumulus/common/collection-config-store.CollectionConfigStore`
  class has been removed
- The deprecated `@cumulus/common/collection-config-store.constructCollectionId`
  function has been removed
- The deprecated `@cumulus/common/concurrency.limit` function has been removed
- The deprecated `@cumulus/common/concurrency.mapTolerant` function has been
  removed
- The deprecated `@cumulus/common/concurrency.promiseUrl` function has been
  removed
- The deprecated `@cumulus/common/concurrency.toPromise` function has been
  removed
- The deprecated `@cumulus/common/concurrency.unless` function has been removed
- The deprecated `@cumulus/common/config.parseConfig` function has been removed
- The deprecated `@cumulus/common/config.resolveResource` function has been
  removed
- The deprecated `@cumulus/common/DynamoDb.get` function has been removed
- The deprecated `@cumulus/common/DynamoDb.scan` function has been removed
- The deprecated `@cumulus/common/FieldPattern` class has been removed
- The deprecated `@cumulus/common/launchpad.getLaunchpadToken` function has been
  removed
- The deprecated `@cumulus/common/launchpad.validateLaunchpadToken` function has
  been removed
- The deprecated `@cumulus/common/LaunchpadToken` class has been removed
- The deprecated `@cumulus/common/message.buildCumulusMeta` function has been
  removed
- The deprecated `@cumulus/common/message.buildQueueMessageFromTemplate`
  function has been removed
- The deprecated `@cumulus/common/message.getCollectionIdFromMessage` function
  has been removed
- The deprecated `@cumulus/common/message.getMaximumExecutions` function has
  been removed
- The deprecated `@cumulus/common/message.getMessageExecutionArn` function has
  been removed
- The deprecated `@cumulus/common/message.getMessageExecutionName` function has
  been removed
- The deprecated `@cumulus/common/message.getMessageFromTemplate` function has
  been removed
- The deprecated `@cumulus/common/message.getMessageGranules` function has been
  removed
- The deprecated `@cumulus/common/message.getMessageStateMachineArn` function
  has been removed
- The deprecated `@cumulus/common/message.getQueueName` function has been
  removed
- The deprecated `@cumulus/common/message.getQueueNameByUrl` function has been
  removed
- The deprecated `@cumulus/common/message.hasQueueAndExecutionLimit` function
  has been removed
- The deprecated `@cumulus/common/Semaphore` class has been removed
- The deprecated `@cumulus/common/string.globalReplace` functon has been removed
- The deprecated `@cumulus/common/string.isNonEmptyString` functon has been
  removed
- The deprecated `@cumulus/common/string.isValidHostname` functon has been
  removed
- The deprecated `@cumulus/common/string.match` functon has been removed
- The deprecated `@cumulus/common/string.matches` functon has been removed
- The deprecated `@cumulus/common/string.replace` functon has been removed
- The deprecated `@cumulus/common/string.toLower` functon has been removed
- The deprecated `@cumulus/common/string.toUpper` functon has been removed
- The deprecated `@cumulus/common/testUtils.getLocalstackEndpoint` function has been removed
- The deprecated `@cumulus/common/util.setErrorStack` function has been removed
- The `@cumulus/common/util.uuid` function has been removed
- The deprecated `@cumulus/common/workflows.getWorkflowArn` function has been
  removed
- The deprecated `@cumulus/common/workflows.getWorkflowFile` function has been
  removed
- The deprecated `@cumulus/common/workflows.getWorkflowList` function has been
  removed
- The deprecated `@cumulus/common/workflows.getWorkflowTemplate` function has
  been removed
- `@cumulus/aws-client/StepFunctions.toSfnExecutionName()`
- `@cumulus/aws-client/StepFunctions.fromSfnExecutionName()`
- `@cumulus/aws-client/StepFunctions.getExecutionArn()`
- `@cumulus/aws-client/StepFunctions.getExecutionUrl()`
- `@cumulus/aws-client/StepFunctions.getStateMachineArn()`
- `@cumulus/aws-client/StepFunctions.pullStepFunctionEvent()`
- `@cumulus/common/test-utils/throttleOnce()`
- `@cumulus/integration-tests/api/distribution.invokeApiDistributionLambda()`
- `@cumulus/integration-tests/api/distribution.getDistributionApiRedirect()`
- `@cumulus/integration-tests/api/distribution.getDistributionApiFileStream()`

## [v1.24.0] 2020-06-03

### BREAKING CHANGES

- **CUMULUS-1969**
  - The `DiscoverPdrs` task now expects `provider_path` to be provided at
    `event.config.provider_path`, not `event.config.collection.provider_path`
  - `event.config.provider_path` is now a required parameter of the
    `DiscoverPdrs` task
  - `event.config.collection` is no longer a parameter to the `DiscoverPdrs`
    task
  - Collections no longer support the `provider_path` property. The tasks that
    relied on that property are now referencing `config.meta.provider_path`.
    Workflows should be updated accordingly.

- **CUMULUS-1997**
  - `@cumulus/cmr-client/CMRSearchConceptQueue` parameters have been changed to take a `cmrSettings` object containing clientId, provider, and auth information. This can be generated using `@cumulus/cmrjs/cmr-utils/getCmrSettings`. The `cmrEnvironment` variable has been removed.

### Added

- **CUMULUS-1800**
  - Added task configuration setting named `syncChecksumFiles` to the
    SyncGranule task. This setting is `false` by default, but when set to
    `true`, all checksum files associated with data files that are downloaded
    will be downloaded as well.
- **CUMULUS-1952**
  - Updated HTTP(S) provider client to accept username/password for Basic authorization. This change adds support for Basic Authorization such as Earthdata login redirects to ingest (i.e. as implemented in SyncGranule), but not to discovery (i.e. as implemented in DiscoverGranules). Discovery still expects the provider's file system to be publicly accessible, but not the individual files and their contents.
  - **NOTE**: Using this in combination with the HTTP protocol may expose usernames and passwords to intermediary network entities. HTTPS is highly recommended.
- **CUMULUS-1997**
  - Added optional `launchpad` configuration to `@cumulus/hyrax-metadata-updates` task config schema.

### Fixed

- **CUMULUS-1997**
  - Updated all CMR operations to use configured authentication scheme
- **CUMULUS-2010**
  - Updated `@cumulus/api/launchpadSaml` to support multiple userGroup attributes from the SAML response

## [v1.23.2] 2020-05-22

### BREAKING CHANGES

- Updates to the Cumulus archive API:
  - All endpoints now return a `401` response instead of a `403` for any request where the JWT passed as a Bearer token is invalid.
  - POST `/refresh` and DELETE `/token/<token>` endpoints now return a `401` response for requests with expired tokens

- **CUMULUS-1894**
  - `@cumulus/ingest/granule.handleDuplicateFile()`
    - The `copyOptions` parameter has been removed
    - An `ACL` parameter has been added
  - `@cumulus/ingest/granule.renameS3FileWithTimestamp()`
    - Now returns `undefined`

- **CUMULUS-1896**
  Updated all Cumulus core lambdas to utilize the new message adapter streaming interface via [cumulus-message-adapter-js v1.2.0](https://github.com/nasa/cumulus-message-adapter-js/releases/tag/v1.2.0).   Users of this version of Cumulus (or later) must utilize version 1.3.0 or greater of the [cumulus-message-adapter](https://github.com/nasa/cumulus-message-adapter) to support core lambdas.

- **CUMULUS-1912**
  - `@cumulus/api` reconciliationReports list endpoint returns a list of reconciliationReport records instead of S3Uri.

- **CUMULUS-1969**
  - The `DiscoverGranules` task now expects `provider_path` to be provided at
    `event.config.provider_path`, not `event.config.collection.provider_path`
  - `config.provider_path` is now a required parameter of the `DiscoverGranules`
    task

### MIGRATION STEPS

- To take advantage of the new TTL-based access token expiration implemented in CUMULUS-1777 (see notes below) and clear out existing records in your access tokens table, do the following:
  1. Log out of any active dashboard sessions
  2. Use the AWS console or CLI to delete your `<prefix>-AccessTokensTable` DynamoDB table
  3. [Re-deploy your `data-persistence` module](https://nasa.github.io/cumulus/docs/deployment/upgrade-readme#update-data-persistence-resources), which should re-create the `<prefix>-AccessTokensTable` DynamoDB table
  4. Return to using the Cumulus API/dashboard as normal
- This release requires the Cumulus Message Adapter layer deployed with Cumulus Core to be at least 1.3.0, as the core lambdas have updated to [cumulus-message-adapter-js v1.2.0](https://github.com/nasa/cumulus-message-adapter-js/releases/tag/v1.2.0) and the new CMA interface.  As a result, users should:
  1. Follow the [Cumulus Message Adapter (CMA) deployment instructions](https://nasa.github.io/cumulus/docs/deployment/deployment-readme#deploy-the-cumulus-message-adapter-layer) and install a CMA layer version >=1.3.0
  2. If you are using any custom Node.js Lambdas in your workflows **and** the Cumulus CMA layer/`cumulus-message-adapter-js`, you must update your lambda to use [cumulus-message-adapter-js v1.2.0](https://github.com/nasa/cumulus-message-adapter-js/releases/tag/v1.2.0) and follow the migration instructions in the release notes. Prior versions of `cumulus-message-adapter-js` are not compatible with CMA >= 1.3.0.
- Migrate existing s3 reconciliation report records to database (CUMULUS-1911):
  - After update your `data persistence` module and Cumulus resources, run the command:

  ```bash
  ./node_modules/.bin/cumulus-api migrate --stack `<your-terraform-deployment-prefix>` --migrationVersion migration5
  ```

### Added

- Added a limit for concurrent Elasticsearch requests when doing an index from database operation
- Added the `es_request_concurrency` parameter to the archive and cumulus Terraform modules

- **CUMULUS-1995**
  - Added the `es_index_shards` parameter to the archive and cumulus Terraform modules to configure the number of shards for the ES index
    - If you have an existing ES index, you will need to [reindex](https://nasa.github.io/cumulus-api/#reindex) and then [change index](https://nasa.github.io/cumulus-api/#change-index) to take advantage of shard updates

- **CUMULUS-1894**
  - Added `@cumulus/aws-client/S3.moveObject()`

- **CUMULUS-1911**
  - Added ReconciliationReports table
  - Updated CreateReconciliationReport lambda to save Reconciliation Report records to database
  - Updated dbIndexer and IndexFromDatabase lambdas to index Reconciliation Report records to Elasticsearch
  - Added migration_5 to migrate existing s3 reconciliation report records to database and Elasticsearch
  - Updated `@cumulus/api` package, `tf-modules/archive` and `tf-modules/data-persistence` Terraform modules

- **CUMULUS-1916**
  - Added util function for seeding reconciliation reports when running API locally in dashboard

### Changed

- **CUMULUS-1777**
  - The `expirationTime` property is now a **required field** of the access tokens model.
  - Updated the `AccessTokens` table to set a [TTL](https://docs.aws.amazon.com/amazondynamodb/latest/developerguide/howitworks-ttl.html) on the `expirationTime` field in `tf-modules/data-persistence/dynamo.tf`. As a result, access token records in this table whose `expirationTime` has passed should be **automatically deleted by DynamoDB**.
  - Updated all code creating access token records in the Dynamo `AccessTokens` table to set the `expirationTime` field value in seconds from the epoch.
- **CUMULUS-1912**
  - Updated reconciliationReports endpoints to query against Elasticsearch, delete report from both database and s3
  - Added `@cumulus/api-client/reconciliationReports`
- **CUMULUS-1999**
  - Updated `@cumulus/common/util.deprecate()` so that only a single deprecation notice is printed for each name/version combination

### Fixed

- **CUMULUS-1894**
  - The `SyncGranule` task can now handle files larger than 5 GB
- **CUMULUS-1987**
  - `Remove granule from CMR` operation in `@cumulus/api` now passes token to CMR when fetching granule metadata, allowing removal of private granules
- **CUMULUS-1993**
  - For a given queue, the `sqs-message-consumer` Lambda will now only schedule workflows for rules matching the queue **and the collection information in each queue message (if any)**
    - The consumer also now only reads each queue message **once per Lambda invocation**, whereas previously each message was read **once per queue rule per Lambda invocation**
  - Fixed bug preventing the deletion of multiple SNS rules that share the same SNS topic

### Deprecated

- **CUMULUS-1894**
  - `@cumulus/ingest/granule.copyGranuleFile()`
  - `@cumulus/ingest/granule.moveGranuleFile()`

- **CUMULUS-1987** - Deprecated the following functions:
  - `@cumulus/cmrjs/getMetadata(cmrLink)` -> `@cumulus/cmr-client/CMR.getGranuleMetadata(cmrLink)`
  - `@cumulus/cmrjs/getFullMetadata(cmrLink)`

## [v1.22.1] 2020-05-04

**Note**: v1.22.0 was not released as a package due to npm/release concerns.  Users upgrading to 1.22.x should start with 1.22.1

### Added

- **CUMULUS-1894**
  - Added `@cumulus/aws-client/S3.multipartCopyObject()`
- **CUMULUS-408**
  - Added `certificateUri` field to provider schema. This optional field allows operators to specify an S3 uri to a CA bundle to use for HTTPS requests.
- **CUMULUS-1787**
  - Added `collections/active` endpoint for returning collections with active granules in `@cumulus/api`
- **CUMULUS-1799**
  - Added `@cumulus/common/stack.getBucketsConfigKey()` to return the S3 key for the buckets config object
  - Added `@cumulus/common/workflows.getWorkflowFileKey()` to return the S3 key for a workflow definition object
  - Added `@cumulus/common/workflows.getWorkflowsListKeyPrefix()` to return the S3 key prefix for objects containing workflow definitions
  - Added `@cumulus/message` package containing utilities for building and parsing Cumulus messages
- **CUMULUS-1850**
  - Added `@cumulus/aws-client/Kinesis.describeStream()` to get a Kinesis stream description
- **CUMULUS-1853**
  - Added `@cumulus/integration-tests/collections.createCollection()`
  - Added `@cumulus/integration-tests/executions.findExecutionArn()`
  - Added `@cumulus/integration-tests/executions.getExecutionWithStatus()`
  - Added `@cumulus/integration-tests/granules.getGranuleWithStatus()`
  - Added `@cumulus/integration-tests/providers.createProvider()`
  - Added `@cumulus/integration-tests/rules.createOneTimeRule()`

### Changed

- **CUMULUS-1682**
  - Moved all `@cumulus/ingest/parse-pdr` code into the `parse-pdr` task as it had become tightly coupled with that task's handler and was not used anywhere else. Unit tests also restored.
- **CUMULUS-1820**
  - Updated the Thin Egress App module used in `tf-modules/distribution/main.tf` to build 74. [See the release notes](https://github.com/asfadmin/thin-egress-app/releases/tag/tea-build.74).
- **CUMULUS-1852**
  - Updated POST endpoints for `/collections`, `/providers`, and `/rules` to log errors when returning a 500 response
  - Updated POST endpoint for `/collections`:
    - Return a 400 response when the `name` or `version` fields are missing
    - Return a 409 response if the collection already exists
    - Improved error messages to be more explicit
  - Updated POST endpoint for `/providers`:
    - Return a 400 response if the `host` field value is invalid
    - Return a 409 response if the provider already exists
  - Updated POST endpoint for `/rules`:
    - Return a 400 response if rule `name` is invalid
    - Return a 400 response if rule `type` is invalid
- **CUMULUS-1891**
  - Updated the following endpoints using async operations to return a 503 error if the ECS task  cannot be started and a 500 response for a non-specific error:
    - POST `/replays`
    - POST `/bulkDelete`
    - POST `/elasticsearch/index-from-database`
    - POST `/granules/bulk`

### Fixed

- **CUMULUS-408**
  - Fixed HTTPS discovery and ingest.

- **CUMULUS-1850**
  - Fixed a bug in Kinesis event processing where the message consumer would not properly filter available rules based on the collection information in the event and the Kinesis stream ARN

- **CUMULUS-1853**
  - Fixed a bug where attempting to create a rule containing a payload property
    would fail schema validation.

- **CUMULUS-1854**
  - Rule schema is validated before starting workflows or creating event source mappings

- **CUMULUS-1974**
  - Fixed @cumulus/api webpack config for missing underscore object due to underscore update

### Deprecated

- **CUMULUS-1799** - Deprecated the following code. For cases where the code was moved into another package, the new code location is noted:
  - `@cumulus/aws-client/StepFunctions.fromSfnExecutionName()`
  - `@cumulus/aws-client/StepFunctions.toSfnExecutionName()`
  - `@cumulus/aws-client/StepFunctions.getExecutionArn()` -> `@cumulus/message/Executions.buildExecutionArn()`
  - `@cumulus/aws-client/StepFunctions.getExecutionUrl()` -> `@cumulus/message/Executions.getExecutionUrlFromArn()`
  - `@cumulus/aws-client/StepFunctions.getStateMachineArn()` -> `@cumulus/message/Executions.getStateMachineArnFromExecutionArn()`
  - `@cumulus/aws-client/StepFunctions.pullStepFunctionEvent()` -> `@cumulus/message/StepFunctions.pullStepFunctionEvent()`
  - `@cumulus/common/bucketsConfigJsonObject()`
  - `@cumulus/common/CloudWatchLogger`
  - `@cumulus/common/collection-config-store/CollectionConfigStore` -> `@cumulus/collection-config-store`
  - `@cumulus/common/collection-config-store.constructCollectionId()` -> `@cumulus/message/Collections.constructCollectionId`
  - `@cumulus/common/concurrency.limit()`
  - `@cumulus/common/concurrency.mapTolerant()`
  - `@cumulus/common/concurrency.promiseUrl()`
  - `@cumulus/common/concurrency.toPromise()`
  - `@cumulus/common/concurrency.unless()`
  - `@cumulus/common/config.buildSchema()`
  - `@cumulus/common/config.parseConfig()`
  - `@cumulus/common/config.resolveResource()`
  - `@cumulus/common/config.resourceToArn()`
  - `@cumulus/common/FieldPattern`
  - `@cumulus/common/launchpad.getLaunchpadToken()` -> `@cumulus/launchpad-auth/index.getLaunchpadToken()`
  - `@cumulus/common/LaunchpadToken` -> `@cumulus/launchpad-auth/LaunchpadToken`
  - `@cumulus/common/launchpad.validateLaunchpadToken()` -> `@cumulus/launchpad-auth/index.validateLaunchpadToken()`
  - `@cumulus/common/message.buildCumulusMeta()` -> `@cumulus/message/Build.buildCumulusMeta()`
  - `@cumulus/common/message.buildQueueMessageFromTemplate()` -> `@cumulus/message/Build.buildQueueMessageFromTemplate()`
  - `@cumulus/common/message.getCollectionIdFromMessage()` -> `@cumulus/message/Collections.getCollectionIdFromMessage()`
  - `@cumulus/common/message.getMessageExecutionArn()` -> `@cumulus/message/Executions.getMessageExecutionArn()`
  - `@cumulus/common/message.getMessageExecutionName()` -> `@cumulus/message/Executions.getMessageExecutionName()`
  - `@cumulus/common/message.getMaximumExecutions()` -> `@cumulus/message/Queue.getMaximumExecutions()`
  - `@cumulus/common/message.getMessageFromTemplate()`
  - `@cumulus/common/message.getMessageStateMachineArn()` -> `@cumulus/message/Executions.getMessageStateMachineArn()`)
  - `@cumulus/common/message.getMessageGranules()` -> `@cumulus/message/Granules.getMessageGranules()`
  - `@cumulus/common/message.getQueueNameByUrl()` -> `@cumulus/message/Queue.getQueueNameByUrl()`
  - `@cumulus/common/message.getQueueName()` -> `@cumulus/message/Queue.getQueueName()`)
  - `@cumulus/common/message.hasQueueAndExecutionLimit()` -> `@cumulus/message/Queue.hasQueueAndExecutionLimit()`
  - `@cumulus/common/Semaphore`
  - `@cumulus/common/test-utils.throttleOnce()`
  - `@cumulus/common/workflows.getWorkflowArn()`
  - `@cumulus/common/workflows.getWorkflowFile()`
  - `@cumulus/common/workflows.getWorkflowList()`
  - `@cumulus/common/workflows.getWorkflowTemplate()`
  - `@cumulus/integration-tests/sfnStep/SfnStep.parseStepMessage()` -> `@cumulus/message/StepFunctions.parseStepMessage()`
- **CUMULUS-1858** - Deprecated the following functions.
  - `@cumulus/common/string.globalReplace()`
  - `@cumulus/common/string.isNonEmptyString()`
  - `@cumulus/common/string.isValidHostname()`
  - `@cumulus/common/string.match()`
  - `@cumulus/common/string.matches()`
  - `@cumulus/common/string.replace()`
  - `@cumulus/common/string.toLower()`
  - `@cumulus/common/string.toUpper()`

### Removed

- **CUMULUS-1799**: Deprecated code removals:
  - Removed from `@cumulus/common/aws`:
    - `pullStepFunctionEvent()`
  - Removed `@cumulus/common/sfnStep`
  - Removed `@cumulus/common/StepFunctions`

## [v1.21.0] 2020-03-30

### PLEASE NOTE

- **CUMULUS-1762**: the `messageConsumer` for `sns` and `kinesis`-type rules now fetches
  the collection information from the message. You should ensure that your rule's collection
  name and version match what is in the message for these ingest messages to be processed.
  If no matching rule is found, an error will be thrown and logged in the
  `messageConsumer` Lambda function's log group.

### Added

- **CUMULUS-1629**`
  - Updates discover-granules task to respect/utilize duplicateHandling configuration such that
    - skip:               Duplicates will be filtered from the granule list
    - error:              Duplicates encountered will result in step failure
    - replace, version:   Duplicates will be ignored and handled as normal.
  - Adds a new copy of the API lambda `PrivateApiLambda()` which is configured to not require authentication. This Lambda is not connected to an API gateway
  - Adds `@cumulus/api-client` with functions for use by workflow lambdas to call the API when needed

- **CUMULUS-1732**
  - Added Python task/activity workflow and integration test (`PythonReferenceSpec`) to test `cumulus-message-adapter-python`and `cumulus-process-py` integration.
- **CUMULUS-1795**
  - Added an IAM policy on the Cumulus EC2 creation to enable SSM when the `deploy_to_ngap` flag is true

### Changed

- **CUMULUS-1762**
  - the `messageConsumer` for `sns` and `kinesis`-type rules now fetches the collection
    information from the message.

### Deprecated

- **CUMULUS-1629**
  - Deprecate `granulesApi`, `rulesApi`, `emsApi`, `executionsAPI` from `@cumulus/integration-test/api` in favor of code moved to `@cumulus/api-client`

### Removed

- **CUMULUS-1799**: Deprecated code removals
  - Removed deprecated method `@cumulus/api/models/Granule.createGranulesFromSns()`
  - Removed deprecated method `@cumulus/api/models/Granule.removeGranuleFromCmr()`
  - Removed from `@cumulus/common/aws`:
    - `apigateway()`
    - `buildS3Uri()`
    - `calculateS3ObjectChecksum()`
    - `cf()`
    - `cloudwatch()`
    - `cloudwatchevents()`
    - `cloudwatchlogs()`
    - `createAndWaitForDynamoDbTable()`
    - `createQueue()`
    - `deleteSQSMessage()`
    - `describeCfStackResources()`
    - `downloadS3File()`
    - `downloadS3Files()`
    - `DynamoDbSearchQueue` class
    - `dynamodbstreams()`
    - `ec2()`
    - `ecs()`
    - `fileExists()`
    - `findResourceArn()`
    - `fromSfnExecutionName()`
    - `getFileBucketAndKey()`
    - `getJsonS3Object()`
    - `getQueueUrl()`
    - `getObjectSize()`
    - `getS3ObjectReadStream()`
    - `getSecretString()`
    - `getStateMachineArn()`
    - `headObject()`
    - `isThrottlingException()`
    - `kinesis()`
    - `lambda()`
    - `listS3Objects()`
    - `promiseS3Upload()`
    - `publishSnsMessage()`
    - `putJsonS3Object()`
    - `receiveSQSMessages()`
    - `s3CopyObject()`
    - `s3GetObjectTagging()`
    - `s3Join()`
    - `S3ListObjectsV2Queue` class
    - `s3TagSetToQueryString()`
    - `s3PutObjectTagging()`
    - `secretsManager()`
    - `sendSQSMessage()`
    - `sfn()`
    - `sns()`
    - `sqs()`
    - `sqsQueueExists()`
    - `toSfnExecutionName()`
    - `uploadS3FileStream()`
    - `uploadS3Files()`
    - `validateS3ObjectChecksum()`
  - Removed `@cumulus/common/CloudFormationGateway` class
  - Removed `@cumulus/common/concurrency/Mutex` class
  - Removed `@cumulus/common/errors`
  - Removed `@cumulus/common/sftp`
  - Removed `@cumulus/common/string.unicodeEscape`
  - Removed `@cumulus/cmrjs/cmr-utils.getGranuleId()`
  - Removed `@cumulus/cmrjs/cmr-utils.getCmrFiles()`
  - Removed `@cumulus/cmrjs/cmr/CMR` class
  - Removed `@cumulus/cmrjs/cmr/CMRSearchConceptQueue` class
  - Removed `@cumulus/cmrjs/utils.getHost()`
  - Removed `@cumulus/cmrjs/utils.getIp()`
  - Removed `@cumulus/cmrjs/utils.hostId()`
  - Removed `@cumulus/cmrjs/utils/ummVersion()`
  - Removed `@cumulus/cmrjs/utils.updateToken()`
  - Removed `@cumulus/cmrjs/utils.validateUMMG()`
  - Removed `@cumulus/ingest/aws.getEndpoint()`
  - Removed `@cumulus/ingest/aws.getExecutionUrl()`
  - Removed `@cumulus/ingest/aws/invoke()`
  - Removed `@cumulus/ingest/aws/CloudWatch` class
  - Removed `@cumulus/ingest/aws/ECS` class
  - Removed `@cumulus/ingest/aws/Events` class
  - Removed `@cumulus/ingest/aws/SQS` class
  - Removed `@cumulus/ingest/aws/StepFunction` class
  - Removed `@cumulus/ingest/util.normalizeProviderPath()`
  - Removed `@cumulus/integration-tests/index.listCollections()`
  - Removed `@cumulus/integration-tests/index.listProviders()`
  - Removed `@cumulus/integration-tests/index.rulesList()`
  - Removed `@cumulus/integration-tests/api/api.addCollectionApi()`

## [v1.20.0] 2020-03-12

### BREAKING CHANGES

- **CUMULUS-1714**
  - Changed the format of the message sent to the granule SNS Topic. Message includes the granule record under `record` and the type of event under `event`. Messages with `deleted` events will have the record that was deleted with a `deletedAt` timestamp. Options for `event` are `Create | Update | Delete`
- **CUMULUS-1769** - `deploy_to_ngap` is now a **required** variable for the `tf-modules/cumulus` module. **For those deploying to NGAP environments, this variable should always be set to `true`.**

### Notable changes

- **CUMULUS-1739** - You can now exclude Elasticsearch from your `tf-modules/data-persistence` deployment (via `include_elasticsearch = false`) and your `tf-modules/cumulus` module will still deploy successfully.

- **CUMULUS-1769** - If you set `deploy_to_ngap = true` for the `tf-modules/archive` Terraform module, **you can only deploy your archive API gateway as `PRIVATE`**, not `EDGE`.

### Added

- Added `@cumulus/aws-client/S3.getS3ObjectReadStreamAsync()` to deal with S3 eventual consistency issues by checking for the existence an S3 object with retries before getting a readable stream for that object.
- **CUMULUS-1769**
  - Added `deploy_to_ngap` boolean variable for the `tf-modules/cumulus` and `tf-modules/archive` Terraform modules. This variable is required. **For those deploying to NGAP environments, this variable should always be set to `true`.**
- **HYRAX-70**
  - Add the hyrax-metadata-update task

### Changed

- [`AccessToken.get()`](https://github.com/nasa/cumulus/blob/master/packages/api/models/access-tokens.js) now enforces [strongly consistent reads from DynamoDB](https://docs.aws.amazon.com/amazondynamodb/latest/developerguide/HowItWorks.ReadConsistency.html)
- **CUMULUS-1739**
  - Updated `tf-modules/data-persistence` to make Elasticsearch alarm resources and outputs conditional on the `include_elasticsearch` variable
  - Updated `@cumulus/aws-client/S3.getObjectSize` to include automatic retries for any failures from `S3.headObject`
- **CUMULUS-1784**
  - Updated `@cumulus/api/lib/DistributionEvent.remoteIP()` to parse the IP address in an S3 access log from the `A-sourceip` query parameter if present, otherwise fallback to the original parsing behavior.
- **CUMULUS-1768**
  - The `stats/summary` endpoint reports the distinct collections for the number of granules reported

### Fixed

- **CUMULUS-1739** - Fixed the `tf-modules/cumulus` and `tf-modules/archive` modules to make these Elasticsearch variables truly optional:
  - `elasticsearch_domain_arn`
  - `elasticsearch_hostname`
  - `elasticsearch_security_group_id`

- **CUMULUS-1768**
  - Fixed the `stats/` endpoint so that data is correctly filtered by timestamp and `processingTime` is calculated correctly.

- **CUMULUS-1769**
  - In the `tf-modules/archive` Terraform module, the `lifecycle` block ignoring changes to the `policy` of the archive API gateway is now only enforced if `deploy_to_ngap = true`. This fixes a bug where users deploying outside of NGAP could not update their API gateway's resource policy when going from `PRIVATE` to `EDGE`, preventing their API from being accessed publicly.

- **CUMULUS-1775**
  - Fix/update api endpoint to use updated google auth endpoints such that it will work with new accounts

### Removed

- **CUMULUS-1768**
  - Removed API endpoints `stats/histogram` and `stats/average`. All advanced stats needs should be acquired from Cloud Metrics or similarly configured ELK stack.

## [v1.19.0] 2020-02-28

### BREAKING CHANGES

- **CUMULUS-1736**
  - The `@cumulus/discover-granules` task now sets the `dataType` of discovered
    granules based on the `name` of the configured collection, not the
    `dataType`.
  - The config schema of the `@cumulus/discover-granules` task now requires that
    collections contain a `version`.
  - The `@cumulus/sync-granule` task will set the `dataType` and `version` of a
    granule based on the configured collection if those fields are not already
    set on the granule. Previously it was using the `dataType` field of the
    configured collection, then falling back to the `name` field of the
    collection. This update will just use the `name` field of the collection to
    set the `dataType` field of the granule.

- **CUMULUS-1446**
  - Update the `@cumulus/integration-tests/api/executions.getExecution()`
    function to parse the response and return the execution, rather than return
    the full API response.

- **CUMULUS-1672**
  - The `cumulus` Terraform module in previous releases set a
    `Deployment = var.prefix` tag on all resources that it managed. In this
    release, a `tags` input variable has been added to the `cumulus` Terraform
    module to allow resource tagging to be customized. No default tags will be
    applied to Cumulus-managed resources. To replicate the previous behavior,
    set `tags = { Deployment: var.prefix }` as an input variable for the
    `cumulus` Terraform module.

- **CUMULUS-1684 Migration Instructions**
  - In previous releases, a provider's username and password were encrypted
    using a custom encryption library. That has now been updated to use KMS.
    This release includes a Lambda function named
    `<prefix>-ProviderSecretsMigration`, which will re-encrypt existing
    provider credentials to use KMS. After this release has been deployed, you
    will need to manually invoke that Lambda function using either the AWS CLI
    or AWS Console. It should only need to be successfully run once.
  - Future releases of Cumulus will invoke a
    `<prefix>-VerifyProviderSecretsMigration` Lambda function as part of the
    deployment, which will cause the deployment to fail if the migration
    Lambda has not been run.

- **CUMULUS-1718**
  - The `@cumulus/sf-sns-report` task for reporting mid-workflow updates has been retired.
  This task was used as the `PdrStatusReport` task in our ParsePdr example workflow.
  If you have a ParsePdr or other workflow using this task, use `@cumulus/sf-sqs-report` instead.
  Trying to deploy the old task will result in an error as the cumulus module no longer exports `sf_sns_report_task`.
  - Migration instruction: In your workflow definition, for each step using the old task change:
  `"Resource": "${module.cumulus.sf_sns_report_task.task_arn}"`
  to
  `"Resource": "${module.cumulus.sf_sqs_report_task.task_arn}"`

- **CUMULUS-1755**
  - The `thin_egress_jwt_secret_name` variable for the `tf-modules/cumulus` Terraform module is now **required**. This variable is passed on to the Thin Egress App in `tf-modules/distribution/main.tf`, which uses the keys stored in the secret to sign JWTs. See the [Thin Egress App documentation on how to create a value for this secret](https://github.com/asfadmin/thin-egress-app#setting-up-the-jwt-cookie-secrets).

### Added

- **CUMULUS-1446**
  - Add `@cumulus/common/FileUtils.readJsonFile()` function
  - Add `@cumulus/common/FileUtils.readTextFile()` function
  - Add `@cumulus/integration-tests/api/collections.createCollection()` function
  - Add `@cumulus/integration-tests/api/collections.deleteCollection()` function
  - Add `@cumulus/integration-tests/api/collections.getCollection()` function
  - Add `@cumulus/integration-tests/api/providers.getProvider()` function
  - Add `@cumulus/integration-tests/index.getExecutionOutput()` function
  - Add `@cumulus/integration-tests/index.loadCollection()` function
  - Add `@cumulus/integration-tests/index.loadProvider()` function
  - Add `@cumulus/integration-tests/index.readJsonFilesFromDir()` function

- **CUMULUS-1672**
  - Add a `tags` input variable to the `archive` Terraform module
  - Add a `tags` input variable to the `cumulus` Terraform module
  - Add a `tags` input variable to the `cumulus_ecs_service` Terraform module
  - Add a `tags` input variable to the `data-persistence` Terraform module
  - Add a `tags` input variable to the `distribution` Terraform module
  - Add a `tags` input variable to the `ingest` Terraform module
  - Add a `tags` input variable to the `s3-replicator` Terraform module

- **CUMULUS-1707**
  - Enable logrotate on ECS cluster

- **CUMULUS-1684**
  - Add a `@cumulus/aws-client/KMS` library of KMS-related functions
  - Add `@cumulus/aws-client/S3.getTextObject()`
  - Add `@cumulus/sftp-client` package
  - Create `ProviderSecretsMigration` Lambda function
  - Create `VerifyProviderSecretsMigration` Lambda function

- **CUMULUS-1548**
  - Add ability to put default Cumulus logs in Metrics' ELK stack
  - Add ability to add custom logs to Metrics' ELK Stack

- **CUMULUS-1702**
  - When logs are sent to Metrics' ELK stack, the logs endpoints will return results from there

- **CUMULUS-1459**
  - Async Operations are indexed in Elasticsearch
  - To index any existing async operations you'll need to perform an index from
    database function.

- **CUMULUS-1717**
  - Add `@cumulus/aws-client/deleteAndWaitForDynamoDbTableNotExists`, which
    deletes a DynamoDB table and waits to ensure the table no longer exists
  - Added `publishGranules` Lambda to handle publishing granule messages to SNS when granule records are written to DynamoDB
  - Added `@cumulus/api/models/Granule.storeGranulesFromCumulusMessage` to store granules from a Cumulus message to DynamoDB

- **CUMULUS-1718**
  - Added `@cumulus/sf-sqs-report` task to allow mid-workflow reporting updates.
  - Added `stepfunction_event_reporter_queue_url` and `sf_sqs_report_task` outputs to the `cumulus` module.
  - Added `publishPdrs` Lambda to handle publishing PDR messages to SNS when PDR records are written to DynamoDB.
  - Added `@cumulus/api/models/Pdr.storePdrFromCumulusMessage` to store PDRs from a Cumulus message to DynamoDB.
  - Added `@cumulus/aws-client/parseSQSMessageBody` to parse an SQS message body string into an object.

- **Ability to set custom backend API url in the archive module**
  - Add `api_url` definition in `tf-modules/cumulus/archive.tf`
  - Add `archive_api_url` variable in `tf-modules/cumulus/variables.tf`

- **CUMULUS-1741**
  - Added an optional `elasticsearch_security_group_ids` variable to the
    `data-persistence` Terraform module to allow additional security groups to
    be assigned to the Elasticsearch Domain.

- **CUMULUS-1752**
  - Added `@cumulus/integration-tests/api/distribution.invokeTEADistributionLambda` to simulate a request to the [Thin Egress App](https://github.com/asfadmin/thin-egress-app) by invoking the Lambda and getting a response payload.
  - Added `@cumulus/integration-tests/api/distribution.getTEARequestHeaders` to generate necessary request headers for a request to the Thin Egress App
  - Added `@cumulus/integration-tests/api/distribution.getTEADistributionApiFileStream` to get a response stream for a file served by Thin Egress App
  - Added `@cumulus/integration-tests/api/distribution.getTEADistributionApiRedirect` to get a redirect response from the Thin Egress App

- **CUMULUS-1755**
  - Added `@cumulus/aws-client/CloudFormation.describeCfStack()` to describe a Cloudformation stack
  - Added `@cumulus/aws-client/CloudFormation.getCfStackParameterValues()` to get multiple parameter values for a Cloudformation stack

### Changed

- **CUMULUS-1725**
  - Moved the logic that updates the granule files cache Dynamo table into its
    own Lambda function called `granuleFilesCacheUpdater`.

- **CUMULUS-1736**
  - The `collections` model in the API package now determines the name of a
    collection based on the `name` property, rather than using `dataType` and
    then falling back to `name`.
  - The `@cumulus/integration-tests.loadCollection()` function no longer appends
    the postfix to the end of the collection's `dataType`.
  - The `@cumulus/integration-tests.addCollections()` function no longer appends
    the postfix to the end of the collection's `dataType`.

- **CUMULUS-1672**
  - Add a `retryOptions` parameter to the `@cumulus/aws-client/S3.headObject`
     function, which will retry if the object being queried does not exist.

- **CUMULUS-1446**
  - Mark the `@cumulus/integration-tests/api.addCollectionApi()` function as
    deprecated
  - Mark the `@cumulus/integration-tests/index.listCollections()` function as
    deprecated
  - Mark the `@cumulus/integration-tests/index.listProviders()` function as
    deprecated
  - Mark the `@cumulus/integration-tests/index.rulesList()` function as
    deprecated

- **CUMULUS-1672**
  - Previously, the `cumulus` module defaulted to setting a
    `Deployment = var.prefix` tag on all resources that it managed. In this
    release, the `cumulus` module will now accept a `tags` input variable that
    defines the tags to be assigned to all resources that it manages.
  - Previously, the `data-persistence` module defaulted to setting a
    `Deployment = var.prefix` tag on all resources that it managed. In this
    release, the `data-persistence` module will now accept a `tags` input
    variable that defines the tags to be assigned to all resources that it
    manages.
  - Previously, the `distribution` module defaulted to setting a
    `Deployment = var.prefix` tag on all resources that it managed. In this
    release, the `distribution` module will now accept a `tags` input variable
    that defines the tags to be assigned to all resources that it manages.
  - Previously, the `ingest` module defaulted to setting a
    `Deployment = var.prefix` tag on all resources that it managed. In this
    release, the `ingest` module will now accept a `tags` input variable that
    defines the tags to be assigned to all resources that it manages.
  - Previously, the `s3-replicator` module defaulted to setting a
    `Deployment = var.prefix` tag on all resources that it managed. In this
    release, the `s3-replicator` module will now accept a `tags` input variable
    that defines the tags to be assigned to all resources that it manages.

- **CUMULUS-1684**
  - Update the API package to encrypt provider credentials using KMS instead of
    using RSA keys stored in S3

- **CUMULUS-1717**
  - Changed name of `cwSfExecutionEventToDb` Lambda to `cwSfEventToDbRecords`
  - Updated `cwSfEventToDbRecords` to write granule records to DynamoDB from the incoming Cumulus message

- **CUMULUS-1718**
  - Renamed `cwSfEventToDbRecords` to `sfEventSqsToDbRecords` due to architecture change to being a consumer of an SQS queue of Step Function Cloudwatch events.
  - Updated `sfEventSqsToDbRecords` to write PDR records to DynamoDB from the incoming Cumulus message
  - Moved `data-cookbooks/sns.md` to `data-cookbooks/ingest-notifications.md` and updated it to reflect recent changes.

- **CUMULUS-1748**
  - (S)FTP discovery tasks now use the provider-path as-is instead of forcing it to a relative path.
  - Improved error handling to catch permission denied FTP errors better and log them properly. Workflows will still fail encountering this error and we intend to consider that approach in a future ticket.

- **CUMULUS-1752**
  - Moved class for parsing distribution events to its own file: `@cumulus/api/lib/DistributionEvent.js`
    - Updated `DistributionEvent` to properly parse S3 access logs generated by requests from the [Thin Egress App](https://github.com/asfadmin/thin-egress-app)

- **CUMULUS-1753** - Changes to `@cumulus/ingest/HttpProviderClient.js`:
  - Removed regex filter in `HttpProviderClient.list()` that was used to return only files with an extension between 1 and 4 characters long. `HttpProviderClient.list()` will now return all files linked from the HTTP provider host.

- **CUMULUS-1755**
  - Updated the Thin Egress App module used in `tf-modules/distribution/main.tf` to build 61. [See the release notes](https://github.com/asfadmin/thin-egress-app/releases/tag/tea-build.61).

- **CUMULUS-1757**
  - Update @cumulus/cmr-client CMRSearchConceptQueue to take optional cmrEnvironment parameter

### Deprecated

- **CUMULUS-1684**
  - Deprecate `@cumulus/common/key-pair-provider/S3KeyPairProvider`
  - Deprecate `@cumulus/common/key-pair-provider/S3KeyPairProvider.encrypt()`
  - Deprecate `@cumulus/common/key-pair-provider/S3KeyPairProvider.decrypt()`
  - Deprecate `@cumulus/common/kms/KMS`
  - Deprecate `@cumulus/common/kms/KMS.encrypt()`
  - Deprecate `@cumulus/common/kms/KMS.decrypt()`
  - Deprecate `@cumulus/common/sftp.Sftp`

- **CUMULUS-1717**
  - Deprecate `@cumulus/api/models/Granule.createGranulesFromSns`

- **CUMULUS-1718**
  - Deprecate `@cumulus/sf-sns-report`.
    - This task has been updated to always throw an error directing the user to use `@cumulus/sf-sqs-report` instead. This was done because there is no longer an SNS topic to which to publish, and no consumers to listen to it.

- **CUMULUS-1748**
  - Deprecate `@cumulus/ingest/util.normalizeProviderPath`

- **CUMULUS-1752**
  - Deprecate `@cumulus/integration-tests/api/distribution.getDistributionApiFileStream`
  - Deprecate `@cumulus/integration-tests/api/distribution.getDistributionApiRedirect`
  - Deprecate `@cumulus/integration-tests/api/distribution.invokeApiDistributionLambda`

### Removed

- **CUMULUS-1684**
  - Remove the deployment script that creates encryption keys and stores them to
    S3

- **CUMULUS-1768**
  - Removed API endpoints `stats/histogram` and `stats/average`. All advanced stats needs should be acquired from Cloud Metrics or similarly configured ELK stack.

### Fixed

- **Fix default values for urs_url in variables.tf files**
  - Remove trailing `/` from default `urs_url` values.

- **CUMULUS-1610** - Add the Elasticsearch security group to the EC2 security groups

- **CUMULUS-1740** - `cumulus_meta.workflow_start_time` is now set in Cumulus
  messages

- **CUMULUS-1753** - Fixed `@cumulus/ingest/HttpProviderClient.js` to properly handle HTTP providers with:
  - Multiple link tags (e.g. `<a>`) per line of source code
  - Link tags in uppercase or lowercase (e.g. `<A>`)
  - Links with filepaths in the link target (e.g. `<a href="/path/to/file.txt">`). These files will be returned from HTTP file discovery **as the file name only** (e.g. `file.txt`).

- **CUMULUS-1768**
  - Fix an issue in the stats endpoints in `@cumulus/api` to send back stats for the correct type

## [v1.18.0] 2020-02-03

### BREAKING CHANGES

- **CUMULUS-1686**

  - `ecs_cluster_instance_image_id` is now a _required_ variable of the `cumulus` module, instead of optional.

- **CUMULUS-1698**

  - Change variable `saml_launchpad_metadata_path` to `saml_launchpad_metadata_url` in the `tf-modules/cumulus` Terraform module.

- **CUMULUS-1703**
  - Remove the unused `forceDownload` option from the `sync-granule` tasks's config
  - Remove the `@cumulus/ingest/granule.Discover` class
  - Remove the `@cumulus/ingest/granule.Granule` class
  - Remove the `@cumulus/ingest/pdr.Discover` class
  - Remove the `@cumulus/ingest/pdr.Granule` class
  - Remove the `@cumulus/ingest/parse-pdr.parsePdr` function

### Added

- **CUMULUS-1040**

  - Added `@cumulus/aws-client` package to provide utilities for working with AWS services and the Node.js AWS SDK
  - Added `@cumulus/errors` package which exports error classes for use in Cumulus workflow code
  - Added `@cumulus/integration-tests/sfnStep` to provide utilities for parsing step function execution histories

- **CUMULUS-1102**

  - Adds functionality to the @cumulus/api package for better local testing.
    - Adds data seeding for @cumulus/api's localAPI.
      - seed functions allow adding collections, executions, granules, pdrs, providers, and rules to a Localstack Elasticsearch and DynamoDB via `addCollections`, `addExecutions`, `addGranules`, `addPdrs`, `addProviders`, and `addRules`.
    - Adds `eraseDataStack` function to local API server code allowing resetting of local datastack for testing (ES and DynamoDB).
    - Adds optional parameters to the @cumulus/api bin serve to allow for launching the api without destroying the current data.

- **CUMULUS-1697**

  - Added the `@cumulus/tf-inventory` package that provides command line utilities for managing Terraform resources in your AWS account

- **CUMULUS-1703**

  - Add `@cumulus/aws-client/S3.createBucket` function
  - Add `@cumulus/aws-client/S3.putFile` function
  - Add `@cumulus/common/string.isNonEmptyString` function
  - Add `@cumulus/ingest/FtpProviderClient` class
  - Add `@cumulus/ingest/HttpProviderClient` class
  - Add `@cumulus/ingest/S3ProviderClient` class
  - Add `@cumulus/ingest/SftpProviderClient` class
  - Add `@cumulus/ingest/providerClientUtils.buildProviderClient` function
  - Add `@cumulus/ingest/providerClientUtils.fetchTextFile` function

- **CUMULUS-1731**

  - Add new optional input variables to the Cumulus Terraform module to support TEA upgrade:
    - `thin_egress_cookie_domain` - Valid domain for Thin Egress App cookie
    - `thin_egress_domain_cert_arn` - Certificate Manager SSL Cert ARN for Thin
      Egress App if deployed outside NGAP/CloudFront
    - `thin_egress_download_role_in_region_arn` - ARN for reading of Thin Egress
      App data buckets for in-region requests
    - `thin_egress_jwt_algo` - Algorithm with which to encode the Thin Egress
      App JWT cookie
    - `thin_egress_jwt_secret_name` - Name of AWS secret where keys for the Thin
      Egress App JWT encode/decode are stored
    - `thin_egress_lambda_code_dependency_archive_key` - Thin Egress App - S3
      Key of packaged python modules for lambda dependency layer

- **CUMULUS-1733**
  - Add `discovery-filtering` operator doc to document previously undocumented functionality.

- **CUMULUS-1737**
  - Added the `cumulus-test-cleanup` module to run a nightly cleanup on resources left over from the integration tests run from the `example/spec` directory.

### Changed

- **CUMULUS-1102**

  - Updates `@cumulus/api/auth/testAuth` to use JWT instead of random tokens.
  - Updates the default AMI for the ecs_cluster_instance_image_id.

- **CUMULUS-1622**

  - Mutex class has been deprecated in `@cumulus/common/concurrency` and will be removed in a future release.

- **CUMULUS-1686**

  - Changed `ecs_cluster_instance_image_id` to be a required variable of the `cumulus` module and removed the default value.
    The default was not available across accounts and regions, nor outside of NGAP and therefore not particularly useful.

- **CUMULUS-1688**

  - Updated `@cumulus/aws.receiveSQSMessages` not to replace `message.Body` with a parsed object. This behavior was undocumented and confusing as received messages appeared to contradict AWS docs that state `message.Body` is always a string.
  - Replaced `sf_watcher` CloudWatch rule from `cloudwatch-events.tf` with an EventSourceMapping on `sqs2sf` mapped to the `start_sf` SQS queue (in `event-sources.tf`).
  - Updated `sqs2sf` with an EventSourceMapping handler and unit test.

- **CUMULUS-1698**

  - Change variable `saml_launchpad_metadata_path` to `saml_launchpad_metadata_url` in the `tf-modules/cumulus` Terraform module.
  - Updated `@cumulus/api/launchpadSaml` to download launchpad IDP metadata from configured location when the metadata in s3 is not valid, and to work with updated IDP metadata and SAML response.

- **CUMULUS-1731**
  - Upgrade the version of the Thin Egress App deployed by Cumulus to v48
    - Note: New variables available, see the 'Added' section of this changelog.

### Fixed

- **CUMULUS-1664**

  - Updated `dbIndexer` Lambda to remove hardcoded references to DynamoDB table names.

- **CUMULUS-1733**
  - Fixed granule discovery recursion algorithm used in S/FTP protocols.

### Removed

- **CUMULUS-1481**
  - removed `process` config and output from PostToCmr as it was not required by the task nor downstream steps, and should still be in the output message's `meta` regardless.

### Deprecated

- **CUMULUS-1040**
  - Deprecated the following code. For cases where the code was moved into another package, the new code location is noted:
    - `@cumulus/common/CloudFormationGateway` -> `@cumulus/aws-client/CloudFormationGateway`
    - `@cumulus/common/DynamoDb` -> `@cumulus/aws-client/DynamoDb`
    - `@cumulus/common/errors` -> `@cumulus/errors`
    - `@cumulus/common/StepFunctions` -> `@cumulus/aws-client/StepFunctions`
    - All of the exported functions in `@cumulus/commmon/aws` (moved into `@cumulus/aws-client`), except:
      - `@cumulus/common/aws/isThrottlingException` -> `@cumulus/errors/isThrottlingException`
      - `@cumulus/common/aws/improveStackTrace` (not deprecated)
      - `@cumulus/common/aws/retryOnThrottlingException` (not deprecated)
    - `@cumulus/common/sfnStep/SfnStep.parseStepMessage` -> `@cumulus/integration-tests/sfnStep/SfnStep.parseStepMessage`
    - `@cumulus/common/sfnStep/ActivityStep` -> `@cumulus/integration-tests/sfnStep/ActivityStep`
    - `@cumulus/common/sfnStep/LambdaStep` -> `@cumulus/integration-tests/sfnStep/LambdaStep`
    - `@cumulus/common/string/unicodeEscape` -> `@cumulus/aws-client/StepFunctions.unicodeEscape`
    - `@cumulus/common/util/setErrorStack` -> `@cumulus/aws-client/util/setErrorStack`
    - `@cumulus/ingest/aws/invoke` -> `@cumulus/aws-client/Lambda/invoke`
    - `@cumulus/ingest/aws/CloudWatch.bucketSize`
    - `@cumulus/ingest/aws/CloudWatch.cw`
    - `@cumulus/ingest/aws/ECS.ecs`
    - `@cumulus/ingest/aws/ECS`
    - `@cumulus/ingest/aws/Events.putEvent` -> `@cumulus/aws-client/CloudwatchEvents.putEvent`
    - `@cumulus/ingest/aws/Events.deleteEvent` -> `@cumulus/aws-client/CloudwatchEvents.deleteEvent`
    - `@cumulus/ingest/aws/Events.deleteTarget` -> `@cumulus/aws-client/CloudwatchEvents.deleteTarget`
    - `@cumulus/ingest/aws/Events.putTarget` -> `@cumulus/aws-client/CloudwatchEvents.putTarget`
    - `@cumulus/ingest/aws/SQS.attributes` -> `@cumulus/aws-client/SQS.getQueueAttributes`
    - `@cumulus/ingest/aws/SQS.deleteMessage` -> `@cumulus/aws-client/SQS.deleteSQSMessage`
    - `@cumulus/ingest/aws/SQS.deleteQueue` -> `@cumulus/aws-client/SQS.deleteQueue`
    - `@cumulus/ingest/aws/SQS.getUrl` -> `@cumulus/aws-client/SQS.getQueueUrlByName`
    - `@cumulus/ingest/aws/SQS.receiveMessage` -> `@cumulus/aws-client/SQS.receiveSQSMessages`
    - `@cumulus/ingest/aws/SQS.sendMessage` -> `@cumulus/aws-client/SQS.sendSQSMessage`
    - `@cumulus/ingest/aws/StepFunction.getExecutionStatus` -> `@cumulus/aws-client/StepFunction.getExecutionStatus`
    - `@cumulus/ingest/aws/StepFunction.getExecutionUrl` -> `@cumulus/aws-client/StepFunction.getExecutionUrl`

## [v1.17.0] - 2019-12-31

### BREAKING CHANGES

- **CUMULUS-1498**
  - The `@cumulus/cmrjs.publish2CMR` function expects that the value of its
    `creds.password` parameter is a plaintext password.
  - Rather than using an encrypted password from the `cmr_password` environment
    variable, the `@cumulus/cmrjs.updateCMRMetadata` function now looks for an
    environment variable called `cmr_password_secret_name` and fetches the CMR
    password from that secret in AWS Secrets Manager.
  - The `@cumulus/post-to-cmr` task now expects a
    `config.cmr.passwordSecretName` value, rather than `config.cmr.password`.
    The CMR password will be fetched from that secret in AWS Secrets Manager.

### Added

- **CUMULUS-630**

  - Added support for replaying Kinesis records on a stream into the Cumulus Kinesis workflow triggering mechanism: either all the records, or some time slice delimited by start and end timestamps.
  - Added `/replays` endpoint to the operator API for triggering replays.
  - Added `Replay Kinesis Messages` documentation to Operator Docs.
  - Added `manualConsumer` lambda function to consume a Kinesis stream. Used by the replay AsyncOperation.

- **CUMULUS-1687**
  - Added new API endpoint for listing async operations at `/asyncOperations`
  - All asyncOperations now include the fields `description` and `operationType`. `operationType` can be one of the following. [`Bulk Delete`, `Bulk Granules`, `ES Index`, `Kinesis Replay`]

### Changed

- **CUMULUS-1626**

  - Updates Cumulus to use node10/CMA 1.1.2 for all of its internal lambdas in prep for AWS node 8 EOL

- **CUMULUS-1498**
  - Remove the DynamoDB Users table. The list of OAuth users who are allowed to
    use the API is now stored in S3.
  - The CMR password and Launchpad passphrase are now stored in Secrets Manager

## [v1.16.1] - 2019-12-6

**Please note**:

- The `region` argument to the `cumulus` Terraform module has been removed. You may see a warning or error if you have that variable populated.
- Your workflow tasks should use the following versions of the CMA libraries to utilize new granule, parentArn, asyncOperationId, and stackName fields on the logs:
  - `cumulus-message-adapter-js` version 1.0.10+
  - `cumulus-message-adapter-python` version 1.1.1+
  - `cumulus-message-adapter-java` version 1.2.11+
- The `data-persistence` module no longer manages the creation of an Elasticsearch service-linked role for deploying Elasticsearch to a VPC. Follow the [deployment instructions on preparing your VPC](https://nasa.github.io/cumulus/docs/deployment/deployment-readme#vpc-subnets-and-security-group) for guidance on how to create the Elasticsearch service-linked role manually.
- There is now a `distribution_api_gateway_stage` variable for the `tf-modules/cumulus` Terraform module that will be used as the API gateway stage name used for the distribution API (Thin Egress App)
- Default value for the `urs_url` variable is now `https://uat.urs.earthdata.nasa.gov/` in the `tf-modules/cumulus` and `tf-modules/archive` Terraform modules. So deploying the `cumulus` module without a `urs_url` variable set will integrate your Cumulus deployment with the UAT URS environment.

### Added

- **CUMULUS-1563**

  - Added `custom_domain_name` variable to `tf-modules/data-persistence` module

- **CUMULUS-1654**
  - Added new helpers to `@cumulus/common/execution-history`:
    - `getStepExitedEvent()` returns the `TaskStateExited` event in a workflow execution history after the given step completion/failure event
    - `getTaskExitedEventOutput()` returns the output message for a `TaskStateExited` event in a workflow execution history

### Changed

- **CUMULUS-1578**

  - Updates SAML launchpad configuration to authorize via configured userGroup.
    [See the NASA specific documentation (protected)](https://wiki.earthdata.nasa.gov/display/CUMULUS/Cumulus+SAML+Launchpad+Integration)

- **CUMULUS-1579**

  - Elasticsearch list queries use `match` instead of `term`. `term` had been analyzing the terms and not supporting `-` in the field values.

- **CUMULUS-1619**

  - Adds 4 new keys to `@cumulus/logger` to display granules, parentArn, asyncOperationId, and stackName.
  - Depends on `cumulus-message-adapter-js` version 1.0.10+. Cumulus tasks updated to use this version.

- **CUMULUS-1654**

  - Changed `@cumulus/common/SfnStep.parseStepMessage()` to a static class method

- **CUMULUS-1641**
  - Added `meta.retries` and `meta.visibilityTimeout` properties to sqs-type rule. To create sqs-type rule, you're required to configure a dead-letter queue on your queue.
  - Added `sqsMessageRemover` lambda which removes the message from SQS queue upon successful workflow execution.
  - Updated `sqsMessageConsumer` lambda to not delete message from SQS queue, and to retry the SQS message for configured number of times.

### Removed

- Removed `create_service_linked_role` variable from `tf-modules/data-persistence` module.

- **CUMULUS-1321**
  - The `region` argument to the `cumulus` Terraform module has been removed

### Fixed

- **CUMULUS-1668** - Fixed a race condition where executions may not have been
  added to the database correctly
- **CUMULUS-1654** - Fixed issue with `publishReports` Lambda not including workflow execution error information for failed workflows with a single step
- Fixed `tf-modules/cumulus` module so that the `urs_url` variable is passed on to its invocation of the `tf-modules/archive` module

## [v1.16.0] - 2019-11-15

### Added

- **CUMULUS-1321**

  - A `deploy_distribution_s3_credentials_endpoint` variable has been added to
    the `cumulus` Terraform module. If true, the NGAP-backed S3 credentials
    endpoint will be added to the Thin Egress App's API. Default: true

- **CUMULUS-1544**

  - Updated the `/granules/bulk` endpoint to correctly query Elasticsearch when
    granule ids are not provided.

- **CUMULUS-1580**
  - Added `/granules/bulk` endpoint to `@cumulus/api` to perform bulk actions on granules given either a list of granule ids or an Elasticsearch query and the workflow to perform.

### Changed

- **CUMULUS-1561**

  - Fix the way that we are handling Terraform provider version requirements
  - Pass provider configs into child modules using the method that the
    [Terraform documentation](https://www.terraform.io/docs/configuration/modules.html#providers-within-modules)
    suggests
  - Remove the `region` input variable from the `s3_access_test` Terraform module
  - Remove the `aws_profile` and `aws_region` input variables from the
    `s3-replicator` Terraform module

- **CUMULUS-1639**
  - Because of
    [S3's Data Consistency Model](https://docs.aws.amazon.com/AmazonS3/latest/dev/Introduction.html#BasicsObjects),
    there may be situations where a GET operation for an object can temporarily
    return a `NoSuchKey` response even if that object _has_ been created. The
    `@cumulus/common/aws.getS3Object()` function has been updated to support
    retries if a `NoSuchKey` response is returned by S3. This behavior can be
    enabled by passing a `retryOptions` object to that function. Supported
    values for that object can be found here:
    <https://github.com/tim-kos/node-retry#retryoperationoptions>

### Removed

- **CUMULUS-1559**
  - `logToSharedDestination` has been migrated to the Terraform deployment as `log_api_gateway_to_cloudwatch` and will ONLY apply to egress lambdas.
    Due to the differences in the Terraform deployment model, we cannot support a global log subscription toggle for a configurable subset of lambdas.
    However, setting up your own log forwarding for a Lambda with Terraform is fairly simple, as you will only need to add SubscriptionFilters to your Terraform configuration, one per log group.
    See [the Terraform documentation](https://www.terraform.io/docs/providers/aws/r/cloudwatch_log_subscription_filter.html) for details on how to do this.
    An empty FilterPattern ("") will capture all logs in a group.

## [v1.15.0] - 2019-11-04

### BREAKING CHANGES

- **CUMULUS-1644** - When a workflow execution begins or ends, the workflow
  payload is parsed and any new or updated PDRs or granules referenced in that
  workflow are stored to the Cumulus archive. The defined interface says that a
  PDR in `payload.pdr` will be added to the archive, and any granules in
  `payload.granules` will also be added to the archive. In previous releases,
  PDRs found in `meta.pdr` and granules found in `meta.input_granules` were also
  added to the archive. This caused unexpected behavior and has been removed.
  Only PDRs from `payload.pdr` and granules from `payload.granules` will now be
  added to the Cumulus archive.

- **CUMULUS-1449** - Cumulus now uses a universal workflow template when
  starting a workflow that contains general information specific to the
  deployment, but not specific to the workflow. Workflow task configs must be
  defined using AWS step function parameters. As part of this change,
  `CumulusConfig` has been retired and task configs must now be defined under
  the `cma.task_config` key in the Parameters section of a step function
  definition.

  **Migration instructions**:

  NOTE: These instructions require the use of Cumulus Message Adapter v1.1.x+.
  Please ensure you are using a compatible version before attempting to migrate
  workflow configurations. When defining workflow steps, remove any
  `CumulusConfig` section, as shown below:

  ```yaml
  ParsePdr:
    CumulusConfig:
      provider: "{$.meta.provider}"
      bucket: "{$.meta.buckets.internal.name}"
      stack: "{$.meta.stack}"
  ```

  Instead, use AWS Parameters to pass `task_config` for the task directly into
  the Cumulus Message Adapter:

  ```yaml
  ParsePdr:
    Parameters:
      cma:
        event.$: "$"
        task_config:
          provider: "{$.meta.provider}"
          bucket: "{$.meta.buckets.internal.name}"
          stack: "{$.meta.stack}"
  ```

  In this example, the `cma` key is used to pass parameters to the message
  adapter. Using `task_config` in combination with `event.$: '$'` allows the
  message adapter to process `task_config` as the `config` passed to the Cumulus
  task. See `example/workflows/sips.yml` in the core repository for further
  examples of how to set the Parameters.

  Additionally, workflow configurations for the `QueueGranules` and `QueuePdrs`
  tasks need to be updated:

  - `queue-pdrs` config changes:
    - `parsePdrMessageTemplateUri` replaced with `parsePdrWorkflow`, which is
      the workflow name (i.e. top-level name in `config.yml`, e.g. 'ParsePdr').
    - `internalBucket` and `stackName` configs now required to look up
      configuration from the deployment. Brings the task config in line with
      that of `queue-granules`.
  - `queue-granules` config change: `ingestGranuleMessageTemplateUri` replaced
    with `ingestGranuleWorkflow`, which is the workflow name (e.g.
    'IngestGranule').

- **CUMULUS-1396** - **Workflow steps at the beginning and end of a workflow
  using the `SfSnsReport` Lambda have now been deprecated (e.g. `StartStatus`,
  `StopStatus`) and should be removed from your workflow definitions**. These
  steps were used for publishing ingest notifications and have been replaced by
  an implementation using Cloudwatch events for Step Functions to trigger a
  Lambda that publishes ingest notifications. For further detail on how ingest
  notifications are published, see the notes below on **CUMULUS-1394**. For
  examples of how to update your workflow definitions, see our
  [example workflow definitions](https://github.com/nasa/cumulus/blob/master/example/workflows/).

- **CUMULUS-1470**
  - Remove Cumulus-defined ECS service autoscaling, allowing integrators to
    better customize autoscaling to meet their needs. In order to use
    autoscaling with ECS services, appropriate
    `AWS::ApplicationAutoScaling::ScalableTarget`,
    `AWS::ApplicationAutoScaling::ScalingPolicy`, and `AWS::CloudWatch::Alarm`
    resources should be defined in a kes overrides file. See
    [this example](https://github.com/nasa/cumulus/blob/release-1.15.x/example/overrides/app/cloudformation.template.yml)
    for an example.
  - The following config parameters are no longer used:
    - ecs.services.\<NAME\>.minTasks
    - ecs.services.\<NAME\>.maxTasks
    - ecs.services.\<NAME\>.scaleInActivityScheduleTime
    - ecs.services.\<NAME\>.scaleInAdjustmentPercent
    - ecs.services.\<NAME\>.scaleOutActivityScheduleTime
    - ecs.services.\<NAME\>.scaleOutAdjustmentPercent
    - ecs.services.\<NAME\>.activityName

### Added

- **CUMULUS-1100**

  - Added 30-day retention properties to all log groups that were missing those policies.

- **CUMULUS-1396**

  - Added `@cumulus/common/sfnStep`:
    - `LambdaStep` - A class for retrieving and parsing input and output to Lambda steps in AWS Step Functions
    - `ActivityStep` - A class for retrieving and parsing input and output to ECS activity steps in AWS Step Functions

- **CUMULUS-1574**

  - Added `GET /token` endpoint for SAML authorization when cumulus is protected by Launchpad.
    This lets a user retieve a token by hand that can be presented to the API.

- **CUMULUS-1625**

  - Added `sf_start_rate` variable to the `ingest` Terraform module, equivalent to `sqs_consumer_rate` in the old model, but will not be automatically applied to custom queues as that was.

- **CUMULUS-1513**
  - Added `sqs`-type rule support in the Cumulus API `@cumulus/api`
  - Added `sqsMessageConsumer` lambda which processes messages from the SQS queues configured in the `sqs` rules.

### Changed

- **CUMULUS-1639**

  - Because of
    [S3's Data Consistency Model](https://docs.aws.amazon.com/AmazonS3/latest/dev/Introduction.html#BasicsObjects),
    there may be situations where a GET operation for an object can temporarily
    return a `NoSuchKey` response even if that object _has_ been created. The
    `@cumulus/common/aws.getS3Object()` function will now retry up to 10 times
    if a `NoSuchKey` response is returned by S3. This can behavior can be
    overridden by passing `{ retries: 0 }` as the `retryOptions` argument.

- **CUMULUS-1449**

  - `queue-pdrs` & `queue-granules` config changes. Details in breaking changes section.
  - Cumulus now uses a universal workflow template when starting workflow that contains general information specific to the deployment, but not specific to the workflow.
  - Changed the way workflow configs are defined, from `CumulusConfig` to a `task_config` AWS Parameter.

- **CUMULUS-1452**

  - Changed the default ECS docker storage drive to `devicemapper`

- **CUMULUS-1453**
  - Removed config schema for `@cumulus/sf-sns-report` task
  - Updated `@cumulus/sf-sns-report` to always assume that it is running as an intermediate step in a workflow, not as the first or last step

### Removed

- **CUMULUS-1449**
  - Retired `CumulusConfig` as part of step function definitions, as this is an artifact of the way Kes parses workflow definitions that was not possible to migrate to Terraform. Use AWS Parameters and the `task_config` key instead. See change note above.
  - Removed individual workflow templates.

### Fixed

- **CUMULUS-1620** - Fixed bug where `message_adapter_version` does not correctly inject the CMA

- **CUMULUS-1396** - Updated `@cumulus/common/StepFunctions.getExecutionHistory()` to recursively fetch execution history when `nextToken` is returned in response

- **CUMULUS-1571** - Updated `@cumulus/common/DynamoDb.get()` to throw any errors encountered when trying to get a record and the record does exist

- **CUMULUS-1452**
  - Updated the EC2 initialization scripts to use full volume size for docker storage
  - Changed the default ECS docker storage drive to `devicemapper`

## [v1.14.5] - 2019-12-30 - [BACKPORT]

### Updated

- **CUMULUS-1626**
  - Updates Cumulus to use node10/CMA 1.1.2 for all of its internal lambdas in prep for AWS node 8 EOL

## [v1.14.4] - 2019-10-28

### Fixed

- **CUMULUS-1632** - Pinned `aws-elasticsearch-connector` package in `@cumulus/api` to version `8.1.3`, since `8.2.0` includes breaking changes

## [v1.14.3] - 2019-10-18

### Fixed

- **CUMULUS-1620** - Fixed bug where `message_adapter_version` does not correctly inject the CMA

- **CUMULUS-1572** - A granule is now included in discovery results even when
  none of its files has a matching file type in the associated collection
  configuration. Previously, if all files for a granule were unmatched by a file
  type configuration, the granule was excluded from the discovery results.
  Further, added support for a `boolean` property
  `ignoreFilesConfigForDiscovery`, which controls how a granule's files are
  filtered at discovery time.

## [v1.14.2] - 2019-10-08

### BREAKING CHANGES

Your Cumulus Message Adapter version should be pinned to `v1.0.13` or lower in your `app/config.yml` using `message_adapter_version: v1.0.13` OR you should use the workflow migration steps below to work with CMA v1.1.1+.

- **CUMULUS-1394** - The implementation of the `SfSnsReport` Lambda requires additional environment variables for integration with the new ingest notification SNS topics. Therefore, **you must update the definition of `SfSnsReport` in your `lambdas.yml` like so**:

```yaml
SfSnsReport:
  handler: index.handler
  timeout: 300
  source: node_modules/@cumulus/sf-sns-report/dist
  tables:
    - ExecutionsTable
  envs:
    execution_sns_topic_arn:
      function: Ref
      value: reportExecutionsSns
    granule_sns_topic_arn:
      function: Ref
      value: reportGranulesSns
    pdr_sns_topic_arn:
      function: Ref
      value: reportPdrsSns
```

- **CUMULUS-1447** -
  The newest release of the Cumulus Message Adapter (v1.1.1) requires that parameterized configuration be used for remote message functionality. Once released, Kes will automatically bring in CMA v1.1.1 without additional configuration.

  **Migration instructions**
  Oversized messages are no longer written to S3 automatically. In order to utilize remote messaging functionality, configure a `ReplaceConfig` AWS Step Function parameter on your CMA task:

  ```yaml
  ParsePdr:
    Parameters:
      cma:
        event.$: "$"
        ReplaceConfig:
          FullMessage: true
  ```

  Accepted fields in `ReplaceConfig` include `MaxSize`, `FullMessage`, `Path` and `TargetPath`.
  See https://github.com/nasa/cumulus-message-adapter/blob/master/CONTRACT.md#remote-message-configuration for full details.

  As this change is backward compatible in Cumulus Core, users wishing to utilize the previous version of the CMA may opt to transition to using a CMA lambda layer, or set `message_adapter_version` in their configuration to a version prior to v1.1.0.

### PLEASE NOTE

- **CUMULUS-1394** - Ingest notifications are now provided via 3 separate SNS topics for executions, granules, and PDRs, instead of a single `sftracker` SNS topic. Whereas the `sftracker` SNS topic received a full Cumulus execution message, the new topics all receive generated records for the given object. The new topics are only published to if the given object exists for the current execution. For a given execution/granule/PDR, **two messages will be received by each topic**: one message indicating that ingest is running and another message indicating that ingest has completed or failed. The new SNS topics are:

  - `reportExecutions` - Receives 1 message per execution
  - `reportGranules` - Receives 1 message per granule in an execution
  - `reportPdrs` - Receives 1 message per PDR

### Added

- **CUMULUS-639**

  - Adds SAML JWT and launchpad token authentication to Cumulus API (configurable)
    - **NOTE** to authenticate with Launchpad ensure your launchpad user_id is in the `<prefix>-UsersTable`
    - when Cumulus configured to protect API via Launchpad:
      - New endpoints
        - `GET /saml/login` - starting point for SAML SSO creates the login request url and redirects to the SAML Identity Provider Service (IDP)
        - `POST /saml/auth` - SAML Assertion Consumer Service. POST receiver from SAML IDP. Validates response, logs the user in, and returnes a SAML-based JWT.
    - Disabled endpoints
      - `POST /refresh`
      - Changes authorization worklow:
      - `ensureAuthorized` now presumes the bearer token is a JWT and tries to validate. If the token is malformed, it attempts to validate the token against Launchpad. This allows users to bring their own token as described here https://wiki.earthdata.nasa.gov/display/CUMULUS/Cumulus+API+with+Launchpad+Authentication. But it also allows dashboard users to manually authenticate via Launchpad SAML to receive a Launchpad-based JWT.

- **CUMULUS-1394**
  - Added `Granule.generateGranuleRecord()` method to granules model to generate a granule database record from a Cumulus execution message
  - Added `Pdr.generatePdrRecord()` method to PDRs model to generate a granule database record from a Cumulus execution message
  - Added helpers to `@cumulus/common/message`:
    - `getMessageExecutionName()` - Get the execution name from a Cumulus execution message
    - `getMessageStateMachineArn()` - Get the state machine ARN from a Cumulus execution message
    - `getMessageExecutionArn()` - Get the execution ARN for a Cumulus execution message
    - `getMessageGranules()` - Get the granules from a Cumulus execution message, if any.
  - Added `@cumulus/common/cloudwatch-event/isFailedSfStatus()` to determine if a Step Function status from a Cloudwatch event is a failed status

### Changed

- **CUMULUS-1308**

  - HTTP PUT of a Collection, Provider, or Rule via the Cumulus API now
    performs full replacement of the existing object with the object supplied
    in the request payload. Previous behavior was to perform a modification
    (partial update) by merging the existing object with the (possibly partial)
    object in the payload, but this did not conform to the HTTP standard, which
    specifies PATCH as the means for modifications rather than replacements.

- **CUMULUS-1375**

  - Migrate Cumulus from deprecated Elasticsearch JS client to new, supported one in `@cumulus/api`

- **CUMULUS-1485** Update `@cumulus/cmr-client` to return error message from CMR for validation failures.

- **CUMULUS-1394**

  - Renamed `Execution.generateDocFromPayload()` to `Execution.generateRecord()` on executions model. The method generates an execution database record from a Cumulus execution message.

- **CUMULUS-1432**

  - `logs` endpoint takes the level parameter as a string and not a number
  - Elasticsearch term query generation no longer converts numbers to boolean

- **CUMULUS-1447**

  - Consolidated all remote message handling code into @common/aws
  - Update remote message code to handle updated CMA remote message flags
  - Update example SIPS workflows to utilize Parameterized CMA configuration

- **CUMULUS-1448** Refactor workflows that are mutating cumulus_meta to utilize meta field

- **CUMULUS-1451**

  - Elasticsearch cluster setting `auto_create_index` will be set to false. This had been causing issues in the bootstrap lambda on deploy.

- **CUMULUS-1456**
  - `@cumulus/api` endpoints default error handler uses `boom` package to format errors, which is consistent with other API endpoint errors.

### Fixed

- **CUMULUS-1432** `logs` endpoint filter correctly filters logs by level
- **CUMULUS-1484** `useMessageAdapter` now does not set CUMULUS_MESSAGE_ADAPTER_DIR when `true`

### Removed

- **CUMULUS-1394**
  - Removed `sfTracker` SNS topic. Replaced by three new SNS topics for granule, execution, and PDR ingest notifications.
  - Removed unused functions from `@cumulus/common/aws`:
    - `getGranuleS3Params()`
    - `setGranuleStatus()`

## [v1.14.1] - 2019-08-29

### Fixed

- **CUMULUS-1455**

  - CMR token links updated to point to CMR legacy services rather than echo

- **CUMULUS-1211**
  - Errors thrown during granule discovery are no longer swallowed and ignored.
    Rather, errors are propagated to allow for proper error-handling and
    meaningful messaging.

## [v1.14.0] - 2019-08-22

### PLEASE NOTE

- We have encountered transient lambda service errors in our integration testing. Please handle transient service errors following [these guidelines](https://docs.aws.amazon.com/step-functions/latest/dg/bp-lambda-serviceexception.html). The workflows in the `example/workflows` folder have been updated with retries configured for these errors.

- **CUMULUS-799** added additional IAM permissions to support reading CloudWatch and API Gateway, so **you will have to redeploy your IAM stack.**

- **CUMULUS-800** Several items:

  - **Delete existing API Gateway stages**: To allow enabling of API Gateway logging, Cumulus now creates and manages a Stage resource during deployment. Before upgrading Cumulus, it is necessary to delete the API Gateway stages on both the Backend API and the Distribution API. Instructions are included in the documenation under [Delete API Gateway Stages](https://nasa.github.io/cumulus/docs/additional-deployment-options/delete-api-gateway-stages).

  - **Set up account permissions for API Gateway to write to CloudWatch**: In a one time operation for your AWS account, to enable CloudWatch Logs for API Gateway, you must first grant the API Gateway permission to read and write logs to CloudWatch for your account. The `AmazonAPIGatewayPushToCloudWatchLogs` managed policy (with an ARN of `arn:aws:iam::aws:policy/service-role/AmazonAPIGatewayPushToCloudWatchLogs`) has all the required permissions. You can find a simple how to in the documentation under [Enable API Gateway Logging.](https://nasa.github.io/cumulus/docs/additional-deployment-options/enable-gateway-logging-permissions)

  - **Configure API Gateway to write logs to CloudWatch** To enable execution logging for the distribution API set `config.yaml` `apiConfigs.distribution.logApigatewayToCloudwatch` value to `true`. More information [Enable API Gateway Logs](https://nasa.github.io/cumulus/docs/additional-deployment-options/enable-api-logs)

  - **Configure CloudWatch log delivery**: It is possible to deliver CloudWatch API execution and access logs to a cross-account shared AWS::Logs::Destination. An operator does this by adding the key `logToSharedDestination` to the `config.yml` at the default level with a value of a writable log destination. More information in the documenation under [Configure CloudWatch Logs Delivery.](https://nasa.github.io/cumulus/docs/additional-deployment-options/configure-cloudwatch-logs-delivery)

  - **Additional Lambda Logging**: It is now possible to configure any lambda to deliver logs to a shared subscriptions by setting `logToSharedDestination` to the ARN of a writable location (either an AWS::Logs::Destination or a Kinesis Stream) on any lambda config. Documentation for [Lambda Log Subscriptions](https://nasa.github.io/cumulus/docs/additional-deployment-options/additional-lambda-logging)

  - **Configure S3 Server Access Logs**: If you are running Cumulus in an NGAP environment you may [configure S3 Server Access Logs](https://nasa.github.io/cumulus/docs/next/deployment/server_access_logging) to be delivered to a shared bucket where the Metrics Team will ingest the logs into their ELK stack. Contact the Metrics team for permission and location.

- **CUMULUS-1368** The Cumulus distribution API has been deprecated and is being replaced by ASF's Thin Egress App. By default, the distribution API will not deploy. Please follow [the instructions for deploying and configuring Thin Egress](https://nasa.github.io/cumulus/docs/deployment/thin_egress_app).

To instead continue to deploy and use the legacy Cumulus distribution app, add the following to your `config.yml`:

```yaml
deployDistributionApi: true
```

If you deploy with no distribution app your deployment will succeed but you may encounter errors in your workflows, particularly in the `MoveGranule` task.

- **CUMULUS-1418** Users who are packaging the CMA in their Lambdas outside of Cumulus may need to update their Lambda configuration. Please see `BREAKING CHANGES` below for details.

### Added

- **CUMULUS-642**
  - Adds Launchpad as an authentication option for the Cumulus API.
  - Updated deployment documentation and added [instructions to setup Cumulus API Launchpad authentication](https://wiki.earthdata.nasa.gov/display/CUMULUS/Cumulus+API+with+Launchpad+Authentication)
- **CUMULUS-1418**
  - Adds usage docs/testing of lambda layers (introduced in PR1125), updates Core example tasks to use the updated `cumulus-ecs-task` and a CMA layer instead of kes CMA injection.
  - Added Terraform module to publish CMA as layer to user account.
- **PR1125** - Adds `layers` config option to support deploying Lambdas with layers
- **PR1128** - Added `useXRay` config option to enable AWS X-Ray for Lambdas.
- **CUMULUS-1345**
  - Adds new variables to the app deployment under `cmr`.
  - `cmrEnvironment` values are `SIT`, `UAT`, or `OPS` with `UAT` as the default.
  - `cmrLimit` and `cmrPageSize` have been added as configurable options.
- **CUMULUS-1273**
  - Added lambda function EmsProductMetadataReport to generate EMS Product Metadata report
- **CUMULUS-1226**
  - Added API endpoint `elasticsearch/index-from-database` to index to an Elasticsearch index from the database for recovery purposes and `elasticsearch/indices-status` to check the status of Elasticsearch indices via the API.
- **CUMULUS-824**
  - Added new Collection parameter `reportToEms` to configure whether the collection is reported to EMS
- **CUMULUS-1357**
  - Added new BackendApi endpoint `ems` that generates EMS reports.
- **CUMULUS-1241**
  - Added information about queues with maximum execution limits defined to default workflow templates (`meta.queueExecutionLimits`)
- **CUMULUS-1311**
  - Added `@cumulus/common/message` with various message parsing/preparation helpers
- **CUMULUS-812**

  - Added support for limiting the number of concurrent executions started from a queue. [See the data cookbook](https://nasa.github.io/cumulus/docs/data-cookbooks/throttling-queued-executions) for more information.

- **CUMULUS-1337**

  - Adds `cumulus.stackName` value to the `instanceMetadata` endpoint.

- **CUMULUS-1368**

  - Added `cmrGranuleUrlType` to the `@cumulus/move-granules` task. This determines what kind of links go in the CMR files. The options are `distribution`, `s3`, or `none`, with the default being distribution. If there is no distribution API being used with Cumulus, you must set the value to `s3` or `none`.

- Added `packages/s3-replicator` Terraform module to allow same-region s3 replication to metrics bucket.

- **CUMULUS-1392**

  - Added `tf-modules/report-granules` Terraform module which processes granule ingest notifications received via SNS and stores granule data to a database. The module includes:
    - SNS topic for publishing granule ingest notifications
    - Lambda to process granule notifications and store data
    - IAM permissions for the Lambda
    - Subscription for the Lambda to the SNS topic

- **CUMULUS-1393**

  - Added `tf-modules/report-pdrs` Terraform module which processes PDR ingest notifications received via SNS and stores PDR data to a database. The module includes:
    - SNS topic for publishing PDR ingest notifications
    - Lambda to process PDR notifications and store data
    - IAM permissions for the Lambda
    - Subscription for the Lambda to the SNS topic
  - Added unit tests for `@cumulus/api/models/pdrs.createPdrFromSns()`

- **CUMULUS-1400**

  - Added `tf-modules/report-executions` Terraform module which processes workflow execution information received via SNS and stores it to a database. The module includes:
    - SNS topic for publishing execution data
    - Lambda to process and store execution data
    - IAM permissions for the Lambda
    - Subscription for the Lambda to the SNS topic
  - Added `@cumulus/common/sns-event` which contains helpers for SNS events:
    - `isSnsEvent()` returns true if event is from SNS
    - `getSnsEventMessage()` extracts and parses the message from an SNS event
    - `getSnsEventMessageObject()` extracts and parses message object from an SNS event
  - Added `@cumulus/common/cloudwatch-event` which contains helpers for Cloudwatch events:
    - `isSfExecutionEvent()` returns true if event is from Step Functions
    - `isTerminalSfStatus()` determines if a Step Function status from a Cloudwatch event is a terminal status
    - `getSfEventStatus()` gets the Step Function status from a Cloudwatch event
    - `getSfEventDetailValue()` extracts a Step Function event detail field from a Cloudwatch event
    - `getSfEventMessageObject()` extracts and parses Step Function detail object from a Cloudwatch event

- **CUMULUS-1429**

  - Added `tf-modules/data-persistence` Terraform module which includes resources for data persistence in Cumulus:
    - DynamoDB tables
    - Elasticsearch with optional support for VPC
    - Cloudwatch alarm for number of Elasticsearch nodes

- **CUMULUS-1379** CMR Launchpad Authentication
  - Added `launchpad` configuration to `@cumulus/deployment/app/config.yml`, and cloudformation templates, workflow message, lambda configuration, api endpoint configuration
  - Added `@cumulus/common/LaunchpadToken` and `@cumulus/common/launchpad` to provide methods to get token and validate token
  - Updated lambdas to use Launchpad token for CMR actions (ingest and delete granules)
  - Updated deployment documentation and added [instructions to setup CMR client for Launchpad authentication](https://wiki.earthdata.nasa.gov/display/CUMULUS/CMR+Launchpad+Authentication)

## Changed

- **CUMULUS-1232**

  - Added retries to update `@cumulus/cmr-client` `updateToken()`

- **CUMULUS-1245 CUMULUS-795**

  - Added additional `ems` configuration parameters for sending the ingest reports to EMS
  - Added functionality to send daily ingest reports to EMS

- **CUMULUS-1241**

  - Removed the concept of "priority levels" and added ability to define a number of maximum concurrent executions per SQS queue
  - Changed mapping of Cumulus message properties for the `sqs2sfThrottle` lambda:
    - Queue name is read from `cumulus_meta.queueName`
    - Maximum executions for the queue is read from `meta.queueExecutionLimits[queueName]`, where `queueName` is `cumulus_meta.queueName`
  - Changed `sfSemaphoreDown` lambda to only attempt decrementing semaphores when:
    - the message is for a completed/failed/aborted/timed out workflow AND
    - `cumulus_meta.queueName` exists on the Cumulus message AND
    - An entry for the queue name (`cumulus_meta.queueName`) exists in the the object `meta.queueExecutionLimits` on the Cumulus message

- **CUMULUS-1338**

  - Updated `sfSemaphoreDown` lambda to be triggered via AWS Step Function Cloudwatch events instead of subscription to `sfTracker` SNS topic

- **CUMULUS-1311**

  - Updated `@cumulus/queue-granules` to set `cumulus_meta.queueName` for queued execution messages
  - Updated `@cumulus/queue-pdrs` to set `cumulus_meta.queueName` for queued execution messages
  - Updated `sqs2sfThrottle` lambda to immediately decrement queue semaphore value if dispatching Step Function execution throws an error

- **CUMULUS-1362**

  - Granule `processingStartTime` and `processingEndTime` will be set to the execution start time and end time respectively when there is no sync granule or post to cmr task present in the workflow

- **CUMULUS-1400**
  - Deprecated `@cumulus/ingest/aws/getExecutionArn`. Use `@cumulus/common/aws/getExecutionArn` instead.

### Fixed

- **CUMULUS-1439**

  - Fix bug with rule.logEventArn deletion on Kinesis rule update and fix unit test to verify

- **CUMULUS-796**

  - Added production information (collection ShortName and Version, granuleId) to EMS distribution report
  - Added functionality to send daily distribution reports to EMS

- **CUMULUS-1319**

  - Fixed a bug where granule ingest times were not being stored to the database

- **CUMULUS-1356**

  - The `Collection` model's `delete` method now _removes_ the specified item
    from the collection config store that was inserted by the `create` method.
    Previously, this behavior was missing.

- **CUMULUS-1374**
  - Addressed audit concerns (https://www.npmjs.com/advisories/782) in api package

### BREAKING CHANGES

### Changed

- **CUMULUS-1418**
  - Adding a default `cmaDir` key to configuration will cause `CUMULUS_MESSAGE_ADAPTER_DIR` to be set by default to `/opt` for any Lambda not setting `useCma` to true, or explicitly setting the CMA environment variable. In lambdas that package the CMA independently of the Cumulus packaging. Lambdas manually packaging the CMA should have their Lambda configuration updated to set the CMA path, or alternately if not using the CMA as a Lambda layer in this deployment set `cmaDir` to `./cumulus-message-adapter`.

### Removed

- **CUMULUS-1337**

  - Removes the S3 Access Metrics package added in CUMULUS-799

- **PR1130**
  - Removed code deprecated since v1.11.1:
    - Removed `@cumulus/common/step-functions`. Use `@cumulus/common/StepFunctions` instead.
    - Removed `@cumulus/api/lib/testUtils.fakeFilesFactory`. Use `@cumulus/api/lib/testUtils.fakeFileFactory` instead.
    - Removed `@cumulus/cmrjs/cmr` functions: `searchConcept`, `ingestConcept`, `deleteConcept`. Use the functions in `@cumulus/cmr-client` instead.
    - Removed `@cumulus/ingest/aws.getExecutionHistory`. Use `@cumulus/common/StepFunctions.getExecutionHistory` instead.

## [v1.13.5] - 2019-08-29 - [BACKPORT]

### Fixed

- **CUMULUS-1455** - CMR token links updated to point to CMR legacy services rather than echo

## [v1.13.4] - 2019-07-29

- **CUMULUS-1411** - Fix deployment issue when using a template override

## [v1.13.3] - 2019-07-26

- **CUMULUS-1345** Full backport of CUMULUS-1345 features - Adds new variables to the app deployment under `cmr`.
  - `cmrEnvironment` values are `SIT`, `UAT`, or `OPS` with `UAT` as the default.
  - `cmrLimit` and `cmrPageSize` have been added as configurable options.

## [v1.13.2] - 2019-07-25

- Re-release of v1.13.1 to fix broken npm packages.

## [v1.13.1] - 2019-07-22

- **CUMULUS-1374** - Resolve audit compliance with lodash version for api package subdependency
- **CUMULUS-1412** - Resolve audit compliance with googleapi package
- **CUMULUS-1345** - Backported CMR environment setting in getUrl to address immediate user need. CMR_ENVIRONMENT can now be used to set the CMR environment to OPS/SIT

## [v1.13.0] - 2019-5-20

### PLEASE NOTE

**CUMULUS-802** added some additional IAM permissions to support ECS autoscaling, so **you will have to redeploy your IAM stack.**
As a result of the changes for **CUMULUS-1193**, **CUMULUS-1264**, and **CUMULUS-1310**, **you must delete your existing stacks (except IAM) before deploying this version of Cumulus.**
If running Cumulus within a VPC and extended downtime is acceptable, we recommend doing this at the end of the day to allow AWS backend resources and network interfaces to be cleaned up overnight.

### BREAKING CHANGES

- **CUMULUS-1228**

  - The default AMI used by ECS instances is now an NGAP-compliant AMI. This
    will be a breaking change for non-NGAP deployments. If you do not deploy to
    NGAP, you will need to find the AMI ID of the
    [most recent Amazon ECS-optimized AMI](https://docs.aws.amazon.com/AmazonECS/latest/developerguide/ecs-optimized_AMI.html),
    and set the `ecs.amiid` property in your config. Instructions for finding
    the most recent NGAP AMI can be found using
    [these instructions](https://wiki.earthdata.nasa.gov/display/ESKB/Select+an+NGAP+Created+AMI).

- **CUMULUS-1310**

  - Database resources (DynamoDB, ElasticSearch) have been moved to an independent `db` stack.
    Migrations for this version will need to be user-managed. (e.g. [elasticsearch](https://docs.aws.amazon.com/elasticsearch-service/latest/developerguide/es-version-migration.html#snapshot-based-migration) and [dynamoDB](https://docs.aws.amazon.com/datapipeline/latest/DeveloperGuide/dp-template-exports3toddb.html)).
    Order of stack deployment is `iam` -> `db` -> `app`.
  - All stacks can now be deployed using a single `config.yml` file, i.e.: `kes cf deploy --kes-folder app --template node_modules/@cumulus/deployment/[iam|db|app] [...]`
    Backwards-compatible. For development, please re-run `npm run bootstrap` to build new `kes` overrides.
    Deployment docs have been updated to show how to deploy a single-config Cumulus instance.
  - `params` have been moved: Nest `params` fields under `app`, `db` or `iam` to override all Parameters for a particular stack's cloudformation template. Backwards-compatible with multi-config setups.
  - `stackName` and `stackNameNoDash` have been retired. Use `prefix` and `prefixNoDash` instead.
  - The `iams` section in `app/config.yml` IAM roles has been deprecated as a user-facing parameter,
    _unless_ your IAM role ARNs do not match the convention shown in `@cumulus/deployment/app/config.yml`
  - The `vpc.securityGroup` will need to be set with a pre-existing security group ID to use Cumulus in a VPC. Must allow inbound HTTP(S) (Port 443).

- **CUMULUS-1212**

  - `@cumulus/post-to-cmr` will now fail if any granules being processed are missing a metadata file. You can set the new config option `skipMetaCheck` to `true` to pass post-to-cmr without a metadata file.

- **CUMULUS-1232**

  - `@cumulus/sync-granule` will no longer silently pass if no checksum data is provided. It will use input
    from the granule object to:
    - Verify checksum if `checksumType` and `checksumValue` are in the file record OR a checksum file is provided
      (throws `InvalidChecksum` on fail), else log warning that no checksum is available.
    - Then, verify synced S3 file size if `file.size` is in the file record (throws `UnexpectedFileSize` on fail),
      else log warning that no file size is available.
    - Pass the step.

- **CUMULUS-1264**

  - The Cloudformation templating and deployment configuration has been substantially refactored.
    - `CumulusApiDefault` nested stack resource has been renamed to `CumulusApiDistribution`
    - `CumulusApiV1` nested stack resource has been renamed to `CumulusApiBackend`
  - The `urs: true` config option for when defining your lambdas (e.g. in `lambdas.yml`) has been deprecated. There are two new options to replace it:
    - `urs_redirect: 'token'`: This will expose a `TOKEN_REDIRECT_ENDPOINT` environment variable to your lambda that references the `/token` endpoint on the Cumulus backend API
    - `urs_redirect: 'distribution'`: This will expose a `DISTRIBUTION_REDIRECT_ENDPOINT` environment variable to your lambda that references the `/redirect` endpoint on the Cumulus distribution API

- **CUMULUS-1193**

  - The elasticsearch instance is moved behind the VPC.
  - Your account will need an Elasticsearch Service Linked role. This is a one-time setup for the account. You can follow the instructions to use the AWS console or AWS CLI [here](https://docs.aws.amazon.com/IAM/latest/UserGuide/using-service-linked-roles.html) or use the following AWS CLI command: `aws iam create-service-linked-role --aws-service-name es.amazonaws.com`

- **CUMULUS-802**

  - ECS `maxInstances` must be greater than `minInstances`. If you use defaults, no change is required.

- **CUMULUS-1269**
  - Brought Cumulus data models in line with CNM JSON schema:
    - Renamed file object `fileType` field to `type`
    - Renamed file object `fileSize` field to `size`
    - Renamed file object `checksumValue` field to `checksum` where not already done.
    - Added `ancillary` and `linkage` type support to file objects.

### Added

- **CUMULUS-799**

  - Added an S3 Access Metrics package which will take S3 Server Access Logs and
    write access metrics to CloudWatch

- **CUMULUS-1242** - Added `sqs2sfThrottle` lambda. The lambda reads SQS messages for queued executions and uses semaphores to only start new executions if the maximum number of executions defined for the priority key (`cumulus_meta.priorityKey`) has not been reached. Any SQS messages that are read but not used to start executions remain in the queue.

- **CUMULUS-1240**

  - Added `sfSemaphoreDown` lambda. This lambda receives SNS messages and for each message it decrements the semaphore used to track the number of running executions if:
    - the message is for a completed/failed workflow AND
    - the message contains a level of priority (`cumulus_meta.priorityKey`)
  - Added `sfSemaphoreDown` lambda as a subscriber to the `sfTracker` SNS topic

- **CUMULUS-1265**

  - Added `apiConfigs` configuration option to configure API Gateway to be private
  - All internal lambdas configured to run inside the VPC by default
  - Removed references to `NoVpc` lambdas from documentation and `example` folder.

- **CUMULUS-802**
  - Adds autoscaling of ECS clusters
  - Adds autoscaling of ECS services that are handling StepFunction activities

## Changed

- Updated `@cumulus/ingest/http/httpMixin.list()` to trim trailing spaces on discovered filenames

- **CUMULUS-1310**

  - Database resources (DynamoDB, ElasticSearch) have been moved to an independent `db` stack.
    This will enable future updates to avoid affecting database resources or requiring migrations.
    Migrations for this version will need to be user-managed.
    (e.g. [elasticsearch](https://docs.aws.amazon.com/elasticsearch-service/latest/developerguide/es-version-migration.html#snapshot-based-migration) and [dynamoDB](https://docs.aws.amazon.com/datapipeline/latest/DeveloperGuide/dp-template-exports3toddb.html)).
    Order of stack deployment is `iam` -> `db` -> `app`.
  - All stacks can now be deployed using a single `config.yml` file, i.e.: `kes cf deploy --kes-folder app --template node_modules/@cumulus/deployment/[iam|db|app] [...]`
    Backwards-compatible. Please re-run `npm run bootstrap` to build new `kes` overrides.
    Deployment docs have been updated to show how to deploy a single-config Cumulus instance.
  - `params` fields should now be nested under the stack key (i.e. `app`, `db` or `iam`) to provide Parameters for a particular stack's cloudformation template,
    for use with single-config instances. Keys _must_ match the name of the deployment package folder (`app`, `db`, or `iam`).
    Backwards-compatible with multi-config setups.
  - `stackName` and `stackNameNoDash` have been retired as user-facing config parameters. Use `prefix` and `prefixNoDash` instead.
    This will be used to create stack names for all stacks in a single-config use case.
    `stackName` may still be used as an override in multi-config usage, although this is discouraged.
    Warning: overriding the `db` stack's `stackName` will require you to set `dbStackName` in your `app/config.yml`.
    This parameter is required to fetch outputs from the `db` stack to reference in the `app` stack.
  - The `iams` section in `app/config.yml` IAM roles has been retired as a user-facing parameter,
    _unless_ your IAM role ARNs do not match the convention shown in `@cumulus/deployment/app/config.yml`
    In that case, overriding `iams` in your own config is recommended.
  - `iam` and `db` `cloudformation.yml` file names will have respective prefixes (e.g `iam.cloudformation.yml`).
  - Cumulus will now only attempt to create reconciliation reports for buckets of the `private`, `public` and `protected` types.
  - Cumulus will no longer set up its own security group.
    To pass a pre-existing security group for in-VPC deployments as a parameter to the Cumulus template, populate `vpc.securityGroup` in `config.yml`.
    This security group must allow inbound HTTP(S) traffic (Port 443). SSH traffic (Port 22) must be permitted for SSH access to ECS instances.
  - Deployment docs have been updated with examples for the new deployment model.

- **CUMULUS-1236**

  - Moves access to public files behind the distribution endpoint. Authentication is not required, but direct http access has been disallowed.

- **CUMULUS-1223**

  - Adds unauthenticated access for public bucket files to the Distribution API. Public files should be requested the same way as protected files, but for public files a redirect to a self-signed S3 URL will happen without requiring authentication with Earthdata login.

- **CUMULUS-1232**

  - Unifies duplicate handling in `ingest/granule.handleDuplicateFile` for maintainability.
  - Changed `ingest/granule.ingestFile` and `move-granules/index.moveFileRequest` to use new function.
  - Moved file versioning code to `ingest/granule.moveGranuleFileWithVersioning`
  - `ingest/granule.verifyFile` now also tests `file.size` for verification if it is in the file record and throws
    `UnexpectedFileSize` error for file size not matching input.
  - `ingest/granule.verifyFile` logs warnings if checksum and/or file size are not available.

- **CUMULUS-1193**

  - Moved reindex CLI functionality to an API endpoint. See [API docs](https://nasa.github.io/cumulus-api/#elasticsearch-1)

- **CUMULUS-1207**
  - No longer disable lambda event source mappings when disabling a rule

### Fixed

- Updated Lerna publish script so that published Cumulus packages will pin their dependencies on other Cumulus packages to exact versions (e.g. `1.12.1` instead of `^1.12.1`)

- **CUMULUS-1203**

  - Fixes IAM template's use of intrinsic functions such that IAM template overrides now work with kes

- **CUMULUS-1268**
  - Deployment will not fail if there are no ES alarms or ECS services

## [v1.12.1] - 2019-4-8

## [v1.12.0] - 2019-4-4

Note: There was an issue publishing 1.12.0. Upgrade to 1.12.1.

### BREAKING CHANGES

- **CUMULUS-1139**

  - `granule.applyWorkflow` uses the new-style granule record as input to workflows.

- **CUMULUS-1171**

  - Fixed provider handling in the API to make it consistent between protocols.
    NOTE: This is a breaking change. When applying this upgrade, users will need to:
    1. Disable all workflow rules
    2. Update any `http` or `https` providers so that the host field only
       contains a valid hostname or IP address, and the port field contains the
       provider port.
    3. Perform the deployment
    4. Re-enable workflow rules

- **CUMULUS-1176**:

  - `@cumulus/move-granules` input expectations have changed. `@cumulus/files-to-granules` is a new intermediate task to perform input translation in the old style.
    See the Added and Changed sections of this release changelog for more information.

- **CUMULUS-670**

  - The behavior of ParsePDR and related code has changed in this release. PDRs with FILE_TYPEs that do not conform to the PDR ICD (+ TGZ) (https://cdn.earthdata.nasa.gov/conduit/upload/6376/ESDS-RFC-030v1.0.pdf) will fail to parse.

- **CUMULUS-1208**
  - The granule object input to `@cumulus/queue-granules` will now be added to ingest workflow messages **as is**. In practice, this means that if you are using `@cumulus/queue-granules` to trigger ingest workflows and your granule objects input have invalid properties, then your ingest workflows will fail due to schema validation errors.

### Added

- **CUMULUS-777**
  - Added new cookbook entry on configuring Cumulus to track ancillary files.
- **CUMULUS-1183**
  - Kes overrides will now abort with a warning if a workflow step is configured without a corresponding
    lambda configuration
- **CUMULUS-1223**

  - Adds convenience function `@cumulus/common/bucketsConfigJsonObject` for fetching stack's bucket configuration as an object.

- **CUMULUS-853**
  - Updated FakeProcessing example lambda to include option to generate fake browse
  - Added feature documentation for ancillary metadata export, a new cookbook entry describing a workflow with ancillary metadata generation(browse), and related task definition documentation
- **CUMULUS-805**
  - Added a CloudWatch alarm to check running ElasticSearch instances, and a CloudWatch dashboard to view the health of ElasticSearch
  - Specify `AWS_REGION` in `.env` to be used by deployment script
- **CUMULUS-803**
  - Added CloudWatch alarms to check running tasks of each ECS service, and add the alarms to CloudWatch dashboard
- **CUMULUS-670**
  - Added Ancillary Metadata Export feature (see https://nasa.github.io/cumulus/docs/features/ancillary_metadata for more information)
  - Added new Collection file parameter "fileType" that allows configuration of workflow granule file fileType
- **CUMULUS-1184** - Added kes logging output to ensure we always see the state machine reference before failures due to configuration
- **CUMULUS-1105** - Added a dashboard endpoint to serve the dashboard from an S3 bucket
- **CUMULUS-1199** - Moves `s3credentials` endpoint from the backend to the distribution API.
- **CUMULUS-666**
  - Added `@api/endpoints/s3credentials` to allow EarthData Login authorized users to retrieve temporary security credentials for same-region direct S3 access.
- **CUMULUS-671**
  - Added `@packages/integration-tests/api/distribution/getDistributionApiS3SignedUrl()` to return the S3 signed URL for a file protected by the distribution API
- **CUMULUS-672**
  - Added `cmrMetadataFormat` and `cmrConceptId` to output for individual granules from `@cumulus/post-to-cmr`. `cmrMetadataFormat` will be read from the `cmrMetadataFormat` generated for each granule in `@cumulus/cmrjs/publish2CMR()`
  - Added helpers to `@packages/integration-tests/api/distribution`:
    - `getDistributionApiFileStream()` returns a stream to download files protected by the distribution API
    - `getDistributionFileUrl()` constructs URLs for requesting files from the distribution API
- **CUMULUS-1185** `@cumulus/api/models/Granule.removeGranuleFromCmrByGranule` to replace `@cumulus/api/models/Granule.removeGranuleFromCmr` and use the Granule UR from the CMR metadata to remove the granule from CMR

- **CUMULUS-1101**

  - Added new `@cumulus/checksum` package. This package provides functions to calculate and validate checksums.
  - Added new checksumming functions to `@cumulus/common/aws`: `calculateS3ObjectChecksum` and `validateS3ObjectChecksum`, which depend on the `checksum` package.

- CUMULUS-1171

  - Added `@cumulus/common` API documentation to `packages/common/docs/API.md`
  - Added an `npm run build-docs` task to `@cumulus/common`
  - Added `@cumulus/common/string#isValidHostname()`
  - Added `@cumulus/common/string#match()`
  - Added `@cumulus/common/string#matches()`
  - Added `@cumulus/common/string#toLower()`
  - Added `@cumulus/common/string#toUpper()`
  - Added `@cumulus/common/URLUtils#buildURL()`
  - Added `@cumulus/common/util#isNil()`
  - Added `@cumulus/common/util#isNull()`
  - Added `@cumulus/common/util#isUndefined()`
  - Added `@cumulus/common/util#negate()`

- **CUMULUS-1176**

  - Added new `@cumulus/files-to-granules` task to handle converting file array output from `cumulus-process` tasks into granule objects.
    Allows simplification of `@cumulus/move-granules` and `@cumulus/post-to-cmr`, see Changed section for more details.

- CUMULUS-1151 Compare the granule holdings in CMR with Cumulus' internal data store
- CUMULUS-1152 Compare the granule file holdings in CMR with Cumulus' internal data store

### Changed

- **CUMULUS-1216** - Updated `@cumulus/ingest/granule/ingestFile` to download files to expected staging location.
- **CUMULUS-1208** - Updated `@cumulus/ingest/queue/enqueueGranuleIngestMessage()` to not transform granule object passed to it when building an ingest message
- **CUMULUS-1198** - `@cumulus/ingest` no longer enforces any expectations about whether `provider_path` contains a leading slash or not.
- **CUMULUS-1170**
  - Update scripts and docs to use `npm` instead of `yarn`
  - Use `package-lock.json` files to ensure matching versions of npm packages
  - Update CI builds to use `npm ci` instead of `npm install`
- **CUMULUS-670**
  - Updated ParsePDR task to read standard PDR types+ (+ tgz as an external customer requirement) and add a fileType to granule-files on Granule discovery
  - Updated ParsePDR to fail if unrecognized type is used
  - Updated all relevant task schemas to include granule->files->filetype as a string value
  - Updated tests/test fixtures to include the fileType in the step function/task inputs and output validations as needed
  - Updated MoveGranules task to handle incoming configuration with new "fileType" values and to add them as appropriate to the lambda output.
  - Updated DiscoverGranules step/related workflows to read new Collection file parameter fileType that will map a discovered file to a workflow fileType
  - Updated CNM parser to add the fileType to the defined granule file fileType on ingest and updated integration tests to verify/validate that behavior
  - Updated generateEcho10XMLString in cmr-utils.js to use a map/related library to ensure order as CMR requires ordering for their online resources.
  - Updated post-to-cmr task to appropriately export CNM filetypes to CMR in echo10/UMM exports
- **CUMULUS-1139** - Granules stored in the API contain a `files` property. That schema has been greatly
  simplified and now better matches the CNM format.
  - The `name` property has been renamed to `fileName`.
  - The `filepath` property has been renamed to `key`.
  - The `checksumValue` property has been renamed to `checksum`.
  - The `path` property has been removed.
  - The `url_path` property has been removed.
  - The `filename` property (which contained an `s3://` URL) has been removed, and the `bucket`
    and `key` properties should be used instead. Any requests sent to the API containing a `granule.files[].filename`
    property will be rejected, and any responses coming back from the API will not contain that
    `filename` property.
  - A `source` property has been added, which is a URL indicating the original source of the file.
  - `@cumulus/ingest/granule.moveGranuleFiles()` no longer includes a `filename` field in its
    output. The `bucket` and `key` fields should be used instead.
- **CUMULUS-672**

  - Changed `@cumulus/integration-tests/api/EarthdataLogin.getEarthdataLoginRedirectResponse` to `@cumulus/integration-tests/api/EarthdataLogin.getEarthdataAccessToken`. The new function returns an access response from Earthdata login, if successful.
  - `@cumulus/integration-tests/cmr/getOnlineResources` now accepts an object of options, including `cmrMetadataFormat`. Based on the `cmrMetadataFormat`, the function will correctly retrieve the online resources for each metadata format (ECHO10, UMM-G)

- **CUMULUS-1101**

  - Moved `@cumulus/common/file/getFileChecksumFromStream` into `@cumulus/checksum`, and renamed it to `generateChecksumFromStream`.
    This is a breaking change for users relying on `@cumulus/common/file/getFileChecksumFromStream`.
  - Refactored `@cumulus/ingest/Granule` to depend on new `common/aws` checksum functions and remove significantly present checksumming code.
    - Deprecated `@cumulus/ingest/granule.validateChecksum`. Replaced with `@cumulus/ingest/granule.verifyFile`.
    - Renamed `granule.getChecksumFromFile` to `granule.retrieveSuppliedFileChecksumInformation` to be more accurate.
  - Deprecated `@cumulus/common/aws.checksumS3Objects`. Use `@cumulus/common/aws.calculateS3ObjectChecksum` instead.

- CUMULUS-1171

  - Fixed provider handling in the API to make it consistent between protocols.
    Before this change, FTP providers were configured using the `host` and
    `port` properties. HTTP providers ignored `port` and `protocol`, and stored
    an entire URL in the `host` property. Updated the API to only accept valid
    hostnames or IP addresses in the `provider.host` field. Updated ingest code
    to properly build HTTP and HTTPS URLs from `provider.protocol`,
    `provider.host`, and `provider.port`.
  - The default provider port was being set to 21, no matter what protocol was
    being used. Removed that default.

- **CUMULUS-1176**

  - `@cumulus/move-granules` breaking change:
    Input to `move-granules` is now expected to be in the form of a granules object (i.e. `{ granules: [ { ... }, { ... } ] }`);
    For backwards compatibility with array-of-files outputs from processing steps, use the new `@cumulus/files-to-granules` task as an intermediate step.
    This task will perform the input translation. This change allows `move-granules` to be simpler and behave more predictably.
    `config.granuleIdExtraction` and `config.input_granules` are no longer needed/used by `move-granules`.
  - `@cumulus/post-to-cmr`: `config.granuleIdExtraction` is no longer needed/used by `post-to-cmr`.

- CUMULUS-1174
  - Better error message and stacktrace for S3KeyPairProvider error reporting.

### Fixed

- **CUMULUS-1218** Reconciliation report will now scan only completed granules.
- `@cumulus/api` files and granules were not getting indexed correctly because files indexing was failing in `db-indexer`
- `@cumulus/deployment` A bug in the Cloudformation template was preventing the API from being able to be launched in a VPC, updated the IAM template to give the permissions to be able to run the API in a VPC

### Deprecated

- `@cumulus/api/models/Granule.removeGranuleFromCmr`, instead use `@cumulus/api/models/Granule.removeGranuleFromCmrByGranule`
- `@cumulus/ingest/granule.validateChecksum`, instead use `@cumulus/ingest/granule.verifyFile`
- `@cumulus/common/aws.checksumS3Objects`, instead use `@cumulus/common/aws.calculateS3ObjectChecksum`
- `@cumulus/cmrjs`: `getGranuleId` and `getCmrFiles` are deprecated due to changes in input handling.

## [v1.11.3] - 2019-3-5

### Added

- **CUMULUS-1187** - Added `@cumulus/ingest/granule/duplicateHandlingType()` to determine how duplicate files should be handled in an ingest workflow

### Fixed

- **CUMULUS-1187** - workflows not respecting the duplicate handling value specified in the collection
- Removed refreshToken schema requirement for OAuth

## [v1.11.2] - 2019-2-15

### Added

- CUMULUS-1169
  - Added a `@cumulus/common/StepFunctions` module. It contains functions for querying the AWS
    StepFunctions API. These functions have the ability to retry when a ThrottlingException occurs.
  - Added `@cumulus/common/aws.retryOnThrottlingException()`, which will wrap a function in code to
    retry on ThrottlingExceptions.
  - Added `@cumulus/common/test-utils.throttleOnce()`, which will cause a function to return a
    ThrottlingException the first time it is called, then return its normal result after that.
- CUMULUS-1103 Compare the collection holdings in CMR with Cumulus' internal data store
- CUMULUS-1099 Add support for UMMG JSON metadata versions > 1.4.
  - If a version is found in the metadata object, that version is used for processing and publishing to CMR otherwise, version 1.4 is assumed.
- CUMULUS-678
  - Added support for UMMG json v1.4 metadata files.
    `reconcileCMRMetadata` added to `@cumulus/cmrjs` to update metadata record with new file locations.
    `@cumulus/common/errors` adds two new error types `CMRMetaFileNotFound` and `InvalidArgument`.
    `@cumulus/common/test-utils` adds new function `randomId` to create a random string with id to help in debugging.
    `@cumulus/common/BucketsConfig` adds a new helper class `BucketsConfig` for working with bucket stack configuration and bucket names.
    `@cumulus/common/aws` adds new function `s3PutObjectTagging` as a convenience for the aws [s3().putObjectTagging](https://docs.aws.amazon.com/AWSJavaScriptSDK/latest/AWS/S3.html#putObjectTagging-property) function.
    `@cumulus/cmrjs` Adds: - `isCMRFile` - Identify an echo10(xml) or UMMG(json) metadata file. - `metadataObjectFromCMRFile` Read and parse CMR XML file from s3. - `updateCMRMetadata` Modify a cmr metadata (xml/json) file with updated information. - `publish2CMR` Posts XML or UMMG CMR data to CMR service. - `reconcileCMRMetadata` Reconciles cmr metadata file after a file moves.
- Adds some ECS and other permissions to StepRole to enable running ECS tasks from a workflow
- Added Apache logs to cumulus api and distribution lambdas
- **CUMULUS-1119** - Added `@cumulus/integration-tests/api/EarthdataLogin.getEarthdataLoginRedirectResponse` helper for integration tests to handle login with Earthdata and to return response from redirect to Cumulus API
- **CUMULUS-673** Added `@cumulus/common/file/getFileChecksumFromStream` to get file checksum from a readable stream

### Fixed

- CUMULUS-1123
  - Cloudformation template overrides now work as expected

### Changed

- CUMULUS-1169
  - Deprecated the `@cumulus/common/step-functions` module.
  - Updated code that queries the StepFunctions API to use the retry-enabled functions from
    `@cumulus/common/StepFunctions`
- CUMULUS-1121
  - Schema validation is now strongly enforced when writing to the database.
    Additional properties are not allowed and will result in a validation error.
- CUMULUS-678
  `tasks/move-granules` simplified and refactored to use functionality from cmrjs.
  `ingest/granules.moveGranuleFiles` now just moves granule files and returns a list of the updated files. Updating metadata now handled by `@cumulus/cmrjs/reconcileCMRMetadata`.
  `move-granules.updateGranuleMetadata` refactored and bugs fixed in the case of a file matching multiple collection.files.regexps.
  `getCmrXmlFiles` simplified and now only returns an object with the cmrfilename and the granuleId.
  `@cumulus/test-processing` - test processing task updated to generate UMM-G metadata

- CUMULUS-1043

  - `@cumulus/api` now uses [express](http://expressjs.com/) as the API engine.
  - All `@cumulus/api` endpoints on ApiGateway are consolidated to a single endpoint the uses `{proxy+}` definition.
  - All files under `packages/api/endpoints` along with associated tests are updated to support express's request and response objects.
  - Replaced environment variables `internal`, `bucket` and `systemBucket` with `system_bucket`.
  - Update `@cumulus/integration-tests` to work with updated cumulus-api express endpoints

- `@cumulus/integration-tests` - `buildAndExecuteWorkflow` and `buildWorkflow` updated to take a `meta` param to allow for additional fields to be added to the workflow `meta`

- **CUMULUS-1049** Updated `Retrieve Execution Status API` in `@cumulus/api`: If the execution doesn't exist in Step Function API, Cumulus API returns the execution status information from the database.

- **CUMULUS-1119**
  - Renamed `DISTRIBUTION_URL` environment variable to `DISTRIBUTION_ENDPOINT`
  - Renamed `DEPLOYMENT_ENDPOINT` environment variable to `DISTRIBUTION_REDIRECT_ENDPOINT`
  - Renamed `API_ENDPOINT` environment variable to `TOKEN_REDIRECT_ENDPOINT`

### Removed

- Functions deprecated before 1.11.0:
  - @cumulus/api/models/base: static Manager.createTable() and static Manager.deleteTable()
  - @cumulus/ingest/aws/S3
  - @cumulus/ingest/aws/StepFunction.getExecution()
  - @cumulus/ingest/aws/StepFunction.pullEvent()
  - @cumulus/ingest/consumer.Consume
  - @cumulus/ingest/granule/Ingest.getBucket()

### Deprecated

`@cmrjs/ingestConcept`, instead use the CMR object methods. `@cmrjs/CMR.ingestGranule` or `@cmrjs/CMR.ingestCollection`
`@cmrjs/searchConcept`, instead use the CMR object methods. `@cmrjs/CMR.searchGranules` or `@cmrjs/CMR.searchCollections`
`@cmrjs/deleteConcept`, instead use the CMR object methods. `@cmrjs/CMR.deleteGranule` or `@cmrjs/CMR.deleteCollection`

## [v1.11.1] - 2018-12-18

**Please Note**

- Ensure your `app/config.yml` has a `clientId` specified in the `cmr` section. This will allow CMR to identify your requests for better support and metrics.
  - For an example, please see [the example config](https://github.com/nasa/cumulus/blob/1c7e2bf41b75da9f87004c4e40fbcf0f39f56794/example/app/config.yml#L128).

### Added

- Added a `/tokenDelete` endpoint in `@cumulus/api` to delete access token records

### Changed

- CUMULUS-678
  `@cumulus/ingest/crypto` moved and renamed to `@cumulus/common/key-pair-provider`
  `@cumulus/ingest/aws` function: `KMSDecryptionFailed` and class: `KMS` extracted and moved to `@cumulus/common` and `KMS` is exported as `KMSProvider` from `@cumulus/common/key-pair-provider`
  `@cumulus/ingest/granule` functions: `publish`, `getGranuleId`, `getXMLMetadataAsString`, `getMetadataBodyAndTags`, `parseXmlString`, `getCmrXMLFiles`, `postS3Object`, `contructOnlineAccessUrls`, `updateMetadata`, extracted and moved to `@cumulus/cmrjs`
  `getGranuleId`, `getCmrXMLFiles`, `publish`, `updateMetadata` removed from `@cumulus/ingest/granule` and added to `@cumulus/cmrjs`;
  `updateMetadata` renamed `updateCMRMetadata`.
  `@cumulus/ingest` test files renamed.
- **CUMULUS-1070**
  - Add `'Client-Id'` header to all `@cumulus/cmrjs` requests (made via `searchConcept`, `ingestConcept`, and `deleteConcept`).
  - Updated `cumulus/example/app/config.yml` entry for `cmr.clientId` to use stackName for easier CMR-side identification.

## [v1.11.0] - 2018-11-30

**Please Note**

- Redeploy IAM roles:
  - CUMULUS-817 includes a migration that requires reconfiguration/redeployment of IAM roles. Please see the [upgrade instructions](https://nasa.github.io/cumulus/docs/upgrade/1.11.0) for more information.
  - CUMULUS-977 includes a few new SNS-related permissions added to the IAM roles that will require redeployment of IAM roles.
- `cumulus-message-adapter` v1.0.13+ is required for `@cumulus/api` granule reingest API to work properly. The latest version should be downloaded automatically by kes.
- A `TOKEN_SECRET` value (preferably 256-bit for security) must be added to `.env` to securely sign JWTs used for authorization in `@cumulus/api`

### Changed

- **CUUMULUS-1000** - Distribution endpoint now persists logins, instead of
  redirecting to Earthdata Login on every request
- **CUMULUS-783 CUMULUS-790** - Updated `@cumulus/sync-granule` and `@cumulus/move-granules` tasks to always overwrite existing files for manually-triggered reingest.
- **CUMULUS-906** - Updated `@cumulus/api` granule reingest API to
  - add `reingestGranule: true` and `forceDuplicateOverwrite: true` to Cumulus message `cumulus_meta.cumulus_context` field to indicate that the workflow is a manually triggered re-ingest.
  - return warning message to operator when duplicateHandling is not `replace`
  - `cumulus-message-adapter` v1.0.13+ is required.
- **CUMULUS-793** - Updated the granule move PUT request in `@cumulus/api` to reject the move with a 409 status code if one or more of the files already exist at the destination location
- Updated `@cumulus/helloworld` to use S3 to store state for pass on retry tests
- Updated `@cumulus/ingest`:
  - [Required for MAAP] `http.js#list` will now find links with a trailing whitespace
  - Removed code from `granule.js` which looked for files in S3 using `{ Bucket: discoveredFile.bucket, Key: discoveredFile.name }`. This is obsolete since `@cumulus/ingest` uses a `file-staging` and `constructCollectionId()` directory prefixes by default.
- **CUMULUS-989**
  - Updated `@cumulus/api` to use [JWT (JSON Web Token)](https://jwt.io/introduction/) as the transport format for API authorization tokens and to use JWT verification in the request authorization
  - Updated `/token` endpoint in `@cumulus/api` to return tokens as JWTs
  - Added a `/refresh` endpoint in `@cumulus/api` to request new access tokens from the OAuth provider using the refresh token
  - Added `refreshAccessToken` to `@cumulus/api/lib/EarthdataLogin` to manage refresh token requests with the Earthdata OAuth provider

### Added

- **CUMULUS-1050**
  - Separated configuration flags for originalPayload/finalPayload cleanup such that they can be set to different retention times
- **CUMULUS-798**
  - Added daily Executions cleanup CloudWatch event that triggers cleanExecutions lambda
  - Added cleanExecutions lambda that removes finalPayload/originalPayload field entries for records older than configured timeout value (execution_payload_retention_period), with a default of 30 days
- **CUMULUS-815/816**
  - Added 'originalPayload' and 'finalPayload' fields to Executions table
  - Updated Execution model to populate originalPayload with the execution payload on record creation
  - Updated Execution model code to populate finalPayload field with the execution payload on execution completion
  - Execution API now exposes the above fields
- **CUMULUS-977**
  - Rename `kinesisConsumer` to `messageConsumer` as it handles both Kinesis streams and SNS topics as of this version.
  - Add `sns`-type rule support. These rules create a subscription between an SNS topic and the `messageConsumer`.
    When a message is received, `messageConsumer` is triggered and passes the SNS message (JSON format expected) in
    its entirety to the workflow in the `payload` field of the Cumulus message. For more information on sns-type rules,
    see the [documentation](https://nasa.github.io/cumulus/docs/data-cookbooks/setup#rules).
- **CUMULUS-975**
  - Add `KinesisInboundEventLogger` and `KinesisOutboundEventLogger` API lambdas. These lambdas
    are utilized to dump incoming and outgoing ingest workflow kinesis streams
    to cloudwatch for analytics in case of AWS/stream failure.
  - Update rules model to allow tracking of log_event ARNs related to
    Rule event logging. Kinesis rule types will now automatically log
    incoming events via a Kinesis event triggered lambda.
    CUMULUS-975-migration-4
  - Update migration code to require explicit migration names per run
  - Added migration_4 to migrate/update exisitng Kinesis rules to have a log event mapping
  - Added new IAM policy for migration lambda
- **CUMULUS-775**
  - Adds a instance metadata endpoint to the `@cumulus/api` package.
  - Adds a new convenience function `hostId` to the `@cumulus/cmrjs` to help build environment specific cmr urls.
  - Fixed `@cumulus/cmrjs.searchConcept` to search and return CMR results.
  - Modified `@cumulus/cmrjs.CMR.searchGranule` and `@cumulus/cmrjs.CMR.searchCollection` to include CMR's provider as a default parameter to searches.
- **CUMULUS-965**
  - Add `@cumulus/test-data.loadJSONTestData()`,
    `@cumulus/test-data.loadTestData()`, and
    `@cumulus/test-data.streamTestData()` to safely load test data. These
    functions should be used instead of using `require()` to load test data,
    which could lead to tests interferring with each other.
  - Add a `@cumulus/common/util/deprecate()` function to mark a piece of code as
    deprecated
- **CUMULUS-986**
  - Added `waitForTestExecutionStart` to `@cumulus/integration-tests`
- **CUMULUS-919**
  - In `@cumulus/deployment`, added support for NGAP permissions boundaries for IAM roles with `useNgapPermissionBoundary` flag in `iam/config.yml`. Defaults to false.

### Fixed

- Fixed a bug where FTP sockets were not closed after an error, keeping the Lambda function active until it timed out [CUMULUS-972]
- **CUMULUS-656**
  - The API will no longer allow the deletion of a provider if that provider is
    referenced by a rule
  - The API will no longer allow the deletion of a collection if that collection
    is referenced by a rule
- Fixed a bug where `@cumulus/sf-sns-report` was not pulling large messages from S3 correctly.

### Deprecated

- `@cumulus/ingest/aws/StepFunction.pullEvent()`. Use `@cumulus/common/aws.pullStepFunctionEvent()`.
- `@cumulus/ingest/consumer.Consume` due to unpredictable implementation. Use `@cumulus/ingest/consumer.Consumer`.
  Call `Consumer.consume()` instead of `Consume.read()`.

## [v1.10.4] - 2018-11-28

### Added

- **CUMULUS-1008**
  - New `config.yml` parameter for SQS consumers: `sqs_consumer_rate: (default 500)`, which is the maximum number of
    messages the consumer will attempt to process per execution. Currently this is only used by the sf-starter consumer,
    which runs every minute by default, making this a messages-per-minute upper bound. SQS does not guarantee the number
    of messages returned per call, so this is not a fixed rate of consumption, only attempted number of messages received.

### Deprecated

- `@cumulus/ingest/consumer.Consume` due to unpredictable implementation. Use `@cumulus/ingest/consumer.Consumer`.

### Changed

- Backported update of `packages/api` dependency `@mapbox/dyno` to `1.4.2` to mitigate `event-stream` vulnerability.

## [v1.10.3] - 2018-10-31

### Added

- **CUMULUS-817**
  - Added AWS Dead Letter Queues for lambdas that are scheduled asynchronously/such that failures show up only in cloudwatch logs.
- **CUMULUS-956**
  - Migrated developer documentation and data-cookbooks to Docusaurus
    - supports versioning of documentation
  - Added `docs/docs-how-to.md` to outline how to do things like add new docs or locally install for testing.
  - Deployment/CI scripts have been updated to work with the new format
- **CUMULUS-811**
  - Added new S3 functions to `@cumulus/common/aws`:
    - `aws.s3TagSetToQueryString`: converts S3 TagSet array to querystring (for use with upload()).
    - `aws.s3PutObject`: Returns promise of S3 `putObject`, which puts an object on S3
    - `aws.s3CopyObject`: Returns promise of S3 `copyObject`, which copies an object in S3 to a new S3 location
    - `aws.s3GetObjectTagging`: Returns promise of S3 `getObjectTagging`, which returns an object containing an S3 TagSet.
  - `@/cumulus/common/aws.s3PutObject` defaults to an explicit `ACL` of 'private' if not overridden.
  - `@/cumulus/common/aws.s3CopyObject` defaults to an explicit `TaggingDirective` of 'COPY' if not overridden.

### Deprecated

- **CUMULUS-811**
  - Deprecated `@cumulus/ingest/aws.S3`. Member functions of this class will now
    log warnings pointing to similar functionality in `@cumulus/common/aws`.

## [v1.10.2] - 2018-10-24

### Added

- **CUMULUS-965**
  - Added a `@cumulus/logger` package
- **CUMULUS-885**
  - Added 'human readable' version identifiers to Lambda Versioning lambda aliases
- **CUMULUS-705**
  - Note: Make sure to update the IAM stack when deploying this update.
  - Adds an AsyncOperations model and associated DynamoDB table to the
    `@cumulus/api` package
  - Adds an /asyncOperations endpoint to the `@cumulus/api` package, which can
    be used to fetch the status of an AsyncOperation.
  - Adds a /bulkDelete endpoint to the `@cumulus/api` package, which performs an
    asynchronous bulk-delete operation. This is a stub right now which is only
    intended to demonstration how AsyncOperations work.
  - Adds an AsyncOperation ECS task to the `@cumulus/api` package, which will
    fetch an Lambda function, run it in ECS, and then store the result to the
    AsyncOperations table in DynamoDB.
- **CUMULUS-851** - Added workflow lambda versioning feature to allow in-flight workflows to use lambda versions that were in place when a workflow was initiated

  - Updated Kes custom code to remove logic that used the CMA file key to determine template compilation logic. Instead, utilize a `customCompilation` template configuration flag to indicate a template should use Cumulus's kes customized methods instead of 'core'.
  - Added `useWorkflowLambdaVersions` configuration option to enable the lambdaVersioning feature set. **This option is set to true by default** and should be set to false to disable the feature.
  - Added uniqueIdentifier configuration key to S3 sourced lambdas to optionally support S3 lambda resource versioning within this scheme. This key must be unique for each modified version of the lambda package and must be updated in configuration each time the source changes.
  - Added a new nested stack template that will create a `LambdaVersions` stack that will take lambda parameters from the base template, generate lambda versions/aliases and return outputs with references to the most 'current' lambda alias reference, and updated 'core' template to utilize these outputs (if `useWorkflowLambdaVersions` is enabled).

- Created a `@cumulus/api/lib/OAuth2` interface, which is implemented by the
  `@cumulus/api/lib/EarthdataLogin` and `@cumulus/api/lib/GoogleOAuth2` classes.
  Endpoints that need to handle authentication will determine which class to use
  based on environment variables. This also greatly simplifies testing.
- Added `@cumulus/api/lib/assertions`, containing more complex AVA test assertions
- Added PublishGranule workflow to publish a granule to CMR without full reingest. (ingest-in-place capability)

- `@cumulus/integration-tests` new functionality:
  - `listCollections` to list collections from a provided data directory
  - `deleteCollection` to delete list of collections from a deployed stack
  - `cleanUpCollections` combines the above in one function.
  - `listProviders` to list providers from a provided data directory
  - `deleteProviders` to delete list of providers from a deployed stack
  - `cleanUpProviders` combines the above in one function.
  - `@cumulus/integrations-tests/api.js`: `deleteGranule` and `deletePdr` functions to make `DELETE` requests to Cumulus API
  - `rules` API functionality for posting and deleting a rule and listing all rules
  - `wait-for-deploy` lambda for use in the redeployment tests
- `@cumulus/ingest/granule.js`: `ingestFile` inserts new `duplicate_found: true` field in the file's record if a duplicate file already exists on S3.
- `@cumulus/api`: `/execution-status` endpoint requests and returns complete execution output if execution output is stored in S3 due to size.
- Added option to use environment variable to set CMR host in `@cumulus/cmrjs`.
- **CUMULUS-781** - Added integration tests for `@cumulus/sync-granule` when `duplicateHandling` is set to `replace` or `skip`
- **CUMULUS-791** - `@cumulus/move-granules`: `moveFileRequest` inserts new `duplicate_found: true` field in the file's record if a duplicate file already exists on S3. Updated output schema to document new `duplicate_found` field.

### Removed

- Removed `@cumulus/common/fake-earthdata-login-server`. Tests can now create a
  service stub based on `@cumulus/api/lib/OAuth2` if testing requires handling
  authentication.

### Changed

- **CUMULUS-940** - modified `@cumulus/common/aws` `receiveSQSMessages` to take a parameter object instead of positional parameters. All defaults remain the same, but now access to long polling is available through `options.waitTimeSeconds`.
- **CUMULUS-948** - Update lambda functions `CNMToCMA` and `CnmResponse` in the `cumulus-data-shared` bucket and point the default stack to them.
- **CUMULUS-782** - Updated `@cumulus/sync-granule` task and `Granule.ingestFile` in `@cumulus/ingest` to keep both old and new data when a destination file with different checksum already exists and `duplicateHandling` is `version`
- Updated the config schema in `@cumulus/move-granules` to include the `moveStagedFiles` param.
- **CUMULUS-778** - Updated config schema and documentation in `@cumulus/sync-granule` to include `duplicateHandling` parameter for specifying how duplicate filenames should be handled
- **CUMULUS-779** - Updated `@cumulus/sync-granule` to throw `DuplicateFile` error when destination files already exist and `duplicateHandling` is `error`
- **CUMULUS-780** - Updated `@cumulus/sync-granule` to use `error` as the default for `duplicateHandling` when it is not specified
- **CUMULUS-780** - Updated `@cumulus/api` to use `error` as the default value for `duplicateHandling` in the `Collection` model
- **CUMULUS-785** - Updated the config schema and documentation in `@cumulus/move-granules` to include `duplicateHandling` parameter for specifying how duplicate filenames should be handled
- **CUMULUS-786, CUMULUS-787** - Updated `@cumulus/move-granules` to throw `DuplicateFile` error when destination files already exist and `duplicateHandling` is `error` or not specified
- **CUMULUS-789** - Updated `@cumulus/move-granules` to keep both old and new data when a destination file with different checksum already exists and `duplicateHandling` is `version`

### Fixed

- `getGranuleId` in `@cumulus/ingest` bug: `getGranuleId` was constructing an error using `filename` which was undefined. The fix replaces `filename` with the `uri` argument.
- Fixes to `del` in `@cumulus/api/endpoints/granules.js` to not error/fail when not all files exist in S3 (e.g. delete granule which has only 2 of 3 files ingested).
- `@cumulus/deployment/lib/crypto.js` now checks for private key existence properly.

## [v1.10.1] - 2018-09-4

### Fixed

- Fixed cloudformation template errors in `@cumulus/deployment/`
  - Replaced references to Fn::Ref: with Ref:
  - Moved long form template references to a newline

## [v1.10.0] - 2018-08-31

### Removed

- Removed unused and broken code from `@cumulus/common`
  - Removed `@cumulus/common/test-helpers`
  - Removed `@cumulus/common/task`
  - Removed `@cumulus/common/message-source`
  - Removed the `getPossiblyRemote` function from `@cumulus/common/aws`
  - Removed the `startPromisedSfnExecution` function from `@cumulus/common/aws`
  - Removed the `getCurrentSfnTask` function from `@cumulus/common/aws`

### Changed

- **CUMULUS-839** - In `@cumulus/sync-granule`, 'collection' is now an optional config parameter

### Fixed

- **CUMULUS-859** Moved duplicate code in `@cumulus/move-granules` and `@cumulus/post-to-cmr` to `@cumulus/ingest`. Fixed imports making assumptions about directory structure.
- `@cumulus/ingest/consumer` correctly limits the number of messages being received and processed from SQS. Details:
  - **Background:** `@cumulus/api` includes a lambda `<stack-name>-sqs2sf` which processes messages from the `<stack-name>-startSF` SQS queue every minute. The `sqs2sf` lambda uses `@cumulus/ingest/consumer` to receive and process messages from SQS.
  - **Bug:** More than `messageLimit` number of messages were being consumed and processed from the `<stack-name>-startSF` SQS queue. Many step functions were being triggered simultaneously by the lambda `<stack-name>-sqs2sf` (which consumes every minute from the `startSF` queue) and resulting in step function failure with the error: `An error occurred (ThrottlingException) when calling the GetExecutionHistory`.
  - **Fix:** `@cumulus/ingest/consumer#processMessages` now processes messages until `timeLimit` has passed _OR_ once it receives up to `messageLimit` messages. `sqs2sf` is deployed with a [default `messageLimit` of 10](https://github.com/nasa/cumulus/blob/670000c8a821ff37ae162385f921c40956e293f7/packages/deployment/app/config.yml#L147).
  - **IMPORTANT NOTE:** `consumer` will actually process up to `messageLimit * 2 - 1` messages. This is because sometimes `receiveSQSMessages` will return less than `messageLimit` messages and thus the consumer will continue to make calls to `receiveSQSMessages`. For example, given a `messageLimit` of 10 and subsequent calls to `receiveSQSMessages` returns up to 9 messages, the loop will continue and a final call could return up to 10 messages.

## [v1.9.1] - 2018-08-22

**Please Note** To take advantage of the added granule tracking API functionality, updates are required for the message adapter and its libraries. You should be on the following versions:

- `cumulus-message-adapter` 1.0.9+
- `cumulus-message-adapter-js` 1.0.4+
- `cumulus-message-adapter-java` 1.2.7+
- `cumulus-message-adapter-python` 1.0.5+

### Added

- **CUMULUS-687** Added logs endpoint to search for logs from a specific workflow execution in `@cumulus/api`. Added integration test.
- **CUMULUS-836** - `@cumulus/deployment` supports a configurable docker storage driver for ECS. ECS can be configured with either `devicemapper` (the default storage driver for AWS ECS-optimized AMIs) or `overlay2` (the storage driver used by the NGAP 2.0 AMI). The storage driver can be configured in `app/config.yml` with `ecs.docker.storageDriver: overlay2 | devicemapper`. The default is `overlay2`.
  - To support this configuration, a [Handlebars](https://handlebarsjs.com/) helper `ifEquals` was added to `packages/deployment/lib/kes.js`.
- **CUMULUS-836** - `@cumulus/api` added IAM roles required by the NGAP 2.0 AMI. The NGAP 2.0 AMI runs a script `register_instances_with_ssm.py` which requires the ECS IAM role to include `ec2:DescribeInstances` and `ssm:GetParameter` permissions.

### Fixed

- **CUMULUS-836** - `@cumulus/deployment` uses `overlay2` driver by default and does not attempt to write `--storage-opt dm.basesize` to fix [this error](https://github.com/moby/moby/issues/37039).
- **CUMULUS-413** Kinesis processing now captures all errrors.
  - Added kinesis fallback mechanism when errors occur during record processing.
  - Adds FallbackTopicArn to `@cumulus/api/lambdas.yml`
  - Adds fallbackConsumer lambda to `@cumulus/api`
  - Adds fallbackqueue option to lambda definitions capture lambda failures after three retries.
  - Adds kinesisFallback SNS topic to signal incoming errors from kinesis stream.
  - Adds kinesisFailureSQS to capture fully failed events from all retries.
- **CUMULUS-855** Adds integration test for kinesis' error path.
- **CUMULUS-686** Added workflow task name and version tracking via `@cumulus/api` executions endpoint under new `tasks` property, and under `workflow_tasks` in step input/output.
  - Depends on `cumulus-message-adapter` 1.0.9+, `cumulus-message-adapter-js` 1.0.4+, `cumulus-message-adapter-java` 1.2.7+ and `cumulus-message-adapter-python` 1.0.5+
- **CUMULUS-771**
  - Updated sync-granule to stream the remote file to s3
  - Added integration test for ingesting granules from ftp provider
  - Updated http/https integration tests for ingesting granules from http/https providers
- **CUMULUS-862** Updated `@cumulus/integration-tests` to handle remote lambda output
- **CUMULUS-856** Set the rule `state` to have default value `ENABLED`

### Changed

- In `@cumulus/deployment`, changed the example app config.yml to have additional IAM roles

## [v1.9.0] - 2018-08-06

**Please note** additional information and upgrade instructions [here](https://nasa.github.io/cumulus/docs/upgrade/1.9.0)

### Added

- **CUMULUS-712** - Added integration tests verifying expected behavior in workflows
- **GITC-776-2** - Add support for versioned collections

### Fixed

- **CUMULUS-832**
  - Fixed indentation in example config.yml in `@cumulus/deployment`
  - Fixed issue with new deployment using the default distribution endpoint in `@cumulus/deployment` and `@cumulus/api`

## [v1.8.1] - 2018-08-01

**Note** IAM roles should be re-deployed with this release.

- **Cumulus-726**
  - Added function to `@cumulus/integration-tests`: `sfnStep` includes `getStepInput` which returns the input to the schedule event of a given step function step.
  - Added IAM policy `@cumulus/deployment`: Lambda processing IAM role includes `kinesis::PutRecord` so step function lambdas can write to kinesis streams.
- **Cumulus Community Edition**
  - Added Google OAuth authentication token logic to `@cumulus/api`. Refactored token endpoint to use environment variable flag `OAUTH_PROVIDER` when determining with authentication method to use.
  - Added API Lambda memory configuration variable `api_lambda_memory` to `@cumulus/api` and `@cumulus/deployment`.

### Changed

- **Cumulus-726**
  - Changed function in `@cumulus/api`: `models/rules.js#addKinesisEventSource` was modified to call to `deleteKinesisEventSource` with all required parameters (rule's name, arn and type).
  - Changed function in `@cumulus/integration-tests`: `getStepOutput` can now be used to return output of failed steps. If users of this function want the output of a failed event, they can pass a third parameter `eventType` as `'failure'`. This function will work as always for steps which completed successfully.

### Removed

- **Cumulus-726**

  - Configuration change to `@cumulus/deployment`: Removed default auto scaling configuration for Granules and Files DynamoDB tables.

- **CUMULUS-688**
  - Add integration test for ExecutionStatus
  - Function addition to `@cumulus/integration-tests`: `api` includes `getExecutionStatus` which returns the execution status from the Cumulus API

## [v1.8.0] - 2018-07-23

### Added

- **CUMULUS-718** Adds integration test for Kinesis triggering a workflow.

- **GITC-776-3** Added more flexibility for rules. You can now edit all fields on the rule's record
  We may need to update the api documentation to reflect this.

- **CUMULUS-681** - Add ingest-in-place action to granules endpoint

  - new applyWorkflow action at PUT /granules/{granuleid} Applying a workflow starts an execution of the provided workflow and passes the granule record as payload.
    Parameter(s):
    - workflow - the workflow name

- **CUMULUS-685** - Add parent exeuction arn to the execution which is triggered from a parent step function

### Changed

- **CUMULUS-768** - Integration tests get S3 provider data from shared data folder

### Fixed

- **CUMULUS-746** - Move granule API correctly updates record in dynamo DB and cmr xml file
- **CUMULUS-766** - Populate database fileSize field from S3 if value not present in Ingest payload

## [v1.7.1] - 2018-07-27 - [BACKPORT]

### Fixed

- **CUMULUS-766** - Backport from 1.8.0 - Populate database fileSize field from S3 if value not present in Ingest payload

## [v1.7.0] - 2018-07-02

### Please note: [Upgrade Instructions](https://nasa.github.io/cumulus/docs/upgrade/1.7.0)

### Added

- **GITC-776-2** - Add support for versioned collectons
- **CUMULUS-491** - Add granule reconciliation API endpoints.
- **CUMULUS-480** Add suport for backup and recovery:
  - Add DynamoDB tables for granules, executions and pdrs
  - Add ability to write all records to S3
  - Add ability to download all DynamoDB records in form json files
  - Add ability to upload records to DynamoDB
  - Add migration scripts for copying granule, pdr and execution records from ElasticSearch to DynamoDB
  - Add IAM support for batchWrite on dynamoDB
-
- **CUMULUS-508** - `@cumulus/deployment` cloudformation template allows for lambdas and ECS clusters to have multiple AZ availability.
  - `@cumulus/deployment` also ensures docker uses `devicemapper` storage driver.
- **CUMULUS-755** - `@cumulus/deployment` Add DynamoDB autoscaling support.
  - Application developers can add autoscaling and override default values in their deployment's `app/config.yml` file using a `{TableName}Table:` key.

### Fixed

- **CUMULUS-747** - Delete granule API doesn't delete granule files in s3 and granule in elasticsearch
  - update the StreamSpecification DynamoDB tables to have StreamViewType: "NEW_AND_OLD_IMAGES"
  - delete granule files in s3
- **CUMULUS-398** - Fix not able to filter executions by workflow
- **CUMULUS-748** - Fix invalid lambda .zip files being validated/uploaded to AWS
- **CUMULUS-544** - Post to CMR task has UAT URL hard-coded
  - Made configurable: PostToCmr now requires CMR_ENVIRONMENT env to be set to 'SIT' or 'OPS' for those CMR environments. Default is UAT.

### Changed

- **GITC-776-4** - Changed Discover-pdrs to not rely on collection but use provider_path in config. It also has an optional filterPdrs regex configuration parameter

- **CUMULUS-710** - In the integration test suite, `getStepOutput` returns the output of the first successful step execution or last failed, if none exists

## [v1.6.0] - 2018-06-06

### Please note: [Upgrade Instructions](https://nasa.github.io/cumulus/docs/upgrade/1.6.0)

### Fixed

- **CUMULUS-602** - Format all logs sent to Elastic Search.
  - Extract cumulus log message and index it to Elastic Search.

### Added

- **CUMULUS-556** - add a mechanism for creating and running migration scripts on deployment.
- **CUMULUS-461** Support use of metadata date and other components in `url_path` property

### Changed

- **CUMULUS-477** Update bucket configuration to support multiple buckets of the same type:
  - Change the structure of the buckets to allow for more than one bucket of each type. The bucket structure is now:
    bucket-key:
    name: <bucket-name>
    type: <type> i.e. internal, public, etc.
  - Change IAM and app deployment configuration to support new bucket structure
  - Update tasks and workflows to support new bucket structure
  - Replace instances where buckets.internal is relied upon to either use the system bucket or a configured bucket
  - Move IAM template to the deployment package. NOTE: You now have to specify '--template node_modules/@cumulus/deployment/iam' in your IAM deployment
  - Add IAM cloudformation template support to filter buckets by type

## [v1.5.5] - 2018-05-30

### Added

- **CUMULUS-530** - PDR tracking through Queue-granules
  - Add optional `pdr` property to the sync-granule task's input config and output payload.
- **CUMULUS-548** - Create a Lambda task that generates EMS distribution reports
  - In order to supply EMS Distribution Reports, you must enable S3 Server
    Access Logging on any S3 buckets used for distribution. See [How Do I Enable Server Access Logging for an S3 Bucket?](https://docs.aws.amazon.com/AmazonS3/latest/user-guide/server-access-logging.html)
    The "Target bucket" setting should point at the Cumulus internal bucket.
    The "Target prefix" should be
    "<STACK_NAME>/ems-distribution/s3-server-access-logs/", where "STACK_NAME"
    is replaced with the name of your Cumulus stack.

### Fixed

- **CUMULUS-546 - Kinesis Consumer should catch and log invalid JSON**
  - Kinesis Consumer lambda catches and logs errors so that consumer doesn't get stuck in a loop re-processing bad json records.
- EMS report filenames are now based on their start time instead of the time
  instead of the time that the report was generated
- **CUMULUS-552 - Cumulus API returns different results for the same collection depending on query**
  - The collection, provider and rule records in elasticsearch are now replaced with records from dynamo db when the dynamo db records are updated.

### Added

- `@cumulus/deployment`'s default cloudformation template now configures storage for Docker to match the configured ECS Volume. The template defines Docker's devicemapper basesize (`dm.basesize`) using `ecs.volumeSize`. This addresses ECS default of limiting Docker containers to 10GB of storage ([Read more](https://aws.amazon.com/premiumsupport/knowledge-center/increase-default-ecs-docker-limit/)).

## [v1.5.4] - 2018-05-21

### Added

- **CUMULUS-535** - EMS Ingest, Archive, Archive Delete reports
  - Add lambda EmsReport to create daily EMS Ingest, Archive, Archive Delete reports
  - ems.provider property added to `@cumulus/deployment/app/config.yml`.
    To change the provider name, please add `ems: provider` property to `app/config.yml`.
- **CUMULUS-480** Use DynamoDB to store granules, pdrs and execution records
  - Activate PointInTime feature on DynamoDB tables
  - Increase test coverage on api package
  - Add ability to restore metadata records from json files to DynamoDB
- **CUMULUS-459** provide API endpoint for moving granules from one location on s3 to another

## [v1.5.3] - 2018-05-18

### Fixed

- **CUMULUS-557 - "Add dataType to DiscoverGranules output"**
  - Granules discovered by the DiscoverGranules task now include dataType
  - dataType is now a required property for granules used as input to the
    QueueGranules task
- **CUMULUS-550** Update deployment app/config.yml to force elasticsearch updates for deleted granules

## [v1.5.2] - 2018-05-15

### Fixed

- **CUMULUS-514 - "Unable to Delete the Granules"**
  - updated cmrjs.deleteConcept to return success if the record is not found
    in CMR.

### Added

- **CUMULUS-547** - The distribution API now includes an
  "earthdataLoginUsername" query parameter when it returns a signed S3 URL
- **CUMULUS-527 - "parse-pdr queues up all granules and ignores regex"**
  - Add an optional config property to the ParsePdr task called
    "granuleIdFilter". This property is a regular expression that is applied
    against the filename of the first file of each granule contained in the
    PDR. If the regular expression matches, then the granule is included in
    the output. Defaults to '.', which will match all granules in the PDR.
- File checksums in PDRs now support MD5
- Deployment support to subscribe to an SNS topic that already exists
- **CUMULUS-470, CUMULUS-471** In-region S3 Policy lambda added to API to update bucket policy for in-region access.
- **CUMULUS-533** Added fields to granule indexer to support EMS ingest and archive record creation
- **CUMULUS-534** Track deleted granules
  - added `deletedgranule` type to `cumulus` index.
  - **Important Note:** Force custom bootstrap to re-run by adding this to
    app/config.yml `es: elasticSearchMapping: 7`
- You can now deploy cumulus without ElasticSearch. Just add `es: null` to your `app/config.yml` file. This is only useful for debugging purposes. Cumulus still requires ElasticSearch to properly operate.
- `@cumulus/integration-tests` includes and exports the `addRules` function, which seeds rules into the DynamoDB table.
- Added capability to support EFS in cloud formation template. Also added
  optional capability to ssh to your instance and privileged lambda functions.
- Added support to force discovery of PDRs that have already been processed
  and filtering of selected data types
- `@cumulus/cmrjs` uses an environment variable `USER_IP_ADDRESS` or fallback
  IP address of `10.0.0.0` when a public IP address is not available. This
  supports lambda functions deployed into a VPC's private subnet, where no
  public IP address is available.

### Changed

- **CUMULUS-550** Custom bootstrap automatically adds new types to index on
  deployment

## [v1.5.1] - 2018-04-23

### Fixed

- add the missing dist folder to the hello-world task
- disable uglifyjs on the built version of the pdr-status-check (read: https://github.com/webpack-contrib/uglifyjs-webpack-plugin/issues/264)

## [v1.5.0] - 2018-04-23

### Changed

- Removed babel from all tasks and packages and increased minimum node requirements to version 8.10
- Lambda functions created by @cumulus/deployment will use node8.10 by default
- Moved [cumulus-integration-tests](https://github.com/nasa/cumulus-integration-tests) to the `example` folder CUMULUS-512
- Streamlined all packages dependencies (e.g. remove redundant dependencies and make sure versions are the same across packages)
- **CUMULUS-352:** Update Cumulus Elasticsearch indices to use [index aliases](https://www.elastic.co/guide/en/elasticsearch/reference/current/indices-aliases.html).
- **CUMULUS-519:** ECS tasks are no longer restarted after each CF deployment unless `ecs.restartTasksOnDeploy` is set to true
- **CUMULUS-298:** Updated log filterPattern to include all CloudWatch logs in ElasticSearch
- **CUMULUS-518:** Updates to the SyncGranule config schema
  - `granuleIdExtraction` is no longer a property
  - `process` is now an optional property
  - `provider_path` is no longer a property

### Fixed

- **CUMULUS-455 "Kes deployments using only an updated message adapter do not get automatically deployed"**
  - prepended the hash value of cumulus-message-adapter.zip file to the zip file name of lambda which uses message adapter.
  - the lambda function will be redeployed when message adapter or lambda function are updated
- Fixed a bug in the bootstrap lambda function where it stuck during update process
- Fixed a bug where the sf-sns-report task did not return the payload of the incoming message as the output of the task [CUMULUS-441]

### Added

- **CUMULUS-352:** Add reindex CLI to the API package.
- **CUMULUS-465:** Added mock http/ftp/sftp servers to the integration tests
- Added a `delete` method to the `@common/CollectionConfigStore` class
- **CUMULUS-467 "@cumulus/integration-tests or cumulus-integration-tests should seed provider and collection in deployed DynamoDB"**
  - `example` integration-tests populates providers and collections to database
  - `example` workflow messages are populated from workflow templates in s3, provider and collection information in database, and input payloads. Input templates are removed.
  - added `https` protocol to provider schema

## [v1.4.1] - 2018-04-11

### Fixed

- Sync-granule install

## [v1.4.0] - 2018-04-09

### Fixed

- **CUMULUS-392 "queue-granules not returning the sfn-execution-arns queued"**
  - updated queue-granules to return the sfn-execution-arns queued and pdr if exists.
  - added pdr to ingest message meta.pdr instead of payload, so the pdr information doesn't get lost in the ingest workflow, and ingested granule in elasticsearch has pdr name.
  - fixed sf-sns-report schema, remove the invalid part
  - fixed pdr-status-check schema, the failed execution contains arn and reason
- **CUMULUS-206** make sure homepage and repository urls exist in package.json files of tasks and packages

### Added

- Example folder with a cumulus deployment example

### Changed

- [CUMULUS-450](https://bugs.earthdata.nasa.gov/browse/CUMULUS-450) - Updated
  the config schema of the **queue-granules** task
  - The config no longer takes a "collection" property
  - The config now takes an "internalBucket" property
  - The config now takes a "stackName" property
- [CUMULUS-450](https://bugs.earthdata.nasa.gov/browse/CUMULUS-450) - Updated
  the config schema of the **parse-pdr** task
  - The config no longer takes a "collection" property
  - The "stack", "provider", and "bucket" config properties are now
    required
- **CUMULUS-469** Added a lambda to the API package to prototype creating an S3 bucket policy for direct, in-region S3 access for the prototype bucket

### Removed

- Removed the `findTmpTestDataDirectory()` function from
  `@cumulus/common/test-utils`

### Fixed

- [CUMULUS-450](https://bugs.earthdata.nasa.gov/browse/CUMULUS-450)
  - The **queue-granules** task now enqueues a **sync-granule** task with the
    correct collection config for that granule based on the granule's
    data-type. It had previously been using the collection config from the
    config of the **queue-granules** task, which was a problem if the granules
    being queued belonged to different data-types.
  - The **parse-pdr** task now handles the case where a PDR contains granules
    with different data types, and uses the correct granuleIdExtraction for
    each granule.

### Added

- **CUMULUS-448** Add code coverage checking using [nyc](https://github.com/istanbuljs/nyc).

## [v1.3.0] - 2018-03-29

### Deprecated

- discover-s3-granules is deprecated. The functionality is provided by the discover-granules task

### Fixed

- **CUMULUS-331:** Fix aws.downloadS3File to handle non-existent key
- Using test ftp provider for discover-granules testing [CUMULUS-427]
- **CUMULUS-304: "Add AWS API throttling to pdr-status-check task"** Added concurrency limit on SFN API calls. The default concurrency is 10 and is configurable through Lambda environment variable CONCURRENCY.
- **CUMULUS-414: "Schema validation not being performed on many tasks"** revised npm build scripts of tasks that use cumulus-message-adapter to place schema directories into dist directories.
- **CUMULUS-301:** Update all tests to use test-data package for testing data.
- **CUMULUS-271: "Empty response body from rules PUT endpoint"** Added the updated rule to response body.
- Increased memory allotment for `CustomBootstrap` lambda function. Resolves failed deployments where `CustomBootstrap` lambda function was failing with error `Process exited before completing request`. This was causing deployments to stall, fail to update and fail to rollback. This error is thrown when the lambda function tries to use more memory than it is allotted.
- Cumulus repository folders structure updated:
  - removed the `cumulus` folder altogether
  - moved `cumulus/tasks` to `tasks` folder at the root level
  - moved the tasks that are not converted to use CMA to `tasks/.not_CMA_compliant`
  - updated paths where necessary

### Added

- `@cumulus/integration-tests` - Added support for testing the output of an ECS activity as well as a Lambda function.

## [v1.2.0] - 2018-03-20

### Fixed

- Update vulnerable npm packages [CUMULUS-425]
- `@cumulus/api`: `kinesis-consumer.js` uses `sf-scheduler.js#schedule` instead of placing a message directly on the `startSF` SQS queue. This is a fix for [CUMULUS-359](https://bugs.earthdata.nasa.gov/browse/CUMULUS-359) because `sf-scheduler.js#schedule` looks up the provider and collection data in DynamoDB and adds it to the `meta` object of the enqueued message payload.
- `@cumulus/api`: `kinesis-consumer.js` catches and logs errors instead of doing an error callback. Before this change, `kinesis-consumer` was failing to process new records when an existing record caused an error because it would call back with an error and stop processing additional records. It keeps trying to process the record causing the error because it's "position" in the stream is unchanged. Catching and logging the errors is part 1 of the fix. Proposed part 2 is to enqueue the error and the message on a "dead-letter" queue so it can be processed later ([CUMULUS-413](https://bugs.earthdata.nasa.gov/browse/CUMULUS-413)).
- **CUMULUS-260: "PDR page on dashboard only shows zeros."** The PDR stats in LPDAAC are all 0s, even if the dashboard has been fixed to retrieve the correct fields. The current version of pdr-status-check has a few issues.
  - pdr is not included in the input/output schema. It's available from the input event. So the pdr status and stats are not updated when the ParsePdr workflow is complete. Adding the pdr to the input/output of the task will fix this.
  - pdr-status-check doesn't update pdr stats which prevent the real time pdr progress from showing up in the dashboard. To solve this, added lambda function sf-sns-report which is copied from @cumulus/api/lambdas/sf-sns-broadcast with modification, sf-sns-report can be used to report step function status anywhere inside a step function. So add step sf-sns-report after each pdr-status-check, we will get the PDR status progress at real time.
  - It's possible an execution is still in the queue and doesn't exist in sfn yet. Added code to handle 'ExecutionDoesNotExist' error when checking the execution status.
- Fixed `aws.cloudwatchevents()` typo in `packages/ingest/aws.js`. This typo was the root cause of the error: `Error: Could not process scheduled_ingest, Error: : aws.cloudwatchevents is not a constructor` seen when trying to update a rule.

### Removed

- `@cumulus/ingest/aws`: Remove queueWorkflowMessage which is no longer being used by `@cumulus/api`'s `kinesis-consumer.js`.

## [v1.1.4] - 2018-03-15

### Added

- added flag `useList` to parse-pdr [CUMULUS-404]

### Fixed

- Pass encrypted password to the ApiGranule Lambda function [CUMULUS-424]

## [v1.1.3] - 2018-03-14

### Fixed

- Changed @cumulus/deployment package install behavior. The build process will happen after installation

## [v1.1.2] - 2018-03-14

### Added

- added tools to @cumulus/integration-tests for local integration testing
- added end to end testing for discovering and parsing of PDRs
- `yarn e2e` command is available for end to end testing

### Fixed

- **CUMULUS-326: "Occasionally encounter "Too Many Requests" on deployment"** The api gateway calls will handle throttling errors
- **CUMULUS-175: "Dashboard providers not in sync with AWS providers."** The root cause of this bug - DynamoDB operations not showing up in Elasticsearch - was shared by collections and rules. The fix was to update providers', collections' and rules; POST, PUT and DELETE endpoints to operate on DynamoDB and using DynamoDB streams to update Elasticsearch. The following packages were made:
  - `@cumulus/deployment` deploys DynamoDB streams for the Collections, Providers and Rules tables as well as a new lambda function called `dbIndexer`. The `dbIndexer` lambda has an event source mapping which listens to each of the DynamoDB streams. The dbIndexer lambda receives events referencing operations on the DynamoDB table and updates the elasticsearch cluster accordingly.
  - The `@cumulus/api` endpoints for collections, providers and rules _only_ query DynamoDB, with the exception of LIST endpoints and the collections' GET endpoint.

### Updated

- Broke up `kes.override.js` of @cumulus/deployment to multiple modules and moved to a new location
- Expanded @cumulus/deployment test coverage
- all tasks were updated to use cumulus-message-adapter-js 1.0.1
- added build process to integration-tests package to babelify it before publication
- Update @cumulus/integration-tests lambda.js `getLambdaOutput` to return the entire lambda output. Previously `getLambdaOutput` returned only the payload.

## [v1.1.1] - 2018-03-08

### Removed

- Unused queue lambda in api/lambdas [CUMULUS-359]

### Fixed

- Kinesis message content is passed to the triggered workflow [CUMULUS-359]
- Kinesis message queues a workflow message and does not write to rules table [CUMULUS-359]

## [v1.1.0] - 2018-03-05

### Added

- Added a `jlog` function to `common/test-utils` to aid in test debugging
- Integration test package with command line tool [CUMULUS-200] by @laurenfrederick
- Test for FTP `useList` flag [CUMULUS-334] by @kkelly51

### Updated

- The `queue-pdrs` task now uses the [cumulus-message-adapter-js](https://github.com/nasa/cumulus-message-adapter-js)
  library
- Updated the `queue-pdrs` JSON schemas
- The test-utils schema validation functions now throw an error if validation
  fails
- The `queue-granules` task now uses the [cumulus-message-adapter-js](https://github.com/nasa/cumulus-message-adapter-js)
  library
- Updated the `queue-granules` JSON schemas

### Removed

- Removed the `getSfnExecutionByName` function from `common/aws`
- Removed the `getGranuleStatus` function from `common/aws`

## [v1.0.1] - 2018-02-27

### Added

- More tests for discover-pdrs, dicover-granules by @yjpa7145
- Schema validation utility for tests by @yjpa7145

### Changed

- Fix an FTP listing bug for servers that do not support STAT [CUMULUS-334] by @kkelly51

## [v1.0.0] - 2018-02-23

[unreleased]: https://github.com/nasa/cumulus/compare/v2.0.1...HEAD
[v2.0.1]:  https://github.com/nasa/cumulus/compare/v1.24.0...v2.0.1
[v2.0.0]:  https://github.com/nasa/cumulus/compare/v1.24.0...v2.0.0
[v1.24.0]: https://github.com/nasa/cumulus/compare/v1.23.2...v1.24.0
[v1.23.2]: https://github.com/nasa/cumulus/compare/v1.22.1...v1.23.2
[v1.22.1]: https://github.com/nasa/cumulus/compare/v1.21.0...v1.22.1
[v1.21.0]: https://github.com/nasa/cumulus/compare/v1.20.0...v1.21.0
[v1.20.0]: https://github.com/nasa/cumulus/compare/v1.19.0...v1.20.0
[v1.19.0]: https://github.com/nasa/cumulus/compare/v1.18.0...v1.19.0
[v1.18.0]: https://github.com/nasa/cumulus/compare/v1.17.0...v1.18.0
[v1.17.0]: https://github.com/nasa/cumulus/compare/v1.16.1...v1.17.0
[v1.16.1]: https://github.com/nasa/cumulus/compare/v1.16.0...v1.16.1
[v1.16.0]: https://github.com/nasa/cumulus/compare/v1.15.0...v1.16.0
[v1.15.0]: https://github.com/nasa/cumulus/compare/v1.14.5...v1.15.0
[v1.14.5]: https://github.com/nasa/cumulus/compare/v1.14.4...v1.14.5
[v1.14.4]: https://github.com/nasa/cumulus/compare/v1.14.3...v1.14.4
[v1.14.3]: https://github.com/nasa/cumulus/compare/v1.14.2...v1.14.3
[v1.14.2]: https://github.com/nasa/cumulus/compare/v1.14.1...v1.14.2
[v1.14.1]: https://github.com/nasa/cumulus/compare/v1.14.0...v1.14.1
[v1.14.0]: https://github.com/nasa/cumulus/compare/v1.13.5...v1.14.0
[v1.13.5]: https://github.com/nasa/cumulus/compare/v1.13.4...v1.13.5
[v1.13.4]: https://github.com/nasa/cumulus/compare/v1.13.3...v1.13.4
[v1.13.3]: https://github.com/nasa/cumulus/compare/v1.13.2...v1.13.3
[v1.13.2]: https://github.com/nasa/cumulus/compare/v1.13.1...v1.13.2
[v1.13.1]: https://github.com/nasa/cumulus/compare/v1.13.0...v1.13.1
[v1.13.0]: https://github.com/nasa/cumulus/compare/v1.12.1...v1.13.0
[v1.12.1]: https://github.com/nasa/cumulus/compare/v1.12.0...v1.12.1
[v1.12.0]: https://github.com/nasa/cumulus/compare/v1.11.3...v1.12.0
[v1.11.3]: https://github.com/nasa/cumulus/compare/v1.11.2...v1.11.3
[v1.11.2]: https://github.com/nasa/cumulus/compare/v1.11.1...v1.11.2
[v1.11.1]: https://github.com/nasa/cumulus/compare/v1.11.0...v1.11.1
[v1.11.0]: https://github.com/nasa/cumulus/compare/v1.10.4...v1.11.0
[v1.10.4]: https://github.com/nasa/cumulus/compare/v1.10.3...v1.10.4
[v1.10.3]: https://github.com/nasa/cumulus/compare/v1.10.2...v1.10.3
[v1.10.2]: https://github.com/nasa/cumulus/compare/v1.10.1...v1.10.2
[v1.10.1]: https://github.com/nasa/cumulus/compare/v1.10.0...v1.10.1
[v1.10.0]: https://github.com/nasa/cumulus/compare/v1.9.1...v1.10.0
[v1.9.1]: https://github.com/nasa/cumulus/compare/v1.9.0...v1.9.1
[v1.9.0]: https://github.com/nasa/cumulus/compare/v1.8.1...v1.9.0
[v1.8.1]: https://github.com/nasa/cumulus/compare/v1.8.0...v1.8.1
[v1.8.0]: https://github.com/nasa/cumulus/compare/v1.7.0...v1.8.0
[v1.7.0]: https://github.com/nasa/cumulus/compare/v1.6.0...v1.7.0
[v1.6.0]: https://github.com/nasa/cumulus/compare/v1.5.5...v1.6.0
[v1.5.5]: https://github.com/nasa/cumulus/compare/v1.5.4...v1.5.5
[v1.5.4]: https://github.com/nasa/cumulus/compare/v1.5.3...v1.5.4
[v1.5.3]: https://github.com/nasa/cumulus/compare/v1.5.2...v1.5.3
[v1.5.2]: https://github.com/nasa/cumulus/compare/v1.5.1...v1.5.2
[v1.5.1]: https://github.com/nasa/cumulus/compare/v1.5.0...v1.5.1
[v1.5.0]: https://github.com/nasa/cumulus/compare/v1.4.1...v1.5.0
[v1.4.1]: https://github.com/nasa/cumulus/compare/v1.4.0...v1.4.1
[v1.4.0]: https://github.com/nasa/cumulus/compare/v1.3.0...v1.4.0
[v1.3.0]: https://github.com/nasa/cumulus/compare/v1.2.0...v1.3.0
[v1.2.0]: https://github.com/nasa/cumulus/compare/v1.1.4...v1.2.0
[v1.1.4]: https://github.com/nasa/cumulus/compare/v1.1.3...v1.1.4
[v1.1.3]: https://github.com/nasa/cumulus/compare/v1.1.2...v1.1.3
[v1.1.2]: https://github.com/nasa/cumulus/compare/v1.1.1...v1.1.2
[v1.1.1]: https://github.com/nasa/cumulus/compare/v1.0.1...v1.1.1
[v1.1.0]: https://github.com/nasa/cumulus/compare/v1.0.1...v1.1.0
[v1.0.1]: https://github.com/nasa/cumulus/compare/v1.0.0...v1.0.1
[v1.0.0]: https://github.com/nasa/cumulus/compare/pre-v1-release...v1.0.0<|MERGE_RESOLUTION|>--- conflicted
+++ resolved
@@ -43,12 +43,6 @@
   - Added `@cumulus/aws-client/S3.getObject` to get an AWS S3 object
   - Added `@cumulus/aws-client/S3.waitForObject` to get an AWS S3 object,
     retrying, if necessary
-<<<<<<< HEAD
-- **CUMULUS-2107**
-  - Added a new task, `update-cmr-access-constraints`, that will set access constraints in CMR Metadata.
-    Currently supports UMMG-JSON and Echo10XML, where it will configure `AccessConstraints` and
-    `RestrictionFlag/RestrictionComment`, respectively.
-=======
 - **CUMULUS-1961**
   - Adds `startTimestamp` and `endTimestamp` parameters to endpoint
     `reconcilationReports`.  Setting these values will filter the returned
@@ -65,7 +59,10 @@
     those found in Cumulus and only those compared to the CMR holdings. For the moment
     there is not enough information to change the internal consistency check, and S3 vs
     Cumulus comparisons are unchanged by the timestamps.
->>>>>>> 42c890eb
+- **CUMULUS-2107**
+  - Added a new task, `update-cmr-access-constraints`, that will set access constraints in CMR Metadata.
+    Currently supports UMMG-JSON and Echo10XML, where it will configure `AccessConstraints` and
+    `RestrictionFlag/RestrictionComment`, respectively.
 - **CUMULUS-2116**
   - Added `@cumulus/api/models/granule.unpublishAndDeleteGranule` which unpublishes a granule from CMR and deletes it from Cumulus, but does not update the record to `published: false` before deletion
 
