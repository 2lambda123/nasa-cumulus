# Changelog

All notable changes to this project will be documented in this file.

The format is based on [Keep a Changelog](http://keepachangelog.com/en/1.0.0/)
and this project adheres to [Semantic Versioning](http://semver.org/spec/v2.0.0.html).

## [Unreleased]

### PLEASE NOTE

- We have encountered transient lambda service errors in our integration testing. Please handle transient service errors following [these guidelines](https://docs.aws.amazon.com/step-functions/latest/dg/bp-lambda-serviceexception.html). The workflows in the `example/workflows` folder have been updated with retries configured for these errors.

- **CUMULUS-799** added additional IAM permissions to support reading CloudWatch and API Gateway, so **you will have to redeploy your IAM stack.**

- **CUMULUS-800** Several items:

  - **Delete existing API Gateway stages**: To allow enabling of API Gateway logging, Cumulus now creates and manages a Stage resource during deployment. Before upgrading Cumulus, it is necessary to delete the API Gateway stages on both the Backend API and the Distribution API.  Instructions are included in the documenation under [Delete API Gateway Stages](https://nasa.github.io/cumulus/docs/additional-deployment-options/delete-api-gateway-stages).

  - **Set up account permissions for API Gateway to write to CloudWatch**: In a one time operation for your AWS account, to enable CloudWatch Logs for API Gateway, you must first grant the API Gateway permission to read and write logs to CloudWatch for your account. The `AmazonAPIGatewayPushToCloudWatchLogs` managed policy (with an ARN of `arn:aws:iam::aws:policy/service-role/AmazonAPIGatewayPushToCloudWatchLogs`) has all the required permissions. You can find a simple how to in the documentation under [Enable API Gateway Logging.](https://nasa.github.io/cumulus/docs/additional-deployment-options/enable-gateway-logging-permissions)

  - **Configure API Gateway to write logs to CloudWatch** To enable execution logging for the distribution API set `config.yaml` `apiConfigs.distribution.logApigatewayToCloudwatch` value to `true`.  More information [Enable API Gateway Logs](https://nasa.github.io/cumulus/docs/additional-deployment-options/enable-api-logs)

  - **Configure CloudWatch log delivery**: It is possible to deliver CloudWatch API execution and access logs to a cross-account shared AWS::Logs::Destination. An operator does this by adding the key `logToSharedDestination` to the `config.yml` at the default level with a value of a writable log destination.  More information in the documenation under [Configure CloudWatch Logs Delivery.](https://nasa.github.io/cumulus/docs/additional-deployment-options/configure-cloudwatch-logs-delivery)

  - **Additional Lambda Logging**: It is now possible to configure any lambda to deliver logs to a shared subscriptions by setting  `logToSharedDestination` to the ARN of a writable location (either an AWS::Logs::Destination or a Kinesis Stream) on any lambda config. Documentation for [Lambda Log Subscriptions](https://nasa.github.io/cumulus/docs/additional-deployment-options/additional-lambda-logging)

  - **Configure S3 Server Access Logs**:  If you are running Cumulus in an NGAP environment you may [configure S3 Server Access Logs](https://nasa.github.io/cumulus/docs/next/deployment/server_access_logging) to be delivered to a shared bucket where the Metrics Team will ingest the logs into their ELK stack.  Contact the Metrics team for permission and location.

- **CUMULUS-1368** The Cumulus distribution API has been deprecated and is being replaced by ASF's Thin Egress App. By default, the distribution API will not deploy. Please follow [the instructions for deploying and configuring Thin Egress](https://nasa.github.io/cumulus/docs/deployment/thin_egress_app).

To instead continue to deploy and use the legacy Cumulus distribution app, add the following to your `config.yml`:

```yaml
deployDistributionApi: true
```

If you deploy with no distribution app your deployment will succeed but you may encounter errors in your workflows, particularly in the `MoveGranule` task.

### Added
<<<<<<< HEAD

=======
- **CUMULUS-642**
  - Adds Launchpad as an authentication option for the Cumulus API.
  - Updated deployment documentation and added [instructions to setup Cumulus API Launchpad authentication] (https://wiki.earthdata.nasa.gov/display/CUMULUS/Cumulus+API+with+Launchpad+Authentication)
>>>>>>> e7bd761b
- **CUMULUS-1418**
  - Adds usage docs/testing of lambda layers (introduced in PR1125), updates Core example tasks to use the updated `cumulus-ecs-task` and a CMA layer instead of kes CMA injection.
  - Added Terraform module to publish CMA as layer to user account.
- **PR1125** - Adds `layers` config option to support deploying Lambdas with layers
- **PR1128** - Added `useXRay` config option to enable AWS X-Ray for Lambdas.
- **CUMULUS-1345**
  - Adds new variables to the app deployment under `cmr`.
  - `cmrEnvironment` values are `SIT`, `UAT`, or `OPS` with `UAT` as the default.
  - `cmrLimit` and `cmrPageSize` have been added as configurable options.
- **CUMULUS-1273**
  - Added lambda function EmsProductMetadataReport to generate EMS Product Metadata report
- **CUMULUS-1226**
  - Added API endpoint `elasticsearch/index-from-database` to index to an Elasticsearch index from the database for recovery purposes and `elasticsearch/indices-status` to check the status of Elasticsearch indices via the API.
- **CUMULUS-824**
  - Added new Collection parameter `reportToEms` to configure whether the collection is reported to EMS
- **CUMULUS-1357**
  - Added new BackendApi endpoint `ems` that generates EMS reports.
- **CUMULUS-1241**
  - Added information about queues with maximum execution limits defined to default workflow templates (`meta.queueExecutionLimits`)
- **CUMULUS-1311**
  - Added `@cumulus/common/message` with various message parsing/preparation helpers
- **CUMULUS-812**
  - Added support for limiting the number of concurrent executions started from a queue. [See the data cookbook](https://nasa.github.io/cumulus/docs/data-cookbooks/throttling-queued-executions) for more information.

- **CUMULUS-1337**
  - Adds `cumulus.stackName` value to the `instanceMetadata` endpoint.

- **CUMULUS-1368**
  - Added `cmrGranuleUrlType` to the `@cumulus/move-granules` task. This determines what kind of links go in the CMR files. The options are `distribution`, `s3`, or `none`, with the default being distribution. If there is no distribution API being used with Cumulus, you must set the value to `s3` or `none`.

- Added `packages/s3-replicator` Terraform module to allow same-region s3 replication to metrics bucket.

- **CUMULUS-1392**
  - Added `tf-modules/report-granules` Terraform module which processes granule ingest notifications received via SNS and stores granule data to a database. The module includes:
    - SNS topic for publishing granule ingest notifications
    - Lambda to process granule notifications and store data
    - IAM permissions for the Lambda
    - Subscription for the Lambda to the SNS topic

- **CUMULUS-1400**
  - Added `tf-modules/report-executions` Terraform module which processes workflow execution information received via SNS and stores it to a database. The module includes:
    - SNS topic for publishing execution data
    - Lambda to process and store execution data
    - IAM permissions for the Lambda
    - Subscription for the Lambda to the SNS topic
  - Added `@cumulus/common/sns-event` which contains helpers for SNS events:
    - `isSnsEvent()` returns true if event is from SNS
    - `getSnsEventMessage()` extracts and parses the message from an SNS event
    - `getSnsEventMessageObject()` extracts and parses message object from an SNS event
  - Added `@cumulus/common/cloudwatch-event` which contains helpers for Cloudwatch events:
    - `isSfExecutionEvent()` returns true if event is from Step Functions
    - `isTerminalSfStatus()` determines if a Step Function status from a Cloudwatch event is a terminal status
    - `getSfEventStatus()` gets the Step Function status from a Cloudwatch event
    - `getSfEventDetailValue()` extracts a Step Function event detail field from a Cloudwatch event
    - `getSfEventMessageObject()` extracts and parses Step Function detail object from a Cloudwatch event

- **CUMULUS-1429**
  - Added `tf-modules/data-persistence` Terraform module which includes resources for data persistence in Cumulus:
    - DynamoDB tables
    - Elasticsearch with optional support for VPC
    - Cloudwatch alarm for number of Elasticsearch nodes

- **CUMULUS-1379** CMR Launchpad Authentication
  - Added `launchpad` configuration to `@cumulus/deployment/app/config.yml`, and cloudformation templates, workflow message, lambda configuration, api endpoint configuration
  - Added `@cumulus/common/LaunchpadToken` and `@cumulus/common/launchpad` to provide methods to get token and validate token
  - Updated lambdas to use Launchpad token for CMR actions (ingest and delete granules)
  - Updated deployment documentation and added [instructions to setup CMR client for Launchpad authentication] (https://wiki.earthdata.nasa.gov/display/CUMULUS/CMR+Launchpad+Authentication)

## Changed

- **CUMULUS-1232**
  - Added retries to update `@cumulus/cmr-client` `updateToken()`

- **CUMULUS-1245 CUMULUS-795**
  - Added additional `ems` configuration parameters for sending the ingest reports to EMS
  - Added functionality to send daily ingest reports to EMS

- **CUMULUS-1241**
  - Removed the concept of "priority levels" and added ability to define a number of maximum concurrent executions per SQS queue
  - Changed mapping of Cumulus message properties for the `sqs2sfThrottle` lambda:
    - Queue name is read from `cumulus_meta.queueName`
    - Maximum executions for the queue is read from `meta.queueExecutionLimits[queueName]`, where `queueName` is `cumulus_meta.queueName`
  - Changed `sfSemaphoreDown` lambda to only attempt decrementing semaphores when:
    - the message is for a completed/failed/aborted/timed out workflow AND
    - `cumulus_meta.queueName` exists on the Cumulus message AND
    - An entry for the queue name (`cumulus_meta.queueName`) exists in the the object `meta.queueExecutionLimits` on the Cumulus message

- **CUMULUS-1338**
  - Updated `sfSemaphoreDown` lambda to be triggered via AWS Step Function Cloudwatch events instead of subscription to `sfTracker` SNS topic

- **CUMULUS-1311**
  - Updated `@cumulus/queue-granules` to set `cumulus_meta.queueName` for queued execution messages
  - Updated `@cumulus/queue-pdrs` to set `cumulus_meta.queueName` for queued execution messages
  - Updated `sqs2sfThrottle` lambda to immediately decrement queue semaphore value if dispatching Step Function execution throws an error

- **CUMULUS-1362**
  - Granule `processingStartTime` and `processingEndTime` will be set to the execution start time and end time respectively when there is no sync granule or post to cmr task present in the workflow

- **CUMULUS-1400**
  - Deprecated `@cumulus/ingest/aws/getExecutionArn`. Use `@cumulus/common/aws/getExecutionArn` instead.

### Fixed

- **CUMULUS-1439**
  - Fix bug with rule.logEventArn deletion on Kinesis rule update and fix unit test to verify

- **CUMULUS-796**
  - Added production information (collection ShortName and Version, granuleId) to EMS distribution report
  - Added functionality to send daily distribution reports to EMS

- **CUMULUS-1319**
  - Fixed a bug where granule ingest times were not being stored to the database

- **CUMULUS-1356**
  - The `Collection` model's `delete` method now _removes_ the specified item
    from the collection config store that was inserted by the `create` method.
    Previously, this behavior was missing.

- **CUMULUS-1374**
  - Addressed audit concerns (https://www.npmjs.com/advisories/782) in api package

### BREAKING CHANGES

### Removed

- **CUMULUS-1337**
  - Removes the S3 Access Metrics package added in CUMULUS-799

- **PR1130**
  - Removed code deprecated since v1.11.1:
    - Removed `@cumulus/common/step-functions`. Use `@cumulus/common/StepFunctions` instead.
    - Removed `@cumulus/api/lib/testUtils.fakeFilesFactory`. Use `@cumulus/api/lib/testUtils.fakeFileFactory` instead.
    - Removed `@cumulus/cmrjs/cmr` functions: `searchConcept`, `ingestConcept`, `deleteConcept`. Use the functions in `@cumulus/cmr-client` instead.
    - Removed `@cumulus/ingest/aws.getExecutionHistory`. Use `@cumulus/common/StepFunctions.getExecutionHistory` instead.

## [v1.13.4] - 2019-07-29

- **CUMULUS-1411** - Fix deployment issue when using a template override

## [v1.13.3] - 2019-07-26

- **CUMULUS-1345** Full backport of CUMULUS-1345 features
	  - Adds new variables to the app deployment under `cmr`.
    - `cmrEnvironment` values are `SIT`, `UAT`, or `OPS` with `UAT` as the default.
    - `cmrLimit` and `cmrPageSize` have been added as configurable options.

## [v1.13.2] - 2019-07-25

- Re-release of v1.13.1 to fix broken npm packages.

## [v1.13.1] - 2019-07-22

- **CUMULUS-1374** - Resolve audit compliance with lodash version for api package subdependency
- **CUMULUS-1412** - Resolve audit compliance with googleapi package
- **CUMULUS-1345** - Backported CMR environment setting in getUrl to address immediate user need.   CMR_ENVIRONMENT can now be used to set the CMR environment to OPS/SIT

## [v1.13.0] - 2019-5-20

### PLEASE NOTE

**CUMULUS-802** added some additional IAM permissions to support ECS autoscaling, so **you will have to redeploy your IAM stack.**
As a result of the changes for **CUMULUS-1193**, **CUMULUS-1264**, and **CUMULUS-1310**, **you must delete your existing stacks (except IAM) before deploying this version of Cumulus.**
If running Cumulus within a VPC and extended downtime is acceptable, we recommend doing this at the end of the day to allow AWS backend resources and network interfaces to be cleaned up overnight.

### BREAKING CHANGES

- **CUMULUS-1228**
  - The default AMI used by ECS instances is now an NGAP-compliant AMI. This
    will be a breaking change for non-NGAP deployments. If you do not deploy to
    NGAP, you will need to find the AMI ID of the
    [most recent Amazon ECS-optimized AMI](https://docs.aws.amazon.com/AmazonECS/latest/developerguide/ecs-optimized_AMI.html),
    and set the `ecs.amiid` property in your config. Instructions for finding
    the most recent NGAP AMI can be found using
    [these instructions](https://wiki.earthdata.nasa.gov/display/ESKB/Select+an+NGAP+Created+AMI).

- **CUMULUS-1310**
  - Database resources (DynamoDB, ElasticSearch) have been moved to an independent `db` stack.
    Migrations for this version will need to be user-managed. (e.g. [elasticsearch](https://docs.aws.amazon.com/elasticsearch-service/latest/developerguide/es-version-migration.html#snapshot-based-migration) and [dynamoDB](https://docs.aws.amazon.com/datapipeline/latest/DeveloperGuide/dp-template-exports3toddb.html)).
    Order of stack deployment is `iam` -> `db` -> `app`.
  - All stacks can now be deployed using a single `config.yml` file, i.e.: `kes cf deploy --kes-folder app --template node_modules/@cumulus/deployment/[iam|db|app] [...]`
    Backwards-compatible. For development, please re-run `npm run bootstrap` to build new `kes` overrides.
    Deployment docs have been updated to show how to deploy a single-config Cumulus instance.
  - `params` have been moved: Nest `params` fields under `app`, `db` or `iam` to override all Parameters for a particular stack's cloudformation template. Backwards-compatible with multi-config setups.
  - `stackName` and `stackNameNoDash` have been retired. Use `prefix` and `prefixNoDash` instead.
  - The `iams` section in `app/config.yml` IAM roles has been deprecated as a user-facing parameter,
    *unless* your IAM role ARNs do not match the convention shown in `@cumulus/deployment/app/config.yml`
  - The `vpc.securityGroup` will need to be set with a pre-existing security group ID to use Cumulus in a VPC. Must allow inbound HTTP(S) (Port 443).

- **CUMULUS-1212**
  - `@cumulus/post-to-cmr` will now fail if any granules being processed are missing a metadata file. You can set the new config option `skipMetaCheck` to `true` to pass post-to-cmr without a metadata file.

- **CUMULUS-1232**
  - `@cumulus/sync-granule` will no longer silently pass if no checksum data is provided. It will use input
  from the granule object to:
    - Verify checksum if `checksumType` and `checksumValue` are in the file record OR a checksum file is provided
      (throws `InvalidChecksum` on fail), else log warning that no checksum is available.
    - Then, verify synced S3 file size if `file.size` is in the file record (throws `UnexpectedFileSize` on fail),
      else log warning that no file size is available.
    - Pass the step.

- **CUMULUS-1264**
  - The Cloudformation templating and deployment configuration has been substantially refactored.
    - `CumulusApiDefault` nested stack resource has been renamed to `CumulusApiDistribution`
    - `CumulusApiV1` nested stack resource has been renamed to `CumulusApiBackend`
  - The `urs: true` config option for when defining your lambdas (e.g. in `lambdas.yml`) has been deprecated. There are two new options to replace it:
    - `urs_redirect: 'token'`: This will expose a `TOKEN_REDIRECT_ENDPOINT` environment variable to your lambda that references the `/token` endpoint on the Cumulus backend API
    - `urs_redirect: 'distribution'`: This will expose a `DISTRIBUTION_REDIRECT_ENDPOINT` environment variable to your lambda that references the `/redirect` endpoint on the Cumulus distribution API

- **CUMULUS-1193**
  - The elasticsearch instance is moved behind the VPC.
  - Your account will need an Elasticsearch Service Linked role. This is a one-time setup for the account. You can follow the instructions to use the AWS console or AWS CLI [here](https://docs.aws.amazon.com/IAM/latest/UserGuide/using-service-linked-roles.html) or use the following AWS CLI command: `aws iam create-service-linked-role --aws-service-name es.amazonaws.com`

- **CUMULUS-802**
  - ECS `maxInstances` must be greater than `minInstances`. If you use defaults, no change is required.

- **CUMULUS-1269**
  - Brought Cumulus data models in line with CNM JSON schema:
    - Renamed file object `fileType` field to `type`
    - Renamed file object `fileSize` field to `size`
    - Renamed file object `checksumValue` field to `checksum` where not already done.
    - Added `ancillary` and `linkage` type support to file objects.

### Added

- **CUMULUS-799**
  - Added an S3 Access Metrics package which will take S3 Server Access Logs and
    write access metrics to CloudWatch

- **CUMULUS-1242** - Added `sqs2sfThrottle` lambda. The lambda reads SQS messages for queued executions and uses semaphores to only start new executions if the maximum number of executions defined for the priority key (`cumulus_meta.priorityKey`) has not been reached. Any SQS messages that are read but not used to start executions remain in the queue.

- **CUMULUS-1240**
  - Added `sfSemaphoreDown` lambda. This lambda receives SNS messages and for each message it decrements the semaphore used to track the number of running executions if:
    - the message is for a completed/failed workflow AND
    - the message contains a level of priority (`cumulus_meta.priorityKey`)
  - Added `sfSemaphoreDown` lambda as a subscriber to the `sfTracker` SNS topic

- **CUMULUS-1265**
  - Added `apiConfigs` configuration option to configure API Gateway to be private
  - All internal lambdas configured to run inside the VPC by default
  - Removed references to `NoVpc` lambdas from documentation and `example` folder.

- **CUMULUS-802**
  - Adds autoscaling of ECS clusters
  - Adds autoscaling of ECS services that are handling StepFunction activities

## Changed

- Updated `@cumulus/ingest/http/httpMixin.list()` to trim trailing spaces on discovered filenames

- **CUMULUS-1310**
  - Database resources (DynamoDB, ElasticSearch) have been moved to an independent `db` stack.
    This will enable future updates to avoid affecting database resources or requiring migrations.
    Migrations for this version will need to be user-managed.
    (e.g. [elasticsearch](https://docs.aws.amazon.com/elasticsearch-service/latest/developerguide/es-version-migration.html#snapshot-based-migration) and [dynamoDB](https://docs.aws.amazon.com/datapipeline/latest/DeveloperGuide/dp-template-exports3toddb.html)).
    Order of stack deployment is `iam` -> `db` -> `app`.
  - All stacks can now be deployed using a single `config.yml` file, i.e.: `kes cf deploy --kes-folder app --template node_modules/@cumulus/deployment/[iam|db|app] [...]`
    Backwards-compatible. Please re-run `npm run bootstrap` to build new `kes` overrides.
    Deployment docs have been updated to show how to deploy a single-config Cumulus instance.
  - `params` fields should now be nested under the stack key (i.e. `app`, `db` or `iam`) to provide Parameters for a particular stack's cloudformation template,
    for use with single-config instances. Keys *must* match the name of the deployment package folder (`app`, `db`, or `iam`).
    Backwards-compatible with multi-config setups.
  - `stackName` and `stackNameNoDash` have been retired as user-facing config parameters. Use `prefix` and `prefixNoDash` instead.
    This will be used to create stack names for all stacks in a single-config use case.
    `stackName` may still be used as an override in multi-config usage, although this is discouraged.
    Warning: overriding the `db` stack's `stackName` will require you to set `dbStackName` in your `app/config.yml`.
    This parameter is required to fetch outputs from the `db` stack to reference in the `app` stack.
  - The `iams` section in `app/config.yml` IAM roles has been retired as a user-facing parameter,
    *unless* your IAM role ARNs do not match the convention shown in `@cumulus/deployment/app/config.yml`
    In that case, overriding `iams` in your own config is recommended.
  - `iam` and `db` `cloudformation.yml` file names will have respective prefixes (e.g `iam.cloudformation.yml`).
  - Cumulus will now only attempt to create reconciliation reports for buckets of the `private`, `public` and `protected` types.
  - Cumulus will no longer set up its own security group.
    To pass a pre-existing security group for in-VPC deployments as a parameter to the Cumulus template, populate `vpc.securityGroup` in `config.yml`.
    This security group must allow inbound HTTP(S) traffic (Port 443). SSH traffic (Port 22) must be permitted for SSH access to ECS instances.
  - Deployment docs have been updated with examples for the new deployment model.

- **CUMULUS-1236**
  - Moves access to public files behind the distribution endpoint.  Authentication is not required, but direct http access has been disallowed.

- **CUMULUS-1223**
  - Adds unauthenticated access for public bucket files to the Distribution API.  Public files should be requested the same way as protected files, but for public files a redirect to a self-signed S3 URL will happen without requiring authentication with Earthdata login.

- **CUMULUS-1232**
  - Unifies duplicate handling in `ingest/granule.handleDuplicateFile` for maintainability.
  - Changed `ingest/granule.ingestFile` and `move-granules/index.moveFileRequest` to use new function.
  - Moved file versioning code to `ingest/granule.moveGranuleFileWithVersioning`
  - `ingest/granule.verifyFile` now also tests `file.size` for verification if it is in the file record and throws
    `UnexpectedFileSize` error for file size not matching input.
  - `ingest/granule.verifyFile` logs warnings if checksum and/or file size are not available.

- **CUMULUS-1193**
  - Moved reindex CLI functionality to an API endpoint. See [API docs](https://nasa.github.io/cumulus-api/#elasticsearch-1)

- **CUMULUS-1207**
  - No longer disable lambda event source mappings when disabling a rule

### Fixed

- Updated Lerna publish script so that published Cumulus packages will pin their dependencies on other Cumulus packages to exact versions (e.g. `1.12.1` instead of `^1.12.1`)

- **CUMULUS-1203**
  - Fixes IAM template's use of intrinsic functions such that IAM template overrides now work with kes

- **CUMULUS-1268**
  - Deployment will not fail if there are no ES alarms or ECS services

## [v1.12.1] - 2019-4-8

## [v1.12.0] - 2019-4-4

Note: There was an issue publishing 1.12.0. Upgrade to 1.12.1.

### BREAKING CHANGES

- **CUMULUS-1139**
  - `granule.applyWorkflow`  uses the new-style granule record as input to workflows.

- **CUMULUS-1171**
  - Fixed provider handling in the API to make it consistent between protocols.
    NOTE: This is a breaking change. When applying this upgrade, users will need to:
    1. Disable all workflow rules
    2. Update any `http` or `https` providers so that the host field only
       contains a valid hostname or IP address, and the port field contains the
       provider port.
    3. Perform the deployment
    4. Re-enable workflow rules

- **CUMULUS-1176**:
  - `@cumulus/move-granules` input expectations have changed. `@cumulus/files-to-granules` is a new intermediate task to perform input translation in the old style.
    See the Added and Changed sections of this release changelog for more information.

- **CUMULUS-670**
  - The behavior of ParsePDR and related code has changed in this release.  PDRs with FILE_TYPEs that do not conform to the PDR ICD (+ TGZ) (https://cdn.earthdata.nasa.gov/conduit/upload/6376/ESDS-RFC-030v1.0.pdf) will fail to parse.

- **CUMULUS-1208**
  - The granule object input to `@cumulus/queue-granules` will now be added to ingest workflow messages **as is**. In practice, this means that if you are using `@cumulus/queue-granules` to trigger ingest workflows and your granule objects input have invalid properties, then your ingest workflows will fail due to schema validation errors.

### Added

- **CUMULUS-777**
  - Added new cookbook entry on configuring Cumulus to track ancillary files.
- **CUMULUS-1183**
  - Kes overrides will now abort with a warning if a workflow step is configured without a corresponding
    lambda configuration
- **CUMULUS-1223**
  - Adds convenience function `@cumulus/common/bucketsConfigJsonObject` for fetching stack's bucket configuration as an object.

- **CUMULUS-853**
  - Updated FakeProcessing example lambda to include option to generate fake browse
  - Added feature documentation for ancillary metadata export, a new cookbook entry describing a workflow with ancillary metadata generation(browse), and related task definition documentation
- **CUMULUS-805**
  - Added a CloudWatch alarm to check running ElasticSearch instances, and a CloudWatch dashboard to view the health of ElasticSearch
  - Specify `AWS_REGION` in `.env` to be used by deployment script
- **CUMULUS-803**
  - Added CloudWatch alarms to check running tasks of each ECS service, and add the alarms to CloudWatch dashboard
- **CUMULUS-670**
  - Added Ancillary Metadata Export feature (see https://nasa.github.io/cumulus/docs/features/ancillary_metadata for more information)
  - Added new Collection file parameter "fileType" that allows configuration of workflow granule file fileType
- **CUMULUS-1184** - Added kes logging output to ensure we always see the state machine reference before failures due to configuration
- **CUMULUS-1105** - Added a dashboard endpoint to serve the dashboard from an S3 bucket
- **CUMULUS-1199** - Moves `s3credentials` endpoint from the backend to the distribution API.
- **CUMULUS-666**
  - Added `@api/endpoints/s3credentials` to allow EarthData Login authorized users to retrieve temporary security credentials for same-region direct S3 access.
- **CUMULUS-671**
  - Added `@packages/integration-tests/api/distribution/getDistributionApiS3SignedUrl()` to return the S3 signed URL for a file protected by the distribution API
- **CUMULUS-672**
  - Added `cmrMetadataFormat` and `cmrConceptId` to output for individual granules from `@cumulus/post-to-cmr`. `cmrMetadataFormat` will be read from the `cmrMetadataFormat` generated for each granule in `@cumulus/cmrjs/publish2CMR()`
  - Added helpers to `@packages/integration-tests/api/distribution`:
    - `getDistributionApiFileStream()` returns a stream to download files protected by the distribution API
    - `getDistributionFileUrl()` constructs URLs for requesting files from the distribution API
- **CUMULUS-1185** `@cumulus/api/models/Granule.removeGranuleFromCmrByGranule` to replace `@cumulus/api/models/Granule.removeGranuleFromCmr` and use the Granule UR from the CMR metadata to remove the granule from CMR

- **CUMULUS-1101**
  - Added new `@cumulus/checksum` package. This package provides functions to calculate and validate checksums.
  - Added new checksumming functions to `@cumulus/common/aws`: `calculateS3ObjectChecksum` and `validateS3ObjectChecksum`, which depend on the `checksum` package.

- CUMULUS-1171
  - Added `@cumulus/common` API documentation to `packages/common/docs/API.md`
  - Added an `npm run build-docs` task to `@cumulus/common`
  - Added `@cumulus/common/string#isValidHostname()`
  - Added `@cumulus/common/string#match()`
  - Added `@cumulus/common/string#matches()`
  - Added `@cumulus/common/string#toLower()`
  - Added `@cumulus/common/string#toUpper()`
  - Added `@cumulus/common/URLUtils#buildURL()`
  - Added `@cumulus/common/util#isNil()`
  - Added `@cumulus/common/util#isNull()`
  - Added `@cumulus/common/util#isUndefined()`
  - Added `@cumulus/common/util#negate()`

- **CUMULUS-1176**
  - Added new `@cumulus/files-to-granules` task to handle converting file array output from `cumulus-process` tasks into granule objects.
    Allows simplification of `@cumulus/move-granules` and `@cumulus/post-to-cmr`, see Changed section for more details.

- CUMULUS-1151 Compare the granule holdings in CMR with Cumulus' internal data store
- CUMULUS-1152 Compare the granule file holdings in CMR with Cumulus' internal data store

### Changed

- **CUMULUS-1216** - Updated `@cumulus/ingest/granule/ingestFile` to download files to expected staging location.
- **CUMULUS-1208** - Updated `@cumulus/ingest/queue/enqueueGranuleIngestMessage()` to not transform granule object passed to it when building an ingest message
- **CUMULUS-1198** - `@cumulus/ingest` no longer enforces any expectations about whether `provider_path` contains a leading slash or not.
- **CUMULUS-1170**
  - Update scripts and docs to use `npm` instead of `yarn`
  - Use `package-lock.json` files to ensure matching versions of npm packages
  - Update CI builds to use `npm ci` instead of `npm install`
- **CUMULUS-670**
  - Updated ParsePDR task to read standard PDR types+ (+ tgz as an external customer requirement) and add a fileType to granule-files on Granule discovery
  - Updated ParsePDR to fail if unrecognized type is used
  - Updated all relevant task schemas to include granule->files->filetype as a string value
  - Updated tests/test fixtures to include the fileType in the step function/task inputs and output validations as needed
  - Updated MoveGranules task to handle incoming configuration with new "fileType" values and to add them as appropriate to the lambda output.
  - Updated DiscoverGranules step/related workflows to read new Collection file parameter fileType that will map a discovered file to a workflow fileType
  - Updated CNM parser to add the fileType to the defined granule file fileType on ingest and updated integration tests to verify/validate that behavior
  - Updated generateEcho10XMLString in cmr-utils.js to use a map/related library to ensure order as CMR requires ordering for their online resources.
  - Updated post-to-cmr task to appropriately export CNM filetypes to CMR in echo10/UMM exports
- **CUMULUS-1139** - Granules stored in the API contain a `files` property. That schema has been greatly
  simplified and now better matches the CNM format.
  - The `name` property has been renamed to `fileName`.
  - The `filepath` property has been renamed to `key`.
  - The `checksumValue` property has been renamed to `checksum`.
  - The `path` property has been removed.
  - The `url_path` property has been removed.
  - The `filename` property (which contained an `s3://` URL) has been removed, and the `bucket`
    and `key` properties should be used instead. Any requests sent to the API containing a `granule.files[].filename`
    property will be rejected, and any responses coming back from the API will not contain that
    `filename` property.
  - A `source` property has been added, which is a URL indicating the original source of the file.
  - `@cumulus/ingest/granule.moveGranuleFiles()` no longer includes a `filename` field in its
    output. The `bucket` and `key` fields should be used instead.
- **CUMULUS-672**
  - Changed `@cumulus/integration-tests/api/EarthdataLogin.getEarthdataLoginRedirectResponse` to `@cumulus/integration-tests/api/EarthdataLogin.getEarthdataAccessToken`. The new function returns an access response from Earthdata login, if successful.
  - `@cumulus/integration-tests/cmr/getOnlineResources` now accepts an object of options, including `cmrMetadataFormat`. Based on the `cmrMetadataFormat`, the function will correctly retrieve the online resources for each metadata format (ECHO10, UMM-G)

- **CUMULUS-1101**
  - Moved `@cumulus/common/file/getFileChecksumFromStream` into `@cumulus/checksum`, and renamed it to `generateChecksumFromStream`.
    This is a breaking change for users relying on `@cumulus/common/file/getFileChecksumFromStream`.
  - Refactored `@cumulus/ingest/Granule` to depend on new `common/aws` checksum functions and remove significantly present checksumming code.
    - Deprecated `@cumulus/ingest/granule.validateChecksum`. Replaced with `@cumulus/ingest/granule.verifyFile`.
    - Renamed `granule.getChecksumFromFile` to `granule.retrieveSuppliedFileChecksumInformation` to be more accurate.
  - Deprecated `@cumulus/common/aws.checksumS3Objects`. Use `@cumulus/common/aws.calculateS3ObjectChecksum` instead.

- CUMULUS-1171
  - Fixed provider handling in the API to make it consistent between protocols.
    Before this change, FTP providers were configured using the `host` and
    `port` properties. HTTP providers ignored `port` and `protocol`, and stored
    an entire URL in the `host` property. Updated the API to only accept valid
    hostnames or IP addresses in the `provider.host` field. Updated ingest code
    to properly build HTTP and HTTPS URLs from `provider.protocol`,
    `provider.host`, and `provider.port`.
  - The default provider port was being set to 21, no matter what protocol was
    being used. Removed that default.

- **CUMULUS-1176**
  - `@cumulus/move-granules` breaking change:
    Input to `move-granules` is now expected to be in the form of a granules object (i.e. `{ granules: [ { ... }, { ... } ] }`);
    For backwards compatibility with array-of-files outputs from processing steps, use the new `@cumulus/files-to-granules` task as an intermediate step.
    This task will perform the input translation. This change allows `move-granules` to be simpler and behave more predictably.
     `config.granuleIdExtraction` and `config.input_granules` are no longer needed/used by `move-granules`.
  - `@cumulus/post-to-cmr`: `config.granuleIdExtraction` is no longer needed/used by `post-to-cmr`.

- CUMULUS-1174
  - Better error message and stacktrace for S3KeyPairProvider error reporting.

### Fixed

- **CUMULUS-1218** Reconciliation report will now scan only completed granules.
- `@cumulus/api` files and granules were not getting indexed correctly because files indexing was failing in `db-indexer`
- `@cumulus/deployment` A bug in the Cloudformation template was preventing the API from being able to be launched in a VPC, updated the IAM template to give the permissions to be able to run the API in a VPC

### Deprecated

- `@cumulus/api/models/Granule.removeGranuleFromCmr`, instead use `@cumulus/api/models/Granule.removeGranuleFromCmrByGranule`
- `@cumulus/ingest/granule.validateChecksum`, instead use `@cumulus/ingest/granule.verifyFile`
- `@cumulus/common/aws.checksumS3Objects`, instead use `@cumulus/common/aws.calculateS3ObjectChecksum`
- `@cumulus/cmrjs`: `getGranuleId` and `getCmrFiles` are deprecated due to changes in input handling.

## [v1.11.3] - 2019-3-5

### Added

- **CUMULUS-1187** - Added `@cumulus/ingest/granule/duplicateHandlingType()` to determine how duplicate files should be handled in an ingest workflow

### Fixed

- **CUMULUS-1187** - workflows not respecting the duplicate handling value specified in the collection
- Removed refreshToken schema requirement for OAuth

## [v1.11.2] - 2019-2-15

### Added

- CUMULUS-1169
  - Added a `@cumulus/common/StepFunctions` module. It contains functions for querying the AWS
    StepFunctions API. These functions have the ability to retry when a ThrottlingException occurs.
  - Added `@cumulus/common/aws.retryOnThrottlingException()`, which will wrap a function in code to
    retry on ThrottlingExceptions.
  - Added `@cumulus/common/test-utils.throttleOnce()`, which will cause a function to return a
    ThrottlingException the first time it is called, then return its normal result after that.
- CUMULUS-1103 Compare the collection holdings in CMR with Cumulus' internal data store
- CUMULUS-1099 Add support for UMMG JSON metadata versions > 1.4.
    - If a version is found in the metadata object, that version is used for processing and publishing to CMR otherwise, version 1.4 is assumed.
- CUMULUS-678
    - Added support for UMMG json v1.4 metadata files.
  `reconcileCMRMetadata` added to `@cumulus/cmrjs` to update metadata record with new file locations.
  `@cumulus/common/errors` adds two new error types `CMRMetaFileNotFound` and `InvalidArgument`.
  `@cumulus/common/test-utils` adds new function `randomId` to create a random string with id to help in debugging.
  `@cumulus/common/BucketsConfig` adds a new helper class `BucketsConfig` for working with bucket stack configuration and bucket names.
  `@cumulus/common/aws` adds new function `s3PutObjectTagging` as a convenience for the aws  [s3().putObjectTagging](https://docs.aws.amazon.com/AWSJavaScriptSDK/latest/AWS/S3.html#putObjectTagging-property) function.
  `@cumulus/cmrjs` Adds:
        - `isCMRFile` - Identify an echo10(xml) or UMMG(json) metadata file.
        - `metadataObjectFromCMRFile` Read and parse CMR XML file from s3.
        - `updateCMRMetadata` Modify a cmr metadata (xml/json) file with updated information.
        - `publish2CMR` Posts XML or UMMG CMR data to CMR service.
        - `reconcileCMRMetadata` Reconciles cmr metadata file after a file moves.
- Adds some ECS and other permissions to StepRole to enable running ECS tasks from a workflow
- Added Apache logs to cumulus api and distribution lambdas
- **CUMULUS-1119** - Added `@cumulus/integration-tests/api/EarthdataLogin.getEarthdataLoginRedirectResponse` helper for integration tests to handle login with Earthdata and to return response from redirect to Cumulus API
- **CUMULUS-673** Added `@cumulus/common/file/getFileChecksumFromStream` to get file checksum from a readable stream

### Fixed

- CUMULUS-1123
  - Cloudformation template overrides now work as expected

### Changed

- CUMULUS-1169
  - Deprecated the `@cumulus/common/step-functions` module.
  - Updated code that queries the StepFunctions API to use the retry-enabled functions from
    `@cumulus/common/StepFunctions`
- CUMULUS-1121
  - Schema validation is now strongly enforced when writing to the database.
    Additional properties are not allowed and will result in a validation error.
- CUMULUS-678
  `tasks/move-granules` simplified and refactored to use functionality from cmrjs.
  `ingest/granules.moveGranuleFiles` now just moves granule files and returns a list of the updated files. Updating metadata now handled by `@cumulus/cmrjs/reconcileCMRMetadata`.
  `move-granules.updateGranuleMetadata` refactored and bugs fixed in the case of a file matching multiple collection.files.regexps.
  `getCmrXmlFiles` simplified and now only returns an object with the cmrfilename and the granuleId.
  `@cumulus/test-processing` - test processing task updated to generate UMM-G metadata

- CUMULUS-1043
  - `@cumulus/api` now uses [express](http://expressjs.com/) as the API engine.
  - All `@cumulus/api` endpoints on ApiGateway are consolidated to a single endpoint the uses `{proxy+}` definition.
  - All files under `packages/api/endpoints` along with associated tests are updated to support express's request and response objects.
  - Replaced environment variables `internal`, `bucket` and `systemBucket` with `system_bucket`.
  - Update `@cumulus/integration-tests` to work with updated cumulus-api express endpoints

- `@cumulus/integration-tests` - `buildAndExecuteWorkflow` and `buildWorkflow` updated to take a `meta` param to allow for additional fields to be added to the workflow `meta`

- **CUMULUS-1049** Updated `Retrieve Execution Status API` in `@cumulus/api`: If the execution doesn't exist in Step Function API, Cumulus API returns the execution status information from the database.

- **CUMULUS-1119**
  - Renamed `DISTRIBUTION_URL` environment variable to `DISTRIBUTION_ENDPOINT`
  - Renamed `DEPLOYMENT_ENDPOINT` environment variable to `DISTRIBUTION_REDIRECT_ENDPOINT`
  - Renamed `API_ENDPOINT` environment variable to `TOKEN_REDIRECT_ENDPOINT`

### Removed

- Functions deprecated before 1.11.0:
  - @cumulus/api/models/base: static Manager.createTable() and static Manager.deleteTable()
  - @cumulus/ingest/aws/S3
  - @cumulus/ingest/aws/StepFunction.getExecution()
  - @cumulus/ingest/aws/StepFunction.pullEvent()
  - @cumulus/ingest/consumer.Consume
  - @cumulus/ingest/granule/Ingest.getBucket()

### Deprecated

`@cmrjs/ingestConcept`, instead use the CMR object methods. `@cmrjs/CMR.ingestGranule` or `@cmrjs/CMR.ingestCollection`
`@cmrjs/searchConcept`, instead use the CMR object methods. `@cmrjs/CMR.searchGranules` or `@cmrjs/CMR.searchCollections`
`@cmrjs/deleteConcept`, instead use the CMR object methods. `@cmrjs/CMR.deleteGranule` or `@cmrjs/CMR.deleteCollection`

## [v1.11.1] - 2018-12-18

**Please Note**
- Ensure your `app/config.yml` has a `clientId` specified in the `cmr` section. This will allow CMR to identify your requests for better support and metrics.
  - For an example, please see [the example config](https://github.com/nasa/cumulus/blob/1c7e2bf41b75da9f87004c4e40fbcf0f39f56794/example/app/config.yml#L128).

### Added

- Added a `/tokenDelete` endpoint in `@cumulus/api` to delete access token records

### Changed

- CUMULUS-678
`@cumulus/ingest/crypto` moved and renamed to `@cumulus/common/key-pair-provider`
`@cumulus/ingest/aws` function:  `KMSDecryptionFailed` and class: `KMS` extracted and moved to `@cumulus/common` and `KMS` is exported as `KMSProvider` from `@cumulus/common/key-pair-provider`
`@cumulus/ingest/granule` functions: `publish`, `getGranuleId`, `getXMLMetadataAsString`, `getMetadataBodyAndTags`, `parseXmlString`, `getCmrXMLFiles`, `postS3Object`, `contructOnlineAccessUrls`, `updateMetadata`, extracted and moved to `@cumulus/cmrjs`
`getGranuleId`, `getCmrXMLFiles`, `publish`, `updateMetadata` removed from `@cumulus/ingest/granule` and added to `@cumulus/cmrjs`;
`updateMetadata` renamed `updateCMRMetadata`.
`@cumulus/ingest` test files renamed.
- **CUMULUS-1070**
  - Add `'Client-Id'` header to all `@cumulus/cmrjs` requests (made via `searchConcept`, `ingestConcept`, and `deleteConcept`).
  - Updated `cumulus/example/app/config.yml` entry for `cmr.clientId` to use stackName for easier CMR-side identification.

## [v1.11.0] - 2018-11-30

**Please Note**
- Redeploy IAM roles:
  - CUMULUS-817 includes a migration that requires reconfiguration/redeployment of IAM roles.  Please see the [upgrade instructions](https://nasa.github.io/cumulus/docs/upgrade/1.11.0) for more information.
  - CUMULUS-977 includes a few new SNS-related permissions added to the IAM roles that will require redeployment of IAM roles.
- `cumulus-message-adapter` v1.0.13+ is required for `@cumulus/api` granule reingest API to work properly.  The latest version should be downloaded automatically by kes.
- A `TOKEN_SECRET` value (preferably 256-bit for security) must be added to `.env` to securely sign JWTs used for authorization in `@cumulus/api`

### Changed

- **CUUMULUS-1000** - Distribution endpoint now persists logins, instead of
  redirecting to Earthdata Login on every request
- **CUMULUS-783 CUMULUS-790** - Updated `@cumulus/sync-granule` and `@cumulus/move-granules` tasks to always overwrite existing files for manually-triggered reingest.
- **CUMULUS-906** - Updated `@cumulus/api` granule reingest API to
  - add `reingestGranule: true` and `forceDuplicateOverwrite: true` to Cumulus message `cumulus_meta.cumulus_context` field to indicate that the workflow is a manually triggered re-ingest.
  - return warning message to operator when duplicateHandling is not `replace`
  - `cumulus-message-adapter` v1.0.13+ is required.
- **CUMULUS-793** - Updated the granule move PUT request in `@cumulus/api` to reject the move with a 409 status code if one or more of the files already exist at the destination location
- Updated `@cumulus/helloworld` to use S3 to store state for pass on retry tests
- Updated `@cumulus/ingest`:
  - [Required for MAAP] `http.js#list` will now find links with a trailing whitespace
  - Removed code from `granule.js` which looked for files in S3 using `{ Bucket: discoveredFile.bucket, Key: discoveredFile.name }`. This is obsolete since `@cumulus/ingest` uses a `file-staging` and `constructCollectionId()` directory prefixes by default.
- **CUMULUS-989**
  - Updated `@cumulus/api` to use [JWT (JSON Web Token)](https://jwt.io/introduction/) as the transport format for API authorization tokens and to use JWT verification in the request authorization
  - Updated `/token` endpoint in `@cumulus/api` to return tokens as JWTs
  - Added a `/refresh` endpoint in `@cumulus/api` to request new access tokens from the OAuth provider using the refresh token
  - Added `refreshAccessToken` to `@cumulus/api/lib/EarthdataLogin` to manage refresh token requests with the Earthdata OAuth provider

### Added
- **CUMULUS-1050**
  - Separated configuration flags for originalPayload/finalPayload cleanup such that they can be set to different retention times
- **CUMULUS-798**
  - Added daily Executions cleanup CloudWatch event that triggers cleanExecutions lambda
  - Added cleanExecutions lambda that removes finalPayload/originalPayload field entries for records older than configured timeout value (execution_payload_retention_period), with a default of 30 days
- **CUMULUS-815/816**
  - Added 'originalPayload' and 'finalPayload' fields to Executions table
  - Updated Execution model to populate originalPayload with the execution payload on record creation
  - Updated Execution model code to populate finalPayload field with the execution payload on execution completion
  - Execution API now exposes the above fields
- **CUMULUS-977**
  - Rename `kinesisConsumer` to `messageConsumer` as it handles both Kinesis streams and SNS topics as of this version.
  - Add `sns`-type rule support. These rules create a subscription between an SNS topic and the `messageConsumer`.
    When a message is received, `messageConsumer` is triggered and passes the SNS message (JSON format expected) in
    its entirety to the workflow in the `payload` field of the Cumulus message. For more information on sns-type rules,
    see the [documentation](https://nasa.github.io/cumulus/docs/data-cookbooks/setup#rules).
- **CUMULUS-975**
  - Add `KinesisInboundEventLogger` and `KinesisOutboundEventLogger` API lambdas.  These lambdas
    are utilized to dump incoming and outgoing ingest workflow kinesis streams
    to cloudwatch for analytics in case of AWS/stream failure.
  - Update rules model to allow tracking of log_event ARNs related to
    Rule event logging.    Kinesis rule types will now automatically log
    incoming events via a Kinesis event triggered lambda.
 CUMULUS-975-migration-4
  - Update migration code to require explicit migration names per run
  - Added migration_4 to migrate/update exisitng Kinesis rules to have a log event mapping
  - Added new IAM policy for migration lambda
- **CUMULUS-775**
  - Adds a instance metadata endpoint to the `@cumulus/api` package.
  - Adds a new convenience function `hostId` to the `@cumulus/cmrjs` to help build environment specific cmr urls.
  - Fixed `@cumulus/cmrjs.searchConcept` to search and return CMR results.
  - Modified `@cumulus/cmrjs.CMR.searchGranule` and `@cumulus/cmrjs.CMR.searchCollection` to include CMR's provider as a default parameter to searches.
- **CUMULUS-965**
  - Add `@cumulus/test-data.loadJSONTestData()`,
    `@cumulus/test-data.loadTestData()`, and
    `@cumulus/test-data.streamTestData()` to safely load test data. These
    functions should be used instead of using `require()` to load test data,
    which could lead to tests interferring with each other.
  - Add a `@cumulus/common/util/deprecate()` function to mark a piece of code as
    deprecated
- **CUMULUS-986**
  - Added `waitForTestExecutionStart` to `@cumulus/integration-tests`
- **CUMULUS-919**
  - In `@cumulus/deployment`, added support for NGAP permissions boundaries for IAM roles with `useNgapPermissionBoundary` flag in `iam/config.yml`. Defaults to false.

### Fixed
- Fixed a bug where FTP sockets were not closed after an error, keeping the Lambda function active until it timed out [CUMULUS-972]
- **CUMULUS-656**
  - The API will no longer allow the deletion of a provider if that provider is
    referenced by a rule
  - The API will no longer allow the deletion of a collection if that collection
    is referenced by a rule
- Fixed a bug where `@cumulus/sf-sns-report` was not pulling large messages from S3 correctly.

### Deprecated
- `@cumulus/ingest/aws/StepFunction.pullEvent()`. Use `@cumulus/common/aws.pullStepFunctionEvent()`.
- `@cumulus/ingest/consumer.Consume` due to unpredictable implementation. Use `@cumulus/ingest/consumer.Consumer`.
Call `Consumer.consume()` instead of `Consume.read()`.

## [v1.10.4] - 2018-11-28

### Added
- **CUMULUS-1008**
  - New `config.yml` parameter for SQS consumers: `sqs_consumer_rate: (default 500)`, which is the maximum number of
  messages the consumer will attempt to process per execution. Currently this is only used by the sf-starter consumer,
  which runs every minute by default, making this a messages-per-minute upper bound. SQS does not guarantee the number
  of messages returned per call, so this is not a fixed rate of consumption, only attempted number of messages received.

### Deprecated
- `@cumulus/ingest/consumer.Consume` due to unpredictable implementation. Use `@cumulus/ingest/consumer.Consumer`.

### Changed
- Backported update of `packages/api` dependency `@mapbox/dyno` to `1.4.2` to mitigate `event-stream` vulnerability.

## [v1.10.3] - 2018-10-31

### Added
- **CUMULUS-817**
  - Added AWS Dead Letter Queues for lambdas that are scheduled asynchronously/such that failures show up only in cloudwatch logs.
- **CUMULUS-956**
  - Migrated developer documentation and data-cookbooks to Docusaurus
    - supports versioning of documentation
  - Added `docs/docs-how-to.md` to outline how to do things like add new docs or locally install for testing.
  - Deployment/CI scripts have been updated to work with the new format
- **CUMULUS-811**
  - Added new S3 functions to `@cumulus/common/aws`:
    - `aws.s3TagSetToQueryString`: converts S3 TagSet array to querystring (for use with upload()).
    - `aws.s3PutObject`: Returns promise of S3 `putObject`, which puts an object on S3
    - `aws.s3CopyObject`: Returns promise of S3 `copyObject`, which copies an object in S3 to a new S3 location
    - `aws.s3GetObjectTagging`: Returns promise of S3 `getObjectTagging`, which returns an object containing an S3 TagSet.
  - `@/cumulus/common/aws.s3PutObject` defaults to an explicit `ACL` of 'private' if not overridden.
  - `@/cumulus/common/aws.s3CopyObject` defaults to an explicit `TaggingDirective` of 'COPY' if not overridden.

### Deprecated
- **CUMULUS-811**
  - Deprecated `@cumulus/ingest/aws.S3`. Member functions of this class will now
    log warnings pointing to similar functionality in `@cumulus/common/aws`.

## [v1.10.2] - 2018-10-24

### Added
- **CUMULUS-965**
  - Added a `@cumulus/logger` package
- **CUMULUS-885**
  - Added 'human readable' version identifiers to Lambda Versioning lambda aliases
- **CUMULUS-705**
  - Note: Make sure to update the IAM stack when deploying this update.
  - Adds an AsyncOperations model and associated DynamoDB table to the
    `@cumulus/api` package
  - Adds an /asyncOperations endpoint to the `@cumulus/api` package, which can
    be used to fetch the status of an AsyncOperation.
  - Adds a /bulkDelete endpoint to the `@cumulus/api` package, which performs an
    asynchronous bulk-delete operation. This is a stub right now which is only
    intended to demonstration how AsyncOperations work.
  - Adds an AsyncOperation ECS task to the `@cumulus/api` package, which will
    fetch an Lambda function, run it in ECS, and then store the result to the
    AsyncOperations table in DynamoDB.
- **CUMULUS-851** - Added workflow lambda versioning feature to allow in-flight workflows to use lambda versions that were in place when a workflow was initiated
    - Updated Kes custom code to remove logic that used the CMA file key to determine template compilation logic.  Instead, utilize a `customCompilation` template configuration flag to indicate a template should use Cumulus's kes customized methods instead of 'core'.
    - Added `useWorkflowLambdaVersions` configuration option to enable the lambdaVersioning feature set.   **This option is set to true by default** and should be set to false to disable the feature.
    - Added uniqueIdentifier configuration key to S3 sourced lambdas to optionally support S3 lambda resource versioning within this scheme. This key must be unique for each modified version of the lambda package and must be updated in configuration each time the source changes.
    - Added a new nested stack template that will create a `LambdaVersions` stack that will take lambda parameters from the base template, generate lambda versions/aliases and return outputs with references to the most 'current' lambda alias reference, and updated 'core' template to utilize these outputs (if `useWorkflowLambdaVersions` is enabled).

- Created a `@cumulus/api/lib/OAuth2` interface, which is implemented by the
  `@cumulus/api/lib/EarthdataLogin` and `@cumulus/api/lib/GoogleOAuth2` classes.
  Endpoints that need to handle authentication will determine which class to use
  based on environment variables. This also greatly simplifies testing.
- Added `@cumulus/api/lib/assertions`, containing more complex AVA test assertions
- Added PublishGranule workflow to publish a granule to CMR without full reingest. (ingest-in-place capability)

- `@cumulus/integration-tests` new functionality:
  - `listCollections` to list collections from a provided data directory
  - `deleteCollection` to delete list of collections from a deployed stack
  - `cleanUpCollections` combines the above in one function.
  - `listProviders` to list providers from a provided data directory
  - `deleteProviders` to delete list of providers from a deployed stack
  - `cleanUpProviders` combines the above in one function.
  - `@cumulus/integrations-tests/api.js`: `deleteGranule` and `deletePdr` functions to make `DELETE` requests to Cumulus API
  - `rules` API functionality for posting and deleting a rule and listing all rules
  - `wait-for-deploy` lambda for use in the redeployment tests
- `@cumulus/ingest/granule.js`: `ingestFile` inserts new `duplicate_found: true` field in the file's record if a duplicate file already exists on S3.
- `@cumulus/api`: `/execution-status` endpoint requests and returns complete execution output if  execution output is stored in S3 due to size.
- Added option to use environment variable to set CMR host in `@cumulus/cmrjs`.
- **CUMULUS-781** - Added integration tests for `@cumulus/sync-granule` when `duplicateHandling` is set to `replace` or `skip`
- **CUMULUS-791** - `@cumulus/move-granules`: `moveFileRequest` inserts new `duplicate_found: true` field in the file's record if a duplicate file already exists on S3. Updated output schema to document new `duplicate_found` field.

### Removed

- Removed `@cumulus/common/fake-earthdata-login-server`. Tests can now create a
  service stub based on `@cumulus/api/lib/OAuth2` if testing requires handling
  authentication.

### Changed

- **CUMULUS-940** - modified `@cumulus/common/aws` `receiveSQSMessages` to take a parameter object instead of positional parameters.  All defaults remain the same, but now access to long polling is available through `options.waitTimeSeconds`.
- **CUMULUS-948** - Update lambda functions `CNMToCMA` and `CnmResponse` in the `cumulus-data-shared` bucket and point the default stack to them.
- **CUMULUS-782** - Updated `@cumulus/sync-granule` task and `Granule.ingestFile` in `@cumulus/ingest` to keep both old and new data when a destination file with different checksum already exists and `duplicateHandling` is `version`
- Updated the config schema in `@cumulus/move-granules` to include the `moveStagedFiles` param.
- **CUMULUS-778** - Updated config schema and documentation in `@cumulus/sync-granule` to include `duplicateHandling` parameter for specifying how duplicate filenames should be handled
- **CUMULUS-779** - Updated `@cumulus/sync-granule` to throw `DuplicateFile` error when destination files already exist and `duplicateHandling` is `error`
- **CUMULUS-780** - Updated `@cumulus/sync-granule` to use `error` as the default for `duplicateHandling` when it is not specified
- **CUMULUS-780** - Updated `@cumulus/api` to use `error` as the default value for `duplicateHandling` in the `Collection` model
- **CUMULUS-785** - Updated the config schema and documentation in `@cumulus/move-granules` to include `duplicateHandling` parameter for specifying how duplicate filenames should be handled
- **CUMULUS-786, CUMULUS-787** - Updated `@cumulus/move-granules` to throw `DuplicateFile` error when destination files already exist and `duplicateHandling` is `error` or not specified
- **CUMULUS-789** - Updated `@cumulus/move-granules` to keep both old and new data when a destination file with different checksum already exists and `duplicateHandling` is `version`

### Fixed

- `getGranuleId` in `@cumulus/ingest` bug: `getGranuleId` was constructing an error using `filename` which was undefined. The fix replaces `filename` with the `uri` argument.
- Fixes to `del` in `@cumulus/api/endpoints/granules.js` to not error/fail when not all files exist in S3 (e.g. delete granule which has only 2 of 3 files ingested).
- `@cumulus/deployment/lib/crypto.js` now checks for private key existence properly.

## [v1.10.1] - 2018-09-4

### Fixed

- Fixed cloudformation template errors in `@cumulus/deployment/`
  - Replaced references to Fn::Ref: with Ref:
  - Moved long form template references to a newline

## [v1.10.0] - 2018-08-31

### Removed

- Removed unused and broken code from `@cumulus/common`
  - Removed `@cumulus/common/test-helpers`
  - Removed `@cumulus/common/task`
  - Removed `@cumulus/common/message-source`
  - Removed the `getPossiblyRemote` function from `@cumulus/common/aws`
  - Removed the `startPromisedSfnExecution` function from `@cumulus/common/aws`
  - Removed the `getCurrentSfnTask` function from `@cumulus/common/aws`

### Changed

- **CUMULUS-839** - In `@cumulus/sync-granule`, 'collection' is now an optional config parameter

### Fixed

- **CUMULUS-859** Moved duplicate code in `@cumulus/move-granules` and `@cumulus/post-to-cmr` to `@cumulus/ingest`. Fixed imports making assumptions about directory structure.
- `@cumulus/ingest/consumer` correctly limits the number of messages being received and processed from SQS. Details:
  - **Background:** `@cumulus/api` includes a lambda `<stack-name>-sqs2sf` which processes messages from the `<stack-name>-startSF` SQS queue every minute. The `sqs2sf` lambda uses `@cumulus/ingest/consumer` to receive and process messages from SQS.
  - **Bug:** More than `messageLimit` number of messages were being consumed and processed from the `<stack-name>-startSF` SQS queue. Many step functions were being triggered simultaneously by the lambda `<stack-name>-sqs2sf` (which consumes every minute from the `startSF` queue) and resulting in step function failure with the error: `An error occurred (ThrottlingException) when calling the GetExecutionHistory`.
  - **Fix:** `@cumulus/ingest/consumer#processMessages` now processes messages until `timeLimit` has passed _OR_ once it receives up to `messageLimit` messages. `sqs2sf` is deployed with a [default `messageLimit` of 10](https://github.com/nasa/cumulus/blob/670000c8a821ff37ae162385f921c40956e293f7/packages/deployment/app/config.yml#L147).
  - **IMPORTANT NOTE:** `consumer` will actually process up to `messageLimit * 2 - 1` messages. This is because sometimes `receiveSQSMessages` will return less than `messageLimit` messages and thus the consumer will continue to make calls to `receiveSQSMessages`. For example, given a `messageLimit` of 10 and subsequent calls to `receiveSQSMessages` returns up to 9 messages, the loop will continue and a final call could return up to 10 messages.


## [v1.9.1] - 2018-08-22

**Please Note** To take advantage of the added granule tracking API functionality, updates are required for the message adapter and its libraries. You should be on the following versions:
- `cumulus-message-adapter` 1.0.9+
- `cumulus-message-adapter-js` 1.0.4+
- `cumulus-message-adapter-java` 1.2.7+
- `cumulus-message-adapter-python` 1.0.5+

### Added

- **CUMULUS-687** Added logs endpoint to search for logs from a specific workflow execution in `@cumulus/api`. Added integration test.
- **CUMULUS-836** - `@cumulus/deployment` supports a configurable docker storage driver for ECS. ECS can be configured with either `devicemapper` (the default storage driver for AWS ECS-optimized AMIs) or `overlay2` (the storage driver used by the NGAP 2.0 AMI). The storage driver can be configured in `app/config.yml` with `ecs.docker.storageDriver: overlay2 | devicemapper`. The default is `overlay2`.
  - To support this configuration, a [Handlebars](https://handlebarsjs.com/) helper `ifEquals` was added to `packages/deployment/lib/kes.js`.
- **CUMULUS-836** - `@cumulus/api` added IAM roles required by the NGAP 2.0 AMI. The NGAP 2.0 AMI runs a script `register_instances_with_ssm.py` which requires the ECS IAM role to include `ec2:DescribeInstances` and `ssm:GetParameter` permissions.

### Fixed
- **CUMULUS-836** - `@cumulus/deployment` uses `overlay2` driver by default and does not attempt to write `--storage-opt dm.basesize` to fix [this error](https://github.com/moby/moby/issues/37039).
- **CUMULUS-413** Kinesis processing now captures all errrors.
  - Added kinesis fallback mechanism when errors occur during record processing.
  - Adds FallbackTopicArn to `@cumulus/api/lambdas.yml`
  - Adds fallbackConsumer lambda to `@cumulus/api`
  - Adds fallbackqueue option to lambda definitions capture lambda failures after three retries.
  - Adds kinesisFallback SNS topic to signal incoming errors from kinesis stream.
  - Adds kinesisFailureSQS to capture fully failed events from all retries.
- **CUMULUS-855** Adds integration test for kinesis' error path.
- **CUMULUS-686** Added workflow task name and version tracking via `@cumulus/api` executions endpoint under new `tasks` property, and under `workflow_tasks` in step input/output.
  - Depends on `cumulus-message-adapter` 1.0.9+, `cumulus-message-adapter-js` 1.0.4+, `cumulus-message-adapter-java` 1.2.7+ and `cumulus-message-adapter-python` 1.0.5+
- **CUMULUS-771**
  - Updated sync-granule to stream the remote file to s3
  - Added integration test for ingesting granules from ftp provider
  - Updated http/https integration tests for ingesting granules from http/https providers
- **CUMULUS-862** Updated `@cumulus/integration-tests` to handle remote lambda output
- **CUMULUS-856** Set the rule `state` to have default value `ENABLED`

### Changed

- In `@cumulus/deployment`, changed the example app config.yml to have additional IAM roles

## [v1.9.0] - 2018-08-06

**Please note** additional information and upgrade instructions [here](https://nasa.github.io/cumulus/docs/upgrade/1.9.0)

### Added
- **CUMULUS-712** - Added integration tests verifying expected behavior in workflows
- **GITC-776-2** - Add support for versioned collections

### Fixed
- **CUMULUS-832**
  - Fixed indentation in example config.yml in `@cumulus/deployment`
  - Fixed issue with new deployment using the default distribution endpoint in `@cumulus/deployment` and `@cumulus/api`

## [v1.8.1] - 2018-08-01

**Note** IAM roles should be re-deployed with this release.

- **Cumulus-726**
  - Added function to `@cumulus/integration-tests`: `sfnStep` includes `getStepInput` which returns the input to the schedule event of a given step function step.
  - Added IAM policy `@cumulus/deployment`: Lambda processing IAM role includes `kinesis::PutRecord` so step function lambdas can write to kinesis streams.
- **Cumulus Community Edition**
  - Added Google OAuth authentication token logic to `@cumulus/api`. Refactored token endpoint to use environment variable flag `OAUTH_PROVIDER` when determining with authentication method to use.
  - Added API Lambda memory configuration variable `api_lambda_memory` to `@cumulus/api` and `@cumulus/deployment`.

### Changed

- **Cumulus-726**
  - Changed function in `@cumulus/api`: `models/rules.js#addKinesisEventSource` was modified to call to `deleteKinesisEventSource` with all required parameters (rule's name, arn and type).
  - Changed function in `@cumulus/integration-tests`: `getStepOutput` can now be used to return output of failed steps. If users of this function want the output of a failed event, they can pass a third parameter `eventType` as `'failure'`. This function will work as always for steps which completed successfully.

### Removed

- **Cumulus-726**
  - Configuration change to `@cumulus/deployment`: Removed default auto scaling configuration for Granules and Files DynamoDB tables.

- **CUMULUS-688**
  - Add integration test for ExecutionStatus
  - Function addition to `@cumulus/integration-tests`: `api` includes `getExecutionStatus` which returns the execution status from the Cumulus API

## [v1.8.0] - 2018-07-23

### Added

- **CUMULUS-718** Adds integration test for Kinesis triggering a workflow.

- **GITC-776-3** Added more flexibility for rules.  You can now edit all fields on the rule's record
We may need to update the api documentation to reflect this.

- **CUMULUS-681** - Add ingest-in-place action to granules endpoint
    - new applyWorkflow action at PUT /granules/{granuleid} Applying a workflow starts an execution of the provided workflow and passes the granule record as payload.
      Parameter(s):
        - workflow - the workflow name

- **CUMULUS-685** - Add parent exeuction arn to the execution which is triggered from a parent step function

### Changed
- **CUMULUS-768** - Integration tests get S3 provider data from shared data folder

### Fixed
- **CUMULUS-746** - Move granule API correctly updates record in dynamo DB and cmr xml file
- **CUMULUS-766** - Populate database fileSize field from S3 if value not present in Ingest payload

## [v1.7.1] - 2018-07-27

### Fixed
- **CUMULUS-766** - Backport from 1.8.0 - Populate database fileSize field from S3 if value not present in Ingest payload

## [v1.7.0] - 2018-07-02

### Please note: [Upgrade Instructions](https://nasa.github.io/cumulus/docs/upgrade/1.7.0)

### Added
- **GITC-776-2** - Add support for versioned collectons
- **CUMULUS-491** - Add granule reconciliation API endpoints.
- **CUMULUS-480** Add suport for backup and recovery:
  - Add DynamoDB tables for granules, executions and pdrs
  - Add ability to write all records to S3
  - Add ability to download all DynamoDB records in form json files
  - Add ability to upload records to DynamoDB
  - Add migration scripts for copying granule, pdr and execution records from ElasticSearch to DynamoDB
  - Add IAM support for batchWrite on dynamoDB
-
- **CUMULUS-508** - `@cumulus/deployment` cloudformation template allows for lambdas and ECS clusters to have multiple AZ availability.
    - `@cumulus/deployment` also ensures docker uses `devicemapper` storage driver.
- **CUMULUS-755** - `@cumulus/deployment` Add DynamoDB autoscaling support.
    - Application developers can add autoscaling and override default values in their deployment's `app/config.yml` file using a `{TableName}Table:` key.

### Fixed
- **CUMULUS-747** - Delete granule API doesn't delete granule files in s3 and granule in elasticsearch
    - update the StreamSpecification DynamoDB tables to have StreamViewType: "NEW_AND_OLD_IMAGES"
    - delete granule files in s3
- **CUMULUS-398** - Fix not able to filter executions by workflow
- **CUMULUS-748** - Fix invalid lambda .zip files being validated/uploaded to AWS
- **CUMULUS-544** - Post to CMR task has UAT URL hard-coded
  - Made configurable: PostToCmr now requires CMR_ENVIRONMENT env to be set to 'SIT' or 'OPS' for those CMR environments. Default is UAT.

### Changed
- **GITC-776-4** - Changed Discover-pdrs to not rely on collection but use provider_path in config. It also has an optional filterPdrs regex configuration parameter

- **CUMULUS-710** - In the integration test suite, `getStepOutput` returns the output of the first successful step execution or last failed, if none exists

## [v1.6.0] - 2018-06-06

### Please note: [Upgrade Instructions](https://nasa.github.io/cumulus/docs/upgrade/1.6.0)

### Fixed
- **CUMULUS-602** - Format all logs sent to Elastic Search.
  - Extract cumulus log message and index it to Elastic Search.

### Added
- **CUMULUS-556** - add a mechanism for creating and running migration scripts on deployment.
- **CUMULUS-461** Support use of metadata date and other components in `url_path` property

### Changed
- **CUMULUS-477** Update bucket configuration to support multiple buckets of the same type:
  - Change the structure of the buckets to allow for  more than one bucket of each type. The bucket structure is now:
    bucket-key:
      name: <bucket-name>
      type: <type> i.e. internal, public, etc.
  - Change IAM and app deployment configuration to support new bucket structure
  - Update tasks and workflows to support new bucket structure
  - Replace instances where buckets.internal is relied upon to either use the system bucket or a configured bucket
  - Move IAM template to the deployment package. NOTE: You now have to specify '--template node_modules/@cumulus/deployment/iam' in your IAM deployment
  - Add IAM cloudformation template support to filter buckets by type

## [v1.5.5] - 2018-05-30

### Added
- **CUMULUS-530** - PDR tracking through Queue-granules
  - Add optional `pdr` property to the sync-granule task's input config and output payload.
- **CUMULUS-548** - Create a Lambda task that generates EMS distribution reports
  - In order to supply EMS Distribution Reports, you must enable S3 Server
    Access Logging on any S3 buckets used for distribution. See [How Do I Enable Server Access Logging for an S3 Bucket?](https://docs.aws.amazon.com/AmazonS3/latest/user-guide/server-access-logging.html)
    The "Target bucket" setting should point at the Cumulus internal bucket.
    The "Target prefix" should be
    "<STACK_NAME>/ems-distribution/s3-server-access-logs/", where "STACK_NAME"
    is replaced with the name of your Cumulus stack.

### Fixed
- **CUMULUS-546 - Kinesis Consumer should catch and log invalid JSON**
  - Kinesis Consumer lambda catches and logs errors so that consumer doesn't get stuck in a loop re-processing bad json records.
- EMS report filenames are now based on their start time instead of the time
  instead of the time that the report was generated
- **CUMULUS-552 - Cumulus API returns different results for the same collection depending on query**
  - The collection, provider and rule records in elasticsearch are now replaced with records from dynamo db when the dynamo db records are updated.

### Added
- `@cumulus/deployment`'s default cloudformation template now configures storage for Docker to match the configured ECS Volume. The template defines Docker's devicemapper basesize (`dm.basesize`) using `ecs.volumeSize`. This addresses ECS default of limiting Docker containers to 10GB of storage ([Read more](https://aws.amazon.com/premiumsupport/knowledge-center/increase-default-ecs-docker-limit/)).

## [v1.5.4] - 2018-05-21

### Added
- **CUMULUS-535** - EMS Ingest, Archive, Archive Delete reports
  - Add lambda EmsReport to create daily EMS Ingest, Archive, Archive Delete reports
  - ems.provider property added to `@cumulus/deployment/app/config.yml`.
    To change the provider name, please add `ems: provider` property to `app/config.yml`.
- **CUMULUS-480** Use DynamoDB to store granules, pdrs and execution records
  - Activate PointInTime feature on DynamoDB tables
  - Increase test coverage on api package
  - Add ability to restore metadata records from json files to DynamoDB
- **CUMULUS-459** provide API endpoint for moving granules from one location on s3 to another

## [v1.5.3] - 2018-05-18

### Fixed
- **CUMULUS-557 - "Add dataType to DiscoverGranules output"**
  - Granules discovered by the DiscoverGranules task now include dataType
  - dataType is now a required property for granules used as input to the
    QueueGranules task
- **CUMULUS-550** Update deployment app/config.yml to force elasticsearch updates for deleted granules

## [v1.5.2] - 2018-05-15

### Fixed
- **CUMULUS-514 - "Unable to Delete the Granules"**
  - updated cmrjs.deleteConcept to return success if the record is not found
    in CMR.

### Added
- **CUMULUS-547** - The distribution API now includes an
  "earthdataLoginUsername" query parameter when it returns a signed S3 URL
- **CUMULUS-527 - "parse-pdr queues up all granules and ignores regex"**
  - Add an optional config property to the ParsePdr task called
    "granuleIdFilter". This property is a regular expression that is applied
    against the filename of the first file of each granule contained in the
    PDR. If the regular expression matches, then the granule is included in
    the output. Defaults to '.', which will match all granules in the PDR.
- File checksums in PDRs now support MD5
- Deployment support to subscribe to an SNS topic that already exists
- **CUMULUS-470, CUMULUS-471** In-region S3 Policy lambda added to API to update bucket policy for in-region access.
- **CUMULUS-533** Added fields to granule indexer to support EMS ingest and archive record creation
- **CUMULUS-534** Track deleted granules
  - added `deletedgranule` type to `cumulus` index.
  - **Important Note:** Force custom bootstrap to re-run by adding this to
    app/config.yml `es: elasticSearchMapping: 7`
- You can now deploy cumulus without ElasticSearch. Just add `es: null` to your `app/config.yml` file. This is only useful for debugging purposes. Cumulus still requires ElasticSearch to properly operate.
- `@cumulus/integration-tests` includes and exports the `addRules` function, which seeds rules into the DynamoDB table.
- Added capability to support EFS in cloud formation template. Also added
  optional capability to ssh to your instance and privileged lambda functions.
- Added support to force discovery of PDRs that have already been processed
  and filtering of selected data types
- `@cumulus/cmrjs` uses an environment variable `USER_IP_ADDRESS` or fallback
  IP address of `10.0.0.0` when a public IP address is not available. This
  supports lambda functions deployed into a VPC's private subnet, where no
  public IP address is available.

### Changed
- **CUMULUS-550** Custom bootstrap automatically adds new types to index on
  deployment

## [v1.5.1] - 2018-04-23
### Fixed
- add the missing dist folder to the hello-world task
- disable uglifyjs on the built version of the pdr-status-check (read: https://github.com/webpack-contrib/uglifyjs-webpack-plugin/issues/264)

## [v1.5.0] - 2018-04-23
### Changed
- Removed babel from all tasks and packages and increased minimum node requirements to version 8.10
- Lambda functions created by @cumulus/deployment will use node8.10 by default
- Moved [cumulus-integration-tests](https://github.com/nasa/cumulus-integration-tests) to the `example` folder CUMULUS-512
- Streamlined all packages dependencies (e.g. remove redundant dependencies and make sure versions are the same across packages)
- **CUMULUS-352:** Update Cumulus Elasticsearch indices to use [index aliases](https://www.elastic.co/guide/en/elasticsearch/reference/current/indices-aliases.html).
- **CUMULUS-519:** ECS tasks are no longer restarted after each CF deployment unless `ecs.restartTasksOnDeploy` is set to true
- **CUMULUS-298:** Updated log filterPattern to include all CloudWatch logs in ElasticSearch
- **CUMULUS-518:** Updates to the SyncGranule config schema
  - `granuleIdExtraction` is no longer a property
  - `process` is now an optional property
  - `provider_path` is no longer a property

### Fixed
- **CUMULUS-455 "Kes deployments using only an updated message adapter do not get automatically deployed"**
  - prepended the hash value of cumulus-message-adapter.zip file to the zip file name of lambda which uses message adapter.
  - the lambda function will be redeployed when message adapter or lambda function are updated
- Fixed a bug in the bootstrap lambda function where it stuck during update process
- Fixed a bug where the sf-sns-report task did not return the payload of the incoming message as the output of the task [CUMULUS-441]

### Added
- **CUMULUS-352:** Add reindex CLI to the API package.
- **CUMULUS-465:** Added mock http/ftp/sftp servers to the integration tests
- Added a `delete` method to the `@common/CollectionConfigStore` class
- **CUMULUS-467 "@cumulus/integration-tests or cumulus-integration-tests should seed provider and collection in deployed DynamoDB"**
  - `example` integration-tests populates providers and collections to database
  - `example` workflow messages are populated from workflow templates in s3, provider and collection information in database, and input payloads.  Input templates are removed.
  - added `https` protocol to provider schema

## [v1.4.1] - 2018-04-11

### Fixed
- Sync-granule install

## [v1.4.0] - 2018-04-09

### Fixed
- **CUMULUS-392 "queue-granules not returning the sfn-execution-arns queued"**
  - updated queue-granules to return the sfn-execution-arns queued and pdr if exists.
  - added pdr to ingest message meta.pdr instead of payload, so the pdr information doesn't get lost in the ingest workflow, and ingested granule in elasticsearch has pdr name.
  - fixed sf-sns-report schema, remove the invalid part
  - fixed pdr-status-check schema, the failed execution contains arn and reason
- **CUMULUS-206** make sure homepage and repository urls exist in package.json files of tasks and packages

### Added
- Example folder with a cumulus deployment example

### Changed
- [CUMULUS-450](https://bugs.earthdata.nasa.gov/browse/CUMULUS-450) - Updated
  the config schema of the **queue-granules** task
  - The config no longer takes a "collection" property
  - The config now takes an "internalBucket" property
  - The config now takes a "stackName" property
- [CUMULUS-450](https://bugs.earthdata.nasa.gov/browse/CUMULUS-450) - Updated
  the config schema of the **parse-pdr** task
  - The config no longer takes a "collection" property
  - The "stack", "provider", and "bucket" config properties are now
    required
- **CUMULUS-469** Added a lambda to the API package to prototype creating an S3 bucket policy for direct, in-region S3 access for the prototype bucket

### Removed
- Removed the `findTmpTestDataDirectory()` function from
  `@cumulus/common/test-utils`

### Fixed
- [CUMULUS-450](https://bugs.earthdata.nasa.gov/browse/CUMULUS-450)
  - The **queue-granules** task now enqueues a **sync-granule** task with the
    correct collection config for that granule based on the granule's
    data-type. It had previously been using the collection config from the
    config of the **queue-granules** task, which was a problem if the granules
    being queued belonged to different data-types.
  - The **parse-pdr** task now handles the case where a PDR contains granules
    with different data types, and uses the correct granuleIdExtraction for
    each granule.

### Added
- **CUMULUS-448** Add code coverage checking using [nyc](https://github.com/istanbuljs/nyc).

## [v1.3.0] - 2018-03-29

### Deprecated
- discover-s3-granules is deprecated. The functionality is provided by the discover-granules task
### Fixed
- **CUMULUS-331:** Fix aws.downloadS3File to handle non-existent key
- Using test ftp provider for discover-granules testing [CUMULUS-427]
- **CUMULUS-304: "Add AWS API throttling to pdr-status-check task"** Added concurrency limit on SFN API calls.  The default concurrency is 10 and is configurable through Lambda environment variable CONCURRENCY.
- **CUMULUS-414: "Schema validation not being performed on many tasks"** revised npm build scripts of tasks that use cumulus-message-adapter to place schema directories into dist directories.
- **CUMULUS-301:** Update all tests to use test-data package for testing data.
- **CUMULUS-271: "Empty response body from rules PUT endpoint"** Added the updated rule to response body.
- Increased memory allotment for `CustomBootstrap` lambda function. Resolves failed deployments where `CustomBootstrap` lambda function was failing with error `Process exited before completing request`. This was causing deployments to stall, fail to update and fail to rollback. This error is thrown when the lambda function tries to use more memory than it is allotted.
- Cumulus repository folders structure updated:
  - removed the `cumulus` folder altogether
  - moved `cumulus/tasks` to `tasks` folder at the root level
  - moved the tasks that are not converted to use CMA to `tasks/.not_CMA_compliant`
  - updated paths where necessary

### Added
- `@cumulus/integration-tests` - Added support for testing the output of an ECS activity as well as a Lambda function.

## [v1.2.0] - 2018-03-20

### Fixed
- Update vulnerable npm packages [CUMULUS-425]
- `@cumulus/api`: `kinesis-consumer.js` uses `sf-scheduler.js#schedule` instead of placing a message directly on the `startSF` SQS queue. This is a fix for [CUMULUS-359](https://bugs.earthdata.nasa.gov/browse/CUMULUS-359) because `sf-scheduler.js#schedule` looks up the provider and collection data in DynamoDB and adds it to the `meta` object of the enqueued message payload.
- `@cumulus/api`: `kinesis-consumer.js` catches and logs errors instead of doing an error callback. Before this change, `kinesis-consumer` was failing to process new records when an existing record caused an error because it would call back with an error and stop processing additional records. It keeps trying to process the record causing the error because it's "position" in the stream is unchanged. Catching and logging the errors is part 1 of the fix. Proposed part 2 is to enqueue the error and the message on a "dead-letter" queue so it can be processed later ([CUMULUS-413](https://bugs.earthdata.nasa.gov/browse/CUMULUS-413)).
- **CUMULUS-260: "PDR page on dashboard only shows zeros."** The PDR stats in LPDAAC are all 0s, even if the dashboard has been fixed to retrieve the correct fields.  The current version of pdr-status-check has a few issues.
  - pdr is not included in the input/output schema.  It's available from the input event.  So the pdr status and stats are not updated when the ParsePdr workflow is complete.  Adding the pdr to the input/output of the task will fix this.
  - pdr-status-check doesn't update pdr stats which prevent the real time pdr progress from showing up in the dashboard. To solve this, added lambda function sf-sns-report which is copied from @cumulus/api/lambdas/sf-sns-broadcast with modification, sf-sns-report can be used to report step function status anywhere inside a step function.  So add step sf-sns-report after each pdr-status-check, we will get the PDR status progress at real time.
  - It's possible an execution is still in the queue and doesn't exist in sfn yet.  Added code to handle 'ExecutionDoesNotExist' error when checking the execution status.
- Fixed `aws.cloudwatchevents()` typo in `packages/ingest/aws.js`. This typo was the root cause of the error: `Error: Could not process scheduled_ingest, Error: : aws.cloudwatchevents is not a constructor` seen when trying to update a rule.


### Removed

- `@cumulus/ingest/aws`: Remove queueWorkflowMessage which is no longer being used by `@cumulus/api`'s `kinesis-consumer.js`.

## [v1.1.4] - 2018-03-15

### Added
- added flag `useList` to parse-pdr [CUMULUS-404]

### Fixed

- Pass encrypted password to the ApiGranule Lambda function [CUMULUS-424]


## [v1.1.3] - 2018-03-14
### Fixed
- Changed @cumulus/deployment package install behavior. The build process will happen after installation

## [v1.1.2] - 2018-03-14

### Added
- added tools to @cumulus/integration-tests for local integration testing
- added end to end testing for discovering and parsing of PDRs
- `yarn e2e` command is available for end to end testing
### Fixed

- **CUMULUS-326: "Occasionally encounter "Too Many Requests" on deployment"** The api gateway calls will handle throttling errors
- **CUMULUS-175: "Dashboard providers not in sync with AWS providers."** The root cause of this bug - DynamoDB operations not showing up in Elasticsearch - was shared by collections and rules. The fix was to update providers', collections' and rules; POST, PUT and DELETE endpoints to operate on DynamoDB and using DynamoDB streams to update Elasticsearch. The following packages were made:
  - `@cumulus/deployment` deploys DynamoDB streams for the Collections, Providers and Rules tables as well as a new lambda function called `dbIndexer`. The `dbIndexer` lambda has an event source mapping which listens to each of the DynamoDB streams. The dbIndexer lambda receives events referencing operations on the DynamoDB table and updates the elasticsearch cluster accordingly.
  - The `@cumulus/api` endpoints for collections, providers and rules _only_ query DynamoDB, with the exception of LIST endpoints and the collections' GET endpoint.

### Updated
- Broke up `kes.override.js` of @cumulus/deployment to multiple modules and moved to a new location
- Expanded @cumulus/deployment test coverage
- all tasks were updated to use cumulus-message-adapter-js 1.0.1
- added build process to integration-tests package to babelify it before publication
- Update @cumulus/integration-tests lambda.js `getLambdaOutput` to return the entire lambda output. Previously `getLambdaOutput` returned only the payload.

## [v1.1.1] - 2018-03-08

### Removed
- Unused queue lambda in api/lambdas [CUMULUS-359]

### Fixed
- Kinesis message content is passed to the triggered workflow [CUMULUS-359]
- Kinesis message queues a workflow message and does not write to rules table [CUMULUS-359]

## [v1.1.0] - 2018-03-05

### Added

- Added a `jlog` function to `common/test-utils` to aid in test debugging
- Integration test package with command line tool [CUMULUS-200] by @laurenfrederick
- Test for FTP `useList` flag [CUMULUS-334] by @kkelly51

### Updated
- The `queue-pdrs` task now uses the [cumulus-message-adapter-js](https://github.com/nasa/cumulus-message-adapter-js)
  library
- Updated the `queue-pdrs` JSON schemas
- The test-utils schema validation functions now throw an error if validation
  fails
- The `queue-granules` task now uses the [cumulus-message-adapter-js](https://github.com/nasa/cumulus-message-adapter-js)
  library
- Updated the `queue-granules` JSON schemas

### Removed
- Removed the `getSfnExecutionByName` function from `common/aws`
- Removed the `getGranuleStatus` function from `common/aws`

## [v1.0.1] - 2018-02-27

### Added
- More tests for discover-pdrs, dicover-granules by @yjpa7145
- Schema validation utility for tests by @yjpa7145

### Changed
- Fix an FTP listing bug for servers that do not support STAT [CUMULUS-334] by @kkelly51

## [v1.0.0] - 2018-02-23

[Unreleased]: https://github.com/nasa/cumulus/compare/v1.13.4...HEAD
[v1.13.4]: https://github.com/nasa/cumulus/compare/v1.13.3...v1.13.4
[v1.13.3]: https://github.com/nasa/cumulus/compare/v1.13.2...v1.13.3
[v1.13.2]: https://github.com/nasa/cumulus/compare/v1.13.1...v1.13.2
[v1.13.1]: https://github.com/nasa/cumulus/compare/v1.13.0...v1.13.1
[v1.13.0]: https://github.com/nasa/cumulus/compare/v1.12.1...v1.13.0
[v1.12.1]: https://github.com/nasa/cumulus/compare/v1.12.0...v1.12.1
[v1.12.0]: https://github.com/nasa/cumulus/compare/v1.11.3...v1.12.0
[v1.11.3]: https://github.com/nasa/cumulus/compare/v1.11.2...v1.11.3
[v1.11.2]: https://github.com/nasa/cumulus/compare/v1.11.1...v1.11.2
[v1.11.1]: https://github.com/nasa/cumulus/compare/v1.11.0...v1.11.1
[v1.11.0]: https://github.com/nasa/cumulus/compare/v1.10.4...v1.11.0
[v1.10.4]: https://github.com/nasa/cumulus/compare/v1.10.3...v1.10.4
[v1.10.3]: https://github.com/nasa/cumulus/compare/v1.10.2...v1.10.3
[v1.10.2]: https://github.com/nasa/cumulus/compare/v1.10.1...v1.10.2
[v1.10.1]: https://github.com/nasa/cumulus/compare/v1.10.0...v1.10.1
[v1.10.0]: https://github.com/nasa/cumulus/compare/v1.9.1...v1.10.0
[v1.9.1]: https://github.com/nasa/cumulus/compare/v1.9.0...v1.9.1
[v1.9.0]: https://github.com/nasa/cumulus/compare/v1.8.1...v1.9.0
[v1.8.1]: https://github.com/nasa/cumulus/compare/v1.8.0...v1.8.1
[v1.8.0]: https://github.com/nasa/cumulus/compare/v1.7.0...v1.8.0
[v1.7.0]: https://github.com/nasa/cumulus/compare/v1.6.0...v1.7.0
[v1.6.0]: https://github.com/nasa/cumulus/compare/v1.5.5...v1.6.0
[v1.5.5]: https://github.com/nasa/cumulus/compare/v1.5.4...v1.5.5
[v1.5.4]: https://github.com/nasa/cumulus/compare/v1.5.3...v1.5.4
[v1.5.3]: https://github.com/nasa/cumulus/compare/v1.5.2...v1.5.3
[v1.5.2]: https://github.com/nasa/cumulus/compare/v1.5.1...v1.5.2
[v1.5.1]: https://github.com/nasa/cumulus/compare/v1.5.0...v1.5.1
[v1.5.0]: https://github.com/nasa/cumulus/compare/v1.4.1...v1.5.0
[v1.4.1]: https://github.com/nasa/cumulus/compare/v1.4.0...v1.4.1
[v1.4.0]: https://github.com/nasa/cumulus/compare/v1.3.0...v1.4.0
[v1.3.0]: https://github.com/nasa/cumulus/compare/v1.2.0...v1.3.0
[v1.2.0]: https://github.com/nasa/cumulus/compare/v1.1.4...v1.2.0
[v1.1.4]: https://github.com/nasa/cumulus/compare/v1.1.3...v1.1.4
[v1.1.3]: https://github.com/nasa/cumulus/compare/v1.1.2...v1.1.3
[v1.1.2]: https://github.com/nasa/cumulus/compare/v1.1.1...v1.1.2
[v1.1.1]: https://github.com/nasa/cumulus/compare/v1.0.1...v1.1.1
[v1.1.0]: https://github.com/nasa/cumulus/compare/v1.0.1...v1.1.0
[v1.0.1]: https://github.com/nasa/cumulus/compare/v1.0.0...v1.0.1
[v1.0.0]: https://github.com/nasa/cumulus/compare/pre-v1-release...v1.0.0<|MERGE_RESOLUTION|>--- conflicted
+++ resolved
@@ -38,13 +38,10 @@
 If you deploy with no distribution app your deployment will succeed but you may encounter errors in your workflows, particularly in the `MoveGranule` task.
 
 ### Added
-<<<<<<< HEAD
-
-=======
+
 - **CUMULUS-642**
   - Adds Launchpad as an authentication option for the Cumulus API.
   - Updated deployment documentation and added [instructions to setup Cumulus API Launchpad authentication] (https://wiki.earthdata.nasa.gov/display/CUMULUS/Cumulus+API+with+Launchpad+Authentication)
->>>>>>> e7bd761b
 - **CUMULUS-1418**
   - Adds usage docs/testing of lambda layers (introduced in PR1125), updates Core example tasks to use the updated `cumulus-ecs-task` and a CMA layer instead of kes CMA injection.
   - Added Terraform module to publish CMA as layer to user account.
