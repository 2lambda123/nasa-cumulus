--- conflicted
+++ resolved
@@ -17,11 +17,7 @@
   - Added `lzards-backup` Core task to facilitate making LZARDS backup requests in Cumulus ingest workflows
 - **CUMULUS-2092**
   - Add documentation for Granule Not Found Reports
-<<<<<<< HEAD
-=======
-
 - **CUMULUS-1370**
->>>>>>> 8e26a2d8
   - Add documentation for Getting Started section including FAQs
 
 ### Changed
