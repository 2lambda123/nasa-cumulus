--- conflicted
+++ resolved
@@ -202,13 +202,8 @@
 
 ### Fixed
 
-<<<<<<< HEAD
-  - **CUMULUS-2583**
-    - Fixed a race condition where granules set as “queued” were not able to be set as “running” or “completed”
-=======
 - **CUMULUS-2583**
   - Fixed a race condition where granules set as   "queued" were not able to be set as "running" or "completed"
->>>>>>> f5132068
 
 ### Removed
 
