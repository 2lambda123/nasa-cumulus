# Changelog

All notable changes to this project will be documented in this file.

The format is based on [Keep a Changelog](http://keepachangelog.com/en/1.0.0/).

## [Unreleased]

### BREAKING CHANGES

- All API requests made by `@cumulus/api-client` will now throw an error if the status code
does not match the expected response (200 for most requests and 202 for a few requests that
trigger async operations). Previously the helpers in this package would return the response
regardless of the status code, so you may need to update any code using helpers from this
package to catch or to otherwise handle errors that you may encounter.
- The Cumulus API Lambda function has now been configured with reserved concurrency to ensure
availability in a high-concurrency environment. However, this also caps max concurrency which
may result in throttling errors if trying to reach the Cumulus API multiple times in a short
period. Reserved concurrency can be configured with the `archive_api_reserved_concurrency`
terraform variable on the Cumulus module and increased if you are seeing throttling erorrs.
The default reserved concurrency value is 8.

### Notable changes

- `cmr_custom_host` variable for `cumulus` module can now be used to configure Cumulus to
integrate with a custom CMR host name and protocol (e.g. `http://custom-cmr-host.com`). Note
that you **must** include a protocol (`http://` or `https://`) if specifying a value for this
variable.

### Added

- Added user doc describing new features related to the Cumulus dead letter archive.
- **CUMULUS-2327**
  - Added reserved concurrency setting to the Cumulus API lambda function.
  - Added relevant tfvars to the archive and cumulus terraform modules.
- **CUMULUS-2460**
  - Adds `POST` /executions/search-by-granules for retrieving executions from a list of granules or granule query
  - Adds `searchExecutionsByGranules` to `@cumulus/api-client/executions`
- **CUMULUS-2475**
  - Adds `GET` endpoint to distribution API
- **CUMULUS-2463**
  - `PUT /granules` reingest action allows a user to override the default execution
    to use by providing an optional `workflowName` or `executionArn` parameter on
    the request body.
  - `PUT /granules/bulkReingest` action allows a user to override the default
    execution/workflow combination to reingest with by providing an optional
    `workflowName` on the request body.
- Adds `workflowName` and `executionArn` params to @cumulus/api-client/reingestGranules
- **CUMULUS-2476**
  - Adds handler for authenticated `HEAD` Distribution requests replicating current behavior of TEA
- **CUMULUS-2478**
  - Implemented [bucket map](https://github.com/asfadmin/thin-egress-app#bucket-mapping).
  - Implemented /locate endpoint
  - Cumulus distribution API checks the file request against bucket map:
    - retrieves the bucket and key from file path
    - determines if the file request is public based on the bucket map rather than the bucket type
    - (EDL only) restricts download from PRIVATE_BUCKETS to users who belong to certain EDL User Groups
    - bucket prefix and object prefix are supported
  - Add 'Bearer token' support as an authorization method
- **CUMULUS-2486**
  - Implemented support for custom headers
  - Added 'Bearer token' support as an authorization method
- **CUMULUS-2487**
  - Added integration test for cumulus distribution API
- **CUMULUS-2569**
  - Created bucket map cache for cumulus distribution API
- **CUMULUS-2568**
  - Add `deletePdr`/PDR deletion functionality to `@cumulus/api-client/pdrs`
  - Add `removeCollectionAndAllDependencies` to integration test helpers
  - Added `example/spec/apiUtils.waitForApiStatus` to wait for a
  record to be returned by the API with a specific value for
  `status`
  - Added `example/spec/discoverUtils.uploadS3GranuleDataForDiscovery` to upload granule data fixtures
  to S3 with a randomized granule ID for `discover-granules` based
  integration tests
  - Added `example/spec/Collections.removeCollectionAndAllDependencies` to remove a collection and
  all dependent objects (e.g. PDRs, granules, executions) from the
  database via the API
  - Added helpers to `@cumulus/api-client`:
    - `pdrs.deletePdr` - Delete a PDR via the API
    - `replays.postKinesisReplays` - Submit a POST request to the `/replays` endpoint for replaying Kinesis messages
  - Add integration test for cumulus distribution API
- **CUMULUS-2373**
  - Added `replayArchivedS3Messages` lambda to replay archived incoming SQS
    messages from S3.
  - Added `/replayArchivedS3Messages` endpoint to trigger an async operation for
    the `replayArchivedS3Messages` lambda.
  - Added unit tests and integration tests for new endpoint and lambda.
  - Added `getS3PrefixForArchivedMessage` to `ingest/sqs` package to get prefix
    for an archived message.
  - Added new `async_operation` type `Archived S3 Messages Replay`.

### Changed

- Moved functions from `@cumulus/integration-tests` to `example/spec/helpers/workflowUtils`:
  - `startWorkflowExecution`
  - `startWorkflow`
  - `executeWorkflow`
  - `buildWorkflow`
  - `testWorkflow`
  - `buildAndExecuteWorkflow`
  - `buildAndStartWorkflow`
- `example/spec/helpers/workflowUtils.executeWorkflow` now uses
`waitForApiStatus` to ensure that the execution is `completed` or
`failed` before resolving
- `example/spec/helpers/testUtils.updateAndUploadTestFileToBucket`
now accepts an object of parameters rather than positional
arguments
- Removed PDR from the `payload` in the input payload test fixture for reconciliation report integration tests
- The following integration tests for PDR-based workflows were
updated to use randomized granule IDs:
  - `example/spec/parallel/ingest/ingestFromPdrSpec.js`
  - `example/spec/parallel/ingest/ingestFromPdrWithChildWorkflowMetaSpec.js`
  - `example/spec/parallel/ingest/ingestFromPdrWithExecutionNamePrefixSpec.js`
  - `example/spec/parallel/ingest/ingestPdrWithNodeNameSpec.js`
- Updated the `@cumulus/api-client/CumulusApiClientError` error class to include new properties that can be accessed directly on
the error object:
  - `statusCode` - The HTTP status code of the API response
  - `apiMessage` - The message from the API response
- Added `params.pRetryOptions` parameter to
`@cumulus/api-client/granules.deleteGranule` to control the retry
behavior
- Updated `cmr_custom_host` variable to accept a full protocol and host name
(e.g. `http://cmr-custom-host.com`), whereas it previously only accepted a host name
- **CUMULUS-2482**
  - Switches the default distribution app in the `example/cumulus-tf` deployment to the new Cumulus Distribution
  - TEA is still available by following instructions in `example/README.md`
- **CUMULUS-2463**
  - Increases the duration of allowed backoff times for a successful test from 0.5 sec to 1 sec.
<<<<<<< HEAD
- **CUMULUS-2373**
  - Updated `getS3KeyForArchivedMessage` in `ingest/sqs` to store SQS messages
    by `queueName`.
=======
>>>>>>> 4b11910d

### Fixed

- Fixed bug where `cmr_custom_host` variable was not properly forwarded into `archive`, `ingest`, and `sqs-message-remover` modules from `cumulus` module
- Fixed bug where `parse-pdr` set a granule's provider to the entire provider record when a `NODE_NAME`
  is present. Expected behavior consistent with other tasks is to set the provider name in that field.
- **CUMULUS-2568**
  - Update reconciliation report integration test to have better cleanup/failure behavior
  - Fixed `@cumulus/api-client/pdrs.getPdr` to request correct endpoint for returning a PDR from the API
- **CUMULUS-2620**
  - Fixed a bug where a granule could be removed from CMR but still be set as
  `published: true` and with a CMR link in the Dynamo/PostgreSQL databases. Now,
  the CMR deletion and the Dynamo/PostgreSQL record updates will all succeed or fail
  together, preventing the database records from being out of sync with CMR.
  - Fixed `@cumulus/api-client/pdrs.getPdr` to request correct
  endpoint for returning a PDR from the API

## [v9.2.0] 2021-06-22

### Added

- **CUMULUS-2475**
  - Adds `GET` endpoint to distribution API
- **CUMULUS-2476**
  - Adds handler for authenticated `HEAD` Distribution requests replicating current behavior of TEA

### Fixed

- **CUMULUS-2520**
  - Fixed error that prevented `/elasticsearch/index-from-database` from starting.
- **CUMULUS-2532**
  - Fixed integration tests to have granule deletion occur before provider and
    collection deletion in test cleanup.
- **CUMULUS-2558**
  - Fixed issue where executions original_payload would not be retained on successful execution

## [v9.1.0] 2021-06-03

### BREAKING CHANGES

- `@cumulus/api-client/granules.getGranule` now returns the granule record from the GET `/granules/<granuleId>` endpoint, not the raw endpoint response
- **CUMULUS-2434**
  - To use the updated `update-granules-cmr-metadata-file-links` task, the
    granule  UMM-G metadata should have version 1.6.2 or later, since CMR s3
    link type 'GET DATA VIA DIRECT ACCESS' is not valid until UMM-G version
    [1.6.2](https://cdn.earthdata.nasa.gov/umm/granule/v1.6.2/umm-g-json-schema.json)
- **CUMULUS-2488**
  - Removed all EMS reporting including lambdas, endpoints, params, etc as all
    reporting is now handled through Cloud Metrics
- **CUMULUS-2472**
  - Moved existing `EarthdataLoginClient` to
    `@cumulus/oauth-client/EarthdataLoginClient` and updated all references in
    Cumulus Core.
  - Rename `EarthdataLoginClient` property from `earthdataLoginUrl` to
    `loginUrl for consistency with new OAuth clients. See example in
    [oauth-client
    README](https://github.com/nasa/cumulus/blob/master/packages/oauth-client/README.md)

### Added

- `@cumulus/api-client/granules.getGranuleResponse` to return the raw endpoint response from the GET `/granules/<granuleId>` endpoint
- **HYRAX-439** - Corrected README.md according to a new Hyrax URL format.
- **CUMULUS-2354**
  - Adds configuration options to allow `/s3credentials` endpoint to distribute
    same-region read-only tokens based on a user's CMR ACLs.
  - Configures the example deployment to enable this feature.
- **CUMULUS-2442**
  - Adds option to generate cloudfront URL to lzards-backup task. This will require a few new task config options that have been documented in the [task README](https://github.com/nasa/cumulus/blob/master/tasks/lzards-backup/README.md).
- **CUMULUS-2470**
  - Added `/s3credentials` endpoint for distribution API
- **CUMULUS-2471**
  - Add `/s3credentialsREADME` endpoint to distribution API
- **CUMULUS-2473**
  - Updated `tf-modules/cumulus_distribution` module to take earthdata or cognito credentials
  - Configured `example/cumulus-tf/cumulus_distribution.tf` to use CSDAP credentials
- **CUMULUS-2474**
  - Add `S3ObjectStore` to `aws-client`. This class allows for interaction with the S3 object store.
  - Add `object-store` package which contains abstracted object store functions for working with various cloud providers
- **CUMULUS-2477**
  - Added `/`, `/login` and `/logout` endpoints to cumulus distribution api
- **CUMULUS-2479**
  - Adds /version endpoint to distribution API
- **CUMULUS-2497**
  - Created `isISOFile()` to check if a CMR file is a CMR ISO file.
- **CUMULUS-2371**
  - Added helpers to `@cumulus/ingest/sqs`:
    - `archiveSqsMessageToS3` - archives an incoming SQS message to S3
    - `deleteArchivedMessageFromS3` - deletes a processed SQS message from S3
  - Added call to `archiveSqsMessageToS3` to `sqs-message-consumer` which
    archives all incoming SQS messages to S3.
  - Added call to `deleteArchivedMessageFrom` to `sqs-message-remover` which
    deletes archived SQS message from S3 once it has been processed.

### Changed

- **[PR2224](https://github.com/nasa/cumulus/pull/2244)**
  - Changed timeout on `sfEventSqsToDbRecords` Lambda to 60 seconds to match
    timeout for Knex library to acquire dataase connections
- **CUMULUS-2208**
  - Moved all `@cumulus/api/es/*` code to new `@cumulus/es-client` package
- Changed timeout on `sfEventSqsToDbRecords` Lambda to 60 seconds to match
  timeout for Knex library to acquire database connections
- **CUMULUS-2517**
  - Updated postgres-migration-count-tool default concurrency to '1'

- **CUMULUS-2489**
  - Updated docs for Terraform references in FAQs, glossary, and in Deployment sections

- **CUMULUS-2434**
  - Updated `@cumulus/cmrjs` `updateCMRMetadata` and related functions to add
    both HTTPS URLS and S3 URIs to CMR metadata.
  - Updated `update-granules-cmr-metadata-file-links` task to add both HTTPS
    URLs and S3 URIs to the OnlineAccessURLs field of CMR metadata. The task
    configuration parameter `cmrGranuleUrlType` now has default value `both`.
  - To use the updated `update-granules-cmr-metadata-file-links` task, the
    granule UMM-G metadata should have version 1.6.2 or later, since CMR s3 link
    type 'GET DATA VIA DIRECT ACCESS' is not valid until UMM-G version
    [1.6.2](https://cdn.earthdata.nasa.gov/umm/granule/v1.6.2/umm-g-json-schema.json)
- **CUMULUS-2472**
  - Renamed `@cumulus/earthdata-login-client` to more generic
    `@cumulus/oauth-client` as a parnt  class for new OAuth clients.
  - Added `@cumulus/oauth-client/CognitoClient` to interface with AWS cognito login service.
- **CUMULUS-2497**
  - Changed the `@cumulus/cmrjs` package:
    - Updated `@cumulus/cmrjs/cmr-utils.getGranuleTemporalInfo()` so it now
      returns temporal info for CMR ISO 19115 SMAP XML files.
    - Updated `@cumulus/cmrjs/cmr-utils.isCmrFilename()` to include
      `isISOFile()`.
- **CUMULUS-2532**
  - Changed integration tests to use `api-client/granules` functions as opposed
    to `granulesApi` from `@cumulus/integration-tests`.

### Fixed

- **CUMULUS-2519**
  - Update @cumulus/integration-tests.buildWorkflow to fail if provider/collection API response is not successful
- **CUMULUS-2518**
  - Update sf-event-sqs-to-db-records to not throw if a collection is not
    defined on a payload that has no granules/an empty granule payload object
- **CUMULUS-2512**
  - Updated ingest package S3 provider client to take additional parameter
    `remoteAltBucket` on `download` method to allow for per-file override of
    provider bucket for checksum
  - Updated @cumulus/ingest.fetchTextFile's signature to be parameterized and
    added `remoteAltBucket`to allow for an override of the passed in provider
    bucket for the source file
  - Update "eslint-plugin-import" to be pinned to 2.22.1
- **CUMULUS-2520**
  - Fixed error that prevented `/elasticsearch/index-from-database` from starting.
- **[2231](https://github.com/nasa/cumulus/issues/2231)**
  - Fixes broken relative path links in `docs/README.md`

### Removed

- **CUMULUS-2502**
  - Removed outdated documenation regarding Kibana index patterns for metrics.

## [v9.0.1] 2021-05-07

### Migration Steps

Please review the migration steps for 9.0.0 as this release is only a patch to
correct a failure in our build script and push out corrected release artifacts. The previous migration steps still apply.

### Changed

- Corrected `@cumulus/db` configuration to correctly build package.

## [v9.0.0] 2021-05-03

### Migration steps

- This release of Cumulus enables integration with a PostgreSQL database for archiving Cumulus data. There are several upgrade steps involved, **some of which need to be done before redeploying Cumulus**. See the [documentation on upgrading to the RDS release](https://nasa.github.io/cumulus/docs/upgrade-notes/upgrade-rds).

### BREAKING CHANGES

- **CUMULUS-2185** - RDS Migration Epic
  - **CUMULUS-2191**
    - Removed the following from the `@cumulus/api/models.asyncOperation` class in
      favor of the added `@cumulus/async-operations` module:
      - `start`
      - `startAsyncOperations`
  - **CUMULUS-2187**
    - The `async-operations` endpoint will now omit `output` instead of
      returning `none` when the operation did not return output.
  - **CUMULUS-2309**
    - Removed `@cumulus/api/models/granule.unpublishAndDeleteGranule` in favor
      of `@cumulus/api/lib/granule-remove-from-cmr.unpublishGranule` and
      `@cumulus/api/lib/granule-delete.deleteGranuleAndFiles`.
  - **CUMULUS-2385**
    - Updated `sf-event-sqs-to-db-records` to write a granule's files to
      PostgreSQL only after the workflow has exited the `Running` status.
      Please note that any workflow that uses `sf_sqs_report_task` for
      mid-workflow updates will be impacted.
    - Changed PostgreSQL `file` schema and TypeScript type definition to require
      `bucket` and `key` fields.
    - Updated granule/file write logic to mark a granule's status as "failed"
  - **CUMULUS-2455**
    - API `move granule` endpoint now moves granule files on a per-file basis
    - API `move granule` endpoint on granule file move failure will retain the
      file at it's original location, but continue to move any other granule
      files.
    - Removed the `move` method from the `@cumulus/api/models.granule` class.
      logic is now handled in `@cumulus/api/endpoints/granules` and is
      accessible via the Core API.

### Added

- **CUMULUS-2185** - RDS Migration Epic
  - **CUMULUS-2130**
    - Added postgres-migration-count-tool lambda/ECS task to allow for
      evaluation of database state
    - Added /migrationCounts api endpoint that allows running of the
      postgres-migration-count-tool as an asyncOperation
  - **CUMULUS-2394**
    - Updated PDR and Granule writes to check the step function
      workflow_start_time against the createdAt field for each record to ensure
      old records do not overwrite newer ones for legacy Dynamo and PostgreSQL
      writes
  - **CUMULUS-2188**
    - Added `data-migration2` Lambda to be run after `data-migration1`
    - Added logic to `data-migration2` Lambda for migrating execution records
      from DynamoDB to PostgreSQL
  - **CUMULUS-2191**
    - Added `@cumulus/async-operations` to core packages, exposing
      `startAsyncOperation` which will handle starting an async operation and
      adding an entry to both PostgreSQL and DynamoDb
  - **CUMULUS-2127**
    - Add schema migration for `collections` table
  - **CUMULUS-2129**
    - Added logic to `data-migration1` Lambda for migrating collection records
      from Dynamo to PostgreSQL
  - **CUMULUS-2157**
    - Add schema migration for `providers` table
    - Added logic to `data-migration1` Lambda for migrating provider records
      from Dynamo to PostgreSQL
  - **CUMULUS-2187**
    - Added logic to `data-migration1` Lambda for migrating async operation
      records from Dynamo to PostgreSQL
  - **CUMULUS-2198**
    - Added logic to `data-migration1` Lambda for migrating rule records from
      DynamoDB to PostgreSQL
  - **CUMULUS-2182**
    - Add schema migration for PDRs table
  - **CUMULUS-2230**
    - Add schema migration for `rules` table
  - **CUMULUS-2183**
    - Add schema migration for `asyncOperations` table
  - **CUMULUS-2184**
    - Add schema migration for `executions` table
  - **CUMULUS-2257**
    - Updated PostgreSQL table and column names to snake_case
    - Added `translateApiAsyncOperationToPostgresAsyncOperation` function to `@cumulus/db`
  - **CUMULUS-2186**
    - Added logic to `data-migration2` Lambda for migrating PDR records from
      DynamoDB to PostgreSQL
  - **CUMULUS-2235**
    - Added initial ingest load spec test/utility
  - **CUMULUS-2167**
    - Added logic to `data-migration2` Lambda for migrating Granule records from
      DynamoDB to PostgreSQL and parse Granule records to store File records in
      RDS.
  - **CUMULUS-2367**
    - Added `granules_executions` table to PostgreSQL schema to allow for a
      many-to-many relationship between granules and executions
      - The table refers to granule and execution records using foreign keys
        defined with ON CASCADE DELETE, which means that any time a granule or
        execution record is deleted, all of the records in the
        `granules_executions` table referring to that record will also be
        deleted.
    - Added `upsertGranuleWithExecutionJoinRecord` helper to `@cumulus/db` to
      allow for upserting a granule record and its corresponding
      `granules_execution` record
  - **CUMULUS-2128**
    - Added helper functions:
      - `@cumulus/db/translate/file/translateApiFiletoPostgresFile`
      - `@cumulus/db/translate/file/translateApiGranuletoPostgresGranule`
      - `@cumulus/message/Providers/getMessageProvider`
  - **CUMULUS-2190**
    - Added helper functions:
      - `@cumulus/message/Executions/getMessageExecutionOriginalPayload`
      - `@cumulus/message/Executions/getMessageExecutionFinalPayload`
      - `@cumulus/message/workflows/getMessageWorkflowTasks`
      - `@cumulus/message/workflows/getMessageWorkflowStartTime`
      - `@cumulus/message/workflows/getMessageWorkflowStopTime`
      - `@cumulus/message/workflows/getMessageWorkflowName`
  - **CUMULUS-2192**
    - Added helper functions:
      - `@cumulus/message/PDRs/getMessagePdrRunningExecutions`
      - `@cumulus/message/PDRs/getMessagePdrCompletedExecutions`
      - `@cumulus/message/PDRs/getMessagePdrFailedExecutions`
      - `@cumulus/message/PDRs/getMessagePdrStats`
      - `@cumulus/message/PDRs/getPdrPercentCompletion`
      - `@cumulus/message/workflows/getWorkflowDuration`
  - **CUMULUS-2199**
    - Added `translateApiRuleToPostgresRule` to `@cumulus/db` to translate API
      Rule to conform to Postgres Rule definition.
  - **CUMUlUS-2128**
    - Added "upsert" logic to the `sfEventSqsToDbRecords` Lambda for granule and
      file writes to the core PostgreSQL database
  - **CUMULUS-2199**
    - Updated Rules endpoint to write rules to core PostgreSQL database in
      addition to DynamoDB and to delete rules from the PostgreSQL database in
      addition to DynamoDB.
    - Updated `create` in Rules Model to take in optional `createdAt` parameter
      which sets the value of createdAt if not specified during function call.
  - **CUMULUS-2189**
    - Updated Provider endpoint logic to write providers in parallel to Core
      PostgreSQL database
    - Update integration tests to utilize API calls instead of direct
      api/model/Provider calls
  - **CUMULUS-2191**
    - Updated cumuluss/async-operation task to write async-operations to the
      PostgreSQL database.
  - **CUMULUS-2228**
    - Added logic to the `sfEventSqsToDbRecords` Lambda to write execution, PDR,
      and granule records to the core PostgreSQL database in parallel with
      writes to DynamoDB
  - **CUMUlUS-2190**
    - Added "upsert" logic to the `sfEventSqsToDbRecords` Lambda for PDR writes
      to the core PostgreSQL database
  - **CUMUlUS-2192**
    - Added "upsert" logic to the `sfEventSqsToDbRecords` Lambda for execution
      writes to the core PostgreSQL database
  - **CUMULUS-2187**
    - The `async-operations` endpoint will now omit `output` instead of
      returning `none` when the operation did not return output.
  - **CUMULUS-2167**
    - Change PostgreSQL schema definition for `files` to remove `filename` and
      `name` and only support `file_name`.
    - Change PostgreSQL schema definition for `files` to remove `size` to only
      support `file_size`.
    - Change `PostgresFile` to remove duplicate fields `filename` and `name` and
      rename `size` to `file_size`.
  - **CUMULUS-2266**
    - Change `sf-event-sqs-to-db-records` behavior to discard and not throw an
      error on an out-of-order/delayed message so as not to have it be sent to
      the DLQ.
  - **CUMULUS-2305**
    - Changed `DELETE /pdrs/{pdrname}` API behavior to also delete record from
      PostgreSQL database.
  - **CUMULUS-2309**
    - Changed `DELETE /granules/{granuleName}` API behavior to also delete
      record from PostgreSQL database.
    - Changed `Bulk operation BULK_GRANULE_DELETE` API behavior to also delete
      records from PostgreSQL database.
  - **CUMULUS-2367**
    - Updated `granule_cumulus_id` foreign key to granule in PostgreSQL `files`
      table to use a CASCADE delete, so records in the files table are
      automatically deleted by the database when the corresponding granule is
      deleted.
  - **CUMULUS-2407**
    - Updated data-migration1 and data-migration2 Lambdas to use UPSERT instead
      of UPDATE when migrating dynamoDB records to PostgreSQL.
    - Changed data-migration1 and data-migration2 logic to only update already
      migrated records if the incoming record update has a newer timestamp
  - **CUMULUS-2329**
    - Add `write-db-dlq-records-to-s3` lambda.
    - Add terraform config to automatically write db records DLQ messages to an
      s3 archive on the system bucket.
    - Add unit tests and a component spec test for the above.
  - **CUMULUS-2380**
    - Add `process-dead-letter-archive` lambda to pick up and process dead letters in the S3 system bucket dead letter archive.
    - Add `/deadLetterArchive/recoverCumulusMessages` endpoint to trigger an async operation to leverage this capability on demand.
    - Add unit tests and integration test for all of the above.
  - **CUMULUS-2406**
    - Updated parallel write logic to ensure that updatedAt/updated_at
      timestamps are the same in Dynamo/PG on record write for the following
      data types:
      - async operations
      - granules
      - executions
      - PDRs
  - **CUMULUS-2446**
    - Remove schema validation check against DynamoDB table for collections when
      migrating records from DynamoDB to core PostgreSQL database.
  - **CUMULUS-2447**
    - Changed `translateApiAsyncOperationToPostgresAsyncOperation` to call
      `JSON.stringify` and then `JSON.parse` on output.
  - **CUMULUS-2313**
    - Added `postgres-migration-async-operation` lambda to start an ECS task to
      run a the `data-migration2` lambda.
    - Updated `async_operations` table to include `Data Migration 2` as a new
      `operation_type`.
    - Updated `cumulus-tf/variables.tf` to include `optional_dynamo_tables` that
      will be merged with `dynamo_tables`.
  - **CUMULUS-2451**
    - Added summary type file `packages/db/src/types/summary.ts` with
      `MigrationSummary` and `DataMigration1` and `DataMigration2` types.
    - Updated `data-migration1` and `data-migration2` lambdas to return
      `MigrationSummary` objects.
    - Added logging for every batch of 100 records processed for executions,
      granules and files, and PDRs.
    - Removed `RecordAlreadyMigrated` logs in `data-migration1` and
      `data-migration2`
  - **CUMULUS-2452**
    - Added support for only migrating certain granules by specifying the
      `granuleSearchParams.granuleId` or `granuleSearchParams.collectionId`
      properties in the payload for the
      `<prefix>-postgres-migration-async-operation` Lambda
    - Added support for only running certain migrations for data-migration2 by
      specifying the `migrationsList` property in the payload for the
      `<prefix>-postgres-migration-async-operation` Lambda
  - **CUMULUS-2453**
    - Created `storeErrors` function which stores errors in system bucket.
    - Updated `executions` and `granulesAndFiles` data migrations to call `storeErrors` to store migration errors.
    - Added `system_bucket` variable to `data-migration2`.
  - **CUMULUS-2455**
    - Move granules API endpoint records move updates for migrated granule files
      if writing any of the granule files fails.
  - **CUMULUS-2468**
    - Added support for doing [DynamoDB parallel scanning](https://docs.aws.amazon.com/amazondynamodb/latest/developerguide/Scan.html#Scan.ParallelScan) for `executions` and `granules` migrations to improve performance. The behavior of the parallel scanning and writes can be controlled via the following properties on the event input to the `<prefix>-postgres-migration-async-operation` Lambda:
      - `granuleMigrationParams.parallelScanSegments`: How many segments to divide your granules DynamoDB table into for parallel scanning
      - `granuleMigrationParams.parallelScanLimit`: The maximum number of granule records to evaluate for each parallel scanning segment of the DynamoDB table
      - `granuleMigrationParams.writeConcurrency`: The maximum number of concurrent granule/file writes to perform to the PostgreSQL database across all DynamoDB segments
      - `executionMigrationParams.parallelScanSegments`: How many segments to divide your executions DynamoDB table into for parallel scanning
      - `executionMigrationParams.parallelScanLimit`: The maximum number of execution records to evaluate for each parallel scanning segment of the DynamoDB table
      - `executionMigrationParams.writeConcurrency`: The maximum number of concurrent execution writes to perform to the PostgreSQL database across all DynamoDB segments
  - **CUMULUS-2468** - Added `@cumulus/aws-client/DynamoDb.parallelScan` helper to perform [parallel scanning on DynamoDb tables](https://docs.aws.amazon.com/amazondynamodb/latest/developerguide/Scan.html#Scan.ParallelScan)
  - **CUMULUS-2507**
    - Updated granule record write logic to set granule status to `failed` in both Postgres and DynamoDB if any/all of its files fail to write to the database.

### Deprecated

- **CUMULUS-2185** - RDS Migration Epic
  - **CUMULUS-2455**
    - `@cumulus/ingest/moveGranuleFiles`

## [v8.1.0] 2021-04-29

### Added

- **CUMULUS-2348**
  - The `@cumulus/api` `/granules` and `/granules/{granuleId}` endpoints now take `getRecoveryStatus` parameter
  to include recoveryStatus in result granule(s)
  - The `@cumulus/api-client.granules.getGranule` function takes a `query` parameter which can be used to
  request additional granule information.
  - Published `@cumulus/api@7.2.1-alpha.0` for dashboard testing
- **CUMULUS-2469**
  - Added `tf-modules/cumulus_distribution` module to standup a skeleton
    distribution api

## [v8.0.0] 2021-04-08

### BREAKING CHANGES

- **CUMULUS-2428**
  - Changed `/granules/bulk` to use `queueUrl` property instead of a `queueName` property for setting the queue to use for scheduling bulk granule workflows

### Notable changes

- Bulk granule operations endpoint now supports setting a custom queue for scheduling workflows via the `queueUrl` property in the request body. If provided, this value should be the full URL for an SQS queue.

### Added

- **CUMULUS-2374**
  - Add cookbok entry for queueing PostToCmr step
  - Add example workflow to go with cookbook
- **CUMULUS-2421**
  - Added **experimental** `ecs_include_docker_cleanup_cronjob` boolean variable to the Cumulus module to enable cron job to clean up docker root storage blocks in ECS cluster template for non-`device-mapper` storage drivers. Default value is `false`. This fulfills a specific user support request. This feature is otherwise untested and will remain so until we can iterate with a better, more general-purpose solution. Use of this feature is **NOT** recommended unless you are certain you need it.

- **CUMULUS-1808**
  - Add additional error messaging in `deleteSnsTrigger` to give users more context about where to look to resolve ResourceNotFound error when disabling or deleting a rule.

### Fixed

- **CUMULUS-2281**
  - Changed discover-granules task to write discovered granules directly to
    logger, instead of via environment variable. This fixes a problem where a
    large number of found granules prevents this lambda from running as an
    activity with an E2BIG error.

## [v7.2.0] 2021-03-23

### Added

- **CUMULUS-2346**
  - Added orca API endpoint to `@cumulus/api` to get recovery status
  - Add `CopyToGlacier` step to [example IngestAndPublishGranuleWithOrca workflow](https://github.com/nasa/cumulus/blob/master/example/cumulus-tf/ingest_and_publish_granule_with_orca_workflow.tf)

### Changed

- **HYRAX-357**
  - Format of NGAP OPeNDAP URL changed and by default now is referring to concept id and optionally can include short name and version of collection.
  - `addShortnameAndVersionIdToConceptId` field has been added to the config inputs of the `hyrax-metadata-updates` task

## [v7.1.0] 2021-03-12

### Notable changes

- `sync-granule` task will now properly handle syncing 0 byte files to S3
- SQS/Kinesis rules now support scheduling workflows to a custom queue via the `rule.queueUrl` property. If provided, this value should be the full URL for an SQS queue.

### Added

- `tf-modules/cumulus` module now supports a `cmr_custom_host` variable that can
  be used to set to an arbitray  host for making CMR requests (e.g.
  `https://custom-cmr-host.com`).
- Added `buckets` variable to `tf-modules/archive`
- **CUMULUS-2345**
  - Deploy ORCA with Cumulus, see `example/cumulus-tf/orca.tf` and `example/cumulus-tf/terraform.tfvars.example`
  - Add `CopyToGlacier` step to [example IngestAndPublishGranule workflow](https://github.com/nasa/cumulus/blob/master/example/cumulus-tf/ingest_and_publish_granule_workflow.asl.json)
- **CUMULUS-2424**
  - Added `childWorkflowMeta` to `queue-pdrs` config. An object passed to this config value will be merged into a child workflow message's `meta` object. For an example of how this can be used, see `example/cumulus-tf/discover_and_queue_pdrs_with_child_workflow_meta_workflow.asl.json`.
- **CUMULUS-2427**
  - Added support for using a custom queue with SQS and Kinesis rules. Whatever queue URL is set on the `rule.queueUrl` property will be used to schedule workflows for that rule. This change allows SQS/Kinesis rules to use [any throttled queues defined for a deployment](https://nasa.github.io/cumulus/docs/data-cookbooks/throttling-queued-executions).

### Fixed

- **CUMULUS-2394**
  - Updated PDR and Granule writes to check the step function `workflow_start_time` against
      the `createdAt` field  for each record to ensure old records do not
      overwrite newer ones

### Changed

- `<prefix>-lambda-api-gateway` IAM role used by API Gateway Lambda now
  supports accessing all buckets defined in your `buckets` variable except
  "internal" buckets
- Updated the default scroll duration used in ESScrollSearch and part of the
  reconcilation report functions as a result of testing and seeing timeouts
  at its current value of 2min.
- **CUMULUS-2355**
  - Added logic to disable `/s3Credentials` endpoint based upon value for
    environment variable `DISABLE_S3_CREDENTIALS`. If set to "true", the
    endpoint will not dispense S3 credentials and instead return a message
    indicating that the endpoint has been disabled.
- **CUMULUS-2397**
  - Updated `/elasticsearch` endpoint's `reindex` function to prevent
    reindexing when source and destination indices are the same.
- **CUMULUS-2420**
  - Updated test function `waitForAsyncOperationStatus` to take a retryObject
    and use exponential backoff.  Increased the total test duration for both
    AsycOperation specs and the ReconciliationReports tests.
  - Updated the default scroll duration used in ESScrollSearch and part of the
    reconcilation report functions as a result of testing and seeing timeouts
    at its current value of 2min.
- **CUMULUS-2427**
  - Removed `queueUrl` from the parameters object for `@cumulus/message/Build.buildQueueMessageFromTemplate`
  - Removed `queueUrl` from the parameters object for `@cumulus/message/Build.buildCumulusMeta`

### Fixed

- Fixed issue in `@cumulus/ingest/S3ProviderClient.sync()` preventing 0 byte files from being synced to S3.

### Removed

- Removed variables from `tf-modules/archive`:
  - `private_buckets`
  - `protected_buckets`
  - `public_buckets`

## [v7.0.0] 2021-02-22

### BREAKING CHANGES

- **CUMULUS-2362** - Endpoints for the logs (/logs) will now throw an error unless Metrics is set up

### Added

- **CUMULUS-2345**
  - Deploy ORCA with Cumulus, see `example/cumulus-tf/orca.tf` and `example/cumulus-tf/terraform.tfvars.example`
  - Add `CopyToGlacier` step to [example IngestAndPublishGranule workflow](https://github.com/nasa/cumulus/blob/master/example/cumulus-tf/ingest_and_publish_granule_workflow.asl.json)
- **CUMULUS-2376**
  - Added `cmrRevisionId` as an optional parameter to `post-to-cmr` that will be used when publishing metadata to CMR.
- **CUMULUS-2412**
  - Adds function `getCollectionsByShortNameAndVersion` to @cumulus/cmrjs that performs a compound query to CMR to retrieve collection information on a list of collections. This replaces a series of calls to the CMR for each collection with a single call on the `/collections` endpoint and should improve performance when CMR return times are increased.

### Changed

- **CUMULUS-2362**
  - Logs endpoints only work with Metrics set up
- **CUMULUS-2376**
  - Updated `publishUMMGJSON2CMR` to take in an optional `revisionId` parameter.
  - Updated `publishUMMGJSON2CMR` to throw an error if optional `revisionId` does not match resulting revision ID.
  - Updated `publishECHO10XML2CMR` to take in an optional `revisionId` parameter.
  - Updated `publishECHO10XML2CMR` to throw an error if optional `revisionId` does not match resulting revision ID.
  - Updated `publish2CMR` to take in optional `cmrRevisionId`.
  - Updated `getWriteHeaders` to take in an optional CMR Revision ID.
  - Updated `ingestGranule` to take in an optional CMR Revision ID to pass to `getWriteHeaders`.
  - Updated `ingestUMMGranule` to take in an optional CMR Revision ID to pass to `getWriteHeaders`.
- **CUMULUS-2350**
  - Updates the examples on the `/s3credentialsREADME`, to include Python and
    JavaScript code demonstrating how to refrsh  the s3credential for
    programatic access.
- **CUMULUS-2383**
  - PostToCMR task will return CMRInternalError when a `500` status is returned from CMR

## [v6.0.0] 2021-02-16

### MIGRATION NOTES

- **CUMULUS-2255** - Cumulus has upgraded its supported version of Terraform
  from **0.12.12** to **0.13.6**. Please see the [instructions to upgrade your
  deployments](https://github.com/nasa/cumulus/blob/master/docs/upgrade-notes/upgrading-tf-version-0.13.6.md).

- **CUMULUS-2350**
  - If the  `/s3credentialsREADME`, does not appear to be working after
    deploymnt, [manual redeployment](https://docs.aws.amazon.com/apigateway/latest/developerguide/how-to-deploy-api-with-console.html)
    of the API-gateway stage may be necessary to finish the deployment.

### BREAKING CHANGES

- **CUMULUS-2255** - Cumulus has upgraded its supported version of Terraform from **0.12.12** to **0.13.6**.

### Added

- **CUMULUS-2291**
  - Add provider filter to Granule Inventory Report
- **CUMULUS-2300**
  - Added `childWorkflowMeta` to `queue-granules` config. Object passed to this
    value will be merged into a child workflow message's  `meta` object. For an
    example of how this can be used, see
    `example/cumulus-tf/discover_granules_workflow.asl.json`.
- **CUMULUS-2350**
  - Adds an unprotected endpoint, `/s3credentialsREADME`, to the
    s3-credentials-endpoint that displays  information on how to use the
    `/s3credentials` endpoint
- **CUMULUS-2368**
  - Add QueueWorkflow task
- **CUMULUS-2391**
  - Add reportToEms to collections.files file schema
- **CUMULUS-2395**
  - Add Core module parameter `ecs_custom_sg_ids` to Cumulus module to allow for
    custom security group mappings
- **CUMULUS-2402**
  - Officially expose `sftp()` for use in `@cumulus/sftp-client`

### Changed

- **CUMULUS-2323**
  - The sync granules task when used with the s3 provider now uses the
    `source_bucket` key in `granule.files` objects.  If incoming payloads using
    this task have a `source_bucket` value for a file using the s3 provider, the
    task will attempt to sync from the bucket defined in the file's
    `source_bucket` key instead of the `provider`.
    - Updated `S3ProviderClient.sync` to allow for an optional bucket parameter
      in support of the changed behavior.
  - Removed `addBucketToFile` and related code from sync-granules task

- **CUMULUS-2255**
  - Updated Terraform deployment code syntax for compatibility with version 0.13.6
- **CUMULUS-2321**
  - Updated API endpoint GET `/reconciliationReports/{name}` to return the
    pre-signe s3 URL in addition to report data

### Fixed

- Updated `hyrax-metadata-updates` task so the opendap url has Type 'USE SERVICE API'

- **CUMULUS-2310**
  - Use valid filename for reconciliation report
- **CUMULUS-2351**
  - Inventory report no longer includes the File/Granule relation object in the
    okCountByGranules key of a report.  The information is only included when a
    'Granule Not Found' report is run.

### Removed

- **CUMULUS-2364**
  - Remove the internal Cumulus logging lambda (log2elasticsearch)

## [v5.0.1] 2021-01-27

### Changed

- **CUMULUS-2344**
  - Elasticsearch API now allows you to reindex to an index that already exists
  - If using the Change Index operation and the new index doesn't exist, it will be created
  - Regarding instructions for CUMULUS-2020, you can now do a change index
    operation before a reindex operation. This will
    ensure that new data will end up in the new index while Elasticsearch is reindexing.

- **CUMULUS-2351**
  - Inventory report no longer includes the File/Granule relation object in the okCountByGranules key of a report. The information is only included when a 'Granule Not Found' report is run.

### Removed

- **CUMULUS-2367**
  - Removed `execution_cumulus_id` column from granules RDS schema and data type

## [v5.0.0] 2021-01-12

### BREAKING CHANGES

- **CUMULUS-2020**
  - Elasticsearch data mappings have been updated to improve search and the API
    has been update to reflect those changes. See Migration notes on how to
    update the Elasticsearch mappings.

### Migration notes

- **CUMULUS-2020**
  - Elasticsearch data mappings have been updated to improve search. For
    example, case insensitive searching will now work (e.g. 'MOD' and 'mod' will
    return the same granule results). To use the improved Elasticsearch queries,
    [reindex](https://nasa.github.io/cumulus-api/#reindex) to create a new index
    with the correct types. Then perform a [change
    index](https://nasa.github.io/cumulus-api/#change-index) operation to use
    the new index.
- **CUMULUS-2258**
  - Because the `egress_lambda_log_group` and
    `egress_lambda_log_subscription_filter` resource were removed from the
    `cumulus` module, new definitions for these resources must be added to
    `cumulus-tf/main.tf`. For reference on how to define these resources, see
    [`example/cumulus-tf/thin_egress_app.tf`](https://github.com/nasa/cumulus/blob/master/example/cumulus-tf/thin_egress_app.tf).
  - The `tea_stack_name` variable being passed into the `cumulus` module should be removed
- **CUMULUS-2344**
  - Regarding instructions for CUMULUS-2020, you can now do a change index operation before a reindex operation. This will
    ensure that new data will end up in the new index while Elasticsearch is reindexing.

### BREAKING CHANGES

- **CUMULUS-2020**
  - Elasticsearch data mappings have been updated to improve search and the API has been updated to reflect those changes. See Migration notes on how to update the Elasticsearch mappings.

### Added

- **CUMULUS-2318**
  - Added`async_operation_image` as `cumulus` module variable to allow for override of the async_operation container image.  Users can optionally specify a non-default docker image for use with Core async operations.
- **CUMULUS-2219**
  - Added `lzards-backup` Core task to facilitate making LZARDS backup requests in Cumulus ingest workflows
- **CUMULUS-2092**
  - Add documentation for Granule Not Found Reports
- **HYRAX-320**
  - `@cumulus/hyrax-metadata-updates`Add component URI encoding for entry title id and granule ur to allow for values with special characters in them. For example, EntryTitleId 'Sentinel-6A MF/Jason-CS L2 Advanced Microwave Radiometer (AMR-C) NRT Geophysical Parameters' Now, URLs generated from such values will be encoded correctly and parsable by HyraxInTheCloud
- **CUMULUS-1370**
  - Add documentation for Getting Started section including FAQs
- **CUMULUS-2092**
  - Add documentation for Granule Not Found Reports
- **CUMULUS-2219**
  - Added `lzards-backup` Core task to facilitate making LZARDS backup requests in Cumulus ingest workflows
- **CUMULUS-2280**
  - In local api, retry to create tables if they fail to ensure localstack has had time to start fully.
- **CUMULUS-2290**
  - Add `queryFields` to granule schema, and this allows workflow tasks to add queryable data to granule record. For reference on how to add data to `queryFields` field, see [`example/cumulus-tf/kinesis_trigger_test_workflow.tf`](https://github.com/nasa/cumulus/blob/master/example/cumulus-tf/kinesis_trigger_test_workflow.tf).
- **CUMULUS-2318**
  - Added`async_operation_image` as `cumulus` module variable to allow for override of the async_operation container image.  Users can optionally specify a non-default docker image for use with Core async operations.

### Changed

- **CUMULUS-2020**
  - Updated Elasticsearch mappings to support case-insensitive search
- **CUMULUS-2124**
  - cumulus-rds-tf terraform module now takes engine_version as an input variable.
- **CUMULUS-2279**
  - Changed the formatting of granule CMR links: instead of a link to the `/search/granules.json` endpoint, now it is a direct link to `/search/concepts/conceptid.format`
- **CUMULUS-2296**
  - Improved PDR spec compliance of `parse-pdr` by updating `@cumulus/pvl` to parse fields in a manner more consistent with the PDR ICD, with respect to numbers and dates. Anything not matching the ICD expectations, or incompatible with Javascript parsing, will be parsed as a string instead.
- **CUMULUS-2344**
  - Elasticsearch API now allows you to reindex to an index that already exists
  - If using the Change Index operation and the new index doesn't exist, it will be created

### Removed

- **CUMULUS-2258**
  - Removed `tea_stack_name` variable from `tf-modules/distribution/variables.tf` and `tf-modules/cumulus/variables.tf`
  - Removed `egress_lambda_log_group` and `egress_lambda_log_subscription_filter` resources from `tf-modules/distribution/main.tf`

## [v4.0.0] 2020-11-20

### Migration notes

- Update the name of your `cumulus_message_adapter_lambda_layer_arn` variable for the `cumulus` module to `cumulus_message_adapter_lambda_layer_version_arn`. The value of the variable should remain the same (a layer version ARN of a Lambda layer for the [`cumulus-message-adapter`](https://github.com/nasa/cumulus-message-adapter/).
- **CUMULUS-2138** - Update all workflows using the `MoveGranules` step to add `UpdateGranulesCmrMetadataFileLinksStep`that runs after it. See the example [`IngestAndPublishWorkflow`](https://github.com/nasa/cumulus/blob/master/example/cumulus-tf/ingest_and_publish_granule_workflow.asl.json) for reference.
- **CUMULUS-2251**
  - Because it has been removed from the `cumulus` module, a new resource definition for `egress_api_gateway_log_subscription_filter` must be added to `cumulus-tf/main.tf`. For reference on how to define this resource, see [`example/cumulus-tf/main.tf`](https://github.com/nasa/cumulus/blob/master/example/cumulus-tf/main.tf).

### Added

- **CUMULUS-2248**
  - Updates Integration Tests README to point to new fake provider template.
- **CUMULUS-2239**
  - Add resource declaration to create a VPC endpoint in tea-map-cache module if `deploy_to_ngap` is false.
- **CUMULUS-2063**
  - Adds a new, optional query parameter to the `/collections[&getMMT=true]` and `/collections/active[&getMMT=true]` endpoints. When a user provides a value of `true` for `getMMT` in the query parameters, the endpoint will search CMR and update each collection's results with new key `MMTLink` containing a link to the MMT (Metadata Management Tool) if a CMR collection id is found.
- **CUMULUS-2170**
  - Adds ability to filter granule inventory reports
- **CUMULUS-2211**
  - Adds `granules/bulkReingest` endpoint to `@cumulus/api`
- **CUMULUS-2251**
  - Adds `log_api_gateway_to_cloudwatch` variable to `example/cumulus-tf/variables.tf`.
  - Adds `log_api_gateway_to_cloudwatch` variable to `thin_egress_app` module definition.

### Changed

- **CUMULUS-2216**
  - `/collection` and `/collection/active` endpoints now return collections without granule aggregate statistics by default. The original behavior is preserved and can be found by including a query param of `includeStats=true` on the request to the endpoint.
  - The `es/collections` Collection class takes a new parameter includeStats. It no longer appends granule aggregate statistics to the returned results by default. One must set the new parameter to any non-false value.
- **CUMULUS-2201**
  - Update `dbIndexer` lambda to process requests in serial
  - Fixes ingestPdrWithNodeNameSpec parsePdr provider error
- **CUMULUS-2251**
  - Moves Egress Api Gateway Log Group Filter from `tf-modules/distribution/main.tf` to `example/cumulus-tf/main.tf`

### Fixed

- **CUMULUS-2251**
  - This fixes a deployment error caused by depending on the `thin_egress_app` module output for a resource count.

### Removed

- **CUMULUS-2251**
  - Removes `tea_api_egress_log_group` variable from `tf-modules/distribution/variables.tf` and `tf-modules/cumulus/variables.tf`.

### BREAKING CHANGES

- **CUMULUS-2138** - CMR metadata update behavior has been removed from the `move-granules` task into a
new `update-granules-cmr-metadata-file-links` task.
- **CUMULUS-2216**
  - `/collection` and `/collection/active` endpoints now return collections without granule aggregate statistics by default. The original behavior is preserved and can be found by including a query param of `includeStats=true` on the request to the endpoint.  This is likely to affect the dashboard only but included here for the change of behavior.
- **[1956](https://github.com/nasa/cumulus/issues/1956)**
  - Update the name of the `cumulus_message_adapter_lambda_layer_arn` output from the `cumulus-message-adapter` module to `cumulus_message_adapter_lambda_layer_version_arn`. The output value has changed from being the ARN of the Lambda layer **without a version** to the ARN of the Lambda layer **with a version**.
  - Update the variable name in the `cumulus` and `ingest` modules from `cumulus_message_adapter_lambda_layer_arn` to `cumulus_message_adapter_lambda_layer_version_arn`

## [v3.0.1] 2020-10-21

- **CUMULUS-2203**
  - Update Core tasks to use
    [cumulus-message-adapter-js](https://github.com/nasa/cumulus-message-adapter-js)
    v2.0.0 to resolve memory leak/lambda ENOMEM constant failure issue.   This
    issue caused lambdas to slowly use all memory in the run environment and
    prevented AWS from halting/restarting warmed instances when task code was
    throwing consistent errors under load.

- **CUMULUS-2232**
  - Updated versions for `ajv`, `lodash`, `googleapis`, `archiver`, and
    `@cumulus/aws-client` to remediate vulnerabilities found in SNYK scan.

### Fixed

- **CUMULUS-2233**
  - Fixes /s3credentials bug where the expiration time on the cookie was set to a time that is always expired, so authentication was never being recognized as complete by the API. Consequently, the user would end up in a redirect loop and requests to /s3credentials would never complete successfully. The bug was caused by the fact that the code setting the expiration time for the cookie was expecting a time value in milliseconds, but was receiving the expirationTime from the EarthdataLoginClient in seconds. This bug has been fixed by converting seconds into milliseconds. Unit tests were added to test that the expiration time has been converted to milliseconds and checking that the cookie's expiration time is greater than the current time.

## [v3.0.0] 2020-10-7

### MIGRATION STEPS

- **CUMULUS-2099**
  - All references to `meta.queues` in workflow configuration must be replaced with references to queue URLs from Terraform resources. See the updated [data cookbooks](https://nasa.github.io/cumulus/docs/data-cookbooks/about-cookbooks) or example [Discover Granules workflow configuration](https://github.com/nasa/cumulus/blob/master/example/cumulus-tf/discover_granules_workflow.asl.json).
  - The steps for configuring queued execution throttling have changed. See the [updated documentation](https://nasa.github.io/cumulus/docs/data-cookbooks/throttling-queued-executions).
  - In addition to the configuration for execution throttling, the internal mechanism for tracking executions by queue has changed. As a result, you should **disable any rules or workflows scheduling executions via a throttled queue** before upgrading. Otherwise, you may be at risk of having **twice as many executions** as are configured for the queue while the updated tracking is deployed. You can re-enable these rules/workflows once the upgrade is complete.

- **CUMULUS-2111**
  - **Before you re-deploy your `cumulus-tf` module**, note that the [`thin-egress-app`][thin-egress-app] is no longer deployed by default as part of the `cumulus` module, so you must add the TEA module to your deployment and manually modify your Terraform state **to avoid losing your API gateway and impacting any Cloudfront endpoints pointing to those gateways**. If you don't care about losing your API gateway and impacting Cloudfront endpoints, you can ignore the instructions for manually modifying state.

    1. Add the [`thin-egress-app`][thin-egress-app] module to your `cumulus-tf` deployment as shown in the [Cumulus example deployment](https://github.com/nasa/cumulus/tree/master/example/cumulus-tf/main.tf).

         - Note that the values for `tea_stack_name` variable to the `cumulus` module and the `stack_name` variable to the `thin_egress_app` module **must match**
         - Also, if you are specifying the `stage_name` variable to the `thin_egress_app` module, **the value of the `tea_api_gateway_stage` variable to the `cumulus` module must match it**

    2. **If you want to preserve your existing `thin-egress-app` API gateway and avoid having to update your Cloudfront endpoint for distribution, then you must follow these instructions**: <https://nasa.github.io/cumulus/docs/upgrade-notes/migrate_tea_standalone>. Otherwise, you can re-deploy as usual.

  - If you provide your own custom bucket map to TEA as a standalone module, **you must ensure that your custom bucket map includes mappings for the `protected` and `public` buckets specified in your `cumulus-tf/terraform.tfvars`, otherwise Cumulus may not be able to determine the correct distribution URL for ingested files and you may encounter errors**

- **CUMULUS-2197**
  - EMS resources are now optional, and `ems_deploy` is set to `false` by default, which will delete your EMS resources.
  - If you would like to keep any deployed EMS resources, add the `ems_deploy` variable set to `true` in your `cumulus-tf/terraform.tfvars`

### BREAKING CHANGES

- **CUMULUS-2200**
  - Changes return from 303 redirect to 200 success for `Granule Inventory`'s
    `/reconciliationReport` returns.  The user (dashboard) must read the value
    of `url` from the return to get the s3SignedURL and then download the report.
- **CUMULUS-2099**
  - `meta.queues` has been removed from Cumulus core workflow messages.
  - `@cumulus/sf-sqs-report` workflow task no longer reads the reporting queue URL from `input.meta.queues.reporting` on the incoming event. Instead, it requires that the queue URL be set as the `reporting_queue_url` environment variable on the deployed Lambda.
- **CUMULUS-2111**
  - The deployment of the `thin-egress-app` module has be removed from `tf-modules/distribution`, which is a part of the `tf-modules/cumulus` module. Thus, the `thin-egress-app` module is no longer deployed for you by default. See the migration steps for details about how to add deployment for the `thin-egress-app`.
- **CUMULUS-2141**
  - The `parse-pdr` task has been updated to respect the `NODE_NAME` property in
    a PDR's `FILE_GROUP`. If a `NODE_NAME` is present, the task will query the
    Cumulus API for a provider with that host. If a provider is found, the
    output granule from the task will contain a `provider` property containing
    that provider. If `NODE_NAME` is set but a provider with that host cannot be
    found in the API, or if multiple providers are found with that same host,
    the task will fail.
  - The `queue-granules` task has been updated to expect an optional
    `granule.provider` property on each granule. If present, the granule will be
    enqueued using that provider. If not present, the task's `config.provider`
    will be used instead.
- **CUMULUS-2197**
  - EMS resources are now optional and will not be deployed by default. See migration steps for information
    about how to deploy EMS resources.

#### CODE CHANGES

- The `@cumulus/api-client.providers.getProviders` function now takes a
  `queryStringParameters` parameter which can be used to filter the providers
  which are returned
- The `@cumulus/aws-client/S3.getS3ObjectReadStreamAsync` function has been
  removed. It read the entire S3 object into memory before returning a read
  stream, which could cause Lambdas to run out of memory. Use
  `@cumulus/aws-client/S3.getObjectReadStream` instead.
- The `@cumulus/ingest/util.lookupMimeType` function now returns `undefined`
  rather than `null` if the mime type could not be found.
- The `@cumulus/ingest/lock.removeLock` function now returns `undefined`
- The `@cumulus/ingest/granule.generateMoveFileParams` function now returns
  `source: undefined` and `target :undefined` on the response object if either could not be
  determined. Previously, `null` had been returned.
- The `@cumulus/ingest/recursion.recursion` function must now be imported using
  `const { recursion } = require('@cumulus/ingest/recursion');`
- The `@cumulus/ingest/granule.getRenamedS3File` function has been renamed to
  `listVersionedObjects`
- `@cumulus/common.http` has been removed
- `@cumulus/common/http.download` has been removed

### Added

- **CUMULUS-1855**
  - Fixed SyncGranule task to return an empty granules list when given an empty
    (or absent) granules list on input, rather than throwing an exception
- **CUMULUS-1955**
  - Added `@cumulus/aws-client/S3.getObject` to get an AWS S3 object
  - Added `@cumulus/aws-client/S3.waitForObject` to get an AWS S3 object,
    retrying, if necessary
- **CUMULUS-1961**
  - Adds `startTimestamp` and `endTimestamp` parameters to endpoint
    `reconcilationReports`.  Setting these values will filter the returned
    report to cumulus data that falls within the timestamps. It also causes the
    report to be one directional, meaning cumulus is only reconciled with CMR,
    but not the other direction. The Granules will be filtered by their
    `updatedAt` values. Collections are filtered by the updatedAt time of their
    granules, i.e. Collections with granules that are updatedAt a time between
    the time parameters will be returned in the reconciliation reports.
  - Adds `startTimestamp` and `endTimestamp` parameters to create-reconciliation-reports
    lambda function. If either of these params is passed in with a value that can be
    converted to a date object, the inter-platform comparison between Cumulus and CMR will
    be one way.  That is, collections, granules, and files will be filtered by time for
    those found in Cumulus and only those compared to the CMR holdings. For the moment
    there is not enough information to change the internal consistency check, and S3 vs
    Cumulus comparisons are unchanged by the timestamps.
- **CUMULUS-1962**
  - Adds `location` as parameter to `/reconciliationReports` endpoint. Options are `S3`
    resulting in a S3 vs. Cumulus database search or `CMR` resulting in CMR vs. Cumulus database search.
- **CUMULUS-1963**
  - Adds `granuleId` as input parameter to `/reconcilationReports`
    endpoint. Limits inputs parameters to either `collectionId` or `granuleId`
    and will fail to create the report if both are provided.  Adding granuleId
    will find collections in Cumulus by granuleId and compare those one way
    with those in CMR.
  - `/reconciliationReports` now validates any input json before starting the
    async operation and the lambda handler no longer validates input
    parameters.
- **CUMULUS-1964**
  - Reports can now be filtered on provider
- **CUMULUS-1965**
  - Adds `collectionId` parameter to the `/reconcilationReports`
    endpoint. Setting this value will limit the scope of the reconcilation
    report to only the input collectionId when comparing Cumulus and
    CMR. `collectionId` is provided an array of strings e.g. `[shortname___version, shortname2___version2]`
- **CUMULUS-2107**
  - Added a new task, `update-cmr-access-constraints`, that will set access constraints in CMR Metadata.
    Currently supports UMMG-JSON and Echo10XML, where it will configure `AccessConstraints` and
    `RestrictionFlag/RestrictionComment`, respectively.
  - Added an operator doc on how to configure and run the access constraint update workflow, which will update the metadata using the new task, and then publish the updated metadata to CMR.
  - Added an operator doc on bulk operations.
- **CUMULUS-2111**
  - Added variables to `cumulus` module:
    - `tea_api_egress_log_group`
    - `tea_external_api_endpoint`
    - `tea_internal_api_endpoint`
    - `tea_rest_api_id`
    - `tea_rest_api_root_resource_id`
    - `tea_stack_name`
  - Added variables to `distribution` module:
    - `tea_api_egress_log_group`
    - `tea_external_api_endpoint`
    - `tea_internal_api_endpoint`
    - `tea_rest_api_id`
    - `tea_rest_api_root_resource_id`
    - `tea_stack_name`
- **CUMULUS-2112**
  - Added `@cumulus/api/lambdas/internal-reconciliation-report`, so create-reconciliation-report
    lambda can create `Internal` reconciliation report
- **CUMULUS-2116**
  - Added `@cumulus/api/models/granule.unpublishAndDeleteGranule` which
  unpublishes a granule from CMR and deletes it from Cumulus, but does not
  update the record to `published: false` before deletion
- **CUMULUS-2113**
  - Added Granule not found report to reports endpoint
  - Update reports to return breakdown by Granule of files both in DynamoDB and S3
- **CUMULUS-2123**
  - Added `cumulus-rds-tf` DB cluster module to `tf-modules` that adds a
    severless RDS Aurora/ PostgreSQL  database cluster to meet the PostgreSQL
    requirements for future releases.
  - Updated the default Cumulus module to take the following new required variables:
    - rds_user_access_secret_arn:
      AWS Secrets Manager secret ARN containing a JSON string of DB credentials
      (containing at least host, password, port as keys)
    - rds_security_group:
      RDS Security Group that provides connection access to the RDS cluster
  - Updated API lambdas and default ECS cluster to add them to the
    `rds_security_group` for database access
- **CUMULUS-2126**
  - The collections endpoint now writes to the RDS database
- **CUMULUS-2127**
  - Added migration to create collections relation for RDS database
- **CUMULUS-2129**
  - Added `data-migration1` Terraform module and Lambda to migrate data from Dynamo to RDS
    - Added support to Lambda for migrating collections data from Dynamo to RDS
- **CUMULUS-2155**
  - Added `rds_connection_heartbeat` to `cumulus` and `data-migration` tf
    modules.  If set to true, this diagnostic variable instructs Core's database
    code to fire off a connection 'heartbeat' query and log the timing/results
    for diagnostic purposes, and retry certain connection timeouts once.
    This option is disabled by default
- **CUMULUS-2156**
  - Support array inputs parameters for `Internal` reconciliation report
- **CUMULUS-2157**
  - Added support to `data-migration1` Lambda for migrating providers data from Dynamo to RDS
    - The migration process for providers will convert any credentials that are stored unencrypted or encrypted with an S3 keypair provider to be encrypted with a KMS key instead
- **CUMULUS-2161**
  - Rules now support an `executionNamePrefix` property. If set, any executions
    triggered as a result of that rule will use that prefix in the name of the
    execution.
  - The `QueueGranules` task now supports an `executionNamePrefix` property. Any
    executions queued by that task will use that prefix in the name of the
    execution. See the
    [example workflow](./example/cumulus-tf/discover_granules_with_execution_name_prefix_workflow.asl.json)
    for usage.
  - The `QueuePdrs` task now supports an `executionNamePrefix` config property.
    Any executions queued by that task will use that prefix in the name of the
    execution. See the
    [example workflow](./example/cumulus-tf/discover_and_queue_pdrs_with_execution_name_prefix_workflow.asl.json)
    for usage.
- **CUMULUS-2162**
  - Adds new report type to `/reconciliationReport` endpoint.  The new report
    is `Granule Inventory`. This report is a CSV file of all the granules in
    the Cumulus DB. This report will eventually replace the existing
    `granules-csv` endpoint which has been deprecated.
- **CUMULUS-2197**
  - Added `ems_deploy` variable to the `cumulus` module. This is set to false by default, except
    for our example deployment, where it is needed for integration tests.

### Changed

- Upgraded version of [TEA](https://github.com/asfadmin/thin-egress-app/) deployed with Cumulus to build 88.
- **CUMULUS-2107**
  - Updated the `applyWorkflow` functionality on the granules endpoint to take a `meta` property to pass into the workflow message.
  - Updated the `BULK_GRANULE` functionality on the granules endpoint to support the above `applyWorkflow` change.
- **CUMULUS-2111**
  - Changed `distribution_api_gateway_stage` variable for `cumulus` module to `tea_api_gateway_stage`
  - Changed `api_gateway_stage` variable for `distribution` module to `tea_api_gateway_stage`
- **CUMULUS-2224**
  - Updated `/reconciliationReport`'s file reconciliation to include `"EXTENDED METADATA"` as a valid CMR relatedUrls Type.

### Fixed

- **CUMULUS-2168**
  - Fixed issue where large number of documents (generally logs) in the
    `cumulus` elasticsearch index results in the collection granule stats
    queries failing for the collections list api endpoint
- **CUMULUS-1955**
  - Due to AWS's eventual consistency model, it was possible for PostToCMR to
    publish an earlier version of a CMR metadata file, rather than the latest
    version created in a workflow.  This fix guarantees that the latest version
    is published, as expected.
- **CUMULUS-1961**
  - Fixed `activeCollections` query only returning 10 results
- **CUMULUS-2201**
  - Fix Reconciliation Report integration test failures by waiting for collections appear
    in es list and ingesting a fake granule xml file to CMR
- **CUMULUS-2015**
  - Reduced concurrency of `QueueGranules` task. That task now has a
    `config.concurrency` option that defaults to `3`.
- **CUMULUS-2116**
  - Fixed a race condition with bulk granule delete causing deleted granules to still appear in Elasticsearch. Granules removed via bulk delete should now be removed from Elasticsearch.
- **CUMULUS-2163**
  - Remove the `public-read` ACL from the `move-granules` task
- **CUMULUS-2164**
  - Fix issue where `cumulus` index is recreated and attached to an alias if it has been previously deleted
- **CUMULUS-2195**
  - Fixed issue with redirect from `/token` not working when using a Cloudfront endpoint to access the Cumulus API with Launchpad authentication enabled. The redirect should now work properly whether you are using a plain API gateway URL or a Cloudfront endpoint pointing at an API gateway URL.
- **CUMULUS-2200**
  - Fixed issue where __in and __not queries were stripping spaces from values

### Deprecated

- **CUMULUS-1955**
  - `@cumulus/aws-client/S3.getS3Object()`
  - `@cumulus/message/Queue.getQueueNameByUrl()`
  - `@cumulus/message/Queue.getQueueName()`
- **CUMULUS-2162**
  - `@cumulus/api/endpoints/granules-csv/list()`

### Removed

- **CUMULUS-2111**
  - Removed `distribution_url` and `distribution_redirect_uri` outputs from the `cumulus` module
  - Removed variables from the `cumulus` module:
    - `distribution_url`
    - `log_api_gateway_to_cloudwatch`
    - `thin_egress_cookie_domain`
    - `thin_egress_domain_cert_arn`
    - `thin_egress_download_role_in_region_arn`
    - `thin_egress_jwt_algo`
    - `thin_egress_jwt_secret_name`
    - `thin_egress_lambda_code_dependency_archive_key`
    - `thin_egress_stack_name`
  - Removed outputs from the `distribution` module:
    - `distribution_url`
    - `internal_tea_api`
    - `rest_api_id`
    - `thin_egress_app_redirect_uri`
  - Removed variables from the `distribution` module:
    - `bucket_map_key`
    - `distribution_url`
    - `log_api_gateway_to_cloudwatch`
    - `thin_egress_cookie_domain`
    - `thin_egress_domain_cert_arn`
    - `thin_egress_download_role_in_region_arn`
    - `thin_egress_jwt_algo`
    - `thin_egress_jwt_secret_name`
    - `thin_egress_lambda_code_dependency_archive_key`
- **CUMULUS-2157**
  - Removed `providerSecretsMigration` and `verifyProviderSecretsMigration` lambdas
- Removed deprecated `@cumulus/sf-sns-report` task
- Removed code:
  - `@cumulus/aws-client/S3.calculateS3ObjectChecksum`
  - `@cumulus/aws-client/S3.getS3ObjectReadStream`
  - `@cumulus/cmrjs.getFullMetadata`
  - `@cumulus/cmrjs.getMetadata`
  - `@cumulus/common/util.isNil`
  - `@cumulus/common/util.isNull`
  - `@cumulus/common/util.isUndefined`
  - `@cumulus/common/util.lookupMimeType`
  - `@cumulus/common/util.mkdtempSync`
  - `@cumulus/common/util.negate`
  - `@cumulus/common/util.noop`
  - `@cumulus/common/util.omit`
  - `@cumulus/common/util.renameProperty`
  - `@cumulus/common/util.sleep`
  - `@cumulus/common/util.thread`
  - `@cumulus/ingest/granule.copyGranuleFile`
  - `@cumulus/ingest/granule.moveGranuleFile`
  - `@cumulus/integration-tests/api/rules.deleteRule`
  - `@cumulus/integration-tests/api/rules.getRule`
  - `@cumulus/integration-tests/api/rules.listRules`
  - `@cumulus/integration-tests/api/rules.postRule`
  - `@cumulus/integration-tests/api/rules.rerunRule`
  - `@cumulus/integration-tests/api/rules.updateRule`
  - `@cumulus/integration-tests/sfnStep.parseStepMessage`
  - `@cumulus/message/Queue.getQueueName`
  - `@cumulus/message/Queue.getQueueNameByUrl`

## v2.0.2+ Backport releases

Release v2.0.1 was the last release on the 2.0.x release series.

Changes after this version on the 2.0.x release series are limited
security/requested feature patches and will not be ported forward to future
releases unless there is a corresponding CHANGELOG entry.

For up-to-date CHANGELOG for the maintenance release branch see
[CHANGELOG.md](https://github.com/nasa/cumulus/blob/release-2.0.x/CHANGELOG.md)
from the 2.0.x branch.

For the most recent release information for the maintenance branch please see
the [release page](https://github.com/nasa/cumulus/releases)

## [v2.0.7] 2020-10-1 - [BACKPORT]

### Fixed

- CVE-2020-7720
  - Updated common `node-forge` dependency to 0.10.0 to address CVE finding

### [v2.0.6] 2020-09-25 - [BACKPORT]

### Fixed

- **CUMULUS-2168**
  - Fixed issue where large number of documents (generally logs) in the
    `cumulus` elasticsearch index results in the collection granule stats
    queries failing for the collections list api endpoint

### [v2.0.5] 2020-09-15 - [BACKPORT]

#### Added

- Added `thin_egress_stack_name` variable to `cumulus` and `distribution` Terraform modules to allow overriding the default Cloudformation stack name used for the `thin-egress-app`. **Please note that if you change/set this value for an existing deployment, it will destroy and re-create your API gateway for the `thin-egress-app`.**

#### Fixed

- Fix collection list queries. Removed fixes to collection stats, which break queries for a large number of granules.

### [v2.0.4] 2020-09-08 - [BACKPORT]

#### Changed

- Upgraded version of [TEA](https://github.com/asfadmin/thin-egress-app/) deployed with Cumulus to build 88.

### [v2.0.3] 2020-09-02 - [BACKPORT]

#### Fixed

- **CUMULUS-1961**
  - Fixed `activeCollections` query only returning 10 results

- **CUMULUS-2039**
  - Fix issue causing SyncGranules task to run out of memory on large granules

#### CODE CHANGES

- The `@cumulus/aws-client/S3.getS3ObjectReadStreamAsync` function has been
  removed. It read the entire S3 object into memory before returning a read
  stream, which could cause Lambdas to run out of memory. Use
  `@cumulus/aws-client/S3.getObjectReadStream` instead.

### [v2.0.2] 2020-08-17 - [BACKPORT]

#### CODE CHANGES

- The `@cumulus/ingest/util.lookupMimeType` function now returns `undefined`
  rather than `null` if the mime type could not be found.
- The `@cumulus/ingest/lock.removeLock` function now returns `undefined`

#### Added

- **CUMULUS-2116**
  - Added `@cumulus/api/models/granule.unpublishAndDeleteGranule` which
  unpublishes a granule from CMR and deletes it from Cumulus, but does not
  update the record to `published: false` before deletion

### Fixed

- **CUMULUS-2116**
  - Fixed a race condition with bulk granule delete causing deleted granules to still appear in Elasticsearch. Granules removed via bulk delete should now be removed from Elasticsearch.

## [v2.0.1] 2020-07-28

### Added

- **CUMULUS-1886**
  - Added `multiple sort keys` support to `@cumulus/api`
- **CUMULUS-2099**
  - `@cumulus/message/Queue.getQueueUrl` to get the queue URL specified in a Cumulus workflow message, if any.

### Fixed

- **[PR 1790](https://github.com/nasa/cumulus/pull/1790)**
  - Fixed bug with request headers in `@cumulus/launchpad-auth` causing Launchpad token requests to fail

## [v2.0.0] 2020-07-23

### BREAKING CHANGES

- Changes to the `@cumulus/api-client` package
  - The `CumulusApiClientError` class must now be imported using
    `const { CumulusApiClientError } = require('@cumulus/api-client/CumulusApiClientError')`
- The `@cumulus/sftp-client/SftpClient` class must now be imported using
  `const { SftpClient } = require('@cumulus/sftp-client');`
- Instances of `@cumulus/ingest/SftpProviderClient` no longer implicitly connect
  when `download`, `list`, or `sync` are called. You must call `connect` on the
  provider client before issuing one of those calls. Failure to do so will
  result in a "Client not connected" exception being thrown.
- Instances of `@cumulus/ingest/SftpProviderClient` no longer implicitly
  disconnect from the SFTP server when `list` is called.
- Instances of `@cumulus/sftp-client/SftpClient` must now be expclicitly closed
  by calling `.end()`
- Instances of `@cumulus/sftp-client/SftpClient` no longer implicitly connect to
  the server when `download`, `unlink`, `syncToS3`, `syncFromS3`, and `list` are
  called. You must explicitly call `connect` before calling one of those
  methods.
- Changes to the `@cumulus/common` package
  - `cloudwatch-event.getSfEventMessageObject()` now returns `undefined` if the
    message could not be found or could not be parsed. It previously returned
    `null`.
  - `S3KeyPairProvider.decrypt()` now throws an exception if the bucket
    containing the key cannot be determined.
  - `S3KeyPairProvider.decrypt()` now throws an exception if the stack cannot be
    determined.
  - `S3KeyPairProvider.encrypt()` now throws an exception if the bucket
    containing the key cannot be determined.
  - `S3KeyPairProvider.encrypt()` now throws an exception if the stack cannot be
    determined.
  - `sns-event.getSnsEventMessageObject()` now returns `undefined` if it could
    not be parsed. It previously returned `null`.
  - The `aws` module has been removed.
  - The `BucketsConfig.buckets` property is now read-only and private
  - The `test-utils.validateConfig()` function now resolves to `undefined`
    rather than `true`.
  - The `test-utils.validateInput()` function now resolves to `undefined` rather
    than `true`.
  - The `test-utils.validateOutput()` function now resolves to `undefined`
    rather than `true`.
  - The static `S3KeyPairProvider.retrieveKey()` function has been removed.
- Changes to the `@cumulus/cmrjs` package
  - `@cumulus/cmrjs.constructOnlineAccessUrl()` and
    `@cumulus/cmrjs/cmr-utils.constructOnlineAccessUrl()` previously took a
    `buckets` parameter, which was an instance of
    `@cumulus/common/BucketsConfig`. They now take a `bucketTypes` parameter,
    which is a simple object mapping bucket names to bucket types. Example:
    `{ 'private-1': 'private', 'public-1': 'public' }`
  - `@cumulus/cmrjs.reconcileCMRMetadata()` and
    `@cumulus/cmrjs/cmr-utils.reconcileCMRMetadata()` now take a **required**
    `bucketTypes` parameter, which is a simple object mapping bucket names to
    bucket types. Example: `{ 'private-1': 'private', 'public-1': 'public' }`
  - `@cumulus/cmrjs.updateCMRMetadata()` and
    `@cumulus/cmrjs/cmr-utils.updateCMRMetadata()` previously took an optional
    `inBuckets` parameter, which was an instance of
    `@cumulus/common/BucketsConfig`. They now take a **required** `bucketTypes`
    parameter, which is a simple object mapping bucket names to bucket types.
    Example: `{ 'private-1': 'private', 'public-1': 'public' }`
- The minimum supported version of all published Cumulus packages is now Node
  12.18.0
  - Tasks using the `cumuluss/cumulus-ecs-task` Docker image must be updated to
    `cumuluss/cumulus-ecs-task:1.7.0`. This can be done by updating the `image`
    property of any tasks defined using the `cumulus_ecs_service` Terraform
    module.
- Changes to `@cumulus/aws-client/S3`
  - The signature of the `getObjectSize` function has changed. It now takes a
    params object with three properties:
    - **s3**: an instance of an AWS.S3 object
    - **bucket**
    - **key**
  - The `getObjectSize` function will no longer retry if the object does not
    exist
- **CUMULUS-1861**
  - `@cumulus/message/Collections.getCollectionIdFromMessage` now throws a
    `CumulusMessageError` if `collectionName` and `collectionVersion` are missing
    from `meta.collection`.   Previously this method would return
    `'undefined___undefined'` instead
  - `@cumulus/integration-tests/addCollections` now returns an array of collections that
    were added rather than the count of added collections
- **CUMULUS-1930**
  - The `@cumulus/common/util.uuid()` function has been removed
- **CUMULUS-1955**
  - `@cumulus/aws-client/S3.multipartCopyObject` now returns an object with the
    AWS `etag` of the destination object
  - `@cumulus/ingest/S3ProviderClient.list` now sets a file object's `path`
    property to `undefined` instead of `null` when the file is at the top level
    of its bucket
  - The `sync` methods of the following classes in the `@cumulus/ingest` package
    now return an object with the AWS `s3uri` and `etag` of the destination file
    (they previously returned only a string representing the S3 URI)
    - `FtpProviderClient`
    - `HttpProviderClient`
    - `S3ProviderClient`
    - `SftpProviderClient`
- **CUMULUS-1958**
  - The following methods exported from `@cumulus/cmr-js/cmr-utils` were made
    async, and added distributionBucketMap as a parameter:
    - constructOnlineAccessUrl
    - generateFileUrl
    - reconcileCMRMetadata
    - updateCMRMetadata
- **CUMULUS-1969**
  - The `DiscoverPdrs` task now expects `provider_path` to be provided at
    `event.config.provider_path`, not `event.config.collection.provider_path`
  - `event.config.provider_path` is now a required parameter of the
    `DiscoverPdrs` task
  - `event.config.collection` is no longer a parameter to the `DiscoverPdrs`
    task
  - Collections no longer support the `provider_path` property. The tasks that
    relied on that property are now referencing `config.meta.provider_path`.
    Workflows should be updated accordingly.
- **CUMULUS-1977**
  - Moved bulk granule deletion endpoint from `/bulkDelete` to
    `/granules/bulkDelete`
- **CUMULUS-1991**
  - Updated CMR metadata generation to use "Download file.hdf" (where `file.hdf` is the filename of the given resource) as the resource description instead of "File to download"
  - CMR metadata updates now respect changes to resource descriptions (previously only changes to resource URLs were respected)

### MIGRATION STEPS

- Due to an issue with the AWS API Gateway and how the Thin Egress App Cloudformation template applies updates, you may need to redeploy your
  `thin-egress-app-EgressGateway` manually as a one time migration step.    If your deployment fails with an
  error similar to:

  ```bash
  Error: Lambda function (<stack>-tf-TeaCache) returned error: ({"errorType":"HTTPError","errorMessage":"Response code 404 (Not Found)"})
  ```

  Then follow the [AWS
  instructions](https://docs.aws.amazon.com/apigateway/latest/developerguide/how-to-deploy-api-with-console.html)
  to `Redeploy a REST API to a stage` for your egress API and re-run `terraform
  apply`.

### Added

- **CUMULUS-2081**
  - Add Integrator Guide section for onboarding
  - Add helpful tips documentation

- **CUMULUS-1902**
  - Add Common Use Cases section under Operator Docs

- **CUMULUS-2058**
  - Added `lambda_processing_role_name` as an output from the `cumulus` module
    to provide the processing role name
- **CUMULUS-1417**
  - Added a `checksumFor` property to collection `files` config. Set this
    property on a checksum file's definition matching the `regex` of the target
    file. More details in the ['Data Cookbooks
    Setup'](https://nasa.github.io/cumulus/docs/next/data-cookbooks/setup)
    documentation.
  - Added `checksumFor` validation to collections model.
- **CUMULUS-1956**
  - Added `@cumulus/earthata-login-client` package
  - The `/s3credentials` endpoint that is deployed as part of distribution now
    supports authentication using tokens created by a different application. If
    a request contains the `EDL-ClientId` and `EDL-Token` headers,
    authentication will be handled using that token rather than attempting to
    use OAuth.
  - `@cumulus/earthata-login-client.getTokenUsername()` now accepts an
    `xRequestId` argument, which will be included as the `X-Request-Id` header
    when calling Earthdata Login.
  - If the `s3Credentials` endpoint is invoked with an EDL token and an
    `X-Request-Id` header, that `X-Request-Id` header will be forwarded to
    Earthata Login.
- **CUMULUS-1957**
  - If EDL token authentication is being used, and the `EDL-Client-Name` header
    is set, `@the-client-name` will be appended to the end of the Earthdata
    Login username that is used as the `RoleSessionName` of the temporary IAM
    credentials. This value will show up in the AWS S3 server access logs.
- **CUMULUS-1958**
  - Add the ability for users to specify a `bucket_map_key` to the `cumulus`
    terraform module as an override for the default .yaml values that are passed
    to TEA by Core.    Using this option *requires* that each configured
    Cumulus 'distribution' bucket (e.g. public/protected buckets) have a single
    TEA mapping.  Multiple maps per bucket are not supported.
  - Updated Generating a distribution URL, the MoveGranules task and all CMR
    reconciliation functionality to utilize the TEA bucket map override.
  - Updated deploy process to utilize a bootstrap 'tea-map-cache' lambda that
    will, after deployment of Cumulus Core's TEA instance, query TEA for all
    protected/public buckets and generate a mapping configuration used
    internally by Core.  This object is also exposed as an output of the Cumulus
    module as `distribution_bucket_map`.
- **CUMULUS-1961**
  - Replaces DynamoDB for Elasticsearch for reconciliationReportForCumulusCMR
    comparisons between Cumulus and CMR.
- **CUMULUS-1970**
  - Created the `add-missing-file-checksums` workflow task
  - Added `@cumulus/aws-client/S3.calculateObjectHash()` function
  - Added `@cumulus/aws-client/S3.getObjectReadStream()` function
- **CUMULUS-1887**
  - Add additional fields to the granule CSV download file
- **CUMULUS-2019**
  - Add `infix` search to es query builder `@cumulus/api/es/es/queries` to
    support partial matching of the keywords

### Changed

- **CUMULUS-2032**
  - Updated @cumulus/ingest/HttpProviderClient to utilize a configuration key
    `httpListTimeout` to set the default timeout for discovery HTTP/HTTPS
    requests, and updates the default for the provider to 5 minutes (300 seconds).
  - Updated the DiscoverGranules and DiscoverPDRs tasks to utilize the updated
    configuration value if set via workflow config, and updates the default for
    these tasks to 5 minutes (300 seconds).

- **CUMULUS-176**
  - The API will now respond with a 400 status code when a request body contains
    invalid JSON. It had previously returned a 500 status code.
- **CUMULUS-1861**
  - Updates Rule objects to no longer require a collection.
  - Changes the DLQ behavior for `sfEventSqsToDbRecords` and
    `sfEventSqsToDbRecordsInputQueue`. Previously failure to write a database
    record would result in lambda success, and an error log in the CloudWatch
    logs.   The lambda has been updated to manually add a record to
    the `sfEventSqsToDbRecordsDeadLetterQueue` if the granule, execution, *or*
    pdr record fails to write, in addition to the previous error logging.
- **CUMULUS-1956**
  - The `/s3credentials` endpoint that is deployed as part of distribution now
    supports authentication using tokens created by a different application. If
    a request contains the `EDL-ClientId` and `EDL-Token` headers,
    authentication will be handled using that token rather than attempting to
    use OAuth.
- **CUMULUS-1977**
  - API endpoint POST `/granules/bulk` now returns a 202 status on a successful
    response instead of a 200 response
  - API endpoint DELETE `/granules/<granule-id>` now returns a 404 status if the
    granule record was already deleted
  - `@cumulus/api/models/Granule.update()` now returns the updated granule
    record
  - Implemented POST `/granules/bulkDelete` API endpoint to support deleting
    granules specified by ID or returned by the provided query in the request
    body. If the request is successful, the endpoint returns the async operation
    ID that has been started to remove the granules.
    - To use a query in the request body, your deployment must be
      [configured to access the Elasticsearch host for ESDIS metrics](https://nasa.github.io/cumulus/docs/additional-deployment-options/cloudwatch-logs-delivery#esdis-metrics)
      in your environment
  - Added `@cumulus/api/models/Granule.getRecord()` method to return raw record
    from DynamoDB
  - Added `@cumulus/api/models/Granule.delete()` method which handles deleting
    the granule record from DynamoDB and the granule files from S3
- **CUMULUS-1982**
  - The `globalConnectionLimit` property of providers is now optional and
    defaults to "unlimited"
- **CUMULUS-1997**
  - Added optional `launchpad` configuration to `@cumulus/hyrax-metadata-updates` task config schema.
- **CUMULUS-1991**
  - `@cumulus/cmrjs/src/cmr-utils/constructOnlineAccessUrls()` now throws an error if `cmrGranuleUrlType = "distribution"` and no distribution endpoint argument is provided
- **CUMULUS-2011**
  - Reconciliation reports are now generated within an AsyncOperation
- **CUMULUS-2016**
  - Upgrade TEA to version 79

### Fixed

- **CUMULUS-1991**
  - Added missing `DISTRIBUTION_ENDPOINT` environment variable for API lambdas. This environment variable is required for API requests to move granules.

- **CUMULUS-1961**
  - Fixed granules and executions query params not getting sent to API in granule list operation in `@cumulus/api-client`

### Deprecated

- `@cumulus/aws-client/S3.calculateS3ObjectChecksum()`
- `@cumulus/aws-client/S3.getS3ObjectReadStream()`
- `@cumulus/common/log.convertLogLevel()`
- `@cumulus/collection-config-store`
- `@cumulus/common/util.sleep()`

- **CUMULUS-1930**
  - `@cumulus/common/log.convertLogLevel()`
  - `@cumulus/common/util.isNull()`
  - `@cumulus/common/util.isUndefined()`
  - `@cumulus/common/util.negate()`
  - `@cumulus/common/util.noop()`
  - `@cumulus/common/util.isNil()`
  - `@cumulus/common/util.renameProperty()`
  - `@cumulus/common/util.lookupMimeType()`
  - `@cumulus/common/util.thread()`
  - `@cumulus/common/util.mkdtempSync()`

### Removed

- The deprecated `@cumulus/common.bucketsConfigJsonObject` function has been
  removed
- The deprecated `@cumulus/common.CollectionConfigStore` class has been removed
- The deprecated `@cumulus/common.concurrency` module has been removed
- The deprecated `@cumulus/common.constructCollectionId` function has been
  removed
- The deprecated `@cumulus/common.launchpad` module has been removed
- The deprecated `@cumulus/common.LaunchpadToken` class has been removed
- The deprecated `@cumulus/common.Semaphore` class has been removed
- The deprecated `@cumulus/common.stringUtils` module has been removed
- The deprecated `@cumulus/common/aws.cloudwatchlogs` function has been removed
- The deprecated `@cumulus/common/aws.deleteS3Files` function has been removed
- The deprecated `@cumulus/common/aws.deleteS3Object` function has been removed
- The deprecated `@cumulus/common/aws.dynamodb` function has been removed
- The deprecated `@cumulus/common/aws.dynamodbDocClient` function has been
  removed
- The deprecated `@cumulus/common/aws.getExecutionArn` function has been removed
- The deprecated `@cumulus/common/aws.headObject` function has been removed
- The deprecated `@cumulus/common/aws.listS3ObjectsV2` function has been removed
- The deprecated `@cumulus/common/aws.parseS3Uri` function has been removed
- The deprecated `@cumulus/common/aws.promiseS3Upload` function has been removed
- The deprecated `@cumulus/common/aws.recursivelyDeleteS3Bucket` function has
  been removed
- The deprecated `@cumulus/common/aws.s3CopyObject` function has been removed
- The deprecated `@cumulus/common/aws.s3ObjectExists` function has been removed
- The deprecated `@cumulus/common/aws.s3PutObject` function has been removed
- The deprecated `@cumulus/common/bucketsConfigJsonObject` function has been
  removed
- The deprecated `@cumulus/common/CloudWatchLogger` class has been removed
- The deprecated `@cumulus/common/collection-config-store.CollectionConfigStore`
  class has been removed
- The deprecated `@cumulus/common/collection-config-store.constructCollectionId`
  function has been removed
- The deprecated `@cumulus/common/concurrency.limit` function has been removed
- The deprecated `@cumulus/common/concurrency.mapTolerant` function has been
  removed
- The deprecated `@cumulus/common/concurrency.promiseUrl` function has been
  removed
- The deprecated `@cumulus/common/concurrency.toPromise` function has been
  removed
- The deprecated `@cumulus/common/concurrency.unless` function has been removed
- The deprecated `@cumulus/common/config.parseConfig` function has been removed
- The deprecated `@cumulus/common/config.resolveResource` function has been
  removed
- The deprecated `@cumulus/common/DynamoDb.get` function has been removed
- The deprecated `@cumulus/common/DynamoDb.scan` function has been removed
- The deprecated `@cumulus/common/FieldPattern` class has been removed
- The deprecated `@cumulus/common/launchpad.getLaunchpadToken` function has been
  removed
- The deprecated `@cumulus/common/launchpad.validateLaunchpadToken` function has
  been removed
- The deprecated `@cumulus/common/LaunchpadToken` class has been removed
- The deprecated `@cumulus/common/message.buildCumulusMeta` function has been
  removed
- The deprecated `@cumulus/common/message.buildQueueMessageFromTemplate`
  function has been removed
- The deprecated `@cumulus/common/message.getCollectionIdFromMessage` function
  has been removed
- The deprecated `@cumulus/common/message.getMaximumExecutions` function has
  been removed
- The deprecated `@cumulus/common/message.getMessageExecutionArn` function has
  been removed
- The deprecated `@cumulus/common/message.getMessageExecutionName` function has
  been removed
- The deprecated `@cumulus/common/message.getMessageFromTemplate` function has
  been removed
- The deprecated `@cumulus/common/message.getMessageGranules` function has been
  removed
- The deprecated `@cumulus/common/message.getMessageStateMachineArn` function
  has been removed
- The deprecated `@cumulus/common/message.getQueueName` function has been
  removed
- The deprecated `@cumulus/common/message.getQueueNameByUrl` function has been
  removed
- The deprecated `@cumulus/common/message.hasQueueAndExecutionLimit` function
  has been removed
- The deprecated `@cumulus/common/Semaphore` class has been removed
- The deprecated `@cumulus/common/string.globalReplace` functon has been removed
- The deprecated `@cumulus/common/string.isNonEmptyString` functon has been
  removed
- The deprecated `@cumulus/common/string.isValidHostname` functon has been
  removed
- The deprecated `@cumulus/common/string.match` functon has been removed
- The deprecated `@cumulus/common/string.matches` functon has been removed
- The deprecated `@cumulus/common/string.replace` functon has been removed
- The deprecated `@cumulus/common/string.toLower` functon has been removed
- The deprecated `@cumulus/common/string.toUpper` functon has been removed
- The deprecated `@cumulus/common/testUtils.getLocalstackEndpoint` function has been removed
- The deprecated `@cumulus/common/util.setErrorStack` function has been removed
- The `@cumulus/common/util.uuid` function has been removed
- The deprecated `@cumulus/common/workflows.getWorkflowArn` function has been
  removed
- The deprecated `@cumulus/common/workflows.getWorkflowFile` function has been
  removed
- The deprecated `@cumulus/common/workflows.getWorkflowList` function has been
  removed
- The deprecated `@cumulus/common/workflows.getWorkflowTemplate` function has
  been removed
- `@cumulus/aws-client/StepFunctions.toSfnExecutionName()`
- `@cumulus/aws-client/StepFunctions.fromSfnExecutionName()`
- `@cumulus/aws-client/StepFunctions.getExecutionArn()`
- `@cumulus/aws-client/StepFunctions.getExecutionUrl()`
- `@cumulus/aws-client/StepFunctions.getStateMachineArn()`
- `@cumulus/aws-client/StepFunctions.pullStepFunctionEvent()`
- `@cumulus/common/test-utils/throttleOnce()`
- `@cumulus/integration-tests/api/distribution.invokeApiDistributionLambda()`
- `@cumulus/integration-tests/api/distribution.getDistributionApiRedirect()`
- `@cumulus/integration-tests/api/distribution.getDistributionApiFileStream()`

## [v1.24.0] 2020-06-03

### BREAKING CHANGES

- **CUMULUS-1969**
  - The `DiscoverPdrs` task now expects `provider_path` to be provided at
    `event.config.provider_path`, not `event.config.collection.provider_path`
  - `event.config.provider_path` is now a required parameter of the
    `DiscoverPdrs` task
  - `event.config.collection` is no longer a parameter to the `DiscoverPdrs`
    task
  - Collections no longer support the `provider_path` property. The tasks that
    relied on that property are now referencing `config.meta.provider_path`.
    Workflows should be updated accordingly.

- **CUMULUS-1997**
  - `@cumulus/cmr-client/CMRSearchConceptQueue` parameters have been changed to take a `cmrSettings` object containing clientId, provider, and auth information. This can be generated using `@cumulus/cmrjs/cmr-utils/getCmrSettings`. The `cmrEnvironment` variable has been removed.

### Added

- **CUMULUS-1800**
  - Added task configuration setting named `syncChecksumFiles` to the
    SyncGranule task. This setting is `false` by default, but when set to
    `true`, all checksum files associated with data files that are downloaded
    will be downloaded as well.
- **CUMULUS-1952**
  - Updated HTTP(S) provider client to accept username/password for Basic authorization. This change adds support for Basic Authorization such as Earthdata login redirects to ingest (i.e. as implemented in SyncGranule), but not to discovery (i.e. as implemented in DiscoverGranules). Discovery still expects the provider's file system to be publicly accessible, but not the individual files and their contents.
  - **NOTE**: Using this in combination with the HTTP protocol may expose usernames and passwords to intermediary network entities. HTTPS is highly recommended.
- **CUMULUS-1997**
  - Added optional `launchpad` configuration to `@cumulus/hyrax-metadata-updates` task config schema.

### Fixed

- **CUMULUS-1997**
  - Updated all CMR operations to use configured authentication scheme
- **CUMULUS-2010**
  - Updated `@cumulus/api/launchpadSaml` to support multiple userGroup attributes from the SAML response

## [v1.23.2] 2020-05-22

### BREAKING CHANGES

- Updates to the Cumulus archive API:
  - All endpoints now return a `401` response instead of a `403` for any request where the JWT passed as a Bearer token is invalid.
  - POST `/refresh` and DELETE `/token/<token>` endpoints now return a `401` response for requests with expired tokens

- **CUMULUS-1894**
  - `@cumulus/ingest/granule.handleDuplicateFile()`
    - The `copyOptions` parameter has been removed
    - An `ACL` parameter has been added
  - `@cumulus/ingest/granule.renameS3FileWithTimestamp()`
    - Now returns `undefined`

- **CUMULUS-1896**
  Updated all Cumulus core lambdas to utilize the new message adapter streaming interface via [cumulus-message-adapter-js v1.2.0](https://github.com/nasa/cumulus-message-adapter-js/releases/tag/v1.2.0).   Users of this version of Cumulus (or later) must utilize version 1.3.0 or greater of the [cumulus-message-adapter](https://github.com/nasa/cumulus-message-adapter) to support core lambdas.

- **CUMULUS-1912**
  - `@cumulus/api` reconciliationReports list endpoint returns a list of reconciliationReport records instead of S3Uri.

- **CUMULUS-1969**
  - The `DiscoverGranules` task now expects `provider_path` to be provided at
    `event.config.provider_path`, not `event.config.collection.provider_path`
  - `config.provider_path` is now a required parameter of the `DiscoverGranules`
    task

### MIGRATION STEPS

- To take advantage of the new TTL-based access token expiration implemented in CUMULUS-1777 (see notes below) and clear out existing records in your access tokens table, do the following:
  1. Log out of any active dashboard sessions
  2. Use the AWS console or CLI to delete your `<prefix>-AccessTokensTable` DynamoDB table
  3. [Re-deploy your `data-persistence` module](https://nasa.github.io/cumulus/docs/deployment/upgrade-readme#update-data-persistence-resources), which should re-create the `<prefix>-AccessTokensTable` DynamoDB table
  4. Return to using the Cumulus API/dashboard as normal
- This release requires the Cumulus Message Adapter layer deployed with Cumulus Core to be at least 1.3.0, as the core lambdas have updated to [cumulus-message-adapter-js v1.2.0](https://github.com/nasa/cumulus-message-adapter-js/releases/tag/v1.2.0) and the new CMA interface.  As a result, users should:
  1. Follow the [Cumulus Message Adapter (CMA) deployment instructions](https://nasa.github.io/cumulus/docs/deployment/deployment-readme#deploy-the-cumulus-message-adapter-layer) and install a CMA layer version >=1.3.0
  2. If you are using any custom Node.js Lambdas in your workflows **and** the Cumulus CMA layer/`cumulus-message-adapter-js`, you must update your lambda to use [cumulus-message-adapter-js v1.2.0](https://github.com/nasa/cumulus-message-adapter-js/releases/tag/v1.2.0) and follow the migration instructions in the release notes. Prior versions of `cumulus-message-adapter-js` are not compatible with CMA >= 1.3.0.
- Migrate existing s3 reconciliation report records to database (CUMULUS-1911):
  - After update your `data persistence` module and Cumulus resources, run the command:

  ```bash
  ./node_modules/.bin/cumulus-api migrate --stack `<your-terraform-deployment-prefix>` --migrationVersion migration5
  ```

### Added

- Added a limit for concurrent Elasticsearch requests when doing an index from database operation
- Added the `es_request_concurrency` parameter to the archive and cumulus Terraform modules

- **CUMULUS-1995**
  - Added the `es_index_shards` parameter to the archive and cumulus Terraform modules to configure the number of shards for the ES index
    - If you have an existing ES index, you will need to [reindex](https://nasa.github.io/cumulus-api/#reindex) and then [change index](https://nasa.github.io/cumulus-api/#change-index) to take advantage of shard updates

- **CUMULUS-1894**
  - Added `@cumulus/aws-client/S3.moveObject()`

- **CUMULUS-1911**
  - Added ReconciliationReports table
  - Updated CreateReconciliationReport lambda to save Reconciliation Report records to database
  - Updated dbIndexer and IndexFromDatabase lambdas to index Reconciliation Report records to Elasticsearch
  - Added migration_5 to migrate existing s3 reconciliation report records to database and Elasticsearch
  - Updated `@cumulus/api` package, `tf-modules/archive` and `tf-modules/data-persistence` Terraform modules

- **CUMULUS-1916**
  - Added util function for seeding reconciliation reports when running API locally in dashboard

### Changed

- **CUMULUS-1777**
  - The `expirationTime` property is now a **required field** of the access tokens model.
  - Updated the `AccessTokens` table to set a [TTL](https://docs.aws.amazon.com/amazondynamodb/latest/developerguide/howitworks-ttl.html) on the `expirationTime` field in `tf-modules/data-persistence/dynamo.tf`. As a result, access token records in this table whose `expirationTime` has passed should be **automatically deleted by DynamoDB**.
  - Updated all code creating access token records in the Dynamo `AccessTokens` table to set the `expirationTime` field value in seconds from the epoch.
- **CUMULUS-1912**
  - Updated reconciliationReports endpoints to query against Elasticsearch, delete report from both database and s3
  - Added `@cumulus/api-client/reconciliationReports`
- **CUMULUS-1999**
  - Updated `@cumulus/common/util.deprecate()` so that only a single deprecation notice is printed for each name/version combination

### Fixed

- **CUMULUS-1894**
  - The `SyncGranule` task can now handle files larger than 5 GB
- **CUMULUS-1987**
  - `Remove granule from CMR` operation in `@cumulus/api` now passes token to CMR when fetching granule metadata, allowing removal of private granules
- **CUMULUS-1993**
  - For a given queue, the `sqs-message-consumer` Lambda will now only schedule workflows for rules matching the queue **and the collection information in each queue message (if any)**
    - The consumer also now only reads each queue message **once per Lambda invocation**, whereas previously each message was read **once per queue rule per Lambda invocation**
  - Fixed bug preventing the deletion of multiple SNS rules that share the same SNS topic

### Deprecated

- **CUMULUS-1894**
  - `@cumulus/ingest/granule.copyGranuleFile()`
  - `@cumulus/ingest/granule.moveGranuleFile()`

- **CUMULUS-1987** - Deprecated the following functions:
  - `@cumulus/cmrjs/getMetadata(cmrLink)` -> `@cumulus/cmr-client/CMR.getGranuleMetadata(cmrLink)`
  - `@cumulus/cmrjs/getFullMetadata(cmrLink)`

## [v1.22.1] 2020-05-04

**Note**: v1.22.0 was not released as a package due to npm/release concerns.  Users upgrading to 1.22.x should start with 1.22.1

### Added

- **CUMULUS-1894**
  - Added `@cumulus/aws-client/S3.multipartCopyObject()`
- **CUMULUS-408**
  - Added `certificateUri` field to provider schema. This optional field allows operators to specify an S3 uri to a CA bundle to use for HTTPS requests.
- **CUMULUS-1787**
  - Added `collections/active` endpoint for returning collections with active granules in `@cumulus/api`
- **CUMULUS-1799**
  - Added `@cumulus/common/stack.getBucketsConfigKey()` to return the S3 key for the buckets config object
  - Added `@cumulus/common/workflows.getWorkflowFileKey()` to return the S3 key for a workflow definition object
  - Added `@cumulus/common/workflows.getWorkflowsListKeyPrefix()` to return the S3 key prefix for objects containing workflow definitions
  - Added `@cumulus/message` package containing utilities for building and parsing Cumulus messages
- **CUMULUS-1850**
  - Added `@cumulus/aws-client/Kinesis.describeStream()` to get a Kinesis stream description
- **CUMULUS-1853**
  - Added `@cumulus/integration-tests/collections.createCollection()`
  - Added `@cumulus/integration-tests/executions.findExecutionArn()`
  - Added `@cumulus/integration-tests/executions.getExecutionWithStatus()`
  - Added `@cumulus/integration-tests/granules.getGranuleWithStatus()`
  - Added `@cumulus/integration-tests/providers.createProvider()`
  - Added `@cumulus/integration-tests/rules.createOneTimeRule()`

### Changed

- **CUMULUS-1682**
  - Moved all `@cumulus/ingest/parse-pdr` code into the `parse-pdr` task as it had become tightly coupled with that task's handler and was not used anywhere else. Unit tests also restored.
- **CUMULUS-1820**
  - Updated the Thin Egress App module used in `tf-modules/distribution/main.tf` to build 74. [See the release notes](https://github.com/asfadmin/thin-egress-app/releases/tag/tea-build.74).
- **CUMULUS-1852**
  - Updated POST endpoints for `/collections`, `/providers`, and `/rules` to log errors when returning a 500 response
  - Updated POST endpoint for `/collections`:
    - Return a 400 response when the `name` or `version` fields are missing
    - Return a 409 response if the collection already exists
    - Improved error messages to be more explicit
  - Updated POST endpoint for `/providers`:
    - Return a 400 response if the `host` field value is invalid
    - Return a 409 response if the provider already exists
  - Updated POST endpoint for `/rules`:
    - Return a 400 response if rule `name` is invalid
    - Return a 400 response if rule `type` is invalid
- **CUMULUS-1891**
  - Updated the following endpoints using async operations to return a 503 error if the ECS task  cannot be started and a 500 response for a non-specific error:
    - POST `/replays`
    - POST `/bulkDelete`
    - POST `/elasticsearch/index-from-database`
    - POST `/granules/bulk`

### Fixed

- **CUMULUS-408**
  - Fixed HTTPS discovery and ingest.

- **CUMULUS-1850**
  - Fixed a bug in Kinesis event processing where the message consumer would not properly filter available rules based on the collection information in the event and the Kinesis stream ARN

- **CUMULUS-1853**
  - Fixed a bug where attempting to create a rule containing a payload property
    would fail schema validation.

- **CUMULUS-1854**
  - Rule schema is validated before starting workflows or creating event source mappings

- **CUMULUS-1974**
  - Fixed @cumulus/api webpack config for missing underscore object due to underscore update

- **CUMULUS-2210**
  - Fixed `cmr_oauth_provider` variable not being propogated to reconciliation reports

### Deprecated

- **CUMULUS-1799** - Deprecated the following code. For cases where the code was moved into another package, the new code location is noted:
  - `@cumulus/aws-client/StepFunctions.fromSfnExecutionName()`
  - `@cumulus/aws-client/StepFunctions.toSfnExecutionName()`
  - `@cumulus/aws-client/StepFunctions.getExecutionArn()` -> `@cumulus/message/Executions.buildExecutionArn()`
  - `@cumulus/aws-client/StepFunctions.getExecutionUrl()` -> `@cumulus/message/Executions.getExecutionUrlFromArn()`
  - `@cumulus/aws-client/StepFunctions.getStateMachineArn()` -> `@cumulus/message/Executions.getStateMachineArnFromExecutionArn()`
  - `@cumulus/aws-client/StepFunctions.pullStepFunctionEvent()` -> `@cumulus/message/StepFunctions.pullStepFunctionEvent()`
  - `@cumulus/common/bucketsConfigJsonObject()`
  - `@cumulus/common/CloudWatchLogger`
  - `@cumulus/common/collection-config-store/CollectionConfigStore` -> `@cumulus/collection-config-store`
  - `@cumulus/common/collection-config-store.constructCollectionId()` -> `@cumulus/message/Collections.constructCollectionId`
  - `@cumulus/common/concurrency.limit()`
  - `@cumulus/common/concurrency.mapTolerant()`
  - `@cumulus/common/concurrency.promiseUrl()`
  - `@cumulus/common/concurrency.toPromise()`
  - `@cumulus/common/concurrency.unless()`
  - `@cumulus/common/config.buildSchema()`
  - `@cumulus/common/config.parseConfig()`
  - `@cumulus/common/config.resolveResource()`
  - `@cumulus/common/config.resourceToArn()`
  - `@cumulus/common/FieldPattern`
  - `@cumulus/common/launchpad.getLaunchpadToken()` -> `@cumulus/launchpad-auth/index.getLaunchpadToken()`
  - `@cumulus/common/LaunchpadToken` -> `@cumulus/launchpad-auth/LaunchpadToken`
  - `@cumulus/common/launchpad.validateLaunchpadToken()` -> `@cumulus/launchpad-auth/index.validateLaunchpadToken()`
  - `@cumulus/common/message.buildCumulusMeta()` -> `@cumulus/message/Build.buildCumulusMeta()`
  - `@cumulus/common/message.buildQueueMessageFromTemplate()` -> `@cumulus/message/Build.buildQueueMessageFromTemplate()`
  - `@cumulus/common/message.getCollectionIdFromMessage()` -> `@cumulus/message/Collections.getCollectionIdFromMessage()`
  - `@cumulus/common/message.getMessageExecutionArn()` -> `@cumulus/message/Executions.getMessageExecutionArn()`
  - `@cumulus/common/message.getMessageExecutionName()` -> `@cumulus/message/Executions.getMessageExecutionName()`
  - `@cumulus/common/message.getMaximumExecutions()` -> `@cumulus/message/Queue.getMaximumExecutions()`
  - `@cumulus/common/message.getMessageFromTemplate()`
  - `@cumulus/common/message.getMessageStateMachineArn()` -> `@cumulus/message/Executions.getMessageStateMachineArn()`)
  - `@cumulus/common/message.getMessageGranules()` -> `@cumulus/message/Granules.getMessageGranules()`
  - `@cumulus/common/message.getQueueNameByUrl()` -> `@cumulus/message/Queue.getQueueNameByUrl()`
  - `@cumulus/common/message.getQueueName()` -> `@cumulus/message/Queue.getQueueName()`)
  - `@cumulus/common/message.hasQueueAndExecutionLimit()` -> `@cumulus/message/Queue.hasQueueAndExecutionLimit()`
  - `@cumulus/common/Semaphore`
  - `@cumulus/common/test-utils.throttleOnce()`
  - `@cumulus/common/workflows.getWorkflowArn()`
  - `@cumulus/common/workflows.getWorkflowFile()`
  - `@cumulus/common/workflows.getWorkflowList()`
  - `@cumulus/common/workflows.getWorkflowTemplate()`
  - `@cumulus/integration-tests/sfnStep/SfnStep.parseStepMessage()` -> `@cumulus/message/StepFunctions.parseStepMessage()`
- **CUMULUS-1858** - Deprecated the following functions.
  - `@cumulus/common/string.globalReplace()`
  - `@cumulus/common/string.isNonEmptyString()`
  - `@cumulus/common/string.isValidHostname()`
  - `@cumulus/common/string.match()`
  - `@cumulus/common/string.matches()`
  - `@cumulus/common/string.replace()`
  - `@cumulus/common/string.toLower()`
  - `@cumulus/common/string.toUpper()`

### Removed

- **CUMULUS-1799**: Deprecated code removals:
  - Removed from `@cumulus/common/aws`:
    - `pullStepFunctionEvent()`
  - Removed `@cumulus/common/sfnStep`
  - Removed `@cumulus/common/StepFunctions`

## [v1.21.0] 2020-03-30

### PLEASE NOTE

- **CUMULUS-1762**: the `messageConsumer` for `sns` and `kinesis`-type rules now fetches
  the collection information from the message. You should ensure that your rule's collection
  name and version match what is in the message for these ingest messages to be processed.
  If no matching rule is found, an error will be thrown and logged in the
  `messageConsumer` Lambda function's log group.

### Added

- **CUMULUS-1629**`
  - Updates discover-granules task to respect/utilize duplicateHandling configuration such that
    - skip:               Duplicates will be filtered from the granule list
    - error:              Duplicates encountered will result in step failure
    - replace, version:   Duplicates will be ignored and handled as normal.
  - Adds a new copy of the API lambda `PrivateApiLambda()` which is configured to not require authentication. This Lambda is not connected to an API gateway
  - Adds `@cumulus/api-client` with functions for use by workflow lambdas to call the API when needed

- **CUMULUS-1732**
  - Added Python task/activity workflow and integration test (`PythonReferenceSpec`) to test `cumulus-message-adapter-python`and `cumulus-process-py` integration.
- **CUMULUS-1795**
  - Added an IAM policy on the Cumulus EC2 creation to enable SSM when the `deploy_to_ngap` flag is true

### Changed

- **CUMULUS-1762**
  - the `messageConsumer` for `sns` and `kinesis`-type rules now fetches the collection
    information from the message.

### Deprecated

- **CUMULUS-1629**
  - Deprecate `granulesApi`, `rulesApi`, `emsApi`, `executionsAPI` from `@cumulus/integration-test/api` in favor of code moved to `@cumulus/api-client`

### Removed

- **CUMULUS-1799**: Deprecated code removals
  - Removed deprecated method `@cumulus/api/models/Granule.createGranulesFromSns()`
  - Removed deprecated method `@cumulus/api/models/Granule.removeGranuleFromCmr()`
  - Removed from `@cumulus/common/aws`:
    - `apigateway()`
    - `buildS3Uri()`
    - `calculateS3ObjectChecksum()`
    - `cf()`
    - `cloudwatch()`
    - `cloudwatchevents()`
    - `cloudwatchlogs()`
    - `createAndWaitForDynamoDbTable()`
    - `createQueue()`
    - `deleteSQSMessage()`
    - `describeCfStackResources()`
    - `downloadS3File()`
    - `downloadS3Files()`
    - `DynamoDbSearchQueue` class
    - `dynamodbstreams()`
    - `ec2()`
    - `ecs()`
    - `fileExists()`
    - `findResourceArn()`
    - `fromSfnExecutionName()`
    - `getFileBucketAndKey()`
    - `getJsonS3Object()`
    - `getQueueUrl()`
    - `getObjectSize()`
    - `getS3ObjectReadStream()`
    - `getSecretString()`
    - `getStateMachineArn()`
    - `headObject()`
    - `isThrottlingException()`
    - `kinesis()`
    - `lambda()`
    - `listS3Objects()`
    - `promiseS3Upload()`
    - `publishSnsMessage()`
    - `putJsonS3Object()`
    - `receiveSQSMessages()`
    - `s3CopyObject()`
    - `s3GetObjectTagging()`
    - `s3Join()`
    - `S3ListObjectsV2Queue` class
    - `s3TagSetToQueryString()`
    - `s3PutObjectTagging()`
    - `secretsManager()`
    - `sendSQSMessage()`
    - `sfn()`
    - `sns()`
    - `sqs()`
    - `sqsQueueExists()`
    - `toSfnExecutionName()`
    - `uploadS3FileStream()`
    - `uploadS3Files()`
    - `validateS3ObjectChecksum()`
  - Removed `@cumulus/common/CloudFormationGateway` class
  - Removed `@cumulus/common/concurrency/Mutex` class
  - Removed `@cumulus/common/errors`
  - Removed `@cumulus/common/sftp`
  - Removed `@cumulus/common/string.unicodeEscape`
  - Removed `@cumulus/cmrjs/cmr-utils.getGranuleId()`
  - Removed `@cumulus/cmrjs/cmr-utils.getCmrFiles()`
  - Removed `@cumulus/cmrjs/cmr/CMR` class
  - Removed `@cumulus/cmrjs/cmr/CMRSearchConceptQueue` class
  - Removed `@cumulus/cmrjs/utils.getHost()`
  - Removed `@cumulus/cmrjs/utils.getIp()`
  - Removed `@cumulus/cmrjs/utils.hostId()`
  - Removed `@cumulus/cmrjs/utils/ummVersion()`
  - Removed `@cumulus/cmrjs/utils.updateToken()`
  - Removed `@cumulus/cmrjs/utils.validateUMMG()`
  - Removed `@cumulus/ingest/aws.getEndpoint()`
  - Removed `@cumulus/ingest/aws.getExecutionUrl()`
  - Removed `@cumulus/ingest/aws/invoke()`
  - Removed `@cumulus/ingest/aws/CloudWatch` class
  - Removed `@cumulus/ingest/aws/ECS` class
  - Removed `@cumulus/ingest/aws/Events` class
  - Removed `@cumulus/ingest/aws/SQS` class
  - Removed `@cumulus/ingest/aws/StepFunction` class
  - Removed `@cumulus/ingest/util.normalizeProviderPath()`
  - Removed `@cumulus/integration-tests/index.listCollections()`
  - Removed `@cumulus/integration-tests/index.listProviders()`
  - Removed `@cumulus/integration-tests/index.rulesList()`
  - Removed `@cumulus/integration-tests/api/api.addCollectionApi()`

## [v1.20.0] 2020-03-12

### BREAKING CHANGES

- **CUMULUS-1714**
  - Changed the format of the message sent to the granule SNS Topic. Message includes the granule record under `record` and the type of event under `event`. Messages with `deleted` events will have the record that was deleted with a `deletedAt` timestamp. Options for `event` are `Create | Update | Delete`
- **CUMULUS-1769** - `deploy_to_ngap` is now a **required** variable for the `tf-modules/cumulus` module. **For those deploying to NGAP environments, this variable should always be set to `true`.**

### Notable changes

- **CUMULUS-1739** - You can now exclude Elasticsearch from your `tf-modules/data-persistence` deployment (via `include_elasticsearch = false`) and your `tf-modules/cumulus` module will still deploy successfully.

- **CUMULUS-1769** - If you set `deploy_to_ngap = true` for the `tf-modules/archive` Terraform module, **you can only deploy your archive API gateway as `PRIVATE`**, not `EDGE`.

### Added

- Added `@cumulus/aws-client/S3.getS3ObjectReadStreamAsync()` to deal with S3 eventual consistency issues by checking for the existence an S3 object with retries before getting a readable stream for that object.
- **CUMULUS-1769**
  - Added `deploy_to_ngap` boolean variable for the `tf-modules/cumulus` and `tf-modules/archive` Terraform modules. This variable is required. **For those deploying to NGAP environments, this variable should always be set to `true`.**
- **HYRAX-70**
  - Add the hyrax-metadata-update task

### Changed

- [`AccessToken.get()`](https://github.com/nasa/cumulus/blob/master/packages/api/models/access-tokens.js) now enforces [strongly consistent reads from DynamoDB](https://docs.aws.amazon.com/amazondynamodb/latest/developerguide/HowItWorks.ReadConsistency.html)
- **CUMULUS-1739**
  - Updated `tf-modules/data-persistence` to make Elasticsearch alarm resources and outputs conditional on the `include_elasticsearch` variable
  - Updated `@cumulus/aws-client/S3.getObjectSize` to include automatic retries for any failures from `S3.headObject`
- **CUMULUS-1784**
  - Updated `@cumulus/api/lib/DistributionEvent.remoteIP()` to parse the IP address in an S3 access log from the `A-sourceip` query parameter if present, otherwise fallback to the original parsing behavior.
- **CUMULUS-1768**
  - The `stats/summary` endpoint reports the distinct collections for the number of granules reported

### Fixed

- **CUMULUS-1739** - Fixed the `tf-modules/cumulus` and `tf-modules/archive` modules to make these Elasticsearch variables truly optional:
  - `elasticsearch_domain_arn`
  - `elasticsearch_hostname`
  - `elasticsearch_security_group_id`

- **CUMULUS-1768**
  - Fixed the `stats/` endpoint so that data is correctly filtered by timestamp and `processingTime` is calculated correctly.

- **CUMULUS-1769**
  - In the `tf-modules/archive` Terraform module, the `lifecycle` block ignoring changes to the `policy` of the archive API gateway is now only enforced if `deploy_to_ngap = true`. This fixes a bug where users deploying outside of NGAP could not update their API gateway's resource policy when going from `PRIVATE` to `EDGE`, preventing their API from being accessed publicly.

- **CUMULUS-1775**
  - Fix/update api endpoint to use updated google auth endpoints such that it will work with new accounts

### Removed

- **CUMULUS-1768**
  - Removed API endpoints `stats/histogram` and `stats/average`. All advanced stats needs should be acquired from Cloud Metrics or similarly configured ELK stack.

## [v1.19.0] 2020-02-28

### BREAKING CHANGES

- **CUMULUS-1736**
  - The `@cumulus/discover-granules` task now sets the `dataType` of discovered
    granules based on the `name` of the configured collection, not the
    `dataType`.
  - The config schema of the `@cumulus/discover-granules` task now requires that
    collections contain a `version`.
  - The `@cumulus/sync-granule` task will set the `dataType` and `version` of a
    granule based on the configured collection if those fields are not already
    set on the granule. Previously it was using the `dataType` field of the
    configured collection, then falling back to the `name` field of the
    collection. This update will just use the `name` field of the collection to
    set the `dataType` field of the granule.

- **CUMULUS-1446**
  - Update the `@cumulus/integration-tests/api/executions.getExecution()`
    function to parse the response and return the execution, rather than return
    the full API response.

- **CUMULUS-1672**
  - The `cumulus` Terraform module in previous releases set a
    `Deployment = var.prefix` tag on all resources that it managed. In this
    release, a `tags` input variable has been added to the `cumulus` Terraform
    module to allow resource tagging to be customized. No default tags will be
    applied to Cumulus-managed resources. To replicate the previous behavior,
    set `tags = { Deployment: var.prefix }` as an input variable for the
    `cumulus` Terraform module.

- **CUMULUS-1684 Migration Instructions**
  - In previous releases, a provider's username and password were encrypted
    using a custom encryption library. That has now been updated to use KMS.
    This release includes a Lambda function named
    `<prefix>-ProviderSecretsMigration`, which will re-encrypt existing
    provider credentials to use KMS. After this release has been deployed, you
    will need to manually invoke that Lambda function using either the AWS CLI
    or AWS Console. It should only need to be successfully run once.
  - Future releases of Cumulus will invoke a
    `<prefix>-VerifyProviderSecretsMigration` Lambda function as part of the
    deployment, which will cause the deployment to fail if the migration
    Lambda has not been run.

- **CUMULUS-1718**
  - The `@cumulus/sf-sns-report` task for reporting mid-workflow updates has been retired.
  This task was used as the `PdrStatusReport` task in our ParsePdr example workflow.
  If you have a ParsePdr or other workflow using this task, use `@cumulus/sf-sqs-report` instead.
  Trying to deploy the old task will result in an error as the cumulus module no longer exports `sf_sns_report_task`.
  - Migration instruction: In your workflow definition, for each step using the old task change:
  `"Resource": "${module.cumulus.sf_sns_report_task.task_arn}"`
  to
  `"Resource": "${module.cumulus.sf_sqs_report_task.task_arn}"`

- **CUMULUS-1755**
  - The `thin_egress_jwt_secret_name` variable for the `tf-modules/cumulus` Terraform module is now **required**. This variable is passed on to the Thin Egress App in `tf-modules/distribution/main.tf`, which uses the keys stored in the secret to sign JWTs. See the [Thin Egress App documentation on how to create a value for this secret](https://github.com/asfadmin/thin-egress-app#setting-up-the-jwt-cookie-secrets).

### Added

- **CUMULUS-1446**
  - Add `@cumulus/common/FileUtils.readJsonFile()` function
  - Add `@cumulus/common/FileUtils.readTextFile()` function
  - Add `@cumulus/integration-tests/api/collections.createCollection()` function
  - Add `@cumulus/integration-tests/api/collections.deleteCollection()` function
  - Add `@cumulus/integration-tests/api/collections.getCollection()` function
  - Add `@cumulus/integration-tests/api/providers.getProvider()` function
  - Add `@cumulus/integration-tests/index.getExecutionOutput()` function
  - Add `@cumulus/integration-tests/index.loadCollection()` function
  - Add `@cumulus/integration-tests/index.loadProvider()` function
  - Add `@cumulus/integration-tests/index.readJsonFilesFromDir()` function

- **CUMULUS-1672**
  - Add a `tags` input variable to the `archive` Terraform module
  - Add a `tags` input variable to the `cumulus` Terraform module
  - Add a `tags` input variable to the `cumulus_ecs_service` Terraform module
  - Add a `tags` input variable to the `data-persistence` Terraform module
  - Add a `tags` input variable to the `distribution` Terraform module
  - Add a `tags` input variable to the `ingest` Terraform module
  - Add a `tags` input variable to the `s3-replicator` Terraform module

- **CUMULUS-1707**
  - Enable logrotate on ECS cluster

- **CUMULUS-1684**
  - Add a `@cumulus/aws-client/KMS` library of KMS-related functions
  - Add `@cumulus/aws-client/S3.getTextObject()`
  - Add `@cumulus/sftp-client` package
  - Create `ProviderSecretsMigration` Lambda function
  - Create `VerifyProviderSecretsMigration` Lambda function

- **CUMULUS-1548**
  - Add ability to put default Cumulus logs in Metrics' ELK stack
  - Add ability to add custom logs to Metrics' ELK Stack

- **CUMULUS-1702**
  - When logs are sent to Metrics' ELK stack, the logs endpoints will return results from there

- **CUMULUS-1459**
  - Async Operations are indexed in Elasticsearch
  - To index any existing async operations you'll need to perform an index from
    database function.

- **CUMULUS-1717**
  - Add `@cumulus/aws-client/deleteAndWaitForDynamoDbTableNotExists`, which
    deletes a DynamoDB table and waits to ensure the table no longer exists
  - Added `publishGranules` Lambda to handle publishing granule messages to SNS when granule records are written to DynamoDB
  - Added `@cumulus/api/models/Granule.storeGranulesFromCumulusMessage` to store granules from a Cumulus message to DynamoDB

- **CUMULUS-1718**
  - Added `@cumulus/sf-sqs-report` task to allow mid-workflow reporting updates.
  - Added `stepfunction_event_reporter_queue_url` and `sf_sqs_report_task` outputs to the `cumulus` module.
  - Added `publishPdrs` Lambda to handle publishing PDR messages to SNS when PDR records are written to DynamoDB.
  - Added `@cumulus/api/models/Pdr.storePdrFromCumulusMessage` to store PDRs from a Cumulus message to DynamoDB.
  - Added `@cumulus/aws-client/parseSQSMessageBody` to parse an SQS message body string into an object.

- **Ability to set custom backend API url in the archive module**
  - Add `api_url` definition in `tf-modules/cumulus/archive.tf`
  - Add `archive_api_url` variable in `tf-modules/cumulus/variables.tf`

- **CUMULUS-1741**
  - Added an optional `elasticsearch_security_group_ids` variable to the
    `data-persistence` Terraform module to allow additional security groups to
    be assigned to the Elasticsearch Domain.

- **CUMULUS-1752**
  - Added `@cumulus/integration-tests/api/distribution.invokeTEADistributionLambda` to simulate a request to the [Thin Egress App](https://github.com/asfadmin/thin-egress-app) by invoking the Lambda and getting a response payload.
  - Added `@cumulus/integration-tests/api/distribution.getTEARequestHeaders` to generate necessary request headers for a request to the Thin Egress App
  - Added `@cumulus/integration-tests/api/distribution.getTEADistributionApiFileStream` to get a response stream for a file served by Thin Egress App
  - Added `@cumulus/integration-tests/api/distribution.getTEADistributionApiRedirect` to get a redirect response from the Thin Egress App

- **CUMULUS-1755**
  - Added `@cumulus/aws-client/CloudFormation.describeCfStack()` to describe a Cloudformation stack
  - Added `@cumulus/aws-client/CloudFormation.getCfStackParameterValues()` to get multiple parameter values for a Cloudformation stack

### Changed

- **CUMULUS-1725**
  - Moved the logic that updates the granule files cache Dynamo table into its
    own Lambda function called `granuleFilesCacheUpdater`.

- **CUMULUS-1736**
  - The `collections` model in the API package now determines the name of a
    collection based on the `name` property, rather than using `dataType` and
    then falling back to `name`.
  - The `@cumulus/integration-tests.loadCollection()` function no longer appends
    the postfix to the end of the collection's `dataType`.
  - The `@cumulus/integration-tests.addCollections()` function no longer appends
    the postfix to the end of the collection's `dataType`.

- **CUMULUS-1672**
  - Add a `retryOptions` parameter to the `@cumulus/aws-client/S3.headObject`
     function, which will retry if the object being queried does not exist.

- **CUMULUS-1446**
  - Mark the `@cumulus/integration-tests/api.addCollectionApi()` function as
    deprecated
  - Mark the `@cumulus/integration-tests/index.listCollections()` function as
    deprecated
  - Mark the `@cumulus/integration-tests/index.listProviders()` function as
    deprecated
  - Mark the `@cumulus/integration-tests/index.rulesList()` function as
    deprecated

- **CUMULUS-1672**
  - Previously, the `cumulus` module defaulted to setting a
    `Deployment = var.prefix` tag on all resources that it managed. In this
    release, the `cumulus` module will now accept a `tags` input variable that
    defines the tags to be assigned to all resources that it manages.
  - Previously, the `data-persistence` module defaulted to setting a
    `Deployment = var.prefix` tag on all resources that it managed. In this
    release, the `data-persistence` module will now accept a `tags` input
    variable that defines the tags to be assigned to all resources that it
    manages.
  - Previously, the `distribution` module defaulted to setting a
    `Deployment = var.prefix` tag on all resources that it managed. In this
    release, the `distribution` module will now accept a `tags` input variable
    that defines the tags to be assigned to all resources that it manages.
  - Previously, the `ingest` module defaulted to setting a
    `Deployment = var.prefix` tag on all resources that it managed. In this
    release, the `ingest` module will now accept a `tags` input variable that
    defines the tags to be assigned to all resources that it manages.
  - Previously, the `s3-replicator` module defaulted to setting a
    `Deployment = var.prefix` tag on all resources that it managed. In this
    release, the `s3-replicator` module will now accept a `tags` input variable
    that defines the tags to be assigned to all resources that it manages.

- **CUMULUS-1684**
  - Update the API package to encrypt provider credentials using KMS instead of
    using RSA keys stored in S3

- **CUMULUS-1717**
  - Changed name of `cwSfExecutionEventToDb` Lambda to `cwSfEventToDbRecords`
  - Updated `cwSfEventToDbRecords` to write granule records to DynamoDB from the incoming Cumulus message

- **CUMULUS-1718**
  - Renamed `cwSfEventToDbRecords` to `sfEventSqsToDbRecords` due to architecture change to being a consumer of an SQS queue of Step Function Cloudwatch events.
  - Updated `sfEventSqsToDbRecords` to write PDR records to DynamoDB from the incoming Cumulus message
  - Moved `data-cookbooks/sns.md` to `data-cookbooks/ingest-notifications.md` and updated it to reflect recent changes.

- **CUMULUS-1748**
  - (S)FTP discovery tasks now use the provider-path as-is instead of forcing it to a relative path.
  - Improved error handling to catch permission denied FTP errors better and log them properly. Workflows will still fail encountering this error and we intend to consider that approach in a future ticket.

- **CUMULUS-1752**
  - Moved class for parsing distribution events to its own file: `@cumulus/api/lib/DistributionEvent.js`
    - Updated `DistributionEvent` to properly parse S3 access logs generated by requests from the [Thin Egress App](https://github.com/asfadmin/thin-egress-app)

- **CUMULUS-1753** - Changes to `@cumulus/ingest/HttpProviderClient.js`:
  - Removed regex filter in `HttpProviderClient.list()` that was used to return only files with an extension between 1 and 4 characters long. `HttpProviderClient.list()` will now return all files linked from the HTTP provider host.

- **CUMULUS-1755**
  - Updated the Thin Egress App module used in `tf-modules/distribution/main.tf` to build 61. [See the release notes](https://github.com/asfadmin/thin-egress-app/releases/tag/tea-build.61).

- **CUMULUS-1757**
  - Update @cumulus/cmr-client CMRSearchConceptQueue to take optional cmrEnvironment parameter

### Deprecated

- **CUMULUS-1684**
  - Deprecate `@cumulus/common/key-pair-provider/S3KeyPairProvider`
  - Deprecate `@cumulus/common/key-pair-provider/S3KeyPairProvider.encrypt()`
  - Deprecate `@cumulus/common/key-pair-provider/S3KeyPairProvider.decrypt()`
  - Deprecate `@cumulus/common/kms/KMS`
  - Deprecate `@cumulus/common/kms/KMS.encrypt()`
  - Deprecate `@cumulus/common/kms/KMS.decrypt()`
  - Deprecate `@cumulus/common/sftp.Sftp`

- **CUMULUS-1717**
  - Deprecate `@cumulus/api/models/Granule.createGranulesFromSns`

- **CUMULUS-1718**
  - Deprecate `@cumulus/sf-sns-report`.
    - This task has been updated to always throw an error directing the user to use `@cumulus/sf-sqs-report` instead. This was done because there is no longer an SNS topic to which to publish, and no consumers to listen to it.

- **CUMULUS-1748**
  - Deprecate `@cumulus/ingest/util.normalizeProviderPath`

- **CUMULUS-1752**
  - Deprecate `@cumulus/integration-tests/api/distribution.getDistributionApiFileStream`
  - Deprecate `@cumulus/integration-tests/api/distribution.getDistributionApiRedirect`
  - Deprecate `@cumulus/integration-tests/api/distribution.invokeApiDistributionLambda`

### Removed

- **CUMULUS-1684**
  - Remove the deployment script that creates encryption keys and stores them to
    S3

- **CUMULUS-1768**
  - Removed API endpoints `stats/histogram` and `stats/average`. All advanced stats needs should be acquired from Cloud Metrics or similarly configured ELK stack.

### Fixed

- **Fix default values for urs_url in variables.tf files**
  - Remove trailing `/` from default `urs_url` values.

- **CUMULUS-1610** - Add the Elasticsearch security group to the EC2 security groups

- **CUMULUS-1740** - `cumulus_meta.workflow_start_time` is now set in Cumulus
  messages

- **CUMULUS-1753** - Fixed `@cumulus/ingest/HttpProviderClient.js` to properly handle HTTP providers with:
  - Multiple link tags (e.g. `<a>`) per line of source code
  - Link tags in uppercase or lowercase (e.g. `<A>`)
  - Links with filepaths in the link target (e.g. `<a href="/path/to/file.txt">`). These files will be returned from HTTP file discovery **as the file name only** (e.g. `file.txt`).

- **CUMULUS-1768**
  - Fix an issue in the stats endpoints in `@cumulus/api` to send back stats for the correct type

## [v1.18.0] 2020-02-03

### BREAKING CHANGES

- **CUMULUS-1686**

  - `ecs_cluster_instance_image_id` is now a _required_ variable of the `cumulus` module, instead of optional.

- **CUMULUS-1698**

  - Change variable `saml_launchpad_metadata_path` to `saml_launchpad_metadata_url` in the `tf-modules/cumulus` Terraform module.

- **CUMULUS-1703**
  - Remove the unused `forceDownload` option from the `sync-granule` tasks's config
  - Remove the `@cumulus/ingest/granule.Discover` class
  - Remove the `@cumulus/ingest/granule.Granule` class
  - Remove the `@cumulus/ingest/pdr.Discover` class
  - Remove the `@cumulus/ingest/pdr.Granule` class
  - Remove the `@cumulus/ingest/parse-pdr.parsePdr` function

### Added

- **CUMULUS-1040**

  - Added `@cumulus/aws-client` package to provide utilities for working with AWS services and the Node.js AWS SDK
  - Added `@cumulus/errors` package which exports error classes for use in Cumulus workflow code
  - Added `@cumulus/integration-tests/sfnStep` to provide utilities for parsing step function execution histories

- **CUMULUS-1102**

  - Adds functionality to the @cumulus/api package for better local testing.
    - Adds data seeding for @cumulus/api's localAPI.
      - seed functions allow adding collections, executions, granules, pdrs, providers, and rules to a Localstack Elasticsearch and DynamoDB via `addCollections`, `addExecutions`, `addGranules`, `addPdrs`, `addProviders`, and `addRules`.
    - Adds `eraseDataStack` function to local API server code allowing resetting of local datastack for testing (ES and DynamoDB).
    - Adds optional parameters to the @cumulus/api bin serve to allow for launching the api without destroying the current data.

- **CUMULUS-1697**

  - Added the `@cumulus/tf-inventory` package that provides command line utilities for managing Terraform resources in your AWS account

- **CUMULUS-1703**

  - Add `@cumulus/aws-client/S3.createBucket` function
  - Add `@cumulus/aws-client/S3.putFile` function
  - Add `@cumulus/common/string.isNonEmptyString` function
  - Add `@cumulus/ingest/FtpProviderClient` class
  - Add `@cumulus/ingest/HttpProviderClient` class
  - Add `@cumulus/ingest/S3ProviderClient` class
  - Add `@cumulus/ingest/SftpProviderClient` class
  - Add `@cumulus/ingest/providerClientUtils.buildProviderClient` function
  - Add `@cumulus/ingest/providerClientUtils.fetchTextFile` function

- **CUMULUS-1731**

  - Add new optional input variables to the Cumulus Terraform module to support TEA upgrade:
    - `thin_egress_cookie_domain` - Valid domain for Thin Egress App cookie
    - `thin_egress_domain_cert_arn` - Certificate Manager SSL Cert ARN for Thin
      Egress App if deployed outside NGAP/CloudFront
    - `thin_egress_download_role_in_region_arn` - ARN for reading of Thin Egress
      App data buckets for in-region requests
    - `thin_egress_jwt_algo` - Algorithm with which to encode the Thin Egress
      App JWT cookie
    - `thin_egress_jwt_secret_name` - Name of AWS secret where keys for the Thin
      Egress App JWT encode/decode are stored
    - `thin_egress_lambda_code_dependency_archive_key` - Thin Egress App - S3
      Key of packaged python modules for lambda dependency layer

- **CUMULUS-1733**
  - Add `discovery-filtering` operator doc to document previously undocumented functionality.

- **CUMULUS-1737**
  - Added the `cumulus-test-cleanup` module to run a nightly cleanup on resources left over from the integration tests run from the `example/spec` directory.

### Changed

- **CUMULUS-1102**

  - Updates `@cumulus/api/auth/testAuth` to use JWT instead of random tokens.
  - Updates the default AMI for the ecs_cluster_instance_image_id.

- **CUMULUS-1622**

  - Mutex class has been deprecated in `@cumulus/common/concurrency` and will be removed in a future release.

- **CUMULUS-1686**

  - Changed `ecs_cluster_instance_image_id` to be a required variable of the `cumulus` module and removed the default value.
    The default was not available across accounts and regions, nor outside of NGAP and therefore not particularly useful.

- **CUMULUS-1688**

  - Updated `@cumulus/aws.receiveSQSMessages` not to replace `message.Body` with a parsed object. This behavior was undocumented and confusing as received messages appeared to contradict AWS docs that state `message.Body` is always a string.
  - Replaced `sf_watcher` CloudWatch rule from `cloudwatch-events.tf` with an EventSourceMapping on `sqs2sf` mapped to the `start_sf` SQS queue (in `event-sources.tf`).
  - Updated `sqs2sf` with an EventSourceMapping handler and unit test.

- **CUMULUS-1698**

  - Change variable `saml_launchpad_metadata_path` to `saml_launchpad_metadata_url` in the `tf-modules/cumulus` Terraform module.
  - Updated `@cumulus/api/launchpadSaml` to download launchpad IDP metadata from configured location when the metadata in s3 is not valid, and to work with updated IDP metadata and SAML response.

- **CUMULUS-1731**
  - Upgrade the version of the Thin Egress App deployed by Cumulus to v48
    - Note: New variables available, see the 'Added' section of this changelog.

### Fixed

- **CUMULUS-1664**

  - Updated `dbIndexer` Lambda to remove hardcoded references to DynamoDB table names.

- **CUMULUS-1733**
  - Fixed granule discovery recursion algorithm used in S/FTP protocols.

### Removed

- **CUMULUS-1481**
  - removed `process` config and output from PostToCmr as it was not required by the task nor downstream steps, and should still be in the output message's `meta` regardless.

### Deprecated

- **CUMULUS-1040**
  - Deprecated the following code. For cases where the code was moved into another package, the new code location is noted:
    - `@cumulus/common/CloudFormationGateway` -> `@cumulus/aws-client/CloudFormationGateway`
    - `@cumulus/common/DynamoDb` -> `@cumulus/aws-client/DynamoDb`
    - `@cumulus/common/errors` -> `@cumulus/errors`
    - `@cumulus/common/StepFunctions` -> `@cumulus/aws-client/StepFunctions`
    - All of the exported functions in `@cumulus/commmon/aws` (moved into `@cumulus/aws-client`), except:
      - `@cumulus/common/aws/isThrottlingException` -> `@cumulus/errors/isThrottlingException`
      - `@cumulus/common/aws/improveStackTrace` (not deprecated)
      - `@cumulus/common/aws/retryOnThrottlingException` (not deprecated)
    - `@cumulus/common/sfnStep/SfnStep.parseStepMessage` -> `@cumulus/integration-tests/sfnStep/SfnStep.parseStepMessage`
    - `@cumulus/common/sfnStep/ActivityStep` -> `@cumulus/integration-tests/sfnStep/ActivityStep`
    - `@cumulus/common/sfnStep/LambdaStep` -> `@cumulus/integration-tests/sfnStep/LambdaStep`
    - `@cumulus/common/string/unicodeEscape` -> `@cumulus/aws-client/StepFunctions.unicodeEscape`
    - `@cumulus/common/util/setErrorStack` -> `@cumulus/aws-client/util/setErrorStack`
    - `@cumulus/ingest/aws/invoke` -> `@cumulus/aws-client/Lambda/invoke`
    - `@cumulus/ingest/aws/CloudWatch.bucketSize`
    - `@cumulus/ingest/aws/CloudWatch.cw`
    - `@cumulus/ingest/aws/ECS.ecs`
    - `@cumulus/ingest/aws/ECS`
    - `@cumulus/ingest/aws/Events.putEvent` -> `@cumulus/aws-client/CloudwatchEvents.putEvent`
    - `@cumulus/ingest/aws/Events.deleteEvent` -> `@cumulus/aws-client/CloudwatchEvents.deleteEvent`
    - `@cumulus/ingest/aws/Events.deleteTarget` -> `@cumulus/aws-client/CloudwatchEvents.deleteTarget`
    - `@cumulus/ingest/aws/Events.putTarget` -> `@cumulus/aws-client/CloudwatchEvents.putTarget`
    - `@cumulus/ingest/aws/SQS.attributes` -> `@cumulus/aws-client/SQS.getQueueAttributes`
    - `@cumulus/ingest/aws/SQS.deleteMessage` -> `@cumulus/aws-client/SQS.deleteSQSMessage`
    - `@cumulus/ingest/aws/SQS.deleteQueue` -> `@cumulus/aws-client/SQS.deleteQueue`
    - `@cumulus/ingest/aws/SQS.getUrl` -> `@cumulus/aws-client/SQS.getQueueUrlByName`
    - `@cumulus/ingest/aws/SQS.receiveMessage` -> `@cumulus/aws-client/SQS.receiveSQSMessages`
    - `@cumulus/ingest/aws/SQS.sendMessage` -> `@cumulus/aws-client/SQS.sendSQSMessage`
    - `@cumulus/ingest/aws/StepFunction.getExecutionStatus` -> `@cumulus/aws-client/StepFunction.getExecutionStatus`
    - `@cumulus/ingest/aws/StepFunction.getExecutionUrl` -> `@cumulus/aws-client/StepFunction.getExecutionUrl`

## [v1.17.0] - 2019-12-31

### BREAKING CHANGES

- **CUMULUS-1498**
  - The `@cumulus/cmrjs.publish2CMR` function expects that the value of its
    `creds.password` parameter is a plaintext password.
  - Rather than using an encrypted password from the `cmr_password` environment
    variable, the `@cumulus/cmrjs.updateCMRMetadata` function now looks for an
    environment variable called `cmr_password_secret_name` and fetches the CMR
    password from that secret in AWS Secrets Manager.
  - The `@cumulus/post-to-cmr` task now expects a
    `config.cmr.passwordSecretName` value, rather than `config.cmr.password`.
    The CMR password will be fetched from that secret in AWS Secrets Manager.

### Added

- **CUMULUS-630**

  - Added support for replaying Kinesis records on a stream into the Cumulus Kinesis workflow triggering mechanism: either all the records, or some time slice delimited by start and end timestamps.
  - Added `/replays` endpoint to the operator API for triggering replays.
  - Added `Replay Kinesis Messages` documentation to Operator Docs.
  - Added `manualConsumer` lambda function to consume a Kinesis stream. Used by the replay AsyncOperation.

- **CUMULUS-1687**
  - Added new API endpoint for listing async operations at `/asyncOperations`
  - All asyncOperations now include the fields `description` and `operationType`. `operationType` can be one of the following. [`Bulk Delete`, `Bulk Granules`, `ES Index`, `Kinesis Replay`]

### Changed

- **CUMULUS-1626**

  - Updates Cumulus to use node10/CMA 1.1.2 for all of its internal lambdas in prep for AWS node 8 EOL

- **CUMULUS-1498**
  - Remove the DynamoDB Users table. The list of OAuth users who are allowed to
    use the API is now stored in S3.
  - The CMR password and Launchpad passphrase are now stored in Secrets Manager

## [v1.16.1] - 2019-12-6

**Please note**:

- The `region` argument to the `cumulus` Terraform module has been removed. You may see a warning or error if you have that variable populated.
- Your workflow tasks should use the following versions of the CMA libraries to utilize new granule, parentArn, asyncOperationId, and stackName fields on the logs:
  - `cumulus-message-adapter-js` version 1.0.10+
  - `cumulus-message-adapter-python` version 1.1.1+
  - `cumulus-message-adapter-java` version 1.2.11+
- The `data-persistence` module no longer manages the creation of an Elasticsearch service-linked role for deploying Elasticsearch to a VPC. Follow the [deployment instructions on preparing your VPC](https://nasa.github.io/cumulus/docs/deployment/deployment-readme#vpc-subnets-and-security-group) for guidance on how to create the Elasticsearch service-linked role manually.
- There is now a `distribution_api_gateway_stage` variable for the `tf-modules/cumulus` Terraform module that will be used as the API gateway stage name used for the distribution API (Thin Egress App)
- Default value for the `urs_url` variable is now `https://uat.urs.earthdata.nasa.gov/` in the `tf-modules/cumulus` and `tf-modules/archive` Terraform modules. So deploying the `cumulus` module without a `urs_url` variable set will integrate your Cumulus deployment with the UAT URS environment.

### Added

- **CUMULUS-1563**

  - Added `custom_domain_name` variable to `tf-modules/data-persistence` module

- **CUMULUS-1654**
  - Added new helpers to `@cumulus/common/execution-history`:
    - `getStepExitedEvent()` returns the `TaskStateExited` event in a workflow execution history after the given step completion/failure event
    - `getTaskExitedEventOutput()` returns the output message for a `TaskStateExited` event in a workflow execution history

### Changed

- **CUMULUS-1578**

  - Updates SAML launchpad configuration to authorize via configured userGroup.
    [See the NASA specific documentation (protected)](https://wiki.earthdata.nasa.gov/display/CUMULUS/Cumulus+SAML+Launchpad+Integration)

- **CUMULUS-1579**

  - Elasticsearch list queries use `match` instead of `term`. `term` had been analyzing the terms and not supporting `-` in the field values.

- **CUMULUS-1619**

  - Adds 4 new keys to `@cumulus/logger` to display granules, parentArn, asyncOperationId, and stackName.
  - Depends on `cumulus-message-adapter-js` version 1.0.10+. Cumulus tasks updated to use this version.

- **CUMULUS-1654**

  - Changed `@cumulus/common/SfnStep.parseStepMessage()` to a static class method

- **CUMULUS-1641**
  - Added `meta.retries` and `meta.visibilityTimeout` properties to sqs-type rule. To create sqs-type rule, you're required to configure a dead-letter queue on your queue.
  - Added `sqsMessageRemover` lambda which removes the message from SQS queue upon successful workflow execution.
  - Updated `sqsMessageConsumer` lambda to not delete message from SQS queue, and to retry the SQS message for configured number of times.

### Removed

- Removed `create_service_linked_role` variable from `tf-modules/data-persistence` module.

- **CUMULUS-1321**
  - The `region` argument to the `cumulus` Terraform module has been removed

### Fixed

- **CUMULUS-1668** - Fixed a race condition where executions may not have been
  added to the database correctly
- **CUMULUS-1654** - Fixed issue with `publishReports` Lambda not including workflow execution error information for failed workflows with a single step
- Fixed `tf-modules/cumulus` module so that the `urs_url` variable is passed on to its invocation of the `tf-modules/archive` module

## [v1.16.0] - 2019-11-15

### Added

- **CUMULUS-1321**

  - A `deploy_distribution_s3_credentials_endpoint` variable has been added to
    the `cumulus` Terraform module. If true, the NGAP-backed S3 credentials
    endpoint will be added to the Thin Egress App's API. Default: true

- **CUMULUS-1544**

  - Updated the `/granules/bulk` endpoint to correctly query Elasticsearch when
    granule ids are not provided.

- **CUMULUS-1580**
  - Added `/granules/bulk` endpoint to `@cumulus/api` to perform bulk actions on granules given either a list of granule ids or an Elasticsearch query and the workflow to perform.

### Changed

- **CUMULUS-1561**

  - Fix the way that we are handling Terraform provider version requirements
  - Pass provider configs into child modules using the method that the
    [Terraform documentation](https://www.terraform.io/docs/configuration/modules.html#providers-within-modules)
    suggests
  - Remove the `region` input variable from the `s3_access_test` Terraform module
  - Remove the `aws_profile` and `aws_region` input variables from the
    `s3-replicator` Terraform module

- **CUMULUS-1639**
  - Because of
    [S3's Data Consistency Model](https://docs.aws.amazon.com/AmazonS3/latest/dev/Introduction.html#BasicsObjects),
    there may be situations where a GET operation for an object can temporarily
    return a `NoSuchKey` response even if that object _has_ been created. The
    `@cumulus/common/aws.getS3Object()` function has been updated to support
    retries if a `NoSuchKey` response is returned by S3. This behavior can be
    enabled by passing a `retryOptions` object to that function. Supported
    values for that object can be found here:
    <https://github.com/tim-kos/node-retry#retryoperationoptions>

### Removed

- **CUMULUS-1559**
  - `logToSharedDestination` has been migrated to the Terraform deployment as `log_api_gateway_to_cloudwatch` and will ONLY apply to egress lambdas.
    Due to the differences in the Terraform deployment model, we cannot support a global log subscription toggle for a configurable subset of lambdas.
    However, setting up your own log forwarding for a Lambda with Terraform is fairly simple, as you will only need to add SubscriptionFilters to your Terraform configuration, one per log group.
    See [the Terraform documentation](https://www.terraform.io/docs/providers/aws/r/cloudwatch_log_subscription_filter.html) for details on how to do this.
    An empty FilterPattern ("") will capture all logs in a group.

## [v1.15.0] - 2019-11-04

### BREAKING CHANGES

- **CUMULUS-1644** - When a workflow execution begins or ends, the workflow
  payload is parsed and any new or updated PDRs or granules referenced in that
  workflow are stored to the Cumulus archive. The defined interface says that a
  PDR in `payload.pdr` will be added to the archive, and any granules in
  `payload.granules` will also be added to the archive. In previous releases,
  PDRs found in `meta.pdr` and granules found in `meta.input_granules` were also
  added to the archive. This caused unexpected behavior and has been removed.
  Only PDRs from `payload.pdr` and granules from `payload.granules` will now be
  added to the Cumulus archive.

- **CUMULUS-1449** - Cumulus now uses a universal workflow template when
  starting a workflow that contains general information specific to the
  deployment, but not specific to the workflow. Workflow task configs must be
  defined using AWS step function parameters. As part of this change,
  `CumulusConfig` has been retired and task configs must now be defined under
  the `cma.task_config` key in the Parameters section of a step function
  definition.

  **Migration instructions**:

  NOTE: These instructions require the use of Cumulus Message Adapter v1.1.x+.
  Please ensure you are using a compatible version before attempting to migrate
  workflow configurations. When defining workflow steps, remove any
  `CumulusConfig` section, as shown below:

  ```yaml
  ParsePdr:
    CumulusConfig:
      provider: "{$.meta.provider}"
      bucket: "{$.meta.buckets.internal.name}"
      stack: "{$.meta.stack}"
  ```

  Instead, use AWS Parameters to pass `task_config` for the task directly into
  the Cumulus Message Adapter:

  ```yaml
  ParsePdr:
    Parameters:
      cma:
        event.$: "$"
        task_config:
          provider: "{$.meta.provider}"
          bucket: "{$.meta.buckets.internal.name}"
          stack: "{$.meta.stack}"
  ```

  In this example, the `cma` key is used to pass parameters to the message
  adapter. Using `task_config` in combination with `event.$: '$'` allows the
  message adapter to process `task_config` as the `config` passed to the Cumulus
  task. See `example/workflows/sips.yml` in the core repository for further
  examples of how to set the Parameters.

  Additionally, workflow configurations for the `QueueGranules` and `QueuePdrs`
  tasks need to be updated:

  - `queue-pdrs` config changes:
    - `parsePdrMessageTemplateUri` replaced with `parsePdrWorkflow`, which is
      the workflow name (i.e. top-level name in `config.yml`, e.g. 'ParsePdr').
    - `internalBucket` and `stackName` configs now required to look up
      configuration from the deployment. Brings the task config in line with
      that of `queue-granules`.
  - `queue-granules` config change: `ingestGranuleMessageTemplateUri` replaced
    with `ingestGranuleWorkflow`, which is the workflow name (e.g.
    'IngestGranule').

- **CUMULUS-1396** - **Workflow steps at the beginning and end of a workflow
  using the `SfSnsReport` Lambda have now been deprecated (e.g. `StartStatus`,
  `StopStatus`) and should be removed from your workflow definitions**. These
  steps were used for publishing ingest notifications and have been replaced by
  an implementation using Cloudwatch events for Step Functions to trigger a
  Lambda that publishes ingest notifications. For further detail on how ingest
  notifications are published, see the notes below on **CUMULUS-1394**. For
  examples of how to update your workflow definitions, see our
  [example workflow definitions](https://github.com/nasa/cumulus/blob/master/example/workflows/).

- **CUMULUS-1470**
  - Remove Cumulus-defined ECS service autoscaling, allowing integrators to
    better customize autoscaling to meet their needs. In order to use
    autoscaling with ECS services, appropriate
    `AWS::ApplicationAutoScaling::ScalableTarget`,
    `AWS::ApplicationAutoScaling::ScalingPolicy`, and `AWS::CloudWatch::Alarm`
    resources should be defined in a kes overrides file. See
    [this example](https://github.com/nasa/cumulus/blob/release-1.15.x/example/overrides/app/cloudformation.template.yml)
    for an example.
  - The following config parameters are no longer used:
    - ecs.services.\<NAME\>.minTasks
    - ecs.services.\<NAME\>.maxTasks
    - ecs.services.\<NAME\>.scaleInActivityScheduleTime
    - ecs.services.\<NAME\>.scaleInAdjustmentPercent
    - ecs.services.\<NAME\>.scaleOutActivityScheduleTime
    - ecs.services.\<NAME\>.scaleOutAdjustmentPercent
    - ecs.services.\<NAME\>.activityName

### Added

- **CUMULUS-1100**

  - Added 30-day retention properties to all log groups that were missing those policies.

- **CUMULUS-1396**

  - Added `@cumulus/common/sfnStep`:
    - `LambdaStep` - A class for retrieving and parsing input and output to Lambda steps in AWS Step Functions
    - `ActivityStep` - A class for retrieving and parsing input and output to ECS activity steps in AWS Step Functions

- **CUMULUS-1574**

  - Added `GET /token` endpoint for SAML authorization when cumulus is protected by Launchpad.
    This lets a user retieve a token by hand that can be presented to the API.

- **CUMULUS-1625**

  - Added `sf_start_rate` variable to the `ingest` Terraform module, equivalent to `sqs_consumer_rate` in the old model, but will not be automatically applied to custom queues as that was.

- **CUMULUS-1513**
  - Added `sqs`-type rule support in the Cumulus API `@cumulus/api`
  - Added `sqsMessageConsumer` lambda which processes messages from the SQS queues configured in the `sqs` rules.

### Changed

- **CUMULUS-1639**

  - Because of
    [S3's Data Consistency Model](https://docs.aws.amazon.com/AmazonS3/latest/dev/Introduction.html#BasicsObjects),
    there may be situations where a GET operation for an object can temporarily
    return a `NoSuchKey` response even if that object _has_ been created. The
    `@cumulus/common/aws.getS3Object()` function will now retry up to 10 times
    if a `NoSuchKey` response is returned by S3. This can behavior can be
    overridden by passing `{ retries: 0 }` as the `retryOptions` argument.

- **CUMULUS-1449**

  - `queue-pdrs` & `queue-granules` config changes. Details in breaking changes section.
  - Cumulus now uses a universal workflow template when starting workflow that contains general information specific to the deployment, but not specific to the workflow.
  - Changed the way workflow configs are defined, from `CumulusConfig` to a `task_config` AWS Parameter.

- **CUMULUS-1452**

  - Changed the default ECS docker storage drive to `devicemapper`

- **CUMULUS-1453**
  - Removed config schema for `@cumulus/sf-sns-report` task
  - Updated `@cumulus/sf-sns-report` to always assume that it is running as an intermediate step in a workflow, not as the first or last step

### Removed

- **CUMULUS-1449**
  - Retired `CumulusConfig` as part of step function definitions, as this is an artifact of the way Kes parses workflow definitions that was not possible to migrate to Terraform. Use AWS Parameters and the `task_config` key instead. See change note above.
  - Removed individual workflow templates.

### Fixed

- **CUMULUS-1620** - Fixed bug where `message_adapter_version` does not correctly inject the CMA

- **CUMULUS-1396** - Updated `@cumulus/common/StepFunctions.getExecutionHistory()` to recursively fetch execution history when `nextToken` is returned in response

- **CUMULUS-1571** - Updated `@cumulus/common/DynamoDb.get()` to throw any errors encountered when trying to get a record and the record does exist

- **CUMULUS-1452**
  - Updated the EC2 initialization scripts to use full volume size for docker storage
  - Changed the default ECS docker storage drive to `devicemapper`

## [v1.14.5] - 2019-12-30 - [BACKPORT]

### Updated

- **CUMULUS-1626**
  - Updates Cumulus to use node10/CMA 1.1.2 for all of its internal lambdas in prep for AWS node 8 EOL

## [v1.14.4] - 2019-10-28

### Fixed

- **CUMULUS-1632** - Pinned `aws-elasticsearch-connector` package in `@cumulus/api` to version `8.1.3`, since `8.2.0` includes breaking changes

## [v1.14.3] - 2019-10-18

### Fixed

- **CUMULUS-1620** - Fixed bug where `message_adapter_version` does not correctly inject the CMA

- **CUMULUS-1572** - A granule is now included in discovery results even when
  none of its files has a matching file type in the associated collection
  configuration. Previously, if all files for a granule were unmatched by a file
  type configuration, the granule was excluded from the discovery results.
  Further, added support for a `boolean` property
  `ignoreFilesConfigForDiscovery`, which controls how a granule's files are
  filtered at discovery time.

## [v1.14.2] - 2019-10-08

### BREAKING CHANGES

Your Cumulus Message Adapter version should be pinned to `v1.0.13` or lower in your `app/config.yml` using `message_adapter_version: v1.0.13` OR you should use the workflow migration steps below to work with CMA v1.1.1+.

- **CUMULUS-1394** - The implementation of the `SfSnsReport` Lambda requires additional environment variables for integration with the new ingest notification SNS topics. Therefore, **you must update the definition of `SfSnsReport` in your `lambdas.yml` like so**:

```yaml
SfSnsReport:
  handler: index.handler
  timeout: 300
  source: node_modules/@cumulus/sf-sns-report/dist
  tables:
    - ExecutionsTable
  envs:
    execution_sns_topic_arn:
      function: Ref
      value: reportExecutionsSns
    granule_sns_topic_arn:
      function: Ref
      value: reportGranulesSns
    pdr_sns_topic_arn:
      function: Ref
      value: reportPdrsSns
```

- **CUMULUS-1447** -
  The newest release of the Cumulus Message Adapter (v1.1.1) requires that parameterized configuration be used for remote message functionality. Once released, Kes will automatically bring in CMA v1.1.1 without additional configuration.

  **Migration instructions**
  Oversized messages are no longer written to S3 automatically. In order to utilize remote messaging functionality, configure a `ReplaceConfig` AWS Step Function parameter on your CMA task:

  ```yaml
  ParsePdr:
    Parameters:
      cma:
        event.$: "$"
        ReplaceConfig:
          FullMessage: true
  ```

  Accepted fields in `ReplaceConfig` include `MaxSize`, `FullMessage`, `Path` and `TargetPath`.
  See https://github.com/nasa/cumulus-message-adapter/blob/master/CONTRACT.md#remote-message-configuration for full details.

  As this change is backward compatible in Cumulus Core, users wishing to utilize the previous version of the CMA may opt to transition to using a CMA lambda layer, or set `message_adapter_version` in their configuration to a version prior to v1.1.0.

### PLEASE NOTE

- **CUMULUS-1394** - Ingest notifications are now provided via 3 separate SNS topics for executions, granules, and PDRs, instead of a single `sftracker` SNS topic. Whereas the `sftracker` SNS topic received a full Cumulus execution message, the new topics all receive generated records for the given object. The new topics are only published to if the given object exists for the current execution. For a given execution/granule/PDR, **two messages will be received by each topic**: one message indicating that ingest is running and another message indicating that ingest has completed or failed. The new SNS topics are:

  - `reportExecutions` - Receives 1 message per execution
  - `reportGranules` - Receives 1 message per granule in an execution
  - `reportPdrs` - Receives 1 message per PDR

### Added

- **CUMULUS-639**

  - Adds SAML JWT and launchpad token authentication to Cumulus API (configurable)
    - **NOTE** to authenticate with Launchpad ensure your launchpad user_id is in the `<prefix>-UsersTable`
    - when Cumulus configured to protect API via Launchpad:
      - New endpoints
        - `GET /saml/login` - starting point for SAML SSO creates the login request url and redirects to the SAML Identity Provider Service (IDP)
        - `POST /saml/auth` - SAML Assertion Consumer Service. POST receiver from SAML IDP. Validates response, logs the user in, and returnes a SAML-based JWT.
    - Disabled endpoints
      - `POST /refresh`
      - Changes authorization worklow:
      - `ensureAuthorized` now presumes the bearer token is a JWT and tries to validate. If the token is malformed, it attempts to validate the token against Launchpad. This allows users to bring their own token as described here https://wiki.earthdata.nasa.gov/display/CUMULUS/Cumulus+API+with+Launchpad+Authentication. But it also allows dashboard users to manually authenticate via Launchpad SAML to receive a Launchpad-based JWT.

- **CUMULUS-1394**
  - Added `Granule.generateGranuleRecord()` method to granules model to generate a granule database record from a Cumulus execution message
  - Added `Pdr.generatePdrRecord()` method to PDRs model to generate a granule database record from a Cumulus execution message
  - Added helpers to `@cumulus/common/message`:
    - `getMessageExecutionName()` - Get the execution name from a Cumulus execution message
    - `getMessageStateMachineArn()` - Get the state machine ARN from a Cumulus execution message
    - `getMessageExecutionArn()` - Get the execution ARN for a Cumulus execution message
    - `getMessageGranules()` - Get the granules from a Cumulus execution message, if any.
  - Added `@cumulus/common/cloudwatch-event/isFailedSfStatus()` to determine if a Step Function status from a Cloudwatch event is a failed status

### Changed

- **CUMULUS-1308**

  - HTTP PUT of a Collection, Provider, or Rule via the Cumulus API now
    performs full replacement of the existing object with the object supplied
    in the request payload. Previous behavior was to perform a modification
    (partial update) by merging the existing object with the (possibly partial)
    object in the payload, but this did not conform to the HTTP standard, which
    specifies PATCH as the means for modifications rather than replacements.

- **CUMULUS-1375**

  - Migrate Cumulus from deprecated Elasticsearch JS client to new, supported one in `@cumulus/api`

- **CUMULUS-1485** Update `@cumulus/cmr-client` to return error message from CMR for validation failures.

- **CUMULUS-1394**

  - Renamed `Execution.generateDocFromPayload()` to `Execution.generateRecord()` on executions model. The method generates an execution database record from a Cumulus execution message.

- **CUMULUS-1432**

  - `logs` endpoint takes the level parameter as a string and not a number
  - Elasticsearch term query generation no longer converts numbers to boolean

- **CUMULUS-1447**

  - Consolidated all remote message handling code into @common/aws
  - Update remote message code to handle updated CMA remote message flags
  - Update example SIPS workflows to utilize Parameterized CMA configuration

- **CUMULUS-1448** Refactor workflows that are mutating cumulus_meta to utilize meta field

- **CUMULUS-1451**

  - Elasticsearch cluster setting `auto_create_index` will be set to false. This had been causing issues in the bootstrap lambda on deploy.

- **CUMULUS-1456**
  - `@cumulus/api` endpoints default error handler uses `boom` package to format errors, which is consistent with other API endpoint errors.

### Fixed

- **CUMULUS-1432** `logs` endpoint filter correctly filters logs by level
- **CUMULUS-1484** `useMessageAdapter` now does not set CUMULUS_MESSAGE_ADAPTER_DIR when `true`

### Removed

- **CUMULUS-1394**
  - Removed `sfTracker` SNS topic. Replaced by three new SNS topics for granule, execution, and PDR ingest notifications.
  - Removed unused functions from `@cumulus/common/aws`:
    - `getGranuleS3Params()`
    - `setGranuleStatus()`

## [v1.14.1] - 2019-08-29

### Fixed

- **CUMULUS-1455**

  - CMR token links updated to point to CMR legacy services rather than echo

- **CUMULUS-1211**
  - Errors thrown during granule discovery are no longer swallowed and ignored.
    Rather, errors are propagated to allow for proper error-handling and
    meaningful messaging.

## [v1.14.0] - 2019-08-22

### PLEASE NOTE

- We have encountered transient lambda service errors in our integration testing. Please handle transient service errors following [these guidelines](https://docs.aws.amazon.com/step-functions/latest/dg/bp-lambda-serviceexception.html). The workflows in the `example/workflows` folder have been updated with retries configured for these errors.

- **CUMULUS-799** added additional IAM permissions to support reading CloudWatch and API Gateway, so **you will have to redeploy your IAM stack.**

- **CUMULUS-800** Several items:

  - **Delete existing API Gateway stages**: To allow enabling of API Gateway logging, Cumulus now creates and manages a Stage resource during deployment. Before upgrading Cumulus, it is necessary to delete the API Gateway stages on both the Backend API and the Distribution API. Instructions are included in the documenation under [Delete API Gateway Stages](https://nasa.github.io/cumulus/docs/additional-deployment-options/delete-api-gateway-stages).

  - **Set up account permissions for API Gateway to write to CloudWatch**: In a one time operation for your AWS account, to enable CloudWatch Logs for API Gateway, you must first grant the API Gateway permission to read and write logs to CloudWatch for your account. The `AmazonAPIGatewayPushToCloudWatchLogs` managed policy (with an ARN of `arn:aws:iam::aws:policy/service-role/AmazonAPIGatewayPushToCloudWatchLogs`) has all the required permissions. You can find a simple how to in the documentation under [Enable API Gateway Logging.](https://nasa.github.io/cumulus/docs/additional-deployment-options/enable-gateway-logging-permissions)

  - **Configure API Gateway to write logs to CloudWatch** To enable execution logging for the distribution API set `config.yaml` `apiConfigs.distribution.logApigatewayToCloudwatch` value to `true`. More information [Enable API Gateway Logs](https://nasa.github.io/cumulus/docs/additional-deployment-options/enable-api-logs)

  - **Configure CloudWatch log delivery**: It is possible to deliver CloudWatch API execution and access logs to a cross-account shared AWS::Logs::Destination. An operator does this by adding the key `logToSharedDestination` to the `config.yml` at the default level with a value of a writable log destination. More information in the documenation under [Configure CloudWatch Logs Delivery.](https://nasa.github.io/cumulus/docs/additional-deployment-options/configure-cloudwatch-logs-delivery)

  - **Additional Lambda Logging**: It is now possible to configure any lambda to deliver logs to a shared subscriptions by setting `logToSharedDestination` to the ARN of a writable location (either an AWS::Logs::Destination or a Kinesis Stream) on any lambda config. Documentation for [Lambda Log Subscriptions](https://nasa.github.io/cumulus/docs/additional-deployment-options/additional-lambda-logging)

  - **Configure S3 Server Access Logs**: If you are running Cumulus in an NGAP environment you may [configure S3 Server Access Logs](https://nasa.github.io/cumulus/docs/next/deployment/server_access_logging) to be delivered to a shared bucket where the Metrics Team will ingest the logs into their ELK stack. Contact the Metrics team for permission and location.

- **CUMULUS-1368** The Cumulus distribution API has been deprecated and is being replaced by ASF's Thin Egress App. By default, the distribution API will not deploy. Please follow [the instructions for deploying and configuring Thin Egress](https://nasa.github.io/cumulus/docs/deployment/thin_egress_app).

To instead continue to deploy and use the legacy Cumulus distribution app, add the following to your `config.yml`:

```yaml
deployDistributionApi: true
```

If you deploy with no distribution app your deployment will succeed but you may encounter errors in your workflows, particularly in the `MoveGranule` task.

- **CUMULUS-1418** Users who are packaging the CMA in their Lambdas outside of Cumulus may need to update their Lambda configuration. Please see `BREAKING CHANGES` below for details.

### Added

- **CUMULUS-642**
  - Adds Launchpad as an authentication option for the Cumulus API.
  - Updated deployment documentation and added [instructions to setup Cumulus API Launchpad authentication](https://wiki.earthdata.nasa.gov/display/CUMULUS/Cumulus+API+with+Launchpad+Authentication)
- **CUMULUS-1418**
  - Adds usage docs/testing of lambda layers (introduced in PR1125), updates Core example tasks to use the updated `cumulus-ecs-task` and a CMA layer instead of kes CMA injection.
  - Added Terraform module to publish CMA as layer to user account.
- **PR1125** - Adds `layers` config option to support deploying Lambdas with layers
- **PR1128** - Added `useXRay` config option to enable AWS X-Ray for Lambdas.
- **CUMULUS-1345**
  - Adds new variables to the app deployment under `cmr`.
  - `cmrEnvironment` values are `SIT`, `UAT`, or `OPS` with `UAT` as the default.
  - `cmrLimit` and `cmrPageSize` have been added as configurable options.
- **CUMULUS-1273**
  - Added lambda function EmsProductMetadataReport to generate EMS Product Metadata report
- **CUMULUS-1226**
  - Added API endpoint `elasticsearch/index-from-database` to index to an Elasticsearch index from the database for recovery purposes and `elasticsearch/indices-status` to check the status of Elasticsearch indices via the API.
- **CUMULUS-824**
  - Added new Collection parameter `reportToEms` to configure whether the collection is reported to EMS
- **CUMULUS-1357**
  - Added new BackendApi endpoint `ems` that generates EMS reports.
- **CUMULUS-1241**
  - Added information about queues with maximum execution limits defined to default workflow templates (`meta.queueExecutionLimits`)
- **CUMULUS-1311**
  - Added `@cumulus/common/message` with various message parsing/preparation helpers
- **CUMULUS-812**

  - Added support for limiting the number of concurrent executions started from a queue. [See the data cookbook](https://nasa.github.io/cumulus/docs/data-cookbooks/throttling-queued-executions) for more information.

- **CUMULUS-1337**

  - Adds `cumulus.stackName` value to the `instanceMetadata` endpoint.

- **CUMULUS-1368**

  - Added `cmrGranuleUrlType` to the `@cumulus/move-granules` task. This determines what kind of links go in the CMR files. The options are `distribution`, `s3`, or `none`, with the default being distribution. If there is no distribution API being used with Cumulus, you must set the value to `s3` or `none`.

- Added `packages/s3-replicator` Terraform module to allow same-region s3 replication to metrics bucket.

- **CUMULUS-1392**

  - Added `tf-modules/report-granules` Terraform module which processes granule ingest notifications received via SNS and stores granule data to a database. The module includes:
    - SNS topic for publishing granule ingest notifications
    - Lambda to process granule notifications and store data
    - IAM permissions for the Lambda
    - Subscription for the Lambda to the SNS topic

- **CUMULUS-1393**

  - Added `tf-modules/report-pdrs` Terraform module which processes PDR ingest notifications received via SNS and stores PDR data to a database. The module includes:
    - SNS topic for publishing PDR ingest notifications
    - Lambda to process PDR notifications and store data
    - IAM permissions for the Lambda
    - Subscription for the Lambda to the SNS topic
  - Added unit tests for `@cumulus/api/models/pdrs.createPdrFromSns()`

- **CUMULUS-1400**

  - Added `tf-modules/report-executions` Terraform module which processes workflow execution information received via SNS and stores it to a database. The module includes:
    - SNS topic for publishing execution data
    - Lambda to process and store execution data
    - IAM permissions for the Lambda
    - Subscription for the Lambda to the SNS topic
  - Added `@cumulus/common/sns-event` which contains helpers for SNS events:
    - `isSnsEvent()` returns true if event is from SNS
    - `getSnsEventMessage()` extracts and parses the message from an SNS event
    - `getSnsEventMessageObject()` extracts and parses message object from an SNS event
  - Added `@cumulus/common/cloudwatch-event` which contains helpers for Cloudwatch events:
    - `isSfExecutionEvent()` returns true if event is from Step Functions
    - `isTerminalSfStatus()` determines if a Step Function status from a Cloudwatch event is a terminal status
    - `getSfEventStatus()` gets the Step Function status from a Cloudwatch event
    - `getSfEventDetailValue()` extracts a Step Function event detail field from a Cloudwatch event
    - `getSfEventMessageObject()` extracts and parses Step Function detail object from a Cloudwatch event

- **CUMULUS-1429**

  - Added `tf-modules/data-persistence` Terraform module which includes resources for data persistence in Cumulus:
    - DynamoDB tables
    - Elasticsearch with optional support for VPC
    - Cloudwatch alarm for number of Elasticsearch nodes

- **CUMULUS-1379** CMR Launchpad Authentication
  - Added `launchpad` configuration to `@cumulus/deployment/app/config.yml`, and cloudformation templates, workflow message, lambda configuration, api endpoint configuration
  - Added `@cumulus/common/LaunchpadToken` and `@cumulus/common/launchpad` to provide methods to get token and validate token
  - Updated lambdas to use Launchpad token for CMR actions (ingest and delete granules)
  - Updated deployment documentation and added [instructions to setup CMR client for Launchpad authentication](https://wiki.earthdata.nasa.gov/display/CUMULUS/CMR+Launchpad+Authentication)

## Changed

- **CUMULUS-1232**

  - Added retries to update `@cumulus/cmr-client` `updateToken()`

- **CUMULUS-1245 CUMULUS-795**

  - Added additional `ems` configuration parameters for sending the ingest reports to EMS
  - Added functionality to send daily ingest reports to EMS

- **CUMULUS-1241**

  - Removed the concept of "priority levels" and added ability to define a number of maximum concurrent executions per SQS queue
  - Changed mapping of Cumulus message properties for the `sqs2sfThrottle` lambda:
    - Queue name is read from `cumulus_meta.queueName`
    - Maximum executions for the queue is read from `meta.queueExecutionLimits[queueName]`, where `queueName` is `cumulus_meta.queueName`
  - Changed `sfSemaphoreDown` lambda to only attempt decrementing semaphores when:
    - the message is for a completed/failed/aborted/timed out workflow AND
    - `cumulus_meta.queueName` exists on the Cumulus message AND
    - An entry for the queue name (`cumulus_meta.queueName`) exists in the the object `meta.queueExecutionLimits` on the Cumulus message

- **CUMULUS-1338**

  - Updated `sfSemaphoreDown` lambda to be triggered via AWS Step Function Cloudwatch events instead of subscription to `sfTracker` SNS topic

- **CUMULUS-1311**

  - Updated `@cumulus/queue-granules` to set `cumulus_meta.queueName` for queued execution messages
  - Updated `@cumulus/queue-pdrs` to set `cumulus_meta.queueName` for queued execution messages
  - Updated `sqs2sfThrottle` lambda to immediately decrement queue semaphore value if dispatching Step Function execution throws an error

- **CUMULUS-1362**

  - Granule `processingStartTime` and `processingEndTime` will be set to the execution start time and end time respectively when there is no sync granule or post to cmr task present in the workflow

- **CUMULUS-1400**
  - Deprecated `@cumulus/ingest/aws/getExecutionArn`. Use `@cumulus/common/aws/getExecutionArn` instead.

### Fixed

- **CUMULUS-1439**

  - Fix bug with rule.logEventArn deletion on Kinesis rule update and fix unit test to verify

- **CUMULUS-796**

  - Added production information (collection ShortName and Version, granuleId) to EMS distribution report
  - Added functionality to send daily distribution reports to EMS

- **CUMULUS-1319**

  - Fixed a bug where granule ingest times were not being stored to the database

- **CUMULUS-1356**

  - The `Collection` model's `delete` method now _removes_ the specified item
    from the collection config store that was inserted by the `create` method.
    Previously, this behavior was missing.

- **CUMULUS-1374**
  - Addressed audit concerns (https://www.npmjs.com/advisories/782) in api package

### BREAKING CHANGES

### Changed

- **CUMULUS-1418**
  - Adding a default `cmaDir` key to configuration will cause `CUMULUS_MESSAGE_ADAPTER_DIR` to be set by default to `/opt` for any Lambda not setting `useCma` to true, or explicitly setting the CMA environment variable. In lambdas that package the CMA independently of the Cumulus packaging. Lambdas manually packaging the CMA should have their Lambda configuration updated to set the CMA path, or alternately if not using the CMA as a Lambda layer in this deployment set `cmaDir` to `./cumulus-message-adapter`.

### Removed

- **CUMULUS-1337**

  - Removes the S3 Access Metrics package added in CUMULUS-799

- **PR1130**
  - Removed code deprecated since v1.11.1:
    - Removed `@cumulus/common/step-functions`. Use `@cumulus/common/StepFunctions` instead.
    - Removed `@cumulus/api/lib/testUtils.fakeFilesFactory`. Use `@cumulus/api/lib/testUtils.fakeFileFactory` instead.
    - Removed `@cumulus/cmrjs/cmr` functions: `searchConcept`, `ingestConcept`, `deleteConcept`. Use the functions in `@cumulus/cmr-client` instead.
    - Removed `@cumulus/ingest/aws.getExecutionHistory`. Use `@cumulus/common/StepFunctions.getExecutionHistory` instead.

## [v1.13.5] - 2019-08-29 - [BACKPORT]

### Fixed

- **CUMULUS-1455** - CMR token links updated to point to CMR legacy services rather than echo

## [v1.13.4] - 2019-07-29

- **CUMULUS-1411** - Fix deployment issue when using a template override

## [v1.13.3] - 2019-07-26

- **CUMULUS-1345** Full backport of CUMULUS-1345 features - Adds new variables to the app deployment under `cmr`.
  - `cmrEnvironment` values are `SIT`, `UAT`, or `OPS` with `UAT` as the default.
  - `cmrLimit` and `cmrPageSize` have been added as configurable options.

## [v1.13.2] - 2019-07-25

- Re-release of v1.13.1 to fix broken npm packages.

## [v1.13.1] - 2019-07-22

- **CUMULUS-1374** - Resolve audit compliance with lodash version for api package subdependency
- **CUMULUS-1412** - Resolve audit compliance with googleapi package
- **CUMULUS-1345** - Backported CMR environment setting in getUrl to address immediate user need. CMR_ENVIRONMENT can now be used to set the CMR environment to OPS/SIT

## [v1.13.0] - 2019-5-20

### PLEASE NOTE

**CUMULUS-802** added some additional IAM permissions to support ECS autoscaling, so **you will have to redeploy your IAM stack.**
As a result of the changes for **CUMULUS-1193**, **CUMULUS-1264**, and **CUMULUS-1310**, **you must delete your existing stacks (except IAM) before deploying this version of Cumulus.**
If running Cumulus within a VPC and extended downtime is acceptable, we recommend doing this at the end of the day to allow AWS backend resources and network interfaces to be cleaned up overnight.

### BREAKING CHANGES

- **CUMULUS-1228**

  - The default AMI used by ECS instances is now an NGAP-compliant AMI. This
    will be a breaking change for non-NGAP deployments. If you do not deploy to
    NGAP, you will need to find the AMI ID of the
    [most recent Amazon ECS-optimized AMI](https://docs.aws.amazon.com/AmazonECS/latest/developerguide/ecs-optimized_AMI.html),
    and set the `ecs.amiid` property in your config. Instructions for finding
    the most recent NGAP AMI can be found using
    [these instructions](https://wiki.earthdata.nasa.gov/display/ESKB/Select+an+NGAP+Created+AMI).

- **CUMULUS-1310**

  - Database resources (DynamoDB, ElasticSearch) have been moved to an independent `db` stack.
    Migrations for this version will need to be user-managed. (e.g. [elasticsearch](https://docs.aws.amazon.com/elasticsearch-service/latest/developerguide/es-version-migration.html#snapshot-based-migration) and [dynamoDB](https://docs.aws.amazon.com/datapipeline/latest/DeveloperGuide/dp-template-exports3toddb.html)).
    Order of stack deployment is `iam` -> `db` -> `app`.
  - All stacks can now be deployed using a single `config.yml` file, i.e.: `kes cf deploy --kes-folder app --template node_modules/@cumulus/deployment/[iam|db|app] [...]`
    Backwards-compatible. For development, please re-run `npm run bootstrap` to build new `kes` overrides.
    Deployment docs have been updated to show how to deploy a single-config Cumulus instance.
  - `params` have been moved: Nest `params` fields under `app`, `db` or `iam` to override all Parameters for a particular stack's cloudformation template. Backwards-compatible with multi-config setups.
  - `stackName` and `stackNameNoDash` have been retired. Use `prefix` and `prefixNoDash` instead.
  - The `iams` section in `app/config.yml` IAM roles has been deprecated as a user-facing parameter,
    _unless_ your IAM role ARNs do not match the convention shown in `@cumulus/deployment/app/config.yml`
  - The `vpc.securityGroup` will need to be set with a pre-existing security group ID to use Cumulus in a VPC. Must allow inbound HTTP(S) (Port 443).

- **CUMULUS-1212**

  - `@cumulus/post-to-cmr` will now fail if any granules being processed are missing a metadata file. You can set the new config option `skipMetaCheck` to `true` to pass post-to-cmr without a metadata file.

- **CUMULUS-1232**

  - `@cumulus/sync-granule` will no longer silently pass if no checksum data is provided. It will use input
    from the granule object to:
    - Verify checksum if `checksumType` and `checksumValue` are in the file record OR a checksum file is provided
      (throws `InvalidChecksum` on fail), else log warning that no checksum is available.
    - Then, verify synced S3 file size if `file.size` is in the file record (throws `UnexpectedFileSize` on fail),
      else log warning that no file size is available.
    - Pass the step.

- **CUMULUS-1264**

  - The Cloudformation templating and deployment configuration has been substantially refactored.
    - `CumulusApiDefault` nested stack resource has been renamed to `CumulusApiDistribution`
    - `CumulusApiV1` nested stack resource has been renamed to `CumulusApiBackend`
  - The `urs: true` config option for when defining your lambdas (e.g. in `lambdas.yml`) has been deprecated. There are two new options to replace it:
    - `urs_redirect: 'token'`: This will expose a `TOKEN_REDIRECT_ENDPOINT` environment variable to your lambda that references the `/token` endpoint on the Cumulus backend API
    - `urs_redirect: 'distribution'`: This will expose a `DISTRIBUTION_REDIRECT_ENDPOINT` environment variable to your lambda that references the `/redirect` endpoint on the Cumulus distribution API

- **CUMULUS-1193**

  - The elasticsearch instance is moved behind the VPC.
  - Your account will need an Elasticsearch Service Linked role. This is a one-time setup for the account. You can follow the instructions to use the AWS console or AWS CLI [here](https://docs.aws.amazon.com/IAM/latest/UserGuide/using-service-linked-roles.html) or use the following AWS CLI command: `aws iam create-service-linked-role --aws-service-name es.amazonaws.com`

- **CUMULUS-802**

  - ECS `maxInstances` must be greater than `minInstances`. If you use defaults, no change is required.

- **CUMULUS-1269**
  - Brought Cumulus data models in line with CNM JSON schema:
    - Renamed file object `fileType` field to `type`
    - Renamed file object `fileSize` field to `size`
    - Renamed file object `checksumValue` field to `checksum` where not already done.
    - Added `ancillary` and `linkage` type support to file objects.

### Added

- **CUMULUS-799**

  - Added an S3 Access Metrics package which will take S3 Server Access Logs and
    write access metrics to CloudWatch

- **CUMULUS-1242** - Added `sqs2sfThrottle` lambda. The lambda reads SQS messages for queued executions and uses semaphores to only start new executions if the maximum number of executions defined for the priority key (`cumulus_meta.priorityKey`) has not been reached. Any SQS messages that are read but not used to start executions remain in the queue.

- **CUMULUS-1240**

  - Added `sfSemaphoreDown` lambda. This lambda receives SNS messages and for each message it decrements the semaphore used to track the number of running executions if:
    - the message is for a completed/failed workflow AND
    - the message contains a level of priority (`cumulus_meta.priorityKey`)
  - Added `sfSemaphoreDown` lambda as a subscriber to the `sfTracker` SNS topic

- **CUMULUS-1265**

  - Added `apiConfigs` configuration option to configure API Gateway to be private
  - All internal lambdas configured to run inside the VPC by default
  - Removed references to `NoVpc` lambdas from documentation and `example` folder.

- **CUMULUS-802**
  - Adds autoscaling of ECS clusters
  - Adds autoscaling of ECS services that are handling StepFunction activities

## Changed

- Updated `@cumulus/ingest/http/httpMixin.list()` to trim trailing spaces on discovered filenames

- **CUMULUS-1310**

  - Database resources (DynamoDB, ElasticSearch) have been moved to an independent `db` stack.
    This will enable future updates to avoid affecting database resources or requiring migrations.
    Migrations for this version will need to be user-managed.
    (e.g. [elasticsearch](https://docs.aws.amazon.com/elasticsearch-service/latest/developerguide/es-version-migration.html#snapshot-based-migration) and [dynamoDB](https://docs.aws.amazon.com/datapipeline/latest/DeveloperGuide/dp-template-exports3toddb.html)).
    Order of stack deployment is `iam` -> `db` -> `app`.
  - All stacks can now be deployed using a single `config.yml` file, i.e.: `kes cf deploy --kes-folder app --template node_modules/@cumulus/deployment/[iam|db|app] [...]`
    Backwards-compatible. Please re-run `npm run bootstrap` to build new `kes` overrides.
    Deployment docs have been updated to show how to deploy a single-config Cumulus instance.
  - `params` fields should now be nested under the stack key (i.e. `app`, `db` or `iam`) to provide Parameters for a particular stack's cloudformation template,
    for use with single-config instances. Keys _must_ match the name of the deployment package folder (`app`, `db`, or `iam`).
    Backwards-compatible with multi-config setups.
  - `stackName` and `stackNameNoDash` have been retired as user-facing config parameters. Use `prefix` and `prefixNoDash` instead.
    This will be used to create stack names for all stacks in a single-config use case.
    `stackName` may still be used as an override in multi-config usage, although this is discouraged.
    Warning: overriding the `db` stack's `stackName` will require you to set `dbStackName` in your `app/config.yml`.
    This parameter is required to fetch outputs from the `db` stack to reference in the `app` stack.
  - The `iams` section in `app/config.yml` IAM roles has been retired as a user-facing parameter,
    _unless_ your IAM role ARNs do not match the convention shown in `@cumulus/deployment/app/config.yml`
    In that case, overriding `iams` in your own config is recommended.
  - `iam` and `db` `cloudformation.yml` file names will have respective prefixes (e.g `iam.cloudformation.yml`).
  - Cumulus will now only attempt to create reconciliation reports for buckets of the `private`, `public` and `protected` types.
  - Cumulus will no longer set up its own security group.
    To pass a pre-existing security group for in-VPC deployments as a parameter to the Cumulus template, populate `vpc.securityGroup` in `config.yml`.
    This security group must allow inbound HTTP(S) traffic (Port 443). SSH traffic (Port 22) must be permitted for SSH access to ECS instances.
  - Deployment docs have been updated with examples for the new deployment model.

- **CUMULUS-1236**

  - Moves access to public files behind the distribution endpoint. Authentication is not required, but direct http access has been disallowed.

- **CUMULUS-1223**

  - Adds unauthenticated access for public bucket files to the Distribution API. Public files should be requested the same way as protected files, but for public files a redirect to a self-signed S3 URL will happen without requiring authentication with Earthdata login.

- **CUMULUS-1232**

  - Unifies duplicate handling in `ingest/granule.handleDuplicateFile` for maintainability.
  - Changed `ingest/granule.ingestFile` and `move-granules/index.moveFileRequest` to use new function.
  - Moved file versioning code to `ingest/granule.moveGranuleFileWithVersioning`
  - `ingest/granule.verifyFile` now also tests `file.size` for verification if it is in the file record and throws
    `UnexpectedFileSize` error for file size not matching input.
  - `ingest/granule.verifyFile` logs warnings if checksum and/or file size are not available.

- **CUMULUS-1193**

  - Moved reindex CLI functionality to an API endpoint. See [API docs](https://nasa.github.io/cumulus-api/#elasticsearch-1)

- **CUMULUS-1207**
  - No longer disable lambda event source mappings when disabling a rule

### Fixed

- Updated Lerna publish script so that published Cumulus packages will pin their dependencies on other Cumulus packages to exact versions (e.g. `1.12.1` instead of `^1.12.1`)

- **CUMULUS-1203**

  - Fixes IAM template's use of intrinsic functions such that IAM template overrides now work with kes

- **CUMULUS-1268**
  - Deployment will not fail if there are no ES alarms or ECS services

## [v1.12.1] - 2019-4-8

## [v1.12.0] - 2019-4-4

Note: There was an issue publishing 1.12.0. Upgrade to 1.12.1.

### BREAKING CHANGES

- **CUMULUS-1139**

  - `granule.applyWorkflow` uses the new-style granule record as input to workflows.

- **CUMULUS-1171**

  - Fixed provider handling in the API to make it consistent between protocols.
    NOTE: This is a breaking change. When applying this upgrade, users will need to:
    1. Disable all workflow rules
    2. Update any `http` or `https` providers so that the host field only
       contains a valid hostname or IP address, and the port field contains the
       provider port.
    3. Perform the deployment
    4. Re-enable workflow rules

- **CUMULUS-1176**:

  - `@cumulus/move-granules` input expectations have changed. `@cumulus/files-to-granules` is a new intermediate task to perform input translation in the old style.
    See the Added and Changed sections of this release changelog for more information.

- **CUMULUS-670**

  - The behavior of ParsePDR and related code has changed in this release. PDRs with FILE_TYPEs that do not conform to the PDR ICD (+ TGZ) (https://cdn.earthdata.nasa.gov/conduit/upload/6376/ESDS-RFC-030v1.0.pdf) will fail to parse.

- **CUMULUS-1208**
  - The granule object input to `@cumulus/queue-granules` will now be added to ingest workflow messages **as is**. In practice, this means that if you are using `@cumulus/queue-granules` to trigger ingest workflows and your granule objects input have invalid properties, then your ingest workflows will fail due to schema validation errors.

### Added

- **CUMULUS-777**
  - Added new cookbook entry on configuring Cumulus to track ancillary files.
- **CUMULUS-1183**
  - Kes overrides will now abort with a warning if a workflow step is configured without a corresponding
    lambda configuration
- **CUMULUS-1223**

  - Adds convenience function `@cumulus/common/bucketsConfigJsonObject` for fetching stack's bucket configuration as an object.

- **CUMULUS-853**
  - Updated FakeProcessing example lambda to include option to generate fake browse
  - Added feature documentation for ancillary metadata export, a new cookbook entry describing a workflow with ancillary metadata generation(browse), and related task definition documentation
- **CUMULUS-805**
  - Added a CloudWatch alarm to check running ElasticSearch instances, and a CloudWatch dashboard to view the health of ElasticSearch
  - Specify `AWS_REGION` in `.env` to be used by deployment script
- **CUMULUS-803**
  - Added CloudWatch alarms to check running tasks of each ECS service, and add the alarms to CloudWatch dashboard
- **CUMULUS-670**
  - Added Ancillary Metadata Export feature (see https://nasa.github.io/cumulus/docs/features/ancillary_metadata for more information)
  - Added new Collection file parameter "fileType" that allows configuration of workflow granule file fileType
- **CUMULUS-1184** - Added kes logging output to ensure we always see the state machine reference before failures due to configuration
- **CUMULUS-1105** - Added a dashboard endpoint to serve the dashboard from an S3 bucket
- **CUMULUS-1199** - Moves `s3credentials` endpoint from the backend to the distribution API.
- **CUMULUS-666**
  - Added `@api/endpoints/s3credentials` to allow EarthData Login authorized users to retrieve temporary security credentials for same-region direct S3 access.
- **CUMULUS-671**
  - Added `@packages/integration-tests/api/distribution/getDistributionApiS3SignedUrl()` to return the S3 signed URL for a file protected by the distribution API
- **CUMULUS-672**
  - Added `cmrMetadataFormat` and `cmrConceptId` to output for individual granules from `@cumulus/post-to-cmr`. `cmrMetadataFormat` will be read from the `cmrMetadataFormat` generated for each granule in `@cumulus/cmrjs/publish2CMR()`
  - Added helpers to `@packages/integration-tests/api/distribution`:
    - `getDistributionApiFileStream()` returns a stream to download files protected by the distribution API
    - `getDistributionFileUrl()` constructs URLs for requesting files from the distribution API
- **CUMULUS-1185** `@cumulus/api/models/Granule.removeGranuleFromCmrByGranule` to replace `@cumulus/api/models/Granule.removeGranuleFromCmr` and use the Granule UR from the CMR metadata to remove the granule from CMR

- **CUMULUS-1101**

  - Added new `@cumulus/checksum` package. This package provides functions to calculate and validate checksums.
  - Added new checksumming functions to `@cumulus/common/aws`: `calculateS3ObjectChecksum` and `validateS3ObjectChecksum`, which depend on the `checksum` package.

- CUMULUS-1171

  - Added `@cumulus/common` API documentation to `packages/common/docs/API.md`
  - Added an `npm run build-docs` task to `@cumulus/common`
  - Added `@cumulus/common/string#isValidHostname()`
  - Added `@cumulus/common/string#match()`
  - Added `@cumulus/common/string#matches()`
  - Added `@cumulus/common/string#toLower()`
  - Added `@cumulus/common/string#toUpper()`
  - Added `@cumulus/common/URLUtils#buildURL()`
  - Added `@cumulus/common/util#isNil()`
  - Added `@cumulus/common/util#isNull()`
  - Added `@cumulus/common/util#isUndefined()`
  - Added `@cumulus/common/util#negate()`

- **CUMULUS-1176**

  - Added new `@cumulus/files-to-granules` task to handle converting file array output from `cumulus-process` tasks into granule objects.
    Allows simplification of `@cumulus/move-granules` and `@cumulus/post-to-cmr`, see Changed section for more details.

- CUMULUS-1151 Compare the granule holdings in CMR with Cumulus' internal data store
- CUMULUS-1152 Compare the granule file holdings in CMR with Cumulus' internal data store

### Changed

- **CUMULUS-1216** - Updated `@cumulus/ingest/granule/ingestFile` to download files to expected staging location.
- **CUMULUS-1208** - Updated `@cumulus/ingest/queue/enqueueGranuleIngestMessage()` to not transform granule object passed to it when building an ingest message
- **CUMULUS-1198** - `@cumulus/ingest` no longer enforces any expectations about whether `provider_path` contains a leading slash or not.
- **CUMULUS-1170**
  - Update scripts and docs to use `npm` instead of `yarn`
  - Use `package-lock.json` files to ensure matching versions of npm packages
  - Update CI builds to use `npm ci` instead of `npm install`
- **CUMULUS-670**
  - Updated ParsePDR task to read standard PDR types+ (+ tgz as an external customer requirement) and add a fileType to granule-files on Granule discovery
  - Updated ParsePDR to fail if unrecognized type is used
  - Updated all relevant task schemas to include granule->files->filetype as a string value
  - Updated tests/test fixtures to include the fileType in the step function/task inputs and output validations as needed
  - Updated MoveGranules task to handle incoming configuration with new "fileType" values and to add them as appropriate to the lambda output.
  - Updated DiscoverGranules step/related workflows to read new Collection file parameter fileType that will map a discovered file to a workflow fileType
  - Updated CNM parser to add the fileType to the defined granule file fileType on ingest and updated integration tests to verify/validate that behavior
  - Updated generateEcho10XMLString in cmr-utils.js to use a map/related library to ensure order as CMR requires ordering for their online resources.
  - Updated post-to-cmr task to appropriately export CNM filetypes to CMR in echo10/UMM exports
- **CUMULUS-1139** - Granules stored in the API contain a `files` property. That schema has been greatly
  simplified and now better matches the CNM format.
  - The `name` property has been renamed to `fileName`.
  - The `filepath` property has been renamed to `key`.
  - The `checksumValue` property has been renamed to `checksum`.
  - The `path` property has been removed.
  - The `url_path` property has been removed.
  - The `filename` property (which contained an `s3://` URL) has been removed, and the `bucket`
    and `key` properties should be used instead. Any requests sent to the API containing a `granule.files[].filename`
    property will be rejected, and any responses coming back from the API will not contain that
    `filename` property.
  - A `source` property has been added, which is a URL indicating the original source of the file.
  - `@cumulus/ingest/granule.moveGranuleFiles()` no longer includes a `filename` field in its
    output. The `bucket` and `key` fields should be used instead.
- **CUMULUS-672**

  - Changed `@cumulus/integration-tests/api/EarthdataLogin.getEarthdataLoginRedirectResponse` to `@cumulus/integration-tests/api/EarthdataLogin.getEarthdataAccessToken`. The new function returns an access response from Earthdata login, if successful.
  - `@cumulus/integration-tests/cmr/getOnlineResources` now accepts an object of options, including `cmrMetadataFormat`. Based on the `cmrMetadataFormat`, the function will correctly retrieve the online resources for each metadata format (ECHO10, UMM-G)

- **CUMULUS-1101**

  - Moved `@cumulus/common/file/getFileChecksumFromStream` into `@cumulus/checksum`, and renamed it to `generateChecksumFromStream`.
    This is a breaking change for users relying on `@cumulus/common/file/getFileChecksumFromStream`.
  - Refactored `@cumulus/ingest/Granule` to depend on new `common/aws` checksum functions and remove significantly present checksumming code.
    - Deprecated `@cumulus/ingest/granule.validateChecksum`. Replaced with `@cumulus/ingest/granule.verifyFile`.
    - Renamed `granule.getChecksumFromFile` to `granule.retrieveSuppliedFileChecksumInformation` to be more accurate.
  - Deprecated `@cumulus/common/aws.checksumS3Objects`. Use `@cumulus/common/aws.calculateS3ObjectChecksum` instead.

- CUMULUS-1171

  - Fixed provider handling in the API to make it consistent between protocols.
    Before this change, FTP providers were configured using the `host` and
    `port` properties. HTTP providers ignored `port` and `protocol`, and stored
    an entire URL in the `host` property. Updated the API to only accept valid
    hostnames or IP addresses in the `provider.host` field. Updated ingest code
    to properly build HTTP and HTTPS URLs from `provider.protocol`,
    `provider.host`, and `provider.port`.
  - The default provider port was being set to 21, no matter what protocol was
    being used. Removed that default.

- **CUMULUS-1176**

  - `@cumulus/move-granules` breaking change:
    Input to `move-granules` is now expected to be in the form of a granules object (i.e. `{ granules: [ { ... }, { ... } ] }`);
    For backwards compatibility with array-of-files outputs from processing steps, use the new `@cumulus/files-to-granules` task as an intermediate step.
    This task will perform the input translation. This change allows `move-granules` to be simpler and behave more predictably.
    `config.granuleIdExtraction` and `config.input_granules` are no longer needed/used by `move-granules`.
  - `@cumulus/post-to-cmr`: `config.granuleIdExtraction` is no longer needed/used by `post-to-cmr`.

- CUMULUS-1174
  - Better error message and stacktrace for S3KeyPairProvider error reporting.

### Fixed

- **CUMULUS-1218** Reconciliation report will now scan only completed granules.
- `@cumulus/api` files and granules were not getting indexed correctly because files indexing was failing in `db-indexer`
- `@cumulus/deployment` A bug in the Cloudformation template was preventing the API from being able to be launched in a VPC, updated the IAM template to give the permissions to be able to run the API in a VPC

### Deprecated

- `@cumulus/api/models/Granule.removeGranuleFromCmr`, instead use `@cumulus/api/models/Granule.removeGranuleFromCmrByGranule`
- `@cumulus/ingest/granule.validateChecksum`, instead use `@cumulus/ingest/granule.verifyFile`
- `@cumulus/common/aws.checksumS3Objects`, instead use `@cumulus/common/aws.calculateS3ObjectChecksum`
- `@cumulus/cmrjs`: `getGranuleId` and `getCmrFiles` are deprecated due to changes in input handling.

## [v1.11.3] - 2019-3-5

### Added

- **CUMULUS-1187** - Added `@cumulus/ingest/granule/duplicateHandlingType()` to determine how duplicate files should be handled in an ingest workflow

### Fixed

- **CUMULUS-1187** - workflows not respecting the duplicate handling value specified in the collection
- Removed refreshToken schema requirement for OAuth

## [v1.11.2] - 2019-2-15

### Added

- CUMULUS-1169
  - Added a `@cumulus/common/StepFunctions` module. It contains functions for querying the AWS
    StepFunctions API. These functions have the ability to retry when a ThrottlingException occurs.
  - Added `@cumulus/common/aws.retryOnThrottlingException()`, which will wrap a function in code to
    retry on ThrottlingExceptions.
  - Added `@cumulus/common/test-utils.throttleOnce()`, which will cause a function to return a
    ThrottlingException the first time it is called, then return its normal result after that.
- CUMULUS-1103 Compare the collection holdings in CMR with Cumulus' internal data store
- CUMULUS-1099 Add support for UMMG JSON metadata versions > 1.4.
  - If a version is found in the metadata object, that version is used for processing and publishing to CMR otherwise, version 1.4 is assumed.
- CUMULUS-678
  - Added support for UMMG json v1.4 metadata files.
    `reconcileCMRMetadata` added to `@cumulus/cmrjs` to update metadata record with new file locations.
    `@cumulus/common/errors` adds two new error types `CMRMetaFileNotFound` and `InvalidArgument`.
    `@cumulus/common/test-utils` adds new function `randomId` to create a random string with id to help in debugging.
    `@cumulus/common/BucketsConfig` adds a new helper class `BucketsConfig` for working with bucket stack configuration and bucket names.
    `@cumulus/common/aws` adds new function `s3PutObjectTagging` as a convenience for the aws [s3().putObjectTagging](https://docs.aws.amazon.com/AWSJavaScriptSDK/latest/AWS/S3.html#putObjectTagging-property) function.
    `@cumulus/cmrjs` Adds: - `isCMRFile` - Identify an echo10(xml) or UMMG(json) metadata file. - `metadataObjectFromCMRFile` Read and parse CMR XML file from s3. - `updateCMRMetadata` Modify a cmr metadata (xml/json) file with updated information. - `publish2CMR` Posts XML or UMMG CMR data to CMR service. - `reconcileCMRMetadata` Reconciles cmr metadata file after a file moves.
- Adds some ECS and other permissions to StepRole to enable running ECS tasks from a workflow
- Added Apache logs to cumulus api and distribution lambdas
- **CUMULUS-1119** - Added `@cumulus/integration-tests/api/EarthdataLogin.getEarthdataLoginRedirectResponse` helper for integration tests to handle login with Earthdata and to return response from redirect to Cumulus API
- **CUMULUS-673** Added `@cumulus/common/file/getFileChecksumFromStream` to get file checksum from a readable stream

### Fixed

- CUMULUS-1123
  - Cloudformation template overrides now work as expected

### Changed

- CUMULUS-1169
  - Deprecated the `@cumulus/common/step-functions` module.
  - Updated code that queries the StepFunctions API to use the retry-enabled functions from
    `@cumulus/common/StepFunctions`
- CUMULUS-1121
  - Schema validation is now strongly enforced when writing to the database.
    Additional properties are not allowed and will result in a validation error.
- CUMULUS-678
  `tasks/move-granules` simplified and refactored to use functionality from cmrjs.
  `ingest/granules.moveGranuleFiles` now just moves granule files and returns a list of the updated files. Updating metadata now handled by `@cumulus/cmrjs/reconcileCMRMetadata`.
  `move-granules.updateGranuleMetadata` refactored and bugs fixed in the case of a file matching multiple collection.files.regexps.
  `getCmrXmlFiles` simplified and now only returns an object with the cmrfilename and the granuleId.
  `@cumulus/test-processing` - test processing task updated to generate UMM-G metadata

- CUMULUS-1043

  - `@cumulus/api` now uses [express](http://expressjs.com/) as the API engine.
  - All `@cumulus/api` endpoints on ApiGateway are consolidated to a single endpoint the uses `{proxy+}` definition.
  - All files under `packages/api/endpoints` along with associated tests are updated to support express's request and response objects.
  - Replaced environment variables `internal`, `bucket` and `systemBucket` with `system_bucket`.
  - Update `@cumulus/integration-tests` to work with updated cumulus-api express endpoints

- `@cumulus/integration-tests` - `buildAndExecuteWorkflow` and `buildWorkflow` updated to take a `meta` param to allow for additional fields to be added to the workflow `meta`

- **CUMULUS-1049** Updated `Retrieve Execution Status API` in `@cumulus/api`: If the execution doesn't exist in Step Function API, Cumulus API returns the execution status information from the database.

- **CUMULUS-1119**
  - Renamed `DISTRIBUTION_URL` environment variable to `DISTRIBUTION_ENDPOINT`
  - Renamed `DEPLOYMENT_ENDPOINT` environment variable to `DISTRIBUTION_REDIRECT_ENDPOINT`
  - Renamed `API_ENDPOINT` environment variable to `TOKEN_REDIRECT_ENDPOINT`

### Removed

- Functions deprecated before 1.11.0:
  - @cumulus/api/models/base: static Manager.createTable() and static Manager.deleteTable()
  - @cumulus/ingest/aws/S3
  - @cumulus/ingest/aws/StepFunction.getExecution()
  - @cumulus/ingest/aws/StepFunction.pullEvent()
  - @cumulus/ingest/consumer.Consume
  - @cumulus/ingest/granule/Ingest.getBucket()

### Deprecated

`@cmrjs/ingestConcept`, instead use the CMR object methods. `@cmrjs/CMR.ingestGranule` or `@cmrjs/CMR.ingestCollection`
`@cmrjs/searchConcept`, instead use the CMR object methods. `@cmrjs/CMR.searchGranules` or `@cmrjs/CMR.searchCollections`
`@cmrjs/deleteConcept`, instead use the CMR object methods. `@cmrjs/CMR.deleteGranule` or `@cmrjs/CMR.deleteCollection`

## [v1.11.1] - 2018-12-18

**Please Note**

- Ensure your `app/config.yml` has a `clientId` specified in the `cmr` section. This will allow CMR to identify your requests for better support and metrics.
  - For an example, please see [the example config](https://github.com/nasa/cumulus/blob/1c7e2bf41b75da9f87004c4e40fbcf0f39f56794/example/app/config.yml#L128).

### Added

- Added a `/tokenDelete` endpoint in `@cumulus/api` to delete access token records

### Changed

- CUMULUS-678
  `@cumulus/ingest/crypto` moved and renamed to `@cumulus/common/key-pair-provider`
  `@cumulus/ingest/aws` function: `KMSDecryptionFailed` and class: `KMS` extracted and moved to `@cumulus/common` and `KMS` is exported as `KMSProvider` from `@cumulus/common/key-pair-provider`
  `@cumulus/ingest/granule` functions: `publish`, `getGranuleId`, `getXMLMetadataAsString`, `getMetadataBodyAndTags`, `parseXmlString`, `getCmrXMLFiles`, `postS3Object`, `contructOnlineAccessUrls`, `updateMetadata`, extracted and moved to `@cumulus/cmrjs`
  `getGranuleId`, `getCmrXMLFiles`, `publish`, `updateMetadata` removed from `@cumulus/ingest/granule` and added to `@cumulus/cmrjs`;
  `updateMetadata` renamed `updateCMRMetadata`.
  `@cumulus/ingest` test files renamed.
- **CUMULUS-1070**
  - Add `'Client-Id'` header to all `@cumulus/cmrjs` requests (made via `searchConcept`, `ingestConcept`, and `deleteConcept`).
  - Updated `cumulus/example/app/config.yml` entry for `cmr.clientId` to use stackName for easier CMR-side identification.

## [v1.11.0] - 2018-11-30

**Please Note**

- Redeploy IAM roles:
  - CUMULUS-817 includes a migration that requires reconfiguration/redeployment of IAM roles. Please see the [upgrade instructions](https://nasa.github.io/cumulus/docs/upgrade/1.11.0) for more information.
  - CUMULUS-977 includes a few new SNS-related permissions added to the IAM roles that will require redeployment of IAM roles.
- `cumulus-message-adapter` v1.0.13+ is required for `@cumulus/api` granule reingest API to work properly. The latest version should be downloaded automatically by kes.
- A `TOKEN_SECRET` value (preferably 256-bit for security) must be added to `.env` to securely sign JWTs used for authorization in `@cumulus/api`

### Changed

- **CUUMULUS-1000** - Distribution endpoint now persists logins, instead of
  redirecting to Earthdata Login on every request
- **CUMULUS-783 CUMULUS-790** - Updated `@cumulus/sync-granule` and `@cumulus/move-granules` tasks to always overwrite existing files for manually-triggered reingest.
- **CUMULUS-906** - Updated `@cumulus/api` granule reingest API to
  - add `reingestGranule: true` and `forceDuplicateOverwrite: true` to Cumulus message `cumulus_meta.cumulus_context` field to indicate that the workflow is a manually triggered re-ingest.
  - return warning message to operator when duplicateHandling is not `replace`
  - `cumulus-message-adapter` v1.0.13+ is required.
- **CUMULUS-793** - Updated the granule move PUT request in `@cumulus/api` to reject the move with a 409 status code if one or more of the files already exist at the destination location
- Updated `@cumulus/helloworld` to use S3 to store state for pass on retry tests
- Updated `@cumulus/ingest`:
  - [Required for MAAP] `http.js#list` will now find links with a trailing whitespace
  - Removed code from `granule.js` which looked for files in S3 using `{ Bucket: discoveredFile.bucket, Key: discoveredFile.name }`. This is obsolete since `@cumulus/ingest` uses a `file-staging` and `constructCollectionId()` directory prefixes by default.
- **CUMULUS-989**
  - Updated `@cumulus/api` to use [JWT (JSON Web Token)](https://jwt.io/introduction/) as the transport format for API authorization tokens and to use JWT verification in the request authorization
  - Updated `/token` endpoint in `@cumulus/api` to return tokens as JWTs
  - Added a `/refresh` endpoint in `@cumulus/api` to request new access tokens from the OAuth provider using the refresh token
  - Added `refreshAccessToken` to `@cumulus/api/lib/EarthdataLogin` to manage refresh token requests with the Earthdata OAuth provider

### Added

- **CUMULUS-1050**
  - Separated configuration flags for originalPayload/finalPayload cleanup such that they can be set to different retention times
- **CUMULUS-798**
  - Added daily Executions cleanup CloudWatch event that triggers cleanExecutions lambda
  - Added cleanExecutions lambda that removes finalPayload/originalPayload field entries for records older than configured timeout value (execution_payload_retention_period), with a default of 30 days
- **CUMULUS-815/816**
  - Added 'originalPayload' and 'finalPayload' fields to Executions table
  - Updated Execution model to populate originalPayload with the execution payload on record creation
  - Updated Execution model code to populate finalPayload field with the execution payload on execution completion
  - Execution API now exposes the above fields
- **CUMULUS-977**
  - Rename `kinesisConsumer` to `messageConsumer` as it handles both Kinesis streams and SNS topics as of this version.
  - Add `sns`-type rule support. These rules create a subscription between an SNS topic and the `messageConsumer`.
    When a message is received, `messageConsumer` is triggered and passes the SNS message (JSON format expected) in
    its entirety to the workflow in the `payload` field of the Cumulus message. For more information on sns-type rules,
    see the [documentation](https://nasa.github.io/cumulus/docs/data-cookbooks/setup#rules).
- **CUMULUS-975**
  - Add `KinesisInboundEventLogger` and `KinesisOutboundEventLogger` API lambdas. These lambdas
    are utilized to dump incoming and outgoing ingest workflow kinesis streams
    to cloudwatch for analytics in case of AWS/stream failure.
  - Update rules model to allow tracking of log_event ARNs related to
    Rule event logging. Kinesis rule types will now automatically log
    incoming events via a Kinesis event triggered lambda.
    CUMULUS-975-migration-4
  - Update migration code to require explicit migration names per run
  - Added migration_4 to migrate/update exisitng Kinesis rules to have a log event mapping
  - Added new IAM policy for migration lambda
- **CUMULUS-775**
  - Adds a instance metadata endpoint to the `@cumulus/api` package.
  - Adds a new convenience function `hostId` to the `@cumulus/cmrjs` to help build environment specific cmr urls.
  - Fixed `@cumulus/cmrjs.searchConcept` to search and return CMR results.
  - Modified `@cumulus/cmrjs.CMR.searchGranule` and `@cumulus/cmrjs.CMR.searchCollection` to include CMR's provider as a default parameter to searches.
- **CUMULUS-965**
  - Add `@cumulus/test-data.loadJSONTestData()`,
    `@cumulus/test-data.loadTestData()`, and
    `@cumulus/test-data.streamTestData()` to safely load test data. These
    functions should be used instead of using `require()` to load test data,
    which could lead to tests interferring with each other.
  - Add a `@cumulus/common/util/deprecate()` function to mark a piece of code as
    deprecated
- **CUMULUS-986**
  - Added `waitForTestExecutionStart` to `@cumulus/integration-tests`
- **CUMULUS-919**
  - In `@cumulus/deployment`, added support for NGAP permissions boundaries for IAM roles with `useNgapPermissionBoundary` flag in `iam/config.yml`. Defaults to false.

### Fixed

- Fixed a bug where FTP sockets were not closed after an error, keeping the Lambda function active until it timed out [CUMULUS-972]
- **CUMULUS-656**
  - The API will no longer allow the deletion of a provider if that provider is
    referenced by a rule
  - The API will no longer allow the deletion of a collection if that collection
    is referenced by a rule
- Fixed a bug where `@cumulus/sf-sns-report` was not pulling large messages from S3 correctly.

### Deprecated

- `@cumulus/ingest/aws/StepFunction.pullEvent()`. Use `@cumulus/common/aws.pullStepFunctionEvent()`.
- `@cumulus/ingest/consumer.Consume` due to unpredictable implementation. Use `@cumulus/ingest/consumer.Consumer`.
  Call `Consumer.consume()` instead of `Consume.read()`.

## [v1.10.4] - 2018-11-28

### Added

- **CUMULUS-1008**
  - New `config.yml` parameter for SQS consumers: `sqs_consumer_rate: (default 500)`, which is the maximum number of
    messages the consumer will attempt to process per execution. Currently this is only used by the sf-starter consumer,
    which runs every minute by default, making this a messages-per-minute upper bound. SQS does not guarantee the number
    of messages returned per call, so this is not a fixed rate of consumption, only attempted number of messages received.

### Deprecated

- `@cumulus/ingest/consumer.Consume` due to unpredictable implementation. Use `@cumulus/ingest/consumer.Consumer`.

### Changed

- Backported update of `packages/api` dependency `@mapbox/dyno` to `1.4.2` to mitigate `event-stream` vulnerability.

## [v1.10.3] - 2018-10-31

### Added

- **CUMULUS-817**
  - Added AWS Dead Letter Queues for lambdas that are scheduled asynchronously/such that failures show up only in cloudwatch logs.
- **CUMULUS-956**
  - Migrated developer documentation and data-cookbooks to Docusaurus
    - supports versioning of documentation
  - Added `docs/docs-how-to.md` to outline how to do things like add new docs or locally install for testing.
  - Deployment/CI scripts have been updated to work with the new format
- **CUMULUS-811**
  - Added new S3 functions to `@cumulus/common/aws`:
    - `aws.s3TagSetToQueryString`: converts S3 TagSet array to querystring (for use with upload()).
    - `aws.s3PutObject`: Returns promise of S3 `putObject`, which puts an object on S3
    - `aws.s3CopyObject`: Returns promise of S3 `copyObject`, which copies an object in S3 to a new S3 location
    - `aws.s3GetObjectTagging`: Returns promise of S3 `getObjectTagging`, which returns an object containing an S3 TagSet.
  - `@/cumulus/common/aws.s3PutObject` defaults to an explicit `ACL` of 'private' if not overridden.
  - `@/cumulus/common/aws.s3CopyObject` defaults to an explicit `TaggingDirective` of 'COPY' if not overridden.

### Deprecated

- **CUMULUS-811**
  - Deprecated `@cumulus/ingest/aws.S3`. Member functions of this class will now
    log warnings pointing to similar functionality in `@cumulus/common/aws`.

## [v1.10.2] - 2018-10-24

### Added

- **CUMULUS-965**
  - Added a `@cumulus/logger` package
- **CUMULUS-885**
  - Added 'human readable' version identifiers to Lambda Versioning lambda aliases
- **CUMULUS-705**
  - Note: Make sure to update the IAM stack when deploying this update.
  - Adds an AsyncOperations model and associated DynamoDB table to the
    `@cumulus/api` package
  - Adds an /asyncOperations endpoint to the `@cumulus/api` package, which can
    be used to fetch the status of an AsyncOperation.
  - Adds a /bulkDelete endpoint to the `@cumulus/api` package, which performs an
    asynchronous bulk-delete operation. This is a stub right now which is only
    intended to demonstration how AsyncOperations work.
  - Adds an AsyncOperation ECS task to the `@cumulus/api` package, which will
    fetch an Lambda function, run it in ECS, and then store the result to the
    AsyncOperations table in DynamoDB.
- **CUMULUS-851** - Added workflow lambda versioning feature to allow in-flight workflows to use lambda versions that were in place when a workflow was initiated

  - Updated Kes custom code to remove logic that used the CMA file key to determine template compilation logic. Instead, utilize a `customCompilation` template configuration flag to indicate a template should use Cumulus's kes customized methods instead of 'core'.
  - Added `useWorkflowLambdaVersions` configuration option to enable the lambdaVersioning feature set. **This option is set to true by default** and should be set to false to disable the feature.
  - Added uniqueIdentifier configuration key to S3 sourced lambdas to optionally support S3 lambda resource versioning within this scheme. This key must be unique for each modified version of the lambda package and must be updated in configuration each time the source changes.
  - Added a new nested stack template that will create a `LambdaVersions` stack that will take lambda parameters from the base template, generate lambda versions/aliases and return outputs with references to the most 'current' lambda alias reference, and updated 'core' template to utilize these outputs (if `useWorkflowLambdaVersions` is enabled).

- Created a `@cumulus/api/lib/OAuth2` interface, which is implemented by the
  `@cumulus/api/lib/EarthdataLogin` and `@cumulus/api/lib/GoogleOAuth2` classes.
  Endpoints that need to handle authentication will determine which class to use
  based on environment variables. This also greatly simplifies testing.
- Added `@cumulus/api/lib/assertions`, containing more complex AVA test assertions
- Added PublishGranule workflow to publish a granule to CMR without full reingest. (ingest-in-place capability)

- `@cumulus/integration-tests` new functionality:
  - `listCollections` to list collections from a provided data directory
  - `deleteCollection` to delete list of collections from a deployed stack
  - `cleanUpCollections` combines the above in one function.
  - `listProviders` to list providers from a provided data directory
  - `deleteProviders` to delete list of providers from a deployed stack
  - `cleanUpProviders` combines the above in one function.
  - `@cumulus/integrations-tests/api.js`: `deleteGranule` and `deletePdr` functions to make `DELETE` requests to Cumulus API
  - `rules` API functionality for posting and deleting a rule and listing all rules
  - `wait-for-deploy` lambda for use in the redeployment tests
- `@cumulus/ingest/granule.js`: `ingestFile` inserts new `duplicate_found: true` field in the file's record if a duplicate file already exists on S3.
- `@cumulus/api`: `/execution-status` endpoint requests and returns complete execution output if execution output is stored in S3 due to size.
- Added option to use environment variable to set CMR host in `@cumulus/cmrjs`.
- **CUMULUS-781** - Added integration tests for `@cumulus/sync-granule` when `duplicateHandling` is set to `replace` or `skip`
- **CUMULUS-791** - `@cumulus/move-granules`: `moveFileRequest` inserts new `duplicate_found: true` field in the file's record if a duplicate file already exists on S3. Updated output schema to document new `duplicate_found` field.

### Removed

- Removed `@cumulus/common/fake-earthdata-login-server`. Tests can now create a
  service stub based on `@cumulus/api/lib/OAuth2` if testing requires handling
  authentication.

### Changed

- **CUMULUS-940** - modified `@cumulus/common/aws` `receiveSQSMessages` to take a parameter object instead of positional parameters. All defaults remain the same, but now access to long polling is available through `options.waitTimeSeconds`.
- **CUMULUS-948** - Update lambda functions `CNMToCMA` and `CnmResponse` in the `cumulus-data-shared` bucket and point the default stack to them.
- **CUMULUS-782** - Updated `@cumulus/sync-granule` task and `Granule.ingestFile` in `@cumulus/ingest` to keep both old and new data when a destination file with different checksum already exists and `duplicateHandling` is `version`
- Updated the config schema in `@cumulus/move-granules` to include the `moveStagedFiles` param.
- **CUMULUS-778** - Updated config schema and documentation in `@cumulus/sync-granule` to include `duplicateHandling` parameter for specifying how duplicate filenames should be handled
- **CUMULUS-779** - Updated `@cumulus/sync-granule` to throw `DuplicateFile` error when destination files already exist and `duplicateHandling` is `error`
- **CUMULUS-780** - Updated `@cumulus/sync-granule` to use `error` as the default for `duplicateHandling` when it is not specified
- **CUMULUS-780** - Updated `@cumulus/api` to use `error` as the default value for `duplicateHandling` in the `Collection` model
- **CUMULUS-785** - Updated the config schema and documentation in `@cumulus/move-granules` to include `duplicateHandling` parameter for specifying how duplicate filenames should be handled
- **CUMULUS-786, CUMULUS-787** - Updated `@cumulus/move-granules` to throw `DuplicateFile` error when destination files already exist and `duplicateHandling` is `error` or not specified
- **CUMULUS-789** - Updated `@cumulus/move-granules` to keep both old and new data when a destination file with different checksum already exists and `duplicateHandling` is `version`

### Fixed

- `getGranuleId` in `@cumulus/ingest` bug: `getGranuleId` was constructing an error using `filename` which was undefined. The fix replaces `filename` with the `uri` argument.
- Fixes to `del` in `@cumulus/api/endpoints/granules.js` to not error/fail when not all files exist in S3 (e.g. delete granule which has only 2 of 3 files ingested).
- `@cumulus/deployment/lib/crypto.js` now checks for private key existence properly.

## [v1.10.1] - 2018-09-4

### Fixed

- Fixed cloudformation template errors in `@cumulus/deployment/`
  - Replaced references to Fn::Ref: with Ref:
  - Moved long form template references to a newline

## [v1.10.0] - 2018-08-31

### Removed

- Removed unused and broken code from `@cumulus/common`
  - Removed `@cumulus/common/test-helpers`
  - Removed `@cumulus/common/task`
  - Removed `@cumulus/common/message-source`
  - Removed the `getPossiblyRemote` function from `@cumulus/common/aws`
  - Removed the `startPromisedSfnExecution` function from `@cumulus/common/aws`
  - Removed the `getCurrentSfnTask` function from `@cumulus/common/aws`

### Changed

- **CUMULUS-839** - In `@cumulus/sync-granule`, 'collection' is now an optional config parameter

### Fixed

- **CUMULUS-859** Moved duplicate code in `@cumulus/move-granules` and `@cumulus/post-to-cmr` to `@cumulus/ingest`. Fixed imports making assumptions about directory structure.
- `@cumulus/ingest/consumer` correctly limits the number of messages being received and processed from SQS. Details:
  - **Background:** `@cumulus/api` includes a lambda `<stack-name>-sqs2sf` which processes messages from the `<stack-name>-startSF` SQS queue every minute. The `sqs2sf` lambda uses `@cumulus/ingest/consumer` to receive and process messages from SQS.
  - **Bug:** More than `messageLimit` number of messages were being consumed and processed from the `<stack-name>-startSF` SQS queue. Many step functions were being triggered simultaneously by the lambda `<stack-name>-sqs2sf` (which consumes every minute from the `startSF` queue) and resulting in step function failure with the error: `An error occurred (ThrottlingException) when calling the GetExecutionHistory`.
  - **Fix:** `@cumulus/ingest/consumer#processMessages` now processes messages until `timeLimit` has passed _OR_ once it receives up to `messageLimit` messages. `sqs2sf` is deployed with a [default `messageLimit` of 10](https://github.com/nasa/cumulus/blob/670000c8a821ff37ae162385f921c40956e293f7/packages/deployment/app/config.yml#L147).
  - **IMPORTANT NOTE:** `consumer` will actually process up to `messageLimit * 2 - 1` messages. This is because sometimes `receiveSQSMessages` will return less than `messageLimit` messages and thus the consumer will continue to make calls to `receiveSQSMessages`. For example, given a `messageLimit` of 10 and subsequent calls to `receiveSQSMessages` returns up to 9 messages, the loop will continue and a final call could return up to 10 messages.

## [v1.9.1] - 2018-08-22

**Please Note** To take advantage of the added granule tracking API functionality, updates are required for the message adapter and its libraries. You should be on the following versions:

- `cumulus-message-adapter` 1.0.9+
- `cumulus-message-adapter-js` 1.0.4+
- `cumulus-message-adapter-java` 1.2.7+
- `cumulus-message-adapter-python` 1.0.5+

### Added

- **CUMULUS-687** Added logs endpoint to search for logs from a specific workflow execution in `@cumulus/api`. Added integration test.
- **CUMULUS-836** - `@cumulus/deployment` supports a configurable docker storage driver for ECS. ECS can be configured with either `devicemapper` (the default storage driver for AWS ECS-optimized AMIs) or `overlay2` (the storage driver used by the NGAP 2.0 AMI). The storage driver can be configured in `app/config.yml` with `ecs.docker.storageDriver: overlay2 | devicemapper`. The default is `overlay2`.
  - To support this configuration, a [Handlebars](https://handlebarsjs.com/) helper `ifEquals` was added to `packages/deployment/lib/kes.js`.
- **CUMULUS-836** - `@cumulus/api` added IAM roles required by the NGAP 2.0 AMI. The NGAP 2.0 AMI runs a script `register_instances_with_ssm.py` which requires the ECS IAM role to include `ec2:DescribeInstances` and `ssm:GetParameter` permissions.

### Fixed

- **CUMULUS-836** - `@cumulus/deployment` uses `overlay2` driver by default and does not attempt to write `--storage-opt dm.basesize` to fix [this error](https://github.com/moby/moby/issues/37039).
- **CUMULUS-413** Kinesis processing now captures all errrors.
  - Added kinesis fallback mechanism when errors occur during record processing.
  - Adds FallbackTopicArn to `@cumulus/api/lambdas.yml`
  - Adds fallbackConsumer lambda to `@cumulus/api`
  - Adds fallbackqueue option to lambda definitions capture lambda failures after three retries.
  - Adds kinesisFallback SNS topic to signal incoming errors from kinesis stream.
  - Adds kinesisFailureSQS to capture fully failed events from all retries.
- **CUMULUS-855** Adds integration test for kinesis' error path.
- **CUMULUS-686** Added workflow task name and version tracking via `@cumulus/api` executions endpoint under new `tasks` property, and under `workflow_tasks` in step input/output.
  - Depends on `cumulus-message-adapter` 1.0.9+, `cumulus-message-adapter-js` 1.0.4+, `cumulus-message-adapter-java` 1.2.7+ and `cumulus-message-adapter-python` 1.0.5+
- **CUMULUS-771**
  - Updated sync-granule to stream the remote file to s3
  - Added integration test for ingesting granules from ftp provider
  - Updated http/https integration tests for ingesting granules from http/https providers
- **CUMULUS-862** Updated `@cumulus/integration-tests` to handle remote lambda output
- **CUMULUS-856** Set the rule `state` to have default value `ENABLED`

### Changed

- In `@cumulus/deployment`, changed the example app config.yml to have additional IAM roles

## [v1.9.0] - 2018-08-06

**Please note** additional information and upgrade instructions [here](https://nasa.github.io/cumulus/docs/upgrade/1.9.0)

### Added

- **CUMULUS-712** - Added integration tests verifying expected behavior in workflows
- **GITC-776-2** - Add support for versioned collections

### Fixed

- **CUMULUS-832**
  - Fixed indentation in example config.yml in `@cumulus/deployment`
  - Fixed issue with new deployment using the default distribution endpoint in `@cumulus/deployment` and `@cumulus/api`

## [v1.8.1] - 2018-08-01

**Note** IAM roles should be re-deployed with this release.

- **Cumulus-726**
  - Added function to `@cumulus/integration-tests`: `sfnStep` includes `getStepInput` which returns the input to the schedule event of a given step function step.
  - Added IAM policy `@cumulus/deployment`: Lambda processing IAM role includes `kinesis::PutRecord` so step function lambdas can write to kinesis streams.
- **Cumulus Community Edition**
  - Added Google OAuth authentication token logic to `@cumulus/api`. Refactored token endpoint to use environment variable flag `OAUTH_PROVIDER` when determining with authentication method to use.
  - Added API Lambda memory configuration variable `api_lambda_memory` to `@cumulus/api` and `@cumulus/deployment`.

### Changed

- **Cumulus-726**
  - Changed function in `@cumulus/api`: `models/rules.js#addKinesisEventSource` was modified to call to `deleteKinesisEventSource` with all required parameters (rule's name, arn and type).
  - Changed function in `@cumulus/integration-tests`: `getStepOutput` can now be used to return output of failed steps. If users of this function want the output of a failed event, they can pass a third parameter `eventType` as `'failure'`. This function will work as always for steps which completed successfully.

### Removed

- **Cumulus-726**

  - Configuration change to `@cumulus/deployment`: Removed default auto scaling configuration for Granules and Files DynamoDB tables.

- **CUMULUS-688**
  - Add integration test for ExecutionStatus
  - Function addition to `@cumulus/integration-tests`: `api` includes `getExecutionStatus` which returns the execution status from the Cumulus API

## [v1.8.0] - 2018-07-23

### Added

- **CUMULUS-718** Adds integration test for Kinesis triggering a workflow.

- **GITC-776-3** Added more flexibility for rules. You can now edit all fields on the rule's record
  We may need to update the api documentation to reflect this.

- **CUMULUS-681** - Add ingest-in-place action to granules endpoint

  - new applyWorkflow action at PUT /granules/{granuleid} Applying a workflow starts an execution of the provided workflow and passes the granule record as payload.
    Parameter(s):
    - workflow - the workflow name

- **CUMULUS-685** - Add parent exeuction arn to the execution which is triggered from a parent step function

### Changed

- **CUMULUS-768** - Integration tests get S3 provider data from shared data folder

### Fixed

- **CUMULUS-746** - Move granule API correctly updates record in dynamo DB and cmr xml file
- **CUMULUS-766** - Populate database fileSize field from S3 if value not present in Ingest payload

## [v1.7.1] - 2018-07-27 - [BACKPORT]

### Fixed

- **CUMULUS-766** - Backport from 1.8.0 - Populate database fileSize field from S3 if value not present in Ingest payload

## [v1.7.0] - 2018-07-02

### Please note: [Upgrade Instructions](https://nasa.github.io/cumulus/docs/upgrade/1.7.0)

### Added

- **GITC-776-2** - Add support for versioned collectons
- **CUMULUS-491** - Add granule reconciliation API endpoints.
- **CUMULUS-480** Add suport for backup and recovery:
  - Add DynamoDB tables for granules, executions and pdrs
  - Add ability to write all records to S3
  - Add ability to download all DynamoDB records in form json files
  - Add ability to upload records to DynamoDB
  - Add migration scripts for copying granule, pdr and execution records from ElasticSearch to DynamoDB
  - Add IAM support for batchWrite on dynamoDB
-
- **CUMULUS-508** - `@cumulus/deployment` cloudformation template allows for lambdas and ECS clusters to have multiple AZ availability.
  - `@cumulus/deployment` also ensures docker uses `devicemapper` storage driver.
- **CUMULUS-755** - `@cumulus/deployment` Add DynamoDB autoscaling support.
  - Application developers can add autoscaling and override default values in their deployment's `app/config.yml` file using a `{TableName}Table:` key.

### Fixed

- **CUMULUS-747** - Delete granule API doesn't delete granule files in s3 and granule in elasticsearch
  - update the StreamSpecification DynamoDB tables to have StreamViewType: "NEW_AND_OLD_IMAGES"
  - delete granule files in s3
- **CUMULUS-398** - Fix not able to filter executions by workflow
- **CUMULUS-748** - Fix invalid lambda .zip files being validated/uploaded to AWS
- **CUMULUS-544** - Post to CMR task has UAT URL hard-coded
  - Made configurable: PostToCmr now requires CMR_ENVIRONMENT env to be set to 'SIT' or 'OPS' for those CMR environments. Default is UAT.

### Changed

- **GITC-776-4** - Changed Discover-pdrs to not rely on collection but use provider_path in config. It also has an optional filterPdrs regex configuration parameter

- **CUMULUS-710** - In the integration test suite, `getStepOutput` returns the output of the first successful step execution or last failed, if none exists

## [v1.6.0] - 2018-06-06

### Please note: [Upgrade Instructions](https://nasa.github.io/cumulus/docs/upgrade/1.6.0)

### Fixed

- **CUMULUS-602** - Format all logs sent to Elastic Search.
  - Extract cumulus log message and index it to Elastic Search.

### Added

- **CUMULUS-556** - add a mechanism for creating and running migration scripts on deployment.
- **CUMULUS-461** Support use of metadata date and other components in `url_path` property

### Changed

- **CUMULUS-477** Update bucket configuration to support multiple buckets of the same type:
  - Change the structure of the buckets to allow for more than one bucket of each type. The bucket structure is now:
    bucket-key:
    name: <bucket-name>
    type: <type> i.e. internal, public, etc.
  - Change IAM and app deployment configuration to support new bucket structure
  - Update tasks and workflows to support new bucket structure
  - Replace instances where buckets.internal is relied upon to either use the system bucket or a configured bucket
  - Move IAM template to the deployment package. NOTE: You now have to specify '--template node_modules/@cumulus/deployment/iam' in your IAM deployment
  - Add IAM cloudformation template support to filter buckets by type

## [v1.5.5] - 2018-05-30

### Added

- **CUMULUS-530** - PDR tracking through Queue-granules
  - Add optional `pdr` property to the sync-granule task's input config and output payload.
- **CUMULUS-548** - Create a Lambda task that generates EMS distribution reports
  - In order to supply EMS Distribution Reports, you must enable S3 Server
    Access Logging on any S3 buckets used for distribution. See [How Do I Enable Server Access Logging for an S3 Bucket?](https://docs.aws.amazon.com/AmazonS3/latest/user-guide/server-access-logging.html)
    The "Target bucket" setting should point at the Cumulus internal bucket.
    The "Target prefix" should be
    "<STACK_NAME>/ems-distribution/s3-server-access-logs/", where "STACK_NAME"
    is replaced with the name of your Cumulus stack.

### Fixed

- **CUMULUS-546 - Kinesis Consumer should catch and log invalid JSON**
  - Kinesis Consumer lambda catches and logs errors so that consumer doesn't get stuck in a loop re-processing bad json records.
- EMS report filenames are now based on their start time instead of the time
  instead of the time that the report was generated
- **CUMULUS-552 - Cumulus API returns different results for the same collection depending on query**
  - The collection, provider and rule records in elasticsearch are now replaced with records from dynamo db when the dynamo db records are updated.

### Added

- `@cumulus/deployment`'s default cloudformation template now configures storage for Docker to match the configured ECS Volume. The template defines Docker's devicemapper basesize (`dm.basesize`) using `ecs.volumeSize`. This addresses ECS default of limiting Docker containers to 10GB of storage ([Read more](https://aws.amazon.com/premiumsupport/knowledge-center/increase-default-ecs-docker-limit/)).

## [v1.5.4] - 2018-05-21

### Added

- **CUMULUS-535** - EMS Ingest, Archive, Archive Delete reports
  - Add lambda EmsReport to create daily EMS Ingest, Archive, Archive Delete reports
  - ems.provider property added to `@cumulus/deployment/app/config.yml`.
    To change the provider name, please add `ems: provider` property to `app/config.yml`.
- **CUMULUS-480** Use DynamoDB to store granules, pdrs and execution records
  - Activate PointInTime feature on DynamoDB tables
  - Increase test coverage on api package
  - Add ability to restore metadata records from json files to DynamoDB
- **CUMULUS-459** provide API endpoint for moving granules from one location on s3 to another

## [v1.5.3] - 2018-05-18

### Fixed

- **CUMULUS-557 - "Add dataType to DiscoverGranules output"**
  - Granules discovered by the DiscoverGranules task now include dataType
  - dataType is now a required property for granules used as input to the
    QueueGranules task
- **CUMULUS-550** Update deployment app/config.yml to force elasticsearch updates for deleted granules

## [v1.5.2] - 2018-05-15

### Fixed

- **CUMULUS-514 - "Unable to Delete the Granules"**
  - updated cmrjs.deleteConcept to return success if the record is not found
    in CMR.

### Added

- **CUMULUS-547** - The distribution API now includes an
  "earthdataLoginUsername" query parameter when it returns a signed S3 URL
- **CUMULUS-527 - "parse-pdr queues up all granules and ignores regex"**
  - Add an optional config property to the ParsePdr task called
    "granuleIdFilter". This property is a regular expression that is applied
    against the filename of the first file of each granule contained in the
    PDR. If the regular expression matches, then the granule is included in
    the output. Defaults to '.', which will match all granules in the PDR.
- File checksums in PDRs now support MD5
- Deployment support to subscribe to an SNS topic that already exists
- **CUMULUS-470, CUMULUS-471** In-region S3 Policy lambda added to API to update bucket policy for in-region access.
- **CUMULUS-533** Added fields to granule indexer to support EMS ingest and archive record creation
- **CUMULUS-534** Track deleted granules
  - added `deletedgranule` type to `cumulus` index.
  - **Important Note:** Force custom bootstrap to re-run by adding this to
    app/config.yml `es: elasticSearchMapping: 7`
- You can now deploy cumulus without ElasticSearch. Just add `es: null` to your `app/config.yml` file. This is only useful for debugging purposes. Cumulus still requires ElasticSearch to properly operate.
- `@cumulus/integration-tests` includes and exports the `addRules` function, which seeds rules into the DynamoDB table.
- Added capability to support EFS in cloud formation template. Also added
  optional capability to ssh to your instance and privileged lambda functions.
- Added support to force discovery of PDRs that have already been processed
  and filtering of selected data types
- `@cumulus/cmrjs` uses an environment variable `USER_IP_ADDRESS` or fallback
  IP address of `10.0.0.0` when a public IP address is not available. This
  supports lambda functions deployed into a VPC's private subnet, where no
  public IP address is available.

### Changed

- **CUMULUS-550** Custom bootstrap automatically adds new types to index on
  deployment

## [v1.5.1] - 2018-04-23

### Fixed

- add the missing dist folder to the hello-world task
- disable uglifyjs on the built version of the pdr-status-check (read: https://github.com/webpack-contrib/uglifyjs-webpack-plugin/issues/264)

## [v1.5.0] - 2018-04-23

### Changed

- Removed babel from all tasks and packages and increased minimum node requirements to version 8.10
- Lambda functions created by @cumulus/deployment will use node8.10 by default
- Moved [cumulus-integration-tests](https://github.com/nasa/cumulus-integration-tests) to the `example` folder CUMULUS-512
- Streamlined all packages dependencies (e.g. remove redundant dependencies and make sure versions are the same across packages)
- **CUMULUS-352:** Update Cumulus Elasticsearch indices to use [index aliases](https://www.elastic.co/guide/en/elasticsearch/reference/current/indices-aliases.html).
- **CUMULUS-519:** ECS tasks are no longer restarted after each CF deployment unless `ecs.restartTasksOnDeploy` is set to true
- **CUMULUS-298:** Updated log filterPattern to include all CloudWatch logs in ElasticSearch
- **CUMULUS-518:** Updates to the SyncGranule config schema
  - `granuleIdExtraction` is no longer a property
  - `process` is now an optional property
  - `provider_path` is no longer a property

### Fixed

- **CUMULUS-455 "Kes deployments using only an updated message adapter do not get automatically deployed"**
  - prepended the hash value of cumulus-message-adapter.zip file to the zip file name of lambda which uses message adapter.
  - the lambda function will be redeployed when message adapter or lambda function are updated
- Fixed a bug in the bootstrap lambda function where it stuck during update process
- Fixed a bug where the sf-sns-report task did not return the payload of the incoming message as the output of the task [CUMULUS-441]

### Added

- **CUMULUS-352:** Add reindex CLI to the API package.
- **CUMULUS-465:** Added mock http/ftp/sftp servers to the integration tests
- Added a `delete` method to the `@common/CollectionConfigStore` class
- **CUMULUS-467 "@cumulus/integration-tests or cumulus-integration-tests should seed provider and collection in deployed DynamoDB"**
  - `example` integration-tests populates providers and collections to database
  - `example` workflow messages are populated from workflow templates in s3, provider and collection information in database, and input payloads. Input templates are removed.
  - added `https` protocol to provider schema

## [v1.4.1] - 2018-04-11

### Fixed

- Sync-granule install

## [v1.4.0] - 2018-04-09

### Fixed

- **CUMULUS-392 "queue-granules not returning the sfn-execution-arns queued"**
  - updated queue-granules to return the sfn-execution-arns queued and pdr if exists.
  - added pdr to ingest message meta.pdr instead of payload, so the pdr information doesn't get lost in the ingest workflow, and ingested granule in elasticsearch has pdr name.
  - fixed sf-sns-report schema, remove the invalid part
  - fixed pdr-status-check schema, the failed execution contains arn and reason
- **CUMULUS-206** make sure homepage and repository urls exist in package.json files of tasks and packages

### Added

- Example folder with a cumulus deployment example

### Changed

- [CUMULUS-450](https://bugs.earthdata.nasa.gov/browse/CUMULUS-450) - Updated
  the config schema of the **queue-granules** task
  - The config no longer takes a "collection" property
  - The config now takes an "internalBucket" property
  - The config now takes a "stackName" property
- [CUMULUS-450](https://bugs.earthdata.nasa.gov/browse/CUMULUS-450) - Updated
  the config schema of the **parse-pdr** task
  - The config no longer takes a "collection" property
  - The "stack", "provider", and "bucket" config properties are now
    required
- **CUMULUS-469** Added a lambda to the API package to prototype creating an S3 bucket policy for direct, in-region S3 access for the prototype bucket

### Removed

- Removed the `findTmpTestDataDirectory()` function from
  `@cumulus/common/test-utils`

### Fixed

- [CUMULUS-450](https://bugs.earthdata.nasa.gov/browse/CUMULUS-450)
  - The **queue-granules** task now enqueues a **sync-granule** task with the
    correct collection config for that granule based on the granule's
    data-type. It had previously been using the collection config from the
    config of the **queue-granules** task, which was a problem if the granules
    being queued belonged to different data-types.
  - The **parse-pdr** task now handles the case where a PDR contains granules
    with different data types, and uses the correct granuleIdExtraction for
    each granule.

### Added

- **CUMULUS-448** Add code coverage checking using [nyc](https://github.com/istanbuljs/nyc).

## [v1.3.0] - 2018-03-29

### Deprecated

- discover-s3-granules is deprecated. The functionality is provided by the discover-granules task

### Fixed

- **CUMULUS-331:** Fix aws.downloadS3File to handle non-existent key
- Using test ftp provider for discover-granules testing [CUMULUS-427]
- **CUMULUS-304: "Add AWS API throttling to pdr-status-check task"** Added concurrency limit on SFN API calls. The default concurrency is 10 and is configurable through Lambda environment variable CONCURRENCY.
- **CUMULUS-414: "Schema validation not being performed on many tasks"** revised npm build scripts of tasks that use cumulus-message-adapter to place schema directories into dist directories.
- **CUMULUS-301:** Update all tests to use test-data package for testing data.
- **CUMULUS-271: "Empty response body from rules PUT endpoint"** Added the updated rule to response body.
- Increased memory allotment for `CustomBootstrap` lambda function. Resolves failed deployments where `CustomBootstrap` lambda function was failing with error `Process exited before completing request`. This was causing deployments to stall, fail to update and fail to rollback. This error is thrown when the lambda function tries to use more memory than it is allotted.
- Cumulus repository folders structure updated:
  - removed the `cumulus` folder altogether
  - moved `cumulus/tasks` to `tasks` folder at the root level
  - moved the tasks that are not converted to use CMA to `tasks/.not_CMA_compliant`
  - updated paths where necessary

### Added

- `@cumulus/integration-tests` - Added support for testing the output of an ECS activity as well as a Lambda function.

## [v1.2.0] - 2018-03-20

### Fixed

- Update vulnerable npm packages [CUMULUS-425]
- `@cumulus/api`: `kinesis-consumer.js` uses `sf-scheduler.js#schedule` instead of placing a message directly on the `startSF` SQS queue. This is a fix for [CUMULUS-359](https://bugs.earthdata.nasa.gov/browse/CUMULUS-359) because `sf-scheduler.js#schedule` looks up the provider and collection data in DynamoDB and adds it to the `meta` object of the enqueued message payload.
- `@cumulus/api`: `kinesis-consumer.js` catches and logs errors instead of doing an error callback. Before this change, `kinesis-consumer` was failing to process new records when an existing record caused an error because it would call back with an error and stop processing additional records. It keeps trying to process the record causing the error because it's "position" in the stream is unchanged. Catching and logging the errors is part 1 of the fix. Proposed part 2 is to enqueue the error and the message on a "dead-letter" queue so it can be processed later ([CUMULUS-413](https://bugs.earthdata.nasa.gov/browse/CUMULUS-413)).
- **CUMULUS-260: "PDR page on dashboard only shows zeros."** The PDR stats in LPDAAC are all 0s, even if the dashboard has been fixed to retrieve the correct fields. The current version of pdr-status-check has a few issues.
  - pdr is not included in the input/output schema. It's available from the input event. So the pdr status and stats are not updated when the ParsePdr workflow is complete. Adding the pdr to the input/output of the task will fix this.
  - pdr-status-check doesn't update pdr stats which prevent the real time pdr progress from showing up in the dashboard. To solve this, added lambda function sf-sns-report which is copied from @cumulus/api/lambdas/sf-sns-broadcast with modification, sf-sns-report can be used to report step function status anywhere inside a step function. So add step sf-sns-report after each pdr-status-check, we will get the PDR status progress at real time.
  - It's possible an execution is still in the queue and doesn't exist in sfn yet. Added code to handle 'ExecutionDoesNotExist' error when checking the execution status.
- Fixed `aws.cloudwatchevents()` typo in `packages/ingest/aws.js`. This typo was the root cause of the error: `Error: Could not process scheduled_ingest, Error: : aws.cloudwatchevents is not a constructor` seen when trying to update a rule.

### Removed

- `@cumulus/ingest/aws`: Remove queueWorkflowMessage which is no longer being used by `@cumulus/api`'s `kinesis-consumer.js`.

## [v1.1.4] - 2018-03-15

### Added

- added flag `useList` to parse-pdr [CUMULUS-404]

### Fixed

- Pass encrypted password to the ApiGranule Lambda function [CUMULUS-424]

## [v1.1.3] - 2018-03-14

### Fixed

- Changed @cumulus/deployment package install behavior. The build process will happen after installation

## [v1.1.2] - 2018-03-14

### Added

- added tools to @cumulus/integration-tests for local integration testing
- added end to end testing for discovering and parsing of PDRs
- `yarn e2e` command is available for end to end testing

### Fixed

- **CUMULUS-326: "Occasionally encounter "Too Many Requests" on deployment"** The api gateway calls will handle throttling errors
- **CUMULUS-175: "Dashboard providers not in sync with AWS providers."** The root cause of this bug - DynamoDB operations not showing up in Elasticsearch - was shared by collections and rules. The fix was to update providers', collections' and rules; POST, PUT and DELETE endpoints to operate on DynamoDB and using DynamoDB streams to update Elasticsearch. The following packages were made:
  - `@cumulus/deployment` deploys DynamoDB streams for the Collections, Providers and Rules tables as well as a new lambda function called `dbIndexer`. The `dbIndexer` lambda has an event source mapping which listens to each of the DynamoDB streams. The dbIndexer lambda receives events referencing operations on the DynamoDB table and updates the elasticsearch cluster accordingly.
  - The `@cumulus/api` endpoints for collections, providers and rules _only_ query DynamoDB, with the exception of LIST endpoints and the collections' GET endpoint.

### Updated

- Broke up `kes.override.js` of @cumulus/deployment to multiple modules and moved to a new location
- Expanded @cumulus/deployment test coverage
- all tasks were updated to use cumulus-message-adapter-js 1.0.1
- added build process to integration-tests package to babelify it before publication
- Update @cumulus/integration-tests lambda.js `getLambdaOutput` to return the entire lambda output. Previously `getLambdaOutput` returned only the payload.

## [v1.1.1] - 2018-03-08

### Removed

- Unused queue lambda in api/lambdas [CUMULUS-359]

### Fixed

- Kinesis message content is passed to the triggered workflow [CUMULUS-359]
- Kinesis message queues a workflow message and does not write to rules table [CUMULUS-359]

## [v1.1.0] - 2018-03-05

### Added

- Added a `jlog` function to `common/test-utils` to aid in test debugging
- Integration test package with command line tool [CUMULUS-200] by @laurenfrederick
- Test for FTP `useList` flag [CUMULUS-334] by @kkelly51

### Updated

- The `queue-pdrs` task now uses the [cumulus-message-adapter-js](https://github.com/nasa/cumulus-message-adapter-js)
  library
- Updated the `queue-pdrs` JSON schemas
- The test-utils schema validation functions now throw an error if validation
  fails
- The `queue-granules` task now uses the [cumulus-message-adapter-js](https://github.com/nasa/cumulus-message-adapter-js)
  library
- Updated the `queue-granules` JSON schemas

### Removed

- Removed the `getSfnExecutionByName` function from `common/aws`
- Removed the `getGranuleStatus` function from `common/aws`

## [v1.0.1] - 2018-02-27

### Added

- More tests for discover-pdrs, dicover-granules by @yjpa7145
- Schema validation utility for tests by @yjpa7145

### Changed

- Fix an FTP listing bug for servers that do not support STAT [CUMULUS-334] by @kkelly51

## [v1.0.0] - 2018-02-23

[unreleased]: https://github.com/nasa/cumulus/compare/v9.2.0...HEAD
[v9.2.0]: https://github.com/nasa/cumulus/compare/v9.1.0...v9.2.0
[v9.1.0]: https://github.com/nasa/cumulus/compare/v9.0.1...v9.1.0
[v9.0.1]: https://github.com/nasa/cumulus/compare/v9.0.0...v9.0.1
[v9.0.0]: https://github.com/nasa/cumulus/compare/v8.1.0...v9.0.0
[v8.1.0]: https://github.com/nasa/cumulus/compare/v8.0.0...v8.1.0
[v8.0.0]: https://github.com/nasa/cumulus/compare/v7.2.0...v8.0.0
[v7.2.0]: https://github.com/nasa/cumulus/compare/v7.1.0...v7.2.0
[v7.1.0]: https://github.com/nasa/cumulus/compare/v7.0.0...v7.1.0
[v7.0.0]: https://github.com/nasa/cumulus/compare/v6.0.0...v7.0.0
[v6.0.0]: https://github.com/nasa/cumulus/compare/v5.0.1...v6.0.0
[v5.0.1]: https://github.com/nasa/cumulus/compare/v5.0.0...v5.0.1
[v5.0.0]: https://github.com/nasa/cumulus/compare/v4.0.0...v5.0.0
[v4.0.0]: https://github.com/nasa/cumulus/compare/v3.0.1...v4.0.0
[v3.0.1]: https://github.com/nasa/cumulus/compare/v3.0.0...v3.0.1
[v3.0.0]: https://github.com/nasa/cumulus/compare/v2.0.1...v3.0.0
[v2.0.7]: https://github.com/nasa/cumulus/compare/v2.0.6...v2.0.7
[v2.0.6]: https://github.com/nasa/cumulus/compare/v2.0.5...v2.0.6
[v2.0.5]: https://github.com/nasa/cumulus/compare/v2.0.4...v2.0.5
[v2.0.4]: https://github.com/nasa/cumulus/compare/v2.0.3...v2.0.4
[v2.0.3]: https://github.com/nasa/cumulus/compare/v2.0.2...v2.0.3
[v2.0.2]: https://github.com/nasa/cumulus/compare/v2.0.1...v2.0.2
[v2.0.1]: https://github.com/nasa/cumulus/compare/v1.24.0...v2.0.1
[v2.0.0]: https://github.com/nasa/cumulus/compare/v1.24.0...v2.0.0
[v1.24.0]: https://github.com/nasa/cumulus/compare/v1.23.2...v1.24.0
[v1.23.2]: https://github.com/nasa/cumulus/compare/v1.22.1...v1.23.2
[v1.22.1]: https://github.com/nasa/cumulus/compare/v1.21.0...v1.22.1
[v1.21.0]: https://github.com/nasa/cumulus/compare/v1.20.0...v1.21.0
[v1.20.0]: https://github.com/nasa/cumulus/compare/v1.19.0...v1.20.0
[v1.19.0]: https://github.com/nasa/cumulus/compare/v1.18.0...v1.19.0
[v1.18.0]: https://github.com/nasa/cumulus/compare/v1.17.0...v1.18.0
[v1.17.0]: https://github.com/nasa/cumulus/compare/v1.16.1...v1.17.0
[v1.16.1]: https://github.com/nasa/cumulus/compare/v1.16.0...v1.16.1
[v1.16.0]: https://github.com/nasa/cumulus/compare/v1.15.0...v1.16.0
[v1.15.0]: https://github.com/nasa/cumulus/compare/v1.14.5...v1.15.0
[v1.14.5]: https://github.com/nasa/cumulus/compare/v1.14.4...v1.14.5
[v1.14.4]: https://github.com/nasa/cumulus/compare/v1.14.3...v1.14.4
[v1.14.3]: https://github.com/nasa/cumulus/compare/v1.14.2...v1.14.3
[v1.14.2]: https://github.com/nasa/cumulus/compare/v1.14.1...v1.14.2
[v1.14.1]: https://github.com/nasa/cumulus/compare/v1.14.0...v1.14.1
[v1.14.0]: https://github.com/nasa/cumulus/compare/v1.13.5...v1.14.0
[v1.13.5]: https://github.com/nasa/cumulus/compare/v1.13.4...v1.13.5
[v1.13.4]: https://github.com/nasa/cumulus/compare/v1.13.3...v1.13.4
[v1.13.3]: https://github.com/nasa/cumulus/compare/v1.13.2...v1.13.3
[v1.13.2]: https://github.com/nasa/cumulus/compare/v1.13.1...v1.13.2
[v1.13.1]: https://github.com/nasa/cumulus/compare/v1.13.0...v1.13.1
[v1.13.0]: https://github.com/nasa/cumulus/compare/v1.12.1...v1.13.0
[v1.12.1]: https://github.com/nasa/cumulus/compare/v1.12.0...v1.12.1
[v1.12.0]: https://github.com/nasa/cumulus/compare/v1.11.3...v1.12.0
[v1.11.3]: https://github.com/nasa/cumulus/compare/v1.11.2...v1.11.3
[v1.11.2]: https://github.com/nasa/cumulus/compare/v1.11.1...v1.11.2
[v1.11.1]: https://github.com/nasa/cumulus/compare/v1.11.0...v1.11.1
[v1.11.0]: https://github.com/nasa/cumulus/compare/v1.10.4...v1.11.0
[v1.10.4]: https://github.com/nasa/cumulus/compare/v1.10.3...v1.10.4
[v1.10.3]: https://github.com/nasa/cumulus/compare/v1.10.2...v1.10.3
[v1.10.2]: https://github.com/nasa/cumulus/compare/v1.10.1...v1.10.2
[v1.10.1]: https://github.com/nasa/cumulus/compare/v1.10.0...v1.10.1
[v1.10.0]: https://github.com/nasa/cumulus/compare/v1.9.1...v1.10.0
[v1.9.1]: https://github.com/nasa/cumulus/compare/v1.9.0...v1.9.1
[v1.9.0]: https://github.com/nasa/cumulus/compare/v1.8.1...v1.9.0
[v1.8.1]: https://github.com/nasa/cumulus/compare/v1.8.0...v1.8.1
[v1.8.0]: https://github.com/nasa/cumulus/compare/v1.7.0...v1.8.0
[v1.7.0]: https://github.com/nasa/cumulus/compare/v1.6.0...v1.7.0
[v1.6.0]: https://github.com/nasa/cumulus/compare/v1.5.5...v1.6.0
[v1.5.5]: https://github.com/nasa/cumulus/compare/v1.5.4...v1.5.5
[v1.5.4]: https://github.com/nasa/cumulus/compare/v1.5.3...v1.5.4
[v1.5.3]: https://github.com/nasa/cumulus/compare/v1.5.2...v1.5.3
[v1.5.2]: https://github.com/nasa/cumulus/compare/v1.5.1...v1.5.2
[v1.5.1]: https://github.com/nasa/cumulus/compare/v1.5.0...v1.5.1
[v1.5.0]: https://github.com/nasa/cumulus/compare/v1.4.1...v1.5.0
[v1.4.1]: https://github.com/nasa/cumulus/compare/v1.4.0...v1.4.1
[v1.4.0]: https://github.com/nasa/cumulus/compare/v1.3.0...v1.4.0
[v1.3.0]: https://github.com/nasa/cumulus/compare/v1.2.0...v1.3.0
[v1.2.0]: https://github.com/nasa/cumulus/compare/v1.1.4...v1.2.0
[v1.1.4]: https://github.com/nasa/cumulus/compare/v1.1.3...v1.1.4
[v1.1.3]: https://github.com/nasa/cumulus/compare/v1.1.2...v1.1.3
[v1.1.2]: https://github.com/nasa/cumulus/compare/v1.1.1...v1.1.2
[v1.1.1]: https://github.com/nasa/cumulus/compare/v1.0.1...v1.1.1
[v1.1.0]: https://github.com/nasa/cumulus/compare/v1.0.1...v1.1.0
[v1.0.1]: https://github.com/nasa/cumulus/compare/v1.0.0...v1.0.1
[v1.0.0]: https://github.com/nasa/cumulus/compare/pre-v1-release...v1.0.0

[thin-egress-app]: <https://github.com/asfadmin/thin-egress-app> "Thin Egress App"<|MERGE_RESOLUTION|>--- conflicted
+++ resolved
@@ -127,12 +127,9 @@
   - TEA is still available by following instructions in `example/README.md`
 - **CUMULUS-2463**
   - Increases the duration of allowed backoff times for a successful test from 0.5 sec to 1 sec.
-<<<<<<< HEAD
 - **CUMULUS-2373**
   - Updated `getS3KeyForArchivedMessage` in `ingest/sqs` to store SQS messages
     by `queueName`.
-=======
->>>>>>> 4b11910d
 
 ### Fixed
 
