--- conflicted
+++ resolved
@@ -111,13 +111,6 @@
     element that has a `Type` of either `"Update"` or `"Insert"`.  If neither are
     present, the granule's last update date falls back to the `"Create"` type
     provider date, or `undefined`, if none is present.
-<<<<<<< HEAD
-=======
-- **CUMULUS-2735**
-  - Updated reconciliation reports to write formatted JSON to S3 to improve readability for
-    large reports
-  - Updated TEA version from 102 to 121 to address TEA deployment issue with the max size of
-    a policy role being exceeded
 - **CUMULUS-2775**
   - Changed `@cumulus/api-client/invokeApi()` to accept a single accepted status code or an array
   of accepted status codes via `expectedStatusCodes`
@@ -126,7 +119,6 @@
 
 - **CUMULUS-2775**
   - Updated `@cumulus/api-client` to not log an error for 201 response from `updateGranule`
->>>>>>> 659e106a
 
 ## [v9.9.0] 2021-11-03
 
