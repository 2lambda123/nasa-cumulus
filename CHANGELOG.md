--- conflicted
+++ resolved
@@ -8,7 +8,6 @@
 
 ### Breaking Changes
 
-<<<<<<< HEAD
 - **CUMULUS-2931**
 
   - Updates CustomBootstrap lambda to default to failing if attempting to remove
@@ -20,14 +19,14 @@
   - Updates `@cumulus/es-client.bootstrapElasticSearch` signature to be
     parameterized and accommodate a new parameter `removeAliasConflict` which
     allows/disallows the deletion of a conflicting `cumulus-alias` index
-=======
+    
 - **CUMULUS-2903**
+
   - The minimum supported version for all published Cumulus Core npm packages is now Node 14.19.1
   - Tasks using the `cumuluss/cumulus-ecs-task` Docker image must be updated to
     `cumuluss/cumulus-ecs-task:1.8.0`. This can be done by updating the `image`
     property of any tasks defined using the `cumulus_ecs_service` Terraform
     module.
->>>>>>> cf537a29
 
 ### Changed
 
