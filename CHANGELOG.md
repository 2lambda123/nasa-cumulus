--- conflicted
+++ resolved
@@ -7,13 +7,10 @@
 ## [Unreleased]
 
 ### Replace ElasticSearch Phase 2
-<<<<<<< HEAD
 - **CUMULUS-3229**
   - Remove ElasticSearch queries from Rule LIST endpoint
 - **CUMULUS-3230**
   - Remove ElasticSearch dependency from Rule Endpoints
-=======
-
 - **CUMULUS-3232**
   - Update API PDR endpoints `DEL` and `GET` to not update Elasticsearch
 - **CUMULUS-3233**
@@ -34,7 +31,6 @@
 - The updates in CUMULUS-3792 require a manual update to the postgres database in the production environment.
   Please follow [Update Table Indexes for CUMULUS-3792]
   (https://nasa.github.io/cumulus/docs/next/upgrade-notes/update_table_indexes_CUMULUS_3792)
->>>>>>> 4b46cece
 
 ### Replace ElasticSearch Phase 1
 - **CUMULUS-3238**
