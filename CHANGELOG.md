# Changelog

All notable changes to this project will be documented in this file.

The format is based on [Keep a Changelog](http://keepachangelog.com/en/1.0.0/).

## [Unreleased]

### BREAKING CHANGES

- `@cumulus/api-client/granules.getGranule` now returns the granule record from the GET `/granules/<granuleId>` endpoint, not the raw endpoint response
- Removed `logs` record type from mappings from Elasticsearch. This change **should not have**
any adverse impact on existing deployments, even those which still contain `logs` records,
but technically it is a breaking change to the Elasticsearch mappings.
- Changed `@cumulus/api-client/asyncOperations.getAsyncOperation` to return parsed JSON body
of response and not the raw API endpoint response

### Added

- **CUMULUS-2311** - RDS Migration Epic Phase 2
  - **CUMULUS-2634**
    - Added new functions for upserting data to Elasticsearch:
      - `@cumulus/es-client/indexer.upsertExecution` to upsert an execution
      - `@cumulus/es-client/indexer.upsertPdr` to upsert a PDR
      - `@cumulus/es-client/indexer.upsertGranule` to upsert a granule
  - **CUMULUS-2510**
    - Added `execution_sns_topic_arn` environment variable to
      `sf_event_sqs_to_db_records` lambda TF definition.
    - Added to `sf_event_sqs_to_db_records_lambda` IAM policy to include
      permissions for SNS publish for `report_executions_topic`
    - Added the new function `publishExecutionSnsMessage` in `@cumulus/api` to
      publish SNS messages to the report executions topic.
- **CUMULUS-2592**
  - Adds logging when messages fail to be added to queue

### Changed

- `@cumulus/api-client/granules.getGranule` now returns the granule record from the GET `/granules/<granuleId>` endpoint, not the raw endpoint response
- **CUMULUS-2311** - RDS Migration Epic Phase 2
  - **CUMULUS-2302**
    - Update API collection GET endpoint to read individual provider records from
      PostgreSQL database instead of DynamoDB
    - Update sf-scheduler lambda to utilize API endpoint to get provider record
      from database via Private API lambda
    - Update API granule `reingest` endpoint to read collection from PostgreSQL
      database instead of DynamoDB
    - Update internal-reconciliation report to base report Collection comparison
      on PostgreSQL instead of DynamoDB
    - Moved createGranuleAndFiles `@cumulus/api` unit helper from `./lib` to
      `.test/helpers`
  - **CUMULUS-2208**
    - Moved all `@cumulus/api/es/*` code to new `@cumulus/es-client` package
    - Updated logic for collections API POST/PUT/DELETE to create/update/delete records directly in Elasticsearch in parallel with updates to DynamoDb/PostgreSQL
    - Updated logic for rules API POST/PUT/DELETE to create/update/delete records directly in Elasticsearch in parallel with updates to DynamoDb/PostgreSQL
    - Updated logic for providers API POST/PUT/DELETE to create/update/delete records directly in Elasticsearch in parallel with updates to DynamoDb/PostgreSQL
    - Updated logic for PDRs API DELETE to delete records directly in Elasticsearch in parallel with deletes to DynamoDB/PostgreSQL
    - Updated logic for executions API DELETE to delete records directly in Elasticsearch in parallel with deletes to DynamoDB/PostgreSQL
    - Updated logic for granules API DELETE to delete records directly in Elasticsearch in parallel with deletes to DynamoDB/PostgreSQL
    - `sfEventSqsToDbRecords` Lambda now writes following data directly to Elasticsearch in parallel with writes to DynamoDB/PostgreSQL:
      - executions
      - PDRs
      - granules
    - All async operations are now written directly to Elasticsearch in parallel with DynamoDB/PostgreSQL
    - Updated logic for async operation API DELETE to delete records directly in Elasticsearch in parallel with deletes to DynamoDB/PostgreSQL
    - Moved:
      - `packages/api/lib/granules.getGranuleProductVolume` ->
      `@cumulus/message/Granules.getGranuleProductVolume`
      - `packages/api/lib/granules.getGranuleTimeToPreprocess`
      -> `@cumulus/message/Granules.getGranuleTimeToPreprocess`
      - `packages/api/lib/granules.getGranuleTimeToArchive` ->
      `@cumulus/message/Granules.getGranuleTimeToArchive`
      - `packages/api/models/Granule.generateGranuleRecord`
      -> `@cumulus/message/Granules.generateGranuleApiRecord`
  - **CUMULUS-2306**
    - Updated API local serve (`api/bin/serve.js`) setup code to add cleanup/executions
    related records
    - Updated @cumulus/db/models/granules-executions to add a delete method in
      support of local cleanup
    - Add spec/helpers/apiUtils/waitForApiStatus integration helper to retry API
      record retrievals on status in lieu of using `waitForModelStatus`
  - **CUMULUS-2303**
    - Update API provider GET endpoint to read individual provider records from
      PostgreSQL database instead of DynamoDB
    - Update sf-scheduler lambda to utilize API endpoint to get provider record
      from database via Private API lambda
  - **CUMULUS-2301**
    - Updated `getAsyncOperation` to read from PostgreSQL database instead of
      DynamoDB.
    - Added `translatePostgresAsyncOperationToApiAsyncOperation` function in
      `@cumulus/db/translate/async-operation`.
    - Updated `translateApiAsyncOperationToPostgresAsyncOperation` function to
      ensure that `output` is properly translated to an object for the
      PostgreSQL record for the following cases of `output` on the incoming API
      record:
      - `record.output` is a JSON stringified object
      - `record.output` is a JSON stringified array
      - `record.output` is a JSON stringified string
      - `record.output` is a string
  - **CUMULUS-2304**
    - Updated API rule GET endpoint to read individual rule records from
      PostgreSQL database instead of DynamoDB
    - Updated internal consumer lambdas for SNS, SQS and Kinesis to read
      rules from PostgreSQL.
  - **CUMULUS-2634**
    - Changed `sfEventSqsToDbRecords` Lambda to use new upsert helpers for executions, granules, and PDRs
    to ensure out-of-order writes are handled correctly when writing to Elasticsearch
<<<<<<< HEAD
  - **CUMULUS-2510**
    - Removed `stream_enabled` and `stream_view_type` from `executions_table` TF
      definition.
    - Removed `aws_lambda_event_source_mapping` TF definition on executions DynamoDB table.
    - Updated `@cumulus/sfEventSqsToDbRecords/write-execution` to publish SNS
      messages after a successful write to Postgres, DynamoDB, and ES.
    - Updated `@cumulus/api/endpoints/executions` to publish an SNS message
      after a successful execution DELETE.
=======
    
>>>>>>> 3d8424af
- **CUMULUS-2577**
  - Adds `POST /executions` endpoint to create an execution

- **CUMULUS-2592**
  - Adds logging when messages fail to be added to queue

- **CUMULUS-2644**
  - Pulled `delete` method for `granules-executions.ts` implemented as part of CUMULUS-2306
  from the RDS-Phase-2 feature branch in support of CUMULUS-2644
  - Changed `erasePostgresTables` in serve.js to ensure granules_executions, granules, pdrs, are
    deleted before executions

- Updated `processDeadLetterArchive` Lambda to return an object where
`processingSucceededKeys` is an array of the S3 keys for successfully
processed objects and `processingFailedKeys` is an array of S3 keys
for objects that could not be processed
- Updated async operations to handle writing records to the databases
when output of the operation is `undefined`

## [v9.4.0] 2021-08-16

### Notable changes

- `@cumulus/sync-granule` task should now properly handle
syncing files from HTTP/HTTPS providers where basic auth is
required and involves a redirect to a different host (e.g.
downloading files protected by Earthdata Login)

### Added

- **CUMULUS-2591**
  - Adds `failedExecutionStepName` to failed execution's jsonb error records.
    This is the name of the Step Function step for the last failed event in the
    execution's event history.
- **CUMULUS-2548**
  - Added `allowed_redirects` field to PostgreSQL `providers` table
  - Added `allowedRedirects` field to DynamoDB `<prefix>-providers` table
  - Added `@cumulus/aws-client/S3.streamS3Upload` to handle uploading the contents
  of a readable stream to S3 and returning a promise
- **CUMULUS-2373**
  - Added `replaySqsMessages` lambda to replay archived incoming SQS
    messages from S3.
  - Added `/replays/sqs` endpoint to trigger an async operation for
    the `replaySqsMessages` lambda.
  - Added unit tests and integration tests for new endpoint and lambda.
  - Added `getS3PrefixForArchivedMessage` to `ingest/sqs` package to get prefix
    for an archived message.
  - Added new `async_operation` type `SQS Replay`.
- **CUMULUS-2460**
  - Adds `POST` /executions/workflows-by-granules for retrieving workflow names common to a set of granules
  - Adds `workflowsByGranules` to `@cumulus/api-client/executions`
- **CUMULUS-2635**
  - Added helper functions:
    - `@cumulus/db/translate/file/translateApiPdrToPostgresPdr`

### Fixed

- **CUMULUS-2548**
  - Fixed `@cumulus/ingest/HttpProviderClient.sync` to
properly handle basic auth when redirecting to a different
host and/or host with a different port
- **CUMULUS-2626**
  - Update [PDR migration](https://github.com/nasa/cumulus/blob/master/lambdas/data-migration2/src/pdrs.ts) to correctly find Executions by a Dynamo PDR's `execution` field
- **CUMULUS-2635**
  - Update `data-migration2` to migrate PDRs before migrating granules.
  - Update `data-migration2` unit tests testing granules migration to reference
    PDR records to better model the DB schema.
  - Update `migratePdrRecord` to use `translateApiPdrToPostgresPdr` function.

### Changed

- **CUMULUS-2373**
  - Updated `getS3KeyForArchivedMessage` in `ingest/sqs` to store SQS messages
    by `queueName`.
- **CUMULUS-2630**
  - Updates the example/cumulus-tf deployment to change
    `archive_api_reserved_concurrency` from 2 to 8 to prevent throttling with
    the dashboard.

## [v9.3.0] 2021-07-26

### BREAKING CHANGES

- All API requests made by `@cumulus/api-client` will now throw an error if the status code
does not match the expected response (200 for most requests and 202 for a few requests that
trigger async operations). Previously the helpers in this package would return the response
regardless of the status code, so you may need to update any code using helpers from this
package to catch or to otherwise handle errors that you may encounter.
- The Cumulus API Lambda function has now been configured with reserved concurrency to ensure
availability in a high-concurrency environment. However, this also caps max concurrency which
may result in throttling errors if trying to reach the Cumulus API multiple times in a short
period. Reserved concurrency can be configured with the `archive_api_reserved_concurrency`
terraform variable on the Cumulus module and increased if you are seeing throttling erorrs.
The default reserved concurrency value is 8.

### Notable changes

- `cmr_custom_host` variable for `cumulus` module can now be used to configure Cumulus to
  integrate with a custom CMR host name and protocol (e.g.
  `http://custom-cmr-host.com`). Note that you **must** include a protocol
  (`http://` or `https://)  if specifying a value for this variable.
- The cumulus module configuration value`rds_connetion_heartbeat` and it's
  behavior has been replaced by a more robust database connection 'retry'
  solution.   Users can remove this value from their configuration, regardless
  of value.  See the `Changed` section notes on CUMULUS-2528 for more details.

### Added

- Added user doc describing new features related to the Cumulus dead letter archive.
- **CUMULUS-2327**
  - Added reserved concurrency setting to the Cumulus API lambda function.
  - Added relevant tfvars to the archive and cumulus terraform modules.
- **CUMULUS-2460**
  - Adds `POST` /executions/search-by-granules for retrieving executions from a list of granules or granule query
  - Adds `searchExecutionsByGranules` to `@cumulus/api-client/executions`
- **CUMULUS-2475**
  - Adds `GET` endpoint to distribution API
- **CUMULUS-2463**
  - `PUT /granules` reingest action allows a user to override the default execution
    to use by providing an optional `workflowName` or `executionArn` parameter on
    the request body.
  - `PUT /granules/bulkReingest` action allows a user to override the default
    execution/workflow combination to reingest with by providing an optional
    `workflowName` on the request body.
- Adds `workflowName` and `executionArn` params to @cumulus/api-client/reingestGranules
- **CUMULUS-2476**
  - Adds handler for authenticated `HEAD` Distribution requests replicating current behavior of TEA
- **CUMULUS-2478**
  - Implemented [bucket map](https://github.com/asfadmin/thin-egress-app#bucket-mapping).
  - Implemented /locate endpoint
  - Cumulus distribution API checks the file request against bucket map:
    - retrieves the bucket and key from file path
    - determines if the file request is public based on the bucket map rather than the bucket type
    - (EDL only) restricts download from PRIVATE_BUCKETS to users who belong to certain EDL User Groups
    - bucket prefix and object prefix are supported
  - Add 'Bearer token' support as an authorization method
- **CUMULUS-2486**
  - Implemented support for custom headers
  - Added 'Bearer token' support as an authorization method
- **CUMULUS-2487**
  - Added integration test for cumulus distribution API
- **CUMULUS-2569**
  - Created bucket map cache for cumulus distribution API
- **CUMULUS-2568**
  - Add `deletePdr`/PDR deletion functionality to `@cumulus/api-client/pdrs`
  - Add `removeCollectionAndAllDependencies` to integration test helpers
  - Added `example/spec/apiUtils.waitForApiStatus` to wait for a
  record to be returned by the API with a specific value for
  `status`
  - Added `example/spec/discoverUtils.uploadS3GranuleDataForDiscovery` to upload granule data fixtures
  to S3 with a randomized granule ID for `discover-granules` based
  integration tests
  - Added `example/spec/Collections.removeCollectionAndAllDependencies` to remove a collection and
  all dependent objects (e.g. PDRs, granules, executions) from the
  database via the API
  - Added helpers to `@cumulus/api-client`:
    - `pdrs.deletePdr` - Delete a PDR via the API
    - `replays.postKinesisReplays` - Submit a POST request to the `/replays` endpoint for replaying Kinesis messages

- `@cumulus/api-client/granules.getGranuleResponse` to return the raw endpoint response from the GET `/granules/<granuleId>` endpoint
- **CUMULUS-2311** - RDS Migration Epic Phase 2
  - **CUMULUS-2208**
    - Added `@cumulus/message/utils.parseException` to parse exception objects
    - Added helpers to `@cumulus/message/Granules`:
      - `getGranuleProductVolume`
      - `getGranuleTimeToPreprocess`
      - `getGranuleTimeToArchive`
      - `generateGranuleApiRecord`
    - Added `@cumulus/message/PDRs/generatePdrApiRecordFromMessage` to generate PDR from Cumulus workflow message
    - Added helpers to `@cumulus/es-client/indexer`:
      - `deleteAsyncOperation` to delete async operation records from Elasticsearch
      - `updateAsyncOperation` to update an async operation record in Elasticsearch
    - Added granules `PUT` endpoint to Cumulus API for updating a granule.
    Requests to this endpoint should be submitted **without an `action`**
    attribute in the request body.
    - Added `@cumulus/api-client/granules.updateGranule` to update granule via the API
  - **CUMULUS-2303**
    - Add translatePostgresProviderToApiProvider method to `@cumulus/db/translate/providers`
  - **CUMULUS-2306**
    - Updated API execution GET endpoint to read individual execution records
      from PostgreSQL database instead of DynamoDB
    - Updated API execution-status endpoint to read execution records from
      PostgreSQL database instead of DynamoDB
  - **CUMULUS-2302**
    - Added translatePostgresCollectionToApiCollection method to
      `@cumulus/db/translate/collections`
    - Added `searchWithUpdatedAtRange` method to
      `@cumulus/db/models/collections`
  - **CUMULUS-2301**
    - Created API asyncOperations POST endpoint to create async operations.
  - **CUMULUS-2307**
    - Updated API PDR GET endpoint to read individual PDR records from
      PostgreSQL database instead of DynamoDB
    - Added `deletePdr` to `@cumulus/api-client/pdrs`

### Changed

- Moved functions from `@cumulus/integration-tests` to `example/spec/helpers/workflowUtils`:
  - `startWorkflowExecution`
  - `startWorkflow`
  - `executeWorkflow`
  - `buildWorkflow`
  - `testWorkflow`
  - `buildAndExecuteWorkflow`
  - `buildAndStartWorkflow`
- `example/spec/helpers/workflowUtils.executeWorkflow` now uses
`waitForApiStatus` to ensure that the execution is `completed` or
`failed` before resolving
- `example/spec/helpers/testUtils.updateAndUploadTestFileToBucket`
now accepts an object of parameters rather than positional
arguments
- Removed PDR from the `payload` in the input payload test fixture for reconciliation report integration tests
- The following integration tests for PDR-based workflows were
updated to use randomized granule IDs:
  - `example/spec/parallel/ingest/ingestFromPdrSpec.js`
  - `example/spec/parallel/ingest/ingestFromPdrWithChildWorkflowMetaSpec.js`
  - `example/spec/parallel/ingest/ingestFromPdrWithExecutionNamePrefixSpec.js`
  - `example/spec/parallel/ingest/ingestPdrWithNodeNameSpec.js`
- Updated the `@cumulus/api-client/CumulusApiClientError` error class to include new properties that can be accessed directly on
the error object:
  - `statusCode` - The HTTP status code of the API response
  - `apiMessage` - The message from the API response
- Added `params.pRetryOptions` parameter to
`@cumulus/api-client/granules.deleteGranule` to control the retry
behavior
- Updated `cmr_custom_host` variable to accept a full protocol and host name
(e.g. `http://cmr-custom-host.com`), whereas it previously only accepted a host name
- **CUMULUS-2482**
  - Switches the default distribution app in the `example/cumulus-tf` deployment to the new Cumulus Distribution
  - TEA is still available by following instructions in `example/README.md`
- **CUMULUS-2463**
  - Increases the duration of allowed backoff times for a successful test from
    0.5 sec to 1 sec.
- **CUMULUS-2528**
  - Removed `rds_connection_heartbeat` as a configuration option from all
    Cumulus terraform modules
  - Removed `dbHeartBeat` as an environmental switch from
    `@cumulus/db.getKnexClient` in favor of more comprehensive general db
    connect retry solution
  - Added new `rds_connection_timing_configuration` string map to allow for
    configuration and tuning of Core's internal database retry/connection
    timeout behaviors.  These values map to connection pool configuration
    values for tarn (https://github.com/vincit/tarn.js/) which Core's database
    module / knex(https://www.npmjs.com/package/knex) use for this purpose:
    - acquireTimeoutMillis
    - createRetryIntervalMillis
    - createTimeoutMillis
    - idleTimeoutMillis
    - reapIntervalMillis
      Connection errors will result in a log line prepended with 'knex failed on
      attempted connection error' and sent from '@cumulus/db/connection'
  - Updated `@cumulus/db` and all terraform mdules to set default retry
    configuration values for the database module to cover existing database
    heartbeat connection failures as well as all other knex/tarn connection
    creation failures.

### Fixed

- Fixed bug where `cmr_custom_host` variable was not properly forwarded into `archive`, `ingest`, and `sqs-message-remover` modules from `cumulus` module
- Fixed bug where `parse-pdr` set a granule's provider to the entire provider record when a `NODE_NAME`
  is present. Expected behavior consistent with other tasks is to set the provider name in that field.
- **CUMULUS-2568**
  - Update reconciliation report integration test to have better cleanup/failure behavior
  - Fixed `@cumulus/api-client/pdrs.getPdr` to request correct endpoint for returning a PDR from the API
- **CUMULUS-2620**
  - Fixed a bug where a granule could be removed from CMR but still be set as
  `published: true` and with a CMR link in the Dynamo/PostgreSQL databases. Now,
  the CMR deletion and the Dynamo/PostgreSQL record updates will all succeed or fail
  together, preventing the database records from being out of sync with CMR.
  - Fixed `@cumulus/api-client/pdrs.getPdr` to request correct
  endpoint for returning a PDR from the API

## [v9.2.2] 2021-08-06 - [BACKPORT]

**Please note** changes in 9.2.2 may not yet be released in future versions, as
this is a backport and patch release on the 9.2.x series of releases. Updates that
are included in the future will have a corresponding CHANGELOG entry in future
releases.

### Added

- **CUMULUS-2635**
  - Added helper functions:
    - `@cumulus/db/translate/file/translateApiPdrToPostgresPdr`

### Fixed

- **CUMULUS-2635**
  - Update `data-migration2` to migrate PDRs before migrating granules.
  - Update `data-migration2` unit tests testing granules migration to reference
    PDR records to better model the DB schema.
  - Update `migratePdrRecord` to use `translateApiPdrToPostgresPdr` function.

## [v9.2.1] 2021-07-29 - [BACKPORT]

### Fixed

- **CUMULUS-2626**
  - Update [PDR migration](https://github.com/nasa/cumulus/blob/master/lambdas/data-migration2/src/pdrs.ts) to correctly find Executions by a Dynamo PDR's `execution` field

## [v9.2.0] 2021-06-22

### Added

- **CUMULUS-2475**
  - Adds `GET` endpoint to distribution API
- **CUMULUS-2476**
  - Adds handler for authenticated `HEAD` Distribution requests replicating current behavior of TEA

### Changed

- **CUMULUS-2482**
  - Switches the default distribution app in the `example/cumulus-tf` deployment to the new Cumulus Distribution
  - TEA is still available by following instructions in `example/README.md`

### Fixed

- **CUMULUS-2520**
  - Fixed error that prevented `/elasticsearch/index-from-database` from starting.
- **CUMULUS-2558**
  - Fixed issue where executions original_payload would not be retained on successful execution

### Removed

- **CUMULUS-2311** - RDS Migration Epic Phase 2
  - **CUMULUS-2208**
    - Removed trigger for `dbIndexer` Lambda for DynamoDB tables:
      - `<prefix>-AsyncOperationsTable`
      - `<prefix>-CollectionsTable`
      - `<prefix>-ExecutionsTable`
      - `<prefix>-GranulesTable`
      - `<prefix>-PdrsTable`
      - `<prefix>-ProvidersTable`
      - `<prefix>-RulesTable`

## [v9.1.0] 2021-06-03

### BREAKING CHANGES

- **CUMULUS-2434**
  - To use the updated `update-granules-cmr-metadata-file-links` task, the
    granule  UMM-G metadata should have version 1.6.2 or later, since CMR s3
    link type 'GET DATA VIA DIRECT ACCESS' is not valid until UMM-G version
    [1.6.2](https://cdn.earthdata.nasa.gov/umm/granule/v1.6.2/umm-g-json-schema.json)
- **CUMULUS-2488**
  - Removed all EMS reporting including lambdas, endpoints, params, etc as all
    reporting is now handled through Cloud Metrics
- **CUMULUS-2472**
  - Moved existing `EarthdataLoginClient` to
    `@cumulus/oauth-client/EarthdataLoginClient` and updated all references in
    Cumulus Core.
  - Rename `EarthdataLoginClient` property from `earthdataLoginUrl` to
    `loginUrl for consistency with new OAuth clients. See example in
    [oauth-client
    README](https://github.com/nasa/cumulus/blob/master/packages/oauth-client/README.md)

### Added

- **HYRAX-439** - Corrected README.md according to a new Hyrax URL format.
- **CUMULUS-2354**
  - Adds configuration options to allow `/s3credentials` endpoint to distribute
    same-region read-only tokens based on a user's CMR ACLs.
  - Configures the example deployment to enable this feature.
- **CUMULUS-2442**
  - Adds option to generate cloudfront URL to lzards-backup task. This will require a few new task config options that have been documented in the [task README](https://github.com/nasa/cumulus/blob/master/tasks/lzards-backup/README.md).
- **CUMULUS-2470**
  - Added `/s3credentials` endpoint for distribution API
- **CUMULUS-2471**
  - Add `/s3credentialsREADME` endpoint to distribution API
- **CUMULUS-2473**
  - Updated `tf-modules/cumulus_distribution` module to take earthdata or cognito credentials
  - Configured `example/cumulus-tf/cumulus_distribution.tf` to use CSDAP credentials
- **CUMULUS-2474**
  - Add `S3ObjectStore` to `aws-client`. This class allows for interaction with the S3 object store.
  - Add `object-store` package which contains abstracted object store functions for working with various cloud providers
- **CUMULUS-2477**
  - Added `/`, `/login` and `/logout` endpoints to cumulus distribution api
- **CUMULUS-2479**
  - Adds /version endpoint to distribution API
- **CUMULUS-2497**
  - Created `isISOFile()` to check if a CMR file is a CMR ISO file.
- **CUMULUS-2371**
  - Added helpers to `@cumulus/ingest/sqs`:
    - `archiveSqsMessageToS3` - archives an incoming SQS message to S3
    - `deleteArchivedMessageFromS3` - deletes a processed SQS message from S3
  - Added call to `archiveSqsMessageToS3` to `sqs-message-consumer` which
    archives all incoming SQS messages to S3.
  - Added call to `deleteArchivedMessageFrom` to `sqs-message-remover` which
    deletes archived SQS message from S3 once it has been processed.

### Changed

- **[PR2224](https://github.com/nasa/cumulus/pull/2244)**
  - Changed timeout on `sfEventSqsToDbRecords` Lambda to 60 seconds to match
    timeout for Knex library to acquire dataase connections
- **CUMULUS-2517**
  - Updated postgres-migration-count-tool default concurrency to '1'
- **CUMULUS-2489**
  - Updated docs for Terraform references in FAQs, glossary, and in Deployment sections
- **CUMULUS-2434**
  - Updated `@cumulus/cmrjs` `updateCMRMetadata` and related functions to add
    both HTTPS URLS and S3 URIs to CMR metadata.
  - Updated `update-granules-cmr-metadata-file-links` task to add both HTTPS
    URLs and S3 URIs to the OnlineAccessURLs field of CMR metadata. The task
    configuration parameter `cmrGranuleUrlType` now has default value `both`.
  - To use the updated `update-granules-cmr-metadata-file-links` task, the
    granule UMM-G metadata should have version 1.6.2 or later, since CMR s3 link
    type 'GET DATA VIA DIRECT ACCESS' is not valid until UMM-G version
    [1.6.2](https://cdn.earthdata.nasa.gov/umm/granule/v1.6.2/umm-g-json-schema.json)
- **CUMULUS-2472**
  - Renamed `@cumulus/earthdata-login-client` to more generic
    `@cumulus/oauth-client` as a parnt  class for new OAuth clients.
  - Added `@cumulus/oauth-client/CognitoClient` to interface with AWS cognito login service.
- **CUMULUS-2497**
  - Changed the `@cumulus/cmrjs` package:
    - Updated `@cumulus/cmrjs/cmr-utils.getGranuleTemporalInfo()` so it now
      returns temporal info for CMR ISO 19115 SMAP XML files.
    - Updated `@cumulus/cmrjs/cmr-utils.isCmrFilename()` to include
      `isISOFile()`.
- **CUMULUS-2532**
  - Changed integration tests to use `api-client/granules` functions as opposed to granulesApi from `@cumulus/integration-tests`.

### Fixed

- **CUMULUS-2519**
  - Update @cumulus/integration-tests.buildWorkflow to fail if provider/collection API response is not successful
- **CUMULUS-2518**
  - Update sf-event-sqs-to-db-records to not throw if a collection is not
    defined on a payload that has no granules/an empty granule payload object
- **CUMULUS-2512**
  - Updated ingest package S3 provider client to take additional parameter
    `remoteAltBucket` on `download` method to allow for per-file override of
    provider bucket for checksum
  - Updated @cumulus/ingest.fetchTextFile's signature to be parameterized and
    added `remoteAltBucket`to allow for an override of the passed in provider
    bucket for the source file
  - Update "eslint-plugin-import" to be pinned to 2.22.1
- **CUMULUS-2520**
  - Fixed error that prevented `/elasticsearch/index-from-database` from starting.
- **CUMULUS-2532**
  - Fixed integration tests to have granule deletion occur before provider and
    collection deletion in test cleanup.
- **[2231](https://github.com/nasa/cumulus/issues/2231)**
  - Fixes broken relative path links in `docs/README.md`

### Removed

- **CUMULUS-2502**
  - Removed outdated documenation regarding Kibana index patterns for metrics.

## [v9.0.1] 2021-05-07

### Migration Steps

Please review the migration steps for 9.0.0 as this release is only a patch to
correct a failure in our build script and push out corrected release artifacts. The previous migration steps still apply.

### Changed

- Corrected `@cumulus/db` configuration to correctly build package.

## [v9.0.0] 2021-05-03

### Migration steps

- This release of Cumulus enables integration with a PostgreSQL database for archiving Cumulus data. There are several upgrade steps involved, **some of which need to be done before redeploying Cumulus**. See the [documentation on upgrading to the RDS release](https://nasa.github.io/cumulus/docs/upgrade-notes/upgrade-rds).

### BREAKING CHANGES

- **CUMULUS-2185** - RDS Migration Epic
  - **CUMULUS-2191**
    - Removed the following from the `@cumulus/api/models.asyncOperation` class in
      favor of the added `@cumulus/async-operations` module:
      - `start`
      - `startAsyncOperations`
  - **CUMULUS-2187**
    - The `async-operations` endpoint will now omit `output` instead of
      returning `none` when the operation did not return output.
  - **CUMULUS-2309**
    - Removed `@cumulus/api/models/granule.unpublishAndDeleteGranule` in favor
      of `@cumulus/api/lib/granule-remove-from-cmr.unpublishGranule` and
      `@cumulus/api/lib/granule-delete.deleteGranuleAndFiles`.
  - **CUMULUS-2385**
    - Updated `sf-event-sqs-to-db-records` to write a granule's files to
      PostgreSQL only after the workflow has exited the `Running` status.
      Please note that any workflow that uses `sf_sqs_report_task` for
      mid-workflow updates will be impacted.
    - Changed PostgreSQL `file` schema and TypeScript type definition to require
      `bucket` and `key` fields.
    - Updated granule/file write logic to mark a granule's status as "failed"
  - **CUMULUS-2455**
    - API `move granule` endpoint now moves granule files on a per-file basis
    - API `move granule` endpoint on granule file move failure will retain the
      file at it's original location, but continue to move any other granule
      files.
    - Removed the `move` method from the `@cumulus/api/models.granule` class.
      logic is now handled in `@cumulus/api/endpoints/granules` and is
      accessible via the Core API.

### Added

- **CUMULUS-2185** - RDS Migration Epic
  - **CUMULUS-2130**
    - Added postgres-migration-count-tool lambda/ECS task to allow for
      evaluation of database state
    - Added /migrationCounts api endpoint that allows running of the
      postgres-migration-count-tool as an asyncOperation
  - **CUMULUS-2394**
    - Updated PDR and Granule writes to check the step function
      workflow_start_time against the createdAt field for each record to ensure
      old records do not overwrite newer ones for legacy Dynamo and PostgreSQL
      writes
  - **CUMULUS-2188**
    - Added `data-migration2` Lambda to be run after `data-migration1`
    - Added logic to `data-migration2` Lambda for migrating execution records
      from DynamoDB to PostgreSQL
  - **CUMULUS-2191**
    - Added `@cumulus/async-operations` to core packages, exposing
      `startAsyncOperation` which will handle starting an async operation and
      adding an entry to both PostgreSQL and DynamoDb
  - **CUMULUS-2127**
    - Add schema migration for `collections` table
  - **CUMULUS-2129**
    - Added logic to `data-migration1` Lambda for migrating collection records
      from Dynamo to PostgreSQL
  - **CUMULUS-2157**
    - Add schema migration for `providers` table
    - Added logic to `data-migration1` Lambda for migrating provider records
      from Dynamo to PostgreSQL
  - **CUMULUS-2187**
    - Added logic to `data-migration1` Lambda for migrating async operation
      records from Dynamo to PostgreSQL
  - **CUMULUS-2198**
    - Added logic to `data-migration1` Lambda for migrating rule records from
      DynamoDB to PostgreSQL
  - **CUMULUS-2182**
    - Add schema migration for PDRs table
  - **CUMULUS-2230**
    - Add schema migration for `rules` table
  - **CUMULUS-2183**
    - Add schema migration for `asyncOperations` table
  - **CUMULUS-2184**
    - Add schema migration for `executions` table
  - **CUMULUS-2257**
    - Updated PostgreSQL table and column names to snake_case
    - Added `translateApiAsyncOperationToPostgresAsyncOperation` function to `@cumulus/db`
  - **CUMULUS-2186**
    - Added logic to `data-migration2` Lambda for migrating PDR records from
      DynamoDB to PostgreSQL
  - **CUMULUS-2235**
    - Added initial ingest load spec test/utility
  - **CUMULUS-2167**
    - Added logic to `data-migration2` Lambda for migrating Granule records from
      DynamoDB to PostgreSQL and parse Granule records to store File records in
      RDS.
  - **CUMULUS-2367**
    - Added `granules_executions` table to PostgreSQL schema to allow for a
      many-to-many relationship between granules and executions
      - The table refers to granule and execution records using foreign keys
        defined with ON CASCADE DELETE, which means that any time a granule or
        execution record is deleted, all of the records in the
        `granules_executions` table referring to that record will also be
        deleted.
    - Added `upsertGranuleWithExecutionJoinRecord` helper to `@cumulus/db` to
      allow for upserting a granule record and its corresponding
      `granules_execution` record
  - **CUMULUS-2128**
    - Added helper functions:
      - `@cumulus/db/translate/file/translateApiFiletoPostgresFile`
      - `@cumulus/db/translate/file/translateApiGranuletoPostgresGranule`
      - `@cumulus/message/Providers/getMessageProvider`
  - **CUMULUS-2190**
    - Added helper functions:
      - `@cumulus/message/Executions/getMessageExecutionOriginalPayload`
      - `@cumulus/message/Executions/getMessageExecutionFinalPayload`
      - `@cumulus/message/workflows/getMessageWorkflowTasks`
      - `@cumulus/message/workflows/getMessageWorkflowStartTime`
      - `@cumulus/message/workflows/getMessageWorkflowStopTime`
      - `@cumulus/message/workflows/getMessageWorkflowName`
  - **CUMULUS-2192**
    - Added helper functions:
      - `@cumulus/message/PDRs/getMessagePdrRunningExecutions`
      - `@cumulus/message/PDRs/getMessagePdrCompletedExecutions`
      - `@cumulus/message/PDRs/getMessagePdrFailedExecutions`
      - `@cumulus/message/PDRs/getMessagePdrStats`
      - `@cumulus/message/PDRs/getPdrPercentCompletion`
      - `@cumulus/message/workflows/getWorkflowDuration`
  - **CUMULUS-2199**
    - Added `translateApiRuleToPostgresRule` to `@cumulus/db` to translate API
      Rule to conform to Postgres Rule definition.
  - **CUMUlUS-2128**
    - Added "upsert" logic to the `sfEventSqsToDbRecords` Lambda for granule and
      file writes to the core PostgreSQL database
  - **CUMULUS-2199**
    - Updated Rules endpoint to write rules to core PostgreSQL database in
      addition to DynamoDB and to delete rules from the PostgreSQL database in
      addition to DynamoDB.
    - Updated `create` in Rules Model to take in optional `createdAt` parameter
      which sets the value of createdAt if not specified during function call.
  - **CUMULUS-2189**
    - Updated Provider endpoint logic to write providers in parallel to Core
      PostgreSQL database
    - Update integration tests to utilize API calls instead of direct
      api/model/Provider calls
  - **CUMULUS-2191**
    - Updated cumuluss/async-operation task to write async-operations to the
      PostgreSQL database.
  - **CUMULUS-2228**
    - Added logic to the `sfEventSqsToDbRecords` Lambda to write execution, PDR,
      and granule records to the core PostgreSQL database in parallel with
      writes to DynamoDB
  - **CUMUlUS-2190**
    - Added "upsert" logic to the `sfEventSqsToDbRecords` Lambda for PDR writes
      to the core PostgreSQL database
  - **CUMUlUS-2192**
    - Added "upsert" logic to the `sfEventSqsToDbRecords` Lambda for execution
      writes to the core PostgreSQL database
  - **CUMULUS-2187**
    - The `async-operations` endpoint will now omit `output` instead of
      returning `none` when the operation did not return output.
  - **CUMULUS-2167**
    - Change PostgreSQL schema definition for `files` to remove `filename` and
      `name` and only support `file_name`.
    - Change PostgreSQL schema definition for `files` to remove `size` to only
      support `file_size`.
    - Change `PostgresFile` to remove duplicate fields `filename` and `name` and
      rename `size` to `file_size`.
  - **CUMULUS-2266**
    - Change `sf-event-sqs-to-db-records` behavior to discard and not throw an
      error on an out-of-order/delayed message so as not to have it be sent to
      the DLQ.
  - **CUMULUS-2305**
    - Changed `DELETE /pdrs/{pdrname}` API behavior to also delete record from
      PostgreSQL database.
  - **CUMULUS-2309**
    - Changed `DELETE /granules/{granuleName}` API behavior to also delete
      record from PostgreSQL database.
    - Changed `Bulk operation BULK_GRANULE_DELETE` API behavior to also delete
      records from PostgreSQL database.
  - **CUMULUS-2367**
    - Updated `granule_cumulus_id` foreign key to granule in PostgreSQL `files`
      table to use a CASCADE delete, so records in the files table are
      automatically deleted by the database when the corresponding granule is
      deleted.
  - **CUMULUS-2407**
    - Updated data-migration1 and data-migration2 Lambdas to use UPSERT instead
      of UPDATE when migrating dynamoDB records to PostgreSQL.
    - Changed data-migration1 and data-migration2 logic to only update already
      migrated records if the incoming record update has a newer timestamp
  - **CUMULUS-2329**
    - Add `write-db-dlq-records-to-s3` lambda.
    - Add terraform config to automatically write db records DLQ messages to an
      s3 archive on the system bucket.
    - Add unit tests and a component spec test for the above.
  - **CUMULUS-2380**
    - Add `process-dead-letter-archive` lambda to pick up and process dead letters in the S3 system bucket dead letter archive.
    - Add `/deadLetterArchive/recoverCumulusMessages` endpoint to trigger an async operation to leverage this capability on demand.
    - Add unit tests and integration test for all of the above.
  - **CUMULUS-2406**
    - Updated parallel write logic to ensure that updatedAt/updated_at
      timestamps are the same in Dynamo/PG on record write for the following
      data types:
      - async operations
      - granules
      - executions
      - PDRs
  - **CUMULUS-2446**
    - Remove schema validation check against DynamoDB table for collections when
      migrating records from DynamoDB to core PostgreSQL database.
  - **CUMULUS-2447**
    - Changed `translateApiAsyncOperationToPostgresAsyncOperation` to call
      `JSON.stringify` and then `JSON.parse` on output.
  - **CUMULUS-2313**
    - Added `postgres-migration-async-operation` lambda to start an ECS task to
      run a the `data-migration2` lambda.
    - Updated `async_operations` table to include `Data Migration 2` as a new
      `operation_type`.
    - Updated `cumulus-tf/variables.tf` to include `optional_dynamo_tables` that
      will be merged with `dynamo_tables`.
  - **CUMULUS-2451**
    - Added summary type file `packages/db/src/types/summary.ts` with
      `MigrationSummary` and `DataMigration1` and `DataMigration2` types.
    - Updated `data-migration1` and `data-migration2` lambdas to return
      `MigrationSummary` objects.
    - Added logging for every batch of 100 records processed for executions,
      granules and files, and PDRs.
    - Removed `RecordAlreadyMigrated` logs in `data-migration1` and
      `data-migration2`
  - **CUMULUS-2452**
    - Added support for only migrating certain granules by specifying the
      `granuleSearchParams.granuleId` or `granuleSearchParams.collectionId`
      properties in the payload for the
      `<prefix>-postgres-migration-async-operation` Lambda
    - Added support for only running certain migrations for data-migration2 by
      specifying the `migrationsList` property in the payload for the
      `<prefix>-postgres-migration-async-operation` Lambda
  - **CUMULUS-2453**
    - Created `storeErrors` function which stores errors in system bucket.
    - Updated `executions` and `granulesAndFiles` data migrations to call `storeErrors` to store migration errors.
    - Added `system_bucket` variable to `data-migration2`.
  - **CUMULUS-2455**
    - Move granules API endpoint records move updates for migrated granule files
      if writing any of the granule files fails.
  - **CUMULUS-2468**
    - Added support for doing [DynamoDB parallel scanning](https://docs.aws.amazon.com/amazondynamodb/latest/developerguide/Scan.html#Scan.ParallelScan) for `executions` and `granules` migrations to improve performance. The behavior of the parallel scanning and writes can be controlled via the following properties on the event input to the `<prefix>-postgres-migration-async-operation` Lambda:
      - `granuleMigrationParams.parallelScanSegments`: How many segments to divide your granules DynamoDB table into for parallel scanning
      - `granuleMigrationParams.parallelScanLimit`: The maximum number of granule records to evaluate for each parallel scanning segment of the DynamoDB table
      - `granuleMigrationParams.writeConcurrency`: The maximum number of concurrent granule/file writes to perform to the PostgreSQL database across all DynamoDB segments
      - `executionMigrationParams.parallelScanSegments`: How many segments to divide your executions DynamoDB table into for parallel scanning
      - `executionMigrationParams.parallelScanLimit`: The maximum number of execution records to evaluate for each parallel scanning segment of the DynamoDB table
      - `executionMigrationParams.writeConcurrency`: The maximum number of concurrent execution writes to perform to the PostgreSQL database across all DynamoDB segments
  - **CUMULUS-2468** - Added `@cumulus/aws-client/DynamoDb.parallelScan` helper to perform [parallel scanning on DynamoDb tables](https://docs.aws.amazon.com/amazondynamodb/latest/developerguide/Scan.html#Scan.ParallelScan)
  - **CUMULUS-2507**
    - Updated granule record write logic to set granule status to `failed` in both Postgres and DynamoDB if any/all of its files fail to write to the database.

### Deprecated

- **CUMULUS-2185** - RDS Migration Epic
  - **CUMULUS-2455**
    - `@cumulus/ingest/moveGranuleFiles`

## [v8.1.2] 2021-07-29

**Please note** changes in 8.1.2 may not yet be released in future versions, as this
is a backport/patch release on the 8.x series of releases.  Updates that are
included in the future will have a corresponding CHANGELOG entry in future releases.

### Notable changes

- `cmr_custom_host` variable for `cumulus` module can now be used to configure Cumulus to
integrate with a custom CMR host name and protocol (e.g. `http://custom-cmr-host.com`). Note
that you **must** include a protocol (`http://` or `https://`) if specifying a value for this
variable.
- `@cumulus/sync-granule` task should now properly handle
syncing files from HTTP/HTTPS providers where basic auth is
required and involves a redirect to a different host (e.g.
downloading files protected by Earthdata Login)

### Added

- **CUMULUS-2548**
  - Added `allowed_redirects` field to PostgreSQL `providers` table
  - Added `allowedRedirects` field to DynamoDB `<prefix>-providers` table
  - Added `@cumulus/aws-client/S3.streamS3Upload` to handle uploading the contents
  of a readable stream to S3 and returning a promise

### Changed

- Updated `cmr_custom_host` variable to accept a full protocol and host name
(e.g. `http://cmr-custom-host.com`), whereas it previously only accepted a host name

### Fixed

- Fixed bug where `cmr_custom_host` variable was not properly forwarded into `archive`, `ingest`, and `sqs-message-remover` modules from `cumulus` module
- **CUMULUS-2548**
  - Fixed `@cumulus/ingest/HttpProviderClient.sync` to
properly handle basic auth when redirecting to a different
host and/or host with a different port

## [v8.1.1] 2021-04-30 -- Patch Release

**Please note** changes in 8.1.1 may not yet be released in future versions, as this
is a backport/patch release on the 8.x series of releases.  Updates that are
included in the future will have a corresponding CHANGELOG entry in future releases.

### Added

- **CUMULUS-2497**
  - Created `isISOFile()` to check if a CMR file is a CMR ISO file.

### Fixed

- **CUMULUS-2512**
  - Updated ingest package S3 provider client to take additional parameter
    `remoteAltBucket` on `download` method to allow for per-file override of
    provider bucket for checksum
  - Updated @cumulus/ingest.fetchTextFile's signature to be parameterized and
    added `remoteAltBucket`to allow for an override of the passed in provider
    bucket for the source file
  - Update "eslint-plugin-import" to be pinned to 2.22.1

### Changed

- **CUMULUS-2497**
  - Changed the `@cumulus/cmrjs` package:
    - Updated `@cumulus/cmrjs/cmr-utils.getGranuleTemporalInfo()` so it now
      returns temporal info for CMR ISO 19115 SMAP XML files.
    - Updated `@cumulus/cmrjs/cmr-utils.isCmrFilename()` to include
      `isISOFile()`.

- **[2216](https://github.com/nasa/cumulus/issues/2216)**
  - Removed "node-forge", "xml-crypto" from audit whitelist, added "underscore"

## [v8.1.0] 2021-04-29

### Added

- **CUMULUS-2348**
  - The `@cumulus/api` `/granules` and `/granules/{granuleId}` endpoints now take `getRecoveryStatus` parameter
  to include recoveryStatus in result granule(s)
  - The `@cumulus/api-client.granules.getGranule` function takes a `query` parameter which can be used to
  request additional granule information.
  - Published `@cumulus/api@7.2.1-alpha.0` for dashboard testing
- **CUMULUS-2469**
  - Added `tf-modules/cumulus_distribution` module to standup a skeleton
    distribution api

## [v8.0.0] 2021-04-08

### BREAKING CHANGES

- **CUMULUS-2428**
  - Changed `/granules/bulk` to use `queueUrl` property instead of a `queueName` property for setting the queue to use for scheduling bulk granule workflows

### Notable changes

- Bulk granule operations endpoint now supports setting a custom queue for scheduling workflows via the `queueUrl` property in the request body. If provided, this value should be the full URL for an SQS queue.

### Added

- **CUMULUS-2374**
  - Add cookbok entry for queueing PostToCmr step
  - Add example workflow to go with cookbook
- **CUMULUS-2421**
  - Added **experimental** `ecs_include_docker_cleanup_cronjob` boolean variable to the Cumulus module to enable cron job to clean up docker root storage blocks in ECS cluster template for non-`device-mapper` storage drivers. Default value is `false`. This fulfills a specific user support request. This feature is otherwise untested and will remain so until we can iterate with a better, more general-purpose solution. Use of this feature is **NOT** recommended unless you are certain you need it.

- **CUMULUS-1808**
  - Add additional error messaging in `deleteSnsTrigger` to give users more context about where to look to resolve ResourceNotFound error when disabling or deleting a rule.

### Fixed

- **CUMULUS-2281**
  - Changed discover-granules task to write discovered granules directly to
    logger, instead of via environment variable. This fixes a problem where a
    large number of found granules prevents this lambda from running as an
    activity with an E2BIG error.

## [v7.2.0] 2021-03-23

### Added

- **CUMULUS-2346**
  - Added orca API endpoint to `@cumulus/api` to get recovery status
  - Add `CopyToGlacier` step to [example IngestAndPublishGranuleWithOrca workflow](https://github.com/nasa/cumulus/blob/master/example/cumulus-tf/ingest_and_publish_granule_with_orca_workflow.tf)

### Changed

- **HYRAX-357**
  - Format of NGAP OPeNDAP URL changed and by default now is referring to concept id and optionally can include short name and version of collection.
  - `addShortnameAndVersionIdToConceptId` field has been added to the config inputs of the `hyrax-metadata-updates` task

## [v7.1.0] 2021-03-12

### Notable changes

- `sync-granule` task will now properly handle syncing 0 byte files to S3
- SQS/Kinesis rules now support scheduling workflows to a custom queue via the `rule.queueUrl` property. If provided, this value should be the full URL for an SQS queue.

### Added

- `tf-modules/cumulus` module now supports a `cmr_custom_host` variable that can
  be used to set to an arbitray  host for making CMR requests (e.g.
  `https://custom-cmr-host.com`).
- Added `buckets` variable to `tf-modules/archive`
- **CUMULUS-2345**
  - Deploy ORCA with Cumulus, see `example/cumulus-tf/orca.tf` and `example/cumulus-tf/terraform.tfvars.example`
  - Add `CopyToGlacier` step to [example IngestAndPublishGranule workflow](https://github.com/nasa/cumulus/blob/master/example/cumulus-tf/ingest_and_publish_granule_workflow.asl.json)
- **CUMULUS-2424**
  - Added `childWorkflowMeta` to `queue-pdrs` config. An object passed to this config value will be merged into a child workflow message's `meta` object. For an example of how this can be used, see `example/cumulus-tf/discover_and_queue_pdrs_with_child_workflow_meta_workflow.asl.json`.
- **CUMULUS-2427**
  - Added support for using a custom queue with SQS and Kinesis rules. Whatever queue URL is set on the `rule.queueUrl` property will be used to schedule workflows for that rule. This change allows SQS/Kinesis rules to use [any throttled queues defined for a deployment](https://nasa.github.io/cumulus/docs/data-cookbooks/throttling-queued-executions).

### Fixed

- **CUMULUS-2394**
  - Updated PDR and Granule writes to check the step function `workflow_start_time` against
      the `createdAt` field  for each record to ensure old records do not
      overwrite newer ones

### Changed

- `<prefix>-lambda-api-gateway` IAM role used by API Gateway Lambda now
  supports accessing all buckets defined in your `buckets` variable except
  "internal" buckets
- Updated the default scroll duration used in ESScrollSearch and part of the
  reconcilation report functions as a result of testing and seeing timeouts
  at its current value of 2min.
- **CUMULUS-2355**
  - Added logic to disable `/s3Credentials` endpoint based upon value for
    environment variable `DISABLE_S3_CREDENTIALS`. If set to "true", the
    endpoint will not dispense S3 credentials and instead return a message
    indicating that the endpoint has been disabled.
- **CUMULUS-2397**
  - Updated `/elasticsearch` endpoint's `reindex` function to prevent
    reindexing when source and destination indices are the same.
- **CUMULUS-2420**
  - Updated test function `waitForAsyncOperationStatus` to take a retryObject
    and use exponential backoff.  Increased the total test duration for both
    AsycOperation specs and the ReconciliationReports tests.
  - Updated the default scroll duration used in ESScrollSearch and part of the
    reconcilation report functions as a result of testing and seeing timeouts
    at its current value of 2min.
- **CUMULUS-2427**
  - Removed `queueUrl` from the parameters object for `@cumulus/message/Build.buildQueueMessageFromTemplate`
  - Removed `queueUrl` from the parameters object for `@cumulus/message/Build.buildCumulusMeta`

### Fixed

- Fixed issue in `@cumulus/ingest/S3ProviderClient.sync()` preventing 0 byte files from being synced to S3.

### Removed

- Removed variables from `tf-modules/archive`:
  - `private_buckets`
  - `protected_buckets`
  - `public_buckets`

## [v7.0.0] 2021-02-22

### BREAKING CHANGES

- **CUMULUS-2362** - Endpoints for the logs (/logs) will now throw an error unless Metrics is set up

### Added

- **CUMULUS-2345**
  - Deploy ORCA with Cumulus, see `example/cumulus-tf/orca.tf` and `example/cumulus-tf/terraform.tfvars.example`
  - Add `CopyToGlacier` step to [example IngestAndPublishGranule workflow](https://github.com/nasa/cumulus/blob/master/example/cumulus-tf/ingest_and_publish_granule_workflow.asl.json)
- **CUMULUS-2376**
  - Added `cmrRevisionId` as an optional parameter to `post-to-cmr` that will be used when publishing metadata to CMR.
- **CUMULUS-2412**
  - Adds function `getCollectionsByShortNameAndVersion` to @cumulus/cmrjs that performs a compound query to CMR to retrieve collection information on a list of collections. This replaces a series of calls to the CMR for each collection with a single call on the `/collections` endpoint and should improve performance when CMR return times are increased.

### Changed

- **CUMULUS-2362**
  - Logs endpoints only work with Metrics set up
- **CUMULUS-2376**
  - Updated `publishUMMGJSON2CMR` to take in an optional `revisionId` parameter.
  - Updated `publishUMMGJSON2CMR` to throw an error if optional `revisionId` does not match resulting revision ID.
  - Updated `publishECHO10XML2CMR` to take in an optional `revisionId` parameter.
  - Updated `publishECHO10XML2CMR` to throw an error if optional `revisionId` does not match resulting revision ID.
  - Updated `publish2CMR` to take in optional `cmrRevisionId`.
  - Updated `getWriteHeaders` to take in an optional CMR Revision ID.
  - Updated `ingestGranule` to take in an optional CMR Revision ID to pass to `getWriteHeaders`.
  - Updated `ingestUMMGranule` to take in an optional CMR Revision ID to pass to `getWriteHeaders`.
- **CUMULUS-2350**
  - Updates the examples on the `/s3credentialsREADME`, to include Python and
    JavaScript code demonstrating how to refrsh  the s3credential for
    programatic access.
- **CUMULUS-2383**
  - PostToCMR task will return CMRInternalError when a `500` status is returned from CMR

## [v6.0.0] 2021-02-16

### MIGRATION NOTES

- **CUMULUS-2255** - Cumulus has upgraded its supported version of Terraform
  from **0.12.12** to **0.13.6**. Please see the [instructions to upgrade your
  deployments](https://github.com/nasa/cumulus/blob/master/docs/upgrade-notes/upgrading-tf-version-0.13.6.md).

- **CUMULUS-2350**
  - If the  `/s3credentialsREADME`, does not appear to be working after
    deploymnt, [manual redeployment](https://docs.aws.amazon.com/apigateway/latest/developerguide/how-to-deploy-api-with-console.html)
    of the API-gateway stage may be necessary to finish the deployment.

### BREAKING CHANGES

- **CUMULUS-2255** - Cumulus has upgraded its supported version of Terraform from **0.12.12** to **0.13.6**.

### Added

- **CUMULUS-2291**
  - Add provider filter to Granule Inventory Report
- **CUMULUS-2300**
  - Added `childWorkflowMeta` to `queue-granules` config. Object passed to this
    value will be merged into a child workflow message's  `meta` object. For an
    example of how this can be used, see
    `example/cumulus-tf/discover_granules_workflow.asl.json`.
- **CUMULUS-2350**
  - Adds an unprotected endpoint, `/s3credentialsREADME`, to the
    s3-credentials-endpoint that displays  information on how to use the
    `/s3credentials` endpoint
- **CUMULUS-2368**
  - Add QueueWorkflow task
- **CUMULUS-2391**
  - Add reportToEms to collections.files file schema
- **CUMULUS-2395**
  - Add Core module parameter `ecs_custom_sg_ids` to Cumulus module to allow for
    custom security group mappings
- **CUMULUS-2402**
  - Officially expose `sftp()` for use in `@cumulus/sftp-client`

### Changed

- **CUMULUS-2323**
  - The sync granules task when used with the s3 provider now uses the
    `source_bucket` key in `granule.files` objects.  If incoming payloads using
    this task have a `source_bucket` value for a file using the s3 provider, the
    task will attempt to sync from the bucket defined in the file's
    `source_bucket` key instead of the `provider`.
    - Updated `S3ProviderClient.sync` to allow for an optional bucket parameter
      in support of the changed behavior.
  - Removed `addBucketToFile` and related code from sync-granules task

- **CUMULUS-2255**
  - Updated Terraform deployment code syntax for compatibility with version 0.13.6
- **CUMULUS-2321**
  - Updated API endpoint GET `/reconciliationReports/{name}` to return the
    pre-signe s3 URL in addition to report data

### Fixed

- Updated `hyrax-metadata-updates` task so the opendap url has Type 'USE SERVICE API'

- **CUMULUS-2310**
  - Use valid filename for reconciliation report
- **CUMULUS-2351**
  - Inventory report no longer includes the File/Granule relation object in the
    okCountByGranules key of a report.  The information is only included when a
    'Granule Not Found' report is run.

### Removed

- **CUMULUS-2364**
  - Remove the internal Cumulus logging lambda (log2elasticsearch)

## [v5.0.1] 2021-01-27

### Changed

- **CUMULUS-2344**
  - Elasticsearch API now allows you to reindex to an index that already exists
  - If using the Change Index operation and the new index doesn't exist, it will be created
  - Regarding instructions for CUMULUS-2020, you can now do a change index
    operation before a reindex operation. This will
    ensure that new data will end up in the new index while Elasticsearch is reindexing.

- **CUMULUS-2351**
  - Inventory report no longer includes the File/Granule relation object in the okCountByGranules key of a report. The information is only included when a 'Granule Not Found' report is run.

### Removed

- **CUMULUS-2367**
  - Removed `execution_cumulus_id` column from granules RDS schema and data type

## [v5.0.0] 2021-01-12

### BREAKING CHANGES

- **CUMULUS-2020**
  - Elasticsearch data mappings have been updated to improve search and the API
    has been update to reflect those changes. See Migration notes on how to
    update the Elasticsearch mappings.

### Migration notes

- **CUMULUS-2020**
  - Elasticsearch data mappings have been updated to improve search. For
    example, case insensitive searching will now work (e.g. 'MOD' and 'mod' will
    return the same granule results). To use the improved Elasticsearch queries,
    [reindex](https://nasa.github.io/cumulus-api/#reindex) to create a new index
    with the correct types. Then perform a [change
    index](https://nasa.github.io/cumulus-api/#change-index) operation to use
    the new index.
- **CUMULUS-2258**
  - Because the `egress_lambda_log_group` and
    `egress_lambda_log_subscription_filter` resource were removed from the
    `cumulus` module, new definitions for these resources must be added to
    `cumulus-tf/main.tf`. For reference on how to define these resources, see
    [`example/cumulus-tf/thin_egress_app.tf`](https://github.com/nasa/cumulus/blob/master/example/cumulus-tf/thin_egress_app.tf).
  - The `tea_stack_name` variable being passed into the `cumulus` module should be removed
- **CUMULUS-2344**
  - Regarding instructions for CUMULUS-2020, you can now do a change index operation before a reindex operation. This will
    ensure that new data will end up in the new index while Elasticsearch is reindexing.

### BREAKING CHANGES

- **CUMULUS-2020**
  - Elasticsearch data mappings have been updated to improve search and the API has been updated to reflect those changes. See Migration notes on how to update the Elasticsearch mappings.

### Added

- **CUMULUS-2318**
  - Added`async_operation_image` as `cumulus` module variable to allow for override of the async_operation container image.  Users can optionally specify a non-default docker image for use with Core async operations.
- **CUMULUS-2219**
  - Added `lzards-backup` Core task to facilitate making LZARDS backup requests in Cumulus ingest workflows
- **CUMULUS-2092**
  - Add documentation for Granule Not Found Reports
- **HYRAX-320**
  - `@cumulus/hyrax-metadata-updates`Add component URI encoding for entry title id and granule ur to allow for values with special characters in them. For example, EntryTitleId 'Sentinel-6A MF/Jason-CS L2 Advanced Microwave Radiometer (AMR-C) NRT Geophysical Parameters' Now, URLs generated from such values will be encoded correctly and parsable by HyraxInTheCloud
- **CUMULUS-1370**
  - Add documentation for Getting Started section including FAQs
- **CUMULUS-2092**
  - Add documentation for Granule Not Found Reports
- **CUMULUS-2219**
  - Added `lzards-backup` Core task to facilitate making LZARDS backup requests in Cumulus ingest workflows
- **CUMULUS-2280**
  - In local api, retry to create tables if they fail to ensure localstack has had time to start fully.
- **CUMULUS-2290**
  - Add `queryFields` to granule schema, and this allows workflow tasks to add queryable data to granule record. For reference on how to add data to `queryFields` field, see [`example/cumulus-tf/kinesis_trigger_test_workflow.tf`](https://github.com/nasa/cumulus/blob/master/example/cumulus-tf/kinesis_trigger_test_workflow.tf).
- **CUMULUS-2318**
  - Added`async_operation_image` as `cumulus` module variable to allow for override of the async_operation container image.  Users can optionally specify a non-default docker image for use with Core async operations.

### Changed

- **CUMULUS-2020**
  - Updated Elasticsearch mappings to support case-insensitive search
- **CUMULUS-2124**
  - cumulus-rds-tf terraform module now takes engine_version as an input variable.
- **CUMULUS-2279**
  - Changed the formatting of granule CMR links: instead of a link to the `/search/granules.json` endpoint, now it is a direct link to `/search/concepts/conceptid.format`
- **CUMULUS-2296**
  - Improved PDR spec compliance of `parse-pdr` by updating `@cumulus/pvl` to parse fields in a manner more consistent with the PDR ICD, with respect to numbers and dates. Anything not matching the ICD expectations, or incompatible with Javascript parsing, will be parsed as a string instead.
- **CUMULUS-2344**
  - Elasticsearch API now allows you to reindex to an index that already exists
  - If using the Change Index operation and the new index doesn't exist, it will be created

### Removed

- **CUMULUS-2258**
  - Removed `tea_stack_name` variable from `tf-modules/distribution/variables.tf` and `tf-modules/cumulus/variables.tf`
  - Removed `egress_lambda_log_group` and `egress_lambda_log_subscription_filter` resources from `tf-modules/distribution/main.tf`

## [v4.0.0] 2020-11-20

### Migration notes

- Update the name of your `cumulus_message_adapter_lambda_layer_arn` variable for the `cumulus` module to `cumulus_message_adapter_lambda_layer_version_arn`. The value of the variable should remain the same (a layer version ARN of a Lambda layer for the [`cumulus-message-adapter`](https://github.com/nasa/cumulus-message-adapter/).
- **CUMULUS-2138** - Update all workflows using the `MoveGranules` step to add `UpdateGranulesCmrMetadataFileLinksStep`that runs after it. See the example [`IngestAndPublishWorkflow`](https://github.com/nasa/cumulus/blob/master/example/cumulus-tf/ingest_and_publish_granule_workflow.asl.json) for reference.
- **CUMULUS-2251**
  - Because it has been removed from the `cumulus` module, a new resource definition for `egress_api_gateway_log_subscription_filter` must be added to `cumulus-tf/main.tf`. For reference on how to define this resource, see [`example/cumulus-tf/main.tf`](https://github.com/nasa/cumulus/blob/master/example/cumulus-tf/main.tf).

### Added

- **CUMULUS-2248**
  - Updates Integration Tests README to point to new fake provider template.
- **CUMULUS-2239**
  - Add resource declaration to create a VPC endpoint in tea-map-cache module if `deploy_to_ngap` is false.
- **CUMULUS-2063**
  - Adds a new, optional query parameter to the `/collections[&getMMT=true]` and `/collections/active[&getMMT=true]` endpoints. When a user provides a value of `true` for `getMMT` in the query parameters, the endpoint will search CMR and update each collection's results with new key `MMTLink` containing a link to the MMT (Metadata Management Tool) if a CMR collection id is found.
- **CUMULUS-2170**
  - Adds ability to filter granule inventory reports
- **CUMULUS-2211**
  - Adds `granules/bulkReingest` endpoint to `@cumulus/api`
- **CUMULUS-2251**
  - Adds `log_api_gateway_to_cloudwatch` variable to `example/cumulus-tf/variables.tf`.
  - Adds `log_api_gateway_to_cloudwatch` variable to `thin_egress_app` module definition.

### Changed

- **CUMULUS-2216**
  - `/collection` and `/collection/active` endpoints now return collections without granule aggregate statistics by default. The original behavior is preserved and can be found by including a query param of `includeStats=true` on the request to the endpoint.
  - The `es/collections` Collection class takes a new parameter includeStats. It no longer appends granule aggregate statistics to the returned results by default. One must set the new parameter to any non-false value.
- **CUMULUS-2201**
  - Update `dbIndexer` lambda to process requests in serial
  - Fixes ingestPdrWithNodeNameSpec parsePdr provider error
- **CUMULUS-2251**
  - Moves Egress Api Gateway Log Group Filter from `tf-modules/distribution/main.tf` to `example/cumulus-tf/main.tf`

### Fixed

- **CUMULUS-2251**
  - This fixes a deployment error caused by depending on the `thin_egress_app` module output for a resource count.

### Removed

- **CUMULUS-2251**
  - Removes `tea_api_egress_log_group` variable from `tf-modules/distribution/variables.tf` and `tf-modules/cumulus/variables.tf`.

### BREAKING CHANGES

- **CUMULUS-2138** - CMR metadata update behavior has been removed from the `move-granules` task into a
new `update-granules-cmr-metadata-file-links` task.
- **CUMULUS-2216**
  - `/collection` and `/collection/active` endpoints now return collections without granule aggregate statistics by default. The original behavior is preserved and can be found by including a query param of `includeStats=true` on the request to the endpoint.  This is likely to affect the dashboard only but included here for the change of behavior.
- **[1956](https://github.com/nasa/cumulus/issues/1956)**
  - Update the name of the `cumulus_message_adapter_lambda_layer_arn` output from the `cumulus-message-adapter` module to `cumulus_message_adapter_lambda_layer_version_arn`. The output value has changed from being the ARN of the Lambda layer **without a version** to the ARN of the Lambda layer **with a version**.
  - Update the variable name in the `cumulus` and `ingest` modules from `cumulus_message_adapter_lambda_layer_arn` to `cumulus_message_adapter_lambda_layer_version_arn`

## [v3.0.1] 2020-10-21

- **CUMULUS-2203**
  - Update Core tasks to use
    [cumulus-message-adapter-js](https://github.com/nasa/cumulus-message-adapter-js)
    v2.0.0 to resolve memory leak/lambda ENOMEM constant failure issue.   This
    issue caused lambdas to slowly use all memory in the run environment and
    prevented AWS from halting/restarting warmed instances when task code was
    throwing consistent errors under load.

- **CUMULUS-2232**
  - Updated versions for `ajv`, `lodash`, `googleapis`, `archiver`, and
    `@cumulus/aws-client` to remediate vulnerabilities found in SNYK scan.

### Fixed

- **CUMULUS-2233**
  - Fixes /s3credentials bug where the expiration time on the cookie was set to a time that is always expired, so authentication was never being recognized as complete by the API. Consequently, the user would end up in a redirect loop and requests to /s3credentials would never complete successfully. The bug was caused by the fact that the code setting the expiration time for the cookie was expecting a time value in milliseconds, but was receiving the expirationTime from the EarthdataLoginClient in seconds. This bug has been fixed by converting seconds into milliseconds. Unit tests were added to test that the expiration time has been converted to milliseconds and checking that the cookie's expiration time is greater than the current time.

## [v3.0.0] 2020-10-7

### MIGRATION STEPS

- **CUMULUS-2099**
  - All references to `meta.queues` in workflow configuration must be replaced with references to queue URLs from Terraform resources. See the updated [data cookbooks](https://nasa.github.io/cumulus/docs/data-cookbooks/about-cookbooks) or example [Discover Granules workflow configuration](https://github.com/nasa/cumulus/blob/master/example/cumulus-tf/discover_granules_workflow.asl.json).
  - The steps for configuring queued execution throttling have changed. See the [updated documentation](https://nasa.github.io/cumulus/docs/data-cookbooks/throttling-queued-executions).
  - In addition to the configuration for execution throttling, the internal mechanism for tracking executions by queue has changed. As a result, you should **disable any rules or workflows scheduling executions via a throttled queue** before upgrading. Otherwise, you may be at risk of having **twice as many executions** as are configured for the queue while the updated tracking is deployed. You can re-enable these rules/workflows once the upgrade is complete.

- **CUMULUS-2111**
  - **Before you re-deploy your `cumulus-tf` module**, note that the [`thin-egress-app`][thin-egress-app] is no longer deployed by default as part of the `cumulus` module, so you must add the TEA module to your deployment and manually modify your Terraform state **to avoid losing your API gateway and impacting any Cloudfront endpoints pointing to those gateways**. If you don't care about losing your API gateway and impacting Cloudfront endpoints, you can ignore the instructions for manually modifying state.

    1. Add the [`thin-egress-app`][thin-egress-app] module to your `cumulus-tf` deployment as shown in the [Cumulus example deployment](https://github.com/nasa/cumulus/tree/master/example/cumulus-tf/main.tf).

         - Note that the values for `tea_stack_name` variable to the `cumulus` module and the `stack_name` variable to the `thin_egress_app` module **must match**
         - Also, if you are specifying the `stage_name` variable to the `thin_egress_app` module, **the value of the `tea_api_gateway_stage` variable to the `cumulus` module must match it**

    2. **If you want to preserve your existing `thin-egress-app` API gateway and avoid having to update your Cloudfront endpoint for distribution, then you must follow these instructions**: <https://nasa.github.io/cumulus/docs/upgrade-notes/migrate_tea_standalone>. Otherwise, you can re-deploy as usual.

  - If you provide your own custom bucket map to TEA as a standalone module, **you must ensure that your custom bucket map includes mappings for the `protected` and `public` buckets specified in your `cumulus-tf/terraform.tfvars`, otherwise Cumulus may not be able to determine the correct distribution URL for ingested files and you may encounter errors**

- **CUMULUS-2197**
  - EMS resources are now optional, and `ems_deploy` is set to `false` by default, which will delete your EMS resources.
  - If you would like to keep any deployed EMS resources, add the `ems_deploy` variable set to `true` in your `cumulus-tf/terraform.tfvars`

### BREAKING CHANGES

- **CUMULUS-2200**
  - Changes return from 303 redirect to 200 success for `Granule Inventory`'s
    `/reconciliationReport` returns.  The user (dashboard) must read the value
    of `url` from the return to get the s3SignedURL and then download the report.
- **CUMULUS-2099**
  - `meta.queues` has been removed from Cumulus core workflow messages.
  - `@cumulus/sf-sqs-report` workflow task no longer reads the reporting queue URL from `input.meta.queues.reporting` on the incoming event. Instead, it requires that the queue URL be set as the `reporting_queue_url` environment variable on the deployed Lambda.
- **CUMULUS-2111**
  - The deployment of the `thin-egress-app` module has be removed from `tf-modules/distribution`, which is a part of the `tf-modules/cumulus` module. Thus, the `thin-egress-app` module is no longer deployed for you by default. See the migration steps for details about how to add deployment for the `thin-egress-app`.
- **CUMULUS-2141**
  - The `parse-pdr` task has been updated to respect the `NODE_NAME` property in
    a PDR's `FILE_GROUP`. If a `NODE_NAME` is present, the task will query the
    Cumulus API for a provider with that host. If a provider is found, the
    output granule from the task will contain a `provider` property containing
    that provider. If `NODE_NAME` is set but a provider with that host cannot be
    found in the API, or if multiple providers are found with that same host,
    the task will fail.
  - The `queue-granules` task has been updated to expect an optional
    `granule.provider` property on each granule. If present, the granule will be
    enqueued using that provider. If not present, the task's `config.provider`
    will be used instead.
- **CUMULUS-2197**
  - EMS resources are now optional and will not be deployed by default. See migration steps for information
    about how to deploy EMS resources.

#### CODE CHANGES

- The `@cumulus/api-client.providers.getProviders` function now takes a
  `queryStringParameters` parameter which can be used to filter the providers
  which are returned
- The `@cumulus/aws-client/S3.getS3ObjectReadStreamAsync` function has been
  removed. It read the entire S3 object into memory before returning a read
  stream, which could cause Lambdas to run out of memory. Use
  `@cumulus/aws-client/S3.getObjectReadStream` instead.
- The `@cumulus/ingest/util.lookupMimeType` function now returns `undefined`
  rather than `null` if the mime type could not be found.
- The `@cumulus/ingest/lock.removeLock` function now returns `undefined`
- The `@cumulus/ingest/granule.generateMoveFileParams` function now returns
  `source: undefined` and `target :undefined` on the response object if either could not be
  determined. Previously, `null` had been returned.
- The `@cumulus/ingest/recursion.recursion` function must now be imported using
  `const { recursion } = require('@cumulus/ingest/recursion');`
- The `@cumulus/ingest/granule.getRenamedS3File` function has been renamed to
  `listVersionedObjects`
- `@cumulus/common.http` has been removed
- `@cumulus/common/http.download` has been removed

### Added

- **CUMULUS-1855**
  - Fixed SyncGranule task to return an empty granules list when given an empty
    (or absent) granules list on input, rather than throwing an exception
- **CUMULUS-1955**
  - Added `@cumulus/aws-client/S3.getObject` to get an AWS S3 object
  - Added `@cumulus/aws-client/S3.waitForObject` to get an AWS S3 object,
    retrying, if necessary
- **CUMULUS-1961**
  - Adds `startTimestamp` and `endTimestamp` parameters to endpoint
    `reconcilationReports`.  Setting these values will filter the returned
    report to cumulus data that falls within the timestamps. It also causes the
    report to be one directional, meaning cumulus is only reconciled with CMR,
    but not the other direction. The Granules will be filtered by their
    `updatedAt` values. Collections are filtered by the updatedAt time of their
    granules, i.e. Collections with granules that are updatedAt a time between
    the time parameters will be returned in the reconciliation reports.
  - Adds `startTimestamp` and `endTimestamp` parameters to create-reconciliation-reports
    lambda function. If either of these params is passed in with a value that can be
    converted to a date object, the inter-platform comparison between Cumulus and CMR will
    be one way.  That is, collections, granules, and files will be filtered by time for
    those found in Cumulus and only those compared to the CMR holdings. For the moment
    there is not enough information to change the internal consistency check, and S3 vs
    Cumulus comparisons are unchanged by the timestamps.
- **CUMULUS-1962**
  - Adds `location` as parameter to `/reconciliationReports` endpoint. Options are `S3`
    resulting in a S3 vs. Cumulus database search or `CMR` resulting in CMR vs. Cumulus database search.
- **CUMULUS-1963**
  - Adds `granuleId` as input parameter to `/reconcilationReports`
    endpoint. Limits inputs parameters to either `collectionId` or `granuleId`
    and will fail to create the report if both are provided.  Adding granuleId
    will find collections in Cumulus by granuleId and compare those one way
    with those in CMR.
  - `/reconciliationReports` now validates any input json before starting the
    async operation and the lambda handler no longer validates input
    parameters.
- **CUMULUS-1964**
  - Reports can now be filtered on provider
- **CUMULUS-1965**
  - Adds `collectionId` parameter to the `/reconcilationReports`
    endpoint. Setting this value will limit the scope of the reconcilation
    report to only the input collectionId when comparing Cumulus and
    CMR. `collectionId` is provided an array of strings e.g. `[shortname___version, shortname2___version2]`
- **CUMULUS-2107**
  - Added a new task, `update-cmr-access-constraints`, that will set access constraints in CMR Metadata.
    Currently supports UMMG-JSON and Echo10XML, where it will configure `AccessConstraints` and
    `RestrictionFlag/RestrictionComment`, respectively.
  - Added an operator doc on how to configure and run the access constraint update workflow, which will update the metadata using the new task, and then publish the updated metadata to CMR.
  - Added an operator doc on bulk operations.
- **CUMULUS-2111**
  - Added variables to `cumulus` module:
    - `tea_api_egress_log_group`
    - `tea_external_api_endpoint`
    - `tea_internal_api_endpoint`
    - `tea_rest_api_id`
    - `tea_rest_api_root_resource_id`
    - `tea_stack_name`
  - Added variables to `distribution` module:
    - `tea_api_egress_log_group`
    - `tea_external_api_endpoint`
    - `tea_internal_api_endpoint`
    - `tea_rest_api_id`
    - `tea_rest_api_root_resource_id`
    - `tea_stack_name`
- **CUMULUS-2112**
  - Added `@cumulus/api/lambdas/internal-reconciliation-report`, so create-reconciliation-report
    lambda can create `Internal` reconciliation report
- **CUMULUS-2116**
  - Added `@cumulus/api/models/granule.unpublishAndDeleteGranule` which
  unpublishes a granule from CMR and deletes it from Cumulus, but does not
  update the record to `published: false` before deletion
- **CUMULUS-2113**
  - Added Granule not found report to reports endpoint
  - Update reports to return breakdown by Granule of files both in DynamoDB and S3
- **CUMULUS-2123**
  - Added `cumulus-rds-tf` DB cluster module to `tf-modules` that adds a
    severless RDS Aurora/ PostgreSQL  database cluster to meet the PostgreSQL
    requirements for future releases.
  - Updated the default Cumulus module to take the following new required variables:
    - rds_user_access_secret_arn:
      AWS Secrets Manager secret ARN containing a JSON string of DB credentials
      (containing at least host, password, port as keys)
    - rds_security_group:
      RDS Security Group that provides connection access to the RDS cluster
  - Updated API lambdas and default ECS cluster to add them to the
    `rds_security_group` for database access
- **CUMULUS-2126**
  - The collections endpoint now writes to the RDS database
- **CUMULUS-2127**
  - Added migration to create collections relation for RDS database
- **CUMULUS-2129**
  - Added `data-migration1` Terraform module and Lambda to migrate data from Dynamo to RDS
    - Added support to Lambda for migrating collections data from Dynamo to RDS
- **CUMULUS-2155**
  - Added `rds_connection_heartbeat` to `cumulus` and `data-migration` tf
    modules.  If set to true, this diagnostic variable instructs Core's database
    code to fire off a connection 'heartbeat' query and log the timing/results
    for diagnostic purposes, and retry certain connection timeouts once.
    This option is disabled by default
- **CUMULUS-2156**
  - Support array inputs parameters for `Internal` reconciliation report
- **CUMULUS-2157**
  - Added support to `data-migration1` Lambda for migrating providers data from Dynamo to RDS
    - The migration process for providers will convert any credentials that are stored unencrypted or encrypted with an S3 keypair provider to be encrypted with a KMS key instead
- **CUMULUS-2161**
  - Rules now support an `executionNamePrefix` property. If set, any executions
    triggered as a result of that rule will use that prefix in the name of the
    execution.
  - The `QueueGranules` task now supports an `executionNamePrefix` property. Any
    executions queued by that task will use that prefix in the name of the
    execution. See the
    [example workflow](./example/cumulus-tf/discover_granules_with_execution_name_prefix_workflow.asl.json)
    for usage.
  - The `QueuePdrs` task now supports an `executionNamePrefix` config property.
    Any executions queued by that task will use that prefix in the name of the
    execution. See the
    [example workflow](./example/cumulus-tf/discover_and_queue_pdrs_with_execution_name_prefix_workflow.asl.json)
    for usage.
- **CUMULUS-2162**
  - Adds new report type to `/reconciliationReport` endpoint.  The new report
    is `Granule Inventory`. This report is a CSV file of all the granules in
    the Cumulus DB. This report will eventually replace the existing
    `granules-csv` endpoint which has been deprecated.
- **CUMULUS-2197**
  - Added `ems_deploy` variable to the `cumulus` module. This is set to false by default, except
    for our example deployment, where it is needed for integration tests.

### Changed

- Upgraded version of [TEA](https://github.com/asfadmin/thin-egress-app/) deployed with Cumulus to build 88.
- **CUMULUS-2107**
  - Updated the `applyWorkflow` functionality on the granules endpoint to take a `meta` property to pass into the workflow message.
  - Updated the `BULK_GRANULE` functionality on the granules endpoint to support the above `applyWorkflow` change.
- **CUMULUS-2111**
  - Changed `distribution_api_gateway_stage` variable for `cumulus` module to `tea_api_gateway_stage`
  - Changed `api_gateway_stage` variable for `distribution` module to `tea_api_gateway_stage`
- **CUMULUS-2224**
  - Updated `/reconciliationReport`'s file reconciliation to include `"EXTENDED METADATA"` as a valid CMR relatedUrls Type.

### Fixed

- **CUMULUS-2168**
  - Fixed issue where large number of documents (generally logs) in the
    `cumulus` elasticsearch index results in the collection granule stats
    queries failing for the collections list api endpoint
- **CUMULUS-1955**
  - Due to AWS's eventual consistency model, it was possible for PostToCMR to
    publish an earlier version of a CMR metadata file, rather than the latest
    version created in a workflow.  This fix guarantees that the latest version
    is published, as expected.
- **CUMULUS-1961**
  - Fixed `activeCollections` query only returning 10 results
- **CUMULUS-2201**
  - Fix Reconciliation Report integration test failures by waiting for collections appear
    in es list and ingesting a fake granule xml file to CMR
- **CUMULUS-2015**
  - Reduced concurrency of `QueueGranules` task. That task now has a
    `config.concurrency` option that defaults to `3`.
- **CUMULUS-2116**
  - Fixed a race condition with bulk granule delete causing deleted granules to still appear in Elasticsearch. Granules removed via bulk delete should now be removed from Elasticsearch.
- **CUMULUS-2163**
  - Remove the `public-read` ACL from the `move-granules` task
- **CUMULUS-2164**
  - Fix issue where `cumulus` index is recreated and attached to an alias if it has been previously deleted
- **CUMULUS-2195**
  - Fixed issue with redirect from `/token` not working when using a Cloudfront endpoint to access the Cumulus API with Launchpad authentication enabled. The redirect should now work properly whether you are using a plain API gateway URL or a Cloudfront endpoint pointing at an API gateway URL.
- **CUMULUS-2200**
  - Fixed issue where __in and __not queries were stripping spaces from values

### Deprecated

- **CUMULUS-1955**
  - `@cumulus/aws-client/S3.getS3Object()`
  - `@cumulus/message/Queue.getQueueNameByUrl()`
  - `@cumulus/message/Queue.getQueueName()`
- **CUMULUS-2162**
  - `@cumulus/api/endpoints/granules-csv/list()`

### Removed

- **CUMULUS-2111**
  - Removed `distribution_url` and `distribution_redirect_uri` outputs from the `cumulus` module
  - Removed variables from the `cumulus` module:
    - `distribution_url`
    - `log_api_gateway_to_cloudwatch`
    - `thin_egress_cookie_domain`
    - `thin_egress_domain_cert_arn`
    - `thin_egress_download_role_in_region_arn`
    - `thin_egress_jwt_algo`
    - `thin_egress_jwt_secret_name`
    - `thin_egress_lambda_code_dependency_archive_key`
    - `thin_egress_stack_name`
  - Removed outputs from the `distribution` module:
    - `distribution_url`
    - `internal_tea_api`
    - `rest_api_id`
    - `thin_egress_app_redirect_uri`
  - Removed variables from the `distribution` module:
    - `bucket_map_key`
    - `distribution_url`
    - `log_api_gateway_to_cloudwatch`
    - `thin_egress_cookie_domain`
    - `thin_egress_domain_cert_arn`
    - `thin_egress_download_role_in_region_arn`
    - `thin_egress_jwt_algo`
    - `thin_egress_jwt_secret_name`
    - `thin_egress_lambda_code_dependency_archive_key`
- **CUMULUS-2157**
  - Removed `providerSecretsMigration` and `verifyProviderSecretsMigration` lambdas
- Removed deprecated `@cumulus/sf-sns-report` task
- Removed code:
  - `@cumulus/aws-client/S3.calculateS3ObjectChecksum`
  - `@cumulus/aws-client/S3.getS3ObjectReadStream`
  - `@cumulus/cmrjs.getFullMetadata`
  - `@cumulus/cmrjs.getMetadata`
  - `@cumulus/common/util.isNil`
  - `@cumulus/common/util.isNull`
  - `@cumulus/common/util.isUndefined`
  - `@cumulus/common/util.lookupMimeType`
  - `@cumulus/common/util.mkdtempSync`
  - `@cumulus/common/util.negate`
  - `@cumulus/common/util.noop`
  - `@cumulus/common/util.omit`
  - `@cumulus/common/util.renameProperty`
  - `@cumulus/common/util.sleep`
  - `@cumulus/common/util.thread`
  - `@cumulus/ingest/granule.copyGranuleFile`
  - `@cumulus/ingest/granule.moveGranuleFile`
  - `@cumulus/integration-tests/api/rules.deleteRule`
  - `@cumulus/integration-tests/api/rules.getRule`
  - `@cumulus/integration-tests/api/rules.listRules`
  - `@cumulus/integration-tests/api/rules.postRule`
  - `@cumulus/integration-tests/api/rules.rerunRule`
  - `@cumulus/integration-tests/api/rules.updateRule`
  - `@cumulus/integration-tests/sfnStep.parseStepMessage`
  - `@cumulus/message/Queue.getQueueName`
  - `@cumulus/message/Queue.getQueueNameByUrl`

## v2.0.2+ Backport releases

Release v2.0.1 was the last release on the 2.0.x release series.

Changes after this version on the 2.0.x release series are limited
security/requested feature patches and will not be ported forward to future
releases unless there is a corresponding CHANGELOG entry.

For up-to-date CHANGELOG for the maintenance release branch see
[CHANGELOG.md](https://github.com/nasa/cumulus/blob/release-2.0.x/CHANGELOG.md)
from the 2.0.x branch.

For the most recent release information for the maintenance branch please see
the [release page](https://github.com/nasa/cumulus/releases)

## [v2.0.7] 2020-10-1 - [BACKPORT]

### Fixed

- CVE-2020-7720
  - Updated common `node-forge` dependency to 0.10.0 to address CVE finding

### [v2.0.6] 2020-09-25 - [BACKPORT]

### Fixed

- **CUMULUS-2168**
  - Fixed issue where large number of documents (generally logs) in the
    `cumulus` elasticsearch index results in the collection granule stats
    queries failing for the collections list api endpoint

### [v2.0.5] 2020-09-15 - [BACKPORT]

#### Added

- Added `thin_egress_stack_name` variable to `cumulus` and `distribution` Terraform modules to allow overriding the default Cloudformation stack name used for the `thin-egress-app`. **Please note that if you change/set this value for an existing deployment, it will destroy and re-create your API gateway for the `thin-egress-app`.**

#### Fixed

- Fix collection list queries. Removed fixes to collection stats, which break queries for a large number of granules.

### [v2.0.4] 2020-09-08 - [BACKPORT]

#### Changed

- Upgraded version of [TEA](https://github.com/asfadmin/thin-egress-app/) deployed with Cumulus to build 88.

### [v2.0.3] 2020-09-02 - [BACKPORT]

#### Fixed

- **CUMULUS-1961**
  - Fixed `activeCollections` query only returning 10 results

- **CUMULUS-2039**
  - Fix issue causing SyncGranules task to run out of memory on large granules

#### CODE CHANGES

- The `@cumulus/aws-client/S3.getS3ObjectReadStreamAsync` function has been
  removed. It read the entire S3 object into memory before returning a read
  stream, which could cause Lambdas to run out of memory. Use
  `@cumulus/aws-client/S3.getObjectReadStream` instead.

### [v2.0.2] 2020-08-17 - [BACKPORT]

#### CODE CHANGES

- The `@cumulus/ingest/util.lookupMimeType` function now returns `undefined`
  rather than `null` if the mime type could not be found.
- The `@cumulus/ingest/lock.removeLock` function now returns `undefined`

#### Added

- **CUMULUS-2116**
  - Added `@cumulus/api/models/granule.unpublishAndDeleteGranule` which
  unpublishes a granule from CMR and deletes it from Cumulus, but does not
  update the record to `published: false` before deletion

### Fixed

- **CUMULUS-2116**
  - Fixed a race condition with bulk granule delete causing deleted granules to still appear in Elasticsearch. Granules removed via bulk delete should now be removed from Elasticsearch.

## [v2.0.1] 2020-07-28

### Added

- **CUMULUS-1886**
  - Added `multiple sort keys` support to `@cumulus/api`
- **CUMULUS-2099**
  - `@cumulus/message/Queue.getQueueUrl` to get the queue URL specified in a Cumulus workflow message, if any.

### Fixed

- **[PR 1790](https://github.com/nasa/cumulus/pull/1790)**
  - Fixed bug with request headers in `@cumulus/launchpad-auth` causing Launchpad token requests to fail

## [v2.0.0] 2020-07-23

### BREAKING CHANGES

- Changes to the `@cumulus/api-client` package
  - The `CumulusApiClientError` class must now be imported using
    `const { CumulusApiClientError } = require('@cumulus/api-client/CumulusApiClientError')`
- The `@cumulus/sftp-client/SftpClient` class must now be imported using
  `const { SftpClient } = require('@cumulus/sftp-client');`
- Instances of `@cumulus/ingest/SftpProviderClient` no longer implicitly connect
  when `download`, `list`, or `sync` are called. You must call `connect` on the
  provider client before issuing one of those calls. Failure to do so will
  result in a "Client not connected" exception being thrown.
- Instances of `@cumulus/ingest/SftpProviderClient` no longer implicitly
  disconnect from the SFTP server when `list` is called.
- Instances of `@cumulus/sftp-client/SftpClient` must now be expclicitly closed
  by calling `.end()`
- Instances of `@cumulus/sftp-client/SftpClient` no longer implicitly connect to
  the server when `download`, `unlink`, `syncToS3`, `syncFromS3`, and `list` are
  called. You must explicitly call `connect` before calling one of those
  methods.
- Changes to the `@cumulus/common` package
  - `cloudwatch-event.getSfEventMessageObject()` now returns `undefined` if the
    message could not be found or could not be parsed. It previously returned
    `null`.
  - `S3KeyPairProvider.decrypt()` now throws an exception if the bucket
    containing the key cannot be determined.
  - `S3KeyPairProvider.decrypt()` now throws an exception if the stack cannot be
    determined.
  - `S3KeyPairProvider.encrypt()` now throws an exception if the bucket
    containing the key cannot be determined.
  - `S3KeyPairProvider.encrypt()` now throws an exception if the stack cannot be
    determined.
  - `sns-event.getSnsEventMessageObject()` now returns `undefined` if it could
    not be parsed. It previously returned `null`.
  - The `aws` module has been removed.
  - The `BucketsConfig.buckets` property is now read-only and private
  - The `test-utils.validateConfig()` function now resolves to `undefined`
    rather than `true`.
  - The `test-utils.validateInput()` function now resolves to `undefined` rather
    than `true`.
  - The `test-utils.validateOutput()` function now resolves to `undefined`
    rather than `true`.
  - The static `S3KeyPairProvider.retrieveKey()` function has been removed.
- Changes to the `@cumulus/cmrjs` package
  - `@cumulus/cmrjs.constructOnlineAccessUrl()` and
    `@cumulus/cmrjs/cmr-utils.constructOnlineAccessUrl()` previously took a
    `buckets` parameter, which was an instance of
    `@cumulus/common/BucketsConfig`. They now take a `bucketTypes` parameter,
    which is a simple object mapping bucket names to bucket types. Example:
    `{ 'private-1': 'private', 'public-1': 'public' }`
  - `@cumulus/cmrjs.reconcileCMRMetadata()` and
    `@cumulus/cmrjs/cmr-utils.reconcileCMRMetadata()` now take a **required**
    `bucketTypes` parameter, which is a simple object mapping bucket names to
    bucket types. Example: `{ 'private-1': 'private', 'public-1': 'public' }`
  - `@cumulus/cmrjs.updateCMRMetadata()` and
    `@cumulus/cmrjs/cmr-utils.updateCMRMetadata()` previously took an optional
    `inBuckets` parameter, which was an instance of
    `@cumulus/common/BucketsConfig`. They now take a **required** `bucketTypes`
    parameter, which is a simple object mapping bucket names to bucket types.
    Example: `{ 'private-1': 'private', 'public-1': 'public' }`
- The minimum supported version of all published Cumulus packages is now Node
  12.18.0
  - Tasks using the `cumuluss/cumulus-ecs-task` Docker image must be updated to
    `cumuluss/cumulus-ecs-task:1.7.0`. This can be done by updating the `image`
    property of any tasks defined using the `cumulus_ecs_service` Terraform
    module.
- Changes to `@cumulus/aws-client/S3`
  - The signature of the `getObjectSize` function has changed. It now takes a
    params object with three properties:
    - **s3**: an instance of an AWS.S3 object
    - **bucket**
    - **key**
  - The `getObjectSize` function will no longer retry if the object does not
    exist
- **CUMULUS-1861**
  - `@cumulus/message/Collections.getCollectionIdFromMessage` now throws a
    `CumulusMessageError` if `collectionName` and `collectionVersion` are missing
    from `meta.collection`.   Previously this method would return
    `'undefined___undefined'` instead
  - `@cumulus/integration-tests/addCollections` now returns an array of collections that
    were added rather than the count of added collections
- **CUMULUS-1930**
  - The `@cumulus/common/util.uuid()` function has been removed
- **CUMULUS-1955**
  - `@cumulus/aws-client/S3.multipartCopyObject` now returns an object with the
    AWS `etag` of the destination object
  - `@cumulus/ingest/S3ProviderClient.list` now sets a file object's `path`
    property to `undefined` instead of `null` when the file is at the top level
    of its bucket
  - The `sync` methods of the following classes in the `@cumulus/ingest` package
    now return an object with the AWS `s3uri` and `etag` of the destination file
    (they previously returned only a string representing the S3 URI)
    - `FtpProviderClient`
    - `HttpProviderClient`
    - `S3ProviderClient`
    - `SftpProviderClient`
- **CUMULUS-1958**
  - The following methods exported from `@cumulus/cmr-js/cmr-utils` were made
    async, and added distributionBucketMap as a parameter:
    - constructOnlineAccessUrl
    - generateFileUrl
    - reconcileCMRMetadata
    - updateCMRMetadata
- **CUMULUS-1969**
  - The `DiscoverPdrs` task now expects `provider_path` to be provided at
    `event.config.provider_path`, not `event.config.collection.provider_path`
  - `event.config.provider_path` is now a required parameter of the
    `DiscoverPdrs` task
  - `event.config.collection` is no longer a parameter to the `DiscoverPdrs`
    task
  - Collections no longer support the `provider_path` property. The tasks that
    relied on that property are now referencing `config.meta.provider_path`.
    Workflows should be updated accordingly.
- **CUMULUS-1977**
  - Moved bulk granule deletion endpoint from `/bulkDelete` to
    `/granules/bulkDelete`
- **CUMULUS-1991**
  - Updated CMR metadata generation to use "Download file.hdf" (where `file.hdf` is the filename of the given resource) as the resource description instead of "File to download"
  - CMR metadata updates now respect changes to resource descriptions (previously only changes to resource URLs were respected)

### MIGRATION STEPS

- Due to an issue with the AWS API Gateway and how the Thin Egress App Cloudformation template applies updates, you may need to redeploy your
  `thin-egress-app-EgressGateway` manually as a one time migration step.    If your deployment fails with an
  error similar to:

  ```bash
  Error: Lambda function (<stack>-tf-TeaCache) returned error: ({"errorType":"HTTPError","errorMessage":"Response code 404 (Not Found)"})
  ```

  Then follow the [AWS
  instructions](https://docs.aws.amazon.com/apigateway/latest/developerguide/how-to-deploy-api-with-console.html)
  to `Redeploy a REST API to a stage` for your egress API and re-run `terraform
  apply`.

### Added

- **CUMULUS-2081**
  - Add Integrator Guide section for onboarding
  - Add helpful tips documentation

- **CUMULUS-1902**
  - Add Common Use Cases section under Operator Docs

- **CUMULUS-2058**
  - Added `lambda_processing_role_name` as an output from the `cumulus` module
    to provide the processing role name
- **CUMULUS-1417**
  - Added a `checksumFor` property to collection `files` config. Set this
    property on a checksum file's definition matching the `regex` of the target
    file. More details in the ['Data Cookbooks
    Setup'](https://nasa.github.io/cumulus/docs/next/data-cookbooks/setup)
    documentation.
  - Added `checksumFor` validation to collections model.
- **CUMULUS-1956**
  - Added `@cumulus/earthata-login-client` package
  - The `/s3credentials` endpoint that is deployed as part of distribution now
    supports authentication using tokens created by a different application. If
    a request contains the `EDL-ClientId` and `EDL-Token` headers,
    authentication will be handled using that token rather than attempting to
    use OAuth.
  - `@cumulus/earthata-login-client.getTokenUsername()` now accepts an
    `xRequestId` argument, which will be included as the `X-Request-Id` header
    when calling Earthdata Login.
  - If the `s3Credentials` endpoint is invoked with an EDL token and an
    `X-Request-Id` header, that `X-Request-Id` header will be forwarded to
    Earthata Login.
- **CUMULUS-1957**
  - If EDL token authentication is being used, and the `EDL-Client-Name` header
    is set, `@the-client-name` will be appended to the end of the Earthdata
    Login username that is used as the `RoleSessionName` of the temporary IAM
    credentials. This value will show up in the AWS S3 server access logs.
- **CUMULUS-1958**
  - Add the ability for users to specify a `bucket_map_key` to the `cumulus`
    terraform module as an override for the default .yaml values that are passed
    to TEA by Core.    Using this option *requires* that each configured
    Cumulus 'distribution' bucket (e.g. public/protected buckets) have a single
    TEA mapping.  Multiple maps per bucket are not supported.
  - Updated Generating a distribution URL, the MoveGranules task and all CMR
    reconciliation functionality to utilize the TEA bucket map override.
  - Updated deploy process to utilize a bootstrap 'tea-map-cache' lambda that
    will, after deployment of Cumulus Core's TEA instance, query TEA for all
    protected/public buckets and generate a mapping configuration used
    internally by Core.  This object is also exposed as an output of the Cumulus
    module as `distribution_bucket_map`.
- **CUMULUS-1961**
  - Replaces DynamoDB for Elasticsearch for reconciliationReportForCumulusCMR
    comparisons between Cumulus and CMR.
- **CUMULUS-1970**
  - Created the `add-missing-file-checksums` workflow task
  - Added `@cumulus/aws-client/S3.calculateObjectHash()` function
  - Added `@cumulus/aws-client/S3.getObjectReadStream()` function
- **CUMULUS-1887**
  - Add additional fields to the granule CSV download file
- **CUMULUS-2019**
  - Add `infix` search to es query builder `@cumulus/api/es/es/queries` to
    support partial matching of the keywords

### Changed

- **CUMULUS-2032**
  - Updated @cumulus/ingest/HttpProviderClient to utilize a configuration key
    `httpListTimeout` to set the default timeout for discovery HTTP/HTTPS
    requests, and updates the default for the provider to 5 minutes (300 seconds).
  - Updated the DiscoverGranules and DiscoverPDRs tasks to utilize the updated
    configuration value if set via workflow config, and updates the default for
    these tasks to 5 minutes (300 seconds).

- **CUMULUS-176**
  - The API will now respond with a 400 status code when a request body contains
    invalid JSON. It had previously returned a 500 status code.
- **CUMULUS-1861**
  - Updates Rule objects to no longer require a collection.
  - Changes the DLQ behavior for `sfEventSqsToDbRecords` and
    `sfEventSqsToDbRecordsInputQueue`. Previously failure to write a database
    record would result in lambda success, and an error log in the CloudWatch
    logs.   The lambda has been updated to manually add a record to
    the `sfEventSqsToDbRecordsDeadLetterQueue` if the granule, execution, *or*
    pdr record fails to write, in addition to the previous error logging.
- **CUMULUS-1956**
  - The `/s3credentials` endpoint that is deployed as part of distribution now
    supports authentication using tokens created by a different application. If
    a request contains the `EDL-ClientId` and `EDL-Token` headers,
    authentication will be handled using that token rather than attempting to
    use OAuth.
- **CUMULUS-1977**
  - API endpoint POST `/granules/bulk` now returns a 202 status on a successful
    response instead of a 200 response
  - API endpoint DELETE `/granules/<granule-id>` now returns a 404 status if the
    granule record was already deleted
  - `@cumulus/api/models/Granule.update()` now returns the updated granule
    record
  - Implemented POST `/granules/bulkDelete` API endpoint to support deleting
    granules specified by ID or returned by the provided query in the request
    body. If the request is successful, the endpoint returns the async operation
    ID that has been started to remove the granules.
    - To use a query in the request body, your deployment must be
      [configured to access the Elasticsearch host for ESDIS metrics](https://nasa.github.io/cumulus/docs/additional-deployment-options/cloudwatch-logs-delivery#esdis-metrics)
      in your environment
  - Added `@cumulus/api/models/Granule.getRecord()` method to return raw record
    from DynamoDB
  - Added `@cumulus/api/models/Granule.delete()` method which handles deleting
    the granule record from DynamoDB and the granule files from S3
- **CUMULUS-1982**
  - The `globalConnectionLimit` property of providers is now optional and
    defaults to "unlimited"
- **CUMULUS-1997**
  - Added optional `launchpad` configuration to `@cumulus/hyrax-metadata-updates` task config schema.
- **CUMULUS-1991**
  - `@cumulus/cmrjs/src/cmr-utils/constructOnlineAccessUrls()` now throws an error if `cmrGranuleUrlType = "distribution"` and no distribution endpoint argument is provided
- **CUMULUS-2011**
  - Reconciliation reports are now generated within an AsyncOperation
- **CUMULUS-2016**
  - Upgrade TEA to version 79

### Fixed

- **CUMULUS-1991**
  - Added missing `DISTRIBUTION_ENDPOINT` environment variable for API lambdas. This environment variable is required for API requests to move granules.

- **CUMULUS-1961**
  - Fixed granules and executions query params not getting sent to API in granule list operation in `@cumulus/api-client`

### Deprecated

- `@cumulus/aws-client/S3.calculateS3ObjectChecksum()`
- `@cumulus/aws-client/S3.getS3ObjectReadStream()`
- `@cumulus/common/log.convertLogLevel()`
- `@cumulus/collection-config-store`
- `@cumulus/common/util.sleep()`

- **CUMULUS-1930**
  - `@cumulus/common/log.convertLogLevel()`
  - `@cumulus/common/util.isNull()`
  - `@cumulus/common/util.isUndefined()`
  - `@cumulus/common/util.negate()`
  - `@cumulus/common/util.noop()`
  - `@cumulus/common/util.isNil()`
  - `@cumulus/common/util.renameProperty()`
  - `@cumulus/common/util.lookupMimeType()`
  - `@cumulus/common/util.thread()`
  - `@cumulus/common/util.mkdtempSync()`

### Removed

- The deprecated `@cumulus/common.bucketsConfigJsonObject` function has been
  removed
- The deprecated `@cumulus/common.CollectionConfigStore` class has been removed
- The deprecated `@cumulus/common.concurrency` module has been removed
- The deprecated `@cumulus/common.constructCollectionId` function has been
  removed
- The deprecated `@cumulus/common.launchpad` module has been removed
- The deprecated `@cumulus/common.LaunchpadToken` class has been removed
- The deprecated `@cumulus/common.Semaphore` class has been removed
- The deprecated `@cumulus/common.stringUtils` module has been removed
- The deprecated `@cumulus/common/aws.cloudwatchlogs` function has been removed
- The deprecated `@cumulus/common/aws.deleteS3Files` function has been removed
- The deprecated `@cumulus/common/aws.deleteS3Object` function has been removed
- The deprecated `@cumulus/common/aws.dynamodb` function has been removed
- The deprecated `@cumulus/common/aws.dynamodbDocClient` function has been
  removed
- The deprecated `@cumulus/common/aws.getExecutionArn` function has been removed
- The deprecated `@cumulus/common/aws.headObject` function has been removed
- The deprecated `@cumulus/common/aws.listS3ObjectsV2` function has been removed
- The deprecated `@cumulus/common/aws.parseS3Uri` function has been removed
- The deprecated `@cumulus/common/aws.promiseS3Upload` function has been removed
- The deprecated `@cumulus/common/aws.recursivelyDeleteS3Bucket` function has
  been removed
- The deprecated `@cumulus/common/aws.s3CopyObject` function has been removed
- The deprecated `@cumulus/common/aws.s3ObjectExists` function has been removed
- The deprecated `@cumulus/common/aws.s3PutObject` function has been removed
- The deprecated `@cumulus/common/bucketsConfigJsonObject` function has been
  removed
- The deprecated `@cumulus/common/CloudWatchLogger` class has been removed
- The deprecated `@cumulus/common/collection-config-store.CollectionConfigStore`
  class has been removed
- The deprecated `@cumulus/common/collection-config-store.constructCollectionId`
  function has been removed
- The deprecated `@cumulus/common/concurrency.limit` function has been removed
- The deprecated `@cumulus/common/concurrency.mapTolerant` function has been
  removed
- The deprecated `@cumulus/common/concurrency.promiseUrl` function has been
  removed
- The deprecated `@cumulus/common/concurrency.toPromise` function has been
  removed
- The deprecated `@cumulus/common/concurrency.unless` function has been removed
- The deprecated `@cumulus/common/config.parseConfig` function has been removed
- The deprecated `@cumulus/common/config.resolveResource` function has been
  removed
- The deprecated `@cumulus/common/DynamoDb.get` function has been removed
- The deprecated `@cumulus/common/DynamoDb.scan` function has been removed
- The deprecated `@cumulus/common/FieldPattern` class has been removed
- The deprecated `@cumulus/common/launchpad.getLaunchpadToken` function has been
  removed
- The deprecated `@cumulus/common/launchpad.validateLaunchpadToken` function has
  been removed
- The deprecated `@cumulus/common/LaunchpadToken` class has been removed
- The deprecated `@cumulus/common/message.buildCumulusMeta` function has been
  removed
- The deprecated `@cumulus/common/message.buildQueueMessageFromTemplate`
  function has been removed
- The deprecated `@cumulus/common/message.getCollectionIdFromMessage` function
  has been removed
- The deprecated `@cumulus/common/message.getMaximumExecutions` function has
  been removed
- The deprecated `@cumulus/common/message.getMessageExecutionArn` function has
  been removed
- The deprecated `@cumulus/common/message.getMessageExecutionName` function has
  been removed
- The deprecated `@cumulus/common/message.getMessageFromTemplate` function has
  been removed
- The deprecated `@cumulus/common/message.getMessageGranules` function has been
  removed
- The deprecated `@cumulus/common/message.getMessageStateMachineArn` function
  has been removed
- The deprecated `@cumulus/common/message.getQueueName` function has been
  removed
- The deprecated `@cumulus/common/message.getQueueNameByUrl` function has been
  removed
- The deprecated `@cumulus/common/message.hasQueueAndExecutionLimit` function
  has been removed
- The deprecated `@cumulus/common/Semaphore` class has been removed
- The deprecated `@cumulus/common/string.globalReplace` functon has been removed
- The deprecated `@cumulus/common/string.isNonEmptyString` functon has been
  removed
- The deprecated `@cumulus/common/string.isValidHostname` functon has been
  removed
- The deprecated `@cumulus/common/string.match` functon has been removed
- The deprecated `@cumulus/common/string.matches` functon has been removed
- The deprecated `@cumulus/common/string.replace` functon has been removed
- The deprecated `@cumulus/common/string.toLower` functon has been removed
- The deprecated `@cumulus/common/string.toUpper` functon has been removed
- The deprecated `@cumulus/common/testUtils.getLocalstackEndpoint` function has been removed
- The deprecated `@cumulus/common/util.setErrorStack` function has been removed
- The `@cumulus/common/util.uuid` function has been removed
- The deprecated `@cumulus/common/workflows.getWorkflowArn` function has been
  removed
- The deprecated `@cumulus/common/workflows.getWorkflowFile` function has been
  removed
- The deprecated `@cumulus/common/workflows.getWorkflowList` function has been
  removed
- The deprecated `@cumulus/common/workflows.getWorkflowTemplate` function has
  been removed
- `@cumulus/aws-client/StepFunctions.toSfnExecutionName()`
- `@cumulus/aws-client/StepFunctions.fromSfnExecutionName()`
- `@cumulus/aws-client/StepFunctions.getExecutionArn()`
- `@cumulus/aws-client/StepFunctions.getExecutionUrl()`
- `@cumulus/aws-client/StepFunctions.getStateMachineArn()`
- `@cumulus/aws-client/StepFunctions.pullStepFunctionEvent()`
- `@cumulus/common/test-utils/throttleOnce()`
- `@cumulus/integration-tests/api/distribution.invokeApiDistributionLambda()`
- `@cumulus/integration-tests/api/distribution.getDistributionApiRedirect()`
- `@cumulus/integration-tests/api/distribution.getDistributionApiFileStream()`

## [v1.24.0] 2020-06-03

### BREAKING CHANGES

- **CUMULUS-1969**
  - The `DiscoverPdrs` task now expects `provider_path` to be provided at
    `event.config.provider_path`, not `event.config.collection.provider_path`
  - `event.config.provider_path` is now a required parameter of the
    `DiscoverPdrs` task
  - `event.config.collection` is no longer a parameter to the `DiscoverPdrs`
    task
  - Collections no longer support the `provider_path` property. The tasks that
    relied on that property are now referencing `config.meta.provider_path`.
    Workflows should be updated accordingly.

- **CUMULUS-1997**
  - `@cumulus/cmr-client/CMRSearchConceptQueue` parameters have been changed to take a `cmrSettings` object containing clientId, provider, and auth information. This can be generated using `@cumulus/cmrjs/cmr-utils/getCmrSettings`. The `cmrEnvironment` variable has been removed.

### Added

- **CUMULUS-1800**
  - Added task configuration setting named `syncChecksumFiles` to the
    SyncGranule task. This setting is `false` by default, but when set to
    `true`, all checksum files associated with data files that are downloaded
    will be downloaded as well.
- **CUMULUS-1952**
  - Updated HTTP(S) provider client to accept username/password for Basic authorization. This change adds support for Basic Authorization such as Earthdata login redirects to ingest (i.e. as implemented in SyncGranule), but not to discovery (i.e. as implemented in DiscoverGranules). Discovery still expects the provider's file system to be publicly accessible, but not the individual files and their contents.
  - **NOTE**: Using this in combination with the HTTP protocol may expose usernames and passwords to intermediary network entities. HTTPS is highly recommended.
- **CUMULUS-1997**
  - Added optional `launchpad` configuration to `@cumulus/hyrax-metadata-updates` task config schema.

### Fixed

- **CUMULUS-1997**
  - Updated all CMR operations to use configured authentication scheme
- **CUMULUS-2010**
  - Updated `@cumulus/api/launchpadSaml` to support multiple userGroup attributes from the SAML response

## [v1.23.2] 2020-05-22

### BREAKING CHANGES

- Updates to the Cumulus archive API:
  - All endpoints now return a `401` response instead of a `403` for any request where the JWT passed as a Bearer token is invalid.
  - POST `/refresh` and DELETE `/token/<token>` endpoints now return a `401` response for requests with expired tokens

- **CUMULUS-1894**
  - `@cumulus/ingest/granule.handleDuplicateFile()`
    - The `copyOptions` parameter has been removed
    - An `ACL` parameter has been added
  - `@cumulus/ingest/granule.renameS3FileWithTimestamp()`
    - Now returns `undefined`

- **CUMULUS-1896**
  Updated all Cumulus core lambdas to utilize the new message adapter streaming interface via [cumulus-message-adapter-js v1.2.0](https://github.com/nasa/cumulus-message-adapter-js/releases/tag/v1.2.0).   Users of this version of Cumulus (or later) must utilize version 1.3.0 or greater of the [cumulus-message-adapter](https://github.com/nasa/cumulus-message-adapter) to support core lambdas.

- **CUMULUS-1912**
  - `@cumulus/api` reconciliationReports list endpoint returns a list of reconciliationReport records instead of S3Uri.

- **CUMULUS-1969**
  - The `DiscoverGranules` task now expects `provider_path` to be provided at
    `event.config.provider_path`, not `event.config.collection.provider_path`
  - `config.provider_path` is now a required parameter of the `DiscoverGranules`
    task

### MIGRATION STEPS

- To take advantage of the new TTL-based access token expiration implemented in CUMULUS-1777 (see notes below) and clear out existing records in your access tokens table, do the following:
  1. Log out of any active dashboard sessions
  2. Use the AWS console or CLI to delete your `<prefix>-AccessTokensTable` DynamoDB table
  3. [Re-deploy your `data-persistence` module](https://nasa.github.io/cumulus/docs/deployment/upgrade-readme#update-data-persistence-resources), which should re-create the `<prefix>-AccessTokensTable` DynamoDB table
  4. Return to using the Cumulus API/dashboard as normal
- This release requires the Cumulus Message Adapter layer deployed with Cumulus Core to be at least 1.3.0, as the core lambdas have updated to [cumulus-message-adapter-js v1.2.0](https://github.com/nasa/cumulus-message-adapter-js/releases/tag/v1.2.0) and the new CMA interface.  As a result, users should:
  1. Follow the [Cumulus Message Adapter (CMA) deployment instructions](https://nasa.github.io/cumulus/docs/deployment/deployment-readme#deploy-the-cumulus-message-adapter-layer) and install a CMA layer version >=1.3.0
  2. If you are using any custom Node.js Lambdas in your workflows **and** the Cumulus CMA layer/`cumulus-message-adapter-js`, you must update your lambda to use [cumulus-message-adapter-js v1.2.0](https://github.com/nasa/cumulus-message-adapter-js/releases/tag/v1.2.0) and follow the migration instructions in the release notes. Prior versions of `cumulus-message-adapter-js` are not compatible with CMA >= 1.3.0.
- Migrate existing s3 reconciliation report records to database (CUMULUS-1911):
  - After update your `data persistence` module and Cumulus resources, run the command:

  ```bash
  ./node_modules/.bin/cumulus-api migrate --stack `<your-terraform-deployment-prefix>` --migrationVersion migration5
  ```

### Added

- Added a limit for concurrent Elasticsearch requests when doing an index from database operation
- Added the `es_request_concurrency` parameter to the archive and cumulus Terraform modules

- **CUMULUS-1995**
  - Added the `es_index_shards` parameter to the archive and cumulus Terraform modules to configure the number of shards for the ES index
    - If you have an existing ES index, you will need to [reindex](https://nasa.github.io/cumulus-api/#reindex) and then [change index](https://nasa.github.io/cumulus-api/#change-index) to take advantage of shard updates

- **CUMULUS-1894**
  - Added `@cumulus/aws-client/S3.moveObject()`

- **CUMULUS-1911**
  - Added ReconciliationReports table
  - Updated CreateReconciliationReport lambda to save Reconciliation Report records to database
  - Updated dbIndexer and IndexFromDatabase lambdas to index Reconciliation Report records to Elasticsearch
  - Added migration_5 to migrate existing s3 reconciliation report records to database and Elasticsearch
  - Updated `@cumulus/api` package, `tf-modules/archive` and `tf-modules/data-persistence` Terraform modules

- **CUMULUS-1916**
  - Added util function for seeding reconciliation reports when running API locally in dashboard

### Changed

- **CUMULUS-1777**
  - The `expirationTime` property is now a **required field** of the access tokens model.
  - Updated the `AccessTokens` table to set a [TTL](https://docs.aws.amazon.com/amazondynamodb/latest/developerguide/howitworks-ttl.html) on the `expirationTime` field in `tf-modules/data-persistence/dynamo.tf`. As a result, access token records in this table whose `expirationTime` has passed should be **automatically deleted by DynamoDB**.
  - Updated all code creating access token records in the Dynamo `AccessTokens` table to set the `expirationTime` field value in seconds from the epoch.
- **CUMULUS-1912**
  - Updated reconciliationReports endpoints to query against Elasticsearch, delete report from both database and s3
  - Added `@cumulus/api-client/reconciliationReports`
- **CUMULUS-1999**
  - Updated `@cumulus/common/util.deprecate()` so that only a single deprecation notice is printed for each name/version combination

### Fixed

- **CUMULUS-1894**
  - The `SyncGranule` task can now handle files larger than 5 GB
- **CUMULUS-1987**
  - `Remove granule from CMR` operation in `@cumulus/api` now passes token to CMR when fetching granule metadata, allowing removal of private granules
- **CUMULUS-1993**
  - For a given queue, the `sqs-message-consumer` Lambda will now only schedule workflows for rules matching the queue **and the collection information in each queue message (if any)**
    - The consumer also now only reads each queue message **once per Lambda invocation**, whereas previously each message was read **once per queue rule per Lambda invocation**
  - Fixed bug preventing the deletion of multiple SNS rules that share the same SNS topic

### Deprecated

- **CUMULUS-1894**
  - `@cumulus/ingest/granule.copyGranuleFile()`
  - `@cumulus/ingest/granule.moveGranuleFile()`

- **CUMULUS-1987** - Deprecated the following functions:
  - `@cumulus/cmrjs/getMetadata(cmrLink)` -> `@cumulus/cmr-client/CMR.getGranuleMetadata(cmrLink)`
  - `@cumulus/cmrjs/getFullMetadata(cmrLink)`

## [v1.22.1] 2020-05-04

**Note**: v1.22.0 was not released as a package due to npm/release concerns.  Users upgrading to 1.22.x should start with 1.22.1

### Added

- **CUMULUS-1894**
  - Added `@cumulus/aws-client/S3.multipartCopyObject()`
- **CUMULUS-408**
  - Added `certificateUri` field to provider schema. This optional field allows operators to specify an S3 uri to a CA bundle to use for HTTPS requests.
- **CUMULUS-1787**
  - Added `collections/active` endpoint for returning collections with active granules in `@cumulus/api`
- **CUMULUS-1799**
  - Added `@cumulus/common/stack.getBucketsConfigKey()` to return the S3 key for the buckets config object
  - Added `@cumulus/common/workflows.getWorkflowFileKey()` to return the S3 key for a workflow definition object
  - Added `@cumulus/common/workflows.getWorkflowsListKeyPrefix()` to return the S3 key prefix for objects containing workflow definitions
  - Added `@cumulus/message` package containing utilities for building and parsing Cumulus messages
- **CUMULUS-1850**
  - Added `@cumulus/aws-client/Kinesis.describeStream()` to get a Kinesis stream description
- **CUMULUS-1853**
  - Added `@cumulus/integration-tests/collections.createCollection()`
  - Added `@cumulus/integration-tests/executions.findExecutionArn()`
  - Added `@cumulus/integration-tests/executions.getExecutionWithStatus()`
  - Added `@cumulus/integration-tests/granules.getGranuleWithStatus()`
  - Added `@cumulus/integration-tests/providers.createProvider()`
  - Added `@cumulus/integration-tests/rules.createOneTimeRule()`

### Changed

- **CUMULUS-1682**
  - Moved all `@cumulus/ingest/parse-pdr` code into the `parse-pdr` task as it had become tightly coupled with that task's handler and was not used anywhere else. Unit tests also restored.
- **CUMULUS-1820**
  - Updated the Thin Egress App module used in `tf-modules/distribution/main.tf` to build 74. [See the release notes](https://github.com/asfadmin/thin-egress-app/releases/tag/tea-build.74).
- **CUMULUS-1852**
  - Updated POST endpoints for `/collections`, `/providers`, and `/rules` to log errors when returning a 500 response
  - Updated POST endpoint for `/collections`:
    - Return a 400 response when the `name` or `version` fields are missing
    - Return a 409 response if the collection already exists
    - Improved error messages to be more explicit
  - Updated POST endpoint for `/providers`:
    - Return a 400 response if the `host` field value is invalid
    - Return a 409 response if the provider already exists
  - Updated POST endpoint for `/rules`:
    - Return a 400 response if rule `name` is invalid
    - Return a 400 response if rule `type` is invalid
- **CUMULUS-1891**
  - Updated the following endpoints using async operations to return a 503 error if the ECS task  cannot be started and a 500 response for a non-specific error:
    - POST `/replays`
    - POST `/bulkDelete`
    - POST `/elasticsearch/index-from-database`
    - POST `/granules/bulk`

### Fixed

- **CUMULUS-408**
  - Fixed HTTPS discovery and ingest.

- **CUMULUS-1850**
  - Fixed a bug in Kinesis event processing where the message consumer would not properly filter available rules based on the collection information in the event and the Kinesis stream ARN

- **CUMULUS-1853**
  - Fixed a bug where attempting to create a rule containing a payload property
    would fail schema validation.

- **CUMULUS-1854**
  - Rule schema is validated before starting workflows or creating event source mappings

- **CUMULUS-1974**
  - Fixed @cumulus/api webpack config for missing underscore object due to underscore update

- **CUMULUS-2210**
  - Fixed `cmr_oauth_provider` variable not being propogated to reconciliation reports

### Deprecated

- **CUMULUS-1799** - Deprecated the following code. For cases where the code was moved into another package, the new code location is noted:
  - `@cumulus/aws-client/StepFunctions.fromSfnExecutionName()`
  - `@cumulus/aws-client/StepFunctions.toSfnExecutionName()`
  - `@cumulus/aws-client/StepFunctions.getExecutionArn()` -> `@cumulus/message/Executions.buildExecutionArn()`
  - `@cumulus/aws-client/StepFunctions.getExecutionUrl()` -> `@cumulus/message/Executions.getExecutionUrlFromArn()`
  - `@cumulus/aws-client/StepFunctions.getStateMachineArn()` -> `@cumulus/message/Executions.getStateMachineArnFromExecutionArn()`
  - `@cumulus/aws-client/StepFunctions.pullStepFunctionEvent()` -> `@cumulus/message/StepFunctions.pullStepFunctionEvent()`
  - `@cumulus/common/bucketsConfigJsonObject()`
  - `@cumulus/common/CloudWatchLogger`
  - `@cumulus/common/collection-config-store/CollectionConfigStore` -> `@cumulus/collection-config-store`
  - `@cumulus/common/collection-config-store.constructCollectionId()` -> `@cumulus/message/Collections.constructCollectionId`
  - `@cumulus/common/concurrency.limit()`
  - `@cumulus/common/concurrency.mapTolerant()`
  - `@cumulus/common/concurrency.promiseUrl()`
  - `@cumulus/common/concurrency.toPromise()`
  - `@cumulus/common/concurrency.unless()`
  - `@cumulus/common/config.buildSchema()`
  - `@cumulus/common/config.parseConfig()`
  - `@cumulus/common/config.resolveResource()`
  - `@cumulus/common/config.resourceToArn()`
  - `@cumulus/common/FieldPattern`
  - `@cumulus/common/launchpad.getLaunchpadToken()` -> `@cumulus/launchpad-auth/index.getLaunchpadToken()`
  - `@cumulus/common/LaunchpadToken` -> `@cumulus/launchpad-auth/LaunchpadToken`
  - `@cumulus/common/launchpad.validateLaunchpadToken()` -> `@cumulus/launchpad-auth/index.validateLaunchpadToken()`
  - `@cumulus/common/message.buildCumulusMeta()` -> `@cumulus/message/Build.buildCumulusMeta()`
  - `@cumulus/common/message.buildQueueMessageFromTemplate()` -> `@cumulus/message/Build.buildQueueMessageFromTemplate()`
  - `@cumulus/common/message.getCollectionIdFromMessage()` -> `@cumulus/message/Collections.getCollectionIdFromMessage()`
  - `@cumulus/common/message.getMessageExecutionArn()` -> `@cumulus/message/Executions.getMessageExecutionArn()`
  - `@cumulus/common/message.getMessageExecutionName()` -> `@cumulus/message/Executions.getMessageExecutionName()`
  - `@cumulus/common/message.getMaximumExecutions()` -> `@cumulus/message/Queue.getMaximumExecutions()`
  - `@cumulus/common/message.getMessageFromTemplate()`
  - `@cumulus/common/message.getMessageStateMachineArn()` -> `@cumulus/message/Executions.getMessageStateMachineArn()`)
  - `@cumulus/common/message.getMessageGranules()` -> `@cumulus/message/Granules.getMessageGranules()`
  - `@cumulus/common/message.getQueueNameByUrl()` -> `@cumulus/message/Queue.getQueueNameByUrl()`
  - `@cumulus/common/message.getQueueName()` -> `@cumulus/message/Queue.getQueueName()`)
  - `@cumulus/common/message.hasQueueAndExecutionLimit()` -> `@cumulus/message/Queue.hasQueueAndExecutionLimit()`
  - `@cumulus/common/Semaphore`
  - `@cumulus/common/test-utils.throttleOnce()`
  - `@cumulus/common/workflows.getWorkflowArn()`
  - `@cumulus/common/workflows.getWorkflowFile()`
  - `@cumulus/common/workflows.getWorkflowList()`
  - `@cumulus/common/workflows.getWorkflowTemplate()`
  - `@cumulus/integration-tests/sfnStep/SfnStep.parseStepMessage()` -> `@cumulus/message/StepFunctions.parseStepMessage()`
- **CUMULUS-1858** - Deprecated the following functions.
  - `@cumulus/common/string.globalReplace()`
  - `@cumulus/common/string.isNonEmptyString()`
  - `@cumulus/common/string.isValidHostname()`
  - `@cumulus/common/string.match()`
  - `@cumulus/common/string.matches()`
  - `@cumulus/common/string.replace()`
  - `@cumulus/common/string.toLower()`
  - `@cumulus/common/string.toUpper()`

### Removed

- **CUMULUS-1799**: Deprecated code removals:
  - Removed from `@cumulus/common/aws`:
    - `pullStepFunctionEvent()`
  - Removed `@cumulus/common/sfnStep`
  - Removed `@cumulus/common/StepFunctions`

## [v1.21.0] 2020-03-30

### PLEASE NOTE

- **CUMULUS-1762**: the `messageConsumer` for `sns` and `kinesis`-type rules now fetches
  the collection information from the message. You should ensure that your rule's collection
  name and version match what is in the message for these ingest messages to be processed.
  If no matching rule is found, an error will be thrown and logged in the
  `messageConsumer` Lambda function's log group.

### Added

- **CUMULUS-1629**`
  - Updates discover-granules task to respect/utilize duplicateHandling configuration such that
    - skip:               Duplicates will be filtered from the granule list
    - error:              Duplicates encountered will result in step failure
    - replace, version:   Duplicates will be ignored and handled as normal.
  - Adds a new copy of the API lambda `PrivateApiLambda()` which is configured to not require authentication. This Lambda is not connected to an API gateway
  - Adds `@cumulus/api-client` with functions for use by workflow lambdas to call the API when needed

- **CUMULUS-1732**
  - Added Python task/activity workflow and integration test (`PythonReferenceSpec`) to test `cumulus-message-adapter-python`and `cumulus-process-py` integration.
- **CUMULUS-1795**
  - Added an IAM policy on the Cumulus EC2 creation to enable SSM when the `deploy_to_ngap` flag is true

### Changed

- **CUMULUS-1762**
  - the `messageConsumer` for `sns` and `kinesis`-type rules now fetches the collection
    information from the message.

### Deprecated

- **CUMULUS-1629**
  - Deprecate `granulesApi`, `rulesApi`, `emsApi`, `executionsAPI` from `@cumulus/integration-test/api` in favor of code moved to `@cumulus/api-client`

### Removed

- **CUMULUS-1799**: Deprecated code removals
  - Removed deprecated method `@cumulus/api/models/Granule.createGranulesFromSns()`
  - Removed deprecated method `@cumulus/api/models/Granule.removeGranuleFromCmr()`
  - Removed from `@cumulus/common/aws`:
    - `apigateway()`
    - `buildS3Uri()`
    - `calculateS3ObjectChecksum()`
    - `cf()`
    - `cloudwatch()`
    - `cloudwatchevents()`
    - `cloudwatchlogs()`
    - `createAndWaitForDynamoDbTable()`
    - `createQueue()`
    - `deleteSQSMessage()`
    - `describeCfStackResources()`
    - `downloadS3File()`
    - `downloadS3Files()`
    - `DynamoDbSearchQueue` class
    - `dynamodbstreams()`
    - `ec2()`
    - `ecs()`
    - `fileExists()`
    - `findResourceArn()`
    - `fromSfnExecutionName()`
    - `getFileBucketAndKey()`
    - `getJsonS3Object()`
    - `getQueueUrl()`
    - `getObjectSize()`
    - `getS3ObjectReadStream()`
    - `getSecretString()`
    - `getStateMachineArn()`
    - `headObject()`
    - `isThrottlingException()`
    - `kinesis()`
    - `lambda()`
    - `listS3Objects()`
    - `promiseS3Upload()`
    - `publishSnsMessage()`
    - `putJsonS3Object()`
    - `receiveSQSMessages()`
    - `s3CopyObject()`
    - `s3GetObjectTagging()`
    - `s3Join()`
    - `S3ListObjectsV2Queue` class
    - `s3TagSetToQueryString()`
    - `s3PutObjectTagging()`
    - `secretsManager()`
    - `sendSQSMessage()`
    - `sfn()`
    - `sns()`
    - `sqs()`
    - `sqsQueueExists()`
    - `toSfnExecutionName()`
    - `uploadS3FileStream()`
    - `uploadS3Files()`
    - `validateS3ObjectChecksum()`
  - Removed `@cumulus/common/CloudFormationGateway` class
  - Removed `@cumulus/common/concurrency/Mutex` class
  - Removed `@cumulus/common/errors`
  - Removed `@cumulus/common/sftp`
  - Removed `@cumulus/common/string.unicodeEscape`
  - Removed `@cumulus/cmrjs/cmr-utils.getGranuleId()`
  - Removed `@cumulus/cmrjs/cmr-utils.getCmrFiles()`
  - Removed `@cumulus/cmrjs/cmr/CMR` class
  - Removed `@cumulus/cmrjs/cmr/CMRSearchConceptQueue` class
  - Removed `@cumulus/cmrjs/utils.getHost()`
  - Removed `@cumulus/cmrjs/utils.getIp()`
  - Removed `@cumulus/cmrjs/utils.hostId()`
  - Removed `@cumulus/cmrjs/utils/ummVersion()`
  - Removed `@cumulus/cmrjs/utils.updateToken()`
  - Removed `@cumulus/cmrjs/utils.validateUMMG()`
  - Removed `@cumulus/ingest/aws.getEndpoint()`
  - Removed `@cumulus/ingest/aws.getExecutionUrl()`
  - Removed `@cumulus/ingest/aws/invoke()`
  - Removed `@cumulus/ingest/aws/CloudWatch` class
  - Removed `@cumulus/ingest/aws/ECS` class
  - Removed `@cumulus/ingest/aws/Events` class
  - Removed `@cumulus/ingest/aws/SQS` class
  - Removed `@cumulus/ingest/aws/StepFunction` class
  - Removed `@cumulus/ingest/util.normalizeProviderPath()`
  - Removed `@cumulus/integration-tests/index.listCollections()`
  - Removed `@cumulus/integration-tests/index.listProviders()`
  - Removed `@cumulus/integration-tests/index.rulesList()`
  - Removed `@cumulus/integration-tests/api/api.addCollectionApi()`

## [v1.20.0] 2020-03-12

### BREAKING CHANGES

- **CUMULUS-1714**
  - Changed the format of the message sent to the granule SNS Topic. Message includes the granule record under `record` and the type of event under `event`. Messages with `deleted` events will have the record that was deleted with a `deletedAt` timestamp. Options for `event` are `Create | Update | Delete`
- **CUMULUS-1769** - `deploy_to_ngap` is now a **required** variable for the `tf-modules/cumulus` module. **For those deploying to NGAP environments, this variable should always be set to `true`.**

### Notable changes

- **CUMULUS-1739** - You can now exclude Elasticsearch from your `tf-modules/data-persistence` deployment (via `include_elasticsearch = false`) and your `tf-modules/cumulus` module will still deploy successfully.

- **CUMULUS-1769** - If you set `deploy_to_ngap = true` for the `tf-modules/archive` Terraform module, **you can only deploy your archive API gateway as `PRIVATE`**, not `EDGE`.

### Added

- Added `@cumulus/aws-client/S3.getS3ObjectReadStreamAsync()` to deal with S3 eventual consistency issues by checking for the existence an S3 object with retries before getting a readable stream for that object.
- **CUMULUS-1769**
  - Added `deploy_to_ngap` boolean variable for the `tf-modules/cumulus` and `tf-modules/archive` Terraform modules. This variable is required. **For those deploying to NGAP environments, this variable should always be set to `true`.**
- **HYRAX-70**
  - Add the hyrax-metadata-update task

### Changed

- [`AccessToken.get()`](https://github.com/nasa/cumulus/blob/master/packages/api/models/access-tokens.js) now enforces [strongly consistent reads from DynamoDB](https://docs.aws.amazon.com/amazondynamodb/latest/developerguide/HowItWorks.ReadConsistency.html)
- **CUMULUS-1739**
  - Updated `tf-modules/data-persistence` to make Elasticsearch alarm resources and outputs conditional on the `include_elasticsearch` variable
  - Updated `@cumulus/aws-client/S3.getObjectSize` to include automatic retries for any failures from `S3.headObject`
- **CUMULUS-1784**
  - Updated `@cumulus/api/lib/DistributionEvent.remoteIP()` to parse the IP address in an S3 access log from the `A-sourceip` query parameter if present, otherwise fallback to the original parsing behavior.
- **CUMULUS-1768**
  - The `stats/summary` endpoint reports the distinct collections for the number of granules reported

### Fixed

- **CUMULUS-1739** - Fixed the `tf-modules/cumulus` and `tf-modules/archive` modules to make these Elasticsearch variables truly optional:
  - `elasticsearch_domain_arn`
  - `elasticsearch_hostname`
  - `elasticsearch_security_group_id`

- **CUMULUS-1768**
  - Fixed the `stats/` endpoint so that data is correctly filtered by timestamp and `processingTime` is calculated correctly.

- **CUMULUS-1769**
  - In the `tf-modules/archive` Terraform module, the `lifecycle` block ignoring changes to the `policy` of the archive API gateway is now only enforced if `deploy_to_ngap = true`. This fixes a bug where users deploying outside of NGAP could not update their API gateway's resource policy when going from `PRIVATE` to `EDGE`, preventing their API from being accessed publicly.

- **CUMULUS-1775**
  - Fix/update api endpoint to use updated google auth endpoints such that it will work with new accounts

### Removed

- **CUMULUS-1768**
  - Removed API endpoints `stats/histogram` and `stats/average`. All advanced stats needs should be acquired from Cloud Metrics or similarly configured ELK stack.

## [v1.19.0] 2020-02-28

### BREAKING CHANGES

- **CUMULUS-1736**
  - The `@cumulus/discover-granules` task now sets the `dataType` of discovered
    granules based on the `name` of the configured collection, not the
    `dataType`.
  - The config schema of the `@cumulus/discover-granules` task now requires that
    collections contain a `version`.
  - The `@cumulus/sync-granule` task will set the `dataType` and `version` of a
    granule based on the configured collection if those fields are not already
    set on the granule. Previously it was using the `dataType` field of the
    configured collection, then falling back to the `name` field of the
    collection. This update will just use the `name` field of the collection to
    set the `dataType` field of the granule.

- **CUMULUS-1446**
  - Update the `@cumulus/integration-tests/api/executions.getExecution()`
    function to parse the response and return the execution, rather than return
    the full API response.

- **CUMULUS-1672**
  - The `cumulus` Terraform module in previous releases set a
    `Deployment = var.prefix` tag on all resources that it managed. In this
    release, a `tags` input variable has been added to the `cumulus` Terraform
    module to allow resource tagging to be customized. No default tags will be
    applied to Cumulus-managed resources. To replicate the previous behavior,
    set `tags = { Deployment: var.prefix }` as an input variable for the
    `cumulus` Terraform module.

- **CUMULUS-1684 Migration Instructions**
  - In previous releases, a provider's username and password were encrypted
    using a custom encryption library. That has now been updated to use KMS.
    This release includes a Lambda function named
    `<prefix>-ProviderSecretsMigration`, which will re-encrypt existing
    provider credentials to use KMS. After this release has been deployed, you
    will need to manually invoke that Lambda function using either the AWS CLI
    or AWS Console. It should only need to be successfully run once.
  - Future releases of Cumulus will invoke a
    `<prefix>-VerifyProviderSecretsMigration` Lambda function as part of the
    deployment, which will cause the deployment to fail if the migration
    Lambda has not been run.

- **CUMULUS-1718**
  - The `@cumulus/sf-sns-report` task for reporting mid-workflow updates has been retired.
  This task was used as the `PdrStatusReport` task in our ParsePdr example workflow.
  If you have a ParsePdr or other workflow using this task, use `@cumulus/sf-sqs-report` instead.
  Trying to deploy the old task will result in an error as the cumulus module no longer exports `sf_sns_report_task`.
  - Migration instruction: In your workflow definition, for each step using the old task change:
  `"Resource": "${module.cumulus.sf_sns_report_task.task_arn}"`
  to
  `"Resource": "${module.cumulus.sf_sqs_report_task.task_arn}"`

- **CUMULUS-1755**
  - The `thin_egress_jwt_secret_name` variable for the `tf-modules/cumulus` Terraform module is now **required**. This variable is passed on to the Thin Egress App in `tf-modules/distribution/main.tf`, which uses the keys stored in the secret to sign JWTs. See the [Thin Egress App documentation on how to create a value for this secret](https://github.com/asfadmin/thin-egress-app#setting-up-the-jwt-cookie-secrets).

### Added

- **CUMULUS-1446**
  - Add `@cumulus/common/FileUtils.readJsonFile()` function
  - Add `@cumulus/common/FileUtils.readTextFile()` function
  - Add `@cumulus/integration-tests/api/collections.createCollection()` function
  - Add `@cumulus/integration-tests/api/collections.deleteCollection()` function
  - Add `@cumulus/integration-tests/api/collections.getCollection()` function
  - Add `@cumulus/integration-tests/api/providers.getProvider()` function
  - Add `@cumulus/integration-tests/index.getExecutionOutput()` function
  - Add `@cumulus/integration-tests/index.loadCollection()` function
  - Add `@cumulus/integration-tests/index.loadProvider()` function
  - Add `@cumulus/integration-tests/index.readJsonFilesFromDir()` function

- **CUMULUS-1672**
  - Add a `tags` input variable to the `archive` Terraform module
  - Add a `tags` input variable to the `cumulus` Terraform module
  - Add a `tags` input variable to the `cumulus_ecs_service` Terraform module
  - Add a `tags` input variable to the `data-persistence` Terraform module
  - Add a `tags` input variable to the `distribution` Terraform module
  - Add a `tags` input variable to the `ingest` Terraform module
  - Add a `tags` input variable to the `s3-replicator` Terraform module

- **CUMULUS-1707**
  - Enable logrotate on ECS cluster

- **CUMULUS-1684**
  - Add a `@cumulus/aws-client/KMS` library of KMS-related functions
  - Add `@cumulus/aws-client/S3.getTextObject()`
  - Add `@cumulus/sftp-client` package
  - Create `ProviderSecretsMigration` Lambda function
  - Create `VerifyProviderSecretsMigration` Lambda function

- **CUMULUS-1548**
  - Add ability to put default Cumulus logs in Metrics' ELK stack
  - Add ability to add custom logs to Metrics' ELK Stack

- **CUMULUS-1702**
  - When logs are sent to Metrics' ELK stack, the logs endpoints will return results from there

- **CUMULUS-1459**
  - Async Operations are indexed in Elasticsearch
  - To index any existing async operations you'll need to perform an index from
    database function.

- **CUMULUS-1717**
  - Add `@cumulus/aws-client/deleteAndWaitForDynamoDbTableNotExists`, which
    deletes a DynamoDB table and waits to ensure the table no longer exists
  - Added `publishGranules` Lambda to handle publishing granule messages to SNS when granule records are written to DynamoDB
  - Added `@cumulus/api/models/Granule.storeGranulesFromCumulusMessage` to store granules from a Cumulus message to DynamoDB

- **CUMULUS-1718**
  - Added `@cumulus/sf-sqs-report` task to allow mid-workflow reporting updates.
  - Added `stepfunction_event_reporter_queue_url` and `sf_sqs_report_task` outputs to the `cumulus` module.
  - Added `publishPdrs` Lambda to handle publishing PDR messages to SNS when PDR records are written to DynamoDB.
  - Added `@cumulus/api/models/Pdr.storePdrFromCumulusMessage` to store PDRs from a Cumulus message to DynamoDB.
  - Added `@cumulus/aws-client/parseSQSMessageBody` to parse an SQS message body string into an object.

- **Ability to set custom backend API url in the archive module**
  - Add `api_url` definition in `tf-modules/cumulus/archive.tf`
  - Add `archive_api_url` variable in `tf-modules/cumulus/variables.tf`

- **CUMULUS-1741**
  - Added an optional `elasticsearch_security_group_ids` variable to the
    `data-persistence` Terraform module to allow additional security groups to
    be assigned to the Elasticsearch Domain.

- **CUMULUS-1752**
  - Added `@cumulus/integration-tests/api/distribution.invokeTEADistributionLambda` to simulate a request to the [Thin Egress App](https://github.com/asfadmin/thin-egress-app) by invoking the Lambda and getting a response payload.
  - Added `@cumulus/integration-tests/api/distribution.getTEARequestHeaders` to generate necessary request headers for a request to the Thin Egress App
  - Added `@cumulus/integration-tests/api/distribution.getTEADistributionApiFileStream` to get a response stream for a file served by Thin Egress App
  - Added `@cumulus/integration-tests/api/distribution.getTEADistributionApiRedirect` to get a redirect response from the Thin Egress App

- **CUMULUS-1755**
  - Added `@cumulus/aws-client/CloudFormation.describeCfStack()` to describe a Cloudformation stack
  - Added `@cumulus/aws-client/CloudFormation.getCfStackParameterValues()` to get multiple parameter values for a Cloudformation stack

### Changed

- **CUMULUS-1725**
  - Moved the logic that updates the granule files cache Dynamo table into its
    own Lambda function called `granuleFilesCacheUpdater`.

- **CUMULUS-1736**
  - The `collections` model in the API package now determines the name of a
    collection based on the `name` property, rather than using `dataType` and
    then falling back to `name`.
  - The `@cumulus/integration-tests.loadCollection()` function no longer appends
    the postfix to the end of the collection's `dataType`.
  - The `@cumulus/integration-tests.addCollections()` function no longer appends
    the postfix to the end of the collection's `dataType`.

- **CUMULUS-1672**
  - Add a `retryOptions` parameter to the `@cumulus/aws-client/S3.headObject`
     function, which will retry if the object being queried does not exist.

- **CUMULUS-1446**
  - Mark the `@cumulus/integration-tests/api.addCollectionApi()` function as
    deprecated
  - Mark the `@cumulus/integration-tests/index.listCollections()` function as
    deprecated
  - Mark the `@cumulus/integration-tests/index.listProviders()` function as
    deprecated
  - Mark the `@cumulus/integration-tests/index.rulesList()` function as
    deprecated

- **CUMULUS-1672**
  - Previously, the `cumulus` module defaulted to setting a
    `Deployment = var.prefix` tag on all resources that it managed. In this
    release, the `cumulus` module will now accept a `tags` input variable that
    defines the tags to be assigned to all resources that it manages.
  - Previously, the `data-persistence` module defaulted to setting a
    `Deployment = var.prefix` tag on all resources that it managed. In this
    release, the `data-persistence` module will now accept a `tags` input
    variable that defines the tags to be assigned to all resources that it
    manages.
  - Previously, the `distribution` module defaulted to setting a
    `Deployment = var.prefix` tag on all resources that it managed. In this
    release, the `distribution` module will now accept a `tags` input variable
    that defines the tags to be assigned to all resources that it manages.
  - Previously, the `ingest` module defaulted to setting a
    `Deployment = var.prefix` tag on all resources that it managed. In this
    release, the `ingest` module will now accept a `tags` input variable that
    defines the tags to be assigned to all resources that it manages.
  - Previously, the `s3-replicator` module defaulted to setting a
    `Deployment = var.prefix` tag on all resources that it managed. In this
    release, the `s3-replicator` module will now accept a `tags` input variable
    that defines the tags to be assigned to all resources that it manages.

- **CUMULUS-1684**
  - Update the API package to encrypt provider credentials using KMS instead of
    using RSA keys stored in S3

- **CUMULUS-1717**
  - Changed name of `cwSfExecutionEventToDb` Lambda to `cwSfEventToDbRecords`
  - Updated `cwSfEventToDbRecords` to write granule records to DynamoDB from the incoming Cumulus message

- **CUMULUS-1718**
  - Renamed `cwSfEventToDbRecords` to `sfEventSqsToDbRecords` due to architecture change to being a consumer of an SQS queue of Step Function Cloudwatch events.
  - Updated `sfEventSqsToDbRecords` to write PDR records to DynamoDB from the incoming Cumulus message
  - Moved `data-cookbooks/sns.md` to `data-cookbooks/ingest-notifications.md` and updated it to reflect recent changes.

- **CUMULUS-1748**
  - (S)FTP discovery tasks now use the provider-path as-is instead of forcing it to a relative path.
  - Improved error handling to catch permission denied FTP errors better and log them properly. Workflows will still fail encountering this error and we intend to consider that approach in a future ticket.

- **CUMULUS-1752**
  - Moved class for parsing distribution events to its own file: `@cumulus/api/lib/DistributionEvent.js`
    - Updated `DistributionEvent` to properly parse S3 access logs generated by requests from the [Thin Egress App](https://github.com/asfadmin/thin-egress-app)

- **CUMULUS-1753** - Changes to `@cumulus/ingest/HttpProviderClient.js`:
  - Removed regex filter in `HttpProviderClient.list()` that was used to return only files with an extension between 1 and 4 characters long. `HttpProviderClient.list()` will now return all files linked from the HTTP provider host.

- **CUMULUS-1755**
  - Updated the Thin Egress App module used in `tf-modules/distribution/main.tf` to build 61. [See the release notes](https://github.com/asfadmin/thin-egress-app/releases/tag/tea-build.61).

- **CUMULUS-1757**
  - Update @cumulus/cmr-client CMRSearchConceptQueue to take optional cmrEnvironment parameter

### Deprecated

- **CUMULUS-1684**
  - Deprecate `@cumulus/common/key-pair-provider/S3KeyPairProvider`
  - Deprecate `@cumulus/common/key-pair-provider/S3KeyPairProvider.encrypt()`
  - Deprecate `@cumulus/common/key-pair-provider/S3KeyPairProvider.decrypt()`
  - Deprecate `@cumulus/common/kms/KMS`
  - Deprecate `@cumulus/common/kms/KMS.encrypt()`
  - Deprecate `@cumulus/common/kms/KMS.decrypt()`
  - Deprecate `@cumulus/common/sftp.Sftp`

- **CUMULUS-1717**
  - Deprecate `@cumulus/api/models/Granule.createGranulesFromSns`

- **CUMULUS-1718**
  - Deprecate `@cumulus/sf-sns-report`.
    - This task has been updated to always throw an error directing the user to use `@cumulus/sf-sqs-report` instead. This was done because there is no longer an SNS topic to which to publish, and no consumers to listen to it.

- **CUMULUS-1748**
  - Deprecate `@cumulus/ingest/util.normalizeProviderPath`

- **CUMULUS-1752**
  - Deprecate `@cumulus/integration-tests/api/distribution.getDistributionApiFileStream`
  - Deprecate `@cumulus/integration-tests/api/distribution.getDistributionApiRedirect`
  - Deprecate `@cumulus/integration-tests/api/distribution.invokeApiDistributionLambda`

### Removed

- **CUMULUS-1684**
  - Remove the deployment script that creates encryption keys and stores them to
    S3

- **CUMULUS-1768**
  - Removed API endpoints `stats/histogram` and `stats/average`. All advanced stats needs should be acquired from Cloud Metrics or similarly configured ELK stack.

### Fixed

- **Fix default values for urs_url in variables.tf files**
  - Remove trailing `/` from default `urs_url` values.

- **CUMULUS-1610** - Add the Elasticsearch security group to the EC2 security groups

- **CUMULUS-1740** - `cumulus_meta.workflow_start_time` is now set in Cumulus
  messages

- **CUMULUS-1753** - Fixed `@cumulus/ingest/HttpProviderClient.js` to properly handle HTTP providers with:
  - Multiple link tags (e.g. `<a>`) per line of source code
  - Link tags in uppercase or lowercase (e.g. `<A>`)
  - Links with filepaths in the link target (e.g. `<a href="/path/to/file.txt">`). These files will be returned from HTTP file discovery **as the file name only** (e.g. `file.txt`).

- **CUMULUS-1768**
  - Fix an issue in the stats endpoints in `@cumulus/api` to send back stats for the correct type

## [v1.18.0] 2020-02-03

### BREAKING CHANGES

- **CUMULUS-1686**

  - `ecs_cluster_instance_image_id` is now a _required_ variable of the `cumulus` module, instead of optional.

- **CUMULUS-1698**

  - Change variable `saml_launchpad_metadata_path` to `saml_launchpad_metadata_url` in the `tf-modules/cumulus` Terraform module.

- **CUMULUS-1703**
  - Remove the unused `forceDownload` option from the `sync-granule` tasks's config
  - Remove the `@cumulus/ingest/granule.Discover` class
  - Remove the `@cumulus/ingest/granule.Granule` class
  - Remove the `@cumulus/ingest/pdr.Discover` class
  - Remove the `@cumulus/ingest/pdr.Granule` class
  - Remove the `@cumulus/ingest/parse-pdr.parsePdr` function

### Added

- **CUMULUS-1040**

  - Added `@cumulus/aws-client` package to provide utilities for working with AWS services and the Node.js AWS SDK
  - Added `@cumulus/errors` package which exports error classes for use in Cumulus workflow code
  - Added `@cumulus/integration-tests/sfnStep` to provide utilities for parsing step function execution histories

- **CUMULUS-1102**

  - Adds functionality to the @cumulus/api package for better local testing.
    - Adds data seeding for @cumulus/api's localAPI.
      - seed functions allow adding collections, executions, granules, pdrs, providers, and rules to a Localstack Elasticsearch and DynamoDB via `addCollections`, `addExecutions`, `addGranules`, `addPdrs`, `addProviders`, and `addRules`.
    - Adds `eraseDataStack` function to local API server code allowing resetting of local datastack for testing (ES and DynamoDB).
    - Adds optional parameters to the @cumulus/api bin serve to allow for launching the api without destroying the current data.

- **CUMULUS-1697**

  - Added the `@cumulus/tf-inventory` package that provides command line utilities for managing Terraform resources in your AWS account

- **CUMULUS-1703**

  - Add `@cumulus/aws-client/S3.createBucket` function
  - Add `@cumulus/aws-client/S3.putFile` function
  - Add `@cumulus/common/string.isNonEmptyString` function
  - Add `@cumulus/ingest/FtpProviderClient` class
  - Add `@cumulus/ingest/HttpProviderClient` class
  - Add `@cumulus/ingest/S3ProviderClient` class
  - Add `@cumulus/ingest/SftpProviderClient` class
  - Add `@cumulus/ingest/providerClientUtils.buildProviderClient` function
  - Add `@cumulus/ingest/providerClientUtils.fetchTextFile` function

- **CUMULUS-1731**

  - Add new optional input variables to the Cumulus Terraform module to support TEA upgrade:
    - `thin_egress_cookie_domain` - Valid domain for Thin Egress App cookie
    - `thin_egress_domain_cert_arn` - Certificate Manager SSL Cert ARN for Thin
      Egress App if deployed outside NGAP/CloudFront
    - `thin_egress_download_role_in_region_arn` - ARN for reading of Thin Egress
      App data buckets for in-region requests
    - `thin_egress_jwt_algo` - Algorithm with which to encode the Thin Egress
      App JWT cookie
    - `thin_egress_jwt_secret_name` - Name of AWS secret where keys for the Thin
      Egress App JWT encode/decode are stored
    - `thin_egress_lambda_code_dependency_archive_key` - Thin Egress App - S3
      Key of packaged python modules for lambda dependency layer

- **CUMULUS-1733**
  - Add `discovery-filtering` operator doc to document previously undocumented functionality.

- **CUMULUS-1737**
  - Added the `cumulus-test-cleanup` module to run a nightly cleanup on resources left over from the integration tests run from the `example/spec` directory.

### Changed

- **CUMULUS-1102**

  - Updates `@cumulus/api/auth/testAuth` to use JWT instead of random tokens.
  - Updates the default AMI for the ecs_cluster_instance_image_id.

- **CUMULUS-1622**

  - Mutex class has been deprecated in `@cumulus/common/concurrency` and will be removed in a future release.

- **CUMULUS-1686**

  - Changed `ecs_cluster_instance_image_id` to be a required variable of the `cumulus` module and removed the default value.
    The default was not available across accounts and regions, nor outside of NGAP and therefore not particularly useful.

- **CUMULUS-1688**

  - Updated `@cumulus/aws.receiveSQSMessages` not to replace `message.Body` with a parsed object. This behavior was undocumented and confusing as received messages appeared to contradict AWS docs that state `message.Body` is always a string.
  - Replaced `sf_watcher` CloudWatch rule from `cloudwatch-events.tf` with an EventSourceMapping on `sqs2sf` mapped to the `start_sf` SQS queue (in `event-sources.tf`).
  - Updated `sqs2sf` with an EventSourceMapping handler and unit test.

- **CUMULUS-1698**

  - Change variable `saml_launchpad_metadata_path` to `saml_launchpad_metadata_url` in the `tf-modules/cumulus` Terraform module.
  - Updated `@cumulus/api/launchpadSaml` to download launchpad IDP metadata from configured location when the metadata in s3 is not valid, and to work with updated IDP metadata and SAML response.

- **CUMULUS-1731**
  - Upgrade the version of the Thin Egress App deployed by Cumulus to v48
    - Note: New variables available, see the 'Added' section of this changelog.

### Fixed

- **CUMULUS-1664**

  - Updated `dbIndexer` Lambda to remove hardcoded references to DynamoDB table names.

- **CUMULUS-1733**
  - Fixed granule discovery recursion algorithm used in S/FTP protocols.

### Removed

- **CUMULUS-1481**
  - removed `process` config and output from PostToCmr as it was not required by the task nor downstream steps, and should still be in the output message's `meta` regardless.

### Deprecated

- **CUMULUS-1040**
  - Deprecated the following code. For cases where the code was moved into another package, the new code location is noted:
    - `@cumulus/common/CloudFormationGateway` -> `@cumulus/aws-client/CloudFormationGateway`
    - `@cumulus/common/DynamoDb` -> `@cumulus/aws-client/DynamoDb`
    - `@cumulus/common/errors` -> `@cumulus/errors`
    - `@cumulus/common/StepFunctions` -> `@cumulus/aws-client/StepFunctions`
    - All of the exported functions in `@cumulus/commmon/aws` (moved into `@cumulus/aws-client`), except:
      - `@cumulus/common/aws/isThrottlingException` -> `@cumulus/errors/isThrottlingException`
      - `@cumulus/common/aws/improveStackTrace` (not deprecated)
      - `@cumulus/common/aws/retryOnThrottlingException` (not deprecated)
    - `@cumulus/common/sfnStep/SfnStep.parseStepMessage` -> `@cumulus/integration-tests/sfnStep/SfnStep.parseStepMessage`
    - `@cumulus/common/sfnStep/ActivityStep` -> `@cumulus/integration-tests/sfnStep/ActivityStep`
    - `@cumulus/common/sfnStep/LambdaStep` -> `@cumulus/integration-tests/sfnStep/LambdaStep`
    - `@cumulus/common/string/unicodeEscape` -> `@cumulus/aws-client/StepFunctions.unicodeEscape`
    - `@cumulus/common/util/setErrorStack` -> `@cumulus/aws-client/util/setErrorStack`
    - `@cumulus/ingest/aws/invoke` -> `@cumulus/aws-client/Lambda/invoke`
    - `@cumulus/ingest/aws/CloudWatch.bucketSize`
    - `@cumulus/ingest/aws/CloudWatch.cw`
    - `@cumulus/ingest/aws/ECS.ecs`
    - `@cumulus/ingest/aws/ECS`
    - `@cumulus/ingest/aws/Events.putEvent` -> `@cumulus/aws-client/CloudwatchEvents.putEvent`
    - `@cumulus/ingest/aws/Events.deleteEvent` -> `@cumulus/aws-client/CloudwatchEvents.deleteEvent`
    - `@cumulus/ingest/aws/Events.deleteTarget` -> `@cumulus/aws-client/CloudwatchEvents.deleteTarget`
    - `@cumulus/ingest/aws/Events.putTarget` -> `@cumulus/aws-client/CloudwatchEvents.putTarget`
    - `@cumulus/ingest/aws/SQS.attributes` -> `@cumulus/aws-client/SQS.getQueueAttributes`
    - `@cumulus/ingest/aws/SQS.deleteMessage` -> `@cumulus/aws-client/SQS.deleteSQSMessage`
    - `@cumulus/ingest/aws/SQS.deleteQueue` -> `@cumulus/aws-client/SQS.deleteQueue`
    - `@cumulus/ingest/aws/SQS.getUrl` -> `@cumulus/aws-client/SQS.getQueueUrlByName`
    - `@cumulus/ingest/aws/SQS.receiveMessage` -> `@cumulus/aws-client/SQS.receiveSQSMessages`
    - `@cumulus/ingest/aws/SQS.sendMessage` -> `@cumulus/aws-client/SQS.sendSQSMessage`
    - `@cumulus/ingest/aws/StepFunction.getExecutionStatus` -> `@cumulus/aws-client/StepFunction.getExecutionStatus`
    - `@cumulus/ingest/aws/StepFunction.getExecutionUrl` -> `@cumulus/aws-client/StepFunction.getExecutionUrl`

## [v1.17.0] - 2019-12-31

### BREAKING CHANGES

- **CUMULUS-1498**
  - The `@cumulus/cmrjs.publish2CMR` function expects that the value of its
    `creds.password` parameter is a plaintext password.
  - Rather than using an encrypted password from the `cmr_password` environment
    variable, the `@cumulus/cmrjs.updateCMRMetadata` function now looks for an
    environment variable called `cmr_password_secret_name` and fetches the CMR
    password from that secret in AWS Secrets Manager.
  - The `@cumulus/post-to-cmr` task now expects a
    `config.cmr.passwordSecretName` value, rather than `config.cmr.password`.
    The CMR password will be fetched from that secret in AWS Secrets Manager.

### Added

- **CUMULUS-630**

  - Added support for replaying Kinesis records on a stream into the Cumulus Kinesis workflow triggering mechanism: either all the records, or some time slice delimited by start and end timestamps.
  - Added `/replays` endpoint to the operator API for triggering replays.
  - Added `Replay Kinesis Messages` documentation to Operator Docs.
  - Added `manualConsumer` lambda function to consume a Kinesis stream. Used by the replay AsyncOperation.

- **CUMULUS-1687**
  - Added new API endpoint for listing async operations at `/asyncOperations`
  - All asyncOperations now include the fields `description` and `operationType`. `operationType` can be one of the following. [`Bulk Delete`, `Bulk Granules`, `ES Index`, `Kinesis Replay`]

### Changed

- **CUMULUS-1626**

  - Updates Cumulus to use node10/CMA 1.1.2 for all of its internal lambdas in prep for AWS node 8 EOL

- **CUMULUS-1498**
  - Remove the DynamoDB Users table. The list of OAuth users who are allowed to
    use the API is now stored in S3.
  - The CMR password and Launchpad passphrase are now stored in Secrets Manager

## [v1.16.1] - 2019-12-6

**Please note**:

- The `region` argument to the `cumulus` Terraform module has been removed. You may see a warning or error if you have that variable populated.
- Your workflow tasks should use the following versions of the CMA libraries to utilize new granule, parentArn, asyncOperationId, and stackName fields on the logs:
  - `cumulus-message-adapter-js` version 1.0.10+
  - `cumulus-message-adapter-python` version 1.1.1+
  - `cumulus-message-adapter-java` version 1.2.11+
- The `data-persistence` module no longer manages the creation of an Elasticsearch service-linked role for deploying Elasticsearch to a VPC. Follow the [deployment instructions on preparing your VPC](https://nasa.github.io/cumulus/docs/deployment/deployment-readme#vpc-subnets-and-security-group) for guidance on how to create the Elasticsearch service-linked role manually.
- There is now a `distribution_api_gateway_stage` variable for the `tf-modules/cumulus` Terraform module that will be used as the API gateway stage name used for the distribution API (Thin Egress App)
- Default value for the `urs_url` variable is now `https://uat.urs.earthdata.nasa.gov/` in the `tf-modules/cumulus` and `tf-modules/archive` Terraform modules. So deploying the `cumulus` module without a `urs_url` variable set will integrate your Cumulus deployment with the UAT URS environment.

### Added

- **CUMULUS-1563**

  - Added `custom_domain_name` variable to `tf-modules/data-persistence` module

- **CUMULUS-1654**
  - Added new helpers to `@cumulus/common/execution-history`:
    - `getStepExitedEvent()` returns the `TaskStateExited` event in a workflow execution history after the given step completion/failure event
    - `getTaskExitedEventOutput()` returns the output message for a `TaskStateExited` event in a workflow execution history

### Changed

- **CUMULUS-1578**

  - Updates SAML launchpad configuration to authorize via configured userGroup.
    [See the NASA specific documentation (protected)](https://wiki.earthdata.nasa.gov/display/CUMULUS/Cumulus+SAML+Launchpad+Integration)

- **CUMULUS-1579**

  - Elasticsearch list queries use `match` instead of `term`. `term` had been analyzing the terms and not supporting `-` in the field values.

- **CUMULUS-1619**

  - Adds 4 new keys to `@cumulus/logger` to display granules, parentArn, asyncOperationId, and stackName.
  - Depends on `cumulus-message-adapter-js` version 1.0.10+. Cumulus tasks updated to use this version.

- **CUMULUS-1654**

  - Changed `@cumulus/common/SfnStep.parseStepMessage()` to a static class method

- **CUMULUS-1641**
  - Added `meta.retries` and `meta.visibilityTimeout` properties to sqs-type rule. To create sqs-type rule, you're required to configure a dead-letter queue on your queue.
  - Added `sqsMessageRemover` lambda which removes the message from SQS queue upon successful workflow execution.
  - Updated `sqsMessageConsumer` lambda to not delete message from SQS queue, and to retry the SQS message for configured number of times.

### Removed

- Removed `create_service_linked_role` variable from `tf-modules/data-persistence` module.

- **CUMULUS-1321**
  - The `region` argument to the `cumulus` Terraform module has been removed

### Fixed

- **CUMULUS-1668** - Fixed a race condition where executions may not have been
  added to the database correctly
- **CUMULUS-1654** - Fixed issue with `publishReports` Lambda not including workflow execution error information for failed workflows with a single step
- Fixed `tf-modules/cumulus` module so that the `urs_url` variable is passed on to its invocation of the `tf-modules/archive` module

## [v1.16.0] - 2019-11-15

### Added

- **CUMULUS-1321**

  - A `deploy_distribution_s3_credentials_endpoint` variable has been added to
    the `cumulus` Terraform module. If true, the NGAP-backed S3 credentials
    endpoint will be added to the Thin Egress App's API. Default: true

- **CUMULUS-1544**

  - Updated the `/granules/bulk` endpoint to correctly query Elasticsearch when
    granule ids are not provided.

- **CUMULUS-1580**
  - Added `/granules/bulk` endpoint to `@cumulus/api` to perform bulk actions on granules given either a list of granule ids or an Elasticsearch query and the workflow to perform.

### Changed

- **CUMULUS-1561**

  - Fix the way that we are handling Terraform provider version requirements
  - Pass provider configs into child modules using the method that the
    [Terraform documentation](https://www.terraform.io/docs/configuration/modules.html#providers-within-modules)
    suggests
  - Remove the `region` input variable from the `s3_access_test` Terraform module
  - Remove the `aws_profile` and `aws_region` input variables from the
    `s3-replicator` Terraform module

- **CUMULUS-1639**
  - Because of
    [S3's Data Consistency Model](https://docs.aws.amazon.com/AmazonS3/latest/dev/Introduction.html#BasicsObjects),
    there may be situations where a GET operation for an object can temporarily
    return a `NoSuchKey` response even if that object _has_ been created. The
    `@cumulus/common/aws.getS3Object()` function has been updated to support
    retries if a `NoSuchKey` response is returned by S3. This behavior can be
    enabled by passing a `retryOptions` object to that function. Supported
    values for that object can be found here:
    <https://github.com/tim-kos/node-retry#retryoperationoptions>

### Removed

- **CUMULUS-1559**
  - `logToSharedDestination` has been migrated to the Terraform deployment as `log_api_gateway_to_cloudwatch` and will ONLY apply to egress lambdas.
    Due to the differences in the Terraform deployment model, we cannot support a global log subscription toggle for a configurable subset of lambdas.
    However, setting up your own log forwarding for a Lambda with Terraform is fairly simple, as you will only need to add SubscriptionFilters to your Terraform configuration, one per log group.
    See [the Terraform documentation](https://www.terraform.io/docs/providers/aws/r/cloudwatch_log_subscription_filter.html) for details on how to do this.
    An empty FilterPattern ("") will capture all logs in a group.

## [v1.15.0] - 2019-11-04

### BREAKING CHANGES

- **CUMULUS-1644** - When a workflow execution begins or ends, the workflow
  payload is parsed and any new or updated PDRs or granules referenced in that
  workflow are stored to the Cumulus archive. The defined interface says that a
  PDR in `payload.pdr` will be added to the archive, and any granules in
  `payload.granules` will also be added to the archive. In previous releases,
  PDRs found in `meta.pdr` and granules found in `meta.input_granules` were also
  added to the archive. This caused unexpected behavior and has been removed.
  Only PDRs from `payload.pdr` and granules from `payload.granules` will now be
  added to the Cumulus archive.

- **CUMULUS-1449** - Cumulus now uses a universal workflow template when
  starting a workflow that contains general information specific to the
  deployment, but not specific to the workflow. Workflow task configs must be
  defined using AWS step function parameters. As part of this change,
  `CumulusConfig` has been retired and task configs must now be defined under
  the `cma.task_config` key in the Parameters section of a step function
  definition.

  **Migration instructions**:

  NOTE: These instructions require the use of Cumulus Message Adapter v1.1.x+.
  Please ensure you are using a compatible version before attempting to migrate
  workflow configurations. When defining workflow steps, remove any
  `CumulusConfig` section, as shown below:

  ```yaml
  ParsePdr:
    CumulusConfig:
      provider: "{$.meta.provider}"
      bucket: "{$.meta.buckets.internal.name}"
      stack: "{$.meta.stack}"
  ```

  Instead, use AWS Parameters to pass `task_config` for the task directly into
  the Cumulus Message Adapter:

  ```yaml
  ParsePdr:
    Parameters:
      cma:
        event.$: "$"
        task_config:
          provider: "{$.meta.provider}"
          bucket: "{$.meta.buckets.internal.name}"
          stack: "{$.meta.stack}"
  ```

  In this example, the `cma` key is used to pass parameters to the message
  adapter. Using `task_config` in combination with `event.$: '$'` allows the
  message adapter to process `task_config` as the `config` passed to the Cumulus
  task. See `example/workflows/sips.yml` in the core repository for further
  examples of how to set the Parameters.

  Additionally, workflow configurations for the `QueueGranules` and `QueuePdrs`
  tasks need to be updated:

  - `queue-pdrs` config changes:
    - `parsePdrMessageTemplateUri` replaced with `parsePdrWorkflow`, which is
      the workflow name (i.e. top-level name in `config.yml`, e.g. 'ParsePdr').
    - `internalBucket` and `stackName` configs now required to look up
      configuration from the deployment. Brings the task config in line with
      that of `queue-granules`.
  - `queue-granules` config change: `ingestGranuleMessageTemplateUri` replaced
    with `ingestGranuleWorkflow`, which is the workflow name (e.g.
    'IngestGranule').

- **CUMULUS-1396** - **Workflow steps at the beginning and end of a workflow
  using the `SfSnsReport` Lambda have now been deprecated (e.g. `StartStatus`,
  `StopStatus`) and should be removed from your workflow definitions**. These
  steps were used for publishing ingest notifications and have been replaced by
  an implementation using Cloudwatch events for Step Functions to trigger a
  Lambda that publishes ingest notifications. For further detail on how ingest
  notifications are published, see the notes below on **CUMULUS-1394**. For
  examples of how to update your workflow definitions, see our
  [example workflow definitions](https://github.com/nasa/cumulus/blob/master/example/workflows/).

- **CUMULUS-1470**
  - Remove Cumulus-defined ECS service autoscaling, allowing integrators to
    better customize autoscaling to meet their needs. In order to use
    autoscaling with ECS services, appropriate
    `AWS::ApplicationAutoScaling::ScalableTarget`,
    `AWS::ApplicationAutoScaling::ScalingPolicy`, and `AWS::CloudWatch::Alarm`
    resources should be defined in a kes overrides file. See
    [this example](https://github.com/nasa/cumulus/blob/release-1.15.x/example/overrides/app/cloudformation.template.yml)
    for an example.
  - The following config parameters are no longer used:
    - ecs.services.\<NAME\>.minTasks
    - ecs.services.\<NAME\>.maxTasks
    - ecs.services.\<NAME\>.scaleInActivityScheduleTime
    - ecs.services.\<NAME\>.scaleInAdjustmentPercent
    - ecs.services.\<NAME\>.scaleOutActivityScheduleTime
    - ecs.services.\<NAME\>.scaleOutAdjustmentPercent
    - ecs.services.\<NAME\>.activityName

### Added

- **CUMULUS-1100**

  - Added 30-day retention properties to all log groups that were missing those policies.

- **CUMULUS-1396**

  - Added `@cumulus/common/sfnStep`:
    - `LambdaStep` - A class for retrieving and parsing input and output to Lambda steps in AWS Step Functions
    - `ActivityStep` - A class for retrieving and parsing input and output to ECS activity steps in AWS Step Functions

- **CUMULUS-1574**

  - Added `GET /token` endpoint for SAML authorization when cumulus is protected by Launchpad.
    This lets a user retieve a token by hand that can be presented to the API.

- **CUMULUS-1625**

  - Added `sf_start_rate` variable to the `ingest` Terraform module, equivalent to `sqs_consumer_rate` in the old model, but will not be automatically applied to custom queues as that was.

- **CUMULUS-1513**
  - Added `sqs`-type rule support in the Cumulus API `@cumulus/api`
  - Added `sqsMessageConsumer` lambda which processes messages from the SQS queues configured in the `sqs` rules.

### Changed

- **CUMULUS-1639**

  - Because of
    [S3's Data Consistency Model](https://docs.aws.amazon.com/AmazonS3/latest/dev/Introduction.html#BasicsObjects),
    there may be situations where a GET operation for an object can temporarily
    return a `NoSuchKey` response even if that object _has_ been created. The
    `@cumulus/common/aws.getS3Object()` function will now retry up to 10 times
    if a `NoSuchKey` response is returned by S3. This can behavior can be
    overridden by passing `{ retries: 0 }` as the `retryOptions` argument.

- **CUMULUS-1449**

  - `queue-pdrs` & `queue-granules` config changes. Details in breaking changes section.
  - Cumulus now uses a universal workflow template when starting workflow that contains general information specific to the deployment, but not specific to the workflow.
  - Changed the way workflow configs are defined, from `CumulusConfig` to a `task_config` AWS Parameter.

- **CUMULUS-1452**

  - Changed the default ECS docker storage drive to `devicemapper`

- **CUMULUS-1453**
  - Removed config schema for `@cumulus/sf-sns-report` task
  - Updated `@cumulus/sf-sns-report` to always assume that it is running as an intermediate step in a workflow, not as the first or last step

### Removed

- **CUMULUS-1449**
  - Retired `CumulusConfig` as part of step function definitions, as this is an artifact of the way Kes parses workflow definitions that was not possible to migrate to Terraform. Use AWS Parameters and the `task_config` key instead. See change note above.
  - Removed individual workflow templates.

### Fixed

- **CUMULUS-1620** - Fixed bug where `message_adapter_version` does not correctly inject the CMA

- **CUMULUS-1396** - Updated `@cumulus/common/StepFunctions.getExecutionHistory()` to recursively fetch execution history when `nextToken` is returned in response

- **CUMULUS-1571** - Updated `@cumulus/common/DynamoDb.get()` to throw any errors encountered when trying to get a record and the record does exist

- **CUMULUS-1452**
  - Updated the EC2 initialization scripts to use full volume size for docker storage
  - Changed the default ECS docker storage drive to `devicemapper`

## [v1.14.5] - 2019-12-30 - [BACKPORT]

### Updated

- **CUMULUS-1626**
  - Updates Cumulus to use node10/CMA 1.1.2 for all of its internal lambdas in prep for AWS node 8 EOL

## [v1.14.4] - 2019-10-28

### Fixed

- **CUMULUS-1632** - Pinned `aws-elasticsearch-connector` package in `@cumulus/api` to version `8.1.3`, since `8.2.0` includes breaking changes

## [v1.14.3] - 2019-10-18

### Fixed

- **CUMULUS-1620** - Fixed bug where `message_adapter_version` does not correctly inject the CMA

- **CUMULUS-1572** - A granule is now included in discovery results even when
  none of its files has a matching file type in the associated collection
  configuration. Previously, if all files for a granule were unmatched by a file
  type configuration, the granule was excluded from the discovery results.
  Further, added support for a `boolean` property
  `ignoreFilesConfigForDiscovery`, which controls how a granule's files are
  filtered at discovery time.

## [v1.14.2] - 2019-10-08

### BREAKING CHANGES

Your Cumulus Message Adapter version should be pinned to `v1.0.13` or lower in your `app/config.yml` using `message_adapter_version: v1.0.13` OR you should use the workflow migration steps below to work with CMA v1.1.1+.

- **CUMULUS-1394** - The implementation of the `SfSnsReport` Lambda requires additional environment variables for integration with the new ingest notification SNS topics. Therefore, **you must update the definition of `SfSnsReport` in your `lambdas.yml` like so**:

```yaml
SfSnsReport:
  handler: index.handler
  timeout: 300
  source: node_modules/@cumulus/sf-sns-report/dist
  tables:
    - ExecutionsTable
  envs:
    execution_sns_topic_arn:
      function: Ref
      value: reportExecutionsSns
    granule_sns_topic_arn:
      function: Ref
      value: reportGranulesSns
    pdr_sns_topic_arn:
      function: Ref
      value: reportPdrsSns
```

- **CUMULUS-1447** -
  The newest release of the Cumulus Message Adapter (v1.1.1) requires that parameterized configuration be used for remote message functionality. Once released, Kes will automatically bring in CMA v1.1.1 without additional configuration.

  **Migration instructions**
  Oversized messages are no longer written to S3 automatically. In order to utilize remote messaging functionality, configure a `ReplaceConfig` AWS Step Function parameter on your CMA task:

  ```yaml
  ParsePdr:
    Parameters:
      cma:
        event.$: "$"
        ReplaceConfig:
          FullMessage: true
  ```

  Accepted fields in `ReplaceConfig` include `MaxSize`, `FullMessage`, `Path` and `TargetPath`.
  See https://github.com/nasa/cumulus-message-adapter/blob/master/CONTRACT.md#remote-message-configuration for full details.

  As this change is backward compatible in Cumulus Core, users wishing to utilize the previous version of the CMA may opt to transition to using a CMA lambda layer, or set `message_adapter_version` in their configuration to a version prior to v1.1.0.

### PLEASE NOTE

- **CUMULUS-1394** - Ingest notifications are now provided via 3 separate SNS topics for executions, granules, and PDRs, instead of a single `sftracker` SNS topic. Whereas the `sftracker` SNS topic received a full Cumulus execution message, the new topics all receive generated records for the given object. The new topics are only published to if the given object exists for the current execution. For a given execution/granule/PDR, **two messages will be received by each topic**: one message indicating that ingest is running and another message indicating that ingest has completed or failed. The new SNS topics are:

  - `reportExecutions` - Receives 1 message per execution
  - `reportGranules` - Receives 1 message per granule in an execution
  - `reportPdrs` - Receives 1 message per PDR

### Added

- **CUMULUS-639**

  - Adds SAML JWT and launchpad token authentication to Cumulus API (configurable)
    - **NOTE** to authenticate with Launchpad ensure your launchpad user_id is in the `<prefix>-UsersTable`
    - when Cumulus configured to protect API via Launchpad:
      - New endpoints
        - `GET /saml/login` - starting point for SAML SSO creates the login request url and redirects to the SAML Identity Provider Service (IDP)
        - `POST /saml/auth` - SAML Assertion Consumer Service. POST receiver from SAML IDP. Validates response, logs the user in, and returnes a SAML-based JWT.
    - Disabled endpoints
      - `POST /refresh`
      - Changes authorization worklow:
      - `ensureAuthorized` now presumes the bearer token is a JWT and tries to validate. If the token is malformed, it attempts to validate the token against Launchpad. This allows users to bring their own token as described here https://wiki.earthdata.nasa.gov/display/CUMULUS/Cumulus+API+with+Launchpad+Authentication. But it also allows dashboard users to manually authenticate via Launchpad SAML to receive a Launchpad-based JWT.

- **CUMULUS-1394**
  - Added `Granule.generateGranuleRecord()` method to granules model to generate a granule database record from a Cumulus execution message
  - Added `Pdr.generatePdrRecord()` method to PDRs model to generate a granule database record from a Cumulus execution message
  - Added helpers to `@cumulus/common/message`:
    - `getMessageExecutionName()` - Get the execution name from a Cumulus execution message
    - `getMessageStateMachineArn()` - Get the state machine ARN from a Cumulus execution message
    - `getMessageExecutionArn()` - Get the execution ARN for a Cumulus execution message
    - `getMessageGranules()` - Get the granules from a Cumulus execution message, if any.
  - Added `@cumulus/common/cloudwatch-event/isFailedSfStatus()` to determine if a Step Function status from a Cloudwatch event is a failed status

### Changed

- **CUMULUS-1308**

  - HTTP PUT of a Collection, Provider, or Rule via the Cumulus API now
    performs full replacement of the existing object with the object supplied
    in the request payload. Previous behavior was to perform a modification
    (partial update) by merging the existing object with the (possibly partial)
    object in the payload, but this did not conform to the HTTP standard, which
    specifies PATCH as the means for modifications rather than replacements.

- **CUMULUS-1375**

  - Migrate Cumulus from deprecated Elasticsearch JS client to new, supported one in `@cumulus/api`

- **CUMULUS-1485** Update `@cumulus/cmr-client` to return error message from CMR for validation failures.

- **CUMULUS-1394**

  - Renamed `Execution.generateDocFromPayload()` to `Execution.generateRecord()` on executions model. The method generates an execution database record from a Cumulus execution message.

- **CUMULUS-1432**

  - `logs` endpoint takes the level parameter as a string and not a number
  - Elasticsearch term query generation no longer converts numbers to boolean

- **CUMULUS-1447**

  - Consolidated all remote message handling code into @common/aws
  - Update remote message code to handle updated CMA remote message flags
  - Update example SIPS workflows to utilize Parameterized CMA configuration

- **CUMULUS-1448** Refactor workflows that are mutating cumulus_meta to utilize meta field

- **CUMULUS-1451**

  - Elasticsearch cluster setting `auto_create_index` will be set to false. This had been causing issues in the bootstrap lambda on deploy.

- **CUMULUS-1456**
  - `@cumulus/api` endpoints default error handler uses `boom` package to format errors, which is consistent with other API endpoint errors.

### Fixed

- **CUMULUS-1432** `logs` endpoint filter correctly filters logs by level
- **CUMULUS-1484** `useMessageAdapter` now does not set CUMULUS_MESSAGE_ADAPTER_DIR when `true`

### Removed

- **CUMULUS-1394**
  - Removed `sfTracker` SNS topic. Replaced by three new SNS topics for granule, execution, and PDR ingest notifications.
  - Removed unused functions from `@cumulus/common/aws`:
    - `getGranuleS3Params()`
    - `setGranuleStatus()`

## [v1.14.1] - 2019-08-29

### Fixed

- **CUMULUS-1455**

  - CMR token links updated to point to CMR legacy services rather than echo

- **CUMULUS-1211**
  - Errors thrown during granule discovery are no longer swallowed and ignored.
    Rather, errors are propagated to allow for proper error-handling and
    meaningful messaging.

## [v1.14.0] - 2019-08-22

### PLEASE NOTE

- We have encountered transient lambda service errors in our integration testing. Please handle transient service errors following [these guidelines](https://docs.aws.amazon.com/step-functions/latest/dg/bp-lambda-serviceexception.html). The workflows in the `example/workflows` folder have been updated with retries configured for these errors.

- **CUMULUS-799** added additional IAM permissions to support reading CloudWatch and API Gateway, so **you will have to redeploy your IAM stack.**

- **CUMULUS-800** Several items:

  - **Delete existing API Gateway stages**: To allow enabling of API Gateway logging, Cumulus now creates and manages a Stage resource during deployment. Before upgrading Cumulus, it is necessary to delete the API Gateway stages on both the Backend API and the Distribution API. Instructions are included in the documenation under [Delete API Gateway Stages](https://nasa.github.io/cumulus/docs/additional-deployment-options/delete-api-gateway-stages).

  - **Set up account permissions for API Gateway to write to CloudWatch**: In a one time operation for your AWS account, to enable CloudWatch Logs for API Gateway, you must first grant the API Gateway permission to read and write logs to CloudWatch for your account. The `AmazonAPIGatewayPushToCloudWatchLogs` managed policy (with an ARN of `arn:aws:iam::aws:policy/service-role/AmazonAPIGatewayPushToCloudWatchLogs`) has all the required permissions. You can find a simple how to in the documentation under [Enable API Gateway Logging.](https://nasa.github.io/cumulus/docs/additional-deployment-options/enable-gateway-logging-permissions)

  - **Configure API Gateway to write logs to CloudWatch** To enable execution logging for the distribution API set `config.yaml` `apiConfigs.distribution.logApigatewayToCloudwatch` value to `true`. More information [Enable API Gateway Logs](https://nasa.github.io/cumulus/docs/additional-deployment-options/enable-api-logs)

  - **Configure CloudWatch log delivery**: It is possible to deliver CloudWatch API execution and access logs to a cross-account shared AWS::Logs::Destination. An operator does this by adding the key `logToSharedDestination` to the `config.yml` at the default level with a value of a writable log destination. More information in the documenation under [Configure CloudWatch Logs Delivery.](https://nasa.github.io/cumulus/docs/additional-deployment-options/configure-cloudwatch-logs-delivery)

  - **Additional Lambda Logging**: It is now possible to configure any lambda to deliver logs to a shared subscriptions by setting `logToSharedDestination` to the ARN of a writable location (either an AWS::Logs::Destination or a Kinesis Stream) on any lambda config. Documentation for [Lambda Log Subscriptions](https://nasa.github.io/cumulus/docs/additional-deployment-options/additional-lambda-logging)

  - **Configure S3 Server Access Logs**: If you are running Cumulus in an NGAP environment you may [configure S3 Server Access Logs](https://nasa.github.io/cumulus/docs/next/deployment/server_access_logging) to be delivered to a shared bucket where the Metrics Team will ingest the logs into their ELK stack. Contact the Metrics team for permission and location.

- **CUMULUS-1368** The Cumulus distribution API has been deprecated and is being replaced by ASF's Thin Egress App. By default, the distribution API will not deploy. Please follow [the instructions for deploying and configuring Thin Egress](https://nasa.github.io/cumulus/docs/deployment/thin_egress_app).

To instead continue to deploy and use the legacy Cumulus distribution app, add the following to your `config.yml`:

```yaml
deployDistributionApi: true
```

If you deploy with no distribution app your deployment will succeed but you may encounter errors in your workflows, particularly in the `MoveGranule` task.

- **CUMULUS-1418** Users who are packaging the CMA in their Lambdas outside of Cumulus may need to update their Lambda configuration. Please see `BREAKING CHANGES` below for details.

### Added

- **CUMULUS-642**
  - Adds Launchpad as an authentication option for the Cumulus API.
  - Updated deployment documentation and added [instructions to setup Cumulus API Launchpad authentication](https://wiki.earthdata.nasa.gov/display/CUMULUS/Cumulus+API+with+Launchpad+Authentication)
- **CUMULUS-1418**
  - Adds usage docs/testing of lambda layers (introduced in PR1125), updates Core example tasks to use the updated `cumulus-ecs-task` and a CMA layer instead of kes CMA injection.
  - Added Terraform module to publish CMA as layer to user account.
- **PR1125** - Adds `layers` config option to support deploying Lambdas with layers
- **PR1128** - Added `useXRay` config option to enable AWS X-Ray for Lambdas.
- **CUMULUS-1345**
  - Adds new variables to the app deployment under `cmr`.
  - `cmrEnvironment` values are `SIT`, `UAT`, or `OPS` with `UAT` as the default.
  - `cmrLimit` and `cmrPageSize` have been added as configurable options.
- **CUMULUS-1273**
  - Added lambda function EmsProductMetadataReport to generate EMS Product Metadata report
- **CUMULUS-1226**
  - Added API endpoint `elasticsearch/index-from-database` to index to an Elasticsearch index from the database for recovery purposes and `elasticsearch/indices-status` to check the status of Elasticsearch indices via the API.
- **CUMULUS-824**
  - Added new Collection parameter `reportToEms` to configure whether the collection is reported to EMS
- **CUMULUS-1357**
  - Added new BackendApi endpoint `ems` that generates EMS reports.
- **CUMULUS-1241**
  - Added information about queues with maximum execution limits defined to default workflow templates (`meta.queueExecutionLimits`)
- **CUMULUS-1311**
  - Added `@cumulus/common/message` with various message parsing/preparation helpers
- **CUMULUS-812**

  - Added support for limiting the number of concurrent executions started from a queue. [See the data cookbook](https://nasa.github.io/cumulus/docs/data-cookbooks/throttling-queued-executions) for more information.

- **CUMULUS-1337**

  - Adds `cumulus.stackName` value to the `instanceMetadata` endpoint.

- **CUMULUS-1368**

  - Added `cmrGranuleUrlType` to the `@cumulus/move-granules` task. This determines what kind of links go in the CMR files. The options are `distribution`, `s3`, or `none`, with the default being distribution. If there is no distribution API being used with Cumulus, you must set the value to `s3` or `none`.

- Added `packages/s3-replicator` Terraform module to allow same-region s3 replication to metrics bucket.

- **CUMULUS-1392**

  - Added `tf-modules/report-granules` Terraform module which processes granule ingest notifications received via SNS and stores granule data to a database. The module includes:
    - SNS topic for publishing granule ingest notifications
    - Lambda to process granule notifications and store data
    - IAM permissions for the Lambda
    - Subscription for the Lambda to the SNS topic

- **CUMULUS-1393**

  - Added `tf-modules/report-pdrs` Terraform module which processes PDR ingest notifications received via SNS and stores PDR data to a database. The module includes:
    - SNS topic for publishing PDR ingest notifications
    - Lambda to process PDR notifications and store data
    - IAM permissions for the Lambda
    - Subscription for the Lambda to the SNS topic
  - Added unit tests for `@cumulus/api/models/pdrs.createPdrFromSns()`

- **CUMULUS-1400**

  - Added `tf-modules/report-executions` Terraform module which processes workflow execution information received via SNS and stores it to a database. The module includes:
    - SNS topic for publishing execution data
    - Lambda to process and store execution data
    - IAM permissions for the Lambda
    - Subscription for the Lambda to the SNS topic
  - Added `@cumulus/common/sns-event` which contains helpers for SNS events:
    - `isSnsEvent()` returns true if event is from SNS
    - `getSnsEventMessage()` extracts and parses the message from an SNS event
    - `getSnsEventMessageObject()` extracts and parses message object from an SNS event
  - Added `@cumulus/common/cloudwatch-event` which contains helpers for Cloudwatch events:
    - `isSfExecutionEvent()` returns true if event is from Step Functions
    - `isTerminalSfStatus()` determines if a Step Function status from a Cloudwatch event is a terminal status
    - `getSfEventStatus()` gets the Step Function status from a Cloudwatch event
    - `getSfEventDetailValue()` extracts a Step Function event detail field from a Cloudwatch event
    - `getSfEventMessageObject()` extracts and parses Step Function detail object from a Cloudwatch event

- **CUMULUS-1429**

  - Added `tf-modules/data-persistence` Terraform module which includes resources for data persistence in Cumulus:
    - DynamoDB tables
    - Elasticsearch with optional support for VPC
    - Cloudwatch alarm for number of Elasticsearch nodes

- **CUMULUS-1379** CMR Launchpad Authentication
  - Added `launchpad` configuration to `@cumulus/deployment/app/config.yml`, and cloudformation templates, workflow message, lambda configuration, api endpoint configuration
  - Added `@cumulus/common/LaunchpadToken` and `@cumulus/common/launchpad` to provide methods to get token and validate token
  - Updated lambdas to use Launchpad token for CMR actions (ingest and delete granules)
  - Updated deployment documentation and added [instructions to setup CMR client for Launchpad authentication](https://wiki.earthdata.nasa.gov/display/CUMULUS/CMR+Launchpad+Authentication)

## Changed

- **CUMULUS-1232**

  - Added retries to update `@cumulus/cmr-client` `updateToken()`

- **CUMULUS-1245 CUMULUS-795**

  - Added additional `ems` configuration parameters for sending the ingest reports to EMS
  - Added functionality to send daily ingest reports to EMS

- **CUMULUS-1241**

  - Removed the concept of "priority levels" and added ability to define a number of maximum concurrent executions per SQS queue
  - Changed mapping of Cumulus message properties for the `sqs2sfThrottle` lambda:
    - Queue name is read from `cumulus_meta.queueName`
    - Maximum executions for the queue is read from `meta.queueExecutionLimits[queueName]`, where `queueName` is `cumulus_meta.queueName`
  - Changed `sfSemaphoreDown` lambda to only attempt decrementing semaphores when:
    - the message is for a completed/failed/aborted/timed out workflow AND
    - `cumulus_meta.queueName` exists on the Cumulus message AND
    - An entry for the queue name (`cumulus_meta.queueName`) exists in the the object `meta.queueExecutionLimits` on the Cumulus message

- **CUMULUS-1338**

  - Updated `sfSemaphoreDown` lambda to be triggered via AWS Step Function Cloudwatch events instead of subscription to `sfTracker` SNS topic

- **CUMULUS-1311**

  - Updated `@cumulus/queue-granules` to set `cumulus_meta.queueName` for queued execution messages
  - Updated `@cumulus/queue-pdrs` to set `cumulus_meta.queueName` for queued execution messages
  - Updated `sqs2sfThrottle` lambda to immediately decrement queue semaphore value if dispatching Step Function execution throws an error

- **CUMULUS-1362**

  - Granule `processingStartTime` and `processingEndTime` will be set to the execution start time and end time respectively when there is no sync granule or post to cmr task present in the workflow

- **CUMULUS-1400**
  - Deprecated `@cumulus/ingest/aws/getExecutionArn`. Use `@cumulus/common/aws/getExecutionArn` instead.

### Fixed

- **CUMULUS-1439**

  - Fix bug with rule.logEventArn deletion on Kinesis rule update and fix unit test to verify

- **CUMULUS-796**

  - Added production information (collection ShortName and Version, granuleId) to EMS distribution report
  - Added functionality to send daily distribution reports to EMS

- **CUMULUS-1319**

  - Fixed a bug where granule ingest times were not being stored to the database

- **CUMULUS-1356**

  - The `Collection` model's `delete` method now _removes_ the specified item
    from the collection config store that was inserted by the `create` method.
    Previously, this behavior was missing.

- **CUMULUS-1374**
  - Addressed audit concerns (https://www.npmjs.com/advisories/782) in api package

### BREAKING CHANGES

### Changed

- **CUMULUS-1418**
  - Adding a default `cmaDir` key to configuration will cause `CUMULUS_MESSAGE_ADAPTER_DIR` to be set by default to `/opt` for any Lambda not setting `useCma` to true, or explicitly setting the CMA environment variable. In lambdas that package the CMA independently of the Cumulus packaging. Lambdas manually packaging the CMA should have their Lambda configuration updated to set the CMA path, or alternately if not using the CMA as a Lambda layer in this deployment set `cmaDir` to `./cumulus-message-adapter`.

### Removed

- **CUMULUS-1337**

  - Removes the S3 Access Metrics package added in CUMULUS-799

- **PR1130**
  - Removed code deprecated since v1.11.1:
    - Removed `@cumulus/common/step-functions`. Use `@cumulus/common/StepFunctions` instead.
    - Removed `@cumulus/api/lib/testUtils.fakeFilesFactory`. Use `@cumulus/api/lib/testUtils.fakeFileFactory` instead.
    - Removed `@cumulus/cmrjs/cmr` functions: `searchConcept`, `ingestConcept`, `deleteConcept`. Use the functions in `@cumulus/cmr-client` instead.
    - Removed `@cumulus/ingest/aws.getExecutionHistory`. Use `@cumulus/common/StepFunctions.getExecutionHistory` instead.

## [v1.13.5] - 2019-08-29 - [BACKPORT]

### Fixed

- **CUMULUS-1455** - CMR token links updated to point to CMR legacy services rather than echo

## [v1.13.4] - 2019-07-29

- **CUMULUS-1411** - Fix deployment issue when using a template override

## [v1.13.3] - 2019-07-26

- **CUMULUS-1345** Full backport of CUMULUS-1345 features - Adds new variables to the app deployment under `cmr`.
  - `cmrEnvironment` values are `SIT`, `UAT`, or `OPS` with `UAT` as the default.
  - `cmrLimit` and `cmrPageSize` have been added as configurable options.

## [v1.13.2] - 2019-07-25

- Re-release of v1.13.1 to fix broken npm packages.

## [v1.13.1] - 2019-07-22

- **CUMULUS-1374** - Resolve audit compliance with lodash version for api package subdependency
- **CUMULUS-1412** - Resolve audit compliance with googleapi package
- **CUMULUS-1345** - Backported CMR environment setting in getUrl to address immediate user need. CMR_ENVIRONMENT can now be used to set the CMR environment to OPS/SIT

## [v1.13.0] - 2019-5-20

### PLEASE NOTE

**CUMULUS-802** added some additional IAM permissions to support ECS autoscaling, so **you will have to redeploy your IAM stack.**
As a result of the changes for **CUMULUS-1193**, **CUMULUS-1264**, and **CUMULUS-1310**, **you must delete your existing stacks (except IAM) before deploying this version of Cumulus.**
If running Cumulus within a VPC and extended downtime is acceptable, we recommend doing this at the end of the day to allow AWS backend resources and network interfaces to be cleaned up overnight.

### BREAKING CHANGES

- **CUMULUS-1228**

  - The default AMI used by ECS instances is now an NGAP-compliant AMI. This
    will be a breaking change for non-NGAP deployments. If you do not deploy to
    NGAP, you will need to find the AMI ID of the
    [most recent Amazon ECS-optimized AMI](https://docs.aws.amazon.com/AmazonECS/latest/developerguide/ecs-optimized_AMI.html),
    and set the `ecs.amiid` property in your config. Instructions for finding
    the most recent NGAP AMI can be found using
    [these instructions](https://wiki.earthdata.nasa.gov/display/ESKB/Select+an+NGAP+Created+AMI).

- **CUMULUS-1310**

  - Database resources (DynamoDB, ElasticSearch) have been moved to an independent `db` stack.
    Migrations for this version will need to be user-managed. (e.g. [elasticsearch](https://docs.aws.amazon.com/elasticsearch-service/latest/developerguide/es-version-migration.html#snapshot-based-migration) and [dynamoDB](https://docs.aws.amazon.com/datapipeline/latest/DeveloperGuide/dp-template-exports3toddb.html)).
    Order of stack deployment is `iam` -> `db` -> `app`.
  - All stacks can now be deployed using a single `config.yml` file, i.e.: `kes cf deploy --kes-folder app --template node_modules/@cumulus/deployment/[iam|db|app] [...]`
    Backwards-compatible. For development, please re-run `npm run bootstrap` to build new `kes` overrides.
    Deployment docs have been updated to show how to deploy a single-config Cumulus instance.
  - `params` have been moved: Nest `params` fields under `app`, `db` or `iam` to override all Parameters for a particular stack's cloudformation template. Backwards-compatible with multi-config setups.
  - `stackName` and `stackNameNoDash` have been retired. Use `prefix` and `prefixNoDash` instead.
  - The `iams` section in `app/config.yml` IAM roles has been deprecated as a user-facing parameter,
    _unless_ your IAM role ARNs do not match the convention shown in `@cumulus/deployment/app/config.yml`
  - The `vpc.securityGroup` will need to be set with a pre-existing security group ID to use Cumulus in a VPC. Must allow inbound HTTP(S) (Port 443).

- **CUMULUS-1212**

  - `@cumulus/post-to-cmr` will now fail if any granules being processed are missing a metadata file. You can set the new config option `skipMetaCheck` to `true` to pass post-to-cmr without a metadata file.

- **CUMULUS-1232**

  - `@cumulus/sync-granule` will no longer silently pass if no checksum data is provided. It will use input
    from the granule object to:
    - Verify checksum if `checksumType` and `checksumValue` are in the file record OR a checksum file is provided
      (throws `InvalidChecksum` on fail), else log warning that no checksum is available.
    - Then, verify synced S3 file size if `file.size` is in the file record (throws `UnexpectedFileSize` on fail),
      else log warning that no file size is available.
    - Pass the step.

- **CUMULUS-1264**

  - The Cloudformation templating and deployment configuration has been substantially refactored.
    - `CumulusApiDefault` nested stack resource has been renamed to `CumulusApiDistribution`
    - `CumulusApiV1` nested stack resource has been renamed to `CumulusApiBackend`
  - The `urs: true` config option for when defining your lambdas (e.g. in `lambdas.yml`) has been deprecated. There are two new options to replace it:
    - `urs_redirect: 'token'`: This will expose a `TOKEN_REDIRECT_ENDPOINT` environment variable to your lambda that references the `/token` endpoint on the Cumulus backend API
    - `urs_redirect: 'distribution'`: This will expose a `DISTRIBUTION_REDIRECT_ENDPOINT` environment variable to your lambda that references the `/redirect` endpoint on the Cumulus distribution API

- **CUMULUS-1193**

  - The elasticsearch instance is moved behind the VPC.
  - Your account will need an Elasticsearch Service Linked role. This is a one-time setup for the account. You can follow the instructions to use the AWS console or AWS CLI [here](https://docs.aws.amazon.com/IAM/latest/UserGuide/using-service-linked-roles.html) or use the following AWS CLI command: `aws iam create-service-linked-role --aws-service-name es.amazonaws.com`

- **CUMULUS-802**

  - ECS `maxInstances` must be greater than `minInstances`. If you use defaults, no change is required.

- **CUMULUS-1269**
  - Brought Cumulus data models in line with CNM JSON schema:
    - Renamed file object `fileType` field to `type`
    - Renamed file object `fileSize` field to `size`
    - Renamed file object `checksumValue` field to `checksum` where not already done.
    - Added `ancillary` and `linkage` type support to file objects.

### Added

- **CUMULUS-799**

  - Added an S3 Access Metrics package which will take S3 Server Access Logs and
    write access metrics to CloudWatch

- **CUMULUS-1242** - Added `sqs2sfThrottle` lambda. The lambda reads SQS messages for queued executions and uses semaphores to only start new executions if the maximum number of executions defined for the priority key (`cumulus_meta.priorityKey`) has not been reached. Any SQS messages that are read but not used to start executions remain in the queue.

- **CUMULUS-1240**

  - Added `sfSemaphoreDown` lambda. This lambda receives SNS messages and for each message it decrements the semaphore used to track the number of running executions if:
    - the message is for a completed/failed workflow AND
    - the message contains a level of priority (`cumulus_meta.priorityKey`)
  - Added `sfSemaphoreDown` lambda as a subscriber to the `sfTracker` SNS topic

- **CUMULUS-1265**

  - Added `apiConfigs` configuration option to configure API Gateway to be private
  - All internal lambdas configured to run inside the VPC by default
  - Removed references to `NoVpc` lambdas from documentation and `example` folder.

- **CUMULUS-802**
  - Adds autoscaling of ECS clusters
  - Adds autoscaling of ECS services that are handling StepFunction activities

## Changed

- Updated `@cumulus/ingest/http/httpMixin.list()` to trim trailing spaces on discovered filenames

- **CUMULUS-1310**

  - Database resources (DynamoDB, ElasticSearch) have been moved to an independent `db` stack.
    This will enable future updates to avoid affecting database resources or requiring migrations.
    Migrations for this version will need to be user-managed.
    (e.g. [elasticsearch](https://docs.aws.amazon.com/elasticsearch-service/latest/developerguide/es-version-migration.html#snapshot-based-migration) and [dynamoDB](https://docs.aws.amazon.com/datapipeline/latest/DeveloperGuide/dp-template-exports3toddb.html)).
    Order of stack deployment is `iam` -> `db` -> `app`.
  - All stacks can now be deployed using a single `config.yml` file, i.e.: `kes cf deploy --kes-folder app --template node_modules/@cumulus/deployment/[iam|db|app] [...]`
    Backwards-compatible. Please re-run `npm run bootstrap` to build new `kes` overrides.
    Deployment docs have been updated to show how to deploy a single-config Cumulus instance.
  - `params` fields should now be nested under the stack key (i.e. `app`, `db` or `iam`) to provide Parameters for a particular stack's cloudformation template,
    for use with single-config instances. Keys _must_ match the name of the deployment package folder (`app`, `db`, or `iam`).
    Backwards-compatible with multi-config setups.
  - `stackName` and `stackNameNoDash` have been retired as user-facing config parameters. Use `prefix` and `prefixNoDash` instead.
    This will be used to create stack names for all stacks in a single-config use case.
    `stackName` may still be used as an override in multi-config usage, although this is discouraged.
    Warning: overriding the `db` stack's `stackName` will require you to set `dbStackName` in your `app/config.yml`.
    This parameter is required to fetch outputs from the `db` stack to reference in the `app` stack.
  - The `iams` section in `app/config.yml` IAM roles has been retired as a user-facing parameter,
    _unless_ your IAM role ARNs do not match the convention shown in `@cumulus/deployment/app/config.yml`
    In that case, overriding `iams` in your own config is recommended.
  - `iam` and `db` `cloudformation.yml` file names will have respective prefixes (e.g `iam.cloudformation.yml`).
  - Cumulus will now only attempt to create reconciliation reports for buckets of the `private`, `public` and `protected` types.
  - Cumulus will no longer set up its own security group.
    To pass a pre-existing security group for in-VPC deployments as a parameter to the Cumulus template, populate `vpc.securityGroup` in `config.yml`.
    This security group must allow inbound HTTP(S) traffic (Port 443). SSH traffic (Port 22) must be permitted for SSH access to ECS instances.
  - Deployment docs have been updated with examples for the new deployment model.

- **CUMULUS-1236**

  - Moves access to public files behind the distribution endpoint. Authentication is not required, but direct http access has been disallowed.

- **CUMULUS-1223**

  - Adds unauthenticated access for public bucket files to the Distribution API. Public files should be requested the same way as protected files, but for public files a redirect to a self-signed S3 URL will happen without requiring authentication with Earthdata login.

- **CUMULUS-1232**

  - Unifies duplicate handling in `ingest/granule.handleDuplicateFile` for maintainability.
  - Changed `ingest/granule.ingestFile` and `move-granules/index.moveFileRequest` to use new function.
  - Moved file versioning code to `ingest/granule.moveGranuleFileWithVersioning`
  - `ingest/granule.verifyFile` now also tests `file.size` for verification if it is in the file record and throws
    `UnexpectedFileSize` error for file size not matching input.
  - `ingest/granule.verifyFile` logs warnings if checksum and/or file size are not available.

- **CUMULUS-1193**

  - Moved reindex CLI functionality to an API endpoint. See [API docs](https://nasa.github.io/cumulus-api/#elasticsearch-1)

- **CUMULUS-1207**
  - No longer disable lambda event source mappings when disabling a rule

### Fixed

- Updated Lerna publish script so that published Cumulus packages will pin their dependencies on other Cumulus packages to exact versions (e.g. `1.12.1` instead of `^1.12.1`)

- **CUMULUS-1203**

  - Fixes IAM template's use of intrinsic functions such that IAM template overrides now work with kes

- **CUMULUS-1268**
  - Deployment will not fail if there are no ES alarms or ECS services

## [v1.12.1] - 2019-4-8

## [v1.12.0] - 2019-4-4

Note: There was an issue publishing 1.12.0. Upgrade to 1.12.1.

### BREAKING CHANGES

- **CUMULUS-1139**

  - `granule.applyWorkflow` uses the new-style granule record as input to workflows.

- **CUMULUS-1171**

  - Fixed provider handling in the API to make it consistent between protocols.
    NOTE: This is a breaking change. When applying this upgrade, users will need to:
    1. Disable all workflow rules
    2. Update any `http` or `https` providers so that the host field only
       contains a valid hostname or IP address, and the port field contains the
       provider port.
    3. Perform the deployment
    4. Re-enable workflow rules

- **CUMULUS-1176**:

  - `@cumulus/move-granules` input expectations have changed. `@cumulus/files-to-granules` is a new intermediate task to perform input translation in the old style.
    See the Added and Changed sections of this release changelog for more information.

- **CUMULUS-670**

  - The behavior of ParsePDR and related code has changed in this release. PDRs with FILE_TYPEs that do not conform to the PDR ICD (+ TGZ) (https://cdn.earthdata.nasa.gov/conduit/upload/6376/ESDS-RFC-030v1.0.pdf) will fail to parse.

- **CUMULUS-1208**
  - The granule object input to `@cumulus/queue-granules` will now be added to ingest workflow messages **as is**. In practice, this means that if you are using `@cumulus/queue-granules` to trigger ingest workflows and your granule objects input have invalid properties, then your ingest workflows will fail due to schema validation errors.

### Added

- **CUMULUS-777**
  - Added new cookbook entry on configuring Cumulus to track ancillary files.
- **CUMULUS-1183**
  - Kes overrides will now abort with a warning if a workflow step is configured without a corresponding
    lambda configuration
- **CUMULUS-1223**

  - Adds convenience function `@cumulus/common/bucketsConfigJsonObject` for fetching stack's bucket configuration as an object.

- **CUMULUS-853**
  - Updated FakeProcessing example lambda to include option to generate fake browse
  - Added feature documentation for ancillary metadata export, a new cookbook entry describing a workflow with ancillary metadata generation(browse), and related task definition documentation
- **CUMULUS-805**
  - Added a CloudWatch alarm to check running ElasticSearch instances, and a CloudWatch dashboard to view the health of ElasticSearch
  - Specify `AWS_REGION` in `.env` to be used by deployment script
- **CUMULUS-803**
  - Added CloudWatch alarms to check running tasks of each ECS service, and add the alarms to CloudWatch dashboard
- **CUMULUS-670**
  - Added Ancillary Metadata Export feature (see https://nasa.github.io/cumulus/docs/features/ancillary_metadata for more information)
  - Added new Collection file parameter "fileType" that allows configuration of workflow granule file fileType
- **CUMULUS-1184** - Added kes logging output to ensure we always see the state machine reference before failures due to configuration
- **CUMULUS-1105** - Added a dashboard endpoint to serve the dashboard from an S3 bucket
- **CUMULUS-1199** - Moves `s3credentials` endpoint from the backend to the distribution API.
- **CUMULUS-666**
  - Added `@api/endpoints/s3credentials` to allow EarthData Login authorized users to retrieve temporary security credentials for same-region direct S3 access.
- **CUMULUS-671**
  - Added `@packages/integration-tests/api/distribution/getDistributionApiS3SignedUrl()` to return the S3 signed URL for a file protected by the distribution API
- **CUMULUS-672**
  - Added `cmrMetadataFormat` and `cmrConceptId` to output for individual granules from `@cumulus/post-to-cmr`. `cmrMetadataFormat` will be read from the `cmrMetadataFormat` generated for each granule in `@cumulus/cmrjs/publish2CMR()`
  - Added helpers to `@packages/integration-tests/api/distribution`:
    - `getDistributionApiFileStream()` returns a stream to download files protected by the distribution API
    - `getDistributionFileUrl()` constructs URLs for requesting files from the distribution API
- **CUMULUS-1185** `@cumulus/api/models/Granule.removeGranuleFromCmrByGranule` to replace `@cumulus/api/models/Granule.removeGranuleFromCmr` and use the Granule UR from the CMR metadata to remove the granule from CMR

- **CUMULUS-1101**

  - Added new `@cumulus/checksum` package. This package provides functions to calculate and validate checksums.
  - Added new checksumming functions to `@cumulus/common/aws`: `calculateS3ObjectChecksum` and `validateS3ObjectChecksum`, which depend on the `checksum` package.

- CUMULUS-1171

  - Added `@cumulus/common` API documentation to `packages/common/docs/API.md`
  - Added an `npm run build-docs` task to `@cumulus/common`
  - Added `@cumulus/common/string#isValidHostname()`
  - Added `@cumulus/common/string#match()`
  - Added `@cumulus/common/string#matches()`
  - Added `@cumulus/common/string#toLower()`
  - Added `@cumulus/common/string#toUpper()`
  - Added `@cumulus/common/URLUtils#buildURL()`
  - Added `@cumulus/common/util#isNil()`
  - Added `@cumulus/common/util#isNull()`
  - Added `@cumulus/common/util#isUndefined()`
  - Added `@cumulus/common/util#negate()`

- **CUMULUS-1176**

  - Added new `@cumulus/files-to-granules` task to handle converting file array output from `cumulus-process` tasks into granule objects.
    Allows simplification of `@cumulus/move-granules` and `@cumulus/post-to-cmr`, see Changed section for more details.

- CUMULUS-1151 Compare the granule holdings in CMR with Cumulus' internal data store
- CUMULUS-1152 Compare the granule file holdings in CMR with Cumulus' internal data store

### Changed

- **CUMULUS-1216** - Updated `@cumulus/ingest/granule/ingestFile` to download files to expected staging location.
- **CUMULUS-1208** - Updated `@cumulus/ingest/queue/enqueueGranuleIngestMessage()` to not transform granule object passed to it when building an ingest message
- **CUMULUS-1198** - `@cumulus/ingest` no longer enforces any expectations about whether `provider_path` contains a leading slash or not.
- **CUMULUS-1170**
  - Update scripts and docs to use `npm` instead of `yarn`
  - Use `package-lock.json` files to ensure matching versions of npm packages
  - Update CI builds to use `npm ci` instead of `npm install`
- **CUMULUS-670**
  - Updated ParsePDR task to read standard PDR types+ (+ tgz as an external customer requirement) and add a fileType to granule-files on Granule discovery
  - Updated ParsePDR to fail if unrecognized type is used
  - Updated all relevant task schemas to include granule->files->filetype as a string value
  - Updated tests/test fixtures to include the fileType in the step function/task inputs and output validations as needed
  - Updated MoveGranules task to handle incoming configuration with new "fileType" values and to add them as appropriate to the lambda output.
  - Updated DiscoverGranules step/related workflows to read new Collection file parameter fileType that will map a discovered file to a workflow fileType
  - Updated CNM parser to add the fileType to the defined granule file fileType on ingest and updated integration tests to verify/validate that behavior
  - Updated generateEcho10XMLString in cmr-utils.js to use a map/related library to ensure order as CMR requires ordering for their online resources.
  - Updated post-to-cmr task to appropriately export CNM filetypes to CMR in echo10/UMM exports
- **CUMULUS-1139** - Granules stored in the API contain a `files` property. That schema has been greatly
  simplified and now better matches the CNM format.
  - The `name` property has been renamed to `fileName`.
  - The `filepath` property has been renamed to `key`.
  - The `checksumValue` property has been renamed to `checksum`.
  - The `path` property has been removed.
  - The `url_path` property has been removed.
  - The `filename` property (which contained an `s3://` URL) has been removed, and the `bucket`
    and `key` properties should be used instead. Any requests sent to the API containing a `granule.files[].filename`
    property will be rejected, and any responses coming back from the API will not contain that
    `filename` property.
  - A `source` property has been added, which is a URL indicating the original source of the file.
  - `@cumulus/ingest/granule.moveGranuleFiles()` no longer includes a `filename` field in its
    output. The `bucket` and `key` fields should be used instead.
- **CUMULUS-672**

  - Changed `@cumulus/integration-tests/api/EarthdataLogin.getEarthdataLoginRedirectResponse` to `@cumulus/integration-tests/api/EarthdataLogin.getEarthdataAccessToken`. The new function returns an access response from Earthdata login, if successful.
  - `@cumulus/integration-tests/cmr/getOnlineResources` now accepts an object of options, including `cmrMetadataFormat`. Based on the `cmrMetadataFormat`, the function will correctly retrieve the online resources for each metadata format (ECHO10, UMM-G)

- **CUMULUS-1101**

  - Moved `@cumulus/common/file/getFileChecksumFromStream` into `@cumulus/checksum`, and renamed it to `generateChecksumFromStream`.
    This is a breaking change for users relying on `@cumulus/common/file/getFileChecksumFromStream`.
  - Refactored `@cumulus/ingest/Granule` to depend on new `common/aws` checksum functions and remove significantly present checksumming code.
    - Deprecated `@cumulus/ingest/granule.validateChecksum`. Replaced with `@cumulus/ingest/granule.verifyFile`.
    - Renamed `granule.getChecksumFromFile` to `granule.retrieveSuppliedFileChecksumInformation` to be more accurate.
  - Deprecated `@cumulus/common/aws.checksumS3Objects`. Use `@cumulus/common/aws.calculateS3ObjectChecksum` instead.

- CUMULUS-1171

  - Fixed provider handling in the API to make it consistent between protocols.
    Before this change, FTP providers were configured using the `host` and
    `port` properties. HTTP providers ignored `port` and `protocol`, and stored
    an entire URL in the `host` property. Updated the API to only accept valid
    hostnames or IP addresses in the `provider.host` field. Updated ingest code
    to properly build HTTP and HTTPS URLs from `provider.protocol`,
    `provider.host`, and `provider.port`.
  - The default provider port was being set to 21, no matter what protocol was
    being used. Removed that default.

- **CUMULUS-1176**

  - `@cumulus/move-granules` breaking change:
    Input to `move-granules` is now expected to be in the form of a granules object (i.e. `{ granules: [ { ... }, { ... } ] }`);
    For backwards compatibility with array-of-files outputs from processing steps, use the new `@cumulus/files-to-granules` task as an intermediate step.
    This task will perform the input translation. This change allows `move-granules` to be simpler and behave more predictably.
    `config.granuleIdExtraction` and `config.input_granules` are no longer needed/used by `move-granules`.
  - `@cumulus/post-to-cmr`: `config.granuleIdExtraction` is no longer needed/used by `post-to-cmr`.

- CUMULUS-1174
  - Better error message and stacktrace for S3KeyPairProvider error reporting.

### Fixed

- **CUMULUS-1218** Reconciliation report will now scan only completed granules.
- `@cumulus/api` files and granules were not getting indexed correctly because files indexing was failing in `db-indexer`
- `@cumulus/deployment` A bug in the Cloudformation template was preventing the API from being able to be launched in a VPC, updated the IAM template to give the permissions to be able to run the API in a VPC

### Deprecated

- `@cumulus/api/models/Granule.removeGranuleFromCmr`, instead use `@cumulus/api/models/Granule.removeGranuleFromCmrByGranule`
- `@cumulus/ingest/granule.validateChecksum`, instead use `@cumulus/ingest/granule.verifyFile`
- `@cumulus/common/aws.checksumS3Objects`, instead use `@cumulus/common/aws.calculateS3ObjectChecksum`
- `@cumulus/cmrjs`: `getGranuleId` and `getCmrFiles` are deprecated due to changes in input handling.

## [v1.11.3] - 2019-3-5

### Added

- **CUMULUS-1187** - Added `@cumulus/ingest/granule/duplicateHandlingType()` to determine how duplicate files should be handled in an ingest workflow

### Fixed

- **CUMULUS-1187** - workflows not respecting the duplicate handling value specified in the collection
- Removed refreshToken schema requirement for OAuth

## [v1.11.2] - 2019-2-15

### Added

- CUMULUS-1169
  - Added a `@cumulus/common/StepFunctions` module. It contains functions for querying the AWS
    StepFunctions API. These functions have the ability to retry when a ThrottlingException occurs.
  - Added `@cumulus/common/aws.retryOnThrottlingException()`, which will wrap a function in code to
    retry on ThrottlingExceptions.
  - Added `@cumulus/common/test-utils.throttleOnce()`, which will cause a function to return a
    ThrottlingException the first time it is called, then return its normal result after that.
- CUMULUS-1103 Compare the collection holdings in CMR with Cumulus' internal data store
- CUMULUS-1099 Add support for UMMG JSON metadata versions > 1.4.
  - If a version is found in the metadata object, that version is used for processing and publishing to CMR otherwise, version 1.4 is assumed.
- CUMULUS-678
  - Added support for UMMG json v1.4 metadata files.
    `reconcileCMRMetadata` added to `@cumulus/cmrjs` to update metadata record with new file locations.
    `@cumulus/common/errors` adds two new error types `CMRMetaFileNotFound` and `InvalidArgument`.
    `@cumulus/common/test-utils` adds new function `randomId` to create a random string with id to help in debugging.
    `@cumulus/common/BucketsConfig` adds a new helper class `BucketsConfig` for working with bucket stack configuration and bucket names.
    `@cumulus/common/aws` adds new function `s3PutObjectTagging` as a convenience for the aws [s3().putObjectTagging](https://docs.aws.amazon.com/AWSJavaScriptSDK/latest/AWS/S3.html#putObjectTagging-property) function.
    `@cumulus/cmrjs` Adds: - `isCMRFile` - Identify an echo10(xml) or UMMG(json) metadata file. - `metadataObjectFromCMRFile` Read and parse CMR XML file from s3. - `updateCMRMetadata` Modify a cmr metadata (xml/json) file with updated information. - `publish2CMR` Posts XML or UMMG CMR data to CMR service. - `reconcileCMRMetadata` Reconciles cmr metadata file after a file moves.
- Adds some ECS and other permissions to StepRole to enable running ECS tasks from a workflow
- Added Apache logs to cumulus api and distribution lambdas
- **CUMULUS-1119** - Added `@cumulus/integration-tests/api/EarthdataLogin.getEarthdataLoginRedirectResponse` helper for integration tests to handle login with Earthdata and to return response from redirect to Cumulus API
- **CUMULUS-673** Added `@cumulus/common/file/getFileChecksumFromStream` to get file checksum from a readable stream

### Fixed

- CUMULUS-1123
  - Cloudformation template overrides now work as expected

### Changed

- CUMULUS-1169
  - Deprecated the `@cumulus/common/step-functions` module.
  - Updated code that queries the StepFunctions API to use the retry-enabled functions from
    `@cumulus/common/StepFunctions`
- CUMULUS-1121
  - Schema validation is now strongly enforced when writing to the database.
    Additional properties are not allowed and will result in a validation error.
- CUMULUS-678
  `tasks/move-granules` simplified and refactored to use functionality from cmrjs.
  `ingest/granules.moveGranuleFiles` now just moves granule files and returns a list of the updated files. Updating metadata now handled by `@cumulus/cmrjs/reconcileCMRMetadata`.
  `move-granules.updateGranuleMetadata` refactored and bugs fixed in the case of a file matching multiple collection.files.regexps.
  `getCmrXmlFiles` simplified and now only returns an object with the cmrfilename and the granuleId.
  `@cumulus/test-processing` - test processing task updated to generate UMM-G metadata

- CUMULUS-1043

  - `@cumulus/api` now uses [express](http://expressjs.com/) as the API engine.
  - All `@cumulus/api` endpoints on ApiGateway are consolidated to a single endpoint the uses `{proxy+}` definition.
  - All files under `packages/api/endpoints` along with associated tests are updated to support express's request and response objects.
  - Replaced environment variables `internal`, `bucket` and `systemBucket` with `system_bucket`.
  - Update `@cumulus/integration-tests` to work with updated cumulus-api express endpoints

- `@cumulus/integration-tests` - `buildAndExecuteWorkflow` and `buildWorkflow` updated to take a `meta` param to allow for additional fields to be added to the workflow `meta`

- **CUMULUS-1049** Updated `Retrieve Execution Status API` in `@cumulus/api`: If the execution doesn't exist in Step Function API, Cumulus API returns the execution status information from the database.

- **CUMULUS-1119**
  - Renamed `DISTRIBUTION_URL` environment variable to `DISTRIBUTION_ENDPOINT`
  - Renamed `DEPLOYMENT_ENDPOINT` environment variable to `DISTRIBUTION_REDIRECT_ENDPOINT`
  - Renamed `API_ENDPOINT` environment variable to `TOKEN_REDIRECT_ENDPOINT`

### Removed

- Functions deprecated before 1.11.0:
  - @cumulus/api/models/base: static Manager.createTable() and static Manager.deleteTable()
  - @cumulus/ingest/aws/S3
  - @cumulus/ingest/aws/StepFunction.getExecution()
  - @cumulus/ingest/aws/StepFunction.pullEvent()
  - @cumulus/ingest/consumer.Consume
  - @cumulus/ingest/granule/Ingest.getBucket()

### Deprecated

`@cmrjs/ingestConcept`, instead use the CMR object methods. `@cmrjs/CMR.ingestGranule` or `@cmrjs/CMR.ingestCollection`
`@cmrjs/searchConcept`, instead use the CMR object methods. `@cmrjs/CMR.searchGranules` or `@cmrjs/CMR.searchCollections`
`@cmrjs/deleteConcept`, instead use the CMR object methods. `@cmrjs/CMR.deleteGranule` or `@cmrjs/CMR.deleteCollection`

## [v1.11.1] - 2018-12-18

**Please Note**

- Ensure your `app/config.yml` has a `clientId` specified in the `cmr` section. This will allow CMR to identify your requests for better support and metrics.
  - For an example, please see [the example config](https://github.com/nasa/cumulus/blob/1c7e2bf41b75da9f87004c4e40fbcf0f39f56794/example/app/config.yml#L128).

### Added

- Added a `/tokenDelete` endpoint in `@cumulus/api` to delete access token records

### Changed

- CUMULUS-678
  `@cumulus/ingest/crypto` moved and renamed to `@cumulus/common/key-pair-provider`
  `@cumulus/ingest/aws` function: `KMSDecryptionFailed` and class: `KMS` extracted and moved to `@cumulus/common` and `KMS` is exported as `KMSProvider` from `@cumulus/common/key-pair-provider`
  `@cumulus/ingest/granule` functions: `publish`, `getGranuleId`, `getXMLMetadataAsString`, `getMetadataBodyAndTags`, `parseXmlString`, `getCmrXMLFiles`, `postS3Object`, `contructOnlineAccessUrls`, `updateMetadata`, extracted and moved to `@cumulus/cmrjs`
  `getGranuleId`, `getCmrXMLFiles`, `publish`, `updateMetadata` removed from `@cumulus/ingest/granule` and added to `@cumulus/cmrjs`;
  `updateMetadata` renamed `updateCMRMetadata`.
  `@cumulus/ingest` test files renamed.
- **CUMULUS-1070**
  - Add `'Client-Id'` header to all `@cumulus/cmrjs` requests (made via `searchConcept`, `ingestConcept`, and `deleteConcept`).
  - Updated `cumulus/example/app/config.yml` entry for `cmr.clientId` to use stackName for easier CMR-side identification.

## [v1.11.0] - 2018-11-30

**Please Note**

- Redeploy IAM roles:
  - CUMULUS-817 includes a migration that requires reconfiguration/redeployment of IAM roles. Please see the [upgrade instructions](https://nasa.github.io/cumulus/docs/upgrade/1.11.0) for more information.
  - CUMULUS-977 includes a few new SNS-related permissions added to the IAM roles that will require redeployment of IAM roles.
- `cumulus-message-adapter` v1.0.13+ is required for `@cumulus/api` granule reingest API to work properly. The latest version should be downloaded automatically by kes.
- A `TOKEN_SECRET` value (preferably 256-bit for security) must be added to `.env` to securely sign JWTs used for authorization in `@cumulus/api`

### Changed

- **CUUMULUS-1000** - Distribution endpoint now persists logins, instead of
  redirecting to Earthdata Login on every request
- **CUMULUS-783 CUMULUS-790** - Updated `@cumulus/sync-granule` and `@cumulus/move-granules` tasks to always overwrite existing files for manually-triggered reingest.
- **CUMULUS-906** - Updated `@cumulus/api` granule reingest API to
  - add `reingestGranule: true` and `forceDuplicateOverwrite: true` to Cumulus message `cumulus_meta.cumulus_context` field to indicate that the workflow is a manually triggered re-ingest.
  - return warning message to operator when duplicateHandling is not `replace`
  - `cumulus-message-adapter` v1.0.13+ is required.
- **CUMULUS-793** - Updated the granule move PUT request in `@cumulus/api` to reject the move with a 409 status code if one or more of the files already exist at the destination location
- Updated `@cumulus/helloworld` to use S3 to store state for pass on retry tests
- Updated `@cumulus/ingest`:
  - [Required for MAAP] `http.js#list` will now find links with a trailing whitespace
  - Removed code from `granule.js` which looked for files in S3 using `{ Bucket: discoveredFile.bucket, Key: discoveredFile.name }`. This is obsolete since `@cumulus/ingest` uses a `file-staging` and `constructCollectionId()` directory prefixes by default.
- **CUMULUS-989**
  - Updated `@cumulus/api` to use [JWT (JSON Web Token)](https://jwt.io/introduction/) as the transport format for API authorization tokens and to use JWT verification in the request authorization
  - Updated `/token` endpoint in `@cumulus/api` to return tokens as JWTs
  - Added a `/refresh` endpoint in `@cumulus/api` to request new access tokens from the OAuth provider using the refresh token
  - Added `refreshAccessToken` to `@cumulus/api/lib/EarthdataLogin` to manage refresh token requests with the Earthdata OAuth provider

### Added

- **CUMULUS-1050**
  - Separated configuration flags for originalPayload/finalPayload cleanup such that they can be set to different retention times
- **CUMULUS-798**
  - Added daily Executions cleanup CloudWatch event that triggers cleanExecutions lambda
  - Added cleanExecutions lambda that removes finalPayload/originalPayload field entries for records older than configured timeout value (execution_payload_retention_period), with a default of 30 days
- **CUMULUS-815/816**
  - Added 'originalPayload' and 'finalPayload' fields to Executions table
  - Updated Execution model to populate originalPayload with the execution payload on record creation
  - Updated Execution model code to populate finalPayload field with the execution payload on execution completion
  - Execution API now exposes the above fields
- **CUMULUS-977**
  - Rename `kinesisConsumer` to `messageConsumer` as it handles both Kinesis streams and SNS topics as of this version.
  - Add `sns`-type rule support. These rules create a subscription between an SNS topic and the `messageConsumer`.
    When a message is received, `messageConsumer` is triggered and passes the SNS message (JSON format expected) in
    its entirety to the workflow in the `payload` field of the Cumulus message. For more information on sns-type rules,
    see the [documentation](https://nasa.github.io/cumulus/docs/data-cookbooks/setup#rules).
- **CUMULUS-975**
  - Add `KinesisInboundEventLogger` and `KinesisOutboundEventLogger` API lambdas. These lambdas
    are utilized to dump incoming and outgoing ingest workflow kinesis streams
    to cloudwatch for analytics in case of AWS/stream failure.
  - Update rules model to allow tracking of log_event ARNs related to
    Rule event logging. Kinesis rule types will now automatically log
    incoming events via a Kinesis event triggered lambda.
    CUMULUS-975-migration-4
  - Update migration code to require explicit migration names per run
  - Added migration_4 to migrate/update exisitng Kinesis rules to have a log event mapping
  - Added new IAM policy for migration lambda
- **CUMULUS-775**
  - Adds a instance metadata endpoint to the `@cumulus/api` package.
  - Adds a new convenience function `hostId` to the `@cumulus/cmrjs` to help build environment specific cmr urls.
  - Fixed `@cumulus/cmrjs.searchConcept` to search and return CMR results.
  - Modified `@cumulus/cmrjs.CMR.searchGranule` and `@cumulus/cmrjs.CMR.searchCollection` to include CMR's provider as a default parameter to searches.
- **CUMULUS-965**
  - Add `@cumulus/test-data.loadJSONTestData()`,
    `@cumulus/test-data.loadTestData()`, and
    `@cumulus/test-data.streamTestData()` to safely load test data. These
    functions should be used instead of using `require()` to load test data,
    which could lead to tests interferring with each other.
  - Add a `@cumulus/common/util/deprecate()` function to mark a piece of code as
    deprecated
- **CUMULUS-986**
  - Added `waitForTestExecutionStart` to `@cumulus/integration-tests`
- **CUMULUS-919**
  - In `@cumulus/deployment`, added support for NGAP permissions boundaries for IAM roles with `useNgapPermissionBoundary` flag in `iam/config.yml`. Defaults to false.

### Fixed

- Fixed a bug where FTP sockets were not closed after an error, keeping the Lambda function active until it timed out [CUMULUS-972]
- **CUMULUS-656**
  - The API will no longer allow the deletion of a provider if that provider is
    referenced by a rule
  - The API will no longer allow the deletion of a collection if that collection
    is referenced by a rule
- Fixed a bug where `@cumulus/sf-sns-report` was not pulling large messages from S3 correctly.

### Deprecated

- `@cumulus/ingest/aws/StepFunction.pullEvent()`. Use `@cumulus/common/aws.pullStepFunctionEvent()`.
- `@cumulus/ingest/consumer.Consume` due to unpredictable implementation. Use `@cumulus/ingest/consumer.Consumer`.
  Call `Consumer.consume()` instead of `Consume.read()`.

## [v1.10.4] - 2018-11-28

### Added

- **CUMULUS-1008**
  - New `config.yml` parameter for SQS consumers: `sqs_consumer_rate: (default 500)`, which is the maximum number of
    messages the consumer will attempt to process per execution. Currently this is only used by the sf-starter consumer,
    which runs every minute by default, making this a messages-per-minute upper bound. SQS does not guarantee the number
    of messages returned per call, so this is not a fixed rate of consumption, only attempted number of messages received.

### Deprecated

- `@cumulus/ingest/consumer.Consume` due to unpredictable implementation. Use `@cumulus/ingest/consumer.Consumer`.

### Changed

- Backported update of `packages/api` dependency `@mapbox/dyno` to `1.4.2` to mitigate `event-stream` vulnerability.

## [v1.10.3] - 2018-10-31

### Added

- **CUMULUS-817**
  - Added AWS Dead Letter Queues for lambdas that are scheduled asynchronously/such that failures show up only in cloudwatch logs.
- **CUMULUS-956**
  - Migrated developer documentation and data-cookbooks to Docusaurus
    - supports versioning of documentation
  - Added `docs/docs-how-to.md` to outline how to do things like add new docs or locally install for testing.
  - Deployment/CI scripts have been updated to work with the new format
- **CUMULUS-811**
  - Added new S3 functions to `@cumulus/common/aws`:
    - `aws.s3TagSetToQueryString`: converts S3 TagSet array to querystring (for use with upload()).
    - `aws.s3PutObject`: Returns promise of S3 `putObject`, which puts an object on S3
    - `aws.s3CopyObject`: Returns promise of S3 `copyObject`, which copies an object in S3 to a new S3 location
    - `aws.s3GetObjectTagging`: Returns promise of S3 `getObjectTagging`, which returns an object containing an S3 TagSet.
  - `@/cumulus/common/aws.s3PutObject` defaults to an explicit `ACL` of 'private' if not overridden.
  - `@/cumulus/common/aws.s3CopyObject` defaults to an explicit `TaggingDirective` of 'COPY' if not overridden.

### Deprecated

- **CUMULUS-811**
  - Deprecated `@cumulus/ingest/aws.S3`. Member functions of this class will now
    log warnings pointing to similar functionality in `@cumulus/common/aws`.

## [v1.10.2] - 2018-10-24

### Added

- **CUMULUS-965**
  - Added a `@cumulus/logger` package
- **CUMULUS-885**
  - Added 'human readable' version identifiers to Lambda Versioning lambda aliases
- **CUMULUS-705**
  - Note: Make sure to update the IAM stack when deploying this update.
  - Adds an AsyncOperations model and associated DynamoDB table to the
    `@cumulus/api` package
  - Adds an /asyncOperations endpoint to the `@cumulus/api` package, which can
    be used to fetch the status of an AsyncOperation.
  - Adds a /bulkDelete endpoint to the `@cumulus/api` package, which performs an
    asynchronous bulk-delete operation. This is a stub right now which is only
    intended to demonstration how AsyncOperations work.
  - Adds an AsyncOperation ECS task to the `@cumulus/api` package, which will
    fetch an Lambda function, run it in ECS, and then store the result to the
    AsyncOperations table in DynamoDB.
- **CUMULUS-851** - Added workflow lambda versioning feature to allow in-flight workflows to use lambda versions that were in place when a workflow was initiated

  - Updated Kes custom code to remove logic that used the CMA file key to determine template compilation logic. Instead, utilize a `customCompilation` template configuration flag to indicate a template should use Cumulus's kes customized methods instead of 'core'.
  - Added `useWorkflowLambdaVersions` configuration option to enable the lambdaVersioning feature set. **This option is set to true by default** and should be set to false to disable the feature.
  - Added uniqueIdentifier configuration key to S3 sourced lambdas to optionally support S3 lambda resource versioning within this scheme. This key must be unique for each modified version of the lambda package and must be updated in configuration each time the source changes.
  - Added a new nested stack template that will create a `LambdaVersions` stack that will take lambda parameters from the base template, generate lambda versions/aliases and return outputs with references to the most 'current' lambda alias reference, and updated 'core' template to utilize these outputs (if `useWorkflowLambdaVersions` is enabled).

- Created a `@cumulus/api/lib/OAuth2` interface, which is implemented by the
  `@cumulus/api/lib/EarthdataLogin` and `@cumulus/api/lib/GoogleOAuth2` classes.
  Endpoints that need to handle authentication will determine which class to use
  based on environment variables. This also greatly simplifies testing.
- Added `@cumulus/api/lib/assertions`, containing more complex AVA test assertions
- Added PublishGranule workflow to publish a granule to CMR without full reingest. (ingest-in-place capability)

- `@cumulus/integration-tests` new functionality:
  - `listCollections` to list collections from a provided data directory
  - `deleteCollection` to delete list of collections from a deployed stack
  - `cleanUpCollections` combines the above in one function.
  - `listProviders` to list providers from a provided data directory
  - `deleteProviders` to delete list of providers from a deployed stack
  - `cleanUpProviders` combines the above in one function.
  - `@cumulus/integrations-tests/api.js`: `deleteGranule` and `deletePdr` functions to make `DELETE` requests to Cumulus API
  - `rules` API functionality for posting and deleting a rule and listing all rules
  - `wait-for-deploy` lambda for use in the redeployment tests
- `@cumulus/ingest/granule.js`: `ingestFile` inserts new `duplicate_found: true` field in the file's record if a duplicate file already exists on S3.
- `@cumulus/api`: `/execution-status` endpoint requests and returns complete execution output if execution output is stored in S3 due to size.
- Added option to use environment variable to set CMR host in `@cumulus/cmrjs`.
- **CUMULUS-781** - Added integration tests for `@cumulus/sync-granule` when `duplicateHandling` is set to `replace` or `skip`
- **CUMULUS-791** - `@cumulus/move-granules`: `moveFileRequest` inserts new `duplicate_found: true` field in the file's record if a duplicate file already exists on S3. Updated output schema to document new `duplicate_found` field.

### Removed

- Removed `@cumulus/common/fake-earthdata-login-server`. Tests can now create a
  service stub based on `@cumulus/api/lib/OAuth2` if testing requires handling
  authentication.

### Changed

- **CUMULUS-940** - modified `@cumulus/common/aws` `receiveSQSMessages` to take a parameter object instead of positional parameters. All defaults remain the same, but now access to long polling is available through `options.waitTimeSeconds`.
- **CUMULUS-948** - Update lambda functions `CNMToCMA` and `CnmResponse` in the `cumulus-data-shared` bucket and point the default stack to them.
- **CUMULUS-782** - Updated `@cumulus/sync-granule` task and `Granule.ingestFile` in `@cumulus/ingest` to keep both old and new data when a destination file with different checksum already exists and `duplicateHandling` is `version`
- Updated the config schema in `@cumulus/move-granules` to include the `moveStagedFiles` param.
- **CUMULUS-778** - Updated config schema and documentation in `@cumulus/sync-granule` to include `duplicateHandling` parameter for specifying how duplicate filenames should be handled
- **CUMULUS-779** - Updated `@cumulus/sync-granule` to throw `DuplicateFile` error when destination files already exist and `duplicateHandling` is `error`
- **CUMULUS-780** - Updated `@cumulus/sync-granule` to use `error` as the default for `duplicateHandling` when it is not specified
- **CUMULUS-780** - Updated `@cumulus/api` to use `error` as the default value for `duplicateHandling` in the `Collection` model
- **CUMULUS-785** - Updated the config schema and documentation in `@cumulus/move-granules` to include `duplicateHandling` parameter for specifying how duplicate filenames should be handled
- **CUMULUS-786, CUMULUS-787** - Updated `@cumulus/move-granules` to throw `DuplicateFile` error when destination files already exist and `duplicateHandling` is `error` or not specified
- **CUMULUS-789** - Updated `@cumulus/move-granules` to keep both old and new data when a destination file with different checksum already exists and `duplicateHandling` is `version`

### Fixed

- `getGranuleId` in `@cumulus/ingest` bug: `getGranuleId` was constructing an error using `filename` which was undefined. The fix replaces `filename` with the `uri` argument.
- Fixes to `del` in `@cumulus/api/endpoints/granules.js` to not error/fail when not all files exist in S3 (e.g. delete granule which has only 2 of 3 files ingested).
- `@cumulus/deployment/lib/crypto.js` now checks for private key existence properly.

## [v1.10.1] - 2018-09-4

### Fixed

- Fixed cloudformation template errors in `@cumulus/deployment/`
  - Replaced references to Fn::Ref: with Ref:
  - Moved long form template references to a newline

## [v1.10.0] - 2018-08-31

### Removed

- Removed unused and broken code from `@cumulus/common`
  - Removed `@cumulus/common/test-helpers`
  - Removed `@cumulus/common/task`
  - Removed `@cumulus/common/message-source`
  - Removed the `getPossiblyRemote` function from `@cumulus/common/aws`
  - Removed the `startPromisedSfnExecution` function from `@cumulus/common/aws`
  - Removed the `getCurrentSfnTask` function from `@cumulus/common/aws`

### Changed

- **CUMULUS-839** - In `@cumulus/sync-granule`, 'collection' is now an optional config parameter

### Fixed

- **CUMULUS-859** Moved duplicate code in `@cumulus/move-granules` and `@cumulus/post-to-cmr` to `@cumulus/ingest`. Fixed imports making assumptions about directory structure.
- `@cumulus/ingest/consumer` correctly limits the number of messages being received and processed from SQS. Details:
  - **Background:** `@cumulus/api` includes a lambda `<stack-name>-sqs2sf` which processes messages from the `<stack-name>-startSF` SQS queue every minute. The `sqs2sf` lambda uses `@cumulus/ingest/consumer` to receive and process messages from SQS.
  - **Bug:** More than `messageLimit` number of messages were being consumed and processed from the `<stack-name>-startSF` SQS queue. Many step functions were being triggered simultaneously by the lambda `<stack-name>-sqs2sf` (which consumes every minute from the `startSF` queue) and resulting in step function failure with the error: `An error occurred (ThrottlingException) when calling the GetExecutionHistory`.
  - **Fix:** `@cumulus/ingest/consumer#processMessages` now processes messages until `timeLimit` has passed _OR_ once it receives up to `messageLimit` messages. `sqs2sf` is deployed with a [default `messageLimit` of 10](https://github.com/nasa/cumulus/blob/670000c8a821ff37ae162385f921c40956e293f7/packages/deployment/app/config.yml#L147).
  - **IMPORTANT NOTE:** `consumer` will actually process up to `messageLimit * 2 - 1` messages. This is because sometimes `receiveSQSMessages` will return less than `messageLimit` messages and thus the consumer will continue to make calls to `receiveSQSMessages`. For example, given a `messageLimit` of 10 and subsequent calls to `receiveSQSMessages` returns up to 9 messages, the loop will continue and a final call could return up to 10 messages.

## [v1.9.1] - 2018-08-22

**Please Note** To take advantage of the added granule tracking API functionality, updates are required for the message adapter and its libraries. You should be on the following versions:

- `cumulus-message-adapter` 1.0.9+
- `cumulus-message-adapter-js` 1.0.4+
- `cumulus-message-adapter-java` 1.2.7+
- `cumulus-message-adapter-python` 1.0.5+

### Added

- **CUMULUS-687** Added logs endpoint to search for logs from a specific workflow execution in `@cumulus/api`. Added integration test.
- **CUMULUS-836** - `@cumulus/deployment` supports a configurable docker storage driver for ECS. ECS can be configured with either `devicemapper` (the default storage driver for AWS ECS-optimized AMIs) or `overlay2` (the storage driver used by the NGAP 2.0 AMI). The storage driver can be configured in `app/config.yml` with `ecs.docker.storageDriver: overlay2 | devicemapper`. The default is `overlay2`.
  - To support this configuration, a [Handlebars](https://handlebarsjs.com/) helper `ifEquals` was added to `packages/deployment/lib/kes.js`.
- **CUMULUS-836** - `@cumulus/api` added IAM roles required by the NGAP 2.0 AMI. The NGAP 2.0 AMI runs a script `register_instances_with_ssm.py` which requires the ECS IAM role to include `ec2:DescribeInstances` and `ssm:GetParameter` permissions.

### Fixed

- **CUMULUS-836** - `@cumulus/deployment` uses `overlay2` driver by default and does not attempt to write `--storage-opt dm.basesize` to fix [this error](https://github.com/moby/moby/issues/37039).
- **CUMULUS-413** Kinesis processing now captures all errrors.
  - Added kinesis fallback mechanism when errors occur during record processing.
  - Adds FallbackTopicArn to `@cumulus/api/lambdas.yml`
  - Adds fallbackConsumer lambda to `@cumulus/api`
  - Adds fallbackqueue option to lambda definitions capture lambda failures after three retries.
  - Adds kinesisFallback SNS topic to signal incoming errors from kinesis stream.
  - Adds kinesisFailureSQS to capture fully failed events from all retries.
- **CUMULUS-855** Adds integration test for kinesis' error path.
- **CUMULUS-686** Added workflow task name and version tracking via `@cumulus/api` executions endpoint under new `tasks` property, and under `workflow_tasks` in step input/output.
  - Depends on `cumulus-message-adapter` 1.0.9+, `cumulus-message-adapter-js` 1.0.4+, `cumulus-message-adapter-java` 1.2.7+ and `cumulus-message-adapter-python` 1.0.5+
- **CUMULUS-771**
  - Updated sync-granule to stream the remote file to s3
  - Added integration test for ingesting granules from ftp provider
  - Updated http/https integration tests for ingesting granules from http/https providers
- **CUMULUS-862** Updated `@cumulus/integration-tests` to handle remote lambda output
- **CUMULUS-856** Set the rule `state` to have default value `ENABLED`

### Changed

- In `@cumulus/deployment`, changed the example app config.yml to have additional IAM roles

## [v1.9.0] - 2018-08-06

**Please note** additional information and upgrade instructions [here](https://nasa.github.io/cumulus/docs/upgrade/1.9.0)

### Added

- **CUMULUS-712** - Added integration tests verifying expected behavior in workflows
- **GITC-776-2** - Add support for versioned collections

### Fixed

- **CUMULUS-832**
  - Fixed indentation in example config.yml in `@cumulus/deployment`
  - Fixed issue with new deployment using the default distribution endpoint in `@cumulus/deployment` and `@cumulus/api`

## [v1.8.1] - 2018-08-01

**Note** IAM roles should be re-deployed with this release.

- **Cumulus-726**
  - Added function to `@cumulus/integration-tests`: `sfnStep` includes `getStepInput` which returns the input to the schedule event of a given step function step.
  - Added IAM policy `@cumulus/deployment`: Lambda processing IAM role includes `kinesis::PutRecord` so step function lambdas can write to kinesis streams.
- **Cumulus Community Edition**
  - Added Google OAuth authentication token logic to `@cumulus/api`. Refactored token endpoint to use environment variable flag `OAUTH_PROVIDER` when determining with authentication method to use.
  - Added API Lambda memory configuration variable `api_lambda_memory` to `@cumulus/api` and `@cumulus/deployment`.

### Changed

- **Cumulus-726**
  - Changed function in `@cumulus/api`: `models/rules.js#addKinesisEventSource` was modified to call to `deleteKinesisEventSource` with all required parameters (rule's name, arn and type).
  - Changed function in `@cumulus/integration-tests`: `getStepOutput` can now be used to return output of failed steps. If users of this function want the output of a failed event, they can pass a third parameter `eventType` as `'failure'`. This function will work as always for steps which completed successfully.

### Removed

- **Cumulus-726**

  - Configuration change to `@cumulus/deployment`: Removed default auto scaling configuration for Granules and Files DynamoDB tables.

- **CUMULUS-688**
  - Add integration test for ExecutionStatus
  - Function addition to `@cumulus/integration-tests`: `api` includes `getExecutionStatus` which returns the execution status from the Cumulus API

## [v1.8.0] - 2018-07-23

### Added

- **CUMULUS-718** Adds integration test for Kinesis triggering a workflow.

- **GITC-776-3** Added more flexibility for rules. You can now edit all fields on the rule's record
  We may need to update the api documentation to reflect this.

- **CUMULUS-681** - Add ingest-in-place action to granules endpoint

  - new applyWorkflow action at PUT /granules/{granuleid} Applying a workflow starts an execution of the provided workflow and passes the granule record as payload.
    Parameter(s):
    - workflow - the workflow name

- **CUMULUS-685** - Add parent exeuction arn to the execution which is triggered from a parent step function

### Changed

- **CUMULUS-768** - Integration tests get S3 provider data from shared data folder

### Fixed

- **CUMULUS-746** - Move granule API correctly updates record in dynamo DB and cmr xml file
- **CUMULUS-766** - Populate database fileSize field from S3 if value not present in Ingest payload

## [v1.7.1] - 2018-07-27 - [BACKPORT]

### Fixed

- **CUMULUS-766** - Backport from 1.8.0 - Populate database fileSize field from S3 if value not present in Ingest payload

## [v1.7.0] - 2018-07-02

### Please note: [Upgrade Instructions](https://nasa.github.io/cumulus/docs/upgrade/1.7.0)

### Added

- **GITC-776-2** - Add support for versioned collectons
- **CUMULUS-491** - Add granule reconciliation API endpoints.
- **CUMULUS-480** Add suport for backup and recovery:
  - Add DynamoDB tables for granules, executions and pdrs
  - Add ability to write all records to S3
  - Add ability to download all DynamoDB records in form json files
  - Add ability to upload records to DynamoDB
  - Add migration scripts for copying granule, pdr and execution records from ElasticSearch to DynamoDB
  - Add IAM support for batchWrite on dynamoDB
-
- **CUMULUS-508** - `@cumulus/deployment` cloudformation template allows for lambdas and ECS clusters to have multiple AZ availability.
  - `@cumulus/deployment` also ensures docker uses `devicemapper` storage driver.
- **CUMULUS-755** - `@cumulus/deployment` Add DynamoDB autoscaling support.
  - Application developers can add autoscaling and override default values in their deployment's `app/config.yml` file using a `{TableName}Table:` key.

### Fixed

- **CUMULUS-747** - Delete granule API doesn't delete granule files in s3 and granule in elasticsearch
  - update the StreamSpecification DynamoDB tables to have StreamViewType: "NEW_AND_OLD_IMAGES"
  - delete granule files in s3
- **CUMULUS-398** - Fix not able to filter executions by workflow
- **CUMULUS-748** - Fix invalid lambda .zip files being validated/uploaded to AWS
- **CUMULUS-544** - Post to CMR task has UAT URL hard-coded
  - Made configurable: PostToCmr now requires CMR_ENVIRONMENT env to be set to 'SIT' or 'OPS' for those CMR environments. Default is UAT.

### Changed

- **GITC-776-4** - Changed Discover-pdrs to not rely on collection but use provider_path in config. It also has an optional filterPdrs regex configuration parameter

- **CUMULUS-710** - In the integration test suite, `getStepOutput` returns the output of the first successful step execution or last failed, if none exists

## [v1.6.0] - 2018-06-06

### Please note: [Upgrade Instructions](https://nasa.github.io/cumulus/docs/upgrade/1.6.0)

### Fixed

- **CUMULUS-602** - Format all logs sent to Elastic Search.
  - Extract cumulus log message and index it to Elastic Search.

### Added

- **CUMULUS-556** - add a mechanism for creating and running migration scripts on deployment.
- **CUMULUS-461** Support use of metadata date and other components in `url_path` property

### Changed

- **CUMULUS-477** Update bucket configuration to support multiple buckets of the same type:
  - Change the structure of the buckets to allow for more than one bucket of each type. The bucket structure is now:
    bucket-key:
    name: <bucket-name>
    type: <type> i.e. internal, public, etc.
  - Change IAM and app deployment configuration to support new bucket structure
  - Update tasks and workflows to support new bucket structure
  - Replace instances where buckets.internal is relied upon to either use the system bucket or a configured bucket
  - Move IAM template to the deployment package. NOTE: You now have to specify '--template node_modules/@cumulus/deployment/iam' in your IAM deployment
  - Add IAM cloudformation template support to filter buckets by type

## [v1.5.5] - 2018-05-30

### Added

- **CUMULUS-530** - PDR tracking through Queue-granules
  - Add optional `pdr` property to the sync-granule task's input config and output payload.
- **CUMULUS-548** - Create a Lambda task that generates EMS distribution reports
  - In order to supply EMS Distribution Reports, you must enable S3 Server
    Access Logging on any S3 buckets used for distribution. See [How Do I Enable Server Access Logging for an S3 Bucket?](https://docs.aws.amazon.com/AmazonS3/latest/user-guide/server-access-logging.html)
    The "Target bucket" setting should point at the Cumulus internal bucket.
    The "Target prefix" should be
    "<STACK_NAME>/ems-distribution/s3-server-access-logs/", where "STACK_NAME"
    is replaced with the name of your Cumulus stack.

### Fixed

- **CUMULUS-546 - Kinesis Consumer should catch and log invalid JSON**
  - Kinesis Consumer lambda catches and logs errors so that consumer doesn't get stuck in a loop re-processing bad json records.
- EMS report filenames are now based on their start time instead of the time
  instead of the time that the report was generated
- **CUMULUS-552 - Cumulus API returns different results for the same collection depending on query**
  - The collection, provider and rule records in elasticsearch are now replaced with records from dynamo db when the dynamo db records are updated.

### Added

- `@cumulus/deployment`'s default cloudformation template now configures storage for Docker to match the configured ECS Volume. The template defines Docker's devicemapper basesize (`dm.basesize`) using `ecs.volumeSize`. This addresses ECS default of limiting Docker containers to 10GB of storage ([Read more](https://aws.amazon.com/premiumsupport/knowledge-center/increase-default-ecs-docker-limit/)).

## [v1.5.4] - 2018-05-21

### Added

- **CUMULUS-535** - EMS Ingest, Archive, Archive Delete reports
  - Add lambda EmsReport to create daily EMS Ingest, Archive, Archive Delete reports
  - ems.provider property added to `@cumulus/deployment/app/config.yml`.
    To change the provider name, please add `ems: provider` property to `app/config.yml`.
- **CUMULUS-480** Use DynamoDB to store granules, pdrs and execution records
  - Activate PointInTime feature on DynamoDB tables
  - Increase test coverage on api package
  - Add ability to restore metadata records from json files to DynamoDB
- **CUMULUS-459** provide API endpoint for moving granules from one location on s3 to another

## [v1.5.3] - 2018-05-18

### Fixed

- **CUMULUS-557 - "Add dataType to DiscoverGranules output"**
  - Granules discovered by the DiscoverGranules task now include dataType
  - dataType is now a required property for granules used as input to the
    QueueGranules task
- **CUMULUS-550** Update deployment app/config.yml to force elasticsearch updates for deleted granules

## [v1.5.2] - 2018-05-15

### Fixed

- **CUMULUS-514 - "Unable to Delete the Granules"**
  - updated cmrjs.deleteConcept to return success if the record is not found
    in CMR.

### Added

- **CUMULUS-547** - The distribution API now includes an
  "earthdataLoginUsername" query parameter when it returns a signed S3 URL
- **CUMULUS-527 - "parse-pdr queues up all granules and ignores regex"**
  - Add an optional config property to the ParsePdr task called
    "granuleIdFilter". This property is a regular expression that is applied
    against the filename of the first file of each granule contained in the
    PDR. If the regular expression matches, then the granule is included in
    the output. Defaults to '.', which will match all granules in the PDR.
- File checksums in PDRs now support MD5
- Deployment support to subscribe to an SNS topic that already exists
- **CUMULUS-470, CUMULUS-471** In-region S3 Policy lambda added to API to update bucket policy for in-region access.
- **CUMULUS-533** Added fields to granule indexer to support EMS ingest and archive record creation
- **CUMULUS-534** Track deleted granules
  - added `deletedgranule` type to `cumulus` index.
  - **Important Note:** Force custom bootstrap to re-run by adding this to
    app/config.yml `es: elasticSearchMapping: 7`
- You can now deploy cumulus without ElasticSearch. Just add `es: null` to your `app/config.yml` file. This is only useful for debugging purposes. Cumulus still requires ElasticSearch to properly operate.
- `@cumulus/integration-tests` includes and exports the `addRules` function, which seeds rules into the DynamoDB table.
- Added capability to support EFS in cloud formation template. Also added
  optional capability to ssh to your instance and privileged lambda functions.
- Added support to force discovery of PDRs that have already been processed
  and filtering of selected data types
- `@cumulus/cmrjs` uses an environment variable `USER_IP_ADDRESS` or fallback
  IP address of `10.0.0.0` when a public IP address is not available. This
  supports lambda functions deployed into a VPC's private subnet, where no
  public IP address is available.

### Changed

- **CUMULUS-550** Custom bootstrap automatically adds new types to index on
  deployment

## [v1.5.1] - 2018-04-23

### Fixed

- add the missing dist folder to the hello-world task
- disable uglifyjs on the built version of the pdr-status-check (read: https://github.com/webpack-contrib/uglifyjs-webpack-plugin/issues/264)

## [v1.5.0] - 2018-04-23

### Changed

- Removed babel from all tasks and packages and increased minimum node requirements to version 8.10
- Lambda functions created by @cumulus/deployment will use node8.10 by default
- Moved [cumulus-integration-tests](https://github.com/nasa/cumulus-integration-tests) to the `example` folder CUMULUS-512
- Streamlined all packages dependencies (e.g. remove redundant dependencies and make sure versions are the same across packages)
- **CUMULUS-352:** Update Cumulus Elasticsearch indices to use [index aliases](https://www.elastic.co/guide/en/elasticsearch/reference/current/indices-aliases.html).
- **CUMULUS-519:** ECS tasks are no longer restarted after each CF deployment unless `ecs.restartTasksOnDeploy` is set to true
- **CUMULUS-298:** Updated log filterPattern to include all CloudWatch logs in ElasticSearch
- **CUMULUS-518:** Updates to the SyncGranule config schema
  - `granuleIdExtraction` is no longer a property
  - `process` is now an optional property
  - `provider_path` is no longer a property

### Fixed

- **CUMULUS-455 "Kes deployments using only an updated message adapter do not get automatically deployed"**
  - prepended the hash value of cumulus-message-adapter.zip file to the zip file name of lambda which uses message adapter.
  - the lambda function will be redeployed when message adapter or lambda function are updated
- Fixed a bug in the bootstrap lambda function where it stuck during update process
- Fixed a bug where the sf-sns-report task did not return the payload of the incoming message as the output of the task [CUMULUS-441]

### Added

- **CUMULUS-352:** Add reindex CLI to the API package.
- **CUMULUS-465:** Added mock http/ftp/sftp servers to the integration tests
- Added a `delete` method to the `@common/CollectionConfigStore` class
- **CUMULUS-467 "@cumulus/integration-tests or cumulus-integration-tests should seed provider and collection in deployed DynamoDB"**
  - `example` integration-tests populates providers and collections to database
  - `example` workflow messages are populated from workflow templates in s3, provider and collection information in database, and input payloads. Input templates are removed.
  - added `https` protocol to provider schema

## [v1.4.1] - 2018-04-11

### Fixed

- Sync-granule install

## [v1.4.0] - 2018-04-09

### Fixed

- **CUMULUS-392 "queue-granules not returning the sfn-execution-arns queued"**
  - updated queue-granules to return the sfn-execution-arns queued and pdr if exists.
  - added pdr to ingest message meta.pdr instead of payload, so the pdr information doesn't get lost in the ingest workflow, and ingested granule in elasticsearch has pdr name.
  - fixed sf-sns-report schema, remove the invalid part
  - fixed pdr-status-check schema, the failed execution contains arn and reason
- **CUMULUS-206** make sure homepage and repository urls exist in package.json files of tasks and packages

### Added

- Example folder with a cumulus deployment example

### Changed

- [CUMULUS-450](https://bugs.earthdata.nasa.gov/browse/CUMULUS-450) - Updated
  the config schema of the **queue-granules** task
  - The config no longer takes a "collection" property
  - The config now takes an "internalBucket" property
  - The config now takes a "stackName" property
- [CUMULUS-450](https://bugs.earthdata.nasa.gov/browse/CUMULUS-450) - Updated
  the config schema of the **parse-pdr** task
  - The config no longer takes a "collection" property
  - The "stack", "provider", and "bucket" config properties are now
    required
- **CUMULUS-469** Added a lambda to the API package to prototype creating an S3 bucket policy for direct, in-region S3 access for the prototype bucket

### Removed

- Removed the `findTmpTestDataDirectory()` function from
  `@cumulus/common/test-utils`

### Fixed

- [CUMULUS-450](https://bugs.earthdata.nasa.gov/browse/CUMULUS-450)
  - The **queue-granules** task now enqueues a **sync-granule** task with the
    correct collection config for that granule based on the granule's
    data-type. It had previously been using the collection config from the
    config of the **queue-granules** task, which was a problem if the granules
    being queued belonged to different data-types.
  - The **parse-pdr** task now handles the case where a PDR contains granules
    with different data types, and uses the correct granuleIdExtraction for
    each granule.

### Added

- **CUMULUS-448** Add code coverage checking using [nyc](https://github.com/istanbuljs/nyc).

## [v1.3.0] - 2018-03-29

### Deprecated

- discover-s3-granules is deprecated. The functionality is provided by the discover-granules task

### Fixed

- **CUMULUS-331:** Fix aws.downloadS3File to handle non-existent key
- Using test ftp provider for discover-granules testing [CUMULUS-427]
- **CUMULUS-304: "Add AWS API throttling to pdr-status-check task"** Added concurrency limit on SFN API calls. The default concurrency is 10 and is configurable through Lambda environment variable CONCURRENCY.
- **CUMULUS-414: "Schema validation not being performed on many tasks"** revised npm build scripts of tasks that use cumulus-message-adapter to place schema directories into dist directories.
- **CUMULUS-301:** Update all tests to use test-data package for testing data.
- **CUMULUS-271: "Empty response body from rules PUT endpoint"** Added the updated rule to response body.
- Increased memory allotment for `CustomBootstrap` lambda function. Resolves failed deployments where `CustomBootstrap` lambda function was failing with error `Process exited before completing request`. This was causing deployments to stall, fail to update and fail to rollback. This error is thrown when the lambda function tries to use more memory than it is allotted.
- Cumulus repository folders structure updated:
  - removed the `cumulus` folder altogether
  - moved `cumulus/tasks` to `tasks` folder at the root level
  - moved the tasks that are not converted to use CMA to `tasks/.not_CMA_compliant`
  - updated paths where necessary

### Added

- `@cumulus/integration-tests` - Added support for testing the output of an ECS activity as well as a Lambda function.

## [v1.2.0] - 2018-03-20

### Fixed

- Update vulnerable npm packages [CUMULUS-425]
- `@cumulus/api`: `kinesis-consumer.js` uses `sf-scheduler.js#schedule` instead of placing a message directly on the `startSF` SQS queue. This is a fix for [CUMULUS-359](https://bugs.earthdata.nasa.gov/browse/CUMULUS-359) because `sf-scheduler.js#schedule` looks up the provider and collection data in DynamoDB and adds it to the `meta` object of the enqueued message payload.
- `@cumulus/api`: `kinesis-consumer.js` catches and logs errors instead of doing an error callback. Before this change, `kinesis-consumer` was failing to process new records when an existing record caused an error because it would call back with an error and stop processing additional records. It keeps trying to process the record causing the error because it's "position" in the stream is unchanged. Catching and logging the errors is part 1 of the fix. Proposed part 2 is to enqueue the error and the message on a "dead-letter" queue so it can be processed later ([CUMULUS-413](https://bugs.earthdata.nasa.gov/browse/CUMULUS-413)).
- **CUMULUS-260: "PDR page on dashboard only shows zeros."** The PDR stats in LPDAAC are all 0s, even if the dashboard has been fixed to retrieve the correct fields. The current version of pdr-status-check has a few issues.
  - pdr is not included in the input/output schema. It's available from the input event. So the pdr status and stats are not updated when the ParsePdr workflow is complete. Adding the pdr to the input/output of the task will fix this.
  - pdr-status-check doesn't update pdr stats which prevent the real time pdr progress from showing up in the dashboard. To solve this, added lambda function sf-sns-report which is copied from @cumulus/api/lambdas/sf-sns-broadcast with modification, sf-sns-report can be used to report step function status anywhere inside a step function. So add step sf-sns-report after each pdr-status-check, we will get the PDR status progress at real time.
  - It's possible an execution is still in the queue and doesn't exist in sfn yet. Added code to handle 'ExecutionDoesNotExist' error when checking the execution status.
- Fixed `aws.cloudwatchevents()` typo in `packages/ingest/aws.js`. This typo was the root cause of the error: `Error: Could not process scheduled_ingest, Error: : aws.cloudwatchevents is not a constructor` seen when trying to update a rule.

### Removed

- `@cumulus/ingest/aws`: Remove queueWorkflowMessage which is no longer being used by `@cumulus/api`'s `kinesis-consumer.js`.

## [v1.1.4] - 2018-03-15

### Added

- added flag `useList` to parse-pdr [CUMULUS-404]

### Fixed

- Pass encrypted password to the ApiGranule Lambda function [CUMULUS-424]

## [v1.1.3] - 2018-03-14

### Fixed

- Changed @cumulus/deployment package install behavior. The build process will happen after installation

## [v1.1.2] - 2018-03-14

### Added

- added tools to @cumulus/integration-tests for local integration testing
- added end to end testing for discovering and parsing of PDRs
- `yarn e2e` command is available for end to end testing

### Fixed

- **CUMULUS-326: "Occasionally encounter "Too Many Requests" on deployment"** The api gateway calls will handle throttling errors
- **CUMULUS-175: "Dashboard providers not in sync with AWS providers."** The root cause of this bug - DynamoDB operations not showing up in Elasticsearch - was shared by collections and rules. The fix was to update providers', collections' and rules; POST, PUT and DELETE endpoints to operate on DynamoDB and using DynamoDB streams to update Elasticsearch. The following packages were made:
  - `@cumulus/deployment` deploys DynamoDB streams for the Collections, Providers and Rules tables as well as a new lambda function called `dbIndexer`. The `dbIndexer` lambda has an event source mapping which listens to each of the DynamoDB streams. The dbIndexer lambda receives events referencing operations on the DynamoDB table and updates the elasticsearch cluster accordingly.
  - The `@cumulus/api` endpoints for collections, providers and rules _only_ query DynamoDB, with the exception of LIST endpoints and the collections' GET endpoint.

### Updated

- Broke up `kes.override.js` of @cumulus/deployment to multiple modules and moved to a new location
- Expanded @cumulus/deployment test coverage
- all tasks were updated to use cumulus-message-adapter-js 1.0.1
- added build process to integration-tests package to babelify it before publication
- Update @cumulus/integration-tests lambda.js `getLambdaOutput` to return the entire lambda output. Previously `getLambdaOutput` returned only the payload.

## [v1.1.1] - 2018-03-08

### Removed

- Unused queue lambda in api/lambdas [CUMULUS-359]

### Fixed

- Kinesis message content is passed to the triggered workflow [CUMULUS-359]
- Kinesis message queues a workflow message and does not write to rules table [CUMULUS-359]

## [v1.1.0] - 2018-03-05

### Added

- Added a `jlog` function to `common/test-utils` to aid in test debugging
- Integration test package with command line tool [CUMULUS-200] by @laurenfrederick
- Test for FTP `useList` flag [CUMULUS-334] by @kkelly51

### Updated

- The `queue-pdrs` task now uses the [cumulus-message-adapter-js](https://github.com/nasa/cumulus-message-adapter-js)
  library
- Updated the `queue-pdrs` JSON schemas
- The test-utils schema validation functions now throw an error if validation
  fails
- The `queue-granules` task now uses the [cumulus-message-adapter-js](https://github.com/nasa/cumulus-message-adapter-js)
  library
- Updated the `queue-granules` JSON schemas

### Removed

- Removed the `getSfnExecutionByName` function from `common/aws`
- Removed the `getGranuleStatus` function from `common/aws`

## [v1.0.1] - 2018-02-27

### Added

- More tests for discover-pdrs, dicover-granules by @yjpa7145
- Schema validation utility for tests by @yjpa7145

### Changed

- Fix an FTP listing bug for servers that do not support STAT [CUMULUS-334] by @kkelly51

## [v1.0.0] - 2018-02-23

[unreleased]: https://github.com/nasa/cumulus/compare/v9.4.0...HEAD
[v9.4.0]: https://github.com/nasa/cumulus/compare/v9.3.0...v9.4.0
[v9.3.0]: https://github.com/nasa/cumulus/compare/v9.2.2...v9.3.0
[v9.2.2]: https://github.com/nasa/cumulus/compare/v9.2.1...v9.2.2
[v9.2.1]: https://github.com/nasa/cumulus/compare/v9.2.0...v9.2.1
[v9.2.0]: https://github.com/nasa/cumulus/compare/v9.1.0...v9.2.0
[v9.1.0]: https://github.com/nasa/cumulus/compare/v9.0.1...v9.1.0
[v9.0.1]: https://github.com/nasa/cumulus/compare/v9.0.0...v9.0.1
[v9.0.0]: https://github.com/nasa/cumulus/compare/v8.1.0...v9.0.0
[v8.1.0]: https://github.com/nasa/cumulus/compare/v8.0.0...v8.1.0
[v8.0.0]: https://github.com/nasa/cumulus/compare/v7.2.0...v8.0.0
[v7.2.0]: https://github.com/nasa/cumulus/compare/v7.1.0...v7.2.0
[v7.1.0]: https://github.com/nasa/cumulus/compare/v7.0.0...v7.1.0
[v7.0.0]: https://github.com/nasa/cumulus/compare/v6.0.0...v7.0.0
[v6.0.0]: https://github.com/nasa/cumulus/compare/v5.0.1...v6.0.0
[v5.0.1]: https://github.com/nasa/cumulus/compare/v5.0.0...v5.0.1
[v5.0.0]: https://github.com/nasa/cumulus/compare/v4.0.0...v5.0.0
[v4.0.0]: https://github.com/nasa/cumulus/compare/v3.0.1...v4.0.0
[v3.0.1]: https://github.com/nasa/cumulus/compare/v3.0.0...v3.0.1
[v3.0.0]: https://github.com/nasa/cumulus/compare/v2.0.1...v3.0.0
[v2.0.7]: https://github.com/nasa/cumulus/compare/v2.0.6...v2.0.7
[v2.0.6]: https://github.com/nasa/cumulus/compare/v2.0.5...v2.0.6
[v2.0.5]: https://github.com/nasa/cumulus/compare/v2.0.4...v2.0.5
[v2.0.4]: https://github.com/nasa/cumulus/compare/v2.0.3...v2.0.4
[v2.0.3]: https://github.com/nasa/cumulus/compare/v2.0.2...v2.0.3
[v2.0.2]: https://github.com/nasa/cumulus/compare/v2.0.1...v2.0.2
[v2.0.1]: https://github.com/nasa/cumulus/compare/v1.24.0...v2.0.1
[v2.0.0]: https://github.com/nasa/cumulus/compare/v1.24.0...v2.0.0
[v1.24.0]: https://github.com/nasa/cumulus/compare/v1.23.2...v1.24.0
[v1.23.2]: https://github.com/nasa/cumulus/compare/v1.22.1...v1.23.2
[v1.22.1]: https://github.com/nasa/cumulus/compare/v1.21.0...v1.22.1
[v1.21.0]: https://github.com/nasa/cumulus/compare/v1.20.0...v1.21.0
[v1.20.0]: https://github.com/nasa/cumulus/compare/v1.19.0...v1.20.0
[v1.19.0]: https://github.com/nasa/cumulus/compare/v1.18.0...v1.19.0
[v1.18.0]: https://github.com/nasa/cumulus/compare/v1.17.0...v1.18.0
[v1.17.0]: https://github.com/nasa/cumulus/compare/v1.16.1...v1.17.0
[v1.16.1]: https://github.com/nasa/cumulus/compare/v1.16.0...v1.16.1
[v1.16.0]: https://github.com/nasa/cumulus/compare/v1.15.0...v1.16.0
[v1.15.0]: https://github.com/nasa/cumulus/compare/v1.14.5...v1.15.0
[v1.14.5]: https://github.com/nasa/cumulus/compare/v1.14.4...v1.14.5
[v1.14.4]: https://github.com/nasa/cumulus/compare/v1.14.3...v1.14.4
[v1.14.3]: https://github.com/nasa/cumulus/compare/v1.14.2...v1.14.3
[v1.14.2]: https://github.com/nasa/cumulus/compare/v1.14.1...v1.14.2
[v1.14.1]: https://github.com/nasa/cumulus/compare/v1.14.0...v1.14.1
[v1.14.0]: https://github.com/nasa/cumulus/compare/v1.13.5...v1.14.0
[v1.13.5]: https://github.com/nasa/cumulus/compare/v1.13.4...v1.13.5
[v1.13.4]: https://github.com/nasa/cumulus/compare/v1.13.3...v1.13.4
[v1.13.3]: https://github.com/nasa/cumulus/compare/v1.13.2...v1.13.3
[v1.13.2]: https://github.com/nasa/cumulus/compare/v1.13.1...v1.13.2
[v1.13.1]: https://github.com/nasa/cumulus/compare/v1.13.0...v1.13.1
[v1.13.0]: https://github.com/nasa/cumulus/compare/v1.12.1...v1.13.0
[v1.12.1]: https://github.com/nasa/cumulus/compare/v1.12.0...v1.12.1
[v1.12.0]: https://github.com/nasa/cumulus/compare/v1.11.3...v1.12.0
[v1.11.3]: https://github.com/nasa/cumulus/compare/v1.11.2...v1.11.3
[v1.11.2]: https://github.com/nasa/cumulus/compare/v1.11.1...v1.11.2
[v1.11.1]: https://github.com/nasa/cumulus/compare/v1.11.0...v1.11.1
[v1.11.0]: https://github.com/nasa/cumulus/compare/v1.10.4...v1.11.0
[v1.10.4]: https://github.com/nasa/cumulus/compare/v1.10.3...v1.10.4
[v1.10.3]: https://github.com/nasa/cumulus/compare/v1.10.2...v1.10.3
[v1.10.2]: https://github.com/nasa/cumulus/compare/v1.10.1...v1.10.2
[v1.10.1]: https://github.com/nasa/cumulus/compare/v1.10.0...v1.10.1
[v1.10.0]: https://github.com/nasa/cumulus/compare/v1.9.1...v1.10.0
[v1.9.1]: https://github.com/nasa/cumulus/compare/v1.9.0...v1.9.1
[v1.9.0]: https://github.com/nasa/cumulus/compare/v1.8.1...v1.9.0
[v1.8.1]: https://github.com/nasa/cumulus/compare/v1.8.0...v1.8.1
[v1.8.0]: https://github.com/nasa/cumulus/compare/v1.7.0...v1.8.0
[v1.7.0]: https://github.com/nasa/cumulus/compare/v1.6.0...v1.7.0
[v1.6.0]: https://github.com/nasa/cumulus/compare/v1.5.5...v1.6.0
[v1.5.5]: https://github.com/nasa/cumulus/compare/v1.5.4...v1.5.5
[v1.5.4]: https://github.com/nasa/cumulus/compare/v1.5.3...v1.5.4
[v1.5.3]: https://github.com/nasa/cumulus/compare/v1.5.2...v1.5.3
[v1.5.2]: https://github.com/nasa/cumulus/compare/v1.5.1...v1.5.2
[v1.5.1]: https://github.com/nasa/cumulus/compare/v1.5.0...v1.5.1
[v1.5.0]: https://github.com/nasa/cumulus/compare/v1.4.1...v1.5.0
[v1.4.1]: https://github.com/nasa/cumulus/compare/v1.4.0...v1.4.1
[v1.4.0]: https://github.com/nasa/cumulus/compare/v1.3.0...v1.4.0
[v1.3.0]: https://github.com/nasa/cumulus/compare/v1.2.0...v1.3.0
[v1.2.0]: https://github.com/nasa/cumulus/compare/v1.1.4...v1.2.0
[v1.1.4]: https://github.com/nasa/cumulus/compare/v1.1.3...v1.1.4
[v1.1.3]: https://github.com/nasa/cumulus/compare/v1.1.2...v1.1.3
[v1.1.2]: https://github.com/nasa/cumulus/compare/v1.1.1...v1.1.2
[v1.1.1]: https://github.com/nasa/cumulus/compare/v1.0.1...v1.1.1
[v1.1.0]: https://github.com/nasa/cumulus/compare/v1.0.1...v1.1.0
[v1.0.1]: https://github.com/nasa/cumulus/compare/v1.0.0...v1.0.1
[v1.0.0]: https://github.com/nasa/cumulus/compare/pre-v1-release...v1.0.0

[thin-egress-app]: <https://github.com/asfadmin/thin-egress-app> "Thin Egress App"<|MERGE_RESOLUTION|>--- conflicted
+++ resolved
@@ -104,7 +104,6 @@
   - **CUMULUS-2634**
     - Changed `sfEventSqsToDbRecords` Lambda to use new upsert helpers for executions, granules, and PDRs
     to ensure out-of-order writes are handled correctly when writing to Elasticsearch
-<<<<<<< HEAD
   - **CUMULUS-2510**
     - Removed `stream_enabled` and `stream_view_type` from `executions_table` TF
       definition.
@@ -113,9 +112,6 @@
       messages after a successful write to Postgres, DynamoDB, and ES.
     - Updated `@cumulus/api/endpoints/executions` to publish an SNS message
       after a successful execution DELETE.
-=======
-    
->>>>>>> 3d8424af
 - **CUMULUS-2577**
   - Adds `POST /executions` endpoint to create an execution
 
