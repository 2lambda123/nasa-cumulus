# Changelog

All notable changes to this project will be documented in this file.

The format is based on [Keep a Changelog](http://keepachangelog.com/en/1.0.0/).

## [Unreleased]

### BREAKING CHANGES

- **CUMULUS-2434**
  - To use the updated `update-granules-cmr-metadata-file-links` task, the
    granule  UMM-G metadata should have version 1.6.2 or later, since CMR s3
    link type 'GET DATA VIA DIRECT ACCESS' is not valid until UMM-G version
    [1.6.2](https://cdn.earthdata.nasa.gov/umm/granule/v1.6.2/umm-g-json-schema.json)
- **CUMULUS-2488**
  - Removed all EMS reporting including lambdas, endpoints, params, etc as all
    reporting is now handled through Cloud Metrics
- **CUMULUS-2472**
<<<<<<< HEAD
  - Moved existing `EarthdataLoginClient` to `@cumulus/oauth-client/EarthdataLoginClient` and updated all references in Cumulus Core.
  - Rename `EarthdataLoginClient` property from `earthdataLoginUrl` to `loginUrl` for consistency with new OAuth clients. See example in [oauth-client README](https://github.com/nasa/cumulus/blob/master/packages/oauth-client/README.md)
- **CUMULUS-2494**
  - Renamed release artifact `terraform-aws-cumulus-distribution.zip` to `terraform-aws-tea-distribution.zip`
  - Created new `terraform-aws-cumulus-distribution.zip` for the new distribution API
  - Publish the new distribution API release artifact to GitHub
=======
  - Moved existing `EarthdataLoginClient` to
    `@cumulus/oauth-client/EarthdataLoginClient` and updated all references in
    Cumulus Core.
  - Rename `EarthdataLoginClient` property from `earthdataLoginUrl` to
    `loginUrl for consistency with new OAuth clients. See example in
    [oauth-client
    README](https://github.com/nasa/cumulus/blob/master/packages/oauth-client/README.md)
>>>>>>> b91210a7

### Added

- **HYRAX-439** - Corrected README.md according to a new Hyrax URL format.
- **CUMULUS-2354**
  - Adds configuration options to allow `/s3credentials` endpoint to distribute
    same-region read-only tokens based on a user's CMR ACLs.
  - Configures the example deployment to enable this feature.
- **CUMULUS-2442**
  - Adds option to generate cloudfront URL to lzards-backup task. This will
    require a few new task config options that have been documented in the
    [task
    README](https://github.com/nasa/cumulus/blob/master/tasks/lzards-backup/README.md).
- **CUMULUS-2471**
  - Add `/s3credentialsREADME` endpoint to distribution API
- **CUMULUS-2473**
  - Updated `tf-modules/cumulus_distribution` module to take earthdata or cognito credentials
  - Configured `example/cumulus-tf/cumulus_distribution.tf` to use CSDAP credentials
- **CUMULUS-2474**
  - Add `S3ObjectStore` to `aws-client`. This class allows for interaction with the S3 object store.
  - Add `object-store` package which contains abstracted object store functions
    for working with various  cloud providers
- **CUMULUS-2470**
  - Added `/s3credentials` endpoint for distribution API
- **CUMULUS-2477**
  - Added `/`, `/login` and `/logout` endpoints to cumulus distribution api
- **CUMULUS-2479**
  - Adds /version endpoint to distribution API
- **CUMULUS-2497**
  - Created `isISOFile()` to check if a CMR file is a CMR ISO file.

### Changed

- **[PR2224](https://github.com/nasa/cumulus/pull/2244)**
  - Changed timeout on `sfEventSqsToDbRecords` Lambda to 60 seconds to match
    timeout for Knex library to acquire dataase connections
- **CUMULUS-2208**
  - Moved all `@cumulus/api/es/*` code to new `@cumulus/es-client` package
- Changed timeout on `sfEventSqsToDbRecords` Lambda to 60 seconds to match
  timeout for Knex library to acquire database connections
- **CUMULUS-2517**
  - Updated postgres-migration-count-tool default concurrency to '1'

- **CUMULUS-2489**
  - Updated docs for Terraform references in FAQs, glossary, and in Deployment sections

- **CUMULUS-2434**
  - Updated `@cumulus/cmrjs` `updateCMRMetadata` and related functions to add
    both HTTPS URLS and S3 URIs to CMR metadata.
  - Updated `update-granules-cmr-metadata-file-links` task to add both HTTPS
    URLs and S3 URIs to the OnlineAccessURLs field of CMR metadata. The task
    configuration parameter `cmrGranuleUrlType` now has default value `both`.
  - To use the updated `update-granules-cmr-metadata-file-links` task, the
    granule UMM-G metadata should have version 1.6.2 or later, since CMR s3 link
    type 'GET DATA VIA DIRECT ACCESS' is not valid until UMM-G version
    [1.6.2](https://cdn.earthdata.nasa.gov/umm/granule/v1.6.2/umm-g-json-schema.json)
- **CUMULUS-2472**
  - Renamed `@cumulus/earthdata-login-client` to more generic
    `@cumulus/oauth-client` as a parnt  class for new OAuth clients.
  - Added `@cumulus/oauth-client/CognitoClient` to interface with AWS cognito login service.
- **CUMULUS-2497**
  - Changed the `@cumulus/cmrjs` package:
    - Updated `@cumulus/cmrjs/cmr-utils.getGranuleTemporalInfo()` so it now
      returns temporal info for CMR ISO 19115 SMAP XML files.
    - Updated `@cumulus/cmrjs/cmr-utils.isCmrFilename()` to include
      `isISOFile()`.
- **CUMULUS-2532**
  - Changed integration tests to use `api-client/granules` functions as opposed
    to `granulesApi` from `@cumulus/integration-tests`.

### Fixed

- **CUMULUS-2558**
  - Fixed issue where executions original_payload would not be retained on successful execution
- **CUMULUS-2519**
  - Update @cumulus/integration-tests.buildWorkflow to fail if provider/collection API response is not successful
- **CUMULUS-2518**
  - Update sf-event-sqs-to-db-records to not throw if a collection is not
    defined on a payload that has no granules/an empty granule payload object
- **CUMULUS-2512**
  - Updated ingest package S3 provider client to take additional parameter
    `remoteAltBucket` on `download` method to allow for per-file override of
    provider bucket for checksum
  - Updated @cumulus/ingest.fetchTextFile's signature to be parameterized and
    added `remoteAltBucket`to allow for an override of the passed in provider
    bucket for the source file
  - Update "eslint-plugin-import" to be pinned to 2.22.1
- **[2231](https://github.com/nasa/cumulus/issues/2231)**
  - Fixes broken relative path links in `docs/README.md`
- **CUMULUS-2532**
  - Fixed integration tests to have granule deletion occur before provider and
    collection deletion in test cleanup.
- **CUMULUS-2520**
  - Fixed error that prevented `/elasticsearch/index-from-database` from starting.

### Removed

- **CUMULUS-2502**
  - Removed outdated documenation regarding Kibana index patterns for metrics.

## [v9.0.1] 2021-05-07

### Migration Steps

Please review the migration steps for 9.0.0 as this release is only a patch to
correct a failure in our build script and push out corrected release artifacts. The previous migration steps still apply.

### Changed

- Corrected `@cumulus/db` configuration to correctly build package.

## [v9.0.0] 2021-05-03

### Migration steps

- This release of Cumulus enables integration with a PostgreSQL database for archiving Cumulus data. There are several upgrade steps involved, **some of which need to be done before redeploying Cumulus**. See the [documentation on upgrading to the RDS release](https://nasa.github.io/cumulus/docs/upgrade-notes/upgrade-rds).

### BREAKING CHANGES

- **CUMULUS-2185** - RDS Migration Epic
  - **CUMULUS-2191**
    - Removed the following from the `@cumulus/api/models.asyncOperation` class in
      favor of the added `@cumulus/async-operations` module:
      - `start`
      - `startAsyncOperations`
  - **CUMULUS-2187**
    - The `async-operations` endpoint will now omit `output` instead of
      returning `none` when the operation did not return output.
  - **CUMULUS-2309**
    - Removed `@cumulus/api/models/granule.unpublishAndDeleteGranule` in favor
      of `@cumulus/api/lib/granule-remove-from-cmr.unpublishGranule` and
      `@cumulus/api/lib/granule-delete.deleteGranuleAndFiles`.
  - **CUMULUS-2385**
    - Updated `sf-event-sqs-to-db-records` to write a granule's files to
      PostgreSQL only after the workflow has exited the `Running` status.
      Please note that any workflow that uses `sf_sqs_report_task` for
      mid-workflow updates will be impacted.
    - Changed PostgreSQL `file` schema and TypeScript type definition to require
      `bucket` and `key` fields.
    - Updated granule/file write logic to mark a granule's status as "failed"
  - **CUMULUS-2455**
    - API `move granule` endpoint now moves granule files on a per-file basis
    - API `move granule` endpoint on granule file move failure will retain the
      file at it's original location, but continue to move any other granule
      files.
    - Removed the `move` method from the `@cumulus/api/models.granule` class.
      logic is now handled in `@cumulus/api/endpoints/granules` and is
      accessible via the Core API.

### Added

- **CUMULUS-2371**
  - Added helpers to `@cumulus/ingest/sqs`:
    - `archiveSqsMessageToS3` - archives an incoming SQS message to S3
    - `deleteArchivedMessageFromS3` - deletes a processed SQS message from S3
  - Added call to `archiveSqsMessageToS3` to `sqs-message-consumer` which
    archives all incoming SQS messages to S3.
  - Added call to `deleteArchivedMessageFrom` to `sqs-message-remover` which
    deletes archived SQS message from S3 once it has been processed.

- **CUMULUS-2185** - RDS Migration Epic
  - **CUMULUS-2130**
    - Added postgres-migration-count-tool lambda/ECS task to allow for
      evaluation of database state
    - Added /migrationCounts api endpoint that allows running of the
      postgres-migration-count-tool as an asyncOperation
  - **CUMULUS-2394**
    - Updated PDR and Granule writes to check the step function
      workflow_start_time against the createdAt field for each record to ensure
      old records do not overwrite newer ones for legacy Dynamo and PostgreSQL
      writes
  - **CUMULUS-2188**
    - Added `data-migration2` Lambda to be run after `data-migration1`
    - Added logic to `data-migration2` Lambda for migrating execution records
      from DynamoDB to PostgreSQL
  - **CUMULUS-2191**
    - Added `@cumulus/async-operations` to core packages, exposing
      `startAsyncOperation` which will handle starting an async operation and
      adding an entry to both PostgreSQL and DynamoDb
  - **CUMULUS-2127**
    - Add schema migration for `collections` table
  - **CUMULUS-2129**
    - Added logic to `data-migration1` Lambda for migrating collection records
      from Dynamo to PostgreSQL
  - **CUMULUS-2157**
    - Add schema migration for `providers` table
    - Added logic to `data-migration1` Lambda for migrating provider records
      from Dynamo to PostgreSQL
  - **CUMULUS-2187**
    - Added logic to `data-migration1` Lambda for migrating async operation
      records from Dynamo to PostgreSQL
  - **CUMULUS-2198**
    - Added logic to `data-migration1` Lambda for migrating rule records from
      DynamoDB to PostgreSQL
  - **CUMULUS-2182**
    - Add schema migration for PDRs table
  - **CUMULUS-2230**
    - Add schema migration for `rules` table
  - **CUMULUS-2183**
    - Add schema migration for `asyncOperations` table
  - **CUMULUS-2184**
    - Add schema migration for `executions` table
  - **CUMULUS-2257**
    - Updated PostgreSQL table and column names to snake_case
    - Added `translateApiAsyncOperationToPostgresAsyncOperation` function to `@cumulus/db`
  - **CUMULUS-2186**
    - Added logic to `data-migration2` Lambda for migrating PDR records from
      DynamoDB to PostgreSQL
  - **CUMULUS-2235**
    - Added initial ingest load spec test/utility
  - **CUMULUS-2167**
    - Added logic to `data-migration2` Lambda for migrating Granule records from
      DynamoDB to PostgreSQL and parse Granule records to store File records in
      RDS.
  - **CUMULUS-2367**
    - Added `granules_executions` table to PostgreSQL schema to allow for a
      many-to-many relationship between granules and executions
      - The table refers to granule and execution records using foreign keys
        defined with ON CASCADE DELETE, which means that any time a granule or
        execution record is deleted, all of the records in the
        `granules_executions` table referring to that record will also be
        deleted.
    - Added `upsertGranuleWithExecutionJoinRecord` helper to `@cumulus/db` to
      allow for upserting a granule record and its corresponding
      `granules_execution` record
  - **CUMULUS-2128**
    - Added helper functions:
      - `@cumulus/db/translate/file/translateApiFiletoPostgresFile`
      - `@cumulus/db/translate/file/translateApiGranuletoPostgresGranule`
      - `@cumulus/message/Providers/getMessageProvider`
  - **CUMULUS-2190**
    - Added helper functions:
      - `@cumulus/message/Executions/getMessageExecutionOriginalPayload`
      - `@cumulus/message/Executions/getMessageExecutionFinalPayload`
      - `@cumulus/message/workflows/getMessageWorkflowTasks`
      - `@cumulus/message/workflows/getMessageWorkflowStartTime`
      - `@cumulus/message/workflows/getMessageWorkflowStopTime`
      - `@cumulus/message/workflows/getMessageWorkflowName`
  - **CUMULUS-2192**
    - Added helper functions:
      - `@cumulus/message/PDRs/getMessagePdrRunningExecutions`
      - `@cumulus/message/PDRs/getMessagePdrCompletedExecutions`
      - `@cumulus/message/PDRs/getMessagePdrFailedExecutions`
      - `@cumulus/message/PDRs/getMessagePdrStats`
      - `@cumulus/message/PDRs/getPdrPercentCompletion`
      - `@cumulus/message/workflows/getWorkflowDuration`
  - **CUMULUS-2199**
    - Added `translateApiRuleToPostgresRule` to `@cumulus/db` to translate API
      Rule to conform to Postgres Rule definition.
  - **CUMUlUS-2128**
    - Added "upsert" logic to the `sfEventSqsToDbRecords` Lambda for granule and
      file writes to the core PostgreSQL database
  - **CUMULUS-2199**
    - Updated Rules endpoint to write rules to core PostgreSQL database in
      addition to DynamoDB and to delete rules from the PostgreSQL database in
      addition to DynamoDB.
    - Updated `create` in Rules Model to take in optional `createdAt` parameter
      which sets the value of createdAt if not specified during function call.
  - **CUMULUS-2189**
    - Updated Provider endpoint logic to write providers in parallel to Core
      PostgreSQL database
    - Update integration tests to utilize API calls instead of direct
      api/model/Provider calls
  - **CUMULUS-2191**
    - Updated cumuluss/async-operation task to write async-operations to the
      PostgreSQL database.
  - **CUMULUS-2228**
    - Added logic to the `sfEventSqsToDbRecords` Lambda to write execution, PDR,
      and granule records to the core PostgreSQL database in parallel with
      writes to DynamoDB
  - **CUMUlUS-2190**
    - Added "upsert" logic to the `sfEventSqsToDbRecords` Lambda for PDR writes
      to the core PostgreSQL database
  - **CUMUlUS-2192**
    - Added "upsert" logic to the `sfEventSqsToDbRecords` Lambda for execution
      writes to the core PostgreSQL database
  - **CUMULUS-2187**
    - The `async-operations` endpoint will now omit `output` instead of
      returning `none` when the operation did not return output.
  - **CUMULUS-2167**
    - Change PostgreSQL schema definition for `files` to remove `filename` and
      `name` and only support `file_name`.
    - Change PostgreSQL schema definition for `files` to remove `size` to only
      support `file_size`.
    - Change `PostgresFile` to remove duplicate fields `filename` and `name` and
      rename `size` to `file_size`.
  - **CUMULUS-2266**
    - Change `sf-event-sqs-to-db-records` behavior to discard and not throw an
      error on an out-of-order/delayed message so as not to have it be sent to
      the DLQ.
  - **CUMULUS-2305**
    - Changed `DELETE /pdrs/{pdrname}` API behavior to also delete record from
      PostgreSQL database.
  - **CUMULUS-2309**
    - Changed `DELETE /granules/{granuleName}` API behavior to also delete
      record from PostgreSQL database.
    - Changed `Bulk operation BULK_GRANULE_DELETE` API behavior to also delete
      records from PostgreSQL database.
  - **CUMULUS-2367**
    - Updated `granule_cumulus_id` foreign key to granule in PostgreSQL `files`
      table to use a CASCADE delete, so records in the files table are
      automatically deleted by the database when the corresponding granule is
      deleted.
  - **CUMULUS-2407**
    - Updated data-migration1 and data-migration2 Lambdas to use UPSERT instead
      of UPDATE when migrating dynamoDB records to PostgreSQL.
    - Changed data-migration1 and data-migration2 logic to only update already
      migrated records if the incoming record update has a newer timestamp
  - **CUMULUS-2329**
    - Add `write-db-dlq-records-to-s3` lambda.
    - Add terraform config to automatically write db records DLQ messages to an
      s3 archive on the system bucket.
    - Add unit tests and a component spec test for the above.
  - **CUMULUS-2380**
    - Add `process-dead-letter-archive` lambda to pick up and process dead letters in the S3 system bucket dead letter archive.
    - Add `/deadLetterArchive/recoverCumulusMessages` endpoint to trigger an async operation to leverage this capability on demand.
    - Add unit tests and integration test for all of the above.
  - **CUMULUS-2406**
    - Updated parallel write logic to ensure that updatedAt/updated_at
      timestamps are the same in Dynamo/PG on record write for the following
      data types:
      - async operations
      - granules
      - executions
      - PDRs
  - **CUMULUS-2446**
    - Remove schema validation check against DynamoDB table for collections when
      migrating records from DynamoDB to core PostgreSQL database.
  - **CUMULUS-2447**
    - Changed `translateApiAsyncOperationToPostgresAsyncOperation` to call
      `JSON.stringify` and then `JSON.parse` on output.
  - **CUMULUS-2313**
    - Added `postgres-migration-async-operation` lambda to start an ECS task to
      run a the `data-migration2` lambda.
    - Updated `async_operations` table to include `Data Migration 2` as a new
      `operation_type`.
    - Updated `cumulus-tf/variables.tf` to include `optional_dynamo_tables` that
      will be merged with `dynamo_tables`.
  - **CUMULUS-2451**
    - Added summary type file `packages/db/src/types/summary.ts` with
      `MigrationSummary` and `DataMigration1` and `DataMigration2` types.
    - Updated `data-migration1` and `data-migration2` lambdas to return
      `MigrationSummary` objects.
    - Added logging for every batch of 100 records processed for executions,
      granules and files, and PDRs.
    - Removed `RecordAlreadyMigrated` logs in `data-migration1` and
      `data-migration2`
  - **CUMULUS-2452**
    - Added support for only migrating certain granules by specifying the
      `granuleSearchParams.granuleId` or `granuleSearchParams.collectionId`
      properties in the payload for the
      `<prefix>-postgres-migration-async-operation` Lambda
    - Added support for only running certain migrations for data-migration2 by
      specifying the `migrationsList` property in the payload for the
      `<prefix>-postgres-migration-async-operation` Lambda
  - **CUMULUS-2453**
    - Created `storeErrors` function which stores errors in system bucket.
    - Updated `executions` and `granulesAndFiles` data migrations to call `storeErrors` to store migration errors.
    - Added `system_bucket` variable to `data-migration2`.
  - **CUMULUS-2455**
    - Move granules API endpoint records move updates for migrated granule files
      if writing any of the granule files fails.
  - **CUMULUS-2468**
    - Added support for doing [DynamoDB parallel scanning](https://docs.aws.amazon.com/amazondynamodb/latest/developerguide/Scan.html#Scan.ParallelScan) for `executions` and `granules` migrations to improve performance. The behavior of the parallel scanning and writes can be controlled via the following properties on the event input to the `<prefix>-postgres-migration-async-operation` Lambda:
      - `granuleMigrationParams.parallelScanSegments`: How many segments to divide your granules DynamoDB table into for parallel scanning
      - `granuleMigrationParams.parallelScanLimit`: The maximum number of granule records to evaluate for each parallel scanning segment of the DynamoDB table
      - `granuleMigrationParams.writeConcurrency`: The maximum number of concurrent granule/file writes to perform to the PostgreSQL database across all DynamoDB segments
      - `executionMigrationParams.parallelScanSegments`: How many segments to divide your executions DynamoDB table into for parallel scanning
      - `executionMigrationParams.parallelScanLimit`: The maximum number of execution records to evaluate for each parallel scanning segment of the DynamoDB table
      - `executionMigrationParams.writeConcurrency`: The maximum number of concurrent execution writes to perform to the PostgreSQL database across all DynamoDB segments
  - **CUMULUS-2468** - Added `@cumulus/aws-client/DynamoDb.parallelScan` helper to perform [parallel scanning on DynamoDb tables](https://docs.aws.amazon.com/amazondynamodb/latest/developerguide/Scan.html#Scan.ParallelScan)
  - **CUMULUS-2507**
    - Updated granule record write logic to set granule status to `failed` in both Postgres and DynamoDB if any/all of its files fail to write to the database.

### Deprecated

- **CUMULUS-2185** - RDS Migration Epic
  - **CUMULUS-2455**
    - `@cumulus/ingest/moveGranuleFiles`

## [v8.1.0] 2021-04-29

### Added

- **CUMULUS-2348**
  - The `@cumulus/api` `/granules` and `/granules/{granuleId}` endpoints now take `getRecoveryStatus` parameter
  to include recoveryStatus in result granule(s)
  - The `@cumulus/api-client.granules.getGranule` function takes a `query` parameter which can be used to
  request additional granule information.
  - Published `@cumulus/api@7.2.1-alpha.0` for dashboard testing
- **CUMULUS-2469**
  - Added `tf-modules/cumulus_distribution` module to standup a skeleton
    distribution api

## [v8.0.0] 2021-04-08

### BREAKING CHANGES

- **CUMULUS-2428**
  - Changed `/granules/bulk` to use `queueUrl` property instead of a `queueName` property for setting the queue to use for scheduling bulk granule workflows

### Notable changes

- Bulk granule operations endpoint now supports setting a custom queue for scheduling workflows via the `queueUrl` property in the request body. If provided, this value should be the full URL for an SQS queue.

### Added

- **CUMULUS-2374**
  - Add cookbok entry for queueing PostToCmr step
  - Add example workflow to go with cookbook
- **CUMULUS-2421**
  - Added **experimental** `ecs_include_docker_cleanup_cronjob` boolean variable to the Cumulus module to enable cron job to clean up docker root storage blocks in ECS cluster template for non-`device-mapper` storage drivers. Default value is `false`. This fulfills a specific user support request. This feature is otherwise untested and will remain so until we can iterate with a better, more general-purpose solution. Use of this feature is **NOT** recommended unless you are certain you need it.

- **CUMULUS-1808**
  - Add additional error messaging in `deleteSnsTrigger` to give users more context about where to look to resolve ResourceNotFound error when disabling or deleting a rule.

### Fixed

- **CUMULUS-2281**
  - Changed discover-granules task to write discovered granules directly to
    logger, instead of via environment variable. This fixes a problem where a
    large number of found granules prevents this lambda from running as an
    activity with an E2BIG error.

## [v7.2.0] 2021-03-23

### Added

- **CUMULUS-2346**
  - Added orca API endpoint to `@cumulus/api` to get recovery status
  - Add `CopyToGlacier` step to [example IngestAndPublishGranuleWithOrca workflow](https://github.com/nasa/cumulus/blob/master/example/cumulus-tf/ingest_and_publish_granule_with_orca_workflow.tf)

### Changed

- **HYRAX-357**
  - Format of NGAP OPeNDAP URL changed and by default now is referring to concept id and optionally can include short name and version of collection.
  - `addShortnameAndVersionIdToConceptId` field has been added to the config inputs of the `hyrax-metadata-updates` task

## [v7.1.0] 2021-03-12

### Notable changes

- `sync-granule` task will now properly handle syncing 0 byte files to S3
- SQS/Kinesis rules now support scheduling workflows to a custom queue via the `rule.queueUrl` property. If provided, this value should be the full URL for an SQS queue.

### Added

- `tf-modules/cumulus` module now supports a `cmr_custom_host` variable that can
  be used to set to an arbitray  host for making CMR requests (e.g.
  `https://custom-cmr-host.com`).
- Added `buckets` variable to `tf-modules/archive`
- **CUMULUS-2345**
  - Deploy ORCA with Cumulus, see `example/cumulus-tf/orca.tf` and `example/cumulus-tf/terraform.tfvars.example`
  - Add `CopyToGlacier` step to [example IngestAndPublishGranule workflow](https://github.com/nasa/cumulus/blob/master/example/cumulus-tf/ingest_and_publish_granule_workflow.asl.json)
- **CUMULUS-2424**
  - Added `childWorkflowMeta` to `queue-pdrs` config. An object passed to this config value will be merged into a child workflow message's `meta` object. For an example of how this can be used, see `example/cumulus-tf/discover_and_queue_pdrs_with_child_workflow_meta_workflow.asl.json`.
- **CUMULUS-2427**
  - Added support for using a custom queue with SQS and Kinesis rules. Whatever queue URL is set on the `rule.queueUrl` property will be used to schedule workflows for that rule. This change allows SQS/Kinesis rules to use [any throttled queues defined for a deployment](https://nasa.github.io/cumulus/docs/data-cookbooks/throttling-queued-executions).

### Fixed

- **CUMULUS-2394**
  - Updated PDR and Granule writes to check the step function `workflow_start_time` against
      the `createdAt` field  for each record to ensure old records do not
      overwrite newer ones

### Changed

- `<prefix>-lambda-api-gateway` IAM role used by API Gateway Lambda now
  supports accessing all buckets defined in your `buckets` variable except
  "internal" buckets
- Updated the default scroll duration used in ESScrollSearch and part of the
  reconcilation report functions as a result of testing and seeing timeouts
  at its current value of 2min.
- **CUMULUS-2355**
  - Added logic to disable `/s3Credentials` endpoint based upon value for
    environment variable `DISABLE_S3_CREDENTIALS`. If set to "true", the
    endpoint will not dispense S3 credentials and instead return a message
    indicating that the endpoint has been disabled.
- **CUMULUS-2397**
  - Updated `/elasticsearch` endpoint's `reindex` function to prevent
    reindexing when source and destination indices are the same.
- **CUMULUS-2420**
  - Updated test function `waitForAsyncOperationStatus` to take a retryObject
    and use exponential backoff.  Increased the total test duration for both
    AsycOperation specs and the ReconciliationReports tests.
  - Updated the default scroll duration used in ESScrollSearch and part of the
    reconcilation report functions as a result of testing and seeing timeouts
    at its current value of 2min.
- **CUMULUS-2427**
  - Removed `queueUrl` from the parameters object for `@cumulus/message/Build.buildQueueMessageFromTemplate`
  - Removed `queueUrl` from the parameters object for `@cumulus/message/Build.buildCumulusMeta`

### Fixed

- Fixed issue in `@cumulus/ingest/S3ProviderClient.sync()` preventing 0 byte files from being synced to S3.

### Removed

- Removed variables from `tf-modules/archive`:
  - `private_buckets`
  - `protected_buckets`
  - `public_buckets`

## [v7.0.0] 2021-02-22

### BREAKING CHANGES

- **CUMULUS-2362** - Endpoints for the logs (/logs) will now throw an error unless Metrics is set up

### Added

- **CUMULUS-2345**
  - Deploy ORCA with Cumulus, see `example/cumulus-tf/orca.tf` and `example/cumulus-tf/terraform.tfvars.example`
  - Add `CopyToGlacier` step to [example IngestAndPublishGranule workflow](https://github.com/nasa/cumulus/blob/master/example/cumulus-tf/ingest_and_publish_granule_workflow.asl.json)
- **CUMULUS-2376**
  - Added `cmrRevisionId` as an optional parameter to `post-to-cmr` that will be used when publishing metadata to CMR.
- **CUMULUS-2412**
  - Adds function `getCollectionsByShortNameAndVersion` to @cumulus/cmrjs that performs a compound query to CMR to retrieve collection information on a list of collections. This replaces a series of calls to the CMR for each collection with a single call on the `/collections` endpoint and should improve performance when CMR return times are increased.

### Changed

- **CUMULUS-2362**
  - Logs endpoints only work with Metrics set up
- **CUMULUS-2376**
  - Updated `publishUMMGJSON2CMR` to take in an optional `revisionId` parameter.
  - Updated `publishUMMGJSON2CMR` to throw an error if optional `revisionId` does not match resulting revision ID.
  - Updated `publishECHO10XML2CMR` to take in an optional `revisionId` parameter.
  - Updated `publishECHO10XML2CMR` to throw an error if optional `revisionId` does not match resulting revision ID.
  - Updated `publish2CMR` to take in optional `cmrRevisionId`.
  - Updated `getWriteHeaders` to take in an optional CMR Revision ID.
  - Updated `ingestGranule` to take in an optional CMR Revision ID to pass to `getWriteHeaders`.
  - Updated `ingestUMMGranule` to take in an optional CMR Revision ID to pass to `getWriteHeaders`.
- **CUMULUS-2350**
  - Updates the examples on the `/s3credentialsREADME`, to include Python and
    JavaScript code demonstrating how to refrsh  the s3credential for
    programatic access.
- **CUMULUS-2383**
  - PostToCMR task will return CMRInternalError when a `500` status is returned from CMR

## [v6.0.0] 2021-02-16

### MIGRATION NOTES

- **CUMULUS-2255** - Cumulus has upgraded its supported version of Terraform
  from **0.12.12** to **0.13.6**. Please see the [instructions to upgrade your
  deployments](https://github.com/nasa/cumulus/blob/master/docs/upgrade-notes/upgrading-tf-version-0.13.6.md).

- **CUMULUS-2350**
  - If the  `/s3credentialsREADME`, does not appear to be working after
    deploymnt, [manual redeployment](https://docs.aws.amazon.com/apigateway/latest/developerguide/how-to-deploy-api-with-console.html)
    of the API-gateway stage may be necessary to finish the deployment.

### BREAKING CHANGES

- **CUMULUS-2255** - Cumulus has upgraded its supported version of Terraform from **0.12.12** to **0.13.6**.

### Added

- **CUMULUS-2291**
  - Add provider filter to Granule Inventory Report
- **CUMULUS-2300**
  - Added `childWorkflowMeta` to `queue-granules` config. Object passed to this
    value will be merged into a child workflow message's  `meta` object. For an
    example of how this can be used, see
    `example/cumulus-tf/discover_granules_workflow.asl.json`.
- **CUMULUS-2350**
  - Adds an unprotected endpoint, `/s3credentialsREADME`, to the
    s3-credentials-endpoint that displays  information on how to use the
    `/s3credentials` endpoint
- **CUMULUS-2368**
  - Add QueueWorkflow task
- **CUMULUS-2391**
  - Add reportToEms to collections.files file schema
- **CUMULUS-2395**
  - Add Core module parameter `ecs_custom_sg_ids` to Cumulus module to allow for
    custom security group mappings
- **CUMULUS-2402**
  - Officially expose `sftp()` for use in `@cumulus/sftp-client`

### Changed

- **CUMULUS-2323**
  - The sync granules task when used with the s3 provider now uses the
    `source_bucket` key in `granule.files` objects.  If incoming payloads using
    this task have a `source_bucket` value for a file using the s3 provider, the
    task will attempt to sync from the bucket defined in the file's
    `source_bucket` key instead of the `provider`.
    - Updated `S3ProviderClient.sync` to allow for an optional bucket parameter
      in support of the changed behavior.
  - Removed `addBucketToFile` and related code from sync-granules task

- **CUMULUS-2255**
  - Updated Terraform deployment code syntax for compatibility with version 0.13.6
- **CUMULUS-2321**
  - Updated API endpoint GET `/reconciliationReports/{name}` to return the
    pre-signe s3 URL in addition to report data

### Fixed

- Updated `hyrax-metadata-updates` task so the opendap url has Type 'USE SERVICE API'

- **CUMULUS-2310**
  - Use valid filename for reconciliation report
- **CUMULUS-2351**
  - Inventory report no longer includes the File/Granule relation object in the
    okCountByGranules key of a report.  The information is only included when a
    'Granule Not Found' report is run.

### Removed

- **CUMULUS-2364**
  - Remove the internal Cumulus logging lambda (log2elasticsearch)

## [v5.0.1] 2021-01-27

### Changed

- **CUMULUS-2344**
  - Elasticsearch API now allows you to reindex to an index that already exists
  - If using the Change Index operation and the new index doesn't exist, it will be created
  - Regarding instructions for CUMULUS-2020, you can now do a change index
    operation before a reindex operation. This will
    ensure that new data will end up in the new index while Elasticsearch is reindexing.

- **CUMULUS-2351**
  - Inventory report no longer includes the File/Granule relation object in the okCountByGranules key of a report. The information is only included when a 'Granule Not Found' report is run.

### Removed

- **CUMULUS-2367**
  - Removed `execution_cumulus_id` column from granules RDS schema and data type

## [v5.0.0] 2021-01-12

### BREAKING CHANGES

- **CUMULUS-2020**
  - Elasticsearch data mappings have been updated to improve search and the API
    has been update to reflect those changes. See Migration notes on how to
    update the Elasticsearch mappings.

### Migration notes

- **CUMULUS-2020**
  - Elasticsearch data mappings have been updated to improve search. For
    example, case insensitive searching will now work (e.g. 'MOD' and 'mod' will
    return the same granule results). To use the improved Elasticsearch queries,
    [reindex](https://nasa.github.io/cumulus-api/#reindex) to create a new index
    with the correct types. Then perform a [change
    index](https://nasa.github.io/cumulus-api/#change-index) operation to use
    the new index.
- **CUMULUS-2258**
  - Because the `egress_lambda_log_group` and
    `egress_lambda_log_subscription_filter` resource were removed from the
    `cumulus` module, new definitions for these resources must be added to
    `cumulus-tf/main.tf`. For reference on how to define these resources, see
    [`example/cumulus-tf/thin_egress_app.tf`](https://github.com/nasa/cumulus/blob/master/example/cumulus-tf/thin_egress_app.tf).
  - The `tea_stack_name` variable being passed into the `cumulus` module should be removed
- **CUMULUS-2344**
  - Regarding instructions for CUMULUS-2020, you can now do a change index operation before a reindex operation. This will
    ensure that new data will end up in the new index while Elasticsearch is reindexing.

### BREAKING CHANGES

- **CUMULUS-2020**
  - Elasticsearch data mappings have been updated to improve search and the API has been updated to reflect those changes. See Migration notes on how to update the Elasticsearch mappings.

### Added

- **CUMULUS-2318**
  - Added`async_operation_image` as `cumulus` module variable to allow for override of the async_operation container image.  Users can optionally specify a non-default docker image for use with Core async operations.
- **CUMULUS-2219**
  - Added `lzards-backup` Core task to facilitate making LZARDS backup requests in Cumulus ingest workflows
- **CUMULUS-2092**
  - Add documentation for Granule Not Found Reports
- **HYRAX-320**
  - `@cumulus/hyrax-metadata-updates`Add component URI encoding for entry title id and granule ur to allow for values with special characters in them. For example, EntryTitleId 'Sentinel-6A MF/Jason-CS L2 Advanced Microwave Radiometer (AMR-C) NRT Geophysical Parameters' Now, URLs generated from such values will be encoded correctly and parsable by HyraxInTheCloud
- **CUMULUS-1370**
  - Add documentation for Getting Started section including FAQs
- **CUMULUS-2092**
  - Add documentation for Granule Not Found Reports
- **CUMULUS-2219**
  - Added `lzards-backup` Core task to facilitate making LZARDS backup requests in Cumulus ingest workflows
- **CUMULUS-2280**
  - In local api, retry to create tables if they fail to ensure localstack has had time to start fully.
- **CUMULUS-2290**
  - Add `queryFields` to granule schema, and this allows workflow tasks to add queryable data to granule record. For reference on how to add data to `queryFields` field, see [`example/cumulus-tf/kinesis_trigger_test_workflow.tf`](https://github.com/nasa/cumulus/blob/master/example/cumulus-tf/kinesis_trigger_test_workflow.tf).
- **CUMULUS-2318**
  - Added`async_operation_image` as `cumulus` module variable to allow for override of the async_operation container image.  Users can optionally specify a non-default docker image for use with Core async operations.

### Changed

- **CUMULUS-2020**
  - Updated Elasticsearch mappings to support case-insensitive search
- **CUMULUS-2124**
  - cumulus-rds-tf terraform module now takes engine_version as an input variable.
- **CUMULUS-2279**
  - Changed the formatting of granule CMR links: instead of a link to the `/search/granules.json` endpoint, now it is a direct link to `/search/concepts/conceptid.format`
- **CUMULUS-2296**
  - Improved PDR spec compliance of `parse-pdr` by updating `@cumulus/pvl` to parse fields in a manner more consistent with the PDR ICD, with respect to numbers and dates. Anything not matching the ICD expectations, or incompatible with Javascript parsing, will be parsed as a string instead.
- **CUMULUS-2344**
  - Elasticsearch API now allows you to reindex to an index that already exists
  - If using the Change Index operation and the new index doesn't exist, it will be created

### Removed

- **CUMULUS-2258**
  - Removed `tea_stack_name` variable from `tf-modules/distribution/variables.tf` and `tf-modules/cumulus/variables.tf`
  - Removed `egress_lambda_log_group` and `egress_lambda_log_subscription_filter` resources from `tf-modules/distribution/main.tf`

## [v4.0.0] 2020-11-20

### Migration notes

- Update the name of your `cumulus_message_adapter_lambda_layer_arn` variable for the `cumulus` module to `cumulus_message_adapter_lambda_layer_version_arn`. The value of the variable should remain the same (a layer version ARN of a Lambda layer for the [`cumulus-message-adapter`](https://github.com/nasa/cumulus-message-adapter/).
- **CUMULUS-2138** - Update all workflows using the `MoveGranules` step to add `UpdateGranulesCmrMetadataFileLinksStep`that runs after it. See the example [`IngestAndPublishWorkflow`](https://github.com/nasa/cumulus/blob/master/example/cumulus-tf/ingest_and_publish_granule_workflow.asl.json) for reference.
- **CUMULUS-2251**
  - Because it has been removed from the `cumulus` module, a new resource definition for `egress_api_gateway_log_subscription_filter` must be added to `cumulus-tf/main.tf`. For reference on how to define this resource, see [`example/cumulus-tf/main.tf`](https://github.com/nasa/cumulus/blob/master/example/cumulus-tf/main.tf).

### Added

- **CUMULUS-2248**
  - Updates Integration Tests README to point to new fake provider template.
- **CUMULUS-2239**
  - Add resource declaration to create a VPC endpoint in tea-map-cache module if `deploy_to_ngap` is false.
- **CUMULUS-2063**
  - Adds a new, optional query parameter to the `/collections[&getMMT=true]` and `/collections/active[&getMMT=true]` endpoints. When a user provides a value of `true` for `getMMT` in the query parameters, the endpoint will search CMR and update each collection's results with new key `MMTLink` containing a link to the MMT (Metadata Management Tool) if a CMR collection id is found.
- **CUMULUS-2170**
  - Adds ability to filter granule inventory reports
- **CUMULUS-2211**
  - Adds `granules/bulkReingest` endpoint to `@cumulus/api`
- **CUMULUS-2251**
  - Adds `log_api_gateway_to_cloudwatch` variable to `example/cumulus-tf/variables.tf`.
  - Adds `log_api_gateway_to_cloudwatch` variable to `thin_egress_app` module definition.

### Changed

- **CUMULUS-2216**
  - `/collection` and `/collection/active` endpoints now return collections without granule aggregate statistics by default. The original behavior is preserved and can be found by including a query param of `includeStats=true` on the request to the endpoint.
  - The `es/collections` Collection class takes a new parameter includeStats. It no longer appends granule aggregate statistics to the returned results by default. One must set the new parameter to any non-false value.
- **CUMULUS-2201**
  - Update `dbIndexer` lambda to process requests in serial
  - Fixes ingestPdrWithNodeNameSpec parsePdr provider error
- **CUMULUS-2251**
  - Moves Egress Api Gateway Log Group Filter from `tf-modules/distribution/main.tf` to `example/cumulus-tf/main.tf`

### Fixed

- **CUMULUS-2251**
  - This fixes a deployment error caused by depending on the `thin_egress_app` module output for a resource count.

### Removed

- **CUMULUS-2251**
  - Removes `tea_api_egress_log_group` variable from `tf-modules/distribution/variables.tf` and `tf-modules/cumulus/variables.tf`.

### BREAKING CHANGES

- **CUMULUS-2138** - CMR metadata update behavior has been removed from the `move-granules` task into a
new `update-granules-cmr-metadata-file-links` task.
- **CUMULUS-2216**
  - `/collection` and `/collection/active` endpoints now return collections without granule aggregate statistics by default. The original behavior is preserved and can be found by including a query param of `includeStats=true` on the request to the endpoint.  This is likely to affect the dashboard only but included here for the change of behavior.
- **[1956](https://github.com/nasa/cumulus/issues/1956)**
  - Update the name of the `cumulus_message_adapter_lambda_layer_arn` output from the `cumulus-message-adapter` module to `cumulus_message_adapter_lambda_layer_version_arn`. The output value has changed from being the ARN of the Lambda layer **without a version** to the ARN of the Lambda layer **with a version**.
  - Update the variable name in the `cumulus` and `ingest` modules from `cumulus_message_adapter_lambda_layer_arn` to `cumulus_message_adapter_lambda_layer_version_arn`

## [v3.0.1] 2020-10-21

- **CUMULUS-2203**
  - Update Core tasks to use
    [cumulus-message-adapter-js](https://github.com/nasa/cumulus-message-adapter-js)
    v2.0.0 to resolve memory leak/lambda ENOMEM constant failure issue.   This
    issue caused lambdas to slowly use all memory in the run environment and
    prevented AWS from halting/restarting warmed instances when task code was
    throwing consistent errors under load.

- **CUMULUS-2232**
  - Updated versions for `ajv`, `lodash`, `googleapis`, `archiver`, and
    `@cumulus/aws-client` to remediate vulnerabilities found in SNYK scan.

### Fixed

- **CUMULUS-2233**
  - Fixes /s3credentials bug where the expiration time on the cookie was set to a time that is always expired, so authentication was never being recognized as complete by the API. Consequently, the user would end up in a redirect loop and requests to /s3credentials would never complete successfully. The bug was caused by the fact that the code setting the expiration time for the cookie was expecting a time value in milliseconds, but was receiving the expirationTime from the EarthdataLoginClient in seconds. This bug has been fixed by converting seconds into milliseconds. Unit tests were added to test that the expiration time has been converted to milliseconds and checking that the cookie's expiration time is greater than the current time.

## [v3.0.0] 2020-10-7

### MIGRATION STEPS

- **CUMULUS-2099**
  - All references to `meta.queues` in workflow configuration must be replaced with references to queue URLs from Terraform resources. See the updated [data cookbooks](https://nasa.github.io/cumulus/docs/data-cookbooks/about-cookbooks) or example [Discover Granules workflow configuration](https://github.com/nasa/cumulus/blob/master/example/cumulus-tf/discover_granules_workflow.asl.json).
  - The steps for configuring queued execution throttling have changed. See the [updated documentation](https://nasa.github.io/cumulus/docs/data-cookbooks/throttling-queued-executions).
  - In addition to the configuration for execution throttling, the internal mechanism for tracking executions by queue has changed. As a result, you should **disable any rules or workflows scheduling executions via a throttled queue** before upgrading. Otherwise, you may be at risk of having **twice as many executions** as are configured for the queue while the updated tracking is deployed. You can re-enable these rules/workflows once the upgrade is complete.

- **CUMULUS-2111**
  - **Before you re-deploy your `cumulus-tf` module**, note that the [`thin-egress-app`][thin-egress-app] is no longer deployed by default as part of the `cumulus` module, so you must add the TEA module to your deployment and manually modify your Terraform state **to avoid losing your API gateway and impacting any Cloudfront endpoints pointing to those gateways**. If you don't care about losing your API gateway and impacting Cloudfront endpoints, you can ignore the instructions for manually modifying state.

    1. Add the [`thin-egress-app`][thin-egress-app] module to your `cumulus-tf` deployment as shown in the [Cumulus example deployment](https://github.com/nasa/cumulus/tree/master/example/cumulus-tf/main.tf).

         - Note that the values for `tea_stack_name` variable to the `cumulus` module and the `stack_name` variable to the `thin_egress_app` module **must match**
         - Also, if you are specifying the `stage_name` variable to the `thin_egress_app` module, **the value of the `tea_api_gateway_stage` variable to the `cumulus` module must match it**

    2. **If you want to preserve your existing `thin-egress-app` API gateway and avoid having to update your Cloudfront endpoint for distribution, then you must follow these instructions**: <https://nasa.github.io/cumulus/docs/upgrade-notes/migrate_tea_standalone>. Otherwise, you can re-deploy as usual.

  - If you provide your own custom bucket map to TEA as a standalone module, **you must ensure that your custom bucket map includes mappings for the `protected` and `public` buckets specified in your `cumulus-tf/terraform.tfvars`, otherwise Cumulus may not be able to determine the correct distribution URL for ingested files and you may encounter errors**

- **CUMULUS-2197**
  - EMS resources are now optional, and `ems_deploy` is set to `false` by default, which will delete your EMS resources.
  - If you would like to keep any deployed EMS resources, add the `ems_deploy` variable set to `true` in your `cumulus-tf/terraform.tfvars`

### BREAKING CHANGES

- **CUMULUS-2200**
  - Changes return from 303 redirect to 200 success for `Granule Inventory`'s
    `/reconciliationReport` returns.  The user (dashboard) must read the value
    of `url` from the return to get the s3SignedURL and then download the report.
- **CUMULUS-2099**
  - `meta.queues` has been removed from Cumulus core workflow messages.
  - `@cumulus/sf-sqs-report` workflow task no longer reads the reporting queue URL from `input.meta.queues.reporting` on the incoming event. Instead, it requires that the queue URL be set as the `reporting_queue_url` environment variable on the deployed Lambda.
- **CUMULUS-2111**
  - The deployment of the `thin-egress-app` module has be removed from `tf-modules/distribution`, which is a part of the `tf-modules/cumulus` module. Thus, the `thin-egress-app` module is no longer deployed for you by default. See the migration steps for details about how to add deployment for the `thin-egress-app`.
- **CUMULUS-2141**
  - The `parse-pdr` task has been updated to respect the `NODE_NAME` property in
    a PDR's `FILE_GROUP`. If a `NODE_NAME` is present, the task will query the
    Cumulus API for a provider with that host. If a provider is found, the
    output granule from the task will contain a `provider` property containing
    that provider. If `NODE_NAME` is set but a provider with that host cannot be
    found in the API, or if multiple providers are found with that same host,
    the task will fail.
  - The `queue-granules` task has been updated to expect an optional
    `granule.provider` property on each granule. If present, the granule will be
    enqueued using that provider. If not present, the task's `config.provider`
    will be used instead.
- **CUMULUS-2197**
  - EMS resources are now optional and will not be deployed by default. See migration steps for information
    about how to deploy EMS resources.

#### CODE CHANGES

- The `@cumulus/api-client.providers.getProviders` function now takes a
  `queryStringParameters` parameter which can be used to filter the providers
  which are returned
- The `@cumulus/aws-client/S3.getS3ObjectReadStreamAsync` function has been
  removed. It read the entire S3 object into memory before returning a read
  stream, which could cause Lambdas to run out of memory. Use
  `@cumulus/aws-client/S3.getObjectReadStream` instead.
- The `@cumulus/ingest/util.lookupMimeType` function now returns `undefined`
  rather than `null` if the mime type could not be found.
- The `@cumulus/ingest/lock.removeLock` function now returns `undefined`
- The `@cumulus/ingest/granule.generateMoveFileParams` function now returns
  `source: undefined` and `target :undefined` on the response object if either could not be
  determined. Previously, `null` had been returned.
- The `@cumulus/ingest/recursion.recursion` function must now be imported using
  `const { recursion } = require('@cumulus/ingest/recursion');`
- The `@cumulus/ingest/granule.getRenamedS3File` function has been renamed to
  `listVersionedObjects`
- `@cumulus/common.http` has been removed
- `@cumulus/common/http.download` has been removed

### Added

- **CUMULUS-1855**
  - Fixed SyncGranule task to return an empty granules list when given an empty
    (or absent) granules list on input, rather than throwing an exception
- **CUMULUS-1955**
  - Added `@cumulus/aws-client/S3.getObject` to get an AWS S3 object
  - Added `@cumulus/aws-client/S3.waitForObject` to get an AWS S3 object,
    retrying, if necessary
- **CUMULUS-1961**
  - Adds `startTimestamp` and `endTimestamp` parameters to endpoint
    `reconcilationReports`.  Setting these values will filter the returned
    report to cumulus data that falls within the timestamps. It also causes the
    report to be one directional, meaning cumulus is only reconciled with CMR,
    but not the other direction. The Granules will be filtered by their
    `updatedAt` values. Collections are filtered by the updatedAt time of their
    granules, i.e. Collections with granules that are updatedAt a time between
    the time parameters will be returned in the reconciliation reports.
  - Adds `startTimestamp` and `endTimestamp` parameters to create-reconciliation-reports
    lambda function. If either of these params is passed in with a value that can be
    converted to a date object, the inter-platform comparison between Cumulus and CMR will
    be one way.  That is, collections, granules, and files will be filtered by time for
    those found in Cumulus and only those compared to the CMR holdings. For the moment
    there is not enough information to change the internal consistency check, and S3 vs
    Cumulus comparisons are unchanged by the timestamps.
- **CUMULUS-1962**
  - Adds `location` as parameter to `/reconciliationReports` endpoint. Options are `S3`
    resulting in a S3 vs. Cumulus database search or `CMR` resulting in CMR vs. Cumulus database search.
- **CUMULUS-1963**
  - Adds `granuleId` as input parameter to `/reconcilationReports`
    endpoint. Limits inputs parameters to either `collectionId` or `granuleId`
    and will fail to create the report if both are provided.  Adding granuleId
    will find collections in Cumulus by granuleId and compare those one way
    with those in CMR.
  - `/reconciliationReports` now validates any input json before starting the
    async operation and the lambda handler no longer validates input
    parameters.
- **CUMULUS-1964**
  - Reports can now be filtered on provider
- **CUMULUS-1965**
  - Adds `collectionId` parameter to the `/reconcilationReports`
    endpoint. Setting this value will limit the scope of the reconcilation
    report to only the input collectionId when comparing Cumulus and
    CMR. `collectionId` is provided an array of strings e.g. `[shortname___version, shortname2___version2]`
- **CUMULUS-2107**
  - Added a new task, `update-cmr-access-constraints`, that will set access constraints in CMR Metadata.
    Currently supports UMMG-JSON and Echo10XML, where it will configure `AccessConstraints` and
    `RestrictionFlag/RestrictionComment`, respectively.
  - Added an operator doc on how to configure and run the access constraint update workflow, which will update the metadata using the new task, and then publish the updated metadata to CMR.
  - Added an operator doc on bulk operations.
- **CUMULUS-2111**
  - Added variables to `cumulus` module:
    - `tea_api_egress_log_group`
    - `tea_external_api_endpoint`
    - `tea_internal_api_endpoint`
    - `tea_rest_api_id`
    - `tea_rest_api_root_resource_id`
    - `tea_stack_name`
  - Added variables to `distribution` module:
    - `tea_api_egress_log_group`
    - `tea_external_api_endpoint`
    - `tea_internal_api_endpoint`
    - `tea_rest_api_id`
    - `tea_rest_api_root_resource_id`
    - `tea_stack_name`
- **CUMULUS-2112**
  - Added `@cumulus/api/lambdas/internal-reconciliation-report`, so create-reconciliation-report
    lambda can create `Internal` reconciliation report
- **CUMULUS-2116**
  - Added `@cumulus/api/models/granule.unpublishAndDeleteGranule` which
  unpublishes a granule from CMR and deletes it from Cumulus, but does not
  update the record to `published: false` before deletion
- **CUMULUS-2113**
  - Added Granule not found report to reports endpoint
  - Update reports to return breakdown by Granule of files both in DynamoDB and S3
- **CUMULUS-2123**
  - Added `cumulus-rds-tf` DB cluster module to `tf-modules` that adds a
    severless RDS Aurora/ PostgreSQL  database cluster to meet the PostgreSQL
    requirements for future releases.
  - Updated the default Cumulus module to take the following new required variables:
    - rds_user_access_secret_arn:
      AWS Secrets Manager secret ARN containing a JSON string of DB credentials
      (containing at least host, password, port as keys)
    - rds_security_group:
      RDS Security Group that provides connection access to the RDS cluster
  - Updated API lambdas and default ECS cluster to add them to the
    `rds_security_group` for database access
- **CUMULUS-2126**
  - The collections endpoint now writes to the RDS database
- **CUMULUS-2127**
  - Added migration to create collections relation for RDS database
- **CUMULUS-2129**
  - Added `data-migration1` Terraform module and Lambda to migrate data from Dynamo to RDS
    - Added support to Lambda for migrating collections data from Dynamo to RDS
- **CUMULUS-2155**
  - Added `rds_connection_heartbeat` to `cumulus` and `data-migration` tf
    modules.  If set to true, this diagnostic variable instructs Core's database
    code to fire off a connection 'heartbeat' query and log the timing/results
    for diagnostic purposes, and retry certain connection timeouts once.
    This option is disabled by default
- **CUMULUS-2156**
  - Support array inputs parameters for `Internal` reconciliation report
- **CUMULUS-2157**
  - Added support to `data-migration1` Lambda for migrating providers data from Dynamo to RDS
    - The migration process for providers will convert any credentials that are stored unencrypted or encrypted with an S3 keypair provider to be encrypted with a KMS key instead
- **CUMULUS-2161**
  - Rules now support an `executionNamePrefix` property. If set, any executions
    triggered as a result of that rule will use that prefix in the name of the
    execution.
  - The `QueueGranules` task now supports an `executionNamePrefix` property. Any
    executions queued by that task will use that prefix in the name of the
    execution. See the
    [example workflow](./example/cumulus-tf/discover_granules_with_execution_name_prefix_workflow.asl.json)
    for usage.
  - The `QueuePdrs` task now supports an `executionNamePrefix` config property.
    Any executions queued by that task will use that prefix in the name of the
    execution. See the
    [example workflow](./example/cumulus-tf/discover_and_queue_pdrs_with_execution_name_prefix_workflow.asl.json)
    for usage.
- **CUMULUS-2162**
  - Adds new report type to `/reconciliationReport` endpoint.  The new report
    is `Granule Inventory`. This report is a CSV file of all the granules in
    the Cumulus DB. This report will eventually replace the existing
    `granules-csv` endpoint which has been deprecated.
- **CUMULUS-2197**
  - Added `ems_deploy` variable to the `cumulus` module. This is set to false by default, except
    for our example deployment, where it is needed for integration tests.

### Changed

- Upgraded version of [TEA](https://github.com/asfadmin/thin-egress-app/) deployed with Cumulus to build 88.
- **CUMULUS-2107**
  - Updated the `applyWorkflow` functionality on the granules endpoint to take a `meta` property to pass into the workflow message.
  - Updated the `BULK_GRANULE` functionality on the granules endpoint to support the above `applyWorkflow` change.
- **CUMULUS-2111**
  - Changed `distribution_api_gateway_stage` variable for `cumulus` module to `tea_api_gateway_stage`
  - Changed `api_gateway_stage` variable for `distribution` module to `tea_api_gateway_stage`
- **CUMULUS-2224**
  - Updated `/reconciliationReport`'s file reconciliation to include `"EXTENDED METADATA"` as a valid CMR relatedUrls Type.

### Fixed

- **CUMULUS-2168**
  - Fixed issue where large number of documents (generally logs) in the
    `cumulus` elasticsearch index results in the collection granule stats
    queries failing for the collections list api endpoint
- **CUMULUS-1955**
  - Due to AWS's eventual consistency model, it was possible for PostToCMR to
    publish an earlier version of a CMR metadata file, rather than the latest
    version created in a workflow.  This fix guarantees that the latest version
    is published, as expected.
- **CUMULUS-1961**
  - Fixed `activeCollections` query only returning 10 results
- **CUMULUS-2201**
  - Fix Reconciliation Report integration test failures by waiting for collections appear
    in es list and ingesting a fake granule xml file to CMR
- **CUMULUS-2015**
  - Reduced concurrency of `QueueGranules` task. That task now has a
    `config.concurrency` option that defaults to `3`.
- **CUMULUS-2116**
  - Fixed a race condition with bulk granule delete causing deleted granules to still appear in Elasticsearch. Granules removed via bulk delete should now be removed from Elasticsearch.
- **CUMULUS-2163**
  - Remove the `public-read` ACL from the `move-granules` task
- **CUMULUS-2164**
  - Fix issue where `cumulus` index is recreated and attached to an alias if it has been previously deleted
- **CUMULUS-2195**
  - Fixed issue with redirect from `/token` not working when using a Cloudfront endpoint to access the Cumulus API with Launchpad authentication enabled. The redirect should now work properly whether you are using a plain API gateway URL or a Cloudfront endpoint pointing at an API gateway URL.
- **CUMULUS-2200**
  - Fixed issue where __in and __not queries were stripping spaces from values

### Deprecated

- **CUMULUS-1955**
  - `@cumulus/aws-client/S3.getS3Object()`
  - `@cumulus/message/Queue.getQueueNameByUrl()`
  - `@cumulus/message/Queue.getQueueName()`
- **CUMULUS-2162**
  - `@cumulus/api/endpoints/granules-csv/list()`

### Removed

- **CUMULUS-2111**
  - Removed `distribution_url` and `distribution_redirect_uri` outputs from the `cumulus` module
  - Removed variables from the `cumulus` module:
    - `distribution_url`
    - `log_api_gateway_to_cloudwatch`
    - `thin_egress_cookie_domain`
    - `thin_egress_domain_cert_arn`
    - `thin_egress_download_role_in_region_arn`
    - `thin_egress_jwt_algo`
    - `thin_egress_jwt_secret_name`
    - `thin_egress_lambda_code_dependency_archive_key`
    - `thin_egress_stack_name`
  - Removed outputs from the `distribution` module:
    - `distribution_url`
    - `internal_tea_api`
    - `rest_api_id`
    - `thin_egress_app_redirect_uri`
  - Removed variables from the `distribution` module:
    - `bucket_map_key`
    - `distribution_url`
    - `log_api_gateway_to_cloudwatch`
    - `thin_egress_cookie_domain`
    - `thin_egress_domain_cert_arn`
    - `thin_egress_download_role_in_region_arn`
    - `thin_egress_jwt_algo`
    - `thin_egress_jwt_secret_name`
    - `thin_egress_lambda_code_dependency_archive_key`
- **CUMULUS-2157**
  - Removed `providerSecretsMigration` and `verifyProviderSecretsMigration` lambdas
- Removed deprecated `@cumulus/sf-sns-report` task
- Removed code:
  - `@cumulus/aws-client/S3.calculateS3ObjectChecksum`
  - `@cumulus/aws-client/S3.getS3ObjectReadStream`
  - `@cumulus/cmrjs.getFullMetadata`
  - `@cumulus/cmrjs.getMetadata`
  - `@cumulus/common/util.isNil`
  - `@cumulus/common/util.isNull`
  - `@cumulus/common/util.isUndefined`
  - `@cumulus/common/util.lookupMimeType`
  - `@cumulus/common/util.mkdtempSync`
  - `@cumulus/common/util.negate`
  - `@cumulus/common/util.noop`
  - `@cumulus/common/util.omit`
  - `@cumulus/common/util.renameProperty`
  - `@cumulus/common/util.sleep`
  - `@cumulus/common/util.thread`
  - `@cumulus/ingest/granule.copyGranuleFile`
  - `@cumulus/ingest/granule.moveGranuleFile`
  - `@cumulus/integration-tests/api/rules.deleteRule`
  - `@cumulus/integration-tests/api/rules.getRule`
  - `@cumulus/integration-tests/api/rules.listRules`
  - `@cumulus/integration-tests/api/rules.postRule`
  - `@cumulus/integration-tests/api/rules.rerunRule`
  - `@cumulus/integration-tests/api/rules.updateRule`
  - `@cumulus/integration-tests/sfnStep.parseStepMessage`
  - `@cumulus/message/Queue.getQueueName`
  - `@cumulus/message/Queue.getQueueNameByUrl`

## v2.0.2+ Backport releases

Release v2.0.1 was the last release on the 2.0.x release series.

Changes after this version on the 2.0.x release series are limited
security/requested feature patches and will not be ported forward to future
releases unless there is a corresponding CHANGELOG entry.

For up-to-date CHANGELOG for the maintenance release branch see
[CHANGELOG.md](https://github.com/nasa/cumulus/blob/release-2.0.x/CHANGELOG.md)
from the 2.0.x branch.

For the most recent release information for the maintenance branch please see
the [release page](https://github.com/nasa/cumulus/releases)

## [v2.0.7] 2020-10-1 - [BACKPORT]

### Fixed

- CVE-2020-7720
  - Updated common `node-forge` dependency to 0.10.0 to address CVE finding

### [v2.0.6] 2020-09-25 - [BACKPORT]

### Fixed

- **CUMULUS-2168**
  - Fixed issue where large number of documents (generally logs) in the
    `cumulus` elasticsearch index results in the collection granule stats
    queries failing for the collections list api endpoint

### [v2.0.5] 2020-09-15 - [BACKPORT]

#### Added

- Added `thin_egress_stack_name` variable to `cumulus` and `distribution` Terraform modules to allow overriding the default Cloudformation stack name used for the `thin-egress-app`. **Please note that if you change/set this value for an existing deployment, it will destroy and re-create your API gateway for the `thin-egress-app`.**

#### Fixed

- Fix collection list queries. Removed fixes to collection stats, which break queries for a large number of granules.

### [v2.0.4] 2020-09-08 - [BACKPORT]

#### Changed

- Upgraded version of [TEA](https://github.com/asfadmin/thin-egress-app/) deployed with Cumulus to build 88.

### [v2.0.3] 2020-09-02 - [BACKPORT]

#### Fixed

- **CUMULUS-1961**
  - Fixed `activeCollections` query only returning 10 results

- **CUMULUS-2039**
  - Fix issue causing SyncGranules task to run out of memory on large granules

#### CODE CHANGES

- The `@cumulus/aws-client/S3.getS3ObjectReadStreamAsync` function has been
  removed. It read the entire S3 object into memory before returning a read
  stream, which could cause Lambdas to run out of memory. Use
  `@cumulus/aws-client/S3.getObjectReadStream` instead.

### [v2.0.2] 2020-08-17 - [BACKPORT]

#### CODE CHANGES

- The `@cumulus/ingest/util.lookupMimeType` function now returns `undefined`
  rather than `null` if the mime type could not be found.
- The `@cumulus/ingest/lock.removeLock` function now returns `undefined`

#### Added

- **CUMULUS-2116**
  - Added `@cumulus/api/models/granule.unpublishAndDeleteGranule` which
  unpublishes a granule from CMR and deletes it from Cumulus, but does not
  update the record to `published: false` before deletion

### Fixed

- **CUMULUS-2116**
  - Fixed a race condition with bulk granule delete causing deleted granules to still appear in Elasticsearch. Granules removed via bulk delete should now be removed from Elasticsearch.

## [v2.0.1] 2020-07-28

### Added

- **CUMULUS-1886**
  - Added `multiple sort keys` support to `@cumulus/api`
- **CUMULUS-2099**
  - `@cumulus/message/Queue.getQueueUrl` to get the queue URL specified in a Cumulus workflow message, if any.

### Fixed

- **[PR 1790](https://github.com/nasa/cumulus/pull/1790)**
  - Fixed bug with request headers in `@cumulus/launchpad-auth` causing Launchpad token requests to fail

## [v2.0.0] 2020-07-23

### BREAKING CHANGES

- Changes to the `@cumulus/api-client` package
  - The `CumulusApiClientError` class must now be imported using
    `const { CumulusApiClientError } = require('@cumulus/api-client/CumulusApiClientError')`
- The `@cumulus/sftp-client/SftpClient` class must now be imported using
  `const { SftpClient } = require('@cumulus/sftp-client');`
- Instances of `@cumulus/ingest/SftpProviderClient` no longer implicitly connect
  when `download`, `list`, or `sync` are called. You must call `connect` on the
  provider client before issuing one of those calls. Failure to do so will
  result in a "Client not connected" exception being thrown.
- Instances of `@cumulus/ingest/SftpProviderClient` no longer implicitly
  disconnect from the SFTP server when `list` is called.
- Instances of `@cumulus/sftp-client/SftpClient` must now be expclicitly closed
  by calling `.end()`
- Instances of `@cumulus/sftp-client/SftpClient` no longer implicitly connect to
  the server when `download`, `unlink`, `syncToS3`, `syncFromS3`, and `list` are
  called. You must explicitly call `connect` before calling one of those
  methods.
- Changes to the `@cumulus/common` package
  - `cloudwatch-event.getSfEventMessageObject()` now returns `undefined` if the
    message could not be found or could not be parsed. It previously returned
    `null`.
  - `S3KeyPairProvider.decrypt()` now throws an exception if the bucket
    containing the key cannot be determined.
  - `S3KeyPairProvider.decrypt()` now throws an exception if the stack cannot be
    determined.
  - `S3KeyPairProvider.encrypt()` now throws an exception if the bucket
    containing the key cannot be determined.
  - `S3KeyPairProvider.encrypt()` now throws an exception if the stack cannot be
    determined.
  - `sns-event.getSnsEventMessageObject()` now returns `undefined` if it could
    not be parsed. It previously returned `null`.
  - The `aws` module has been removed.
  - The `BucketsConfig.buckets` property is now read-only and private
  - The `test-utils.validateConfig()` function now resolves to `undefined`
    rather than `true`.
  - The `test-utils.validateInput()` function now resolves to `undefined` rather
    than `true`.
  - The `test-utils.validateOutput()` function now resolves to `undefined`
    rather than `true`.
  - The static `S3KeyPairProvider.retrieveKey()` function has been removed.
- Changes to the `@cumulus/cmrjs` package
  - `@cumulus/cmrjs.constructOnlineAccessUrl()` and
    `@cumulus/cmrjs/cmr-utils.constructOnlineAccessUrl()` previously took a
    `buckets` parameter, which was an instance of
    `@cumulus/common/BucketsConfig`. They now take a `bucketTypes` parameter,
    which is a simple object mapping bucket names to bucket types. Example:
    `{ 'private-1': 'private', 'public-1': 'public' }`
  - `@cumulus/cmrjs.reconcileCMRMetadata()` and
    `@cumulus/cmrjs/cmr-utils.reconcileCMRMetadata()` now take a **required**
    `bucketTypes` parameter, which is a simple object mapping bucket names to
    bucket types. Example: `{ 'private-1': 'private', 'public-1': 'public' }`
  - `@cumulus/cmrjs.updateCMRMetadata()` and
    `@cumulus/cmrjs/cmr-utils.updateCMRMetadata()` previously took an optional
    `inBuckets` parameter, which was an instance of
    `@cumulus/common/BucketsConfig`. They now take a **required** `bucketTypes`
    parameter, which is a simple object mapping bucket names to bucket types.
    Example: `{ 'private-1': 'private', 'public-1': 'public' }`
- The minimum supported version of all published Cumulus packages is now Node
  12.18.0
  - Tasks using the `cumuluss/cumulus-ecs-task` Docker image must be updated to
    `cumuluss/cumulus-ecs-task:1.7.0`. This can be done by updating the `image`
    property of any tasks defined using the `cumulus_ecs_service` Terraform
    module.
- Changes to `@cumulus/aws-client/S3`
  - The signature of the `getObjectSize` function has changed. It now takes a
    params object with three properties:
    - **s3**: an instance of an AWS.S3 object
    - **bucket**
    - **key**
  - The `getObjectSize` function will no longer retry if the object does not
    exist
- **CUMULUS-1861**
  - `@cumulus/message/Collections.getCollectionIdFromMessage` now throws a
    `CumulusMessageError` if `collectionName` and `collectionVersion` are missing
    from `meta.collection`.   Previously this method would return
    `'undefined___undefined'` instead
  - `@cumulus/integration-tests/addCollections` now returns an array of collections that
    were added rather than the count of added collections
- **CUMULUS-1930**
  - The `@cumulus/common/util.uuid()` function has been removed
- **CUMULUS-1955**
  - `@cumulus/aws-client/S3.multipartCopyObject` now returns an object with the
    AWS `etag` of the destination object
  - `@cumulus/ingest/S3ProviderClient.list` now sets a file object's `path`
    property to `undefined` instead of `null` when the file is at the top level
    of its bucket
  - The `sync` methods of the following classes in the `@cumulus/ingest` package
    now return an object with the AWS `s3uri` and `etag` of the destination file
    (they previously returned only a string representing the S3 URI)
    - `FtpProviderClient`
    - `HttpProviderClient`
    - `S3ProviderClient`
    - `SftpProviderClient`
- **CUMULUS-1958**
  - The following methods exported from `@cumulus/cmr-js/cmr-utils` were made
    async, and added distributionBucketMap as a parameter:
    - constructOnlineAccessUrl
    - generateFileUrl
    - reconcileCMRMetadata
    - updateCMRMetadata
- **CUMULUS-1969**
  - The `DiscoverPdrs` task now expects `provider_path` to be provided at
    `event.config.provider_path`, not `event.config.collection.provider_path`
  - `event.config.provider_path` is now a required parameter of the
    `DiscoverPdrs` task
  - `event.config.collection` is no longer a parameter to the `DiscoverPdrs`
    task
  - Collections no longer support the `provider_path` property. The tasks that
    relied on that property are now referencing `config.meta.provider_path`.
    Workflows should be updated accordingly.
- **CUMULUS-1977**
  - Moved bulk granule deletion endpoint from `/bulkDelete` to
    `/granules/bulkDelete`
- **CUMULUS-1991**
  - Updated CMR metadata generation to use "Download file.hdf" (where `file.hdf` is the filename of the given resource) as the resource description instead of "File to download"
  - CMR metadata updates now respect changes to resource descriptions (previously only changes to resource URLs were respected)

### MIGRATION STEPS

- Due to an issue with the AWS API Gateway and how the Thin Egress App Cloudformation template applies updates, you may need to redeploy your
  `thin-egress-app-EgressGateway` manually as a one time migration step.    If your deployment fails with an
  error similar to:

  ```bash
  Error: Lambda function (<stack>-tf-TeaCache) returned error: ({"errorType":"HTTPError","errorMessage":"Response code 404 (Not Found)"})
  ```

  Then follow the [AWS
  instructions](https://docs.aws.amazon.com/apigateway/latest/developerguide/how-to-deploy-api-with-console.html)
  to `Redeploy a REST API to a stage` for your egress API and re-run `terraform
  apply`.

### Added

- **CUMULUS-2081**
  - Add Integrator Guide section for onboarding
  - Add helpful tips documentation

- **CUMULUS-1902**
  - Add Common Use Cases section under Operator Docs

- **CUMULUS-2058**
  - Added `lambda_processing_role_name` as an output from the `cumulus` module
    to provide the processing role name
- **CUMULUS-1417**
  - Added a `checksumFor` property to collection `files` config. Set this
    property on a checksum file's definition matching the `regex` of the target
    file. More details in the ['Data Cookbooks
    Setup'](https://nasa.github.io/cumulus/docs/next/data-cookbooks/setup)
    documentation.
  - Added `checksumFor` validation to collections model.
- **CUMULUS-1956**
  - Added `@cumulus/earthata-login-client` package
  - The `/s3credentials` endpoint that is deployed as part of distribution now
    supports authentication using tokens created by a different application. If
    a request contains the `EDL-ClientId` and `EDL-Token` headers,
    authentication will be handled using that token rather than attempting to
    use OAuth.
  - `@cumulus/earthata-login-client.getTokenUsername()` now accepts an
    `xRequestId` argument, which will be included as the `X-Request-Id` header
    when calling Earthdata Login.
  - If the `s3Credentials` endpoint is invoked with an EDL token and an
    `X-Request-Id` header, that `X-Request-Id` header will be forwarded to
    Earthata Login.
- **CUMULUS-1957**
  - If EDL token authentication is being used, and the `EDL-Client-Name` header
    is set, `@the-client-name` will be appended to the end of the Earthdata
    Login username that is used as the `RoleSessionName` of the temporary IAM
    credentials. This value will show up in the AWS S3 server access logs.
- **CUMULUS-1958**
  - Add the ability for users to specify a `bucket_map_key` to the `cumulus`
    terraform module as an override for the default .yaml values that are passed
    to TEA by Core.    Using this option *requires* that each configured
    Cumulus 'distribution' bucket (e.g. public/protected buckets) have a single
    TEA mapping.  Multiple maps per bucket are not supported.
  - Updated Generating a distribution URL, the MoveGranules task and all CMR
    reconciliation functionality to utilize the TEA bucket map override.
  - Updated deploy process to utilize a bootstrap 'tea-map-cache' lambda that
    will, after deployment of Cumulus Core's TEA instance, query TEA for all
    protected/public buckets and generate a mapping configuration used
    internally by Core.  This object is also exposed as an output of the Cumulus
    module as `distribution_bucket_map`.
- **CUMULUS-1961**
  - Replaces DynamoDB for Elasticsearch for reconciliationReportForCumulusCMR
    comparisons between Cumulus and CMR.
- **CUMULUS-1970**
  - Created the `add-missing-file-checksums` workflow task
  - Added `@cumulus/aws-client/S3.calculateObjectHash()` function
  - Added `@cumulus/aws-client/S3.getObjectReadStream()` function
- **CUMULUS-1887**
  - Add additional fields to the granule CSV download file
- **CUMULUS-2019**
  - Add `infix` search to es query builder `@cumulus/api/es/es/queries` to
    support partial matching of the keywords

### Changed

- **CUMULUS-2032**
  - Updated @cumulus/ingest/HttpProviderClient to utilize a configuration key
    `httpListTimeout` to set the default timeout for discovery HTTP/HTTPS
    requests, and updates the default for the provider to 5 minutes (300 seconds).
  - Updated the DiscoverGranules and DiscoverPDRs tasks to utilize the updated
    configuration value if set via workflow config, and updates the default for
    these tasks to 5 minutes (300 seconds).

- **CUMULUS-176**
  - The API will now respond with a 400 status code when a request body contains
    invalid JSON. It had previously returned a 500 status code.
- **CUMULUS-1861**
  - Updates Rule objects to no longer require a collection.
  - Changes the DLQ behavior for `sfEventSqsToDbRecords` and
    `sfEventSqsToDbRecordsInputQueue`. Previously failure to write a database
    record would result in lambda success, and an error log in the CloudWatch
    logs.   The lambda has been updated to manually add a record to
    the `sfEventSqsToDbRecordsDeadLetterQueue` if the granule, execution, *or*
    pdr record fails to write, in addition to the previous error logging.
- **CUMULUS-1956**
  - The `/s3credentials` endpoint that is deployed as part of distribution now
    supports authentication using tokens created by a different application. If
    a request contains the `EDL-ClientId` and `EDL-Token` headers,
    authentication will be handled using that token rather than attempting to
    use OAuth.
- **CUMULUS-1977**
  - API endpoint POST `/granules/bulk` now returns a 202 status on a successful
    response instead of a 200 response
  - API endpoint DELETE `/granules/<granule-id>` now returns a 404 status if the
    granule record was already deleted
  - `@cumulus/api/models/Granule.update()` now returns the updated granule
    record
  - Implemented POST `/granules/bulkDelete` API endpoint to support deleting
    granules specified by ID or returned by the provided query in the request
    body. If the request is successful, the endpoint returns the async operation
    ID that has been started to remove the granules.
    - To use a query in the request body, your deployment must be
      [configured to access the Elasticsearch host for ESDIS metrics](https://nasa.github.io/cumulus/docs/additional-deployment-options/cloudwatch-logs-delivery#esdis-metrics)
      in your environment
  - Added `@cumulus/api/models/Granule.getRecord()` method to return raw record
    from DynamoDB
  - Added `@cumulus/api/models/Granule.delete()` method which handles deleting
    the granule record from DynamoDB and the granule files from S3
- **CUMULUS-1982**
  - The `globalConnectionLimit` property of providers is now optional and
    defaults to "unlimited"
- **CUMULUS-1997**
  - Added optional `launchpad` configuration to `@cumulus/hyrax-metadata-updates` task config schema.
- **CUMULUS-1991**
  - `@cumulus/cmrjs/src/cmr-utils/constructOnlineAccessUrls()` now throws an error if `cmrGranuleUrlType = "distribution"` and no distribution endpoint argument is provided
- **CUMULUS-2011**
  - Reconciliation reports are now generated within an AsyncOperation
- **CUMULUS-2016**
  - Upgrade TEA to version 79

### Fixed

- **CUMULUS-1991**
  - Added missing `DISTRIBUTION_ENDPOINT` environment variable for API lambdas. This environment variable is required for API requests to move granules.

- **CUMULUS-1961**
  - Fixed granules and executions query params not getting sent to API in granule list operation in `@cumulus/api-client`

### Deprecated

- `@cumulus/aws-client/S3.calculateS3ObjectChecksum()`
- `@cumulus/aws-client/S3.getS3ObjectReadStream()`
- `@cumulus/common/log.convertLogLevel()`
- `@cumulus/collection-config-store`
- `@cumulus/common/util.sleep()`

- **CUMULUS-1930**
  - `@cumulus/common/log.convertLogLevel()`
  - `@cumulus/common/util.isNull()`
  - `@cumulus/common/util.isUndefined()`
  - `@cumulus/common/util.negate()`
  - `@cumulus/common/util.noop()`
  - `@cumulus/common/util.isNil()`
  - `@cumulus/common/util.renameProperty()`
  - `@cumulus/common/util.lookupMimeType()`
  - `@cumulus/common/util.thread()`
  - `@cumulus/common/util.mkdtempSync()`

### Removed

- The deprecated `@cumulus/common.bucketsConfigJsonObject` function has been
  removed
- The deprecated `@cumulus/common.CollectionConfigStore` class has been removed
- The deprecated `@cumulus/common.concurrency` module has been removed
- The deprecated `@cumulus/common.constructCollectionId` function has been
  removed
- The deprecated `@cumulus/common.launchpad` module has been removed
- The deprecated `@cumulus/common.LaunchpadToken` class has been removed
- The deprecated `@cumulus/common.Semaphore` class has been removed
- The deprecated `@cumulus/common.stringUtils` module has been removed
- The deprecated `@cumulus/common/aws.cloudwatchlogs` function has been removed
- The deprecated `@cumulus/common/aws.deleteS3Files` function has been removed
- The deprecated `@cumulus/common/aws.deleteS3Object` function has been removed
- The deprecated `@cumulus/common/aws.dynamodb` function has been removed
- The deprecated `@cumulus/common/aws.dynamodbDocClient` function has been
  removed
- The deprecated `@cumulus/common/aws.getExecutionArn` function has been removed
- The deprecated `@cumulus/common/aws.headObject` function has been removed
- The deprecated `@cumulus/common/aws.listS3ObjectsV2` function has been removed
- The deprecated `@cumulus/common/aws.parseS3Uri` function has been removed
- The deprecated `@cumulus/common/aws.promiseS3Upload` function has been removed
- The deprecated `@cumulus/common/aws.recursivelyDeleteS3Bucket` function has
  been removed
- The deprecated `@cumulus/common/aws.s3CopyObject` function has been removed
- The deprecated `@cumulus/common/aws.s3ObjectExists` function has been removed
- The deprecated `@cumulus/common/aws.s3PutObject` function has been removed
- The deprecated `@cumulus/common/bucketsConfigJsonObject` function has been
  removed
- The deprecated `@cumulus/common/CloudWatchLogger` class has been removed
- The deprecated `@cumulus/common/collection-config-store.CollectionConfigStore`
  class has been removed
- The deprecated `@cumulus/common/collection-config-store.constructCollectionId`
  function has been removed
- The deprecated `@cumulus/common/concurrency.limit` function has been removed
- The deprecated `@cumulus/common/concurrency.mapTolerant` function has been
  removed
- The deprecated `@cumulus/common/concurrency.promiseUrl` function has been
  removed
- The deprecated `@cumulus/common/concurrency.toPromise` function has been
  removed
- The deprecated `@cumulus/common/concurrency.unless` function has been removed
- The deprecated `@cumulus/common/config.parseConfig` function has been removed
- The deprecated `@cumulus/common/config.resolveResource` function has been
  removed
- The deprecated `@cumulus/common/DynamoDb.get` function has been removed
- The deprecated `@cumulus/common/DynamoDb.scan` function has been removed
- The deprecated `@cumulus/common/FieldPattern` class has been removed
- The deprecated `@cumulus/common/launchpad.getLaunchpadToken` function has been
  removed
- The deprecated `@cumulus/common/launchpad.validateLaunchpadToken` function has
  been removed
- The deprecated `@cumulus/common/LaunchpadToken` class has been removed
- The deprecated `@cumulus/common/message.buildCumulusMeta` function has been
  removed
- The deprecated `@cumulus/common/message.buildQueueMessageFromTemplate`
  function has been removed
- The deprecated `@cumulus/common/message.getCollectionIdFromMessage` function
  has been removed
- The deprecated `@cumulus/common/message.getMaximumExecutions` function has
  been removed
- The deprecated `@cumulus/common/message.getMessageExecutionArn` function has
  been removed
- The deprecated `@cumulus/common/message.getMessageExecutionName` function has
  been removed
- The deprecated `@cumulus/common/message.getMessageFromTemplate` function has
  been removed
- The deprecated `@cumulus/common/message.getMessageGranules` function has been
  removed
- The deprecated `@cumulus/common/message.getMessageStateMachineArn` function
  has been removed
- The deprecated `@cumulus/common/message.getQueueName` function has been
  removed
- The deprecated `@cumulus/common/message.getQueueNameByUrl` function has been
  removed
- The deprecated `@cumulus/common/message.hasQueueAndExecutionLimit` function
  has been removed
- The deprecated `@cumulus/common/Semaphore` class has been removed
- The deprecated `@cumulus/common/string.globalReplace` functon has been removed
- The deprecated `@cumulus/common/string.isNonEmptyString` functon has been
  removed
- The deprecated `@cumulus/common/string.isValidHostname` functon has been
  removed
- The deprecated `@cumulus/common/string.match` functon has been removed
- The deprecated `@cumulus/common/string.matches` functon has been removed
- The deprecated `@cumulus/common/string.replace` functon has been removed
- The deprecated `@cumulus/common/string.toLower` functon has been removed
- The deprecated `@cumulus/common/string.toUpper` functon has been removed
- The deprecated `@cumulus/common/testUtils.getLocalstackEndpoint` function has been removed
- The deprecated `@cumulus/common/util.setErrorStack` function has been removed
- The `@cumulus/common/util.uuid` function has been removed
- The deprecated `@cumulus/common/workflows.getWorkflowArn` function has been
  removed
- The deprecated `@cumulus/common/workflows.getWorkflowFile` function has been
  removed
- The deprecated `@cumulus/common/workflows.getWorkflowList` function has been
  removed
- The deprecated `@cumulus/common/workflows.getWorkflowTemplate` function has
  been removed
- `@cumulus/aws-client/StepFunctions.toSfnExecutionName()`
- `@cumulus/aws-client/StepFunctions.fromSfnExecutionName()`
- `@cumulus/aws-client/StepFunctions.getExecutionArn()`
- `@cumulus/aws-client/StepFunctions.getExecutionUrl()`
- `@cumulus/aws-client/StepFunctions.getStateMachineArn()`
- `@cumulus/aws-client/StepFunctions.pullStepFunctionEvent()`
- `@cumulus/common/test-utils/throttleOnce()`
- `@cumulus/integration-tests/api/distribution.invokeApiDistributionLambda()`
- `@cumulus/integration-tests/api/distribution.getDistributionApiRedirect()`
- `@cumulus/integration-tests/api/distribution.getDistributionApiFileStream()`

## [v1.24.0] 2020-06-03

### BREAKING CHANGES

- **CUMULUS-1969**
  - The `DiscoverPdrs` task now expects `provider_path` to be provided at
    `event.config.provider_path`, not `event.config.collection.provider_path`
  - `event.config.provider_path` is now a required parameter of the
    `DiscoverPdrs` task
  - `event.config.collection` is no longer a parameter to the `DiscoverPdrs`
    task
  - Collections no longer support the `provider_path` property. The tasks that
    relied on that property are now referencing `config.meta.provider_path`.
    Workflows should be updated accordingly.

- **CUMULUS-1997**
  - `@cumulus/cmr-client/CMRSearchConceptQueue` parameters have been changed to take a `cmrSettings` object containing clientId, provider, and auth information. This can be generated using `@cumulus/cmrjs/cmr-utils/getCmrSettings`. The `cmrEnvironment` variable has been removed.

### Added

- **CUMULUS-1800**
  - Added task configuration setting named `syncChecksumFiles` to the
    SyncGranule task. This setting is `false` by default, but when set to
    `true`, all checksum files associated with data files that are downloaded
    will be downloaded as well.
- **CUMULUS-1952**
  - Updated HTTP(S) provider client to accept username/password for Basic authorization. This change adds support for Basic Authorization such as Earthdata login redirects to ingest (i.e. as implemented in SyncGranule), but not to discovery (i.e. as implemented in DiscoverGranules). Discovery still expects the provider's file system to be publicly accessible, but not the individual files and their contents.
  - **NOTE**: Using this in combination with the HTTP protocol may expose usernames and passwords to intermediary network entities. HTTPS is highly recommended.
- **CUMULUS-1997**
  - Added optional `launchpad` configuration to `@cumulus/hyrax-metadata-updates` task config schema.

### Fixed

- **CUMULUS-1997**
  - Updated all CMR operations to use configured authentication scheme
- **CUMULUS-2010**
  - Updated `@cumulus/api/launchpadSaml` to support multiple userGroup attributes from the SAML response

## [v1.23.2] 2020-05-22

### BREAKING CHANGES

- Updates to the Cumulus archive API:
  - All endpoints now return a `401` response instead of a `403` for any request where the JWT passed as a Bearer token is invalid.
  - POST `/refresh` and DELETE `/token/<token>` endpoints now return a `401` response for requests with expired tokens

- **CUMULUS-1894**
  - `@cumulus/ingest/granule.handleDuplicateFile()`
    - The `copyOptions` parameter has been removed
    - An `ACL` parameter has been added
  - `@cumulus/ingest/granule.renameS3FileWithTimestamp()`
    - Now returns `undefined`

- **CUMULUS-1896**
  Updated all Cumulus core lambdas to utilize the new message adapter streaming interface via [cumulus-message-adapter-js v1.2.0](https://github.com/nasa/cumulus-message-adapter-js/releases/tag/v1.2.0).   Users of this version of Cumulus (or later) must utilize version 1.3.0 or greater of the [cumulus-message-adapter](https://github.com/nasa/cumulus-message-adapter) to support core lambdas.

- **CUMULUS-1912**
  - `@cumulus/api` reconciliationReports list endpoint returns a list of reconciliationReport records instead of S3Uri.

- **CUMULUS-1969**
  - The `DiscoverGranules` task now expects `provider_path` to be provided at
    `event.config.provider_path`, not `event.config.collection.provider_path`
  - `config.provider_path` is now a required parameter of the `DiscoverGranules`
    task

### MIGRATION STEPS

- To take advantage of the new TTL-based access token expiration implemented in CUMULUS-1777 (see notes below) and clear out existing records in your access tokens table, do the following:
  1. Log out of any active dashboard sessions
  2. Use the AWS console or CLI to delete your `<prefix>-AccessTokensTable` DynamoDB table
  3. [Re-deploy your `data-persistence` module](https://nasa.github.io/cumulus/docs/deployment/upgrade-readme#update-data-persistence-resources), which should re-create the `<prefix>-AccessTokensTable` DynamoDB table
  4. Return to using the Cumulus API/dashboard as normal
- This release requires the Cumulus Message Adapter layer deployed with Cumulus Core to be at least 1.3.0, as the core lambdas have updated to [cumulus-message-adapter-js v1.2.0](https://github.com/nasa/cumulus-message-adapter-js/releases/tag/v1.2.0) and the new CMA interface.  As a result, users should:
  1. Follow the [Cumulus Message Adapter (CMA) deployment instructions](https://nasa.github.io/cumulus/docs/deployment/deployment-readme#deploy-the-cumulus-message-adapter-layer) and install a CMA layer version >=1.3.0
  2. If you are using any custom Node.js Lambdas in your workflows **and** the Cumulus CMA layer/`cumulus-message-adapter-js`, you must update your lambda to use [cumulus-message-adapter-js v1.2.0](https://github.com/nasa/cumulus-message-adapter-js/releases/tag/v1.2.0) and follow the migration instructions in the release notes. Prior versions of `cumulus-message-adapter-js` are not compatible with CMA >= 1.3.0.
- Migrate existing s3 reconciliation report records to database (CUMULUS-1911):
  - After update your `data persistence` module and Cumulus resources, run the command:

  ```bash
  ./node_modules/.bin/cumulus-api migrate --stack `<your-terraform-deployment-prefix>` --migrationVersion migration5
  ```

### Added

- Added a limit for concurrent Elasticsearch requests when doing an index from database operation
- Added the `es_request_concurrency` parameter to the archive and cumulus Terraform modules

- **CUMULUS-1995**
  - Added the `es_index_shards` parameter to the archive and cumulus Terraform modules to configure the number of shards for the ES index
    - If you have an existing ES index, you will need to [reindex](https://nasa.github.io/cumulus-api/#reindex) and then [change index](https://nasa.github.io/cumulus-api/#change-index) to take advantage of shard updates

- **CUMULUS-1894**
  - Added `@cumulus/aws-client/S3.moveObject()`

- **CUMULUS-1911**
  - Added ReconciliationReports table
  - Updated CreateReconciliationReport lambda to save Reconciliation Report records to database
  - Updated dbIndexer and IndexFromDatabase lambdas to index Reconciliation Report records to Elasticsearch
  - Added migration_5 to migrate existing s3 reconciliation report records to database and Elasticsearch
  - Updated `@cumulus/api` package, `tf-modules/archive` and `tf-modules/data-persistence` Terraform modules

- **CUMULUS-1916**
  - Added util function for seeding reconciliation reports when running API locally in dashboard

### Changed

- **CUMULUS-1777**
  - The `expirationTime` property is now a **required field** of the access tokens model.
  - Updated the `AccessTokens` table to set a [TTL](https://docs.aws.amazon.com/amazondynamodb/latest/developerguide/howitworks-ttl.html) on the `expirationTime` field in `tf-modules/data-persistence/dynamo.tf`. As a result, access token records in this table whose `expirationTime` has passed should be **automatically deleted by DynamoDB**.
  - Updated all code creating access token records in the Dynamo `AccessTokens` table to set the `expirationTime` field value in seconds from the epoch.
- **CUMULUS-1912**
  - Updated reconciliationReports endpoints to query against Elasticsearch, delete report from both database and s3
  - Added `@cumulus/api-client/reconciliationReports`
- **CUMULUS-1999**
  - Updated `@cumulus/common/util.deprecate()` so that only a single deprecation notice is printed for each name/version combination

### Fixed

- **CUMULUS-1894**
  - The `SyncGranule` task can now handle files larger than 5 GB
- **CUMULUS-1987**
  - `Remove granule from CMR` operation in `@cumulus/api` now passes token to CMR when fetching granule metadata, allowing removal of private granules
- **CUMULUS-1993**
  - For a given queue, the `sqs-message-consumer` Lambda will now only schedule workflows for rules matching the queue **and the collection information in each queue message (if any)**
    - The consumer also now only reads each queue message **once per Lambda invocation**, whereas previously each message was read **once per queue rule per Lambda invocation**
  - Fixed bug preventing the deletion of multiple SNS rules that share the same SNS topic

### Deprecated

- **CUMULUS-1894**
  - `@cumulus/ingest/granule.copyGranuleFile()`
  - `@cumulus/ingest/granule.moveGranuleFile()`

- **CUMULUS-1987** - Deprecated the following functions:
  - `@cumulus/cmrjs/getMetadata(cmrLink)` -> `@cumulus/cmr-client/CMR.getGranuleMetadata(cmrLink)`
  - `@cumulus/cmrjs/getFullMetadata(cmrLink)`

## [v1.22.1] 2020-05-04

**Note**: v1.22.0 was not released as a package due to npm/release concerns.  Users upgrading to 1.22.x should start with 1.22.1

### Added

- **CUMULUS-1894**
  - Added `@cumulus/aws-client/S3.multipartCopyObject()`
- **CUMULUS-408**
  - Added `certificateUri` field to provider schema. This optional field allows operators to specify an S3 uri to a CA bundle to use for HTTPS requests.
- **CUMULUS-1787**
  - Added `collections/active` endpoint for returning collections with active granules in `@cumulus/api`
- **CUMULUS-1799**
  - Added `@cumulus/common/stack.getBucketsConfigKey()` to return the S3 key for the buckets config object
  - Added `@cumulus/common/workflows.getWorkflowFileKey()` to return the S3 key for a workflow definition object
  - Added `@cumulus/common/workflows.getWorkflowsListKeyPrefix()` to return the S3 key prefix for objects containing workflow definitions
  - Added `@cumulus/message` package containing utilities for building and parsing Cumulus messages
- **CUMULUS-1850**
  - Added `@cumulus/aws-client/Kinesis.describeStream()` to get a Kinesis stream description
- **CUMULUS-1853**
  - Added `@cumulus/integration-tests/collections.createCollection()`
  - Added `@cumulus/integration-tests/executions.findExecutionArn()`
  - Added `@cumulus/integration-tests/executions.getExecutionWithStatus()`
  - Added `@cumulus/integration-tests/granules.getGranuleWithStatus()`
  - Added `@cumulus/integration-tests/providers.createProvider()`
  - Added `@cumulus/integration-tests/rules.createOneTimeRule()`

### Changed

- **CUMULUS-1682**
  - Moved all `@cumulus/ingest/parse-pdr` code into the `parse-pdr` task as it had become tightly coupled with that task's handler and was not used anywhere else. Unit tests also restored.
- **CUMULUS-1820**
  - Updated the Thin Egress App module used in `tf-modules/distribution/main.tf` to build 74. [See the release notes](https://github.com/asfadmin/thin-egress-app/releases/tag/tea-build.74).
- **CUMULUS-1852**
  - Updated POST endpoints for `/collections`, `/providers`, and `/rules` to log errors when returning a 500 response
  - Updated POST endpoint for `/collections`:
    - Return a 400 response when the `name` or `version` fields are missing
    - Return a 409 response if the collection already exists
    - Improved error messages to be more explicit
  - Updated POST endpoint for `/providers`:
    - Return a 400 response if the `host` field value is invalid
    - Return a 409 response if the provider already exists
  - Updated POST endpoint for `/rules`:
    - Return a 400 response if rule `name` is invalid
    - Return a 400 response if rule `type` is invalid
- **CUMULUS-1891**
  - Updated the following endpoints using async operations to return a 503 error if the ECS task  cannot be started and a 500 response for a non-specific error:
    - POST `/replays`
    - POST `/bulkDelete`
    - POST `/elasticsearch/index-from-database`
    - POST `/granules/bulk`

### Fixed

- **CUMULUS-408**
  - Fixed HTTPS discovery and ingest.

- **CUMULUS-1850**
  - Fixed a bug in Kinesis event processing where the message consumer would not properly filter available rules based on the collection information in the event and the Kinesis stream ARN

- **CUMULUS-1853**
  - Fixed a bug where attempting to create a rule containing a payload property
    would fail schema validation.

- **CUMULUS-1854**
  - Rule schema is validated before starting workflows or creating event source mappings

- **CUMULUS-1974**
  - Fixed @cumulus/api webpack config for missing underscore object due to underscore update

- **CUMULUS-2210**
  - Fixed `cmr_oauth_provider` variable not being propogated to reconciliation reports

### Deprecated

- **CUMULUS-1799** - Deprecated the following code. For cases where the code was moved into another package, the new code location is noted:
  - `@cumulus/aws-client/StepFunctions.fromSfnExecutionName()`
  - `@cumulus/aws-client/StepFunctions.toSfnExecutionName()`
  - `@cumulus/aws-client/StepFunctions.getExecutionArn()` -> `@cumulus/message/Executions.buildExecutionArn()`
  - `@cumulus/aws-client/StepFunctions.getExecutionUrl()` -> `@cumulus/message/Executions.getExecutionUrlFromArn()`
  - `@cumulus/aws-client/StepFunctions.getStateMachineArn()` -> `@cumulus/message/Executions.getStateMachineArnFromExecutionArn()`
  - `@cumulus/aws-client/StepFunctions.pullStepFunctionEvent()` -> `@cumulus/message/StepFunctions.pullStepFunctionEvent()`
  - `@cumulus/common/bucketsConfigJsonObject()`
  - `@cumulus/common/CloudWatchLogger`
  - `@cumulus/common/collection-config-store/CollectionConfigStore` -> `@cumulus/collection-config-store`
  - `@cumulus/common/collection-config-store.constructCollectionId()` -> `@cumulus/message/Collections.constructCollectionId`
  - `@cumulus/common/concurrency.limit()`
  - `@cumulus/common/concurrency.mapTolerant()`
  - `@cumulus/common/concurrency.promiseUrl()`
  - `@cumulus/common/concurrency.toPromise()`
  - `@cumulus/common/concurrency.unless()`
  - `@cumulus/common/config.buildSchema()`
  - `@cumulus/common/config.parseConfig()`
  - `@cumulus/common/config.resolveResource()`
  - `@cumulus/common/config.resourceToArn()`
  - `@cumulus/common/FieldPattern`
  - `@cumulus/common/launchpad.getLaunchpadToken()` -> `@cumulus/launchpad-auth/index.getLaunchpadToken()`
  - `@cumulus/common/LaunchpadToken` -> `@cumulus/launchpad-auth/LaunchpadToken`
  - `@cumulus/common/launchpad.validateLaunchpadToken()` -> `@cumulus/launchpad-auth/index.validateLaunchpadToken()`
  - `@cumulus/common/message.buildCumulusMeta()` -> `@cumulus/message/Build.buildCumulusMeta()`
  - `@cumulus/common/message.buildQueueMessageFromTemplate()` -> `@cumulus/message/Build.buildQueueMessageFromTemplate()`
  - `@cumulus/common/message.getCollectionIdFromMessage()` -> `@cumulus/message/Collections.getCollectionIdFromMessage()`
  - `@cumulus/common/message.getMessageExecutionArn()` -> `@cumulus/message/Executions.getMessageExecutionArn()`
  - `@cumulus/common/message.getMessageExecutionName()` -> `@cumulus/message/Executions.getMessageExecutionName()`
  - `@cumulus/common/message.getMaximumExecutions()` -> `@cumulus/message/Queue.getMaximumExecutions()`
  - `@cumulus/common/message.getMessageFromTemplate()`
  - `@cumulus/common/message.getMessageStateMachineArn()` -> `@cumulus/message/Executions.getMessageStateMachineArn()`)
  - `@cumulus/common/message.getMessageGranules()` -> `@cumulus/message/Granules.getMessageGranules()`
  - `@cumulus/common/message.getQueueNameByUrl()` -> `@cumulus/message/Queue.getQueueNameByUrl()`
  - `@cumulus/common/message.getQueueName()` -> `@cumulus/message/Queue.getQueueName()`)
  - `@cumulus/common/message.hasQueueAndExecutionLimit()` -> `@cumulus/message/Queue.hasQueueAndExecutionLimit()`
  - `@cumulus/common/Semaphore`
  - `@cumulus/common/test-utils.throttleOnce()`
  - `@cumulus/common/workflows.getWorkflowArn()`
  - `@cumulus/common/workflows.getWorkflowFile()`
  - `@cumulus/common/workflows.getWorkflowList()`
  - `@cumulus/common/workflows.getWorkflowTemplate()`
  - `@cumulus/integration-tests/sfnStep/SfnStep.parseStepMessage()` -> `@cumulus/message/StepFunctions.parseStepMessage()`
- **CUMULUS-1858** - Deprecated the following functions.
  - `@cumulus/common/string.globalReplace()`
  - `@cumulus/common/string.isNonEmptyString()`
  - `@cumulus/common/string.isValidHostname()`
  - `@cumulus/common/string.match()`
  - `@cumulus/common/string.matches()`
  - `@cumulus/common/string.replace()`
  - `@cumulus/common/string.toLower()`
  - `@cumulus/common/string.toUpper()`

### Removed

- **CUMULUS-1799**: Deprecated code removals:
  - Removed from `@cumulus/common/aws`:
    - `pullStepFunctionEvent()`
  - Removed `@cumulus/common/sfnStep`
  - Removed `@cumulus/common/StepFunctions`

## [v1.21.0] 2020-03-30

### PLEASE NOTE

- **CUMULUS-1762**: the `messageConsumer` for `sns` and `kinesis`-type rules now fetches
  the collection information from the message. You should ensure that your rule's collection
  name and version match what is in the message for these ingest messages to be processed.
  If no matching rule is found, an error will be thrown and logged in the
  `messageConsumer` Lambda function's log group.

### Added

- **CUMULUS-1629**`
  - Updates discover-granules task to respect/utilize duplicateHandling configuration such that
    - skip:               Duplicates will be filtered from the granule list
    - error:              Duplicates encountered will result in step failure
    - replace, version:   Duplicates will be ignored and handled as normal.
  - Adds a new copy of the API lambda `PrivateApiLambda()` which is configured to not require authentication. This Lambda is not connected to an API gateway
  - Adds `@cumulus/api-client` with functions for use by workflow lambdas to call the API when needed

- **CUMULUS-1732**
  - Added Python task/activity workflow and integration test (`PythonReferenceSpec`) to test `cumulus-message-adapter-python`and `cumulus-process-py` integration.
- **CUMULUS-1795**
  - Added an IAM policy on the Cumulus EC2 creation to enable SSM when the `deploy_to_ngap` flag is true

### Changed

- **CUMULUS-1762**
  - the `messageConsumer` for `sns` and `kinesis`-type rules now fetches the collection
    information from the message.

### Deprecated

- **CUMULUS-1629**
  - Deprecate `granulesApi`, `rulesApi`, `emsApi`, `executionsAPI` from `@cumulus/integration-test/api` in favor of code moved to `@cumulus/api-client`

### Removed

- **CUMULUS-1799**: Deprecated code removals
  - Removed deprecated method `@cumulus/api/models/Granule.createGranulesFromSns()`
  - Removed deprecated method `@cumulus/api/models/Granule.removeGranuleFromCmr()`
  - Removed from `@cumulus/common/aws`:
    - `apigateway()`
    - `buildS3Uri()`
    - `calculateS3ObjectChecksum()`
    - `cf()`
    - `cloudwatch()`
    - `cloudwatchevents()`
    - `cloudwatchlogs()`
    - `createAndWaitForDynamoDbTable()`
    - `createQueue()`
    - `deleteSQSMessage()`
    - `describeCfStackResources()`
    - `downloadS3File()`
    - `downloadS3Files()`
    - `DynamoDbSearchQueue` class
    - `dynamodbstreams()`
    - `ec2()`
    - `ecs()`
    - `fileExists()`
    - `findResourceArn()`
    - `fromSfnExecutionName()`
    - `getFileBucketAndKey()`
    - `getJsonS3Object()`
    - `getQueueUrl()`
    - `getObjectSize()`
    - `getS3ObjectReadStream()`
    - `getSecretString()`
    - `getStateMachineArn()`
    - `headObject()`
    - `isThrottlingException()`
    - `kinesis()`
    - `lambda()`
    - `listS3Objects()`
    - `promiseS3Upload()`
    - `publishSnsMessage()`
    - `putJsonS3Object()`
    - `receiveSQSMessages()`
    - `s3CopyObject()`
    - `s3GetObjectTagging()`
    - `s3Join()`
    - `S3ListObjectsV2Queue` class
    - `s3TagSetToQueryString()`
    - `s3PutObjectTagging()`
    - `secretsManager()`
    - `sendSQSMessage()`
    - `sfn()`
    - `sns()`
    - `sqs()`
    - `sqsQueueExists()`
    - `toSfnExecutionName()`
    - `uploadS3FileStream()`
    - `uploadS3Files()`
    - `validateS3ObjectChecksum()`
  - Removed `@cumulus/common/CloudFormationGateway` class
  - Removed `@cumulus/common/concurrency/Mutex` class
  - Removed `@cumulus/common/errors`
  - Removed `@cumulus/common/sftp`
  - Removed `@cumulus/common/string.unicodeEscape`
  - Removed `@cumulus/cmrjs/cmr-utils.getGranuleId()`
  - Removed `@cumulus/cmrjs/cmr-utils.getCmrFiles()`
  - Removed `@cumulus/cmrjs/cmr/CMR` class
  - Removed `@cumulus/cmrjs/cmr/CMRSearchConceptQueue` class
  - Removed `@cumulus/cmrjs/utils.getHost()`
  - Removed `@cumulus/cmrjs/utils.getIp()`
  - Removed `@cumulus/cmrjs/utils.hostId()`
  - Removed `@cumulus/cmrjs/utils/ummVersion()`
  - Removed `@cumulus/cmrjs/utils.updateToken()`
  - Removed `@cumulus/cmrjs/utils.validateUMMG()`
  - Removed `@cumulus/ingest/aws.getEndpoint()`
  - Removed `@cumulus/ingest/aws.getExecutionUrl()`
  - Removed `@cumulus/ingest/aws/invoke()`
  - Removed `@cumulus/ingest/aws/CloudWatch` class
  - Removed `@cumulus/ingest/aws/ECS` class
  - Removed `@cumulus/ingest/aws/Events` class
  - Removed `@cumulus/ingest/aws/SQS` class
  - Removed `@cumulus/ingest/aws/StepFunction` class
  - Removed `@cumulus/ingest/util.normalizeProviderPath()`
  - Removed `@cumulus/integration-tests/index.listCollections()`
  - Removed `@cumulus/integration-tests/index.listProviders()`
  - Removed `@cumulus/integration-tests/index.rulesList()`
  - Removed `@cumulus/integration-tests/api/api.addCollectionApi()`

## [v1.20.0] 2020-03-12

### BREAKING CHANGES

- **CUMULUS-1714**
  - Changed the format of the message sent to the granule SNS Topic. Message includes the granule record under `record` and the type of event under `event`. Messages with `deleted` events will have the record that was deleted with a `deletedAt` timestamp. Options for `event` are `Create | Update | Delete`
- **CUMULUS-1769** - `deploy_to_ngap` is now a **required** variable for the `tf-modules/cumulus` module. **For those deploying to NGAP environments, this variable should always be set to `true`.**

### Notable changes

- **CUMULUS-1739** - You can now exclude Elasticsearch from your `tf-modules/data-persistence` deployment (via `include_elasticsearch = false`) and your `tf-modules/cumulus` module will still deploy successfully.

- **CUMULUS-1769** - If you set `deploy_to_ngap = true` for the `tf-modules/archive` Terraform module, **you can only deploy your archive API gateway as `PRIVATE`**, not `EDGE`.

### Added

- Added `@cumulus/aws-client/S3.getS3ObjectReadStreamAsync()` to deal with S3 eventual consistency issues by checking for the existence an S3 object with retries before getting a readable stream for that object.
- **CUMULUS-1769**
  - Added `deploy_to_ngap` boolean variable for the `tf-modules/cumulus` and `tf-modules/archive` Terraform modules. This variable is required. **For those deploying to NGAP environments, this variable should always be set to `true`.**
- **HYRAX-70**
  - Add the hyrax-metadata-update task

### Changed

- [`AccessToken.get()`](https://github.com/nasa/cumulus/blob/master/packages/api/models/access-tokens.js) now enforces [strongly consistent reads from DynamoDB](https://docs.aws.amazon.com/amazondynamodb/latest/developerguide/HowItWorks.ReadConsistency.html)
- **CUMULUS-1739**
  - Updated `tf-modules/data-persistence` to make Elasticsearch alarm resources and outputs conditional on the `include_elasticsearch` variable
  - Updated `@cumulus/aws-client/S3.getObjectSize` to include automatic retries for any failures from `S3.headObject`
- **CUMULUS-1784**
  - Updated `@cumulus/api/lib/DistributionEvent.remoteIP()` to parse the IP address in an S3 access log from the `A-sourceip` query parameter if present, otherwise fallback to the original parsing behavior.
- **CUMULUS-1768**
  - The `stats/summary` endpoint reports the distinct collections for the number of granules reported

### Fixed

- **CUMULUS-1739** - Fixed the `tf-modules/cumulus` and `tf-modules/archive` modules to make these Elasticsearch variables truly optional:
  - `elasticsearch_domain_arn`
  - `elasticsearch_hostname`
  - `elasticsearch_security_group_id`

- **CUMULUS-1768**
  - Fixed the `stats/` endpoint so that data is correctly filtered by timestamp and `processingTime` is calculated correctly.

- **CUMULUS-1769**
  - In the `tf-modules/archive` Terraform module, the `lifecycle` block ignoring changes to the `policy` of the archive API gateway is now only enforced if `deploy_to_ngap = true`. This fixes a bug where users deploying outside of NGAP could not update their API gateway's resource policy when going from `PRIVATE` to `EDGE`, preventing their API from being accessed publicly.

- **CUMULUS-1775**
  - Fix/update api endpoint to use updated google auth endpoints such that it will work with new accounts

### Removed

- **CUMULUS-1768**
  - Removed API endpoints `stats/histogram` and `stats/average`. All advanced stats needs should be acquired from Cloud Metrics or similarly configured ELK stack.

## [v1.19.0] 2020-02-28

### BREAKING CHANGES

- **CUMULUS-1736**
  - The `@cumulus/discover-granules` task now sets the `dataType` of discovered
    granules based on the `name` of the configured collection, not the
    `dataType`.
  - The config schema of the `@cumulus/discover-granules` task now requires that
    collections contain a `version`.
  - The `@cumulus/sync-granule` task will set the `dataType` and `version` of a
    granule based on the configured collection if those fields are not already
    set on the granule. Previously it was using the `dataType` field of the
    configured collection, then falling back to the `name` field of the
    collection. This update will just use the `name` field of the collection to
    set the `dataType` field of the granule.

- **CUMULUS-1446**
  - Update the `@cumulus/integration-tests/api/executions.getExecution()`
    function to parse the response and return the execution, rather than return
    the full API response.

- **CUMULUS-1672**
  - The `cumulus` Terraform module in previous releases set a
    `Deployment = var.prefix` tag on all resources that it managed. In this
    release, a `tags` input variable has been added to the `cumulus` Terraform
    module to allow resource tagging to be customized. No default tags will be
    applied to Cumulus-managed resources. To replicate the previous behavior,
    set `tags = { Deployment: var.prefix }` as an input variable for the
    `cumulus` Terraform module.

- **CUMULUS-1684 Migration Instructions**
  - In previous releases, a provider's username and password were encrypted
    using a custom encryption library. That has now been updated to use KMS.
    This release includes a Lambda function named
    `<prefix>-ProviderSecretsMigration`, which will re-encrypt existing
    provider credentials to use KMS. After this release has been deployed, you
    will need to manually invoke that Lambda function using either the AWS CLI
    or AWS Console. It should only need to be successfully run once.
  - Future releases of Cumulus will invoke a
    `<prefix>-VerifyProviderSecretsMigration` Lambda function as part of the
    deployment, which will cause the deployment to fail if the migration
    Lambda has not been run.

- **CUMULUS-1718**
  - The `@cumulus/sf-sns-report` task for reporting mid-workflow updates has been retired.
  This task was used as the `PdrStatusReport` task in our ParsePdr example workflow.
  If you have a ParsePdr or other workflow using this task, use `@cumulus/sf-sqs-report` instead.
  Trying to deploy the old task will result in an error as the cumulus module no longer exports `sf_sns_report_task`.
  - Migration instruction: In your workflow definition, for each step using the old task change:
  `"Resource": "${module.cumulus.sf_sns_report_task.task_arn}"`
  to
  `"Resource": "${module.cumulus.sf_sqs_report_task.task_arn}"`

- **CUMULUS-1755**
  - The `thin_egress_jwt_secret_name` variable for the `tf-modules/cumulus` Terraform module is now **required**. This variable is passed on to the Thin Egress App in `tf-modules/distribution/main.tf`, which uses the keys stored in the secret to sign JWTs. See the [Thin Egress App documentation on how to create a value for this secret](https://github.com/asfadmin/thin-egress-app#setting-up-the-jwt-cookie-secrets).

### Added

- **CUMULUS-1446**
  - Add `@cumulus/common/FileUtils.readJsonFile()` function
  - Add `@cumulus/common/FileUtils.readTextFile()` function
  - Add `@cumulus/integration-tests/api/collections.createCollection()` function
  - Add `@cumulus/integration-tests/api/collections.deleteCollection()` function
  - Add `@cumulus/integration-tests/api/collections.getCollection()` function
  - Add `@cumulus/integration-tests/api/providers.getProvider()` function
  - Add `@cumulus/integration-tests/index.getExecutionOutput()` function
  - Add `@cumulus/integration-tests/index.loadCollection()` function
  - Add `@cumulus/integration-tests/index.loadProvider()` function
  - Add `@cumulus/integration-tests/index.readJsonFilesFromDir()` function

- **CUMULUS-1672**
  - Add a `tags` input variable to the `archive` Terraform module
  - Add a `tags` input variable to the `cumulus` Terraform module
  - Add a `tags` input variable to the `cumulus_ecs_service` Terraform module
  - Add a `tags` input variable to the `data-persistence` Terraform module
  - Add a `tags` input variable to the `distribution` Terraform module
  - Add a `tags` input variable to the `ingest` Terraform module
  - Add a `tags` input variable to the `s3-replicator` Terraform module

- **CUMULUS-1707**
  - Enable logrotate on ECS cluster

- **CUMULUS-1684**
  - Add a `@cumulus/aws-client/KMS` library of KMS-related functions
  - Add `@cumulus/aws-client/S3.getTextObject()`
  - Add `@cumulus/sftp-client` package
  - Create `ProviderSecretsMigration` Lambda function
  - Create `VerifyProviderSecretsMigration` Lambda function

- **CUMULUS-1548**
  - Add ability to put default Cumulus logs in Metrics' ELK stack
  - Add ability to add custom logs to Metrics' ELK Stack

- **CUMULUS-1702**
  - When logs are sent to Metrics' ELK stack, the logs endpoints will return results from there

- **CUMULUS-1459**
  - Async Operations are indexed in Elasticsearch
  - To index any existing async operations you'll need to perform an index from
    database function.

- **CUMULUS-1717**
  - Add `@cumulus/aws-client/deleteAndWaitForDynamoDbTableNotExists`, which
    deletes a DynamoDB table and waits to ensure the table no longer exists
  - Added `publishGranules` Lambda to handle publishing granule messages to SNS when granule records are written to DynamoDB
  - Added `@cumulus/api/models/Granule.storeGranulesFromCumulusMessage` to store granules from a Cumulus message to DynamoDB

- **CUMULUS-1718**
  - Added `@cumulus/sf-sqs-report` task to allow mid-workflow reporting updates.
  - Added `stepfunction_event_reporter_queue_url` and `sf_sqs_report_task` outputs to the `cumulus` module.
  - Added `publishPdrs` Lambda to handle publishing PDR messages to SNS when PDR records are written to DynamoDB.
  - Added `@cumulus/api/models/Pdr.storePdrFromCumulusMessage` to store PDRs from a Cumulus message to DynamoDB.
  - Added `@cumulus/aws-client/parseSQSMessageBody` to parse an SQS message body string into an object.

- **Ability to set custom backend API url in the archive module**
  - Add `api_url` definition in `tf-modules/cumulus/archive.tf`
  - Add `archive_api_url` variable in `tf-modules/cumulus/variables.tf`

- **CUMULUS-1741**
  - Added an optional `elasticsearch_security_group_ids` variable to the
    `data-persistence` Terraform module to allow additional security groups to
    be assigned to the Elasticsearch Domain.

- **CUMULUS-1752**
  - Added `@cumulus/integration-tests/api/distribution.invokeTEADistributionLambda` to simulate a request to the [Thin Egress App](https://github.com/asfadmin/thin-egress-app) by invoking the Lambda and getting a response payload.
  - Added `@cumulus/integration-tests/api/distribution.getTEARequestHeaders` to generate necessary request headers for a request to the Thin Egress App
  - Added `@cumulus/integration-tests/api/distribution.getTEADistributionApiFileStream` to get a response stream for a file served by Thin Egress App
  - Added `@cumulus/integration-tests/api/distribution.getTEADistributionApiRedirect` to get a redirect response from the Thin Egress App

- **CUMULUS-1755**
  - Added `@cumulus/aws-client/CloudFormation.describeCfStack()` to describe a Cloudformation stack
  - Added `@cumulus/aws-client/CloudFormation.getCfStackParameterValues()` to get multiple parameter values for a Cloudformation stack

### Changed

- **CUMULUS-1725**
  - Moved the logic that updates the granule files cache Dynamo table into its
    own Lambda function called `granuleFilesCacheUpdater`.

- **CUMULUS-1736**
  - The `collections` model in the API package now determines the name of a
    collection based on the `name` property, rather than using `dataType` and
    then falling back to `name`.
  - The `@cumulus/integration-tests.loadCollection()` function no longer appends
    the postfix to the end of the collection's `dataType`.
  - The `@cumulus/integration-tests.addCollections()` function no longer appends
    the postfix to the end of the collection's `dataType`.

- **CUMULUS-1672**
  - Add a `retryOptions` parameter to the `@cumulus/aws-client/S3.headObject`
     function, which will retry if the object being queried does not exist.

- **CUMULUS-1446**
  - Mark the `@cumulus/integration-tests/api.addCollectionApi()` function as
    deprecated
  - Mark the `@cumulus/integration-tests/index.listCollections()` function as
    deprecated
  - Mark the `@cumulus/integration-tests/index.listProviders()` function as
    deprecated
  - Mark the `@cumulus/integration-tests/index.rulesList()` function as
    deprecated

- **CUMULUS-1672**
  - Previously, the `cumulus` module defaulted to setting a
    `Deployment = var.prefix` tag on all resources that it managed. In this
    release, the `cumulus` module will now accept a `tags` input variable that
    defines the tags to be assigned to all resources that it manages.
  - Previously, the `data-persistence` module defaulted to setting a
    `Deployment = var.prefix` tag on all resources that it managed. In this
    release, the `data-persistence` module will now accept a `tags` input
    variable that defines the tags to be assigned to all resources that it
    manages.
  - Previously, the `distribution` module defaulted to setting a
    `Deployment = var.prefix` tag on all resources that it managed. In this
    release, the `distribution` module will now accept a `tags` input variable
    that defines the tags to be assigned to all resources that it manages.
  - Previously, the `ingest` module defaulted to setting a
    `Deployment = var.prefix` tag on all resources that it managed. In this
    release, the `ingest` module will now accept a `tags` input variable that
    defines the tags to be assigned to all resources that it manages.
  - Previously, the `s3-replicator` module defaulted to setting a
    `Deployment = var.prefix` tag on all resources that it managed. In this
    release, the `s3-replicator` module will now accept a `tags` input variable
    that defines the tags to be assigned to all resources that it manages.

- **CUMULUS-1684**
  - Update the API package to encrypt provider credentials using KMS instead of
    using RSA keys stored in S3

- **CUMULUS-1717**
  - Changed name of `cwSfExecutionEventToDb` Lambda to `cwSfEventToDbRecords`
  - Updated `cwSfEventToDbRecords` to write granule records to DynamoDB from the incoming Cumulus message

- **CUMULUS-1718**
  - Renamed `cwSfEventToDbRecords` to `sfEventSqsToDbRecords` due to architecture change to being a consumer of an SQS queue of Step Function Cloudwatch events.
  - Updated `sfEventSqsToDbRecords` to write PDR records to DynamoDB from the incoming Cumulus message
  - Moved `data-cookbooks/sns.md` to `data-cookbooks/ingest-notifications.md` and updated it to reflect recent changes.

- **CUMULUS-1748**
  - (S)FTP discovery tasks now use the provider-path as-is instead of forcing it to a relative path.
  - Improved error handling to catch permission denied FTP errors better and log them properly. Workflows will still fail encountering this error and we intend to consider that approach in a future ticket.

- **CUMULUS-1752**
  - Moved class for parsing distribution events to its own file: `@cumulus/api/lib/DistributionEvent.js`
    - Updated `DistributionEvent` to properly parse S3 access logs generated by requests from the [Thin Egress App](https://github.com/asfadmin/thin-egress-app)

- **CUMULUS-1753** - Changes to `@cumulus/ingest/HttpProviderClient.js`:
  - Removed regex filter in `HttpProviderClient.list()` that was used to return only files with an extension between 1 and 4 characters long. `HttpProviderClient.list()` will now return all files linked from the HTTP provider host.

- **CUMULUS-1755**
  - Updated the Thin Egress App module used in `tf-modules/distribution/main.tf` to build 61. [See the release notes](https://github.com/asfadmin/thin-egress-app/releases/tag/tea-build.61).

- **CUMULUS-1757**
  - Update @cumulus/cmr-client CMRSearchConceptQueue to take optional cmrEnvironment parameter

### Deprecated

- **CUMULUS-1684**
  - Deprecate `@cumulus/common/key-pair-provider/S3KeyPairProvider`
  - Deprecate `@cumulus/common/key-pair-provider/S3KeyPairProvider.encrypt()`
  - Deprecate `@cumulus/common/key-pair-provider/S3KeyPairProvider.decrypt()`
  - Deprecate `@cumulus/common/kms/KMS`
  - Deprecate `@cumulus/common/kms/KMS.encrypt()`
  - Deprecate `@cumulus/common/kms/KMS.decrypt()`
  - Deprecate `@cumulus/common/sftp.Sftp`

- **CUMULUS-1717**
  - Deprecate `@cumulus/api/models/Granule.createGranulesFromSns`

- **CUMULUS-1718**
  - Deprecate `@cumulus/sf-sns-report`.
    - This task has been updated to always throw an error directing the user to use `@cumulus/sf-sqs-report` instead. This was done because there is no longer an SNS topic to which to publish, and no consumers to listen to it.

- **CUMULUS-1748**
  - Deprecate `@cumulus/ingest/util.normalizeProviderPath`

- **CUMULUS-1752**
  - Deprecate `@cumulus/integration-tests/api/distribution.getDistributionApiFileStream`
  - Deprecate `@cumulus/integration-tests/api/distribution.getDistributionApiRedirect`
  - Deprecate `@cumulus/integration-tests/api/distribution.invokeApiDistributionLambda`

### Removed

- **CUMULUS-1684**
  - Remove the deployment script that creates encryption keys and stores them to
    S3

- **CUMULUS-1768**
  - Removed API endpoints `stats/histogram` and `stats/average`. All advanced stats needs should be acquired from Cloud Metrics or similarly configured ELK stack.

### Fixed

- **Fix default values for urs_url in variables.tf files**
  - Remove trailing `/` from default `urs_url` values.

- **CUMULUS-1610** - Add the Elasticsearch security group to the EC2 security groups

- **CUMULUS-1740** - `cumulus_meta.workflow_start_time` is now set in Cumulus
  messages

- **CUMULUS-1753** - Fixed `@cumulus/ingest/HttpProviderClient.js` to properly handle HTTP providers with:
  - Multiple link tags (e.g. `<a>`) per line of source code
  - Link tags in uppercase or lowercase (e.g. `<A>`)
  - Links with filepaths in the link target (e.g. `<a href="/path/to/file.txt">`). These files will be returned from HTTP file discovery **as the file name only** (e.g. `file.txt`).

- **CUMULUS-1768**
  - Fix an issue in the stats endpoints in `@cumulus/api` to send back stats for the correct type

## [v1.18.0] 2020-02-03

### BREAKING CHANGES

- **CUMULUS-1686**

  - `ecs_cluster_instance_image_id` is now a _required_ variable of the `cumulus` module, instead of optional.

- **CUMULUS-1698**

  - Change variable `saml_launchpad_metadata_path` to `saml_launchpad_metadata_url` in the `tf-modules/cumulus` Terraform module.

- **CUMULUS-1703**
  - Remove the unused `forceDownload` option from the `sync-granule` tasks's config
  - Remove the `@cumulus/ingest/granule.Discover` class
  - Remove the `@cumulus/ingest/granule.Granule` class
  - Remove the `@cumulus/ingest/pdr.Discover` class
  - Remove the `@cumulus/ingest/pdr.Granule` class
  - Remove the `@cumulus/ingest/parse-pdr.parsePdr` function

### Added

- **CUMULUS-1040**

  - Added `@cumulus/aws-client` package to provide utilities for working with AWS services and the Node.js AWS SDK
  - Added `@cumulus/errors` package which exports error classes for use in Cumulus workflow code
  - Added `@cumulus/integration-tests/sfnStep` to provide utilities for parsing step function execution histories

- **CUMULUS-1102**

  - Adds functionality to the @cumulus/api package for better local testing.
    - Adds data seeding for @cumulus/api's localAPI.
      - seed functions allow adding collections, executions, granules, pdrs, providers, and rules to a Localstack Elasticsearch and DynamoDB via `addCollections`, `addExecutions`, `addGranules`, `addPdrs`, `addProviders`, and `addRules`.
    - Adds `eraseDataStack` function to local API server code allowing resetting of local datastack for testing (ES and DynamoDB).
    - Adds optional parameters to the @cumulus/api bin serve to allow for launching the api without destroying the current data.

- **CUMULUS-1697**

  - Added the `@cumulus/tf-inventory` package that provides command line utilities for managing Terraform resources in your AWS account

- **CUMULUS-1703**

  - Add `@cumulus/aws-client/S3.createBucket` function
  - Add `@cumulus/aws-client/S3.putFile` function
  - Add `@cumulus/common/string.isNonEmptyString` function
  - Add `@cumulus/ingest/FtpProviderClient` class
  - Add `@cumulus/ingest/HttpProviderClient` class
  - Add `@cumulus/ingest/S3ProviderClient` class
  - Add `@cumulus/ingest/SftpProviderClient` class
  - Add `@cumulus/ingest/providerClientUtils.buildProviderClient` function
  - Add `@cumulus/ingest/providerClientUtils.fetchTextFile` function

- **CUMULUS-1731**

  - Add new optional input variables to the Cumulus Terraform module to support TEA upgrade:
    - `thin_egress_cookie_domain` - Valid domain for Thin Egress App cookie
    - `thin_egress_domain_cert_arn` - Certificate Manager SSL Cert ARN for Thin
      Egress App if deployed outside NGAP/CloudFront
    - `thin_egress_download_role_in_region_arn` - ARN for reading of Thin Egress
      App data buckets for in-region requests
    - `thin_egress_jwt_algo` - Algorithm with which to encode the Thin Egress
      App JWT cookie
    - `thin_egress_jwt_secret_name` - Name of AWS secret where keys for the Thin
      Egress App JWT encode/decode are stored
    - `thin_egress_lambda_code_dependency_archive_key` - Thin Egress App - S3
      Key of packaged python modules for lambda dependency layer

- **CUMULUS-1733**
  - Add `discovery-filtering` operator doc to document previously undocumented functionality.

- **CUMULUS-1737**
  - Added the `cumulus-test-cleanup` module to run a nightly cleanup on resources left over from the integration tests run from the `example/spec` directory.

### Changed

- **CUMULUS-1102**

  - Updates `@cumulus/api/auth/testAuth` to use JWT instead of random tokens.
  - Updates the default AMI for the ecs_cluster_instance_image_id.

- **CUMULUS-1622**

  - Mutex class has been deprecated in `@cumulus/common/concurrency` and will be removed in a future release.

- **CUMULUS-1686**

  - Changed `ecs_cluster_instance_image_id` to be a required variable of the `cumulus` module and removed the default value.
    The default was not available across accounts and regions, nor outside of NGAP and therefore not particularly useful.

- **CUMULUS-1688**

  - Updated `@cumulus/aws.receiveSQSMessages` not to replace `message.Body` with a parsed object. This behavior was undocumented and confusing as received messages appeared to contradict AWS docs that state `message.Body` is always a string.
  - Replaced `sf_watcher` CloudWatch rule from `cloudwatch-events.tf` with an EventSourceMapping on `sqs2sf` mapped to the `start_sf` SQS queue (in `event-sources.tf`).
  - Updated `sqs2sf` with an EventSourceMapping handler and unit test.

- **CUMULUS-1698**

  - Change variable `saml_launchpad_metadata_path` to `saml_launchpad_metadata_url` in the `tf-modules/cumulus` Terraform module.
  - Updated `@cumulus/api/launchpadSaml` to download launchpad IDP metadata from configured location when the metadata in s3 is not valid, and to work with updated IDP metadata and SAML response.

- **CUMULUS-1731**
  - Upgrade the version of the Thin Egress App deployed by Cumulus to v48
    - Note: New variables available, see the 'Added' section of this changelog.

### Fixed

- **CUMULUS-1664**

  - Updated `dbIndexer` Lambda to remove hardcoded references to DynamoDB table names.

- **CUMULUS-1733**
  - Fixed granule discovery recursion algorithm used in S/FTP protocols.

### Removed

- **CUMULUS-1481**
  - removed `process` config and output from PostToCmr as it was not required by the task nor downstream steps, and should still be in the output message's `meta` regardless.

### Deprecated

- **CUMULUS-1040**
  - Deprecated the following code. For cases where the code was moved into another package, the new code location is noted:
    - `@cumulus/common/CloudFormationGateway` -> `@cumulus/aws-client/CloudFormationGateway`
    - `@cumulus/common/DynamoDb` -> `@cumulus/aws-client/DynamoDb`
    - `@cumulus/common/errors` -> `@cumulus/errors`
    - `@cumulus/common/StepFunctions` -> `@cumulus/aws-client/StepFunctions`
    - All of the exported functions in `@cumulus/commmon/aws` (moved into `@cumulus/aws-client`), except:
      - `@cumulus/common/aws/isThrottlingException` -> `@cumulus/errors/isThrottlingException`
      - `@cumulus/common/aws/improveStackTrace` (not deprecated)
      - `@cumulus/common/aws/retryOnThrottlingException` (not deprecated)
    - `@cumulus/common/sfnStep/SfnStep.parseStepMessage` -> `@cumulus/integration-tests/sfnStep/SfnStep.parseStepMessage`
    - `@cumulus/common/sfnStep/ActivityStep` -> `@cumulus/integration-tests/sfnStep/ActivityStep`
    - `@cumulus/common/sfnStep/LambdaStep` -> `@cumulus/integration-tests/sfnStep/LambdaStep`
    - `@cumulus/common/string/unicodeEscape` -> `@cumulus/aws-client/StepFunctions.unicodeEscape`
    - `@cumulus/common/util/setErrorStack` -> `@cumulus/aws-client/util/setErrorStack`
    - `@cumulus/ingest/aws/invoke` -> `@cumulus/aws-client/Lambda/invoke`
    - `@cumulus/ingest/aws/CloudWatch.bucketSize`
    - `@cumulus/ingest/aws/CloudWatch.cw`
    - `@cumulus/ingest/aws/ECS.ecs`
    - `@cumulus/ingest/aws/ECS`
    - `@cumulus/ingest/aws/Events.putEvent` -> `@cumulus/aws-client/CloudwatchEvents.putEvent`
    - `@cumulus/ingest/aws/Events.deleteEvent` -> `@cumulus/aws-client/CloudwatchEvents.deleteEvent`
    - `@cumulus/ingest/aws/Events.deleteTarget` -> `@cumulus/aws-client/CloudwatchEvents.deleteTarget`
    - `@cumulus/ingest/aws/Events.putTarget` -> `@cumulus/aws-client/CloudwatchEvents.putTarget`
    - `@cumulus/ingest/aws/SQS.attributes` -> `@cumulus/aws-client/SQS.getQueueAttributes`
    - `@cumulus/ingest/aws/SQS.deleteMessage` -> `@cumulus/aws-client/SQS.deleteSQSMessage`
    - `@cumulus/ingest/aws/SQS.deleteQueue` -> `@cumulus/aws-client/SQS.deleteQueue`
    - `@cumulus/ingest/aws/SQS.getUrl` -> `@cumulus/aws-client/SQS.getQueueUrlByName`
    - `@cumulus/ingest/aws/SQS.receiveMessage` -> `@cumulus/aws-client/SQS.receiveSQSMessages`
    - `@cumulus/ingest/aws/SQS.sendMessage` -> `@cumulus/aws-client/SQS.sendSQSMessage`
    - `@cumulus/ingest/aws/StepFunction.getExecutionStatus` -> `@cumulus/aws-client/StepFunction.getExecutionStatus`
    - `@cumulus/ingest/aws/StepFunction.getExecutionUrl` -> `@cumulus/aws-client/StepFunction.getExecutionUrl`

## [v1.17.0] - 2019-12-31

### BREAKING CHANGES

- **CUMULUS-1498**
  - The `@cumulus/cmrjs.publish2CMR` function expects that the value of its
    `creds.password` parameter is a plaintext password.
  - Rather than using an encrypted password from the `cmr_password` environment
    variable, the `@cumulus/cmrjs.updateCMRMetadata` function now looks for an
    environment variable called `cmr_password_secret_name` and fetches the CMR
    password from that secret in AWS Secrets Manager.
  - The `@cumulus/post-to-cmr` task now expects a
    `config.cmr.passwordSecretName` value, rather than `config.cmr.password`.
    The CMR password will be fetched from that secret in AWS Secrets Manager.

### Added

- **CUMULUS-630**

  - Added support for replaying Kinesis records on a stream into the Cumulus Kinesis workflow triggering mechanism: either all the records, or some time slice delimited by start and end timestamps.
  - Added `/replays` endpoint to the operator API for triggering replays.
  - Added `Replay Kinesis Messages` documentation to Operator Docs.
  - Added `manualConsumer` lambda function to consume a Kinesis stream. Used by the replay AsyncOperation.

- **CUMULUS-1687**
  - Added new API endpoint for listing async operations at `/asyncOperations`
  - All asyncOperations now include the fields `description` and `operationType`. `operationType` can be one of the following. [`Bulk Delete`, `Bulk Granules`, `ES Index`, `Kinesis Replay`]

### Changed

- **CUMULUS-1626**

  - Updates Cumulus to use node10/CMA 1.1.2 for all of its internal lambdas in prep for AWS node 8 EOL

- **CUMULUS-1498**
  - Remove the DynamoDB Users table. The list of OAuth users who are allowed to
    use the API is now stored in S3.
  - The CMR password and Launchpad passphrase are now stored in Secrets Manager

## [v1.16.1] - 2019-12-6

**Please note**:

- The `region` argument to the `cumulus` Terraform module has been removed. You may see a warning or error if you have that variable populated.
- Your workflow tasks should use the following versions of the CMA libraries to utilize new granule, parentArn, asyncOperationId, and stackName fields on the logs:
  - `cumulus-message-adapter-js` version 1.0.10+
  - `cumulus-message-adapter-python` version 1.1.1+
  - `cumulus-message-adapter-java` version 1.2.11+
- The `data-persistence` module no longer manages the creation of an Elasticsearch service-linked role for deploying Elasticsearch to a VPC. Follow the [deployment instructions on preparing your VPC](https://nasa.github.io/cumulus/docs/deployment/deployment-readme#vpc-subnets-and-security-group) for guidance on how to create the Elasticsearch service-linked role manually.
- There is now a `distribution_api_gateway_stage` variable for the `tf-modules/cumulus` Terraform module that will be used as the API gateway stage name used for the distribution API (Thin Egress App)
- Default value for the `urs_url` variable is now `https://uat.urs.earthdata.nasa.gov/` in the `tf-modules/cumulus` and `tf-modules/archive` Terraform modules. So deploying the `cumulus` module without a `urs_url` variable set will integrate your Cumulus deployment with the UAT URS environment.

### Added

- **CUMULUS-1563**

  - Added `custom_domain_name` variable to `tf-modules/data-persistence` module

- **CUMULUS-1654**
  - Added new helpers to `@cumulus/common/execution-history`:
    - `getStepExitedEvent()` returns the `TaskStateExited` event in a workflow execution history after the given step completion/failure event
    - `getTaskExitedEventOutput()` returns the output message for a `TaskStateExited` event in a workflow execution history

### Changed

- **CUMULUS-1578**

  - Updates SAML launchpad configuration to authorize via configured userGroup.
    [See the NASA specific documentation (protected)](https://wiki.earthdata.nasa.gov/display/CUMULUS/Cumulus+SAML+Launchpad+Integration)

- **CUMULUS-1579**

  - Elasticsearch list queries use `match` instead of `term`. `term` had been analyzing the terms and not supporting `-` in the field values.

- **CUMULUS-1619**

  - Adds 4 new keys to `@cumulus/logger` to display granules, parentArn, asyncOperationId, and stackName.
  - Depends on `cumulus-message-adapter-js` version 1.0.10+. Cumulus tasks updated to use this version.

- **CUMULUS-1654**

  - Changed `@cumulus/common/SfnStep.parseStepMessage()` to a static class method

- **CUMULUS-1641**
  - Added `meta.retries` and `meta.visibilityTimeout` properties to sqs-type rule. To create sqs-type rule, you're required to configure a dead-letter queue on your queue.
  - Added `sqsMessageRemover` lambda which removes the message from SQS queue upon successful workflow execution.
  - Updated `sqsMessageConsumer` lambda to not delete message from SQS queue, and to retry the SQS message for configured number of times.

### Removed

- Removed `create_service_linked_role` variable from `tf-modules/data-persistence` module.

- **CUMULUS-1321**
  - The `region` argument to the `cumulus` Terraform module has been removed

### Fixed

- **CUMULUS-1668** - Fixed a race condition where executions may not have been
  added to the database correctly
- **CUMULUS-1654** - Fixed issue with `publishReports` Lambda not including workflow execution error information for failed workflows with a single step
- Fixed `tf-modules/cumulus` module so that the `urs_url` variable is passed on to its invocation of the `tf-modules/archive` module

## [v1.16.0] - 2019-11-15

### Added

- **CUMULUS-1321**

  - A `deploy_distribution_s3_credentials_endpoint` variable has been added to
    the `cumulus` Terraform module. If true, the NGAP-backed S3 credentials
    endpoint will be added to the Thin Egress App's API. Default: true

- **CUMULUS-1544**

  - Updated the `/granules/bulk` endpoint to correctly query Elasticsearch when
    granule ids are not provided.

- **CUMULUS-1580**
  - Added `/granules/bulk` endpoint to `@cumulus/api` to perform bulk actions on granules given either a list of granule ids or an Elasticsearch query and the workflow to perform.

### Changed

- **CUMULUS-1561**

  - Fix the way that we are handling Terraform provider version requirements
  - Pass provider configs into child modules using the method that the
    [Terraform documentation](https://www.terraform.io/docs/configuration/modules.html#providers-within-modules)
    suggests
  - Remove the `region` input variable from the `s3_access_test` Terraform module
  - Remove the `aws_profile` and `aws_region` input variables from the
    `s3-replicator` Terraform module

- **CUMULUS-1639**
  - Because of
    [S3's Data Consistency Model](https://docs.aws.amazon.com/AmazonS3/latest/dev/Introduction.html#BasicsObjects),
    there may be situations where a GET operation for an object can temporarily
    return a `NoSuchKey` response even if that object _has_ been created. The
    `@cumulus/common/aws.getS3Object()` function has been updated to support
    retries if a `NoSuchKey` response is returned by S3. This behavior can be
    enabled by passing a `retryOptions` object to that function. Supported
    values for that object can be found here:
    <https://github.com/tim-kos/node-retry#retryoperationoptions>

### Removed

- **CUMULUS-1559**
  - `logToSharedDestination` has been migrated to the Terraform deployment as `log_api_gateway_to_cloudwatch` and will ONLY apply to egress lambdas.
    Due to the differences in the Terraform deployment model, we cannot support a global log subscription toggle for a configurable subset of lambdas.
    However, setting up your own log forwarding for a Lambda with Terraform is fairly simple, as you will only need to add SubscriptionFilters to your Terraform configuration, one per log group.
    See [the Terraform documentation](https://www.terraform.io/docs/providers/aws/r/cloudwatch_log_subscription_filter.html) for details on how to do this.
    An empty FilterPattern ("") will capture all logs in a group.

## [v1.15.0] - 2019-11-04

### BREAKING CHANGES

- **CUMULUS-1644** - When a workflow execution begins or ends, the workflow
  payload is parsed and any new or updated PDRs or granules referenced in that
  workflow are stored to the Cumulus archive. The defined interface says that a
  PDR in `payload.pdr` will be added to the archive, and any granules in
  `payload.granules` will also be added to the archive. In previous releases,
  PDRs found in `meta.pdr` and granules found in `meta.input_granules` were also
  added to the archive. This caused unexpected behavior and has been removed.
  Only PDRs from `payload.pdr` and granules from `payload.granules` will now be
  added to the Cumulus archive.

- **CUMULUS-1449** - Cumulus now uses a universal workflow template when
  starting a workflow that contains general information specific to the
  deployment, but not specific to the workflow. Workflow task configs must be
  defined using AWS step function parameters. As part of this change,
  `CumulusConfig` has been retired and task configs must now be defined under
  the `cma.task_config` key in the Parameters section of a step function
  definition.

  **Migration instructions**:

  NOTE: These instructions require the use of Cumulus Message Adapter v1.1.x+.
  Please ensure you are using a compatible version before attempting to migrate
  workflow configurations. When defining workflow steps, remove any
  `CumulusConfig` section, as shown below:

  ```yaml
  ParsePdr:
    CumulusConfig:
      provider: "{$.meta.provider}"
      bucket: "{$.meta.buckets.internal.name}"
      stack: "{$.meta.stack}"
  ```

  Instead, use AWS Parameters to pass `task_config` for the task directly into
  the Cumulus Message Adapter:

  ```yaml
  ParsePdr:
    Parameters:
      cma:
        event.$: "$"
        task_config:
          provider: "{$.meta.provider}"
          bucket: "{$.meta.buckets.internal.name}"
          stack: "{$.meta.stack}"
  ```

  In this example, the `cma` key is used to pass parameters to the message
  adapter. Using `task_config` in combination with `event.$: '$'` allows the
  message adapter to process `task_config` as the `config` passed to the Cumulus
  task. See `example/workflows/sips.yml` in the core repository for further
  examples of how to set the Parameters.

  Additionally, workflow configurations for the `QueueGranules` and `QueuePdrs`
  tasks need to be updated:

  - `queue-pdrs` config changes:
    - `parsePdrMessageTemplateUri` replaced with `parsePdrWorkflow`, which is
      the workflow name (i.e. top-level name in `config.yml`, e.g. 'ParsePdr').
    - `internalBucket` and `stackName` configs now required to look up
      configuration from the deployment. Brings the task config in line with
      that of `queue-granules`.
  - `queue-granules` config change: `ingestGranuleMessageTemplateUri` replaced
    with `ingestGranuleWorkflow`, which is the workflow name (e.g.
    'IngestGranule').

- **CUMULUS-1396** - **Workflow steps at the beginning and end of a workflow
  using the `SfSnsReport` Lambda have now been deprecated (e.g. `StartStatus`,
  `StopStatus`) and should be removed from your workflow definitions**. These
  steps were used for publishing ingest notifications and have been replaced by
  an implementation using Cloudwatch events for Step Functions to trigger a
  Lambda that publishes ingest notifications. For further detail on how ingest
  notifications are published, see the notes below on **CUMULUS-1394**. For
  examples of how to update your workflow definitions, see our
  [example workflow definitions](https://github.com/nasa/cumulus/blob/master/example/workflows/).

- **CUMULUS-1470**
  - Remove Cumulus-defined ECS service autoscaling, allowing integrators to
    better customize autoscaling to meet their needs. In order to use
    autoscaling with ECS services, appropriate
    `AWS::ApplicationAutoScaling::ScalableTarget`,
    `AWS::ApplicationAutoScaling::ScalingPolicy`, and `AWS::CloudWatch::Alarm`
    resources should be defined in a kes overrides file. See
    [this example](https://github.com/nasa/cumulus/blob/release-1.15.x/example/overrides/app/cloudformation.template.yml)
    for an example.
  - The following config parameters are no longer used:
    - ecs.services.\<NAME\>.minTasks
    - ecs.services.\<NAME\>.maxTasks
    - ecs.services.\<NAME\>.scaleInActivityScheduleTime
    - ecs.services.\<NAME\>.scaleInAdjustmentPercent
    - ecs.services.\<NAME\>.scaleOutActivityScheduleTime
    - ecs.services.\<NAME\>.scaleOutAdjustmentPercent
    - ecs.services.\<NAME\>.activityName

### Added

- **CUMULUS-1100**

  - Added 30-day retention properties to all log groups that were missing those policies.

- **CUMULUS-1396**

  - Added `@cumulus/common/sfnStep`:
    - `LambdaStep` - A class for retrieving and parsing input and output to Lambda steps in AWS Step Functions
    - `ActivityStep` - A class for retrieving and parsing input and output to ECS activity steps in AWS Step Functions

- **CUMULUS-1574**

  - Added `GET /token` endpoint for SAML authorization when cumulus is protected by Launchpad.
    This lets a user retieve a token by hand that can be presented to the API.

- **CUMULUS-1625**

  - Added `sf_start_rate` variable to the `ingest` Terraform module, equivalent to `sqs_consumer_rate` in the old model, but will not be automatically applied to custom queues as that was.

- **CUMULUS-1513**
  - Added `sqs`-type rule support in the Cumulus API `@cumulus/api`
  - Added `sqsMessageConsumer` lambda which processes messages from the SQS queues configured in the `sqs` rules.

### Changed

- **CUMULUS-1639**

  - Because of
    [S3's Data Consistency Model](https://docs.aws.amazon.com/AmazonS3/latest/dev/Introduction.html#BasicsObjects),
    there may be situations where a GET operation for an object can temporarily
    return a `NoSuchKey` response even if that object _has_ been created. The
    `@cumulus/common/aws.getS3Object()` function will now retry up to 10 times
    if a `NoSuchKey` response is returned by S3. This can behavior can be
    overridden by passing `{ retries: 0 }` as the `retryOptions` argument.

- **CUMULUS-1449**

  - `queue-pdrs` & `queue-granules` config changes. Details in breaking changes section.
  - Cumulus now uses a universal workflow template when starting workflow that contains general information specific to the deployment, but not specific to the workflow.
  - Changed the way workflow configs are defined, from `CumulusConfig` to a `task_config` AWS Parameter.

- **CUMULUS-1452**

  - Changed the default ECS docker storage drive to `devicemapper`

- **CUMULUS-1453**
  - Removed config schema for `@cumulus/sf-sns-report` task
  - Updated `@cumulus/sf-sns-report` to always assume that it is running as an intermediate step in a workflow, not as the first or last step

### Removed

- **CUMULUS-1449**
  - Retired `CumulusConfig` as part of step function definitions, as this is an artifact of the way Kes parses workflow definitions that was not possible to migrate to Terraform. Use AWS Parameters and the `task_config` key instead. See change note above.
  - Removed individual workflow templates.

### Fixed

- **CUMULUS-1620** - Fixed bug where `message_adapter_version` does not correctly inject the CMA

- **CUMULUS-1396** - Updated `@cumulus/common/StepFunctions.getExecutionHistory()` to recursively fetch execution history when `nextToken` is returned in response

- **CUMULUS-1571** - Updated `@cumulus/common/DynamoDb.get()` to throw any errors encountered when trying to get a record and the record does exist

- **CUMULUS-1452**
  - Updated the EC2 initialization scripts to use full volume size for docker storage
  - Changed the default ECS docker storage drive to `devicemapper`

## [v1.14.5] - 2019-12-30 - [BACKPORT]

### Updated

- **CUMULUS-1626**
  - Updates Cumulus to use node10/CMA 1.1.2 for all of its internal lambdas in prep for AWS node 8 EOL

## [v1.14.4] - 2019-10-28

### Fixed

- **CUMULUS-1632** - Pinned `aws-elasticsearch-connector` package in `@cumulus/api` to version `8.1.3`, since `8.2.0` includes breaking changes

## [v1.14.3] - 2019-10-18

### Fixed

- **CUMULUS-1620** - Fixed bug where `message_adapter_version` does not correctly inject the CMA

- **CUMULUS-1572** - A granule is now included in discovery results even when
  none of its files has a matching file type in the associated collection
  configuration. Previously, if all files for a granule were unmatched by a file
  type configuration, the granule was excluded from the discovery results.
  Further, added support for a `boolean` property
  `ignoreFilesConfigForDiscovery`, which controls how a granule's files are
  filtered at discovery time.

## [v1.14.2] - 2019-10-08

### BREAKING CHANGES

Your Cumulus Message Adapter version should be pinned to `v1.0.13` or lower in your `app/config.yml` using `message_adapter_version: v1.0.13` OR you should use the workflow migration steps below to work with CMA v1.1.1+.

- **CUMULUS-1394** - The implementation of the `SfSnsReport` Lambda requires additional environment variables for integration with the new ingest notification SNS topics. Therefore, **you must update the definition of `SfSnsReport` in your `lambdas.yml` like so**:

```yaml
SfSnsReport:
  handler: index.handler
  timeout: 300
  source: node_modules/@cumulus/sf-sns-report/dist
  tables:
    - ExecutionsTable
  envs:
    execution_sns_topic_arn:
      function: Ref
      value: reportExecutionsSns
    granule_sns_topic_arn:
      function: Ref
      value: reportGranulesSns
    pdr_sns_topic_arn:
      function: Ref
      value: reportPdrsSns
```

- **CUMULUS-1447** -
  The newest release of the Cumulus Message Adapter (v1.1.1) requires that parameterized configuration be used for remote message functionality. Once released, Kes will automatically bring in CMA v1.1.1 without additional configuration.

  **Migration instructions**
  Oversized messages are no longer written to S3 automatically. In order to utilize remote messaging functionality, configure a `ReplaceConfig` AWS Step Function parameter on your CMA task:

  ```yaml
  ParsePdr:
    Parameters:
      cma:
        event.$: "$"
        ReplaceConfig:
          FullMessage: true
  ```

  Accepted fields in `ReplaceConfig` include `MaxSize`, `FullMessage`, `Path` and `TargetPath`.
  See https://github.com/nasa/cumulus-message-adapter/blob/master/CONTRACT.md#remote-message-configuration for full details.

  As this change is backward compatible in Cumulus Core, users wishing to utilize the previous version of the CMA may opt to transition to using a CMA lambda layer, or set `message_adapter_version` in their configuration to a version prior to v1.1.0.

### PLEASE NOTE

- **CUMULUS-1394** - Ingest notifications are now provided via 3 separate SNS topics for executions, granules, and PDRs, instead of a single `sftracker` SNS topic. Whereas the `sftracker` SNS topic received a full Cumulus execution message, the new topics all receive generated records for the given object. The new topics are only published to if the given object exists for the current execution. For a given execution/granule/PDR, **two messages will be received by each topic**: one message indicating that ingest is running and another message indicating that ingest has completed or failed. The new SNS topics are:

  - `reportExecutions` - Receives 1 message per execution
  - `reportGranules` - Receives 1 message per granule in an execution
  - `reportPdrs` - Receives 1 message per PDR

### Added

- **CUMULUS-639**

  - Adds SAML JWT and launchpad token authentication to Cumulus API (configurable)
    - **NOTE** to authenticate with Launchpad ensure your launchpad user_id is in the `<prefix>-UsersTable`
    - when Cumulus configured to protect API via Launchpad:
      - New endpoints
        - `GET /saml/login` - starting point for SAML SSO creates the login request url and redirects to the SAML Identity Provider Service (IDP)
        - `POST /saml/auth` - SAML Assertion Consumer Service. POST receiver from SAML IDP. Validates response, logs the user in, and returnes a SAML-based JWT.
    - Disabled endpoints
      - `POST /refresh`
      - Changes authorization worklow:
      - `ensureAuthorized` now presumes the bearer token is a JWT and tries to validate. If the token is malformed, it attempts to validate the token against Launchpad. This allows users to bring their own token as described here https://wiki.earthdata.nasa.gov/display/CUMULUS/Cumulus+API+with+Launchpad+Authentication. But it also allows dashboard users to manually authenticate via Launchpad SAML to receive a Launchpad-based JWT.

- **CUMULUS-1394**
  - Added `Granule.generateGranuleRecord()` method to granules model to generate a granule database record from a Cumulus execution message
  - Added `Pdr.generatePdrRecord()` method to PDRs model to generate a granule database record from a Cumulus execution message
  - Added helpers to `@cumulus/common/message`:
    - `getMessageExecutionName()` - Get the execution name from a Cumulus execution message
    - `getMessageStateMachineArn()` - Get the state machine ARN from a Cumulus execution message
    - `getMessageExecutionArn()` - Get the execution ARN for a Cumulus execution message
    - `getMessageGranules()` - Get the granules from a Cumulus execution message, if any.
  - Added `@cumulus/common/cloudwatch-event/isFailedSfStatus()` to determine if a Step Function status from a Cloudwatch event is a failed status

### Changed

- **CUMULUS-1308**

  - HTTP PUT of a Collection, Provider, or Rule via the Cumulus API now
    performs full replacement of the existing object with the object supplied
    in the request payload. Previous behavior was to perform a modification
    (partial update) by merging the existing object with the (possibly partial)
    object in the payload, but this did not conform to the HTTP standard, which
    specifies PATCH as the means for modifications rather than replacements.

- **CUMULUS-1375**

  - Migrate Cumulus from deprecated Elasticsearch JS client to new, supported one in `@cumulus/api`

- **CUMULUS-1485** Update `@cumulus/cmr-client` to return error message from CMR for validation failures.

- **CUMULUS-1394**

  - Renamed `Execution.generateDocFromPayload()` to `Execution.generateRecord()` on executions model. The method generates an execution database record from a Cumulus execution message.

- **CUMULUS-1432**

  - `logs` endpoint takes the level parameter as a string and not a number
  - Elasticsearch term query generation no longer converts numbers to boolean

- **CUMULUS-1447**

  - Consolidated all remote message handling code into @common/aws
  - Update remote message code to handle updated CMA remote message flags
  - Update example SIPS workflows to utilize Parameterized CMA configuration

- **CUMULUS-1448** Refactor workflows that are mutating cumulus_meta to utilize meta field

- **CUMULUS-1451**

  - Elasticsearch cluster setting `auto_create_index` will be set to false. This had been causing issues in the bootstrap lambda on deploy.

- **CUMULUS-1456**
  - `@cumulus/api` endpoints default error handler uses `boom` package to format errors, which is consistent with other API endpoint errors.

### Fixed

- **CUMULUS-1432** `logs` endpoint filter correctly filters logs by level
- **CUMULUS-1484** `useMessageAdapter` now does not set CUMULUS_MESSAGE_ADAPTER_DIR when `true`

### Removed

- **CUMULUS-1394**
  - Removed `sfTracker` SNS topic. Replaced by three new SNS topics for granule, execution, and PDR ingest notifications.
  - Removed unused functions from `@cumulus/common/aws`:
    - `getGranuleS3Params()`
    - `setGranuleStatus()`

## [v1.14.1] - 2019-08-29

### Fixed

- **CUMULUS-1455**

  - CMR token links updated to point to CMR legacy services rather than echo

- **CUMULUS-1211**
  - Errors thrown during granule discovery are no longer swallowed and ignored.
    Rather, errors are propagated to allow for proper error-handling and
    meaningful messaging.

## [v1.14.0] - 2019-08-22

### PLEASE NOTE

- We have encountered transient lambda service errors in our integration testing. Please handle transient service errors following [these guidelines](https://docs.aws.amazon.com/step-functions/latest/dg/bp-lambda-serviceexception.html). The workflows in the `example/workflows` folder have been updated with retries configured for these errors.

- **CUMULUS-799** added additional IAM permissions to support reading CloudWatch and API Gateway, so **you will have to redeploy your IAM stack.**

- **CUMULUS-800** Several items:

  - **Delete existing API Gateway stages**: To allow enabling of API Gateway logging, Cumulus now creates and manages a Stage resource during deployment. Before upgrading Cumulus, it is necessary to delete the API Gateway stages on both the Backend API and the Distribution API. Instructions are included in the documenation under [Delete API Gateway Stages](https://nasa.github.io/cumulus/docs/additional-deployment-options/delete-api-gateway-stages).

  - **Set up account permissions for API Gateway to write to CloudWatch**: In a one time operation for your AWS account, to enable CloudWatch Logs for API Gateway, you must first grant the API Gateway permission to read and write logs to CloudWatch for your account. The `AmazonAPIGatewayPushToCloudWatchLogs` managed policy (with an ARN of `arn:aws:iam::aws:policy/service-role/AmazonAPIGatewayPushToCloudWatchLogs`) has all the required permissions. You can find a simple how to in the documentation under [Enable API Gateway Logging.](https://nasa.github.io/cumulus/docs/additional-deployment-options/enable-gateway-logging-permissions)

  - **Configure API Gateway to write logs to CloudWatch** To enable execution logging for the distribution API set `config.yaml` `apiConfigs.distribution.logApigatewayToCloudwatch` value to `true`. More information [Enable API Gateway Logs](https://nasa.github.io/cumulus/docs/additional-deployment-options/enable-api-logs)

  - **Configure CloudWatch log delivery**: It is possible to deliver CloudWatch API execution and access logs to a cross-account shared AWS::Logs::Destination. An operator does this by adding the key `logToSharedDestination` to the `config.yml` at the default level with a value of a writable log destination. More information in the documenation under [Configure CloudWatch Logs Delivery.](https://nasa.github.io/cumulus/docs/additional-deployment-options/configure-cloudwatch-logs-delivery)

  - **Additional Lambda Logging**: It is now possible to configure any lambda to deliver logs to a shared subscriptions by setting `logToSharedDestination` to the ARN of a writable location (either an AWS::Logs::Destination or a Kinesis Stream) on any lambda config. Documentation for [Lambda Log Subscriptions](https://nasa.github.io/cumulus/docs/additional-deployment-options/additional-lambda-logging)

  - **Configure S3 Server Access Logs**: If you are running Cumulus in an NGAP environment you may [configure S3 Server Access Logs](https://nasa.github.io/cumulus/docs/next/deployment/server_access_logging) to be delivered to a shared bucket where the Metrics Team will ingest the logs into their ELK stack. Contact the Metrics team for permission and location.

- **CUMULUS-1368** The Cumulus distribution API has been deprecated and is being replaced by ASF's Thin Egress App. By default, the distribution API will not deploy. Please follow [the instructions for deploying and configuring Thin Egress](https://nasa.github.io/cumulus/docs/deployment/thin_egress_app).

To instead continue to deploy and use the legacy Cumulus distribution app, add the following to your `config.yml`:

```yaml
deployDistributionApi: true
```

If you deploy with no distribution app your deployment will succeed but you may encounter errors in your workflows, particularly in the `MoveGranule` task.

- **CUMULUS-1418** Users who are packaging the CMA in their Lambdas outside of Cumulus may need to update their Lambda configuration. Please see `BREAKING CHANGES` below for details.

### Added

- **CUMULUS-642**
  - Adds Launchpad as an authentication option for the Cumulus API.
  - Updated deployment documentation and added [instructions to setup Cumulus API Launchpad authentication](https://wiki.earthdata.nasa.gov/display/CUMULUS/Cumulus+API+with+Launchpad+Authentication)
- **CUMULUS-1418**
  - Adds usage docs/testing of lambda layers (introduced in PR1125), updates Core example tasks to use the updated `cumulus-ecs-task` and a CMA layer instead of kes CMA injection.
  - Added Terraform module to publish CMA as layer to user account.
- **PR1125** - Adds `layers` config option to support deploying Lambdas with layers
- **PR1128** - Added `useXRay` config option to enable AWS X-Ray for Lambdas.
- **CUMULUS-1345**
  - Adds new variables to the app deployment under `cmr`.
  - `cmrEnvironment` values are `SIT`, `UAT`, or `OPS` with `UAT` as the default.
  - `cmrLimit` and `cmrPageSize` have been added as configurable options.
- **CUMULUS-1273**
  - Added lambda function EmsProductMetadataReport to generate EMS Product Metadata report
- **CUMULUS-1226**
  - Added API endpoint `elasticsearch/index-from-database` to index to an Elasticsearch index from the database for recovery purposes and `elasticsearch/indices-status` to check the status of Elasticsearch indices via the API.
- **CUMULUS-824**
  - Added new Collection parameter `reportToEms` to configure whether the collection is reported to EMS
- **CUMULUS-1357**
  - Added new BackendApi endpoint `ems` that generates EMS reports.
- **CUMULUS-1241**
  - Added information about queues with maximum execution limits defined to default workflow templates (`meta.queueExecutionLimits`)
- **CUMULUS-1311**
  - Added `@cumulus/common/message` with various message parsing/preparation helpers
- **CUMULUS-812**

  - Added support for limiting the number of concurrent executions started from a queue. [See the data cookbook](https://nasa.github.io/cumulus/docs/data-cookbooks/throttling-queued-executions) for more information.

- **CUMULUS-1337**

  - Adds `cumulus.stackName` value to the `instanceMetadata` endpoint.

- **CUMULUS-1368**

  - Added `cmrGranuleUrlType` to the `@cumulus/move-granules` task. This determines what kind of links go in the CMR files. The options are `distribution`, `s3`, or `none`, with the default being distribution. If there is no distribution API being used with Cumulus, you must set the value to `s3` or `none`.

- Added `packages/s3-replicator` Terraform module to allow same-region s3 replication to metrics bucket.

- **CUMULUS-1392**

  - Added `tf-modules/report-granules` Terraform module which processes granule ingest notifications received via SNS and stores granule data to a database. The module includes:
    - SNS topic for publishing granule ingest notifications
    - Lambda to process granule notifications and store data
    - IAM permissions for the Lambda
    - Subscription for the Lambda to the SNS topic

- **CUMULUS-1393**

  - Added `tf-modules/report-pdrs` Terraform module which processes PDR ingest notifications received via SNS and stores PDR data to a database. The module includes:
    - SNS topic for publishing PDR ingest notifications
    - Lambda to process PDR notifications and store data
    - IAM permissions for the Lambda
    - Subscription for the Lambda to the SNS topic
  - Added unit tests for `@cumulus/api/models/pdrs.createPdrFromSns()`

- **CUMULUS-1400**

  - Added `tf-modules/report-executions` Terraform module which processes workflow execution information received via SNS and stores it to a database. The module includes:
    - SNS topic for publishing execution data
    - Lambda to process and store execution data
    - IAM permissions for the Lambda
    - Subscription for the Lambda to the SNS topic
  - Added `@cumulus/common/sns-event` which contains helpers for SNS events:
    - `isSnsEvent()` returns true if event is from SNS
    - `getSnsEventMessage()` extracts and parses the message from an SNS event
    - `getSnsEventMessageObject()` extracts and parses message object from an SNS event
  - Added `@cumulus/common/cloudwatch-event` which contains helpers for Cloudwatch events:
    - `isSfExecutionEvent()` returns true if event is from Step Functions
    - `isTerminalSfStatus()` determines if a Step Function status from a Cloudwatch event is a terminal status
    - `getSfEventStatus()` gets the Step Function status from a Cloudwatch event
    - `getSfEventDetailValue()` extracts a Step Function event detail field from a Cloudwatch event
    - `getSfEventMessageObject()` extracts and parses Step Function detail object from a Cloudwatch event

- **CUMULUS-1429**

  - Added `tf-modules/data-persistence` Terraform module which includes resources for data persistence in Cumulus:
    - DynamoDB tables
    - Elasticsearch with optional support for VPC
    - Cloudwatch alarm for number of Elasticsearch nodes

- **CUMULUS-1379** CMR Launchpad Authentication
  - Added `launchpad` configuration to `@cumulus/deployment/app/config.yml`, and cloudformation templates, workflow message, lambda configuration, api endpoint configuration
  - Added `@cumulus/common/LaunchpadToken` and `@cumulus/common/launchpad` to provide methods to get token and validate token
  - Updated lambdas to use Launchpad token for CMR actions (ingest and delete granules)
  - Updated deployment documentation and added [instructions to setup CMR client for Launchpad authentication](https://wiki.earthdata.nasa.gov/display/CUMULUS/CMR+Launchpad+Authentication)

## Changed

- **CUMULUS-1232**

  - Added retries to update `@cumulus/cmr-client` `updateToken()`

- **CUMULUS-1245 CUMULUS-795**

  - Added additional `ems` configuration parameters for sending the ingest reports to EMS
  - Added functionality to send daily ingest reports to EMS

- **CUMULUS-1241**

  - Removed the concept of "priority levels" and added ability to define a number of maximum concurrent executions per SQS queue
  - Changed mapping of Cumulus message properties for the `sqs2sfThrottle` lambda:
    - Queue name is read from `cumulus_meta.queueName`
    - Maximum executions for the queue is read from `meta.queueExecutionLimits[queueName]`, where `queueName` is `cumulus_meta.queueName`
  - Changed `sfSemaphoreDown` lambda to only attempt decrementing semaphores when:
    - the message is for a completed/failed/aborted/timed out workflow AND
    - `cumulus_meta.queueName` exists on the Cumulus message AND
    - An entry for the queue name (`cumulus_meta.queueName`) exists in the the object `meta.queueExecutionLimits` on the Cumulus message

- **CUMULUS-1338**

  - Updated `sfSemaphoreDown` lambda to be triggered via AWS Step Function Cloudwatch events instead of subscription to `sfTracker` SNS topic

- **CUMULUS-1311**

  - Updated `@cumulus/queue-granules` to set `cumulus_meta.queueName` for queued execution messages
  - Updated `@cumulus/queue-pdrs` to set `cumulus_meta.queueName` for queued execution messages
  - Updated `sqs2sfThrottle` lambda to immediately decrement queue semaphore value if dispatching Step Function execution throws an error

- **CUMULUS-1362**

  - Granule `processingStartTime` and `processingEndTime` will be set to the execution start time and end time respectively when there is no sync granule or post to cmr task present in the workflow

- **CUMULUS-1400**
  - Deprecated `@cumulus/ingest/aws/getExecutionArn`. Use `@cumulus/common/aws/getExecutionArn` instead.

### Fixed

- **CUMULUS-1439**

  - Fix bug with rule.logEventArn deletion on Kinesis rule update and fix unit test to verify

- **CUMULUS-796**

  - Added production information (collection ShortName and Version, granuleId) to EMS distribution report
  - Added functionality to send daily distribution reports to EMS

- **CUMULUS-1319**

  - Fixed a bug where granule ingest times were not being stored to the database

- **CUMULUS-1356**

  - The `Collection` model's `delete` method now _removes_ the specified item
    from the collection config store that was inserted by the `create` method.
    Previously, this behavior was missing.

- **CUMULUS-1374**
  - Addressed audit concerns (https://www.npmjs.com/advisories/782) in api package

### BREAKING CHANGES

### Changed

- **CUMULUS-1418**
  - Adding a default `cmaDir` key to configuration will cause `CUMULUS_MESSAGE_ADAPTER_DIR` to be set by default to `/opt` for any Lambda not setting `useCma` to true, or explicitly setting the CMA environment variable. In lambdas that package the CMA independently of the Cumulus packaging. Lambdas manually packaging the CMA should have their Lambda configuration updated to set the CMA path, or alternately if not using the CMA as a Lambda layer in this deployment set `cmaDir` to `./cumulus-message-adapter`.

### Removed

- **CUMULUS-1337**

  - Removes the S3 Access Metrics package added in CUMULUS-799

- **PR1130**
  - Removed code deprecated since v1.11.1:
    - Removed `@cumulus/common/step-functions`. Use `@cumulus/common/StepFunctions` instead.
    - Removed `@cumulus/api/lib/testUtils.fakeFilesFactory`. Use `@cumulus/api/lib/testUtils.fakeFileFactory` instead.
    - Removed `@cumulus/cmrjs/cmr` functions: `searchConcept`, `ingestConcept`, `deleteConcept`. Use the functions in `@cumulus/cmr-client` instead.
    - Removed `@cumulus/ingest/aws.getExecutionHistory`. Use `@cumulus/common/StepFunctions.getExecutionHistory` instead.

## [v1.13.5] - 2019-08-29 - [BACKPORT]

### Fixed

- **CUMULUS-1455** - CMR token links updated to point to CMR legacy services rather than echo

## [v1.13.4] - 2019-07-29

- **CUMULUS-1411** - Fix deployment issue when using a template override

## [v1.13.3] - 2019-07-26

- **CUMULUS-1345** Full backport of CUMULUS-1345 features - Adds new variables to the app deployment under `cmr`.
  - `cmrEnvironment` values are `SIT`, `UAT`, or `OPS` with `UAT` as the default.
  - `cmrLimit` and `cmrPageSize` have been added as configurable options.

## [v1.13.2] - 2019-07-25

- Re-release of v1.13.1 to fix broken npm packages.

## [v1.13.1] - 2019-07-22

- **CUMULUS-1374** - Resolve audit compliance with lodash version for api package subdependency
- **CUMULUS-1412** - Resolve audit compliance with googleapi package
- **CUMULUS-1345** - Backported CMR environment setting in getUrl to address immediate user need. CMR_ENVIRONMENT can now be used to set the CMR environment to OPS/SIT

## [v1.13.0] - 2019-5-20

### PLEASE NOTE

**CUMULUS-802** added some additional IAM permissions to support ECS autoscaling, so **you will have to redeploy your IAM stack.**
As a result of the changes for **CUMULUS-1193**, **CUMULUS-1264**, and **CUMULUS-1310**, **you must delete your existing stacks (except IAM) before deploying this version of Cumulus.**
If running Cumulus within a VPC and extended downtime is acceptable, we recommend doing this at the end of the day to allow AWS backend resources and network interfaces to be cleaned up overnight.

### BREAKING CHANGES

- **CUMULUS-1228**

  - The default AMI used by ECS instances is now an NGAP-compliant AMI. This
    will be a breaking change for non-NGAP deployments. If you do not deploy to
    NGAP, you will need to find the AMI ID of the
    [most recent Amazon ECS-optimized AMI](https://docs.aws.amazon.com/AmazonECS/latest/developerguide/ecs-optimized_AMI.html),
    and set the `ecs.amiid` property in your config. Instructions for finding
    the most recent NGAP AMI can be found using
    [these instructions](https://wiki.earthdata.nasa.gov/display/ESKB/Select+an+NGAP+Created+AMI).

- **CUMULUS-1310**

  - Database resources (DynamoDB, ElasticSearch) have been moved to an independent `db` stack.
    Migrations for this version will need to be user-managed. (e.g. [elasticsearch](https://docs.aws.amazon.com/elasticsearch-service/latest/developerguide/es-version-migration.html#snapshot-based-migration) and [dynamoDB](https://docs.aws.amazon.com/datapipeline/latest/DeveloperGuide/dp-template-exports3toddb.html)).
    Order of stack deployment is `iam` -> `db` -> `app`.
  - All stacks can now be deployed using a single `config.yml` file, i.e.: `kes cf deploy --kes-folder app --template node_modules/@cumulus/deployment/[iam|db|app] [...]`
    Backwards-compatible. For development, please re-run `npm run bootstrap` to build new `kes` overrides.
    Deployment docs have been updated to show how to deploy a single-config Cumulus instance.
  - `params` have been moved: Nest `params` fields under `app`, `db` or `iam` to override all Parameters for a particular stack's cloudformation template. Backwards-compatible with multi-config setups.
  - `stackName` and `stackNameNoDash` have been retired. Use `prefix` and `prefixNoDash` instead.
  - The `iams` section in `app/config.yml` IAM roles has been deprecated as a user-facing parameter,
    _unless_ your IAM role ARNs do not match the convention shown in `@cumulus/deployment/app/config.yml`
  - The `vpc.securityGroup` will need to be set with a pre-existing security group ID to use Cumulus in a VPC. Must allow inbound HTTP(S) (Port 443).

- **CUMULUS-1212**

  - `@cumulus/post-to-cmr` will now fail if any granules being processed are missing a metadata file. You can set the new config option `skipMetaCheck` to `true` to pass post-to-cmr without a metadata file.

- **CUMULUS-1232**

  - `@cumulus/sync-granule` will no longer silently pass if no checksum data is provided. It will use input
    from the granule object to:
    - Verify checksum if `checksumType` and `checksumValue` are in the file record OR a checksum file is provided
      (throws `InvalidChecksum` on fail), else log warning that no checksum is available.
    - Then, verify synced S3 file size if `file.size` is in the file record (throws `UnexpectedFileSize` on fail),
      else log warning that no file size is available.
    - Pass the step.

- **CUMULUS-1264**

  - The Cloudformation templating and deployment configuration has been substantially refactored.
    - `CumulusApiDefault` nested stack resource has been renamed to `CumulusApiDistribution`
    - `CumulusApiV1` nested stack resource has been renamed to `CumulusApiBackend`
  - The `urs: true` config option for when defining your lambdas (e.g. in `lambdas.yml`) has been deprecated. There are two new options to replace it:
    - `urs_redirect: 'token'`: This will expose a `TOKEN_REDIRECT_ENDPOINT` environment variable to your lambda that references the `/token` endpoint on the Cumulus backend API
    - `urs_redirect: 'distribution'`: This will expose a `DISTRIBUTION_REDIRECT_ENDPOINT` environment variable to your lambda that references the `/redirect` endpoint on the Cumulus distribution API

- **CUMULUS-1193**

  - The elasticsearch instance is moved behind the VPC.
  - Your account will need an Elasticsearch Service Linked role. This is a one-time setup for the account. You can follow the instructions to use the AWS console or AWS CLI [here](https://docs.aws.amazon.com/IAM/latest/UserGuide/using-service-linked-roles.html) or use the following AWS CLI command: `aws iam create-service-linked-role --aws-service-name es.amazonaws.com`

- **CUMULUS-802**

  - ECS `maxInstances` must be greater than `minInstances`. If you use defaults, no change is required.

- **CUMULUS-1269**
  - Brought Cumulus data models in line with CNM JSON schema:
    - Renamed file object `fileType` field to `type`
    - Renamed file object `fileSize` field to `size`
    - Renamed file object `checksumValue` field to `checksum` where not already done.
    - Added `ancillary` and `linkage` type support to file objects.

### Added

- **CUMULUS-799**

  - Added an S3 Access Metrics package which will take S3 Server Access Logs and
    write access metrics to CloudWatch

- **CUMULUS-1242** - Added `sqs2sfThrottle` lambda. The lambda reads SQS messages for queued executions and uses semaphores to only start new executions if the maximum number of executions defined for the priority key (`cumulus_meta.priorityKey`) has not been reached. Any SQS messages that are read but not used to start executions remain in the queue.

- **CUMULUS-1240**

  - Added `sfSemaphoreDown` lambda. This lambda receives SNS messages and for each message it decrements the semaphore used to track the number of running executions if:
    - the message is for a completed/failed workflow AND
    - the message contains a level of priority (`cumulus_meta.priorityKey`)
  - Added `sfSemaphoreDown` lambda as a subscriber to the `sfTracker` SNS topic

- **CUMULUS-1265**

  - Added `apiConfigs` configuration option to configure API Gateway to be private
  - All internal lambdas configured to run inside the VPC by default
  - Removed references to `NoVpc` lambdas from documentation and `example` folder.

- **CUMULUS-802**
  - Adds autoscaling of ECS clusters
  - Adds autoscaling of ECS services that are handling StepFunction activities

## Changed

- Updated `@cumulus/ingest/http/httpMixin.list()` to trim trailing spaces on discovered filenames

- **CUMULUS-1310**

  - Database resources (DynamoDB, ElasticSearch) have been moved to an independent `db` stack.
    This will enable future updates to avoid affecting database resources or requiring migrations.
    Migrations for this version will need to be user-managed.
    (e.g. [elasticsearch](https://docs.aws.amazon.com/elasticsearch-service/latest/developerguide/es-version-migration.html#snapshot-based-migration) and [dynamoDB](https://docs.aws.amazon.com/datapipeline/latest/DeveloperGuide/dp-template-exports3toddb.html)).
    Order of stack deployment is `iam` -> `db` -> `app`.
  - All stacks can now be deployed using a single `config.yml` file, i.e.: `kes cf deploy --kes-folder app --template node_modules/@cumulus/deployment/[iam|db|app] [...]`
    Backwards-compatible. Please re-run `npm run bootstrap` to build new `kes` overrides.
    Deployment docs have been updated to show how to deploy a single-config Cumulus instance.
  - `params` fields should now be nested under the stack key (i.e. `app`, `db` or `iam`) to provide Parameters for a particular stack's cloudformation template,
    for use with single-config instances. Keys _must_ match the name of the deployment package folder (`app`, `db`, or `iam`).
    Backwards-compatible with multi-config setups.
  - `stackName` and `stackNameNoDash` have been retired as user-facing config parameters. Use `prefix` and `prefixNoDash` instead.
    This will be used to create stack names for all stacks in a single-config use case.
    `stackName` may still be used as an override in multi-config usage, although this is discouraged.
    Warning: overriding the `db` stack's `stackName` will require you to set `dbStackName` in your `app/config.yml`.
    This parameter is required to fetch outputs from the `db` stack to reference in the `app` stack.
  - The `iams` section in `app/config.yml` IAM roles has been retired as a user-facing parameter,
    _unless_ your IAM role ARNs do not match the convention shown in `@cumulus/deployment/app/config.yml`
    In that case, overriding `iams` in your own config is recommended.
  - `iam` and `db` `cloudformation.yml` file names will have respective prefixes (e.g `iam.cloudformation.yml`).
  - Cumulus will now only attempt to create reconciliation reports for buckets of the `private`, `public` and `protected` types.
  - Cumulus will no longer set up its own security group.
    To pass a pre-existing security group for in-VPC deployments as a parameter to the Cumulus template, populate `vpc.securityGroup` in `config.yml`.
    This security group must allow inbound HTTP(S) traffic (Port 443). SSH traffic (Port 22) must be permitted for SSH access to ECS instances.
  - Deployment docs have been updated with examples for the new deployment model.

- **CUMULUS-1236**

  - Moves access to public files behind the distribution endpoint. Authentication is not required, but direct http access has been disallowed.

- **CUMULUS-1223**

  - Adds unauthenticated access for public bucket files to the Distribution API. Public files should be requested the same way as protected files, but for public files a redirect to a self-signed S3 URL will happen without requiring authentication with Earthdata login.

- **CUMULUS-1232**

  - Unifies duplicate handling in `ingest/granule.handleDuplicateFile` for maintainability.
  - Changed `ingest/granule.ingestFile` and `move-granules/index.moveFileRequest` to use new function.
  - Moved file versioning code to `ingest/granule.moveGranuleFileWithVersioning`
  - `ingest/granule.verifyFile` now also tests `file.size` for verification if it is in the file record and throws
    `UnexpectedFileSize` error for file size not matching input.
  - `ingest/granule.verifyFile` logs warnings if checksum and/or file size are not available.

- **CUMULUS-1193**

  - Moved reindex CLI functionality to an API endpoint. See [API docs](https://nasa.github.io/cumulus-api/#elasticsearch-1)

- **CUMULUS-1207**
  - No longer disable lambda event source mappings when disabling a rule

### Fixed

- Updated Lerna publish script so that published Cumulus packages will pin their dependencies on other Cumulus packages to exact versions (e.g. `1.12.1` instead of `^1.12.1`)

- **CUMULUS-1203**

  - Fixes IAM template's use of intrinsic functions such that IAM template overrides now work with kes

- **CUMULUS-1268**
  - Deployment will not fail if there are no ES alarms or ECS services

## [v1.12.1] - 2019-4-8

## [v1.12.0] - 2019-4-4

Note: There was an issue publishing 1.12.0. Upgrade to 1.12.1.

### BREAKING CHANGES

- **CUMULUS-1139**

  - `granule.applyWorkflow` uses the new-style granule record as input to workflows.

- **CUMULUS-1171**

  - Fixed provider handling in the API to make it consistent between protocols.
    NOTE: This is a breaking change. When applying this upgrade, users will need to:
    1. Disable all workflow rules
    2. Update any `http` or `https` providers so that the host field only
       contains a valid hostname or IP address, and the port field contains the
       provider port.
    3. Perform the deployment
    4. Re-enable workflow rules

- **CUMULUS-1176**:

  - `@cumulus/move-granules` input expectations have changed. `@cumulus/files-to-granules` is a new intermediate task to perform input translation in the old style.
    See the Added and Changed sections of this release changelog for more information.

- **CUMULUS-670**

  - The behavior of ParsePDR and related code has changed in this release. PDRs with FILE_TYPEs that do not conform to the PDR ICD (+ TGZ) (https://cdn.earthdata.nasa.gov/conduit/upload/6376/ESDS-RFC-030v1.0.pdf) will fail to parse.

- **CUMULUS-1208**
  - The granule object input to `@cumulus/queue-granules` will now be added to ingest workflow messages **as is**. In practice, this means that if you are using `@cumulus/queue-granules` to trigger ingest workflows and your granule objects input have invalid properties, then your ingest workflows will fail due to schema validation errors.

### Added

- **CUMULUS-777**
  - Added new cookbook entry on configuring Cumulus to track ancillary files.
- **CUMULUS-1183**
  - Kes overrides will now abort with a warning if a workflow step is configured without a corresponding
    lambda configuration
- **CUMULUS-1223**

  - Adds convenience function `@cumulus/common/bucketsConfigJsonObject` for fetching stack's bucket configuration as an object.

- **CUMULUS-853**
  - Updated FakeProcessing example lambda to include option to generate fake browse
  - Added feature documentation for ancillary metadata export, a new cookbook entry describing a workflow with ancillary metadata generation(browse), and related task definition documentation
- **CUMULUS-805**
  - Added a CloudWatch alarm to check running ElasticSearch instances, and a CloudWatch dashboard to view the health of ElasticSearch
  - Specify `AWS_REGION` in `.env` to be used by deployment script
- **CUMULUS-803**
  - Added CloudWatch alarms to check running tasks of each ECS service, and add the alarms to CloudWatch dashboard
- **CUMULUS-670**
  - Added Ancillary Metadata Export feature (see https://nasa.github.io/cumulus/docs/features/ancillary_metadata for more information)
  - Added new Collection file parameter "fileType" that allows configuration of workflow granule file fileType
- **CUMULUS-1184** - Added kes logging output to ensure we always see the state machine reference before failures due to configuration
- **CUMULUS-1105** - Added a dashboard endpoint to serve the dashboard from an S3 bucket
- **CUMULUS-1199** - Moves `s3credentials` endpoint from the backend to the distribution API.
- **CUMULUS-666**
  - Added `@api/endpoints/s3credentials` to allow EarthData Login authorized users to retrieve temporary security credentials for same-region direct S3 access.
- **CUMULUS-671**
  - Added `@packages/integration-tests/api/distribution/getDistributionApiS3SignedUrl()` to return the S3 signed URL for a file protected by the distribution API
- **CUMULUS-672**
  - Added `cmrMetadataFormat` and `cmrConceptId` to output for individual granules from `@cumulus/post-to-cmr`. `cmrMetadataFormat` will be read from the `cmrMetadataFormat` generated for each granule in `@cumulus/cmrjs/publish2CMR()`
  - Added helpers to `@packages/integration-tests/api/distribution`:
    - `getDistributionApiFileStream()` returns a stream to download files protected by the distribution API
    - `getDistributionFileUrl()` constructs URLs for requesting files from the distribution API
- **CUMULUS-1185** `@cumulus/api/models/Granule.removeGranuleFromCmrByGranule` to replace `@cumulus/api/models/Granule.removeGranuleFromCmr` and use the Granule UR from the CMR metadata to remove the granule from CMR

- **CUMULUS-1101**

  - Added new `@cumulus/checksum` package. This package provides functions to calculate and validate checksums.
  - Added new checksumming functions to `@cumulus/common/aws`: `calculateS3ObjectChecksum` and `validateS3ObjectChecksum`, which depend on the `checksum` package.

- CUMULUS-1171

  - Added `@cumulus/common` API documentation to `packages/common/docs/API.md`
  - Added an `npm run build-docs` task to `@cumulus/common`
  - Added `@cumulus/common/string#isValidHostname()`
  - Added `@cumulus/common/string#match()`
  - Added `@cumulus/common/string#matches()`
  - Added `@cumulus/common/string#toLower()`
  - Added `@cumulus/common/string#toUpper()`
  - Added `@cumulus/common/URLUtils#buildURL()`
  - Added `@cumulus/common/util#isNil()`
  - Added `@cumulus/common/util#isNull()`
  - Added `@cumulus/common/util#isUndefined()`
  - Added `@cumulus/common/util#negate()`

- **CUMULUS-1176**

  - Added new `@cumulus/files-to-granules` task to handle converting file array output from `cumulus-process` tasks into granule objects.
    Allows simplification of `@cumulus/move-granules` and `@cumulus/post-to-cmr`, see Changed section for more details.

- CUMULUS-1151 Compare the granule holdings in CMR with Cumulus' internal data store
- CUMULUS-1152 Compare the granule file holdings in CMR with Cumulus' internal data store

### Changed

- **CUMULUS-1216** - Updated `@cumulus/ingest/granule/ingestFile` to download files to expected staging location.
- **CUMULUS-1208** - Updated `@cumulus/ingest/queue/enqueueGranuleIngestMessage()` to not transform granule object passed to it when building an ingest message
- **CUMULUS-1198** - `@cumulus/ingest` no longer enforces any expectations about whether `provider_path` contains a leading slash or not.
- **CUMULUS-1170**
  - Update scripts and docs to use `npm` instead of `yarn`
  - Use `package-lock.json` files to ensure matching versions of npm packages
  - Update CI builds to use `npm ci` instead of `npm install`
- **CUMULUS-670**
  - Updated ParsePDR task to read standard PDR types+ (+ tgz as an external customer requirement) and add a fileType to granule-files on Granule discovery
  - Updated ParsePDR to fail if unrecognized type is used
  - Updated all relevant task schemas to include granule->files->filetype as a string value
  - Updated tests/test fixtures to include the fileType in the step function/task inputs and output validations as needed
  - Updated MoveGranules task to handle incoming configuration with new "fileType" values and to add them as appropriate to the lambda output.
  - Updated DiscoverGranules step/related workflows to read new Collection file parameter fileType that will map a discovered file to a workflow fileType
  - Updated CNM parser to add the fileType to the defined granule file fileType on ingest and updated integration tests to verify/validate that behavior
  - Updated generateEcho10XMLString in cmr-utils.js to use a map/related library to ensure order as CMR requires ordering for their online resources.
  - Updated post-to-cmr task to appropriately export CNM filetypes to CMR in echo10/UMM exports
- **CUMULUS-1139** - Granules stored in the API contain a `files` property. That schema has been greatly
  simplified and now better matches the CNM format.
  - The `name` property has been renamed to `fileName`.
  - The `filepath` property has been renamed to `key`.
  - The `checksumValue` property has been renamed to `checksum`.
  - The `path` property has been removed.
  - The `url_path` property has been removed.
  - The `filename` property (which contained an `s3://` URL) has been removed, and the `bucket`
    and `key` properties should be used instead. Any requests sent to the API containing a `granule.files[].filename`
    property will be rejected, and any responses coming back from the API will not contain that
    `filename` property.
  - A `source` property has been added, which is a URL indicating the original source of the file.
  - `@cumulus/ingest/granule.moveGranuleFiles()` no longer includes a `filename` field in its
    output. The `bucket` and `key` fields should be used instead.
- **CUMULUS-672**

  - Changed `@cumulus/integration-tests/api/EarthdataLogin.getEarthdataLoginRedirectResponse` to `@cumulus/integration-tests/api/EarthdataLogin.getEarthdataAccessToken`. The new function returns an access response from Earthdata login, if successful.
  - `@cumulus/integration-tests/cmr/getOnlineResources` now accepts an object of options, including `cmrMetadataFormat`. Based on the `cmrMetadataFormat`, the function will correctly retrieve the online resources for each metadata format (ECHO10, UMM-G)

- **CUMULUS-1101**

  - Moved `@cumulus/common/file/getFileChecksumFromStream` into `@cumulus/checksum`, and renamed it to `generateChecksumFromStream`.
    This is a breaking change for users relying on `@cumulus/common/file/getFileChecksumFromStream`.
  - Refactored `@cumulus/ingest/Granule` to depend on new `common/aws` checksum functions and remove significantly present checksumming code.
    - Deprecated `@cumulus/ingest/granule.validateChecksum`. Replaced with `@cumulus/ingest/granule.verifyFile`.
    - Renamed `granule.getChecksumFromFile` to `granule.retrieveSuppliedFileChecksumInformation` to be more accurate.
  - Deprecated `@cumulus/common/aws.checksumS3Objects`. Use `@cumulus/common/aws.calculateS3ObjectChecksum` instead.

- CUMULUS-1171

  - Fixed provider handling in the API to make it consistent between protocols.
    Before this change, FTP providers were configured using the `host` and
    `port` properties. HTTP providers ignored `port` and `protocol`, and stored
    an entire URL in the `host` property. Updated the API to only accept valid
    hostnames or IP addresses in the `provider.host` field. Updated ingest code
    to properly build HTTP and HTTPS URLs from `provider.protocol`,
    `provider.host`, and `provider.port`.
  - The default provider port was being set to 21, no matter what protocol was
    being used. Removed that default.

- **CUMULUS-1176**

  - `@cumulus/move-granules` breaking change:
    Input to `move-granules` is now expected to be in the form of a granules object (i.e. `{ granules: [ { ... }, { ... } ] }`);
    For backwards compatibility with array-of-files outputs from processing steps, use the new `@cumulus/files-to-granules` task as an intermediate step.
    This task will perform the input translation. This change allows `move-granules` to be simpler and behave more predictably.
    `config.granuleIdExtraction` and `config.input_granules` are no longer needed/used by `move-granules`.
  - `@cumulus/post-to-cmr`: `config.granuleIdExtraction` is no longer needed/used by `post-to-cmr`.

- CUMULUS-1174
  - Better error message and stacktrace for S3KeyPairProvider error reporting.

### Fixed

- **CUMULUS-1218** Reconciliation report will now scan only completed granules.
- `@cumulus/api` files and granules were not getting indexed correctly because files indexing was failing in `db-indexer`
- `@cumulus/deployment` A bug in the Cloudformation template was preventing the API from being able to be launched in a VPC, updated the IAM template to give the permissions to be able to run the API in a VPC

### Deprecated

- `@cumulus/api/models/Granule.removeGranuleFromCmr`, instead use `@cumulus/api/models/Granule.removeGranuleFromCmrByGranule`
- `@cumulus/ingest/granule.validateChecksum`, instead use `@cumulus/ingest/granule.verifyFile`
- `@cumulus/common/aws.checksumS3Objects`, instead use `@cumulus/common/aws.calculateS3ObjectChecksum`
- `@cumulus/cmrjs`: `getGranuleId` and `getCmrFiles` are deprecated due to changes in input handling.

## [v1.11.3] - 2019-3-5

### Added

- **CUMULUS-1187** - Added `@cumulus/ingest/granule/duplicateHandlingType()` to determine how duplicate files should be handled in an ingest workflow

### Fixed

- **CUMULUS-1187** - workflows not respecting the duplicate handling value specified in the collection
- Removed refreshToken schema requirement for OAuth

## [v1.11.2] - 2019-2-15

### Added

- CUMULUS-1169
  - Added a `@cumulus/common/StepFunctions` module. It contains functions for querying the AWS
    StepFunctions API. These functions have the ability to retry when a ThrottlingException occurs.
  - Added `@cumulus/common/aws.retryOnThrottlingException()`, which will wrap a function in code to
    retry on ThrottlingExceptions.
  - Added `@cumulus/common/test-utils.throttleOnce()`, which will cause a function to return a
    ThrottlingException the first time it is called, then return its normal result after that.
- CUMULUS-1103 Compare the collection holdings in CMR with Cumulus' internal data store
- CUMULUS-1099 Add support for UMMG JSON metadata versions > 1.4.
  - If a version is found in the metadata object, that version is used for processing and publishing to CMR otherwise, version 1.4 is assumed.
- CUMULUS-678
  - Added support for UMMG json v1.4 metadata files.
    `reconcileCMRMetadata` added to `@cumulus/cmrjs` to update metadata record with new file locations.
    `@cumulus/common/errors` adds two new error types `CMRMetaFileNotFound` and `InvalidArgument`.
    `@cumulus/common/test-utils` adds new function `randomId` to create a random string with id to help in debugging.
    `@cumulus/common/BucketsConfig` adds a new helper class `BucketsConfig` for working with bucket stack configuration and bucket names.
    `@cumulus/common/aws` adds new function `s3PutObjectTagging` as a convenience for the aws [s3().putObjectTagging](https://docs.aws.amazon.com/AWSJavaScriptSDK/latest/AWS/S3.html#putObjectTagging-property) function.
    `@cumulus/cmrjs` Adds: - `isCMRFile` - Identify an echo10(xml) or UMMG(json) metadata file. - `metadataObjectFromCMRFile` Read and parse CMR XML file from s3. - `updateCMRMetadata` Modify a cmr metadata (xml/json) file with updated information. - `publish2CMR` Posts XML or UMMG CMR data to CMR service. - `reconcileCMRMetadata` Reconciles cmr metadata file after a file moves.
- Adds some ECS and other permissions to StepRole to enable running ECS tasks from a workflow
- Added Apache logs to cumulus api and distribution lambdas
- **CUMULUS-1119** - Added `@cumulus/integration-tests/api/EarthdataLogin.getEarthdataLoginRedirectResponse` helper for integration tests to handle login with Earthdata and to return response from redirect to Cumulus API
- **CUMULUS-673** Added `@cumulus/common/file/getFileChecksumFromStream` to get file checksum from a readable stream

### Fixed

- CUMULUS-1123
  - Cloudformation template overrides now work as expected

### Changed

- CUMULUS-1169
  - Deprecated the `@cumulus/common/step-functions` module.
  - Updated code that queries the StepFunctions API to use the retry-enabled functions from
    `@cumulus/common/StepFunctions`
- CUMULUS-1121
  - Schema validation is now strongly enforced when writing to the database.
    Additional properties are not allowed and will result in a validation error.
- CUMULUS-678
  `tasks/move-granules` simplified and refactored to use functionality from cmrjs.
  `ingest/granules.moveGranuleFiles` now just moves granule files and returns a list of the updated files. Updating metadata now handled by `@cumulus/cmrjs/reconcileCMRMetadata`.
  `move-granules.updateGranuleMetadata` refactored and bugs fixed in the case of a file matching multiple collection.files.regexps.
  `getCmrXmlFiles` simplified and now only returns an object with the cmrfilename and the granuleId.
  `@cumulus/test-processing` - test processing task updated to generate UMM-G metadata

- CUMULUS-1043

  - `@cumulus/api` now uses [express](http://expressjs.com/) as the API engine.
  - All `@cumulus/api` endpoints on ApiGateway are consolidated to a single endpoint the uses `{proxy+}` definition.
  - All files under `packages/api/endpoints` along with associated tests are updated to support express's request and response objects.
  - Replaced environment variables `internal`, `bucket` and `systemBucket` with `system_bucket`.
  - Update `@cumulus/integration-tests` to work with updated cumulus-api express endpoints

- `@cumulus/integration-tests` - `buildAndExecuteWorkflow` and `buildWorkflow` updated to take a `meta` param to allow for additional fields to be added to the workflow `meta`

- **CUMULUS-1049** Updated `Retrieve Execution Status API` in `@cumulus/api`: If the execution doesn't exist in Step Function API, Cumulus API returns the execution status information from the database.

- **CUMULUS-1119**
  - Renamed `DISTRIBUTION_URL` environment variable to `DISTRIBUTION_ENDPOINT`
  - Renamed `DEPLOYMENT_ENDPOINT` environment variable to `DISTRIBUTION_REDIRECT_ENDPOINT`
  - Renamed `API_ENDPOINT` environment variable to `TOKEN_REDIRECT_ENDPOINT`

### Removed

- Functions deprecated before 1.11.0:
  - @cumulus/api/models/base: static Manager.createTable() and static Manager.deleteTable()
  - @cumulus/ingest/aws/S3
  - @cumulus/ingest/aws/StepFunction.getExecution()
  - @cumulus/ingest/aws/StepFunction.pullEvent()
  - @cumulus/ingest/consumer.Consume
  - @cumulus/ingest/granule/Ingest.getBucket()

### Deprecated

`@cmrjs/ingestConcept`, instead use the CMR object methods. `@cmrjs/CMR.ingestGranule` or `@cmrjs/CMR.ingestCollection`
`@cmrjs/searchConcept`, instead use the CMR object methods. `@cmrjs/CMR.searchGranules` or `@cmrjs/CMR.searchCollections`
`@cmrjs/deleteConcept`, instead use the CMR object methods. `@cmrjs/CMR.deleteGranule` or `@cmrjs/CMR.deleteCollection`

## [v1.11.1] - 2018-12-18

**Please Note**

- Ensure your `app/config.yml` has a `clientId` specified in the `cmr` section. This will allow CMR to identify your requests for better support and metrics.
  - For an example, please see [the example config](https://github.com/nasa/cumulus/blob/1c7e2bf41b75da9f87004c4e40fbcf0f39f56794/example/app/config.yml#L128).

### Added

- Added a `/tokenDelete` endpoint in `@cumulus/api` to delete access token records

### Changed

- CUMULUS-678
  `@cumulus/ingest/crypto` moved and renamed to `@cumulus/common/key-pair-provider`
  `@cumulus/ingest/aws` function: `KMSDecryptionFailed` and class: `KMS` extracted and moved to `@cumulus/common` and `KMS` is exported as `KMSProvider` from `@cumulus/common/key-pair-provider`
  `@cumulus/ingest/granule` functions: `publish`, `getGranuleId`, `getXMLMetadataAsString`, `getMetadataBodyAndTags`, `parseXmlString`, `getCmrXMLFiles`, `postS3Object`, `contructOnlineAccessUrls`, `updateMetadata`, extracted and moved to `@cumulus/cmrjs`
  `getGranuleId`, `getCmrXMLFiles`, `publish`, `updateMetadata` removed from `@cumulus/ingest/granule` and added to `@cumulus/cmrjs`;
  `updateMetadata` renamed `updateCMRMetadata`.
  `@cumulus/ingest` test files renamed.
- **CUMULUS-1070**
  - Add `'Client-Id'` header to all `@cumulus/cmrjs` requests (made via `searchConcept`, `ingestConcept`, and `deleteConcept`).
  - Updated `cumulus/example/app/config.yml` entry for `cmr.clientId` to use stackName for easier CMR-side identification.

## [v1.11.0] - 2018-11-30

**Please Note**

- Redeploy IAM roles:
  - CUMULUS-817 includes a migration that requires reconfiguration/redeployment of IAM roles. Please see the [upgrade instructions](https://nasa.github.io/cumulus/docs/upgrade/1.11.0) for more information.
  - CUMULUS-977 includes a few new SNS-related permissions added to the IAM roles that will require redeployment of IAM roles.
- `cumulus-message-adapter` v1.0.13+ is required for `@cumulus/api` granule reingest API to work properly. The latest version should be downloaded automatically by kes.
- A `TOKEN_SECRET` value (preferably 256-bit for security) must be added to `.env` to securely sign JWTs used for authorization in `@cumulus/api`

### Changed

- **CUUMULUS-1000** - Distribution endpoint now persists logins, instead of
  redirecting to Earthdata Login on every request
- **CUMULUS-783 CUMULUS-790** - Updated `@cumulus/sync-granule` and `@cumulus/move-granules` tasks to always overwrite existing files for manually-triggered reingest.
- **CUMULUS-906** - Updated `@cumulus/api` granule reingest API to
  - add `reingestGranule: true` and `forceDuplicateOverwrite: true` to Cumulus message `cumulus_meta.cumulus_context` field to indicate that the workflow is a manually triggered re-ingest.
  - return warning message to operator when duplicateHandling is not `replace`
  - `cumulus-message-adapter` v1.0.13+ is required.
- **CUMULUS-793** - Updated the granule move PUT request in `@cumulus/api` to reject the move with a 409 status code if one or more of the files already exist at the destination location
- Updated `@cumulus/helloworld` to use S3 to store state for pass on retry tests
- Updated `@cumulus/ingest`:
  - [Required for MAAP] `http.js#list` will now find links with a trailing whitespace
  - Removed code from `granule.js` which looked for files in S3 using `{ Bucket: discoveredFile.bucket, Key: discoveredFile.name }`. This is obsolete since `@cumulus/ingest` uses a `file-staging` and `constructCollectionId()` directory prefixes by default.
- **CUMULUS-989**
  - Updated `@cumulus/api` to use [JWT (JSON Web Token)](https://jwt.io/introduction/) as the transport format for API authorization tokens and to use JWT verification in the request authorization
  - Updated `/token` endpoint in `@cumulus/api` to return tokens as JWTs
  - Added a `/refresh` endpoint in `@cumulus/api` to request new access tokens from the OAuth provider using the refresh token
  - Added `refreshAccessToken` to `@cumulus/api/lib/EarthdataLogin` to manage refresh token requests with the Earthdata OAuth provider

### Added

- **CUMULUS-1050**
  - Separated configuration flags for originalPayload/finalPayload cleanup such that they can be set to different retention times
- **CUMULUS-798**
  - Added daily Executions cleanup CloudWatch event that triggers cleanExecutions lambda
  - Added cleanExecutions lambda that removes finalPayload/originalPayload field entries for records older than configured timeout value (execution_payload_retention_period), with a default of 30 days
- **CUMULUS-815/816**
  - Added 'originalPayload' and 'finalPayload' fields to Executions table
  - Updated Execution model to populate originalPayload with the execution payload on record creation
  - Updated Execution model code to populate finalPayload field with the execution payload on execution completion
  - Execution API now exposes the above fields
- **CUMULUS-977**
  - Rename `kinesisConsumer` to `messageConsumer` as it handles both Kinesis streams and SNS topics as of this version.
  - Add `sns`-type rule support. These rules create a subscription between an SNS topic and the `messageConsumer`.
    When a message is received, `messageConsumer` is triggered and passes the SNS message (JSON format expected) in
    its entirety to the workflow in the `payload` field of the Cumulus message. For more information on sns-type rules,
    see the [documentation](https://nasa.github.io/cumulus/docs/data-cookbooks/setup#rules).
- **CUMULUS-975**
  - Add `KinesisInboundEventLogger` and `KinesisOutboundEventLogger` API lambdas. These lambdas
    are utilized to dump incoming and outgoing ingest workflow kinesis streams
    to cloudwatch for analytics in case of AWS/stream failure.
  - Update rules model to allow tracking of log_event ARNs related to
    Rule event logging. Kinesis rule types will now automatically log
    incoming events via a Kinesis event triggered lambda.
    CUMULUS-975-migration-4
  - Update migration code to require explicit migration names per run
  - Added migration_4 to migrate/update exisitng Kinesis rules to have a log event mapping
  - Added new IAM policy for migration lambda
- **CUMULUS-775**
  - Adds a instance metadata endpoint to the `@cumulus/api` package.
  - Adds a new convenience function `hostId` to the `@cumulus/cmrjs` to help build environment specific cmr urls.
  - Fixed `@cumulus/cmrjs.searchConcept` to search and return CMR results.
  - Modified `@cumulus/cmrjs.CMR.searchGranule` and `@cumulus/cmrjs.CMR.searchCollection` to include CMR's provider as a default parameter to searches.
- **CUMULUS-965**
  - Add `@cumulus/test-data.loadJSONTestData()`,
    `@cumulus/test-data.loadTestData()`, and
    `@cumulus/test-data.streamTestData()` to safely load test data. These
    functions should be used instead of using `require()` to load test data,
    which could lead to tests interferring with each other.
  - Add a `@cumulus/common/util/deprecate()` function to mark a piece of code as
    deprecated
- **CUMULUS-986**
  - Added `waitForTestExecutionStart` to `@cumulus/integration-tests`
- **CUMULUS-919**
  - In `@cumulus/deployment`, added support for NGAP permissions boundaries for IAM roles with `useNgapPermissionBoundary` flag in `iam/config.yml`. Defaults to false.

### Fixed

- Fixed a bug where FTP sockets were not closed after an error, keeping the Lambda function active until it timed out [CUMULUS-972]
- **CUMULUS-656**
  - The API will no longer allow the deletion of a provider if that provider is
    referenced by a rule
  - The API will no longer allow the deletion of a collection if that collection
    is referenced by a rule
- Fixed a bug where `@cumulus/sf-sns-report` was not pulling large messages from S3 correctly.

### Deprecated

- `@cumulus/ingest/aws/StepFunction.pullEvent()`. Use `@cumulus/common/aws.pullStepFunctionEvent()`.
- `@cumulus/ingest/consumer.Consume` due to unpredictable implementation. Use `@cumulus/ingest/consumer.Consumer`.
  Call `Consumer.consume()` instead of `Consume.read()`.

## [v1.10.4] - 2018-11-28

### Added

- **CUMULUS-1008**
  - New `config.yml` parameter for SQS consumers: `sqs_consumer_rate: (default 500)`, which is the maximum number of
    messages the consumer will attempt to process per execution. Currently this is only used by the sf-starter consumer,
    which runs every minute by default, making this a messages-per-minute upper bound. SQS does not guarantee the number
    of messages returned per call, so this is not a fixed rate of consumption, only attempted number of messages received.

### Deprecated

- `@cumulus/ingest/consumer.Consume` due to unpredictable implementation. Use `@cumulus/ingest/consumer.Consumer`.

### Changed

- Backported update of `packages/api` dependency `@mapbox/dyno` to `1.4.2` to mitigate `event-stream` vulnerability.

## [v1.10.3] - 2018-10-31

### Added

- **CUMULUS-817**
  - Added AWS Dead Letter Queues for lambdas that are scheduled asynchronously/such that failures show up only in cloudwatch logs.
- **CUMULUS-956**
  - Migrated developer documentation and data-cookbooks to Docusaurus
    - supports versioning of documentation
  - Added `docs/docs-how-to.md` to outline how to do things like add new docs or locally install for testing.
  - Deployment/CI scripts have been updated to work with the new format
- **CUMULUS-811**
  - Added new S3 functions to `@cumulus/common/aws`:
    - `aws.s3TagSetToQueryString`: converts S3 TagSet array to querystring (for use with upload()).
    - `aws.s3PutObject`: Returns promise of S3 `putObject`, which puts an object on S3
    - `aws.s3CopyObject`: Returns promise of S3 `copyObject`, which copies an object in S3 to a new S3 location
    - `aws.s3GetObjectTagging`: Returns promise of S3 `getObjectTagging`, which returns an object containing an S3 TagSet.
  - `@/cumulus/common/aws.s3PutObject` defaults to an explicit `ACL` of 'private' if not overridden.
  - `@/cumulus/common/aws.s3CopyObject` defaults to an explicit `TaggingDirective` of 'COPY' if not overridden.

### Deprecated

- **CUMULUS-811**
  - Deprecated `@cumulus/ingest/aws.S3`. Member functions of this class will now
    log warnings pointing to similar functionality in `@cumulus/common/aws`.

## [v1.10.2] - 2018-10-24

### Added

- **CUMULUS-965**
  - Added a `@cumulus/logger` package
- **CUMULUS-885**
  - Added 'human readable' version identifiers to Lambda Versioning lambda aliases
- **CUMULUS-705**
  - Note: Make sure to update the IAM stack when deploying this update.
  - Adds an AsyncOperations model and associated DynamoDB table to the
    `@cumulus/api` package
  - Adds an /asyncOperations endpoint to the `@cumulus/api` package, which can
    be used to fetch the status of an AsyncOperation.
  - Adds a /bulkDelete endpoint to the `@cumulus/api` package, which performs an
    asynchronous bulk-delete operation. This is a stub right now which is only
    intended to demonstration how AsyncOperations work.
  - Adds an AsyncOperation ECS task to the `@cumulus/api` package, which will
    fetch an Lambda function, run it in ECS, and then store the result to the
    AsyncOperations table in DynamoDB.
- **CUMULUS-851** - Added workflow lambda versioning feature to allow in-flight workflows to use lambda versions that were in place when a workflow was initiated

  - Updated Kes custom code to remove logic that used the CMA file key to determine template compilation logic. Instead, utilize a `customCompilation` template configuration flag to indicate a template should use Cumulus's kes customized methods instead of 'core'.
  - Added `useWorkflowLambdaVersions` configuration option to enable the lambdaVersioning feature set. **This option is set to true by default** and should be set to false to disable the feature.
  - Added uniqueIdentifier configuration key to S3 sourced lambdas to optionally support S3 lambda resource versioning within this scheme. This key must be unique for each modified version of the lambda package and must be updated in configuration each time the source changes.
  - Added a new nested stack template that will create a `LambdaVersions` stack that will take lambda parameters from the base template, generate lambda versions/aliases and return outputs with references to the most 'current' lambda alias reference, and updated 'core' template to utilize these outputs (if `useWorkflowLambdaVersions` is enabled).

- Created a `@cumulus/api/lib/OAuth2` interface, which is implemented by the
  `@cumulus/api/lib/EarthdataLogin` and `@cumulus/api/lib/GoogleOAuth2` classes.
  Endpoints that need to handle authentication will determine which class to use
  based on environment variables. This also greatly simplifies testing.
- Added `@cumulus/api/lib/assertions`, containing more complex AVA test assertions
- Added PublishGranule workflow to publish a granule to CMR without full reingest. (ingest-in-place capability)

- `@cumulus/integration-tests` new functionality:
  - `listCollections` to list collections from a provided data directory
  - `deleteCollection` to delete list of collections from a deployed stack
  - `cleanUpCollections` combines the above in one function.
  - `listProviders` to list providers from a provided data directory
  - `deleteProviders` to delete list of providers from a deployed stack
  - `cleanUpProviders` combines the above in one function.
  - `@cumulus/integrations-tests/api.js`: `deleteGranule` and `deletePdr` functions to make `DELETE` requests to Cumulus API
  - `rules` API functionality for posting and deleting a rule and listing all rules
  - `wait-for-deploy` lambda for use in the redeployment tests
- `@cumulus/ingest/granule.js`: `ingestFile` inserts new `duplicate_found: true` field in the file's record if a duplicate file already exists on S3.
- `@cumulus/api`: `/execution-status` endpoint requests and returns complete execution output if execution output is stored in S3 due to size.
- Added option to use environment variable to set CMR host in `@cumulus/cmrjs`.
- **CUMULUS-781** - Added integration tests for `@cumulus/sync-granule` when `duplicateHandling` is set to `replace` or `skip`
- **CUMULUS-791** - `@cumulus/move-granules`: `moveFileRequest` inserts new `duplicate_found: true` field in the file's record if a duplicate file already exists on S3. Updated output schema to document new `duplicate_found` field.

### Removed

- Removed `@cumulus/common/fake-earthdata-login-server`. Tests can now create a
  service stub based on `@cumulus/api/lib/OAuth2` if testing requires handling
  authentication.

### Changed

- **CUMULUS-940** - modified `@cumulus/common/aws` `receiveSQSMessages` to take a parameter object instead of positional parameters. All defaults remain the same, but now access to long polling is available through `options.waitTimeSeconds`.
- **CUMULUS-948** - Update lambda functions `CNMToCMA` and `CnmResponse` in the `cumulus-data-shared` bucket and point the default stack to them.
- **CUMULUS-782** - Updated `@cumulus/sync-granule` task and `Granule.ingestFile` in `@cumulus/ingest` to keep both old and new data when a destination file with different checksum already exists and `duplicateHandling` is `version`
- Updated the config schema in `@cumulus/move-granules` to include the `moveStagedFiles` param.
- **CUMULUS-778** - Updated config schema and documentation in `@cumulus/sync-granule` to include `duplicateHandling` parameter for specifying how duplicate filenames should be handled
- **CUMULUS-779** - Updated `@cumulus/sync-granule` to throw `DuplicateFile` error when destination files already exist and `duplicateHandling` is `error`
- **CUMULUS-780** - Updated `@cumulus/sync-granule` to use `error` as the default for `duplicateHandling` when it is not specified
- **CUMULUS-780** - Updated `@cumulus/api` to use `error` as the default value for `duplicateHandling` in the `Collection` model
- **CUMULUS-785** - Updated the config schema and documentation in `@cumulus/move-granules` to include `duplicateHandling` parameter for specifying how duplicate filenames should be handled
- **CUMULUS-786, CUMULUS-787** - Updated `@cumulus/move-granules` to throw `DuplicateFile` error when destination files already exist and `duplicateHandling` is `error` or not specified
- **CUMULUS-789** - Updated `@cumulus/move-granules` to keep both old and new data when a destination file with different checksum already exists and `duplicateHandling` is `version`

### Fixed

- `getGranuleId` in `@cumulus/ingest` bug: `getGranuleId` was constructing an error using `filename` which was undefined. The fix replaces `filename` with the `uri` argument.
- Fixes to `del` in `@cumulus/api/endpoints/granules.js` to not error/fail when not all files exist in S3 (e.g. delete granule which has only 2 of 3 files ingested).
- `@cumulus/deployment/lib/crypto.js` now checks for private key existence properly.

## [v1.10.1] - 2018-09-4

### Fixed

- Fixed cloudformation template errors in `@cumulus/deployment/`
  - Replaced references to Fn::Ref: with Ref:
  - Moved long form template references to a newline

## [v1.10.0] - 2018-08-31

### Removed

- Removed unused and broken code from `@cumulus/common`
  - Removed `@cumulus/common/test-helpers`
  - Removed `@cumulus/common/task`
  - Removed `@cumulus/common/message-source`
  - Removed the `getPossiblyRemote` function from `@cumulus/common/aws`
  - Removed the `startPromisedSfnExecution` function from `@cumulus/common/aws`
  - Removed the `getCurrentSfnTask` function from `@cumulus/common/aws`

### Changed

- **CUMULUS-839** - In `@cumulus/sync-granule`, 'collection' is now an optional config parameter

### Fixed

- **CUMULUS-859** Moved duplicate code in `@cumulus/move-granules` and `@cumulus/post-to-cmr` to `@cumulus/ingest`. Fixed imports making assumptions about directory structure.
- `@cumulus/ingest/consumer` correctly limits the number of messages being received and processed from SQS. Details:
  - **Background:** `@cumulus/api` includes a lambda `<stack-name>-sqs2sf` which processes messages from the `<stack-name>-startSF` SQS queue every minute. The `sqs2sf` lambda uses `@cumulus/ingest/consumer` to receive and process messages from SQS.
  - **Bug:** More than `messageLimit` number of messages were being consumed and processed from the `<stack-name>-startSF` SQS queue. Many step functions were being triggered simultaneously by the lambda `<stack-name>-sqs2sf` (which consumes every minute from the `startSF` queue) and resulting in step function failure with the error: `An error occurred (ThrottlingException) when calling the GetExecutionHistory`.
  - **Fix:** `@cumulus/ingest/consumer#processMessages` now processes messages until `timeLimit` has passed _OR_ once it receives up to `messageLimit` messages. `sqs2sf` is deployed with a [default `messageLimit` of 10](https://github.com/nasa/cumulus/blob/670000c8a821ff37ae162385f921c40956e293f7/packages/deployment/app/config.yml#L147).
  - **IMPORTANT NOTE:** `consumer` will actually process up to `messageLimit * 2 - 1` messages. This is because sometimes `receiveSQSMessages` will return less than `messageLimit` messages and thus the consumer will continue to make calls to `receiveSQSMessages`. For example, given a `messageLimit` of 10 and subsequent calls to `receiveSQSMessages` returns up to 9 messages, the loop will continue and a final call could return up to 10 messages.

## [v1.9.1] - 2018-08-22

**Please Note** To take advantage of the added granule tracking API functionality, updates are required for the message adapter and its libraries. You should be on the following versions:

- `cumulus-message-adapter` 1.0.9+
- `cumulus-message-adapter-js` 1.0.4+
- `cumulus-message-adapter-java` 1.2.7+
- `cumulus-message-adapter-python` 1.0.5+

### Added

- **CUMULUS-687** Added logs endpoint to search for logs from a specific workflow execution in `@cumulus/api`. Added integration test.
- **CUMULUS-836** - `@cumulus/deployment` supports a configurable docker storage driver for ECS. ECS can be configured with either `devicemapper` (the default storage driver for AWS ECS-optimized AMIs) or `overlay2` (the storage driver used by the NGAP 2.0 AMI). The storage driver can be configured in `app/config.yml` with `ecs.docker.storageDriver: overlay2 | devicemapper`. The default is `overlay2`.
  - To support this configuration, a [Handlebars](https://handlebarsjs.com/) helper `ifEquals` was added to `packages/deployment/lib/kes.js`.
- **CUMULUS-836** - `@cumulus/api` added IAM roles required by the NGAP 2.0 AMI. The NGAP 2.0 AMI runs a script `register_instances_with_ssm.py` which requires the ECS IAM role to include `ec2:DescribeInstances` and `ssm:GetParameter` permissions.

### Fixed

- **CUMULUS-836** - `@cumulus/deployment` uses `overlay2` driver by default and does not attempt to write `--storage-opt dm.basesize` to fix [this error](https://github.com/moby/moby/issues/37039).
- **CUMULUS-413** Kinesis processing now captures all errrors.
  - Added kinesis fallback mechanism when errors occur during record processing.
  - Adds FallbackTopicArn to `@cumulus/api/lambdas.yml`
  - Adds fallbackConsumer lambda to `@cumulus/api`
  - Adds fallbackqueue option to lambda definitions capture lambda failures after three retries.
  - Adds kinesisFallback SNS topic to signal incoming errors from kinesis stream.
  - Adds kinesisFailureSQS to capture fully failed events from all retries.
- **CUMULUS-855** Adds integration test for kinesis' error path.
- **CUMULUS-686** Added workflow task name and version tracking via `@cumulus/api` executions endpoint under new `tasks` property, and under `workflow_tasks` in step input/output.
  - Depends on `cumulus-message-adapter` 1.0.9+, `cumulus-message-adapter-js` 1.0.4+, `cumulus-message-adapter-java` 1.2.7+ and `cumulus-message-adapter-python` 1.0.5+
- **CUMULUS-771**
  - Updated sync-granule to stream the remote file to s3
  - Added integration test for ingesting granules from ftp provider
  - Updated http/https integration tests for ingesting granules from http/https providers
- **CUMULUS-862** Updated `@cumulus/integration-tests` to handle remote lambda output
- **CUMULUS-856** Set the rule `state` to have default value `ENABLED`

### Changed

- In `@cumulus/deployment`, changed the example app config.yml to have additional IAM roles

## [v1.9.0] - 2018-08-06

**Please note** additional information and upgrade instructions [here](https://nasa.github.io/cumulus/docs/upgrade/1.9.0)

### Added

- **CUMULUS-712** - Added integration tests verifying expected behavior in workflows
- **GITC-776-2** - Add support for versioned collections

### Fixed

- **CUMULUS-832**
  - Fixed indentation in example config.yml in `@cumulus/deployment`
  - Fixed issue with new deployment using the default distribution endpoint in `@cumulus/deployment` and `@cumulus/api`

## [v1.8.1] - 2018-08-01

**Note** IAM roles should be re-deployed with this release.

- **Cumulus-726**
  - Added function to `@cumulus/integration-tests`: `sfnStep` includes `getStepInput` which returns the input to the schedule event of a given step function step.
  - Added IAM policy `@cumulus/deployment`: Lambda processing IAM role includes `kinesis::PutRecord` so step function lambdas can write to kinesis streams.
- **Cumulus Community Edition**
  - Added Google OAuth authentication token logic to `@cumulus/api`. Refactored token endpoint to use environment variable flag `OAUTH_PROVIDER` when determining with authentication method to use.
  - Added API Lambda memory configuration variable `api_lambda_memory` to `@cumulus/api` and `@cumulus/deployment`.

### Changed

- **Cumulus-726**
  - Changed function in `@cumulus/api`: `models/rules.js#addKinesisEventSource` was modified to call to `deleteKinesisEventSource` with all required parameters (rule's name, arn and type).
  - Changed function in `@cumulus/integration-tests`: `getStepOutput` can now be used to return output of failed steps. If users of this function want the output of a failed event, they can pass a third parameter `eventType` as `'failure'`. This function will work as always for steps which completed successfully.

### Removed

- **Cumulus-726**

  - Configuration change to `@cumulus/deployment`: Removed default auto scaling configuration for Granules and Files DynamoDB tables.

- **CUMULUS-688**
  - Add integration test for ExecutionStatus
  - Function addition to `@cumulus/integration-tests`: `api` includes `getExecutionStatus` which returns the execution status from the Cumulus API

## [v1.8.0] - 2018-07-23

### Added

- **CUMULUS-718** Adds integration test for Kinesis triggering a workflow.

- **GITC-776-3** Added more flexibility for rules. You can now edit all fields on the rule's record
  We may need to update the api documentation to reflect this.

- **CUMULUS-681** - Add ingest-in-place action to granules endpoint

  - new applyWorkflow action at PUT /granules/{granuleid} Applying a workflow starts an execution of the provided workflow and passes the granule record as payload.
    Parameter(s):
    - workflow - the workflow name

- **CUMULUS-685** - Add parent exeuction arn to the execution which is triggered from a parent step function

### Changed

- **CUMULUS-768** - Integration tests get S3 provider data from shared data folder

### Fixed

- **CUMULUS-746** - Move granule API correctly updates record in dynamo DB and cmr xml file
- **CUMULUS-766** - Populate database fileSize field from S3 if value not present in Ingest payload

## [v1.7.1] - 2018-07-27 - [BACKPORT]

### Fixed

- **CUMULUS-766** - Backport from 1.8.0 - Populate database fileSize field from S3 if value not present in Ingest payload

## [v1.7.0] - 2018-07-02

### Please note: [Upgrade Instructions](https://nasa.github.io/cumulus/docs/upgrade/1.7.0)

### Added

- **GITC-776-2** - Add support for versioned collectons
- **CUMULUS-491** - Add granule reconciliation API endpoints.
- **CUMULUS-480** Add suport for backup and recovery:
  - Add DynamoDB tables for granules, executions and pdrs
  - Add ability to write all records to S3
  - Add ability to download all DynamoDB records in form json files
  - Add ability to upload records to DynamoDB
  - Add migration scripts for copying granule, pdr and execution records from ElasticSearch to DynamoDB
  - Add IAM support for batchWrite on dynamoDB
-
- **CUMULUS-508** - `@cumulus/deployment` cloudformation template allows for lambdas and ECS clusters to have multiple AZ availability.
  - `@cumulus/deployment` also ensures docker uses `devicemapper` storage driver.
- **CUMULUS-755** - `@cumulus/deployment` Add DynamoDB autoscaling support.
  - Application developers can add autoscaling and override default values in their deployment's `app/config.yml` file using a `{TableName}Table:` key.

### Fixed

- **CUMULUS-747** - Delete granule API doesn't delete granule files in s3 and granule in elasticsearch
  - update the StreamSpecification DynamoDB tables to have StreamViewType: "NEW_AND_OLD_IMAGES"
  - delete granule files in s3
- **CUMULUS-398** - Fix not able to filter executions by workflow
- **CUMULUS-748** - Fix invalid lambda .zip files being validated/uploaded to AWS
- **CUMULUS-544** - Post to CMR task has UAT URL hard-coded
  - Made configurable: PostToCmr now requires CMR_ENVIRONMENT env to be set to 'SIT' or 'OPS' for those CMR environments. Default is UAT.

### Changed

- **GITC-776-4** - Changed Discover-pdrs to not rely on collection but use provider_path in config. It also has an optional filterPdrs regex configuration parameter

- **CUMULUS-710** - In the integration test suite, `getStepOutput` returns the output of the first successful step execution or last failed, if none exists

## [v1.6.0] - 2018-06-06

### Please note: [Upgrade Instructions](https://nasa.github.io/cumulus/docs/upgrade/1.6.0)

### Fixed

- **CUMULUS-602** - Format all logs sent to Elastic Search.
  - Extract cumulus log message and index it to Elastic Search.

### Added

- **CUMULUS-556** - add a mechanism for creating and running migration scripts on deployment.
- **CUMULUS-461** Support use of metadata date and other components in `url_path` property

### Changed

- **CUMULUS-477** Update bucket configuration to support multiple buckets of the same type:
  - Change the structure of the buckets to allow for more than one bucket of each type. The bucket structure is now:
    bucket-key:
    name: <bucket-name>
    type: <type> i.e. internal, public, etc.
  - Change IAM and app deployment configuration to support new bucket structure
  - Update tasks and workflows to support new bucket structure
  - Replace instances where buckets.internal is relied upon to either use the system bucket or a configured bucket
  - Move IAM template to the deployment package. NOTE: You now have to specify '--template node_modules/@cumulus/deployment/iam' in your IAM deployment
  - Add IAM cloudformation template support to filter buckets by type

## [v1.5.5] - 2018-05-30

### Added

- **CUMULUS-530** - PDR tracking through Queue-granules
  - Add optional `pdr` property to the sync-granule task's input config and output payload.
- **CUMULUS-548** - Create a Lambda task that generates EMS distribution reports
  - In order to supply EMS Distribution Reports, you must enable S3 Server
    Access Logging on any S3 buckets used for distribution. See [How Do I Enable Server Access Logging for an S3 Bucket?](https://docs.aws.amazon.com/AmazonS3/latest/user-guide/server-access-logging.html)
    The "Target bucket" setting should point at the Cumulus internal bucket.
    The "Target prefix" should be
    "<STACK_NAME>/ems-distribution/s3-server-access-logs/", where "STACK_NAME"
    is replaced with the name of your Cumulus stack.

### Fixed

- **CUMULUS-546 - Kinesis Consumer should catch and log invalid JSON**
  - Kinesis Consumer lambda catches and logs errors so that consumer doesn't get stuck in a loop re-processing bad json records.
- EMS report filenames are now based on their start time instead of the time
  instead of the time that the report was generated
- **CUMULUS-552 - Cumulus API returns different results for the same collection depending on query**
  - The collection, provider and rule records in elasticsearch are now replaced with records from dynamo db when the dynamo db records are updated.

### Added

- `@cumulus/deployment`'s default cloudformation template now configures storage for Docker to match the configured ECS Volume. The template defines Docker's devicemapper basesize (`dm.basesize`) using `ecs.volumeSize`. This addresses ECS default of limiting Docker containers to 10GB of storage ([Read more](https://aws.amazon.com/premiumsupport/knowledge-center/increase-default-ecs-docker-limit/)).

## [v1.5.4] - 2018-05-21

### Added

- **CUMULUS-535** - EMS Ingest, Archive, Archive Delete reports
  - Add lambda EmsReport to create daily EMS Ingest, Archive, Archive Delete reports
  - ems.provider property added to `@cumulus/deployment/app/config.yml`.
    To change the provider name, please add `ems: provider` property to `app/config.yml`.
- **CUMULUS-480** Use DynamoDB to store granules, pdrs and execution records
  - Activate PointInTime feature on DynamoDB tables
  - Increase test coverage on api package
  - Add ability to restore metadata records from json files to DynamoDB
- **CUMULUS-459** provide API endpoint for moving granules from one location on s3 to another

## [v1.5.3] - 2018-05-18

### Fixed

- **CUMULUS-557 - "Add dataType to DiscoverGranules output"**
  - Granules discovered by the DiscoverGranules task now include dataType
  - dataType is now a required property for granules used as input to the
    QueueGranules task
- **CUMULUS-550** Update deployment app/config.yml to force elasticsearch updates for deleted granules

## [v1.5.2] - 2018-05-15

### Fixed

- **CUMULUS-514 - "Unable to Delete the Granules"**
  - updated cmrjs.deleteConcept to return success if the record is not found
    in CMR.

### Added

- **CUMULUS-547** - The distribution API now includes an
  "earthdataLoginUsername" query parameter when it returns a signed S3 URL
- **CUMULUS-527 - "parse-pdr queues up all granules and ignores regex"**
  - Add an optional config property to the ParsePdr task called
    "granuleIdFilter". This property is a regular expression that is applied
    against the filename of the first file of each granule contained in the
    PDR. If the regular expression matches, then the granule is included in
    the output. Defaults to '.', which will match all granules in the PDR.
- File checksums in PDRs now support MD5
- Deployment support to subscribe to an SNS topic that already exists
- **CUMULUS-470, CUMULUS-471** In-region S3 Policy lambda added to API to update bucket policy for in-region access.
- **CUMULUS-533** Added fields to granule indexer to support EMS ingest and archive record creation
- **CUMULUS-534** Track deleted granules
  - added `deletedgranule` type to `cumulus` index.
  - **Important Note:** Force custom bootstrap to re-run by adding this to
    app/config.yml `es: elasticSearchMapping: 7`
- You can now deploy cumulus without ElasticSearch. Just add `es: null` to your `app/config.yml` file. This is only useful for debugging purposes. Cumulus still requires ElasticSearch to properly operate.
- `@cumulus/integration-tests` includes and exports the `addRules` function, which seeds rules into the DynamoDB table.
- Added capability to support EFS in cloud formation template. Also added
  optional capability to ssh to your instance and privileged lambda functions.
- Added support to force discovery of PDRs that have already been processed
  and filtering of selected data types
- `@cumulus/cmrjs` uses an environment variable `USER_IP_ADDRESS` or fallback
  IP address of `10.0.0.0` when a public IP address is not available. This
  supports lambda functions deployed into a VPC's private subnet, where no
  public IP address is available.

### Changed

- **CUMULUS-550** Custom bootstrap automatically adds new types to index on
  deployment

## [v1.5.1] - 2018-04-23

### Fixed

- add the missing dist folder to the hello-world task
- disable uglifyjs on the built version of the pdr-status-check (read: https://github.com/webpack-contrib/uglifyjs-webpack-plugin/issues/264)

## [v1.5.0] - 2018-04-23

### Changed

- Removed babel from all tasks and packages and increased minimum node requirements to version 8.10
- Lambda functions created by @cumulus/deployment will use node8.10 by default
- Moved [cumulus-integration-tests](https://github.com/nasa/cumulus-integration-tests) to the `example` folder CUMULUS-512
- Streamlined all packages dependencies (e.g. remove redundant dependencies and make sure versions are the same across packages)
- **CUMULUS-352:** Update Cumulus Elasticsearch indices to use [index aliases](https://www.elastic.co/guide/en/elasticsearch/reference/current/indices-aliases.html).
- **CUMULUS-519:** ECS tasks are no longer restarted after each CF deployment unless `ecs.restartTasksOnDeploy` is set to true
- **CUMULUS-298:** Updated log filterPattern to include all CloudWatch logs in ElasticSearch
- **CUMULUS-518:** Updates to the SyncGranule config schema
  - `granuleIdExtraction` is no longer a property
  - `process` is now an optional property
  - `provider_path` is no longer a property

### Fixed

- **CUMULUS-455 "Kes deployments using only an updated message adapter do not get automatically deployed"**
  - prepended the hash value of cumulus-message-adapter.zip file to the zip file name of lambda which uses message adapter.
  - the lambda function will be redeployed when message adapter or lambda function are updated
- Fixed a bug in the bootstrap lambda function where it stuck during update process
- Fixed a bug where the sf-sns-report task did not return the payload of the incoming message as the output of the task [CUMULUS-441]

### Added

- **CUMULUS-352:** Add reindex CLI to the API package.
- **CUMULUS-465:** Added mock http/ftp/sftp servers to the integration tests
- Added a `delete` method to the `@common/CollectionConfigStore` class
- **CUMULUS-467 "@cumulus/integration-tests or cumulus-integration-tests should seed provider and collection in deployed DynamoDB"**
  - `example` integration-tests populates providers and collections to database
  - `example` workflow messages are populated from workflow templates in s3, provider and collection information in database, and input payloads. Input templates are removed.
  - added `https` protocol to provider schema

## [v1.4.1] - 2018-04-11

### Fixed

- Sync-granule install

## [v1.4.0] - 2018-04-09

### Fixed

- **CUMULUS-392 "queue-granules not returning the sfn-execution-arns queued"**
  - updated queue-granules to return the sfn-execution-arns queued and pdr if exists.
  - added pdr to ingest message meta.pdr instead of payload, so the pdr information doesn't get lost in the ingest workflow, and ingested granule in elasticsearch has pdr name.
  - fixed sf-sns-report schema, remove the invalid part
  - fixed pdr-status-check schema, the failed execution contains arn and reason
- **CUMULUS-206** make sure homepage and repository urls exist in package.json files of tasks and packages

### Added

- Example folder with a cumulus deployment example

### Changed

- [CUMULUS-450](https://bugs.earthdata.nasa.gov/browse/CUMULUS-450) - Updated
  the config schema of the **queue-granules** task
  - The config no longer takes a "collection" property
  - The config now takes an "internalBucket" property
  - The config now takes a "stackName" property
- [CUMULUS-450](https://bugs.earthdata.nasa.gov/browse/CUMULUS-450) - Updated
  the config schema of the **parse-pdr** task
  - The config no longer takes a "collection" property
  - The "stack", "provider", and "bucket" config properties are now
    required
- **CUMULUS-469** Added a lambda to the API package to prototype creating an S3 bucket policy for direct, in-region S3 access for the prototype bucket

### Removed

- Removed the `findTmpTestDataDirectory()` function from
  `@cumulus/common/test-utils`

### Fixed

- [CUMULUS-450](https://bugs.earthdata.nasa.gov/browse/CUMULUS-450)
  - The **queue-granules** task now enqueues a **sync-granule** task with the
    correct collection config for that granule based on the granule's
    data-type. It had previously been using the collection config from the
    config of the **queue-granules** task, which was a problem if the granules
    being queued belonged to different data-types.
  - The **parse-pdr** task now handles the case where a PDR contains granules
    with different data types, and uses the correct granuleIdExtraction for
    each granule.

### Added

- **CUMULUS-448** Add code coverage checking using [nyc](https://github.com/istanbuljs/nyc).

## [v1.3.0] - 2018-03-29

### Deprecated

- discover-s3-granules is deprecated. The functionality is provided by the discover-granules task

### Fixed

- **CUMULUS-331:** Fix aws.downloadS3File to handle non-existent key
- Using test ftp provider for discover-granules testing [CUMULUS-427]
- **CUMULUS-304: "Add AWS API throttling to pdr-status-check task"** Added concurrency limit on SFN API calls. The default concurrency is 10 and is configurable through Lambda environment variable CONCURRENCY.
- **CUMULUS-414: "Schema validation not being performed on many tasks"** revised npm build scripts of tasks that use cumulus-message-adapter to place schema directories into dist directories.
- **CUMULUS-301:** Update all tests to use test-data package for testing data.
- **CUMULUS-271: "Empty response body from rules PUT endpoint"** Added the updated rule to response body.
- Increased memory allotment for `CustomBootstrap` lambda function. Resolves failed deployments where `CustomBootstrap` lambda function was failing with error `Process exited before completing request`. This was causing deployments to stall, fail to update and fail to rollback. This error is thrown when the lambda function tries to use more memory than it is allotted.
- Cumulus repository folders structure updated:
  - removed the `cumulus` folder altogether
  - moved `cumulus/tasks` to `tasks` folder at the root level
  - moved the tasks that are not converted to use CMA to `tasks/.not_CMA_compliant`
  - updated paths where necessary

### Added

- `@cumulus/integration-tests` - Added support for testing the output of an ECS activity as well as a Lambda function.

## [v1.2.0] - 2018-03-20

### Fixed

- Update vulnerable npm packages [CUMULUS-425]
- `@cumulus/api`: `kinesis-consumer.js` uses `sf-scheduler.js#schedule` instead of placing a message directly on the `startSF` SQS queue. This is a fix for [CUMULUS-359](https://bugs.earthdata.nasa.gov/browse/CUMULUS-359) because `sf-scheduler.js#schedule` looks up the provider and collection data in DynamoDB and adds it to the `meta` object of the enqueued message payload.
- `@cumulus/api`: `kinesis-consumer.js` catches and logs errors instead of doing an error callback. Before this change, `kinesis-consumer` was failing to process new records when an existing record caused an error because it would call back with an error and stop processing additional records. It keeps trying to process the record causing the error because it's "position" in the stream is unchanged. Catching and logging the errors is part 1 of the fix. Proposed part 2 is to enqueue the error and the message on a "dead-letter" queue so it can be processed later ([CUMULUS-413](https://bugs.earthdata.nasa.gov/browse/CUMULUS-413)).
- **CUMULUS-260: "PDR page on dashboard only shows zeros."** The PDR stats in LPDAAC are all 0s, even if the dashboard has been fixed to retrieve the correct fields. The current version of pdr-status-check has a few issues.
  - pdr is not included in the input/output schema. It's available from the input event. So the pdr status and stats are not updated when the ParsePdr workflow is complete. Adding the pdr to the input/output of the task will fix this.
  - pdr-status-check doesn't update pdr stats which prevent the real time pdr progress from showing up in the dashboard. To solve this, added lambda function sf-sns-report which is copied from @cumulus/api/lambdas/sf-sns-broadcast with modification, sf-sns-report can be used to report step function status anywhere inside a step function. So add step sf-sns-report after each pdr-status-check, we will get the PDR status progress at real time.
  - It's possible an execution is still in the queue and doesn't exist in sfn yet. Added code to handle 'ExecutionDoesNotExist' error when checking the execution status.
- Fixed `aws.cloudwatchevents()` typo in `packages/ingest/aws.js`. This typo was the root cause of the error: `Error: Could not process scheduled_ingest, Error: : aws.cloudwatchevents is not a constructor` seen when trying to update a rule.

### Removed

- `@cumulus/ingest/aws`: Remove queueWorkflowMessage which is no longer being used by `@cumulus/api`'s `kinesis-consumer.js`.

## [v1.1.4] - 2018-03-15

### Added

- added flag `useList` to parse-pdr [CUMULUS-404]

### Fixed

- Pass encrypted password to the ApiGranule Lambda function [CUMULUS-424]

## [v1.1.3] - 2018-03-14

### Fixed

- Changed @cumulus/deployment package install behavior. The build process will happen after installation

## [v1.1.2] - 2018-03-14

### Added

- added tools to @cumulus/integration-tests for local integration testing
- added end to end testing for discovering and parsing of PDRs
- `yarn e2e` command is available for end to end testing

### Fixed

- **CUMULUS-326: "Occasionally encounter "Too Many Requests" on deployment"** The api gateway calls will handle throttling errors
- **CUMULUS-175: "Dashboard providers not in sync with AWS providers."** The root cause of this bug - DynamoDB operations not showing up in Elasticsearch - was shared by collections and rules. The fix was to update providers', collections' and rules; POST, PUT and DELETE endpoints to operate on DynamoDB and using DynamoDB streams to update Elasticsearch. The following packages were made:
  - `@cumulus/deployment` deploys DynamoDB streams for the Collections, Providers and Rules tables as well as a new lambda function called `dbIndexer`. The `dbIndexer` lambda has an event source mapping which listens to each of the DynamoDB streams. The dbIndexer lambda receives events referencing operations on the DynamoDB table and updates the elasticsearch cluster accordingly.
  - The `@cumulus/api` endpoints for collections, providers and rules _only_ query DynamoDB, with the exception of LIST endpoints and the collections' GET endpoint.

### Updated

- Broke up `kes.override.js` of @cumulus/deployment to multiple modules and moved to a new location
- Expanded @cumulus/deployment test coverage
- all tasks were updated to use cumulus-message-adapter-js 1.0.1
- added build process to integration-tests package to babelify it before publication
- Update @cumulus/integration-tests lambda.js `getLambdaOutput` to return the entire lambda output. Previously `getLambdaOutput` returned only the payload.

## [v1.1.1] - 2018-03-08

### Removed

- Unused queue lambda in api/lambdas [CUMULUS-359]

### Fixed

- Kinesis message content is passed to the triggered workflow [CUMULUS-359]
- Kinesis message queues a workflow message and does not write to rules table [CUMULUS-359]

## [v1.1.0] - 2018-03-05

### Added

- Added a `jlog` function to `common/test-utils` to aid in test debugging
- Integration test package with command line tool [CUMULUS-200] by @laurenfrederick
- Test for FTP `useList` flag [CUMULUS-334] by @kkelly51

### Updated

- The `queue-pdrs` task now uses the [cumulus-message-adapter-js](https://github.com/nasa/cumulus-message-adapter-js)
  library
- Updated the `queue-pdrs` JSON schemas
- The test-utils schema validation functions now throw an error if validation
  fails
- The `queue-granules` task now uses the [cumulus-message-adapter-js](https://github.com/nasa/cumulus-message-adapter-js)
  library
- Updated the `queue-granules` JSON schemas

### Removed

- Removed the `getSfnExecutionByName` function from `common/aws`
- Removed the `getGranuleStatus` function from `common/aws`

## [v1.0.1] - 2018-02-27

### Added

- More tests for discover-pdrs, dicover-granules by @yjpa7145
- Schema validation utility for tests by @yjpa7145

### Changed

- Fix an FTP listing bug for servers that do not support STAT [CUMULUS-334] by @kkelly51

## [v1.0.0] - 2018-02-23

[unreleased]: https://github.com/nasa/cumulus/compare/v9.0.1...HEAD
[v9.0.1]: https://github.com/nasa/cumulus/compare/v9.0.0...v9.0.1
[v9.0.0]: https://github.com/nasa/cumulus/compare/v8.1.0...v9.0.0
[v8.1.0]: https://github.com/nasa/cumulus/compare/v8.0.0...v8.1.0
[v8.0.0]: https://github.com/nasa/cumulus/compare/v7.2.0...v8.0.0
[v7.2.0]: https://github.com/nasa/cumulus/compare/v7.1.0...v7.2.0
[v7.1.0]: https://github.com/nasa/cumulus/compare/v7.0.0...v7.1.0
[v7.0.0]: https://github.com/nasa/cumulus/compare/v6.0.0...v7.0.0
[v6.0.0]: https://github.com/nasa/cumulus/compare/v5.0.1...v6.0.0
[v5.0.1]: https://github.com/nasa/cumulus/compare/v5.0.0...v5.0.1
[v5.0.0]: https://github.com/nasa/cumulus/compare/v4.0.0...v5.0.0
[v4.0.0]: https://github.com/nasa/cumulus/compare/v3.0.1...v4.0.0
[v3.0.1]: https://github.com/nasa/cumulus/compare/v3.0.0...v3.0.1
[v3.0.0]: https://github.com/nasa/cumulus/compare/v2.0.1...v3.0.0
[v2.0.7]: https://github.com/nasa/cumulus/compare/v2.0.6...v2.0.7
[v2.0.6]: https://github.com/nasa/cumulus/compare/v2.0.5...v2.0.6
[v2.0.5]: https://github.com/nasa/cumulus/compare/v2.0.4...v2.0.5
[v2.0.4]: https://github.com/nasa/cumulus/compare/v2.0.3...v2.0.4
[v2.0.3]: https://github.com/nasa/cumulus/compare/v2.0.2...v2.0.3
[v2.0.2]: https://github.com/nasa/cumulus/compare/v2.0.1...v2.0.2
[v2.0.1]: https://github.com/nasa/cumulus/compare/v1.24.0...v2.0.1
[v2.0.0]: https://github.com/nasa/cumulus/compare/v1.24.0...v2.0.0
[v1.24.0]: https://github.com/nasa/cumulus/compare/v1.23.2...v1.24.0
[v1.23.2]: https://github.com/nasa/cumulus/compare/v1.22.1...v1.23.2
[v1.22.1]: https://github.com/nasa/cumulus/compare/v1.21.0...v1.22.1
[v1.21.0]: https://github.com/nasa/cumulus/compare/v1.20.0...v1.21.0
[v1.20.0]: https://github.com/nasa/cumulus/compare/v1.19.0...v1.20.0
[v1.19.0]: https://github.com/nasa/cumulus/compare/v1.18.0...v1.19.0
[v1.18.0]: https://github.com/nasa/cumulus/compare/v1.17.0...v1.18.0
[v1.17.0]: https://github.com/nasa/cumulus/compare/v1.16.1...v1.17.0
[v1.16.1]: https://github.com/nasa/cumulus/compare/v1.16.0...v1.16.1
[v1.16.0]: https://github.com/nasa/cumulus/compare/v1.15.0...v1.16.0
[v1.15.0]: https://github.com/nasa/cumulus/compare/v1.14.5...v1.15.0
[v1.14.5]: https://github.com/nasa/cumulus/compare/v1.14.4...v1.14.5
[v1.14.4]: https://github.com/nasa/cumulus/compare/v1.14.3...v1.14.4
[v1.14.3]: https://github.com/nasa/cumulus/compare/v1.14.2...v1.14.3
[v1.14.2]: https://github.com/nasa/cumulus/compare/v1.14.1...v1.14.2
[v1.14.1]: https://github.com/nasa/cumulus/compare/v1.14.0...v1.14.1
[v1.14.0]: https://github.com/nasa/cumulus/compare/v1.13.5...v1.14.0
[v1.13.5]: https://github.com/nasa/cumulus/compare/v1.13.4...v1.13.5
[v1.13.4]: https://github.com/nasa/cumulus/compare/v1.13.3...v1.13.4
[v1.13.3]: https://github.com/nasa/cumulus/compare/v1.13.2...v1.13.3
[v1.13.2]: https://github.com/nasa/cumulus/compare/v1.13.1...v1.13.2
[v1.13.1]: https://github.com/nasa/cumulus/compare/v1.13.0...v1.13.1
[v1.13.0]: https://github.com/nasa/cumulus/compare/v1.12.1...v1.13.0
[v1.12.1]: https://github.com/nasa/cumulus/compare/v1.12.0...v1.12.1
[v1.12.0]: https://github.com/nasa/cumulus/compare/v1.11.3...v1.12.0
[v1.11.3]: https://github.com/nasa/cumulus/compare/v1.11.2...v1.11.3
[v1.11.2]: https://github.com/nasa/cumulus/compare/v1.11.1...v1.11.2
[v1.11.1]: https://github.com/nasa/cumulus/compare/v1.11.0...v1.11.1
[v1.11.0]: https://github.com/nasa/cumulus/compare/v1.10.4...v1.11.0
[v1.10.4]: https://github.com/nasa/cumulus/compare/v1.10.3...v1.10.4
[v1.10.3]: https://github.com/nasa/cumulus/compare/v1.10.2...v1.10.3
[v1.10.2]: https://github.com/nasa/cumulus/compare/v1.10.1...v1.10.2
[v1.10.1]: https://github.com/nasa/cumulus/compare/v1.10.0...v1.10.1
[v1.10.0]: https://github.com/nasa/cumulus/compare/v1.9.1...v1.10.0
[v1.9.1]: https://github.com/nasa/cumulus/compare/v1.9.0...v1.9.1
[v1.9.0]: https://github.com/nasa/cumulus/compare/v1.8.1...v1.9.0
[v1.8.1]: https://github.com/nasa/cumulus/compare/v1.8.0...v1.8.1
[v1.8.0]: https://github.com/nasa/cumulus/compare/v1.7.0...v1.8.0
[v1.7.0]: https://github.com/nasa/cumulus/compare/v1.6.0...v1.7.0
[v1.6.0]: https://github.com/nasa/cumulus/compare/v1.5.5...v1.6.0
[v1.5.5]: https://github.com/nasa/cumulus/compare/v1.5.4...v1.5.5
[v1.5.4]: https://github.com/nasa/cumulus/compare/v1.5.3...v1.5.4
[v1.5.3]: https://github.com/nasa/cumulus/compare/v1.5.2...v1.5.3
[v1.5.2]: https://github.com/nasa/cumulus/compare/v1.5.1...v1.5.2
[v1.5.1]: https://github.com/nasa/cumulus/compare/v1.5.0...v1.5.1
[v1.5.0]: https://github.com/nasa/cumulus/compare/v1.4.1...v1.5.0
[v1.4.1]: https://github.com/nasa/cumulus/compare/v1.4.0...v1.4.1
[v1.4.0]: https://github.com/nasa/cumulus/compare/v1.3.0...v1.4.0
[v1.3.0]: https://github.com/nasa/cumulus/compare/v1.2.0...v1.3.0
[v1.2.0]: https://github.com/nasa/cumulus/compare/v1.1.4...v1.2.0
[v1.1.4]: https://github.com/nasa/cumulus/compare/v1.1.3...v1.1.4
[v1.1.3]: https://github.com/nasa/cumulus/compare/v1.1.2...v1.1.3
[v1.1.2]: https://github.com/nasa/cumulus/compare/v1.1.1...v1.1.2
[v1.1.1]: https://github.com/nasa/cumulus/compare/v1.0.1...v1.1.1
[v1.1.0]: https://github.com/nasa/cumulus/compare/v1.0.1...v1.1.0
[v1.0.1]: https://github.com/nasa/cumulus/compare/v1.0.0...v1.0.1
[v1.0.0]: https://github.com/nasa/cumulus/compare/pre-v1-release...v1.0.0

[thin-egress-app]: <https://github.com/asfadmin/thin-egress-app> "Thin Egress App"<|MERGE_RESOLUTION|>--- conflicted
+++ resolved
@@ -17,14 +17,6 @@
   - Removed all EMS reporting including lambdas, endpoints, params, etc as all
     reporting is now handled through Cloud Metrics
 - **CUMULUS-2472**
-<<<<<<< HEAD
-  - Moved existing `EarthdataLoginClient` to `@cumulus/oauth-client/EarthdataLoginClient` and updated all references in Cumulus Core.
-  - Rename `EarthdataLoginClient` property from `earthdataLoginUrl` to `loginUrl` for consistency with new OAuth clients. See example in [oauth-client README](https://github.com/nasa/cumulus/blob/master/packages/oauth-client/README.md)
-- **CUMULUS-2494**
-  - Renamed release artifact `terraform-aws-cumulus-distribution.zip` to `terraform-aws-tea-distribution.zip`
-  - Created new `terraform-aws-cumulus-distribution.zip` for the new distribution API
-  - Publish the new distribution API release artifact to GitHub
-=======
   - Moved existing `EarthdataLoginClient` to
     `@cumulus/oauth-client/EarthdataLoginClient` and updated all references in
     Cumulus Core.
@@ -32,7 +24,10 @@
     `loginUrl for consistency with new OAuth clients. See example in
     [oauth-client
     README](https://github.com/nasa/cumulus/blob/master/packages/oauth-client/README.md)
->>>>>>> b91210a7
+- **CUMULUS-2494**
+  - Renamed release artifact `terraform-aws-cumulus-distribution.zip` to `terraform-aws-tea-distribution.zip`
+  - Created new `terraform-aws-cumulus-distribution.zip` for the new distribution API
+  - Publish the new distribution API release artifact to GitHub
 
 ### Added
 
