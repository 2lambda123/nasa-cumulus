# Changelog

All notable changes to this project will be documented in this file.

The format is based on [Keep a Changelog](http://keepachangelog.com/en/1.0.0/).

## [Unreleased]

### MIGRATION STEPS

- **CUMULUS-2099**
  - All references to `meta.queues` in workflow configuration must be replaced with references to queue URLs from Terraform resources. See the updated [data cookbooks](https://nasa.github.io/cumulus/docs/data-cookbooks/about-cookbooks) or example [Discover Granules workflow configuration](https://github.com/nasa/cumulus/blob/master/example/cumulus-tf/discover_granules_workflow.asl.json).
  - The steps for configuring queued execution throttling have changed. See the [updated documentation](https://nasa.github.io/cumulus/docs/data-cookbooks/throttling-queued-executions).
  - In addition to the configuration for execution throttling, the internal mechanism for tracking executions by queue has changed. As a result, you should **disable any rules or workflows scheduling executions via a throttled queue** before upgrading. Otherwise, you may be at risk of having **twice as many executions** as are configured for the queue while the updated tracking is deployed. You can re-enable these rules/workflows once the upgrade is complete.

### BREAKING CHANGES

- **CUMULUS-2099**
  - `meta.queues` has been removed from Cumulus core workflow messages.
  - `@cumulus/sf-sqs-report` workflow task no longer reads the reporting queue URL from `input.meta.queues.reporting` on the incoming event. Instead, it requires that the queue URL be set as the `reporting_queue_url` environment variable on the deployed Lambda.

#### CODE CHANGES

- The `@cumulus/aws-client/S3.getS3ObjectReadStreamAsync` function has been
  removed. It read the entire S3 object into memory before returning a read
  stream, which could cause Lambdas to run out of memory. Use
  `@cumulus/aws-client/S3.getObjectReadStream` instead.
- The `@cumulus/ingest/util.lookupMimeType` function now returns `undefined`
  rather than `null` if the mime type could not be found.
- The `@cumulus/ingest/lock.removeLock` function now returns `undefined`
- The `@cumulus/ingest/granule.generateMoveFileParams` function now returns
  `source: undefined` and `target :undefined` on the response object if either could not be
  determined. Previously, `null` had been returned.
- The `@cumulus/ingest/recursion.recursion` function must now be imported using
  `const { recursion } = require('@cumulus/ingest/recursion');`
- The `@cumulus/ingest/granule.getRenamedS3File` function has been renamed to
  `listVersionedObjects`
- **CUMULUS-2099**
  - `meta.queues` has been removed from Cumulus core workflow messages.

### Added

- **CUMULUS-2123**
  - Added `cumulus-rds-tf` DB cluster module to `tf-modules` that adds a severless RDS Aurora/ PostgreSQL database cluster to meet the PostgreSQL requirements for the 2.1.x release series
  - Updated the default Cumulus module to take the following new required variables:
    - rds_user_access_secret_arn:
      AWS Secrets Manager secret ARN containing a JSON string of DB credentials (containing at least host, password, port as keys)
    - rds_security_group:
      RDS Security Group that provides connection access to the RDS cluster
  - Updated API lambdas and default ECS cluster to add them to the `rds_security_group` for database access
- **CUMULUS-1855**
  - Fixed SyncGranule task to return an empty granules list when given an empty
    (or absent) granules list on input, rather than throwing an exception
- **CUMULUS-1955**
  - Added `@cumulus/aws-client/S3.getObject` to get an AWS S3 object
  - Added `@cumulus/aws-client/S3.waitForObject` to get an AWS S3 object,
    retrying, if necessary
- **CUMULUS-1961**
  - Adds `startTimestamp` and `endTimestamp` parameters to endpoint
    `reconcilationReports`.  Setting these values will filter the returned
    report to cumulus data that falls within the timestamps. It also causes the
    report to be one directional, meaning cumulus is only reconciled with CMR,
    but not the other direction. The Granules will be filtered by their
    `updatedAt` values. Collections are filtered by the updatedAt time of their
    granules, i.e. Collections with granules that are updatedAt a time between
    the time parameters will be returned in the reconciliation reports.
  - Adds `startTimestamp` and `endTimestamp` parameters to create-reconciliation-reports
    lambda function. If either of these params is passed in with a value that can be
    converted to a date object, the inter-platform comparison between Cumulus and CMR will
    be one way.  That is, collections, granules, and files will be filtered by time for
    those found in Cumulus and only those compared to the CMR holdings. For the moment
    there is not enough information to change the internal consistency check, and S3 vs
    Cumulus comparisons are unchanged by the timestamps.
- **CUMULUS-2107**
  - Added a new task, `update-cmr-access-constraints`, that will set access constraints in CMR Metadata.
    Currently supports UMMG-JSON and Echo10XML, where it will configure `AccessConstraints` and
    `RestrictionFlag/RestrictionComment`, respectively.
- **CUMULUS-2116**
<<<<<<< HEAD
  - Added `@cumulus/api/models/granule.unpublishAndDeleteGranule` which
    unpublishes a granule from CMR and deletes it from Cumulus, but does not
    update the record to `published: false` before deletion
- **CUMULUS-2126**
  - The collections endpoint now writes to the RDS database
=======
  - Added `@cumulus/api/models/granule.unpublishAndDeleteGranule` which unpublishes a granule from CMR and deletes it from Cumulus, but does not update the record to `published: false` before deletion
- **CUMULUS-2113**
  - Added Granule not found report to reports endpoint
  - Update reports to return breakdown by Granule of files both in DynamoDB and S3
>>>>>>> 23929edb

### Fixed

- **CUMULUS-1955**
  - Due to AWS's eventual consistency model, it was possible for PostToCMR to
    publish an earlier version of a CMR metadata file, rather than the latest
    version created in a workflow.  This fix guarantees that the latest version
    is published, as expected.
- **CUMULUS-2116**
  - Fixed a race condition with bulk granule delete causing deleted granules to still appear in Elasticsearch. Granules removed via bulk delete should now be removed from Elasticsearch.
- **CUMULUS-1961**
  - Fixed `activeCollections` query only returning 10 results

### Deprecated

- **CUMULUS-1955**
  - `@cumulus/aws-client/S3.getS3Object()`

### Removed

- The `@cumulus/ingest/granule.copyGranuleFile` function has been removed
- The `@cumulus/ingest/granule.moveGranuleFile` function has been removed

### Deprecated

- `@cumulus/message/Queue.getQueueNameByUrl()`
- `@cumulus/message/Queue.getQueueName()`

## [v2.0.1] 2020-07-28

### Added

- **CUMULUS-1886**
  - Added `multiple sort keys` support to `@cumulus/api`
- **CUMULUS-2099**
  - `@cumulus/message/Queue.getQueueUrl` to get the queue URL specified in a Cumulus workflow message, if any.

### Fixed

- **[PR 1790](https://github.com/nasa/cumulus/pull/1790)**
  - Fixed bug with request headers in `@cumulus/launchpad-auth` causing Launchpad token requests to fail

## [v2.0.0] 2020-07-23

### BREAKING CHANGES

- Changes to the `@cumulus/api-client` package
  - The `CumulusApiClientError` class must now be imported using
    `const { CumulusApiClientError } = require('@cumulus/api-client/CumulusApiClientError')`
- The `@cumulus/sftp-client/SftpClient` class must now be imported using
  `const { SftpClient } = require('@cumulus/sftp-client');`
- Instances of `@cumulus/ingest/SftpProviderClient` no longer implicitly connect
  when `download`, `list`, or `sync` are called. You must call `connect` on the
  provider client before issuing one of those calls. Failure to do so will
  result in a "Client not connected" exception being thrown.
- Instances of `@cumulus/ingest/SftpProviderClient` no longer implicitly
  disconnect from the SFTP server when `list` is called.
- Instances of `@cumulus/sftp-client/SftpClient` must now be expclicitly closed
  by calling `.end()`
- Instances of `@cumulus/sftp-client/SftpClient` no longer implicitly connect to
  the server when `download`, `unlink`, `syncToS3`, `syncFromS3`, and `list` are
  called. You must explicitly call `connect` before calling one of those
  methods.
- Changes to the `@cumulus/common` package
  - `cloudwatch-event.getSfEventMessageObject()` now returns `undefined` if the
    message could not be found or could not be parsed. It previously returned
    `null`.
  - `S3KeyPairProvider.decrypt()` now throws an exception if the bucket
    containing the key cannot be determined.
  - `S3KeyPairProvider.decrypt()` now throws an exception if the stack cannot be
    determined.
  - `S3KeyPairProvider.encrypt()` now throws an exception if the bucket
    containing the key cannot be determined.
  - `S3KeyPairProvider.encrypt()` now throws an exception if the stack cannot be
    determined.
  - `sns-event.getSnsEventMessageObject()` now returns `undefined` if it could
    not be parsed. It previously returned `null`.
  - The `aws` module has been removed.
  - The `BucketsConfig.buckets` property is now read-only and private
  - The `test-utils.validateConfig()` function now resolves to `undefined`
    rather than `true`.
  - The `test-utils.validateInput()` function now resolves to `undefined` rather
    than `true`.
  - The `test-utils.validateOutput()` function now resolves to `undefined`
    rather than `true`.
  - The static `S3KeyPairProvider.retrieveKey()` function has been removed.
- Changes to the `@cumulus/cmrjs` package
  - `@cumulus/cmrjs.constructOnlineAccessUrl()` and
    `@cumulus/cmrjs/cmr-utils.constructOnlineAccessUrl()` previously took a
    `buckets` parameter, which was an instance of
    `@cumulus/common/BucketsConfig`. They now take a `bucketTypes` parameter,
    which is a simple object mapping bucket names to bucket types. Example:
    `{ 'private-1': 'private', 'public-1': 'public' }`
  - `@cumulus/cmrjs.reconcileCMRMetadata()` and
    `@cumulus/cmrjs/cmr-utils.reconcileCMRMetadata()` now take a **required**
    `bucketTypes` parameter, which is a simple object mapping bucket names to
    bucket types. Example: `{ 'private-1': 'private', 'public-1': 'public' }`
  - `@cumulus/cmrjs.updateCMRMetadata()` and
    `@cumulus/cmrjs/cmr-utils.updateCMRMetadata()` previously took an optional
    `inBuckets` parameter, which was an instance of
    `@cumulus/common/BucketsConfig`. They now take a **required** `bucketTypes`
    parameter, which is a simple object mapping bucket names to bucket types.
    Example: `{ 'private-1': 'private', 'public-1': 'public' }`
- The minimum supported version of all published Cumulus packages is now Node
  12.18.0
  - Tasks using the `cumuluss/cumulus-ecs-task` Docker image must be updated to
    `cumuluss/cumulus-ecs-task:1.7.0`. This can be done by updating the `image`
    property of any tasks defined using the `cumulus_ecs_service` Terraform
    module.
- Changes to `@cumulus/aws-client/S3`
  - The signature of the `getObjectSize` function has changed. It now takes a
    params object with three properties:
    - **s3**: an instance of an AWS.S3 object
    - **bucket**
    - **key**
  - The `getObjectSize` function will no longer retry if the object does not
    exist
- **CUMULUS-1861**
  - `@cumulus/message/Collections.getCollectionIdFromMessage` now throws a
    `CumulusMessageError` if `collectionName` and `collectionVersion` are missing
    from `meta.collection`.   Previously this method would return
    `'undefined___undefined'` instead
  - `@cumulus/integration-tests/addCollections` now returns an array of collections that
    were added rather than the count of added collections
- **CUMULUS-1930**
  - The `@cumulus/common/util.uuid()` function has been removed
- **CUMULUS-1955**
  - `@cumulus/aws-client/S3.multipartCopyObject` now returns an object with the
    AWS `etag` of the destination object
  - `@cumulus/ingest/S3ProviderClient.list` now sets a file object's `path`
    property to `undefined` instead of `null` when the file is at the top level
    of its bucket
  - The `sync` methods of the following classes in the `@cumulus/ingest` package
    now return an object with the AWS `s3uri` and `etag` of the destination file
    (they previously returned only a string representing the S3 URI)
    - `FtpProviderClient`
    - `HttpProviderClient`
    - `S3ProviderClient`
    - `SftpProviderClient`
- **CUMULUS-1958**
  - The following methods exported from `@cumulus/cmr-js/cmr-utils` were made
    async, and added distributionBucketMap as a parameter:
    - constructOnlineAccessUrl
    - generateFileUrl
    - reconcileCMRMetadata
    - updateCMRMetadata
- **CUMULUS-1969**
  - The `DiscoverPdrs` task now expects `provider_path` to be provided at
    `event.config.provider_path`, not `event.config.collection.provider_path`
  - `event.config.provider_path` is now a required parameter of the
    `DiscoverPdrs` task
  - `event.config.collection` is no longer a parameter to the `DiscoverPdrs`
    task
  - Collections no longer support the `provider_path` property. The tasks that
    relied on that property are now referencing `config.meta.provider_path`.
    Workflows should be updated accordingly.
- **CUMULUS-1977**
  - Moved bulk granule deletion endpoint from `/bulkDelete` to
    `/granules/bulkDelete`
- **CUMULUS-1991**
  - Updated CMR metadata generation to use "Download file.hdf" (where `file.hdf` is the filename of the given resource) as the resource description instead of "File to download"
  - CMR metadata updates now respect changes to resource descriptions (previously only changes to resource URLs were respected)

### MIGRATION STEPS

- Due to an issue with the AWS API Gateway and how the Thin Egress App Cloudformation template applies updates, you may need to redeploy your
  `thin-egress-app-EgressGateway` manually as a one time migration step.    If your deployment fails with an
  error similar to:

  ```bash
  Error: Lambda function (<stack>-tf-TeaCache) returned error: ({"errorType":"HTTPError","errorMessage":"Response code 404 (Not Found)"})
  ```

  Then follow the [AWS
  instructions](https://docs.aws.amazon.com/apigateway/latest/developerguide/how-to-deploy-api-with-console.html)
  to `Redeploy a REST API to a stage` for your egress API and re-run `terraform
  apply`.

### Added

- **CUMULUS-1902**
  - Add Common Use Cases section under Operator Docs

- **CUMULUS-2058**
  - Added `lambda_processing_role_name` as an output from the `cumulus` module
    to provide the processing role name
- **CUMULUS-1417**
  - Added a `checksumFor` property to collection `files` config. Set this
    property on a checksum file's definition matching the `regex` of the target
    file. More details in the ['Data Cookbooks
    Setup'](https://nasa.github.io/cumulus/docs/next/data-cookbooks/setup)
    documentation.
  - Added `checksumFor` validation to collections model.
- **CUMULUS-1956**
  - Added `@cumulus/earthata-login-client` package
  - The `/s3credentials` endpoint that is deployed as part of distribution now
    supports authentication using tokens created by a different application. If
    a request contains the `EDL-ClientId` and `EDL-Token` headers,
    authentication will be handled using that token rather than attempting to
    use OAuth.
  - `@cumulus/earthata-login-client.getTokenUsername()` now accepts an
    `xRequestId` argument, which will be included as the `X-Request-Id` header
    when calling Earthdata Login.
  - If the `s3Credentials` endpoint is invoked with an EDL token and an
    `X-Request-Id` header, that `X-Request-Id` header will be forwarded to
    Earthata Login.
- **CUMULUS-1957**
  - If EDL token authentication is being used, and the `EDL-Client-Name` header
    is set, `@the-client-name` will be appended to the end of the Earthdata
    Login username that is used as the `RoleSessionName` of the temporary IAM
    credentials. This value will show up in the AWS S3 server access logs.
- **CUMULUS-1958**
  - Add the ability for users to specify a `bucket_map_key` to the `cumulus`
    terraform module as an override for the default .yaml values that are passed
    to TEA by Core.    Using this option *requires* that each configured
    Cumulus 'distribution' bucket (e.g. public/protected buckets) have a single
    TEA mapping.  Multiple maps per bucket are not supported.
  - Updated Generating a distribution URL, the MoveGranules task and all CMR
    reconciliation functionality to utilize the TEA bucket map override.
  - Updated deploy process to utilize a bootstrap 'tea-map-cache' lambda that
    will, after deployment of Cumulus Core's TEA instance, query TEA for all
    protected/public buckets and generate a mapping configuration used
    internally by Core.  This object is also exposed as an output of the Cumulus
    module as `distribution_bucket_map`.
- **CUMULUS-1961**
  - Replaces DynamoDB for Elasticsearch for reconciliationReportForCumulusCMR
    comparisons between Cumulus and CMR.
- **CUMULUS-1970**
  - Created the `add-missing-file-checksums` workflow task
  - Added `@cumulus/aws-client/S3.calculateObjectHash()` function
  - Added `@cumulus/aws-client/S3.getObjectReadStream()` function
- **CUMULUS-1887**
  - Add additional fields to the granule CSV download file
- **CUMULUS-2019**
  - Add `infix` search to es query builder `@cumulus/api/es/es/queries` to
    support partial matching of the keywords

### Changed

- **CUMULUS-2032**
  - Updated @cumulus/ingest/HttpProviderClient to utilize a configuration key
    `httpListTimeout` to set the default timeout for discovery HTTP/HTTPS
    requests, and updates the default for the provider to 5 minutes (300 seconds).
  - Updated the DiscoverGranules and DiscoverPDRs tasks to utilize the updated
    configuration value if set via workflow config, and updates the default for
    these tasks to 5 minutes (300 seconds).

- **CUMULUS-176**
  - The API will now respond with a 400 status code when a request body contains
    invalid JSON. It had previously returned a 500 status code.
- **CUMULUS-1861**
  - Updates Rule objects to no longer require a collection.
  - Changes the DLQ behavior for `sfEventSqsToDbRecords` and
    `sfEventSqsToDbRecordsInputQueue`. Previously failure to write a database
    record would result in lambda success, and an error log in the CloudWatch
    logs.   The lambda has been updated to manually add a record to
    the `sfEventSqsToDbRecordsDeadLetterQueue` if the granule, execution, *or*
    pdr record fails to write, in addition to the previous error logging.
- **CUMULUS-1956**
  - The `/s3credentials` endpoint that is deployed as part of distribution now
    supports authentication using tokens created by a different application. If
    a request contains the `EDL-ClientId` and `EDL-Token` headers,
    authentication will be handled using that token rather than attempting to
    use OAuth.
- **CUMULUS-1977**
  - API endpoint POST `/granules/bulk` now returns a 202 status on a successful
    response instead of a 200 response
  - API endpoint DELETE `/granules/<granule-id>` now returns a 404 status if the
    granule record was already deleted
  - `@cumulus/api/models/Granule.update()` now returns the updated granule
    record
  - Implemented POST `/granules/bulkDelete` API endpoint to support deleting
    granules specified by ID or returned by the provided query in the request
    body. If the request is successful, the endpoint returns the async operation
    ID that has been started to remove the granules.
    - To use a query in the request body, your deployment must be
      [configured to access the Elasticsearch host for ESDIS metrics](https://nasa.github.io/cumulus/docs/additional-deployment-options/cloudwatch-logs-delivery#esdis-metrics)
      in your environment
  - Added `@cumulus/api/models/Granule.getRecord()` method to return raw record
    from DynamoDB
  - Added `@cumulus/api/models/Granule.delete()` method which handles deleting
    the granule record from DynamoDB and the granule files from S3
- **CUMULUS-1982**
  - The `globalConnectionLimit` property of providers is now optional and
    defaults to "unlimited"
- **CUMULUS-1997**
  - Added optional `launchpad` configuration to `@cumulus/hyrax-metadata-updates` task config schema.
- **CUMULUS-1991**
  - `@cumulus/cmrjs/src/cmr-utils/constructOnlineAccessUrls()` now throws an error if `cmrGranuleUrlType = "distribution"` and no distribution endpoint argument is provided
- **CUMULUS-2011**
  - Reconciliation reports are now generated within an AsyncOperation
- **CUMULUS-2016**
  - Upgrade TEA to version 79

### Fixed

- **CUMULUS-1991**
  - Added missing `DISTRIBUTION_ENDPOINT` environment variable for API lambdas. This environment variable is required for API requests to move granules.

- **CUMULUS-1961**
  - Fixed granules and executions query params not getting sent to API in granule list operation in `@cumulus/api-client`

### Deprecated

- `@cumulus/aws-client/S3.calculateS3ObjectChecksum()`
- `@cumulus/aws-client/S3.getS3ObjectReadStream()`
- `@cumulus/common/log.convertLogLevel()`
- `@cumulus/collection-config-store`
- `@cumulus/common/util.sleep()`

- **CUMULUS-1930**
  - `@cumulus/common/log.convertLogLevel()`
  - `@cumulus/common/util.isNull()`
  - `@cumulus/common/util.isUndefined()`
  - `@cumulus/common/util.negate()`
  - `@cumulus/common/util.noop()`
  - `@cumulus/common/util.isNil()`
  - `@cumulus/common/util.renameProperty()`
  - `@cumulus/common/util.lookupMimeType()`
  - `@cumulus/common/util.thread()`
  - `@cumulus/common/util.mkdtempSync()`

### Removed

- The deprecated `@cumulus/common.bucketsConfigJsonObject` function has been
  removed
- The deprecated `@cumulus/common.CollectionConfigStore` class has been removed
- The deprecated `@cumulus/common.concurrency` module has been removed
- The deprecated `@cumulus/common.constructCollectionId` function has been
  removed
- The deprecated `@cumulus/common.launchpad` module has been removed
- The deprecated `@cumulus/common.LaunchpadToken` class has been removed
- The deprecated `@cumulus/common.Semaphore` class has been removed
- The deprecated `@cumulus/common.stringUtils` module has been removed
- The deprecated `@cumulus/common/aws.cloudwatchlogs` function has been removed
- The deprecated `@cumulus/common/aws.deleteS3Files` function has been removed
- The deprecated `@cumulus/common/aws.deleteS3Object` function has been removed
- The deprecated `@cumulus/common/aws.dynamodb` function has been removed
- The deprecated `@cumulus/common/aws.dynamodbDocClient` function has been
  removed
- The deprecated `@cumulus/common/aws.getExecutionArn` function has been removed
- The deprecated `@cumulus/common/aws.headObject` function has been removed
- The deprecated `@cumulus/common/aws.listS3ObjectsV2` function has been removed
- The deprecated `@cumulus/common/aws.parseS3Uri` function has been removed
- The deprecated `@cumulus/common/aws.promiseS3Upload` function has been removed
- The deprecated `@cumulus/common/aws.recursivelyDeleteS3Bucket` function has
  been removed
- The deprecated `@cumulus/common/aws.s3CopyObject` function has been removed
- The deprecated `@cumulus/common/aws.s3ObjectExists` function has been removed
- The deprecated `@cumulus/common/aws.s3PutObject` function has been removed
- The deprecated `@cumulus/common/bucketsConfigJsonObject` function has been
  removed
- The deprecated `@cumulus/common/CloudWatchLogger` class has been removed
- The deprecated `@cumulus/common/collection-config-store.CollectionConfigStore`
  class has been removed
- The deprecated `@cumulus/common/collection-config-store.constructCollectionId`
  function has been removed
- The deprecated `@cumulus/common/concurrency.limit` function has been removed
- The deprecated `@cumulus/common/concurrency.mapTolerant` function has been
  removed
- The deprecated `@cumulus/common/concurrency.promiseUrl` function has been
  removed
- The deprecated `@cumulus/common/concurrency.toPromise` function has been
  removed
- The deprecated `@cumulus/common/concurrency.unless` function has been removed
- The deprecated `@cumulus/common/config.parseConfig` function has been removed
- The deprecated `@cumulus/common/config.resolveResource` function has been
  removed
- The deprecated `@cumulus/common/DynamoDb.get` function has been removed
- The deprecated `@cumulus/common/DynamoDb.scan` function has been removed
- The deprecated `@cumulus/common/FieldPattern` class has been removed
- The deprecated `@cumulus/common/launchpad.getLaunchpadToken` function has been
  removed
- The deprecated `@cumulus/common/launchpad.validateLaunchpadToken` function has
  been removed
- The deprecated `@cumulus/common/LaunchpadToken` class has been removed
- The deprecated `@cumulus/common/message.buildCumulusMeta` function has been
  removed
- The deprecated `@cumulus/common/message.buildQueueMessageFromTemplate`
  function has been removed
- The deprecated `@cumulus/common/message.getCollectionIdFromMessage` function
  has been removed
- The deprecated `@cumulus/common/message.getMaximumExecutions` function has
  been removed
- The deprecated `@cumulus/common/message.getMessageExecutionArn` function has
  been removed
- The deprecated `@cumulus/common/message.getMessageExecutionName` function has
  been removed
- The deprecated `@cumulus/common/message.getMessageFromTemplate` function has
  been removed
- The deprecated `@cumulus/common/message.getMessageGranules` function has been
  removed
- The deprecated `@cumulus/common/message.getMessageStateMachineArn` function
  has been removed
- The deprecated `@cumulus/common/message.getQueueName` function has been
  removed
- The deprecated `@cumulus/common/message.getQueueNameByUrl` function has been
  removed
- The deprecated `@cumulus/common/message.hasQueueAndExecutionLimit` function
  has been removed
- The deprecated `@cumulus/common/Semaphore` class has been removed
- The deprecated `@cumulus/common/string.globalReplace` functon has been removed
- The deprecated `@cumulus/common/string.isNonEmptyString` functon has been
  removed
- The deprecated `@cumulus/common/string.isValidHostname` functon has been
  removed
- The deprecated `@cumulus/common/string.match` functon has been removed
- The deprecated `@cumulus/common/string.matches` functon has been removed
- The deprecated `@cumulus/common/string.replace` functon has been removed
- The deprecated `@cumulus/common/string.toLower` functon has been removed
- The deprecated `@cumulus/common/string.toUpper` functon has been removed
- The deprecated `@cumulus/common/testUtils.getLocalstackEndpoint` function has been removed
- The deprecated `@cumulus/common/util.setErrorStack` function has been removed
- The `@cumulus/common/util.uuid` function has been removed
- The deprecated `@cumulus/common/workflows.getWorkflowArn` function has been
  removed
- The deprecated `@cumulus/common/workflows.getWorkflowFile` function has been
  removed
- The deprecated `@cumulus/common/workflows.getWorkflowList` function has been
  removed
- The deprecated `@cumulus/common/workflows.getWorkflowTemplate` function has
  been removed
- `@cumulus/aws-client/StepFunctions.toSfnExecutionName()`
- `@cumulus/aws-client/StepFunctions.fromSfnExecutionName()`
- `@cumulus/aws-client/StepFunctions.getExecutionArn()`
- `@cumulus/aws-client/StepFunctions.getExecutionUrl()`
- `@cumulus/aws-client/StepFunctions.getStateMachineArn()`
- `@cumulus/aws-client/StepFunctions.pullStepFunctionEvent()`
- `@cumulus/common/test-utils/throttleOnce()`
- `@cumulus/integration-tests/api/distribution.invokeApiDistributionLambda()`
- `@cumulus/integration-tests/api/distribution.getDistributionApiRedirect()`
- `@cumulus/integration-tests/api/distribution.getDistributionApiFileStream()`

## [v1.24.0] 2020-06-03

### BREAKING CHANGES

- **CUMULUS-1969**
  - The `DiscoverPdrs` task now expects `provider_path` to be provided at
    `event.config.provider_path`, not `event.config.collection.provider_path`
  - `event.config.provider_path` is now a required parameter of the
    `DiscoverPdrs` task
  - `event.config.collection` is no longer a parameter to the `DiscoverPdrs`
    task
  - Collections no longer support the `provider_path` property. The tasks that
    relied on that property are now referencing `config.meta.provider_path`.
    Workflows should be updated accordingly.

- **CUMULUS-1997**
  - `@cumulus/cmr-client/CMRSearchConceptQueue` parameters have been changed to take a `cmrSettings` object containing clientId, provider, and auth information. This can be generated using `@cumulus/cmrjs/cmr-utils/getCmrSettings`. The `cmrEnvironment` variable has been removed.

### Added

- **CUMULUS-1800**
  - Added task configuration setting named `syncChecksumFiles` to the
    SyncGranule task. This setting is `false` by default, but when set to
    `true`, all checksum files associated with data files that are downloaded
    will be downloaded as well.
- **CUMULUS-1952**
  - Updated HTTP(S) provider client to accept username/password for Basic authorization. This change adds support for Basic Authorization such as Earthdata login redirects to ingest (i.e. as implemented in SyncGranule), but not to discovery (i.e. as implemented in DiscoverGranules). Discovery still expects the provider's file system to be publicly accessible, but not the individual files and their contents.
  - **NOTE**: Using this in combination with the HTTP protocol may expose usernames and passwords to intermediary network entities. HTTPS is highly recommended.
- **CUMULUS-1997**
  - Added optional `launchpad` configuration to `@cumulus/hyrax-metadata-updates` task config schema.

### Fixed

- **CUMULUS-1997**
  - Updated all CMR operations to use configured authentication scheme
- **CUMULUS-2010**
  - Updated `@cumulus/api/launchpadSaml` to support multiple userGroup attributes from the SAML response

## [v1.23.2] 2020-05-22

### BREAKING CHANGES

- Updates to the Cumulus archive API:
  - All endpoints now return a `401` response instead of a `403` for any request where the JWT passed as a Bearer token is invalid.
  - POST `/refresh` and DELETE `/token/<token>` endpoints now return a `401` response for requests with expired tokens

- **CUMULUS-1894**
  - `@cumulus/ingest/granule.handleDuplicateFile()`
    - The `copyOptions` parameter has been removed
    - An `ACL` parameter has been added
  - `@cumulus/ingest/granule.renameS3FileWithTimestamp()`
    - Now returns `undefined`

- **CUMULUS-1896**
  Updated all Cumulus core lambdas to utilize the new message adapter streaming interface via [cumulus-message-adapter-js v1.2.0](https://github.com/nasa/cumulus-message-adapter-js/releases/tag/v1.2.0).   Users of this version of Cumulus (or later) must utilize version 1.3.0 or greater of the [cumulus-message-adapter](https://github.com/nasa/cumulus-message-adapter) to support core lambdas.

- **CUMULUS-1912**
  - `@cumulus/api` reconciliationReports list endpoint returns a list of reconciliationReport records instead of S3Uri.

- **CUMULUS-1969**
  - The `DiscoverGranules` task now expects `provider_path` to be provided at
    `event.config.provider_path`, not `event.config.collection.provider_path`
  - `config.provider_path` is now a required parameter of the `DiscoverGranules`
    task

### MIGRATION STEPS

- To take advantage of the new TTL-based access token expiration implemented in CUMULUS-1777 (see notes below) and clear out existing records in your access tokens table, do the following:
  1. Log out of any active dashboard sessions
  2. Use the AWS console or CLI to delete your `<prefix>-AccessTokensTable` DynamoDB table
  3. [Re-deploy your `data-persistence` module](https://nasa.github.io/cumulus/docs/deployment/upgrade-readme#update-data-persistence-resources), which should re-create the `<prefix>-AccessTokensTable` DynamoDB table
  4. Return to using the Cumulus API/dashboard as normal
- This release requires the Cumulus Message Adapter layer deployed with Cumulus Core to be at least 1.3.0, as the core lambdas have updated to [cumulus-message-adapter-js v1.2.0](https://github.com/nasa/cumulus-message-adapter-js/releases/tag/v1.2.0) and the new CMA interface.  As a result, users should:
  1. Follow the [Cumulus Message Adapter (CMA) deployment instructions](https://nasa.github.io/cumulus/docs/deployment/deployment-readme#deploy-the-cumulus-message-adapter-layer) and install a CMA layer version >=1.3.0
  2. If you are using any custom Node.js Lambdas in your workflows **and** the Cumulus CMA layer/`cumulus-message-adapter-js`, you must update your lambda to use [cumulus-message-adapter-js v1.2.0](https://github.com/nasa/cumulus-message-adapter-js/releases/tag/v1.2.0) and follow the migration instructions in the release notes. Prior versions of `cumulus-message-adapter-js` are not compatible with CMA >= 1.3.0.
- Migrate existing s3 reconciliation report records to database (CUMULUS-1911):
  - After update your `data persistence` module and Cumulus resources, run the command:

  ```bash
  ./node_modules/.bin/cumulus-api migrate --stack `<your-terraform-deployment-prefix>` --migrationVersion migration5
  ```

### Added

- Added a limit for concurrent Elasticsearch requests when doing an index from database operation
- Added the `es_request_concurrency` parameter to the archive and cumulus Terraform modules

- **CUMULUS-1995**
  - Added the `es_index_shards` parameter to the archive and cumulus Terraform modules to configure the number of shards for the ES index
    - If you have an existing ES index, you will need to [reindex](https://nasa.github.io/cumulus-api/#reindex) and then [change index](https://nasa.github.io/cumulus-api/#change-index) to take advantage of shard updates

- **CUMULUS-1894**
  - Added `@cumulus/aws-client/S3.moveObject()`

- **CUMULUS-1911**
  - Added ReconciliationReports table
  - Updated CreateReconciliationReport lambda to save Reconciliation Report records to database
  - Updated dbIndexer and IndexFromDatabase lambdas to index Reconciliation Report records to Elasticsearch
  - Added migration_5 to migrate existing s3 reconciliation report records to database and Elasticsearch
  - Updated `@cumulus/api` package, `tf-modules/archive` and `tf-modules/data-persistence` Terraform modules

- **CUMULUS-1916**
  - Added util function for seeding reconciliation reports when running API locally in dashboard

### Changed

- **CUMULUS-1777**
  - The `expirationTime` property is now a **required field** of the access tokens model.
  - Updated the `AccessTokens` table to set a [TTL](https://docs.aws.amazon.com/amazondynamodb/latest/developerguide/howitworks-ttl.html) on the `expirationTime` field in `tf-modules/data-persistence/dynamo.tf`. As a result, access token records in this table whose `expirationTime` has passed should be **automatically deleted by DynamoDB**.
  - Updated all code creating access token records in the Dynamo `AccessTokens` table to set the `expirationTime` field value in seconds from the epoch.
- **CUMULUS-1912**
  - Updated reconciliationReports endpoints to query against Elasticsearch, delete report from both database and s3
  - Added `@cumulus/api-client/reconciliationReports`
- **CUMULUS-1999**
  - Updated `@cumulus/common/util.deprecate()` so that only a single deprecation notice is printed for each name/version combination

### Fixed

- **CUMULUS-1894**
  - The `SyncGranule` task can now handle files larger than 5 GB
- **CUMULUS-1987**
  - `Remove granule from CMR` operation in `@cumulus/api` now passes token to CMR when fetching granule metadata, allowing removal of private granules
- **CUMULUS-1993**
  - For a given queue, the `sqs-message-consumer` Lambda will now only schedule workflows for rules matching the queue **and the collection information in each queue message (if any)**
    - The consumer also now only reads each queue message **once per Lambda invocation**, whereas previously each message was read **once per queue rule per Lambda invocation**
  - Fixed bug preventing the deletion of multiple SNS rules that share the same SNS topic

### Deprecated

- **CUMULUS-1894**
  - `@cumulus/ingest/granule.copyGranuleFile()`
  - `@cumulus/ingest/granule.moveGranuleFile()`

- **CUMULUS-1987** - Deprecated the following functions:
  - `@cumulus/cmrjs/getMetadata(cmrLink)` -> `@cumulus/cmr-client/CMR.getGranuleMetadata(cmrLink)`
  - `@cumulus/cmrjs/getFullMetadata(cmrLink)`

## [v1.22.1] 2020-05-04

**Note**: v1.22.0 was not released as a package due to npm/release concerns.  Users upgrading to 1.22.x should start with 1.22.1

### Added

- **CUMULUS-1894**
  - Added `@cumulus/aws-client/S3.multipartCopyObject()`
- **CUMULUS-408**
  - Added `certificateUri` field to provider schema. This optional field allows operators to specify an S3 uri to a CA bundle to use for HTTPS requests.
- **CUMULUS-1787**
  - Added `collections/active` endpoint for returning collections with active granules in `@cumulus/api`
- **CUMULUS-1799**
  - Added `@cumulus/common/stack.getBucketsConfigKey()` to return the S3 key for the buckets config object
  - Added `@cumulus/common/workflows.getWorkflowFileKey()` to return the S3 key for a workflow definition object
  - Added `@cumulus/common/workflows.getWorkflowsListKeyPrefix()` to return the S3 key prefix for objects containing workflow definitions
  - Added `@cumulus/message` package containing utilities for building and parsing Cumulus messages
- **CUMULUS-1850**
  - Added `@cumulus/aws-client/Kinesis.describeStream()` to get a Kinesis stream description
- **CUMULUS-1853**
  - Added `@cumulus/integration-tests/collections.createCollection()`
  - Added `@cumulus/integration-tests/executions.findExecutionArn()`
  - Added `@cumulus/integration-tests/executions.getExecutionWithStatus()`
  - Added `@cumulus/integration-tests/granules.getGranuleWithStatus()`
  - Added `@cumulus/integration-tests/providers.createProvider()`
  - Added `@cumulus/integration-tests/rules.createOneTimeRule()`

### Changed

- **CUMULUS-1682**
  - Moved all `@cumulus/ingest/parse-pdr` code into the `parse-pdr` task as it had become tightly coupled with that task's handler and was not used anywhere else. Unit tests also restored.
- **CUMULUS-1820**
  - Updated the Thin Egress App module used in `tf-modules/distribution/main.tf` to build 74. [See the release notes](https://github.com/asfadmin/thin-egress-app/releases/tag/tea-build.74).
- **CUMULUS-1852**
  - Updated POST endpoints for `/collections`, `/providers`, and `/rules` to log errors when returning a 500 response
  - Updated POST endpoint for `/collections`:
    - Return a 400 response when the `name` or `version` fields are missing
    - Return a 409 response if the collection already exists
    - Improved error messages to be more explicit
  - Updated POST endpoint for `/providers`:
    - Return a 400 response if the `host` field value is invalid
    - Return a 409 response if the provider already exists
  - Updated POST endpoint for `/rules`:
    - Return a 400 response if rule `name` is invalid
    - Return a 400 response if rule `type` is invalid
- **CUMULUS-1891**
  - Updated the following endpoints using async operations to return a 503 error if the ECS task  cannot be started and a 500 response for a non-specific error:
    - POST `/replays`
    - POST `/bulkDelete`
    - POST `/elasticsearch/index-from-database`
    - POST `/granules/bulk`

### Fixed

- **CUMULUS-408**
  - Fixed HTTPS discovery and ingest.

- **CUMULUS-1850**
  - Fixed a bug in Kinesis event processing where the message consumer would not properly filter available rules based on the collection information in the event and the Kinesis stream ARN

- **CUMULUS-1853**
  - Fixed a bug where attempting to create a rule containing a payload property
    would fail schema validation.

- **CUMULUS-1854**
  - Rule schema is validated before starting workflows or creating event source mappings

- **CUMULUS-1974**
  - Fixed @cumulus/api webpack config for missing underscore object due to underscore update

### Deprecated

- **CUMULUS-1799** - Deprecated the following code. For cases where the code was moved into another package, the new code location is noted:
  - `@cumulus/aws-client/StepFunctions.fromSfnExecutionName()`
  - `@cumulus/aws-client/StepFunctions.toSfnExecutionName()`
  - `@cumulus/aws-client/StepFunctions.getExecutionArn()` -> `@cumulus/message/Executions.buildExecutionArn()`
  - `@cumulus/aws-client/StepFunctions.getExecutionUrl()` -> `@cumulus/message/Executions.getExecutionUrlFromArn()`
  - `@cumulus/aws-client/StepFunctions.getStateMachineArn()` -> `@cumulus/message/Executions.getStateMachineArnFromExecutionArn()`
  - `@cumulus/aws-client/StepFunctions.pullStepFunctionEvent()` -> `@cumulus/message/StepFunctions.pullStepFunctionEvent()`
  - `@cumulus/common/bucketsConfigJsonObject()`
  - `@cumulus/common/CloudWatchLogger`
  - `@cumulus/common/collection-config-store/CollectionConfigStore` -> `@cumulus/collection-config-store`
  - `@cumulus/common/collection-config-store.constructCollectionId()` -> `@cumulus/message/Collections.constructCollectionId`
  - `@cumulus/common/concurrency.limit()`
  - `@cumulus/common/concurrency.mapTolerant()`
  - `@cumulus/common/concurrency.promiseUrl()`
  - `@cumulus/common/concurrency.toPromise()`
  - `@cumulus/common/concurrency.unless()`
  - `@cumulus/common/config.buildSchema()`
  - `@cumulus/common/config.parseConfig()`
  - `@cumulus/common/config.resolveResource()`
  - `@cumulus/common/config.resourceToArn()`
  - `@cumulus/common/FieldPattern`
  - `@cumulus/common/launchpad.getLaunchpadToken()` -> `@cumulus/launchpad-auth/index.getLaunchpadToken()`
  - `@cumulus/common/LaunchpadToken` -> `@cumulus/launchpad-auth/LaunchpadToken`
  - `@cumulus/common/launchpad.validateLaunchpadToken()` -> `@cumulus/launchpad-auth/index.validateLaunchpadToken()`
  - `@cumulus/common/message.buildCumulusMeta()` -> `@cumulus/message/Build.buildCumulusMeta()`
  - `@cumulus/common/message.buildQueueMessageFromTemplate()` -> `@cumulus/message/Build.buildQueueMessageFromTemplate()`
  - `@cumulus/common/message.getCollectionIdFromMessage()` -> `@cumulus/message/Collections.getCollectionIdFromMessage()`
  - `@cumulus/common/message.getMessageExecutionArn()` -> `@cumulus/message/Executions.getMessageExecutionArn()`
  - `@cumulus/common/message.getMessageExecutionName()` -> `@cumulus/message/Executions.getMessageExecutionName()`
  - `@cumulus/common/message.getMaximumExecutions()` -> `@cumulus/message/Queue.getMaximumExecutions()`
  - `@cumulus/common/message.getMessageFromTemplate()`
  - `@cumulus/common/message.getMessageStateMachineArn()` -> `@cumulus/message/Executions.getMessageStateMachineArn()`)
  - `@cumulus/common/message.getMessageGranules()` -> `@cumulus/message/Granules.getMessageGranules()`
  - `@cumulus/common/message.getQueueNameByUrl()` -> `@cumulus/message/Queue.getQueueNameByUrl()`
  - `@cumulus/common/message.getQueueName()` -> `@cumulus/message/Queue.getQueueName()`)
  - `@cumulus/common/message.hasQueueAndExecutionLimit()` -> `@cumulus/message/Queue.hasQueueAndExecutionLimit()`
  - `@cumulus/common/Semaphore`
  - `@cumulus/common/test-utils.throttleOnce()`
  - `@cumulus/common/workflows.getWorkflowArn()`
  - `@cumulus/common/workflows.getWorkflowFile()`
  - `@cumulus/common/workflows.getWorkflowList()`
  - `@cumulus/common/workflows.getWorkflowTemplate()`
  - `@cumulus/integration-tests/sfnStep/SfnStep.parseStepMessage()` -> `@cumulus/message/StepFunctions.parseStepMessage()`
- **CUMULUS-1858** - Deprecated the following functions.
  - `@cumulus/common/string.globalReplace()`
  - `@cumulus/common/string.isNonEmptyString()`
  - `@cumulus/common/string.isValidHostname()`
  - `@cumulus/common/string.match()`
  - `@cumulus/common/string.matches()`
  - `@cumulus/common/string.replace()`
  - `@cumulus/common/string.toLower()`
  - `@cumulus/common/string.toUpper()`

### Removed

- **CUMULUS-1799**: Deprecated code removals:
  - Removed from `@cumulus/common/aws`:
    - `pullStepFunctionEvent()`
  - Removed `@cumulus/common/sfnStep`
  - Removed `@cumulus/common/StepFunctions`

## [v1.21.0] 2020-03-30

### PLEASE NOTE

- **CUMULUS-1762**: the `messageConsumer` for `sns` and `kinesis`-type rules now fetches
  the collection information from the message. You should ensure that your rule's collection
  name and version match what is in the message for these ingest messages to be processed.
  If no matching rule is found, an error will be thrown and logged in the
  `messageConsumer` Lambda function's log group.

### Added

- **CUMULUS-1629**`
  - Updates discover-granules task to respect/utilize duplicateHandling configuration such that
    - skip:               Duplicates will be filtered from the granule list
    - error:              Duplicates encountered will result in step failure
    - replace, version:   Duplicates will be ignored and handled as normal.
  - Adds a new copy of the API lambda `PrivateApiLambda()` which is configured to not require authentication. This Lambda is not connected to an API gateway
  - Adds `@cumulus/api-client` with functions for use by workflow lambdas to call the API when needed

- **CUMULUS-1732**
  - Added Python task/activity workflow and integration test (`PythonReferenceSpec`) to test `cumulus-message-adapter-python`and `cumulus-process-py` integration.
- **CUMULUS-1795**
  - Added an IAM policy on the Cumulus EC2 creation to enable SSM when the `deploy_to_ngap` flag is true

### Changed

- **CUMULUS-1762**
  - the `messageConsumer` for `sns` and `kinesis`-type rules now fetches the collection
    information from the message.

### Deprecated

- **CUMULUS-1629**
  - Deprecate `granulesApi`, `rulesApi`, `emsApi`, `executionsAPI` from `@cumulus/integration-test/api` in favor of code moved to `@cumulus/api-client`

### Removed

- **CUMULUS-1799**: Deprecated code removals
  - Removed deprecated method `@cumulus/api/models/Granule.createGranulesFromSns()`
  - Removed deprecated method `@cumulus/api/models/Granule.removeGranuleFromCmr()`
  - Removed from `@cumulus/common/aws`:
    - `apigateway()`
    - `buildS3Uri()`
    - `calculateS3ObjectChecksum()`
    - `cf()`
    - `cloudwatch()`
    - `cloudwatchevents()`
    - `cloudwatchlogs()`
    - `createAndWaitForDynamoDbTable()`
    - `createQueue()`
    - `deleteSQSMessage()`
    - `describeCfStackResources()`
    - `downloadS3File()`
    - `downloadS3Files()`
    - `DynamoDbSearchQueue` class
    - `dynamodbstreams()`
    - `ec2()`
    - `ecs()`
    - `fileExists()`
    - `findResourceArn()`
    - `fromSfnExecutionName()`
    - `getFileBucketAndKey()`
    - `getJsonS3Object()`
    - `getQueueUrl()`
    - `getObjectSize()`
    - `getS3ObjectReadStream()`
    - `getSecretString()`
    - `getStateMachineArn()`
    - `headObject()`
    - `isThrottlingException()`
    - `kinesis()`
    - `lambda()`
    - `listS3Objects()`
    - `promiseS3Upload()`
    - `publishSnsMessage()`
    - `putJsonS3Object()`
    - `receiveSQSMessages()`
    - `s3CopyObject()`
    - `s3GetObjectTagging()`
    - `s3Join()`
    - `S3ListObjectsV2Queue` class
    - `s3TagSetToQueryString()`
    - `s3PutObjectTagging()`
    - `secretsManager()`
    - `sendSQSMessage()`
    - `sfn()`
    - `sns()`
    - `sqs()`
    - `sqsQueueExists()`
    - `toSfnExecutionName()`
    - `uploadS3FileStream()`
    - `uploadS3Files()`
    - `validateS3ObjectChecksum()`
  - Removed `@cumulus/common/CloudFormationGateway` class
  - Removed `@cumulus/common/concurrency/Mutex` class
  - Removed `@cumulus/common/errors`
  - Removed `@cumulus/common/sftp`
  - Removed `@cumulus/common/string.unicodeEscape`
  - Removed `@cumulus/cmrjs/cmr-utils.getGranuleId()`
  - Removed `@cumulus/cmrjs/cmr-utils.getCmrFiles()`
  - Removed `@cumulus/cmrjs/cmr/CMR` class
  - Removed `@cumulus/cmrjs/cmr/CMRSearchConceptQueue` class
  - Removed `@cumulus/cmrjs/utils.getHost()`
  - Removed `@cumulus/cmrjs/utils.getIp()`
  - Removed `@cumulus/cmrjs/utils.hostId()`
  - Removed `@cumulus/cmrjs/utils/ummVersion()`
  - Removed `@cumulus/cmrjs/utils.updateToken()`
  - Removed `@cumulus/cmrjs/utils.validateUMMG()`
  - Removed `@cumulus/ingest/aws.getEndpoint()`
  - Removed `@cumulus/ingest/aws.getExecutionUrl()`
  - Removed `@cumulus/ingest/aws/invoke()`
  - Removed `@cumulus/ingest/aws/CloudWatch` class
  - Removed `@cumulus/ingest/aws/ECS` class
  - Removed `@cumulus/ingest/aws/Events` class
  - Removed `@cumulus/ingest/aws/SQS` class
  - Removed `@cumulus/ingest/aws/StepFunction` class
  - Removed `@cumulus/ingest/util.normalizeProviderPath()`
  - Removed `@cumulus/integration-tests/index.listCollections()`
  - Removed `@cumulus/integration-tests/index.listProviders()`
  - Removed `@cumulus/integration-tests/index.rulesList()`
  - Removed `@cumulus/integration-tests/api/api.addCollectionApi()`

## [v1.20.0] 2020-03-12

### BREAKING CHANGES

- **CUMULUS-1714**
  - Changed the format of the message sent to the granule SNS Topic. Message includes the granule record under `record` and the type of event under `event`. Messages with `deleted` events will have the record that was deleted with a `deletedAt` timestamp. Options for `event` are `Create | Update | Delete`
- **CUMULUS-1769** - `deploy_to_ngap` is now a **required** variable for the `tf-modules/cumulus` module. **For those deploying to NGAP environments, this variable should always be set to `true`.**

### Notable changes

- **CUMULUS-1739** - You can now exclude Elasticsearch from your `tf-modules/data-persistence` deployment (via `include_elasticsearch = false`) and your `tf-modules/cumulus` module will still deploy successfully.

- **CUMULUS-1769** - If you set `deploy_to_ngap = true` for the `tf-modules/archive` Terraform module, **you can only deploy your archive API gateway as `PRIVATE`**, not `EDGE`.

### Added

- Added `@cumulus/aws-client/S3.getS3ObjectReadStreamAsync()` to deal with S3 eventual consistency issues by checking for the existence an S3 object with retries before getting a readable stream for that object.
- **CUMULUS-1769**
  - Added `deploy_to_ngap` boolean variable for the `tf-modules/cumulus` and `tf-modules/archive` Terraform modules. This variable is required. **For those deploying to NGAP environments, this variable should always be set to `true`.**
- **HYRAX-70**
  - Add the hyrax-metadata-update task

### Changed

- [`AccessToken.get()`](https://github.com/nasa/cumulus/blob/master/packages/api/models/access-tokens.js) now enforces [strongly consistent reads from DynamoDB](https://docs.aws.amazon.com/amazondynamodb/latest/developerguide/HowItWorks.ReadConsistency.html)
- **CUMULUS-1739**
  - Updated `tf-modules/data-persistence` to make Elasticsearch alarm resources and outputs conditional on the `include_elasticsearch` variable
  - Updated `@cumulus/aws-client/S3.getObjectSize` to include automatic retries for any failures from `S3.headObject`
- **CUMULUS-1784**
  - Updated `@cumulus/api/lib/DistributionEvent.remoteIP()` to parse the IP address in an S3 access log from the `A-sourceip` query parameter if present, otherwise fallback to the original parsing behavior.
- **CUMULUS-1768**
  - The `stats/summary` endpoint reports the distinct collections for the number of granules reported

### Fixed

- **CUMULUS-1739** - Fixed the `tf-modules/cumulus` and `tf-modules/archive` modules to make these Elasticsearch variables truly optional:
  - `elasticsearch_domain_arn`
  - `elasticsearch_hostname`
  - `elasticsearch_security_group_id`

- **CUMULUS-1768**
  - Fixed the `stats/` endpoint so that data is correctly filtered by timestamp and `processingTime` is calculated correctly.

- **CUMULUS-1769**
  - In the `tf-modules/archive` Terraform module, the `lifecycle` block ignoring changes to the `policy` of the archive API gateway is now only enforced if `deploy_to_ngap = true`. This fixes a bug where users deploying outside of NGAP could not update their API gateway's resource policy when going from `PRIVATE` to `EDGE`, preventing their API from being accessed publicly.

- **CUMULUS-1775**
  - Fix/update api endpoint to use updated google auth endpoints such that it will work with new accounts

### Removed

- **CUMULUS-1768**
  - Removed API endpoints `stats/histogram` and `stats/average`. All advanced stats needs should be acquired from Cloud Metrics or similarly configured ELK stack.

## [v1.19.0] 2020-02-28

### BREAKING CHANGES

- **CUMULUS-1736**
  - The `@cumulus/discover-granules` task now sets the `dataType` of discovered
    granules based on the `name` of the configured collection, not the
    `dataType`.
  - The config schema of the `@cumulus/discover-granules` task now requires that
    collections contain a `version`.
  - The `@cumulus/sync-granule` task will set the `dataType` and `version` of a
    granule based on the configured collection if those fields are not already
    set on the granule. Previously it was using the `dataType` field of the
    configured collection, then falling back to the `name` field of the
    collection. This update will just use the `name` field of the collection to
    set the `dataType` field of the granule.

- **CUMULUS-1446**
  - Update the `@cumulus/integration-tests/api/executions.getExecution()`
    function to parse the response and return the execution, rather than return
    the full API response.

- **CUMULUS-1672**
  - The `cumulus` Terraform module in previous releases set a
    `Deployment = var.prefix` tag on all resources that it managed. In this
    release, a `tags` input variable has been added to the `cumulus` Terraform
    module to allow resource tagging to be customized. No default tags will be
    applied to Cumulus-managed resources. To replicate the previous behavior,
    set `tags = { Deployment: var.prefix }` as an input variable for the
    `cumulus` Terraform module.

- **CUMULUS-1684 Migration Instructions**
  - In previous releases, a provider's username and password were encrypted
    using a custom encryption library. That has now been updated to use KMS.
    This release includes a Lambda function named
    `<prefix>-ProviderSecretsMigration`, which will re-encrypt existing
    provider credentials to use KMS. After this release has been deployed, you
    will need to manually invoke that Lambda function using either the AWS CLI
    or AWS Console. It should only need to be successfully run once.
  - Future releases of Cumulus will invoke a
    `<prefix>-VerifyProviderSecretsMigration` Lambda function as part of the
    deployment, which will cause the deployment to fail if the migration
    Lambda has not been run.

- **CUMULUS-1718**
  - The `@cumulus/sf-sns-report` task for reporting mid-workflow updates has been retired.
  This task was used as the `PdrStatusReport` task in our ParsePdr example workflow.
  If you have a ParsePdr or other workflow using this task, use `@cumulus/sf-sqs-report` instead.
  Trying to deploy the old task will result in an error as the cumulus module no longer exports `sf_sns_report_task`.
  - Migration instruction: In your workflow definition, for each step using the old task change:
  `"Resource": "${module.cumulus.sf_sns_report_task.task_arn}"`
  to
  `"Resource": "${module.cumulus.sf_sqs_report_task.task_arn}"`

- **CUMULUS-1755**
  - The `thin_egress_jwt_secret_name` variable for the `tf-modules/cumulus` Terraform module is now **required**. This variable is passed on to the Thin Egress App in `tf-modules/distribution/main.tf`, which uses the keys stored in the secret to sign JWTs. See the [Thin Egress App documentation on how to create a value for this secret](https://github.com/asfadmin/thin-egress-app#setting-up-the-jwt-cookie-secrets).

### Added

- **CUMULUS-1446**
  - Add `@cumulus/common/FileUtils.readJsonFile()` function
  - Add `@cumulus/common/FileUtils.readTextFile()` function
  - Add `@cumulus/integration-tests/api/collections.createCollection()` function
  - Add `@cumulus/integration-tests/api/collections.deleteCollection()` function
  - Add `@cumulus/integration-tests/api/collections.getCollection()` function
  - Add `@cumulus/integration-tests/api/providers.getProvider()` function
  - Add `@cumulus/integration-tests/index.getExecutionOutput()` function
  - Add `@cumulus/integration-tests/index.loadCollection()` function
  - Add `@cumulus/integration-tests/index.loadProvider()` function
  - Add `@cumulus/integration-tests/index.readJsonFilesFromDir()` function

- **CUMULUS-1672**
  - Add a `tags` input variable to the `archive` Terraform module
  - Add a `tags` input variable to the `cumulus` Terraform module
  - Add a `tags` input variable to the `cumulus_ecs_service` Terraform module
  - Add a `tags` input variable to the `data-persistence` Terraform module
  - Add a `tags` input variable to the `distribution` Terraform module
  - Add a `tags` input variable to the `ingest` Terraform module
  - Add a `tags` input variable to the `s3-replicator` Terraform module

- **CUMULUS-1707**
  - Enable logrotate on ECS cluster

- **CUMULUS-1684**
  - Add a `@cumulus/aws-client/KMS` library of KMS-related functions
  - Add `@cumulus/aws-client/S3.getTextObject()`
  - Add `@cumulus/sftp-client` package
  - Create `ProviderSecretsMigration` Lambda function
  - Create `VerifyProviderSecretsMigration` Lambda function

- **CUMULUS-1548**
  - Add ability to put default Cumulus logs in Metrics' ELK stack
  - Add ability to add custom logs to Metrics' ELK Stack

- **CUMULUS-1702**
  - When logs are sent to Metrics' ELK stack, the logs endpoints will return results from there

- **CUMULUS-1459**
  - Async Operations are indexed in Elasticsearch
  - To index any existing async operations you'll need to perform an index from
    database function.

- **CUMULUS-1717**
  - Add `@cumulus/aws-client/deleteAndWaitForDynamoDbTableNotExists`, which
    deletes a DynamoDB table and waits to ensure the table no longer exists
  - Added `publishGranules` Lambda to handle publishing granule messages to SNS when granule records are written to DynamoDB
  - Added `@cumulus/api/models/Granule.storeGranulesFromCumulusMessage` to store granules from a Cumulus message to DynamoDB

- **CUMULUS-1718**
  - Added `@cumulus/sf-sqs-report` task to allow mid-workflow reporting updates.
  - Added `stepfunction_event_reporter_queue_url` and `sf_sqs_report_task` outputs to the `cumulus` module.
  - Added `publishPdrs` Lambda to handle publishing PDR messages to SNS when PDR records are written to DynamoDB.
  - Added `@cumulus/api/models/Pdr.storePdrFromCumulusMessage` to store PDRs from a Cumulus message to DynamoDB.
  - Added `@cumulus/aws-client/parseSQSMessageBody` to parse an SQS message body string into an object.

- **Ability to set custom backend API url in the archive module**
  - Add `api_url` definition in `tf-modules/cumulus/archive.tf`
  - Add `archive_api_url` variable in `tf-modules/cumulus/variables.tf`

- **CUMULUS-1741**
  - Added an optional `elasticsearch_security_group_ids` variable to the
    `data-persistence` Terraform module to allow additional security groups to
    be assigned to the Elasticsearch Domain.

- **CUMULUS-1752**
  - Added `@cumulus/integration-tests/api/distribution.invokeTEADistributionLambda` to simulate a request to the [Thin Egress App](https://github.com/asfadmin/thin-egress-app) by invoking the Lambda and getting a response payload.
  - Added `@cumulus/integration-tests/api/distribution.getTEARequestHeaders` to generate necessary request headers for a request to the Thin Egress App
  - Added `@cumulus/integration-tests/api/distribution.getTEADistributionApiFileStream` to get a response stream for a file served by Thin Egress App
  - Added `@cumulus/integration-tests/api/distribution.getTEADistributionApiRedirect` to get a redirect response from the Thin Egress App

- **CUMULUS-1755**
  - Added `@cumulus/aws-client/CloudFormation.describeCfStack()` to describe a Cloudformation stack
  - Added `@cumulus/aws-client/CloudFormation.getCfStackParameterValues()` to get multiple parameter values for a Cloudformation stack

### Changed

- **CUMULUS-1725**
  - Moved the logic that updates the granule files cache Dynamo table into its
    own Lambda function called `granuleFilesCacheUpdater`.

- **CUMULUS-1736**
  - The `collections` model in the API package now determines the name of a
    collection based on the `name` property, rather than using `dataType` and
    then falling back to `name`.
  - The `@cumulus/integration-tests.loadCollection()` function no longer appends
    the postfix to the end of the collection's `dataType`.
  - The `@cumulus/integration-tests.addCollections()` function no longer appends
    the postfix to the end of the collection's `dataType`.

- **CUMULUS-1672**
  - Add a `retryOptions` parameter to the `@cumulus/aws-client/S3.headObject`
     function, which will retry if the object being queried does not exist.

- **CUMULUS-1446**
  - Mark the `@cumulus/integration-tests/api.addCollectionApi()` function as
    deprecated
  - Mark the `@cumulus/integration-tests/index.listCollections()` function as
    deprecated
  - Mark the `@cumulus/integration-tests/index.listProviders()` function as
    deprecated
  - Mark the `@cumulus/integration-tests/index.rulesList()` function as
    deprecated

- **CUMULUS-1672**
  - Previously, the `cumulus` module defaulted to setting a
    `Deployment = var.prefix` tag on all resources that it managed. In this
    release, the `cumulus` module will now accept a `tags` input variable that
    defines the tags to be assigned to all resources that it manages.
  - Previously, the `data-persistence` module defaulted to setting a
    `Deployment = var.prefix` tag on all resources that it managed. In this
    release, the `data-persistence` module will now accept a `tags` input
    variable that defines the tags to be assigned to all resources that it
    manages.
  - Previously, the `distribution` module defaulted to setting a
    `Deployment = var.prefix` tag on all resources that it managed. In this
    release, the `distribution` module will now accept a `tags` input variable
    that defines the tags to be assigned to all resources that it manages.
  - Previously, the `ingest` module defaulted to setting a
    `Deployment = var.prefix` tag on all resources that it managed. In this
    release, the `ingest` module will now accept a `tags` input variable that
    defines the tags to be assigned to all resources that it manages.
  - Previously, the `s3-replicator` module defaulted to setting a
    `Deployment = var.prefix` tag on all resources that it managed. In this
    release, the `s3-replicator` module will now accept a `tags` input variable
    that defines the tags to be assigned to all resources that it manages.

- **CUMULUS-1684**
  - Update the API package to encrypt provider credentials using KMS instead of
    using RSA keys stored in S3

- **CUMULUS-1717**
  - Changed name of `cwSfExecutionEventToDb` Lambda to `cwSfEventToDbRecords`
  - Updated `cwSfEventToDbRecords` to write granule records to DynamoDB from the incoming Cumulus message

- **CUMULUS-1718**
  - Renamed `cwSfEventToDbRecords` to `sfEventSqsToDbRecords` due to architecture change to being a consumer of an SQS queue of Step Function Cloudwatch events.
  - Updated `sfEventSqsToDbRecords` to write PDR records to DynamoDB from the incoming Cumulus message
  - Moved `data-cookbooks/sns.md` to `data-cookbooks/ingest-notifications.md` and updated it to reflect recent changes.

- **CUMULUS-1748**
  - (S)FTP discovery tasks now use the provider-path as-is instead of forcing it to a relative path.
  - Improved error handling to catch permission denied FTP errors better and log them properly. Workflows will still fail encountering this error and we intend to consider that approach in a future ticket.

- **CUMULUS-1752**
  - Moved class for parsing distribution events to its own file: `@cumulus/api/lib/DistributionEvent.js`
    - Updated `DistributionEvent` to properly parse S3 access logs generated by requests from the [Thin Egress App](https://github.com/asfadmin/thin-egress-app)

- **CUMULUS-1753** - Changes to `@cumulus/ingest/HttpProviderClient.js`:
  - Removed regex filter in `HttpProviderClient.list()` that was used to return only files with an extension between 1 and 4 characters long. `HttpProviderClient.list()` will now return all files linked from the HTTP provider host.

- **CUMULUS-1755**
  - Updated the Thin Egress App module used in `tf-modules/distribution/main.tf` to build 61. [See the release notes](https://github.com/asfadmin/thin-egress-app/releases/tag/tea-build.61).

- **CUMULUS-1757**
  - Update @cumulus/cmr-client CMRSearchConceptQueue to take optional cmrEnvironment parameter

### Deprecated

- **CUMULUS-1684**
  - Deprecate `@cumulus/common/key-pair-provider/S3KeyPairProvider`
  - Deprecate `@cumulus/common/key-pair-provider/S3KeyPairProvider.encrypt()`
  - Deprecate `@cumulus/common/key-pair-provider/S3KeyPairProvider.decrypt()`
  - Deprecate `@cumulus/common/kms/KMS`
  - Deprecate `@cumulus/common/kms/KMS.encrypt()`
  - Deprecate `@cumulus/common/kms/KMS.decrypt()`
  - Deprecate `@cumulus/common/sftp.Sftp`

- **CUMULUS-1717**
  - Deprecate `@cumulus/api/models/Granule.createGranulesFromSns`

- **CUMULUS-1718**
  - Deprecate `@cumulus/sf-sns-report`.
    - This task has been updated to always throw an error directing the user to use `@cumulus/sf-sqs-report` instead. This was done because there is no longer an SNS topic to which to publish, and no consumers to listen to it.

- **CUMULUS-1748**
  - Deprecate `@cumulus/ingest/util.normalizeProviderPath`

- **CUMULUS-1752**
  - Deprecate `@cumulus/integration-tests/api/distribution.getDistributionApiFileStream`
  - Deprecate `@cumulus/integration-tests/api/distribution.getDistributionApiRedirect`
  - Deprecate `@cumulus/integration-tests/api/distribution.invokeApiDistributionLambda`

### Removed

- **CUMULUS-1684**
  - Remove the deployment script that creates encryption keys and stores them to
    S3

- **CUMULUS-1768**
  - Removed API endpoints `stats/histogram` and `stats/average`. All advanced stats needs should be acquired from Cloud Metrics or similarly configured ELK stack.

### Fixed

- **Fix default values for urs_url in variables.tf files**
  - Remove trailing `/` from default `urs_url` values.

- **CUMULUS-1610** - Add the Elasticsearch security group to the EC2 security groups

- **CUMULUS-1740** - `cumulus_meta.workflow_start_time` is now set in Cumulus
  messages

- **CUMULUS-1753** - Fixed `@cumulus/ingest/HttpProviderClient.js` to properly handle HTTP providers with:
  - Multiple link tags (e.g. `<a>`) per line of source code
  - Link tags in uppercase or lowercase (e.g. `<A>`)
  - Links with filepaths in the link target (e.g. `<a href="/path/to/file.txt">`). These files will be returned from HTTP file discovery **as the file name only** (e.g. `file.txt`).

- **CUMULUS-1768**
  - Fix an issue in the stats endpoints in `@cumulus/api` to send back stats for the correct type

## [v1.18.0] 2020-02-03

### BREAKING CHANGES

- **CUMULUS-1686**

  - `ecs_cluster_instance_image_id` is now a _required_ variable of the `cumulus` module, instead of optional.

- **CUMULUS-1698**

  - Change variable `saml_launchpad_metadata_path` to `saml_launchpad_metadata_url` in the `tf-modules/cumulus` Terraform module.

- **CUMULUS-1703**
  - Remove the unused `forceDownload` option from the `sync-granule` tasks's config
  - Remove the `@cumulus/ingest/granule.Discover` class
  - Remove the `@cumulus/ingest/granule.Granule` class
  - Remove the `@cumulus/ingest/pdr.Discover` class
  - Remove the `@cumulus/ingest/pdr.Granule` class
  - Remove the `@cumulus/ingest/parse-pdr.parsePdr` function

### Added

- **CUMULUS-1040**

  - Added `@cumulus/aws-client` package to provide utilities for working with AWS services and the Node.js AWS SDK
  - Added `@cumulus/errors` package which exports error classes for use in Cumulus workflow code
  - Added `@cumulus/integration-tests/sfnStep` to provide utilities for parsing step function execution histories

- **CUMULUS-1102**

  - Adds functionality to the @cumulus/api package for better local testing.
    - Adds data seeding for @cumulus/api's localAPI.
      - seed functions allow adding collections, executions, granules, pdrs, providers, and rules to a Localstack Elasticsearch and DynamoDB via `addCollections`, `addExecutions`, `addGranules`, `addPdrs`, `addProviders`, and `addRules`.
    - Adds `eraseDataStack` function to local API server code allowing resetting of local datastack for testing (ES and DynamoDB).
    - Adds optional parameters to the @cumulus/api bin serve to allow for launching the api without destroying the current data.

- **CUMULUS-1697**

  - Added the `@cumulus/tf-inventory` package that provides command line utilities for managing Terraform resources in your AWS account

- **CUMULUS-1703**

  - Add `@cumulus/aws-client/S3.createBucket` function
  - Add `@cumulus/aws-client/S3.putFile` function
  - Add `@cumulus/common/string.isNonEmptyString` function
  - Add `@cumulus/ingest/FtpProviderClient` class
  - Add `@cumulus/ingest/HttpProviderClient` class
  - Add `@cumulus/ingest/S3ProviderClient` class
  - Add `@cumulus/ingest/SftpProviderClient` class
  - Add `@cumulus/ingest/providerClientUtils.buildProviderClient` function
  - Add `@cumulus/ingest/providerClientUtils.fetchTextFile` function

- **CUMULUS-1731**

  - Add new optional input variables to the Cumulus Terraform module to support TEA upgrade:
    - `thin_egress_cookie_domain` - Valid domain for Thin Egress App cookie
    - `thin_egress_domain_cert_arn` - Certificate Manager SSL Cert ARN for Thin
      Egress App if deployed outside NGAP/CloudFront
    - `thin_egress_download_role_in_region_arn` - ARN for reading of Thin Egress
      App data buckets for in-region requests
    - `thin_egress_jwt_algo` - Algorithm with which to encode the Thin Egress
      App JWT cookie
    - `thin_egress_jwt_secret_name` - Name of AWS secret where keys for the Thin
      Egress App JWT encode/decode are stored
    - `thin_egress_lambda_code_dependency_archive_key` - Thin Egress App - S3
      Key of packaged python modules for lambda dependency layer

- **CUMULUS-1733**
  - Add `discovery-filtering` operator doc to document previously undocumented functionality.

- **CUMULUS-1737**
  - Added the `cumulus-test-cleanup` module to run a nightly cleanup on resources left over from the integration tests run from the `example/spec` directory.

### Changed

- **CUMULUS-1102**

  - Updates `@cumulus/api/auth/testAuth` to use JWT instead of random tokens.
  - Updates the default AMI for the ecs_cluster_instance_image_id.

- **CUMULUS-1622**

  - Mutex class has been deprecated in `@cumulus/common/concurrency` and will be removed in a future release.

- **CUMULUS-1686**

  - Changed `ecs_cluster_instance_image_id` to be a required variable of the `cumulus` module and removed the default value.
    The default was not available across accounts and regions, nor outside of NGAP and therefore not particularly useful.

- **CUMULUS-1688**

  - Updated `@cumulus/aws.receiveSQSMessages` not to replace `message.Body` with a parsed object. This behavior was undocumented and confusing as received messages appeared to contradict AWS docs that state `message.Body` is always a string.
  - Replaced `sf_watcher` CloudWatch rule from `cloudwatch-events.tf` with an EventSourceMapping on `sqs2sf` mapped to the `start_sf` SQS queue (in `event-sources.tf`).
  - Updated `sqs2sf` with an EventSourceMapping handler and unit test.

- **CUMULUS-1698**

  - Change variable `saml_launchpad_metadata_path` to `saml_launchpad_metadata_url` in the `tf-modules/cumulus` Terraform module.
  - Updated `@cumulus/api/launchpadSaml` to download launchpad IDP metadata from configured location when the metadata in s3 is not valid, and to work with updated IDP metadata and SAML response.

- **CUMULUS-1731**
  - Upgrade the version of the Thin Egress App deployed by Cumulus to v48
    - Note: New variables available, see the 'Added' section of this changelog.

### Fixed

- **CUMULUS-1664**

  - Updated `dbIndexer` Lambda to remove hardcoded references to DynamoDB table names.

- **CUMULUS-1733**
  - Fixed granule discovery recursion algorithm used in S/FTP protocols.

### Removed

- **CUMULUS-1481**
  - removed `process` config and output from PostToCmr as it was not required by the task nor downstream steps, and should still be in the output message's `meta` regardless.

### Deprecated

- **CUMULUS-1040**
  - Deprecated the following code. For cases where the code was moved into another package, the new code location is noted:
    - `@cumulus/common/CloudFormationGateway` -> `@cumulus/aws-client/CloudFormationGateway`
    - `@cumulus/common/DynamoDb` -> `@cumulus/aws-client/DynamoDb`
    - `@cumulus/common/errors` -> `@cumulus/errors`
    - `@cumulus/common/StepFunctions` -> `@cumulus/aws-client/StepFunctions`
    - All of the exported functions in `@cumulus/commmon/aws` (moved into `@cumulus/aws-client`), except:
      - `@cumulus/common/aws/isThrottlingException` -> `@cumulus/errors/isThrottlingException`
      - `@cumulus/common/aws/improveStackTrace` (not deprecated)
      - `@cumulus/common/aws/retryOnThrottlingException` (not deprecated)
    - `@cumulus/common/sfnStep/SfnStep.parseStepMessage` -> `@cumulus/integration-tests/sfnStep/SfnStep.parseStepMessage`
    - `@cumulus/common/sfnStep/ActivityStep` -> `@cumulus/integration-tests/sfnStep/ActivityStep`
    - `@cumulus/common/sfnStep/LambdaStep` -> `@cumulus/integration-tests/sfnStep/LambdaStep`
    - `@cumulus/common/string/unicodeEscape` -> `@cumulus/aws-client/StepFunctions.unicodeEscape`
    - `@cumulus/common/util/setErrorStack` -> `@cumulus/aws-client/util/setErrorStack`
    - `@cumulus/ingest/aws/invoke` -> `@cumulus/aws-client/Lambda/invoke`
    - `@cumulus/ingest/aws/CloudWatch.bucketSize`
    - `@cumulus/ingest/aws/CloudWatch.cw`
    - `@cumulus/ingest/aws/ECS.ecs`
    - `@cumulus/ingest/aws/ECS`
    - `@cumulus/ingest/aws/Events.putEvent` -> `@cumulus/aws-client/CloudwatchEvents.putEvent`
    - `@cumulus/ingest/aws/Events.deleteEvent` -> `@cumulus/aws-client/CloudwatchEvents.deleteEvent`
    - `@cumulus/ingest/aws/Events.deleteTarget` -> `@cumulus/aws-client/CloudwatchEvents.deleteTarget`
    - `@cumulus/ingest/aws/Events.putTarget` -> `@cumulus/aws-client/CloudwatchEvents.putTarget`
    - `@cumulus/ingest/aws/SQS.attributes` -> `@cumulus/aws-client/SQS.getQueueAttributes`
    - `@cumulus/ingest/aws/SQS.deleteMessage` -> `@cumulus/aws-client/SQS.deleteSQSMessage`
    - `@cumulus/ingest/aws/SQS.deleteQueue` -> `@cumulus/aws-client/SQS.deleteQueue`
    - `@cumulus/ingest/aws/SQS.getUrl` -> `@cumulus/aws-client/SQS.getQueueUrlByName`
    - `@cumulus/ingest/aws/SQS.receiveMessage` -> `@cumulus/aws-client/SQS.receiveSQSMessages`
    - `@cumulus/ingest/aws/SQS.sendMessage` -> `@cumulus/aws-client/SQS.sendSQSMessage`
    - `@cumulus/ingest/aws/StepFunction.getExecutionStatus` -> `@cumulus/aws-client/StepFunction.getExecutionStatus`
    - `@cumulus/ingest/aws/StepFunction.getExecutionUrl` -> `@cumulus/aws-client/StepFunction.getExecutionUrl`

## [v1.17.0] - 2019-12-31

### BREAKING CHANGES

- **CUMULUS-1498**
  - The `@cumulus/cmrjs.publish2CMR` function expects that the value of its
    `creds.password` parameter is a plaintext password.
  - Rather than using an encrypted password from the `cmr_password` environment
    variable, the `@cumulus/cmrjs.updateCMRMetadata` function now looks for an
    environment variable called `cmr_password_secret_name` and fetches the CMR
    password from that secret in AWS Secrets Manager.
  - The `@cumulus/post-to-cmr` task now expects a
    `config.cmr.passwordSecretName` value, rather than `config.cmr.password`.
    The CMR password will be fetched from that secret in AWS Secrets Manager.

### Added

- **CUMULUS-630**

  - Added support for replaying Kinesis records on a stream into the Cumulus Kinesis workflow triggering mechanism: either all the records, or some time slice delimited by start and end timestamps.
  - Added `/replays` endpoint to the operator API for triggering replays.
  - Added `Replay Kinesis Messages` documentation to Operator Docs.
  - Added `manualConsumer` lambda function to consume a Kinesis stream. Used by the replay AsyncOperation.

- **CUMULUS-1687**
  - Added new API endpoint for listing async operations at `/asyncOperations`
  - All asyncOperations now include the fields `description` and `operationType`. `operationType` can be one of the following. [`Bulk Delete`, `Bulk Granules`, `ES Index`, `Kinesis Replay`]

### Changed

- **CUMULUS-1626**

  - Updates Cumulus to use node10/CMA 1.1.2 for all of its internal lambdas in prep for AWS node 8 EOL

- **CUMULUS-1498**
  - Remove the DynamoDB Users table. The list of OAuth users who are allowed to
    use the API is now stored in S3.
  - The CMR password and Launchpad passphrase are now stored in Secrets Manager

## [v1.16.1] - 2019-12-6

**Please note**:

- The `region` argument to the `cumulus` Terraform module has been removed. You may see a warning or error if you have that variable populated.
- Your workflow tasks should use the following versions of the CMA libraries to utilize new granule, parentArn, asyncOperationId, and stackName fields on the logs:
  - `cumulus-message-adapter-js` version 1.0.10+
  - `cumulus-message-adapter-python` version 1.1.1+
  - `cumulus-message-adapter-java` version 1.2.11+
- The `data-persistence` module no longer manages the creation of an Elasticsearch service-linked role for deploying Elasticsearch to a VPC. Follow the [deployment instructions on preparing your VPC](https://nasa.github.io/cumulus/docs/deployment/deployment-readme#vpc-subnets-and-security-group) for guidance on how to create the Elasticsearch service-linked role manually.
- There is now a `distribution_api_gateway_stage` variable for the `tf-modules/cumulus` Terraform module that will be used as the API gateway stage name used for the distribution API (Thin Egress App)
- Default value for the `urs_url` variable is now `https://uat.urs.earthdata.nasa.gov/` in the `tf-modules/cumulus` and `tf-modules/archive` Terraform modules. So deploying the `cumulus` module without a `urs_url` variable set will integrate your Cumulus deployment with the UAT URS environment.

### Added

- **CUMULUS-1563**

  - Added `custom_domain_name` variable to `tf-modules/data-persistence` module

- **CUMULUS-1654**
  - Added new helpers to `@cumulus/common/execution-history`:
    - `getStepExitedEvent()` returns the `TaskStateExited` event in a workflow execution history after the given step completion/failure event
    - `getTaskExitedEventOutput()` returns the output message for a `TaskStateExited` event in a workflow execution history

### Changed

- **CUMULUS-1578**

  - Updates SAML launchpad configuration to authorize via configured userGroup.
    [See the NASA specific documentation (protected)](https://wiki.earthdata.nasa.gov/display/CUMULUS/Cumulus+SAML+Launchpad+Integration)

- **CUMULUS-1579**

  - Elasticsearch list queries use `match` instead of `term`. `term` had been analyzing the terms and not supporting `-` in the field values.

- **CUMULUS-1619**

  - Adds 4 new keys to `@cumulus/logger` to display granules, parentArn, asyncOperationId, and stackName.
  - Depends on `cumulus-message-adapter-js` version 1.0.10+. Cumulus tasks updated to use this version.

- **CUMULUS-1654**

  - Changed `@cumulus/common/SfnStep.parseStepMessage()` to a static class method

- **CUMULUS-1641**
  - Added `meta.retries` and `meta.visibilityTimeout` properties to sqs-type rule. To create sqs-type rule, you're required to configure a dead-letter queue on your queue.
  - Added `sqsMessageRemover` lambda which removes the message from SQS queue upon successful workflow execution.
  - Updated `sqsMessageConsumer` lambda to not delete message from SQS queue, and to retry the SQS message for configured number of times.

### Removed

- Removed `create_service_linked_role` variable from `tf-modules/data-persistence` module.

- **CUMULUS-1321**
  - The `region` argument to the `cumulus` Terraform module has been removed

### Fixed

- **CUMULUS-1668** - Fixed a race condition where executions may not have been
  added to the database correctly
- **CUMULUS-1654** - Fixed issue with `publishReports` Lambda not including workflow execution error information for failed workflows with a single step
- Fixed `tf-modules/cumulus` module so that the `urs_url` variable is passed on to its invocation of the `tf-modules/archive` module

## [v1.16.0] - 2019-11-15

### Added

- **CUMULUS-1321**

  - A `deploy_distribution_s3_credentials_endpoint` variable has been added to
    the `cumulus` Terraform module. If true, the NGAP-backed S3 credentials
    endpoint will be added to the Thin Egress App's API. Default: true

- **CUMULUS-1544**

  - Updated the `/granules/bulk` endpoint to correctly query Elasticsearch when
    granule ids are not provided.

- **CUMULUS-1580**
  - Added `/granules/bulk` endpoint to `@cumulus/api` to perform bulk actions on granules given either a list of granule ids or an Elasticsearch query and the workflow to perform.

### Changed

- **CUMULUS-1561**

  - Fix the way that we are handling Terraform provider version requirements
  - Pass provider configs into child modules using the method that the
    [Terraform documentation](https://www.terraform.io/docs/configuration/modules.html#providers-within-modules)
    suggests
  - Remove the `region` input variable from the `s3_access_test` Terraform module
  - Remove the `aws_profile` and `aws_region` input variables from the
    `s3-replicator` Terraform module

- **CUMULUS-1639**
  - Because of
    [S3's Data Consistency Model](https://docs.aws.amazon.com/AmazonS3/latest/dev/Introduction.html#BasicsObjects),
    there may be situations where a GET operation for an object can temporarily
    return a `NoSuchKey` response even if that object _has_ been created. The
    `@cumulus/common/aws.getS3Object()` function has been updated to support
    retries if a `NoSuchKey` response is returned by S3. This behavior can be
    enabled by passing a `retryOptions` object to that function. Supported
    values for that object can be found here:
    <https://github.com/tim-kos/node-retry#retryoperationoptions>

### Removed

- **CUMULUS-1559**
  - `logToSharedDestination` has been migrated to the Terraform deployment as `log_api_gateway_to_cloudwatch` and will ONLY apply to egress lambdas.
    Due to the differences in the Terraform deployment model, we cannot support a global log subscription toggle for a configurable subset of lambdas.
    However, setting up your own log forwarding for a Lambda with Terraform is fairly simple, as you will only need to add SubscriptionFilters to your Terraform configuration, one per log group.
    See [the Terraform documentation](https://www.terraform.io/docs/providers/aws/r/cloudwatch_log_subscription_filter.html) for details on how to do this.
    An empty FilterPattern ("") will capture all logs in a group.

## [v1.15.0] - 2019-11-04

### BREAKING CHANGES

- **CUMULUS-1644** - When a workflow execution begins or ends, the workflow
  payload is parsed and any new or updated PDRs or granules referenced in that
  workflow are stored to the Cumulus archive. The defined interface says that a
  PDR in `payload.pdr` will be added to the archive, and any granules in
  `payload.granules` will also be added to the archive. In previous releases,
  PDRs found in `meta.pdr` and granules found in `meta.input_granules` were also
  added to the archive. This caused unexpected behavior and has been removed.
  Only PDRs from `payload.pdr` and granules from `payload.granules` will now be
  added to the Cumulus archive.

- **CUMULUS-1449** - Cumulus now uses a universal workflow template when
  starting a workflow that contains general information specific to the
  deployment, but not specific to the workflow. Workflow task configs must be
  defined using AWS step function parameters. As part of this change,
  `CumulusConfig` has been retired and task configs must now be defined under
  the `cma.task_config` key in the Parameters section of a step function
  definition.

  **Migration instructions**:

  NOTE: These instructions require the use of Cumulus Message Adapter v1.1.x+.
  Please ensure you are using a compatible version before attempting to migrate
  workflow configurations. When defining workflow steps, remove any
  `CumulusConfig` section, as shown below:

  ```yaml
  ParsePdr:
    CumulusConfig:
      provider: "{$.meta.provider}"
      bucket: "{$.meta.buckets.internal.name}"
      stack: "{$.meta.stack}"
  ```

  Instead, use AWS Parameters to pass `task_config` for the task directly into
  the Cumulus Message Adapter:

  ```yaml
  ParsePdr:
    Parameters:
      cma:
        event.$: "$"
        task_config:
          provider: "{$.meta.provider}"
          bucket: "{$.meta.buckets.internal.name}"
          stack: "{$.meta.stack}"
  ```

  In this example, the `cma` key is used to pass parameters to the message
  adapter. Using `task_config` in combination with `event.$: '$'` allows the
  message adapter to process `task_config` as the `config` passed to the Cumulus
  task. See `example/workflows/sips.yml` in the core repository for further
  examples of how to set the Parameters.

  Additionally, workflow configurations for the `QueueGranules` and `QueuePdrs`
  tasks need to be updated:

  - `queue-pdrs` config changes:
    - `parsePdrMessageTemplateUri` replaced with `parsePdrWorkflow`, which is
      the workflow name (i.e. top-level name in `config.yml`, e.g. 'ParsePdr').
    - `internalBucket` and `stackName` configs now required to look up
      configuration from the deployment. Brings the task config in line with
      that of `queue-granules`.
  - `queue-granules` config change: `ingestGranuleMessageTemplateUri` replaced
    with `ingestGranuleWorkflow`, which is the workflow name (e.g.
    'IngestGranule').

- **CUMULUS-1396** - **Workflow steps at the beginning and end of a workflow
  using the `SfSnsReport` Lambda have now been deprecated (e.g. `StartStatus`,
  `StopStatus`) and should be removed from your workflow definitions**. These
  steps were used for publishing ingest notifications and have been replaced by
  an implementation using Cloudwatch events for Step Functions to trigger a
  Lambda that publishes ingest notifications. For further detail on how ingest
  notifications are published, see the notes below on **CUMULUS-1394**. For
  examples of how to update your workflow definitions, see our
  [example workflow definitions](https://github.com/nasa/cumulus/blob/master/example/workflows/).

- **CUMULUS-1470**
  - Remove Cumulus-defined ECS service autoscaling, allowing integrators to
    better customize autoscaling to meet their needs. In order to use
    autoscaling with ECS services, appropriate
    `AWS::ApplicationAutoScaling::ScalableTarget`,
    `AWS::ApplicationAutoScaling::ScalingPolicy`, and `AWS::CloudWatch::Alarm`
    resources should be defined in a kes overrides file. See
    [this example](https://github.com/nasa/cumulus/blob/release-1.15.x/example/overrides/app/cloudformation.template.yml)
    for an example.
  - The following config parameters are no longer used:
    - ecs.services.\<NAME\>.minTasks
    - ecs.services.\<NAME\>.maxTasks
    - ecs.services.\<NAME\>.scaleInActivityScheduleTime
    - ecs.services.\<NAME\>.scaleInAdjustmentPercent
    - ecs.services.\<NAME\>.scaleOutActivityScheduleTime
    - ecs.services.\<NAME\>.scaleOutAdjustmentPercent
    - ecs.services.\<NAME\>.activityName

### Added

- **CUMULUS-1100**

  - Added 30-day retention properties to all log groups that were missing those policies.

- **CUMULUS-1396**

  - Added `@cumulus/common/sfnStep`:
    - `LambdaStep` - A class for retrieving and parsing input and output to Lambda steps in AWS Step Functions
    - `ActivityStep` - A class for retrieving and parsing input and output to ECS activity steps in AWS Step Functions

- **CUMULUS-1574**

  - Added `GET /token` endpoint for SAML authorization when cumulus is protected by Launchpad.
    This lets a user retieve a token by hand that can be presented to the API.

- **CUMULUS-1625**

  - Added `sf_start_rate` variable to the `ingest` Terraform module, equivalent to `sqs_consumer_rate` in the old model, but will not be automatically applied to custom queues as that was.

- **CUMULUS-1513**
  - Added `sqs`-type rule support in the Cumulus API `@cumulus/api`
  - Added `sqsMessageConsumer` lambda which processes messages from the SQS queues configured in the `sqs` rules.

### Changed

- **CUMULUS-1639**

  - Because of
    [S3's Data Consistency Model](https://docs.aws.amazon.com/AmazonS3/latest/dev/Introduction.html#BasicsObjects),
    there may be situations where a GET operation for an object can temporarily
    return a `NoSuchKey` response even if that object _has_ been created. The
    `@cumulus/common/aws.getS3Object()` function will now retry up to 10 times
    if a `NoSuchKey` response is returned by S3. This can behavior can be
    overridden by passing `{ retries: 0 }` as the `retryOptions` argument.

- **CUMULUS-1449**

  - `queue-pdrs` & `queue-granules` config changes. Details in breaking changes section.
  - Cumulus now uses a universal workflow template when starting workflow that contains general information specific to the deployment, but not specific to the workflow.
  - Changed the way workflow configs are defined, from `CumulusConfig` to a `task_config` AWS Parameter.

- **CUMULUS-1452**

  - Changed the default ECS docker storage drive to `devicemapper`

- **CUMULUS-1453**
  - Removed config schema for `@cumulus/sf-sns-report` task
  - Updated `@cumulus/sf-sns-report` to always assume that it is running as an intermediate step in a workflow, not as the first or last step

### Removed

- **CUMULUS-1449**
  - Retired `CumulusConfig` as part of step function definitions, as this is an artifact of the way Kes parses workflow definitions that was not possible to migrate to Terraform. Use AWS Parameters and the `task_config` key instead. See change note above.
  - Removed individual workflow templates.

### Fixed

- **CUMULUS-1620** - Fixed bug where `message_adapter_version` does not correctly inject the CMA

- **CUMULUS-1396** - Updated `@cumulus/common/StepFunctions.getExecutionHistory()` to recursively fetch execution history when `nextToken` is returned in response

- **CUMULUS-1571** - Updated `@cumulus/common/DynamoDb.get()` to throw any errors encountered when trying to get a record and the record does exist

- **CUMULUS-1452**
  - Updated the EC2 initialization scripts to use full volume size for docker storage
  - Changed the default ECS docker storage drive to `devicemapper`

## [v1.14.5] - 2019-12-30 - [BACKPORT]

### Updated

- **CUMULUS-1626**
  - Updates Cumulus to use node10/CMA 1.1.2 for all of its internal lambdas in prep for AWS node 8 EOL

## [v1.14.4] - 2019-10-28

### Fixed

- **CUMULUS-1632** - Pinned `aws-elasticsearch-connector` package in `@cumulus/api` to version `8.1.3`, since `8.2.0` includes breaking changes

## [v1.14.3] - 2019-10-18

### Fixed

- **CUMULUS-1620** - Fixed bug where `message_adapter_version` does not correctly inject the CMA

- **CUMULUS-1572** - A granule is now included in discovery results even when
  none of its files has a matching file type in the associated collection
  configuration. Previously, if all files for a granule were unmatched by a file
  type configuration, the granule was excluded from the discovery results.
  Further, added support for a `boolean` property
  `ignoreFilesConfigForDiscovery`, which controls how a granule's files are
  filtered at discovery time.

## [v1.14.2] - 2019-10-08

### BREAKING CHANGES

Your Cumulus Message Adapter version should be pinned to `v1.0.13` or lower in your `app/config.yml` using `message_adapter_version: v1.0.13` OR you should use the workflow migration steps below to work with CMA v1.1.1+.

- **CUMULUS-1394** - The implementation of the `SfSnsReport` Lambda requires additional environment variables for integration with the new ingest notification SNS topics. Therefore, **you must update the definition of `SfSnsReport` in your `lambdas.yml` like so**:

```yaml
SfSnsReport:
  handler: index.handler
  timeout: 300
  source: node_modules/@cumulus/sf-sns-report/dist
  tables:
    - ExecutionsTable
  envs:
    execution_sns_topic_arn:
      function: Ref
      value: reportExecutionsSns
    granule_sns_topic_arn:
      function: Ref
      value: reportGranulesSns
    pdr_sns_topic_arn:
      function: Ref
      value: reportPdrsSns
```

- **CUMULUS-1447** -
  The newest release of the Cumulus Message Adapter (v1.1.1) requires that parameterized configuration be used for remote message functionality. Once released, Kes will automatically bring in CMA v1.1.1 without additional configuration.

  **Migration instructions**
  Oversized messages are no longer written to S3 automatically. In order to utilize remote messaging functionality, configure a `ReplaceConfig` AWS Step Function parameter on your CMA task:

  ```yaml
  ParsePdr:
    Parameters:
      cma:
        event.$: "$"
        ReplaceConfig:
          FullMessage: true
  ```

  Accepted fields in `ReplaceConfig` include `MaxSize`, `FullMessage`, `Path` and `TargetPath`.
  See https://github.com/nasa/cumulus-message-adapter/blob/master/CONTRACT.md#remote-message-configuration for full details.

  As this change is backward compatible in Cumulus Core, users wishing to utilize the previous version of the CMA may opt to transition to using a CMA lambda layer, or set `message_adapter_version` in their configuration to a version prior to v1.1.0.

### PLEASE NOTE

- **CUMULUS-1394** - Ingest notifications are now provided via 3 separate SNS topics for executions, granules, and PDRs, instead of a single `sftracker` SNS topic. Whereas the `sftracker` SNS topic received a full Cumulus execution message, the new topics all receive generated records for the given object. The new topics are only published to if the given object exists for the current execution. For a given execution/granule/PDR, **two messages will be received by each topic**: one message indicating that ingest is running and another message indicating that ingest has completed or failed. The new SNS topics are:

  - `reportExecutions` - Receives 1 message per execution
  - `reportGranules` - Receives 1 message per granule in an execution
  - `reportPdrs` - Receives 1 message per PDR

### Added

- **CUMULUS-639**

  - Adds SAML JWT and launchpad token authentication to Cumulus API (configurable)
    - **NOTE** to authenticate with Launchpad ensure your launchpad user_id is in the `<prefix>-UsersTable`
    - when Cumulus configured to protect API via Launchpad:
      - New endpoints
        - `GET /saml/login` - starting point for SAML SSO creates the login request url and redirects to the SAML Identity Provider Service (IDP)
        - `POST /saml/auth` - SAML Assertion Consumer Service. POST receiver from SAML IDP. Validates response, logs the user in, and returnes a SAML-based JWT.
    - Disabled endpoints
      - `POST /refresh`
      - Changes authorization worklow:
      - `ensureAuthorized` now presumes the bearer token is a JWT and tries to validate. If the token is malformed, it attempts to validate the token against Launchpad. This allows users to bring their own token as described here https://wiki.earthdata.nasa.gov/display/CUMULUS/Cumulus+API+with+Launchpad+Authentication. But it also allows dashboard users to manually authenticate via Launchpad SAML to receive a Launchpad-based JWT.

- **CUMULUS-1394**
  - Added `Granule.generateGranuleRecord()` method to granules model to generate a granule database record from a Cumulus execution message
  - Added `Pdr.generatePdrRecord()` method to PDRs model to generate a granule database record from a Cumulus execution message
  - Added helpers to `@cumulus/common/message`:
    - `getMessageExecutionName()` - Get the execution name from a Cumulus execution message
    - `getMessageStateMachineArn()` - Get the state machine ARN from a Cumulus execution message
    - `getMessageExecutionArn()` - Get the execution ARN for a Cumulus execution message
    - `getMessageGranules()` - Get the granules from a Cumulus execution message, if any.
  - Added `@cumulus/common/cloudwatch-event/isFailedSfStatus()` to determine if a Step Function status from a Cloudwatch event is a failed status

### Changed

- **CUMULUS-1308**

  - HTTP PUT of a Collection, Provider, or Rule via the Cumulus API now
    performs full replacement of the existing object with the object supplied
    in the request payload. Previous behavior was to perform a modification
    (partial update) by merging the existing object with the (possibly partial)
    object in the payload, but this did not conform to the HTTP standard, which
    specifies PATCH as the means for modifications rather than replacements.

- **CUMULUS-1375**

  - Migrate Cumulus from deprecated Elasticsearch JS client to new, supported one in `@cumulus/api`

- **CUMULUS-1485** Update `@cumulus/cmr-client` to return error message from CMR for validation failures.

- **CUMULUS-1394**

  - Renamed `Execution.generateDocFromPayload()` to `Execution.generateRecord()` on executions model. The method generates an execution database record from a Cumulus execution message.

- **CUMULUS-1432**

  - `logs` endpoint takes the level parameter as a string and not a number
  - Elasticsearch term query generation no longer converts numbers to boolean

- **CUMULUS-1447**

  - Consolidated all remote message handling code into @common/aws
  - Update remote message code to handle updated CMA remote message flags
  - Update example SIPS workflows to utilize Parameterized CMA configuration

- **CUMULUS-1448** Refactor workflows that are mutating cumulus_meta to utilize meta field

- **CUMULUS-1451**

  - Elasticsearch cluster setting `auto_create_index` will be set to false. This had been causing issues in the bootstrap lambda on deploy.

- **CUMULUS-1456**
  - `@cumulus/api` endpoints default error handler uses `boom` package to format errors, which is consistent with other API endpoint errors.

### Fixed

- **CUMULUS-1432** `logs` endpoint filter correctly filters logs by level
- **CUMULUS-1484** `useMessageAdapter` now does not set CUMULUS_MESSAGE_ADAPTER_DIR when `true`

### Removed

- **CUMULUS-1394**
  - Removed `sfTracker` SNS topic. Replaced by three new SNS topics for granule, execution, and PDR ingest notifications.
  - Removed unused functions from `@cumulus/common/aws`:
    - `getGranuleS3Params()`
    - `setGranuleStatus()`

## [v1.14.1] - 2019-08-29

### Fixed

- **CUMULUS-1455**

  - CMR token links updated to point to CMR legacy services rather than echo

- **CUMULUS-1211**
  - Errors thrown during granule discovery are no longer swallowed and ignored.
    Rather, errors are propagated to allow for proper error-handling and
    meaningful messaging.

## [v1.14.0] - 2019-08-22

### PLEASE NOTE

- We have encountered transient lambda service errors in our integration testing. Please handle transient service errors following [these guidelines](https://docs.aws.amazon.com/step-functions/latest/dg/bp-lambda-serviceexception.html). The workflows in the `example/workflows` folder have been updated with retries configured for these errors.

- **CUMULUS-799** added additional IAM permissions to support reading CloudWatch and API Gateway, so **you will have to redeploy your IAM stack.**

- **CUMULUS-800** Several items:

  - **Delete existing API Gateway stages**: To allow enabling of API Gateway logging, Cumulus now creates and manages a Stage resource during deployment. Before upgrading Cumulus, it is necessary to delete the API Gateway stages on both the Backend API and the Distribution API. Instructions are included in the documenation under [Delete API Gateway Stages](https://nasa.github.io/cumulus/docs/additional-deployment-options/delete-api-gateway-stages).

  - **Set up account permissions for API Gateway to write to CloudWatch**: In a one time operation for your AWS account, to enable CloudWatch Logs for API Gateway, you must first grant the API Gateway permission to read and write logs to CloudWatch for your account. The `AmazonAPIGatewayPushToCloudWatchLogs` managed policy (with an ARN of `arn:aws:iam::aws:policy/service-role/AmazonAPIGatewayPushToCloudWatchLogs`) has all the required permissions. You can find a simple how to in the documentation under [Enable API Gateway Logging.](https://nasa.github.io/cumulus/docs/additional-deployment-options/enable-gateway-logging-permissions)

  - **Configure API Gateway to write logs to CloudWatch** To enable execution logging for the distribution API set `config.yaml` `apiConfigs.distribution.logApigatewayToCloudwatch` value to `true`. More information [Enable API Gateway Logs](https://nasa.github.io/cumulus/docs/additional-deployment-options/enable-api-logs)

  - **Configure CloudWatch log delivery**: It is possible to deliver CloudWatch API execution and access logs to a cross-account shared AWS::Logs::Destination. An operator does this by adding the key `logToSharedDestination` to the `config.yml` at the default level with a value of a writable log destination. More information in the documenation under [Configure CloudWatch Logs Delivery.](https://nasa.github.io/cumulus/docs/additional-deployment-options/configure-cloudwatch-logs-delivery)

  - **Additional Lambda Logging**: It is now possible to configure any lambda to deliver logs to a shared subscriptions by setting `logToSharedDestination` to the ARN of a writable location (either an AWS::Logs::Destination or a Kinesis Stream) on any lambda config. Documentation for [Lambda Log Subscriptions](https://nasa.github.io/cumulus/docs/additional-deployment-options/additional-lambda-logging)

  - **Configure S3 Server Access Logs**: If you are running Cumulus in an NGAP environment you may [configure S3 Server Access Logs](https://nasa.github.io/cumulus/docs/next/deployment/server_access_logging) to be delivered to a shared bucket where the Metrics Team will ingest the logs into their ELK stack. Contact the Metrics team for permission and location.

- **CUMULUS-1368** The Cumulus distribution API has been deprecated and is being replaced by ASF's Thin Egress App. By default, the distribution API will not deploy. Please follow [the instructions for deploying and configuring Thin Egress](https://nasa.github.io/cumulus/docs/deployment/thin_egress_app).

To instead continue to deploy and use the legacy Cumulus distribution app, add the following to your `config.yml`:

```yaml
deployDistributionApi: true
```

If you deploy with no distribution app your deployment will succeed but you may encounter errors in your workflows, particularly in the `MoveGranule` task.

- **CUMULUS-1418** Users who are packaging the CMA in their Lambdas outside of Cumulus may need to update their Lambda configuration. Please see `BREAKING CHANGES` below for details.

### Added

- **CUMULUS-642**
  - Adds Launchpad as an authentication option for the Cumulus API.
  - Updated deployment documentation and added [instructions to setup Cumulus API Launchpad authentication](https://wiki.earthdata.nasa.gov/display/CUMULUS/Cumulus+API+with+Launchpad+Authentication)
- **CUMULUS-1418**
  - Adds usage docs/testing of lambda layers (introduced in PR1125), updates Core example tasks to use the updated `cumulus-ecs-task` and a CMA layer instead of kes CMA injection.
  - Added Terraform module to publish CMA as layer to user account.
- **PR1125** - Adds `layers` config option to support deploying Lambdas with layers
- **PR1128** - Added `useXRay` config option to enable AWS X-Ray for Lambdas.
- **CUMULUS-1345**
  - Adds new variables to the app deployment under `cmr`.
  - `cmrEnvironment` values are `SIT`, `UAT`, or `OPS` with `UAT` as the default.
  - `cmrLimit` and `cmrPageSize` have been added as configurable options.
- **CUMULUS-1273**
  - Added lambda function EmsProductMetadataReport to generate EMS Product Metadata report
- **CUMULUS-1226**
  - Added API endpoint `elasticsearch/index-from-database` to index to an Elasticsearch index from the database for recovery purposes and `elasticsearch/indices-status` to check the status of Elasticsearch indices via the API.
- **CUMULUS-824**
  - Added new Collection parameter `reportToEms` to configure whether the collection is reported to EMS
- **CUMULUS-1357**
  - Added new BackendApi endpoint `ems` that generates EMS reports.
- **CUMULUS-1241**
  - Added information about queues with maximum execution limits defined to default workflow templates (`meta.queueExecutionLimits`)
- **CUMULUS-1311**
  - Added `@cumulus/common/message` with various message parsing/preparation helpers
- **CUMULUS-812**

  - Added support for limiting the number of concurrent executions started from a queue. [See the data cookbook](https://nasa.github.io/cumulus/docs/data-cookbooks/throttling-queued-executions) for more information.

- **CUMULUS-1337**

  - Adds `cumulus.stackName` value to the `instanceMetadata` endpoint.

- **CUMULUS-1368**

  - Added `cmrGranuleUrlType` to the `@cumulus/move-granules` task. This determines what kind of links go in the CMR files. The options are `distribution`, `s3`, or `none`, with the default being distribution. If there is no distribution API being used with Cumulus, you must set the value to `s3` or `none`.

- Added `packages/s3-replicator` Terraform module to allow same-region s3 replication to metrics bucket.

- **CUMULUS-1392**

  - Added `tf-modules/report-granules` Terraform module which processes granule ingest notifications received via SNS and stores granule data to a database. The module includes:
    - SNS topic for publishing granule ingest notifications
    - Lambda to process granule notifications and store data
    - IAM permissions for the Lambda
    - Subscription for the Lambda to the SNS topic

- **CUMULUS-1393**

  - Added `tf-modules/report-pdrs` Terraform module which processes PDR ingest notifications received via SNS and stores PDR data to a database. The module includes:
    - SNS topic for publishing PDR ingest notifications
    - Lambda to process PDR notifications and store data
    - IAM permissions for the Lambda
    - Subscription for the Lambda to the SNS topic
  - Added unit tests for `@cumulus/api/models/pdrs.createPdrFromSns()`

- **CUMULUS-1400**

  - Added `tf-modules/report-executions` Terraform module which processes workflow execution information received via SNS and stores it to a database. The module includes:
    - SNS topic for publishing execution data
    - Lambda to process and store execution data
    - IAM permissions for the Lambda
    - Subscription for the Lambda to the SNS topic
  - Added `@cumulus/common/sns-event` which contains helpers for SNS events:
    - `isSnsEvent()` returns true if event is from SNS
    - `getSnsEventMessage()` extracts and parses the message from an SNS event
    - `getSnsEventMessageObject()` extracts and parses message object from an SNS event
  - Added `@cumulus/common/cloudwatch-event` which contains helpers for Cloudwatch events:
    - `isSfExecutionEvent()` returns true if event is from Step Functions
    - `isTerminalSfStatus()` determines if a Step Function status from a Cloudwatch event is a terminal status
    - `getSfEventStatus()` gets the Step Function status from a Cloudwatch event
    - `getSfEventDetailValue()` extracts a Step Function event detail field from a Cloudwatch event
    - `getSfEventMessageObject()` extracts and parses Step Function detail object from a Cloudwatch event

- **CUMULUS-1429**

  - Added `tf-modules/data-persistence` Terraform module which includes resources for data persistence in Cumulus:
    - DynamoDB tables
    - Elasticsearch with optional support for VPC
    - Cloudwatch alarm for number of Elasticsearch nodes

- **CUMULUS-1379** CMR Launchpad Authentication
  - Added `launchpad` configuration to `@cumulus/deployment/app/config.yml`, and cloudformation templates, workflow message, lambda configuration, api endpoint configuration
  - Added `@cumulus/common/LaunchpadToken` and `@cumulus/common/launchpad` to provide methods to get token and validate token
  - Updated lambdas to use Launchpad token for CMR actions (ingest and delete granules)
  - Updated deployment documentation and added [instructions to setup CMR client for Launchpad authentication](https://wiki.earthdata.nasa.gov/display/CUMULUS/CMR+Launchpad+Authentication)

## Changed

- **CUMULUS-1232**

  - Added retries to update `@cumulus/cmr-client` `updateToken()`

- **CUMULUS-1245 CUMULUS-795**

  - Added additional `ems` configuration parameters for sending the ingest reports to EMS
  - Added functionality to send daily ingest reports to EMS

- **CUMULUS-1241**

  - Removed the concept of "priority levels" and added ability to define a number of maximum concurrent executions per SQS queue
  - Changed mapping of Cumulus message properties for the `sqs2sfThrottle` lambda:
    - Queue name is read from `cumulus_meta.queueName`
    - Maximum executions for the queue is read from `meta.queueExecutionLimits[queueName]`, where `queueName` is `cumulus_meta.queueName`
  - Changed `sfSemaphoreDown` lambda to only attempt decrementing semaphores when:
    - the message is for a completed/failed/aborted/timed out workflow AND
    - `cumulus_meta.queueName` exists on the Cumulus message AND
    - An entry for the queue name (`cumulus_meta.queueName`) exists in the the object `meta.queueExecutionLimits` on the Cumulus message

- **CUMULUS-1338**

  - Updated `sfSemaphoreDown` lambda to be triggered via AWS Step Function Cloudwatch events instead of subscription to `sfTracker` SNS topic

- **CUMULUS-1311**

  - Updated `@cumulus/queue-granules` to set `cumulus_meta.queueName` for queued execution messages
  - Updated `@cumulus/queue-pdrs` to set `cumulus_meta.queueName` for queued execution messages
  - Updated `sqs2sfThrottle` lambda to immediately decrement queue semaphore value if dispatching Step Function execution throws an error

- **CUMULUS-1362**

  - Granule `processingStartTime` and `processingEndTime` will be set to the execution start time and end time respectively when there is no sync granule or post to cmr task present in the workflow

- **CUMULUS-1400**
  - Deprecated `@cumulus/ingest/aws/getExecutionArn`. Use `@cumulus/common/aws/getExecutionArn` instead.

### Fixed

- **CUMULUS-1439**

  - Fix bug with rule.logEventArn deletion on Kinesis rule update and fix unit test to verify

- **CUMULUS-796**

  - Added production information (collection ShortName and Version, granuleId) to EMS distribution report
  - Added functionality to send daily distribution reports to EMS

- **CUMULUS-1319**

  - Fixed a bug where granule ingest times were not being stored to the database

- **CUMULUS-1356**

  - The `Collection` model's `delete` method now _removes_ the specified item
    from the collection config store that was inserted by the `create` method.
    Previously, this behavior was missing.

- **CUMULUS-1374**
  - Addressed audit concerns (https://www.npmjs.com/advisories/782) in api package

### BREAKING CHANGES

### Changed

- **CUMULUS-1418**
  - Adding a default `cmaDir` key to configuration will cause `CUMULUS_MESSAGE_ADAPTER_DIR` to be set by default to `/opt` for any Lambda not setting `useCma` to true, or explicitly setting the CMA environment variable. In lambdas that package the CMA independently of the Cumulus packaging. Lambdas manually packaging the CMA should have their Lambda configuration updated to set the CMA path, or alternately if not using the CMA as a Lambda layer in this deployment set `cmaDir` to `./cumulus-message-adapter`.

### Removed

- **CUMULUS-1337**

  - Removes the S3 Access Metrics package added in CUMULUS-799

- **PR1130**
  - Removed code deprecated since v1.11.1:
    - Removed `@cumulus/common/step-functions`. Use `@cumulus/common/StepFunctions` instead.
    - Removed `@cumulus/api/lib/testUtils.fakeFilesFactory`. Use `@cumulus/api/lib/testUtils.fakeFileFactory` instead.
    - Removed `@cumulus/cmrjs/cmr` functions: `searchConcept`, `ingestConcept`, `deleteConcept`. Use the functions in `@cumulus/cmr-client` instead.
    - Removed `@cumulus/ingest/aws.getExecutionHistory`. Use `@cumulus/common/StepFunctions.getExecutionHistory` instead.

## [v1.13.5] - 2019-08-29 - [BACKPORT]

### Fixed

- **CUMULUS-1455** - CMR token links updated to point to CMR legacy services rather than echo

## [v1.13.4] - 2019-07-29

- **CUMULUS-1411** - Fix deployment issue when using a template override

## [v1.13.3] - 2019-07-26

- **CUMULUS-1345** Full backport of CUMULUS-1345 features - Adds new variables to the app deployment under `cmr`.
  - `cmrEnvironment` values are `SIT`, `UAT`, or `OPS` with `UAT` as the default.
  - `cmrLimit` and `cmrPageSize` have been added as configurable options.

## [v1.13.2] - 2019-07-25

- Re-release of v1.13.1 to fix broken npm packages.

## [v1.13.1] - 2019-07-22

- **CUMULUS-1374** - Resolve audit compliance with lodash version for api package subdependency
- **CUMULUS-1412** - Resolve audit compliance with googleapi package
- **CUMULUS-1345** - Backported CMR environment setting in getUrl to address immediate user need. CMR_ENVIRONMENT can now be used to set the CMR environment to OPS/SIT

## [v1.13.0] - 2019-5-20

### PLEASE NOTE

**CUMULUS-802** added some additional IAM permissions to support ECS autoscaling, so **you will have to redeploy your IAM stack.**
As a result of the changes for **CUMULUS-1193**, **CUMULUS-1264**, and **CUMULUS-1310**, **you must delete your existing stacks (except IAM) before deploying this version of Cumulus.**
If running Cumulus within a VPC and extended downtime is acceptable, we recommend doing this at the end of the day to allow AWS backend resources and network interfaces to be cleaned up overnight.

### BREAKING CHANGES

- **CUMULUS-1228**

  - The default AMI used by ECS instances is now an NGAP-compliant AMI. This
    will be a breaking change for non-NGAP deployments. If you do not deploy to
    NGAP, you will need to find the AMI ID of the
    [most recent Amazon ECS-optimized AMI](https://docs.aws.amazon.com/AmazonECS/latest/developerguide/ecs-optimized_AMI.html),
    and set the `ecs.amiid` property in your config. Instructions for finding
    the most recent NGAP AMI can be found using
    [these instructions](https://wiki.earthdata.nasa.gov/display/ESKB/Select+an+NGAP+Created+AMI).

- **CUMULUS-1310**

  - Database resources (DynamoDB, ElasticSearch) have been moved to an independent `db` stack.
    Migrations for this version will need to be user-managed. (e.g. [elasticsearch](https://docs.aws.amazon.com/elasticsearch-service/latest/developerguide/es-version-migration.html#snapshot-based-migration) and [dynamoDB](https://docs.aws.amazon.com/datapipeline/latest/DeveloperGuide/dp-template-exports3toddb.html)).
    Order of stack deployment is `iam` -> `db` -> `app`.
  - All stacks can now be deployed using a single `config.yml` file, i.e.: `kes cf deploy --kes-folder app --template node_modules/@cumulus/deployment/[iam|db|app] [...]`
    Backwards-compatible. For development, please re-run `npm run bootstrap` to build new `kes` overrides.
    Deployment docs have been updated to show how to deploy a single-config Cumulus instance.
  - `params` have been moved: Nest `params` fields under `app`, `db` or `iam` to override all Parameters for a particular stack's cloudformation template. Backwards-compatible with multi-config setups.
  - `stackName` and `stackNameNoDash` have been retired. Use `prefix` and `prefixNoDash` instead.
  - The `iams` section in `app/config.yml` IAM roles has been deprecated as a user-facing parameter,
    _unless_ your IAM role ARNs do not match the convention shown in `@cumulus/deployment/app/config.yml`
  - The `vpc.securityGroup` will need to be set with a pre-existing security group ID to use Cumulus in a VPC. Must allow inbound HTTP(S) (Port 443).

- **CUMULUS-1212**

  - `@cumulus/post-to-cmr` will now fail if any granules being processed are missing a metadata file. You can set the new config option `skipMetaCheck` to `true` to pass post-to-cmr without a metadata file.

- **CUMULUS-1232**

  - `@cumulus/sync-granule` will no longer silently pass if no checksum data is provided. It will use input
    from the granule object to:
    - Verify checksum if `checksumType` and `checksumValue` are in the file record OR a checksum file is provided
      (throws `InvalidChecksum` on fail), else log warning that no checksum is available.
    - Then, verify synced S3 file size if `file.size` is in the file record (throws `UnexpectedFileSize` on fail),
      else log warning that no file size is available.
    - Pass the step.

- **CUMULUS-1264**

  - The Cloudformation templating and deployment configuration has been substantially refactored.
    - `CumulusApiDefault` nested stack resource has been renamed to `CumulusApiDistribution`
    - `CumulusApiV1` nested stack resource has been renamed to `CumulusApiBackend`
  - The `urs: true` config option for when defining your lambdas (e.g. in `lambdas.yml`) has been deprecated. There are two new options to replace it:
    - `urs_redirect: 'token'`: This will expose a `TOKEN_REDIRECT_ENDPOINT` environment variable to your lambda that references the `/token` endpoint on the Cumulus backend API
    - `urs_redirect: 'distribution'`: This will expose a `DISTRIBUTION_REDIRECT_ENDPOINT` environment variable to your lambda that references the `/redirect` endpoint on the Cumulus distribution API

- **CUMULUS-1193**

  - The elasticsearch instance is moved behind the VPC.
  - Your account will need an Elasticsearch Service Linked role. This is a one-time setup for the account. You can follow the instructions to use the AWS console or AWS CLI [here](https://docs.aws.amazon.com/IAM/latest/UserGuide/using-service-linked-roles.html) or use the following AWS CLI command: `aws iam create-service-linked-role --aws-service-name es.amazonaws.com`

- **CUMULUS-802**

  - ECS `maxInstances` must be greater than `minInstances`. If you use defaults, no change is required.

- **CUMULUS-1269**
  - Brought Cumulus data models in line with CNM JSON schema:
    - Renamed file object `fileType` field to `type`
    - Renamed file object `fileSize` field to `size`
    - Renamed file object `checksumValue` field to `checksum` where not already done.
    - Added `ancillary` and `linkage` type support to file objects.

### Added

- **CUMULUS-799**

  - Added an S3 Access Metrics package which will take S3 Server Access Logs and
    write access metrics to CloudWatch

- **CUMULUS-1242** - Added `sqs2sfThrottle` lambda. The lambda reads SQS messages for queued executions and uses semaphores to only start new executions if the maximum number of executions defined for the priority key (`cumulus_meta.priorityKey`) has not been reached. Any SQS messages that are read but not used to start executions remain in the queue.

- **CUMULUS-1240**

  - Added `sfSemaphoreDown` lambda. This lambda receives SNS messages and for each message it decrements the semaphore used to track the number of running executions if:
    - the message is for a completed/failed workflow AND
    - the message contains a level of priority (`cumulus_meta.priorityKey`)
  - Added `sfSemaphoreDown` lambda as a subscriber to the `sfTracker` SNS topic

- **CUMULUS-1265**

  - Added `apiConfigs` configuration option to configure API Gateway to be private
  - All internal lambdas configured to run inside the VPC by default
  - Removed references to `NoVpc` lambdas from documentation and `example` folder.

- **CUMULUS-802**
  - Adds autoscaling of ECS clusters
  - Adds autoscaling of ECS services that are handling StepFunction activities

## Changed

- Updated `@cumulus/ingest/http/httpMixin.list()` to trim trailing spaces on discovered filenames

- **CUMULUS-1310**

  - Database resources (DynamoDB, ElasticSearch) have been moved to an independent `db` stack.
    This will enable future updates to avoid affecting database resources or requiring migrations.
    Migrations for this version will need to be user-managed.
    (e.g. [elasticsearch](https://docs.aws.amazon.com/elasticsearch-service/latest/developerguide/es-version-migration.html#snapshot-based-migration) and [dynamoDB](https://docs.aws.amazon.com/datapipeline/latest/DeveloperGuide/dp-template-exports3toddb.html)).
    Order of stack deployment is `iam` -> `db` -> `app`.
  - All stacks can now be deployed using a single `config.yml` file, i.e.: `kes cf deploy --kes-folder app --template node_modules/@cumulus/deployment/[iam|db|app] [...]`
    Backwards-compatible. Please re-run `npm run bootstrap` to build new `kes` overrides.
    Deployment docs have been updated to show how to deploy a single-config Cumulus instance.
  - `params` fields should now be nested under the stack key (i.e. `app`, `db` or `iam`) to provide Parameters for a particular stack's cloudformation template,
    for use with single-config instances. Keys _must_ match the name of the deployment package folder (`app`, `db`, or `iam`).
    Backwards-compatible with multi-config setups.
  - `stackName` and `stackNameNoDash` have been retired as user-facing config parameters. Use `prefix` and `prefixNoDash` instead.
    This will be used to create stack names for all stacks in a single-config use case.
    `stackName` may still be used as an override in multi-config usage, although this is discouraged.
    Warning: overriding the `db` stack's `stackName` will require you to set `dbStackName` in your `app/config.yml`.
    This parameter is required to fetch outputs from the `db` stack to reference in the `app` stack.
  - The `iams` section in `app/config.yml` IAM roles has been retired as a user-facing parameter,
    _unless_ your IAM role ARNs do not match the convention shown in `@cumulus/deployment/app/config.yml`
    In that case, overriding `iams` in your own config is recommended.
  - `iam` and `db` `cloudformation.yml` file names will have respective prefixes (e.g `iam.cloudformation.yml`).
  - Cumulus will now only attempt to create reconciliation reports for buckets of the `private`, `public` and `protected` types.
  - Cumulus will no longer set up its own security group.
    To pass a pre-existing security group for in-VPC deployments as a parameter to the Cumulus template, populate `vpc.securityGroup` in `config.yml`.
    This security group must allow inbound HTTP(S) traffic (Port 443). SSH traffic (Port 22) must be permitted for SSH access to ECS instances.
  - Deployment docs have been updated with examples for the new deployment model.

- **CUMULUS-1236**

  - Moves access to public files behind the distribution endpoint. Authentication is not required, but direct http access has been disallowed.

- **CUMULUS-1223**

  - Adds unauthenticated access for public bucket files to the Distribution API. Public files should be requested the same way as protected files, but for public files a redirect to a self-signed S3 URL will happen without requiring authentication with Earthdata login.

- **CUMULUS-1232**

  - Unifies duplicate handling in `ingest/granule.handleDuplicateFile` for maintainability.
  - Changed `ingest/granule.ingestFile` and `move-granules/index.moveFileRequest` to use new function.
  - Moved file versioning code to `ingest/granule.moveGranuleFileWithVersioning`
  - `ingest/granule.verifyFile` now also tests `file.size` for verification if it is in the file record and throws
    `UnexpectedFileSize` error for file size not matching input.
  - `ingest/granule.verifyFile` logs warnings if checksum and/or file size are not available.

- **CUMULUS-1193**

  - Moved reindex CLI functionality to an API endpoint. See [API docs](https://nasa.github.io/cumulus-api/#elasticsearch-1)

- **CUMULUS-1207**
  - No longer disable lambda event source mappings when disabling a rule

### Fixed

- Updated Lerna publish script so that published Cumulus packages will pin their dependencies on other Cumulus packages to exact versions (e.g. `1.12.1` instead of `^1.12.1`)

- **CUMULUS-1203**

  - Fixes IAM template's use of intrinsic functions such that IAM template overrides now work with kes

- **CUMULUS-1268**
  - Deployment will not fail if there are no ES alarms or ECS services

## [v1.12.1] - 2019-4-8

## [v1.12.0] - 2019-4-4

Note: There was an issue publishing 1.12.0. Upgrade to 1.12.1.

### BREAKING CHANGES

- **CUMULUS-1139**

  - `granule.applyWorkflow` uses the new-style granule record as input to workflows.

- **CUMULUS-1171**

  - Fixed provider handling in the API to make it consistent between protocols.
    NOTE: This is a breaking change. When applying this upgrade, users will need to:
    1. Disable all workflow rules
    2. Update any `http` or `https` providers so that the host field only
       contains a valid hostname or IP address, and the port field contains the
       provider port.
    3. Perform the deployment
    4. Re-enable workflow rules

- **CUMULUS-1176**:

  - `@cumulus/move-granules` input expectations have changed. `@cumulus/files-to-granules` is a new intermediate task to perform input translation in the old style.
    See the Added and Changed sections of this release changelog for more information.

- **CUMULUS-670**

  - The behavior of ParsePDR and related code has changed in this release. PDRs with FILE_TYPEs that do not conform to the PDR ICD (+ TGZ) (https://cdn.earthdata.nasa.gov/conduit/upload/6376/ESDS-RFC-030v1.0.pdf) will fail to parse.

- **CUMULUS-1208**
  - The granule object input to `@cumulus/queue-granules` will now be added to ingest workflow messages **as is**. In practice, this means that if you are using `@cumulus/queue-granules` to trigger ingest workflows and your granule objects input have invalid properties, then your ingest workflows will fail due to schema validation errors.

### Added

- **CUMULUS-777**
  - Added new cookbook entry on configuring Cumulus to track ancillary files.
- **CUMULUS-1183**
  - Kes overrides will now abort with a warning if a workflow step is configured without a corresponding
    lambda configuration
- **CUMULUS-1223**

  - Adds convenience function `@cumulus/common/bucketsConfigJsonObject` for fetching stack's bucket configuration as an object.

- **CUMULUS-853**
  - Updated FakeProcessing example lambda to include option to generate fake browse
  - Added feature documentation for ancillary metadata export, a new cookbook entry describing a workflow with ancillary metadata generation(browse), and related task definition documentation
- **CUMULUS-805**
  - Added a CloudWatch alarm to check running ElasticSearch instances, and a CloudWatch dashboard to view the health of ElasticSearch
  - Specify `AWS_REGION` in `.env` to be used by deployment script
- **CUMULUS-803**
  - Added CloudWatch alarms to check running tasks of each ECS service, and add the alarms to CloudWatch dashboard
- **CUMULUS-670**
  - Added Ancillary Metadata Export feature (see https://nasa.github.io/cumulus/docs/features/ancillary_metadata for more information)
  - Added new Collection file parameter "fileType" that allows configuration of workflow granule file fileType
- **CUMULUS-1184** - Added kes logging output to ensure we always see the state machine reference before failures due to configuration
- **CUMULUS-1105** - Added a dashboard endpoint to serve the dashboard from an S3 bucket
- **CUMULUS-1199** - Moves `s3credentials` endpoint from the backend to the distribution API.
- **CUMULUS-666**
  - Added `@api/endpoints/s3credentials` to allow EarthData Login authorized users to retrieve temporary security credentials for same-region direct S3 access.
- **CUMULUS-671**
  - Added `@packages/integration-tests/api/distribution/getDistributionApiS3SignedUrl()` to return the S3 signed URL for a file protected by the distribution API
- **CUMULUS-672**
  - Added `cmrMetadataFormat` and `cmrConceptId` to output for individual granules from `@cumulus/post-to-cmr`. `cmrMetadataFormat` will be read from the `cmrMetadataFormat` generated for each granule in `@cumulus/cmrjs/publish2CMR()`
  - Added helpers to `@packages/integration-tests/api/distribution`:
    - `getDistributionApiFileStream()` returns a stream to download files protected by the distribution API
    - `getDistributionFileUrl()` constructs URLs for requesting files from the distribution API
- **CUMULUS-1185** `@cumulus/api/models/Granule.removeGranuleFromCmrByGranule` to replace `@cumulus/api/models/Granule.removeGranuleFromCmr` and use the Granule UR from the CMR metadata to remove the granule from CMR

- **CUMULUS-1101**

  - Added new `@cumulus/checksum` package. This package provides functions to calculate and validate checksums.
  - Added new checksumming functions to `@cumulus/common/aws`: `calculateS3ObjectChecksum` and `validateS3ObjectChecksum`, which depend on the `checksum` package.

- CUMULUS-1171

  - Added `@cumulus/common` API documentation to `packages/common/docs/API.md`
  - Added an `npm run build-docs` task to `@cumulus/common`
  - Added `@cumulus/common/string#isValidHostname()`
  - Added `@cumulus/common/string#match()`
  - Added `@cumulus/common/string#matches()`
  - Added `@cumulus/common/string#toLower()`
  - Added `@cumulus/common/string#toUpper()`
  - Added `@cumulus/common/URLUtils#buildURL()`
  - Added `@cumulus/common/util#isNil()`
  - Added `@cumulus/common/util#isNull()`
  - Added `@cumulus/common/util#isUndefined()`
  - Added `@cumulus/common/util#negate()`

- **CUMULUS-1176**

  - Added new `@cumulus/files-to-granules` task to handle converting file array output from `cumulus-process` tasks into granule objects.
    Allows simplification of `@cumulus/move-granules` and `@cumulus/post-to-cmr`, see Changed section for more details.

- CUMULUS-1151 Compare the granule holdings in CMR with Cumulus' internal data store
- CUMULUS-1152 Compare the granule file holdings in CMR with Cumulus' internal data store

### Changed

- **CUMULUS-1216** - Updated `@cumulus/ingest/granule/ingestFile` to download files to expected staging location.
- **CUMULUS-1208** - Updated `@cumulus/ingest/queue/enqueueGranuleIngestMessage()` to not transform granule object passed to it when building an ingest message
- **CUMULUS-1198** - `@cumulus/ingest` no longer enforces any expectations about whether `provider_path` contains a leading slash or not.
- **CUMULUS-1170**
  - Update scripts and docs to use `npm` instead of `yarn`
  - Use `package-lock.json` files to ensure matching versions of npm packages
  - Update CI builds to use `npm ci` instead of `npm install`
- **CUMULUS-670**
  - Updated ParsePDR task to read standard PDR types+ (+ tgz as an external customer requirement) and add a fileType to granule-files on Granule discovery
  - Updated ParsePDR to fail if unrecognized type is used
  - Updated all relevant task schemas to include granule->files->filetype as a string value
  - Updated tests/test fixtures to include the fileType in the step function/task inputs and output validations as needed
  - Updated MoveGranules task to handle incoming configuration with new "fileType" values and to add them as appropriate to the lambda output.
  - Updated DiscoverGranules step/related workflows to read new Collection file parameter fileType that will map a discovered file to a workflow fileType
  - Updated CNM parser to add the fileType to the defined granule file fileType on ingest and updated integration tests to verify/validate that behavior
  - Updated generateEcho10XMLString in cmr-utils.js to use a map/related library to ensure order as CMR requires ordering for their online resources.
  - Updated post-to-cmr task to appropriately export CNM filetypes to CMR in echo10/UMM exports
- **CUMULUS-1139** - Granules stored in the API contain a `files` property. That schema has been greatly
  simplified and now better matches the CNM format.
  - The `name` property has been renamed to `fileName`.
  - The `filepath` property has been renamed to `key`.
  - The `checksumValue` property has been renamed to `checksum`.
  - The `path` property has been removed.
  - The `url_path` property has been removed.
  - The `filename` property (which contained an `s3://` URL) has been removed, and the `bucket`
    and `key` properties should be used instead. Any requests sent to the API containing a `granule.files[].filename`
    property will be rejected, and any responses coming back from the API will not contain that
    `filename` property.
  - A `source` property has been added, which is a URL indicating the original source of the file.
  - `@cumulus/ingest/granule.moveGranuleFiles()` no longer includes a `filename` field in its
    output. The `bucket` and `key` fields should be used instead.
- **CUMULUS-672**

  - Changed `@cumulus/integration-tests/api/EarthdataLogin.getEarthdataLoginRedirectResponse` to `@cumulus/integration-tests/api/EarthdataLogin.getEarthdataAccessToken`. The new function returns an access response from Earthdata login, if successful.
  - `@cumulus/integration-tests/cmr/getOnlineResources` now accepts an object of options, including `cmrMetadataFormat`. Based on the `cmrMetadataFormat`, the function will correctly retrieve the online resources for each metadata format (ECHO10, UMM-G)

- **CUMULUS-1101**

  - Moved `@cumulus/common/file/getFileChecksumFromStream` into `@cumulus/checksum`, and renamed it to `generateChecksumFromStream`.
    This is a breaking change for users relying on `@cumulus/common/file/getFileChecksumFromStream`.
  - Refactored `@cumulus/ingest/Granule` to depend on new `common/aws` checksum functions and remove significantly present checksumming code.
    - Deprecated `@cumulus/ingest/granule.validateChecksum`. Replaced with `@cumulus/ingest/granule.verifyFile`.
    - Renamed `granule.getChecksumFromFile` to `granule.retrieveSuppliedFileChecksumInformation` to be more accurate.
  - Deprecated `@cumulus/common/aws.checksumS3Objects`. Use `@cumulus/common/aws.calculateS3ObjectChecksum` instead.

- CUMULUS-1171

  - Fixed provider handling in the API to make it consistent between protocols.
    Before this change, FTP providers were configured using the `host` and
    `port` properties. HTTP providers ignored `port` and `protocol`, and stored
    an entire URL in the `host` property. Updated the API to only accept valid
    hostnames or IP addresses in the `provider.host` field. Updated ingest code
    to properly build HTTP and HTTPS URLs from `provider.protocol`,
    `provider.host`, and `provider.port`.
  - The default provider port was being set to 21, no matter what protocol was
    being used. Removed that default.

- **CUMULUS-1176**

  - `@cumulus/move-granules` breaking change:
    Input to `move-granules` is now expected to be in the form of a granules object (i.e. `{ granules: [ { ... }, { ... } ] }`);
    For backwards compatibility with array-of-files outputs from processing steps, use the new `@cumulus/files-to-granules` task as an intermediate step.
    This task will perform the input translation. This change allows `move-granules` to be simpler and behave more predictably.
    `config.granuleIdExtraction` and `config.input_granules` are no longer needed/used by `move-granules`.
  - `@cumulus/post-to-cmr`: `config.granuleIdExtraction` is no longer needed/used by `post-to-cmr`.

- CUMULUS-1174
  - Better error message and stacktrace for S3KeyPairProvider error reporting.

### Fixed

- **CUMULUS-1218** Reconciliation report will now scan only completed granules.
- `@cumulus/api` files and granules were not getting indexed correctly because files indexing was failing in `db-indexer`
- `@cumulus/deployment` A bug in the Cloudformation template was preventing the API from being able to be launched in a VPC, updated the IAM template to give the permissions to be able to run the API in a VPC

### Deprecated

- `@cumulus/api/models/Granule.removeGranuleFromCmr`, instead use `@cumulus/api/models/Granule.removeGranuleFromCmrByGranule`
- `@cumulus/ingest/granule.validateChecksum`, instead use `@cumulus/ingest/granule.verifyFile`
- `@cumulus/common/aws.checksumS3Objects`, instead use `@cumulus/common/aws.calculateS3ObjectChecksum`
- `@cumulus/cmrjs`: `getGranuleId` and `getCmrFiles` are deprecated due to changes in input handling.

## [v1.11.3] - 2019-3-5

### Added

- **CUMULUS-1187** - Added `@cumulus/ingest/granule/duplicateHandlingType()` to determine how duplicate files should be handled in an ingest workflow

### Fixed

- **CUMULUS-1187** - workflows not respecting the duplicate handling value specified in the collection
- Removed refreshToken schema requirement for OAuth

## [v1.11.2] - 2019-2-15

### Added

- CUMULUS-1169
  - Added a `@cumulus/common/StepFunctions` module. It contains functions for querying the AWS
    StepFunctions API. These functions have the ability to retry when a ThrottlingException occurs.
  - Added `@cumulus/common/aws.retryOnThrottlingException()`, which will wrap a function in code to
    retry on ThrottlingExceptions.
  - Added `@cumulus/common/test-utils.throttleOnce()`, which will cause a function to return a
    ThrottlingException the first time it is called, then return its normal result after that.
- CUMULUS-1103 Compare the collection holdings in CMR with Cumulus' internal data store
- CUMULUS-1099 Add support for UMMG JSON metadata versions > 1.4.
  - If a version is found in the metadata object, that version is used for processing and publishing to CMR otherwise, version 1.4 is assumed.
- CUMULUS-678
  - Added support for UMMG json v1.4 metadata files.
    `reconcileCMRMetadata` added to `@cumulus/cmrjs` to update metadata record with new file locations.
    `@cumulus/common/errors` adds two new error types `CMRMetaFileNotFound` and `InvalidArgument`.
    `@cumulus/common/test-utils` adds new function `randomId` to create a random string with id to help in debugging.
    `@cumulus/common/BucketsConfig` adds a new helper class `BucketsConfig` for working with bucket stack configuration and bucket names.
    `@cumulus/common/aws` adds new function `s3PutObjectTagging` as a convenience for the aws [s3().putObjectTagging](https://docs.aws.amazon.com/AWSJavaScriptSDK/latest/AWS/S3.html#putObjectTagging-property) function.
    `@cumulus/cmrjs` Adds: - `isCMRFile` - Identify an echo10(xml) or UMMG(json) metadata file. - `metadataObjectFromCMRFile` Read and parse CMR XML file from s3. - `updateCMRMetadata` Modify a cmr metadata (xml/json) file with updated information. - `publish2CMR` Posts XML or UMMG CMR data to CMR service. - `reconcileCMRMetadata` Reconciles cmr metadata file after a file moves.
- Adds some ECS and other permissions to StepRole to enable running ECS tasks from a workflow
- Added Apache logs to cumulus api and distribution lambdas
- **CUMULUS-1119** - Added `@cumulus/integration-tests/api/EarthdataLogin.getEarthdataLoginRedirectResponse` helper for integration tests to handle login with Earthdata and to return response from redirect to Cumulus API
- **CUMULUS-673** Added `@cumulus/common/file/getFileChecksumFromStream` to get file checksum from a readable stream

### Fixed

- CUMULUS-1123
  - Cloudformation template overrides now work as expected

### Changed

- CUMULUS-1169
  - Deprecated the `@cumulus/common/step-functions` module.
  - Updated code that queries the StepFunctions API to use the retry-enabled functions from
    `@cumulus/common/StepFunctions`
- CUMULUS-1121
  - Schema validation is now strongly enforced when writing to the database.
    Additional properties are not allowed and will result in a validation error.
- CUMULUS-678
  `tasks/move-granules` simplified and refactored to use functionality from cmrjs.
  `ingest/granules.moveGranuleFiles` now just moves granule files and returns a list of the updated files. Updating metadata now handled by `@cumulus/cmrjs/reconcileCMRMetadata`.
  `move-granules.updateGranuleMetadata` refactored and bugs fixed in the case of a file matching multiple collection.files.regexps.
  `getCmrXmlFiles` simplified and now only returns an object with the cmrfilename and the granuleId.
  `@cumulus/test-processing` - test processing task updated to generate UMM-G metadata

- CUMULUS-1043

  - `@cumulus/api` now uses [express](http://expressjs.com/) as the API engine.
  - All `@cumulus/api` endpoints on ApiGateway are consolidated to a single endpoint the uses `{proxy+}` definition.
  - All files under `packages/api/endpoints` along with associated tests are updated to support express's request and response objects.
  - Replaced environment variables `internal`, `bucket` and `systemBucket` with `system_bucket`.
  - Update `@cumulus/integration-tests` to work with updated cumulus-api express endpoints

- `@cumulus/integration-tests` - `buildAndExecuteWorkflow` and `buildWorkflow` updated to take a `meta` param to allow for additional fields to be added to the workflow `meta`

- **CUMULUS-1049** Updated `Retrieve Execution Status API` in `@cumulus/api`: If the execution doesn't exist in Step Function API, Cumulus API returns the execution status information from the database.

- **CUMULUS-1119**
  - Renamed `DISTRIBUTION_URL` environment variable to `DISTRIBUTION_ENDPOINT`
  - Renamed `DEPLOYMENT_ENDPOINT` environment variable to `DISTRIBUTION_REDIRECT_ENDPOINT`
  - Renamed `API_ENDPOINT` environment variable to `TOKEN_REDIRECT_ENDPOINT`

### Removed

- Functions deprecated before 1.11.0:
  - @cumulus/api/models/base: static Manager.createTable() and static Manager.deleteTable()
  - @cumulus/ingest/aws/S3
  - @cumulus/ingest/aws/StepFunction.getExecution()
  - @cumulus/ingest/aws/StepFunction.pullEvent()
  - @cumulus/ingest/consumer.Consume
  - @cumulus/ingest/granule/Ingest.getBucket()

### Deprecated

`@cmrjs/ingestConcept`, instead use the CMR object methods. `@cmrjs/CMR.ingestGranule` or `@cmrjs/CMR.ingestCollection`
`@cmrjs/searchConcept`, instead use the CMR object methods. `@cmrjs/CMR.searchGranules` or `@cmrjs/CMR.searchCollections`
`@cmrjs/deleteConcept`, instead use the CMR object methods. `@cmrjs/CMR.deleteGranule` or `@cmrjs/CMR.deleteCollection`

## [v1.11.1] - 2018-12-18

**Please Note**

- Ensure your `app/config.yml` has a `clientId` specified in the `cmr` section. This will allow CMR to identify your requests for better support and metrics.
  - For an example, please see [the example config](https://github.com/nasa/cumulus/blob/1c7e2bf41b75da9f87004c4e40fbcf0f39f56794/example/app/config.yml#L128).

### Added

- Added a `/tokenDelete` endpoint in `@cumulus/api` to delete access token records

### Changed

- CUMULUS-678
  `@cumulus/ingest/crypto` moved and renamed to `@cumulus/common/key-pair-provider`
  `@cumulus/ingest/aws` function: `KMSDecryptionFailed` and class: `KMS` extracted and moved to `@cumulus/common` and `KMS` is exported as `KMSProvider` from `@cumulus/common/key-pair-provider`
  `@cumulus/ingest/granule` functions: `publish`, `getGranuleId`, `getXMLMetadataAsString`, `getMetadataBodyAndTags`, `parseXmlString`, `getCmrXMLFiles`, `postS3Object`, `contructOnlineAccessUrls`, `updateMetadata`, extracted and moved to `@cumulus/cmrjs`
  `getGranuleId`, `getCmrXMLFiles`, `publish`, `updateMetadata` removed from `@cumulus/ingest/granule` and added to `@cumulus/cmrjs`;
  `updateMetadata` renamed `updateCMRMetadata`.
  `@cumulus/ingest` test files renamed.
- **CUMULUS-1070**
  - Add `'Client-Id'` header to all `@cumulus/cmrjs` requests (made via `searchConcept`, `ingestConcept`, and `deleteConcept`).
  - Updated `cumulus/example/app/config.yml` entry for `cmr.clientId` to use stackName for easier CMR-side identification.

## [v1.11.0] - 2018-11-30

**Please Note**

- Redeploy IAM roles:
  - CUMULUS-817 includes a migration that requires reconfiguration/redeployment of IAM roles. Please see the [upgrade instructions](https://nasa.github.io/cumulus/docs/upgrade/1.11.0) for more information.
  - CUMULUS-977 includes a few new SNS-related permissions added to the IAM roles that will require redeployment of IAM roles.
- `cumulus-message-adapter` v1.0.13+ is required for `@cumulus/api` granule reingest API to work properly. The latest version should be downloaded automatically by kes.
- A `TOKEN_SECRET` value (preferably 256-bit for security) must be added to `.env` to securely sign JWTs used for authorization in `@cumulus/api`

### Changed

- **CUUMULUS-1000** - Distribution endpoint now persists logins, instead of
  redirecting to Earthdata Login on every request
- **CUMULUS-783 CUMULUS-790** - Updated `@cumulus/sync-granule` and `@cumulus/move-granules` tasks to always overwrite existing files for manually-triggered reingest.
- **CUMULUS-906** - Updated `@cumulus/api` granule reingest API to
  - add `reingestGranule: true` and `forceDuplicateOverwrite: true` to Cumulus message `cumulus_meta.cumulus_context` field to indicate that the workflow is a manually triggered re-ingest.
  - return warning message to operator when duplicateHandling is not `replace`
  - `cumulus-message-adapter` v1.0.13+ is required.
- **CUMULUS-793** - Updated the granule move PUT request in `@cumulus/api` to reject the move with a 409 status code if one or more of the files already exist at the destination location
- Updated `@cumulus/helloworld` to use S3 to store state for pass on retry tests
- Updated `@cumulus/ingest`:
  - [Required for MAAP] `http.js#list` will now find links with a trailing whitespace
  - Removed code from `granule.js` which looked for files in S3 using `{ Bucket: discoveredFile.bucket, Key: discoveredFile.name }`. This is obsolete since `@cumulus/ingest` uses a `file-staging` and `constructCollectionId()` directory prefixes by default.
- **CUMULUS-989**
  - Updated `@cumulus/api` to use [JWT (JSON Web Token)](https://jwt.io/introduction/) as the transport format for API authorization tokens and to use JWT verification in the request authorization
  - Updated `/token` endpoint in `@cumulus/api` to return tokens as JWTs
  - Added a `/refresh` endpoint in `@cumulus/api` to request new access tokens from the OAuth provider using the refresh token
  - Added `refreshAccessToken` to `@cumulus/api/lib/EarthdataLogin` to manage refresh token requests with the Earthdata OAuth provider

### Added

- **CUMULUS-1050**
  - Separated configuration flags for originalPayload/finalPayload cleanup such that they can be set to different retention times
- **CUMULUS-798**
  - Added daily Executions cleanup CloudWatch event that triggers cleanExecutions lambda
  - Added cleanExecutions lambda that removes finalPayload/originalPayload field entries for records older than configured timeout value (execution_payload_retention_period), with a default of 30 days
- **CUMULUS-815/816**
  - Added 'originalPayload' and 'finalPayload' fields to Executions table
  - Updated Execution model to populate originalPayload with the execution payload on record creation
  - Updated Execution model code to populate finalPayload field with the execution payload on execution completion
  - Execution API now exposes the above fields
- **CUMULUS-977**
  - Rename `kinesisConsumer` to `messageConsumer` as it handles both Kinesis streams and SNS topics as of this version.
  - Add `sns`-type rule support. These rules create a subscription between an SNS topic and the `messageConsumer`.
    When a message is received, `messageConsumer` is triggered and passes the SNS message (JSON format expected) in
    its entirety to the workflow in the `payload` field of the Cumulus message. For more information on sns-type rules,
    see the [documentation](https://nasa.github.io/cumulus/docs/data-cookbooks/setup#rules).
- **CUMULUS-975**
  - Add `KinesisInboundEventLogger` and `KinesisOutboundEventLogger` API lambdas. These lambdas
    are utilized to dump incoming and outgoing ingest workflow kinesis streams
    to cloudwatch for analytics in case of AWS/stream failure.
  - Update rules model to allow tracking of log_event ARNs related to
    Rule event logging. Kinesis rule types will now automatically log
    incoming events via a Kinesis event triggered lambda.
    CUMULUS-975-migration-4
  - Update migration code to require explicit migration names per run
  - Added migration_4 to migrate/update exisitng Kinesis rules to have a log event mapping
  - Added new IAM policy for migration lambda
- **CUMULUS-775**
  - Adds a instance metadata endpoint to the `@cumulus/api` package.
  - Adds a new convenience function `hostId` to the `@cumulus/cmrjs` to help build environment specific cmr urls.
  - Fixed `@cumulus/cmrjs.searchConcept` to search and return CMR results.
  - Modified `@cumulus/cmrjs.CMR.searchGranule` and `@cumulus/cmrjs.CMR.searchCollection` to include CMR's provider as a default parameter to searches.
- **CUMULUS-965**
  - Add `@cumulus/test-data.loadJSONTestData()`,
    `@cumulus/test-data.loadTestData()`, and
    `@cumulus/test-data.streamTestData()` to safely load test data. These
    functions should be used instead of using `require()` to load test data,
    which could lead to tests interferring with each other.
  - Add a `@cumulus/common/util/deprecate()` function to mark a piece of code as
    deprecated
- **CUMULUS-986**
  - Added `waitForTestExecutionStart` to `@cumulus/integration-tests`
- **CUMULUS-919**
  - In `@cumulus/deployment`, added support for NGAP permissions boundaries for IAM roles with `useNgapPermissionBoundary` flag in `iam/config.yml`. Defaults to false.

### Fixed

- Fixed a bug where FTP sockets were not closed after an error, keeping the Lambda function active until it timed out [CUMULUS-972]
- **CUMULUS-656**
  - The API will no longer allow the deletion of a provider if that provider is
    referenced by a rule
  - The API will no longer allow the deletion of a collection if that collection
    is referenced by a rule
- Fixed a bug where `@cumulus/sf-sns-report` was not pulling large messages from S3 correctly.

### Deprecated

- `@cumulus/ingest/aws/StepFunction.pullEvent()`. Use `@cumulus/common/aws.pullStepFunctionEvent()`.
- `@cumulus/ingest/consumer.Consume` due to unpredictable implementation. Use `@cumulus/ingest/consumer.Consumer`.
  Call `Consumer.consume()` instead of `Consume.read()`.

## [v1.10.4] - 2018-11-28

### Added

- **CUMULUS-1008**
  - New `config.yml` parameter for SQS consumers: `sqs_consumer_rate: (default 500)`, which is the maximum number of
    messages the consumer will attempt to process per execution. Currently this is only used by the sf-starter consumer,
    which runs every minute by default, making this a messages-per-minute upper bound. SQS does not guarantee the number
    of messages returned per call, so this is not a fixed rate of consumption, only attempted number of messages received.

### Deprecated

- `@cumulus/ingest/consumer.Consume` due to unpredictable implementation. Use `@cumulus/ingest/consumer.Consumer`.

### Changed

- Backported update of `packages/api` dependency `@mapbox/dyno` to `1.4.2` to mitigate `event-stream` vulnerability.

## [v1.10.3] - 2018-10-31

### Added

- **CUMULUS-817**
  - Added AWS Dead Letter Queues for lambdas that are scheduled asynchronously/such that failures show up only in cloudwatch logs.
- **CUMULUS-956**
  - Migrated developer documentation and data-cookbooks to Docusaurus
    - supports versioning of documentation
  - Added `docs/docs-how-to.md` to outline how to do things like add new docs or locally install for testing.
  - Deployment/CI scripts have been updated to work with the new format
- **CUMULUS-811**
  - Added new S3 functions to `@cumulus/common/aws`:
    - `aws.s3TagSetToQueryString`: converts S3 TagSet array to querystring (for use with upload()).
    - `aws.s3PutObject`: Returns promise of S3 `putObject`, which puts an object on S3
    - `aws.s3CopyObject`: Returns promise of S3 `copyObject`, which copies an object in S3 to a new S3 location
    - `aws.s3GetObjectTagging`: Returns promise of S3 `getObjectTagging`, which returns an object containing an S3 TagSet.
  - `@/cumulus/common/aws.s3PutObject` defaults to an explicit `ACL` of 'private' if not overridden.
  - `@/cumulus/common/aws.s3CopyObject` defaults to an explicit `TaggingDirective` of 'COPY' if not overridden.

### Deprecated

- **CUMULUS-811**
  - Deprecated `@cumulus/ingest/aws.S3`. Member functions of this class will now
    log warnings pointing to similar functionality in `@cumulus/common/aws`.

## [v1.10.2] - 2018-10-24

### Added

- **CUMULUS-965**
  - Added a `@cumulus/logger` package
- **CUMULUS-885**
  - Added 'human readable' version identifiers to Lambda Versioning lambda aliases
- **CUMULUS-705**
  - Note: Make sure to update the IAM stack when deploying this update.
  - Adds an AsyncOperations model and associated DynamoDB table to the
    `@cumulus/api` package
  - Adds an /asyncOperations endpoint to the `@cumulus/api` package, which can
    be used to fetch the status of an AsyncOperation.
  - Adds a /bulkDelete endpoint to the `@cumulus/api` package, which performs an
    asynchronous bulk-delete operation. This is a stub right now which is only
    intended to demonstration how AsyncOperations work.
  - Adds an AsyncOperation ECS task to the `@cumulus/api` package, which will
    fetch an Lambda function, run it in ECS, and then store the result to the
    AsyncOperations table in DynamoDB.
- **CUMULUS-851** - Added workflow lambda versioning feature to allow in-flight workflows to use lambda versions that were in place when a workflow was initiated

  - Updated Kes custom code to remove logic that used the CMA file key to determine template compilation logic. Instead, utilize a `customCompilation` template configuration flag to indicate a template should use Cumulus's kes customized methods instead of 'core'.
  - Added `useWorkflowLambdaVersions` configuration option to enable the lambdaVersioning feature set. **This option is set to true by default** and should be set to false to disable the feature.
  - Added uniqueIdentifier configuration key to S3 sourced lambdas to optionally support S3 lambda resource versioning within this scheme. This key must be unique for each modified version of the lambda package and must be updated in configuration each time the source changes.
  - Added a new nested stack template that will create a `LambdaVersions` stack that will take lambda parameters from the base template, generate lambda versions/aliases and return outputs with references to the most 'current' lambda alias reference, and updated 'core' template to utilize these outputs (if `useWorkflowLambdaVersions` is enabled).

- Created a `@cumulus/api/lib/OAuth2` interface, which is implemented by the
  `@cumulus/api/lib/EarthdataLogin` and `@cumulus/api/lib/GoogleOAuth2` classes.
  Endpoints that need to handle authentication will determine which class to use
  based on environment variables. This also greatly simplifies testing.
- Added `@cumulus/api/lib/assertions`, containing more complex AVA test assertions
- Added PublishGranule workflow to publish a granule to CMR without full reingest. (ingest-in-place capability)

- `@cumulus/integration-tests` new functionality:
  - `listCollections` to list collections from a provided data directory
  - `deleteCollection` to delete list of collections from a deployed stack
  - `cleanUpCollections` combines the above in one function.
  - `listProviders` to list providers from a provided data directory
  - `deleteProviders` to delete list of providers from a deployed stack
  - `cleanUpProviders` combines the above in one function.
  - `@cumulus/integrations-tests/api.js`: `deleteGranule` and `deletePdr` functions to make `DELETE` requests to Cumulus API
  - `rules` API functionality for posting and deleting a rule and listing all rules
  - `wait-for-deploy` lambda for use in the redeployment tests
- `@cumulus/ingest/granule.js`: `ingestFile` inserts new `duplicate_found: true` field in the file's record if a duplicate file already exists on S3.
- `@cumulus/api`: `/execution-status` endpoint requests and returns complete execution output if execution output is stored in S3 due to size.
- Added option to use environment variable to set CMR host in `@cumulus/cmrjs`.
- **CUMULUS-781** - Added integration tests for `@cumulus/sync-granule` when `duplicateHandling` is set to `replace` or `skip`
- **CUMULUS-791** - `@cumulus/move-granules`: `moveFileRequest` inserts new `duplicate_found: true` field in the file's record if a duplicate file already exists on S3. Updated output schema to document new `duplicate_found` field.

### Removed

- Removed `@cumulus/common/fake-earthdata-login-server`. Tests can now create a
  service stub based on `@cumulus/api/lib/OAuth2` if testing requires handling
  authentication.

### Changed

- **CUMULUS-940** - modified `@cumulus/common/aws` `receiveSQSMessages` to take a parameter object instead of positional parameters. All defaults remain the same, but now access to long polling is available through `options.waitTimeSeconds`.
- **CUMULUS-948** - Update lambda functions `CNMToCMA` and `CnmResponse` in the `cumulus-data-shared` bucket and point the default stack to them.
- **CUMULUS-782** - Updated `@cumulus/sync-granule` task and `Granule.ingestFile` in `@cumulus/ingest` to keep both old and new data when a destination file with different checksum already exists and `duplicateHandling` is `version`
- Updated the config schema in `@cumulus/move-granules` to include the `moveStagedFiles` param.
- **CUMULUS-778** - Updated config schema and documentation in `@cumulus/sync-granule` to include `duplicateHandling` parameter for specifying how duplicate filenames should be handled
- **CUMULUS-779** - Updated `@cumulus/sync-granule` to throw `DuplicateFile` error when destination files already exist and `duplicateHandling` is `error`
- **CUMULUS-780** - Updated `@cumulus/sync-granule` to use `error` as the default for `duplicateHandling` when it is not specified
- **CUMULUS-780** - Updated `@cumulus/api` to use `error` as the default value for `duplicateHandling` in the `Collection` model
- **CUMULUS-785** - Updated the config schema and documentation in `@cumulus/move-granules` to include `duplicateHandling` parameter for specifying how duplicate filenames should be handled
- **CUMULUS-786, CUMULUS-787** - Updated `@cumulus/move-granules` to throw `DuplicateFile` error when destination files already exist and `duplicateHandling` is `error` or not specified
- **CUMULUS-789** - Updated `@cumulus/move-granules` to keep both old and new data when a destination file with different checksum already exists and `duplicateHandling` is `version`

### Fixed

- `getGranuleId` in `@cumulus/ingest` bug: `getGranuleId` was constructing an error using `filename` which was undefined. The fix replaces `filename` with the `uri` argument.
- Fixes to `del` in `@cumulus/api/endpoints/granules.js` to not error/fail when not all files exist in S3 (e.g. delete granule which has only 2 of 3 files ingested).
- `@cumulus/deployment/lib/crypto.js` now checks for private key existence properly.

## [v1.10.1] - 2018-09-4

### Fixed

- Fixed cloudformation template errors in `@cumulus/deployment/`
  - Replaced references to Fn::Ref: with Ref:
  - Moved long form template references to a newline

## [v1.10.0] - 2018-08-31

### Removed

- Removed unused and broken code from `@cumulus/common`
  - Removed `@cumulus/common/test-helpers`
  - Removed `@cumulus/common/task`
  - Removed `@cumulus/common/message-source`
  - Removed the `getPossiblyRemote` function from `@cumulus/common/aws`
  - Removed the `startPromisedSfnExecution` function from `@cumulus/common/aws`
  - Removed the `getCurrentSfnTask` function from `@cumulus/common/aws`

### Changed

- **CUMULUS-839** - In `@cumulus/sync-granule`, 'collection' is now an optional config parameter

### Fixed

- **CUMULUS-859** Moved duplicate code in `@cumulus/move-granules` and `@cumulus/post-to-cmr` to `@cumulus/ingest`. Fixed imports making assumptions about directory structure.
- `@cumulus/ingest/consumer` correctly limits the number of messages being received and processed from SQS. Details:
  - **Background:** `@cumulus/api` includes a lambda `<stack-name>-sqs2sf` which processes messages from the `<stack-name>-startSF` SQS queue every minute. The `sqs2sf` lambda uses `@cumulus/ingest/consumer` to receive and process messages from SQS.
  - **Bug:** More than `messageLimit` number of messages were being consumed and processed from the `<stack-name>-startSF` SQS queue. Many step functions were being triggered simultaneously by the lambda `<stack-name>-sqs2sf` (which consumes every minute from the `startSF` queue) and resulting in step function failure with the error: `An error occurred (ThrottlingException) when calling the GetExecutionHistory`.
  - **Fix:** `@cumulus/ingest/consumer#processMessages` now processes messages until `timeLimit` has passed _OR_ once it receives up to `messageLimit` messages. `sqs2sf` is deployed with a [default `messageLimit` of 10](https://github.com/nasa/cumulus/blob/670000c8a821ff37ae162385f921c40956e293f7/packages/deployment/app/config.yml#L147).
  - **IMPORTANT NOTE:** `consumer` will actually process up to `messageLimit * 2 - 1` messages. This is because sometimes `receiveSQSMessages` will return less than `messageLimit` messages and thus the consumer will continue to make calls to `receiveSQSMessages`. For example, given a `messageLimit` of 10 and subsequent calls to `receiveSQSMessages` returns up to 9 messages, the loop will continue and a final call could return up to 10 messages.

## [v1.9.1] - 2018-08-22

**Please Note** To take advantage of the added granule tracking API functionality, updates are required for the message adapter and its libraries. You should be on the following versions:

- `cumulus-message-adapter` 1.0.9+
- `cumulus-message-adapter-js` 1.0.4+
- `cumulus-message-adapter-java` 1.2.7+
- `cumulus-message-adapter-python` 1.0.5+

### Added

- **CUMULUS-687** Added logs endpoint to search for logs from a specific workflow execution in `@cumulus/api`. Added integration test.
- **CUMULUS-836** - `@cumulus/deployment` supports a configurable docker storage driver for ECS. ECS can be configured with either `devicemapper` (the default storage driver for AWS ECS-optimized AMIs) or `overlay2` (the storage driver used by the NGAP 2.0 AMI). The storage driver can be configured in `app/config.yml` with `ecs.docker.storageDriver: overlay2 | devicemapper`. The default is `overlay2`.
  - To support this configuration, a [Handlebars](https://handlebarsjs.com/) helper `ifEquals` was added to `packages/deployment/lib/kes.js`.
- **CUMULUS-836** - `@cumulus/api` added IAM roles required by the NGAP 2.0 AMI. The NGAP 2.0 AMI runs a script `register_instances_with_ssm.py` which requires the ECS IAM role to include `ec2:DescribeInstances` and `ssm:GetParameter` permissions.

### Fixed

- **CUMULUS-836** - `@cumulus/deployment` uses `overlay2` driver by default and does not attempt to write `--storage-opt dm.basesize` to fix [this error](https://github.com/moby/moby/issues/37039).
- **CUMULUS-413** Kinesis processing now captures all errrors.
  - Added kinesis fallback mechanism when errors occur during record processing.
  - Adds FallbackTopicArn to `@cumulus/api/lambdas.yml`
  - Adds fallbackConsumer lambda to `@cumulus/api`
  - Adds fallbackqueue option to lambda definitions capture lambda failures after three retries.
  - Adds kinesisFallback SNS topic to signal incoming errors from kinesis stream.
  - Adds kinesisFailureSQS to capture fully failed events from all retries.
- **CUMULUS-855** Adds integration test for kinesis' error path.
- **CUMULUS-686** Added workflow task name and version tracking via `@cumulus/api` executions endpoint under new `tasks` property, and under `workflow_tasks` in step input/output.
  - Depends on `cumulus-message-adapter` 1.0.9+, `cumulus-message-adapter-js` 1.0.4+, `cumulus-message-adapter-java` 1.2.7+ and `cumulus-message-adapter-python` 1.0.5+
- **CUMULUS-771**
  - Updated sync-granule to stream the remote file to s3
  - Added integration test for ingesting granules from ftp provider
  - Updated http/https integration tests for ingesting granules from http/https providers
- **CUMULUS-862** Updated `@cumulus/integration-tests` to handle remote lambda output
- **CUMULUS-856** Set the rule `state` to have default value `ENABLED`

### Changed

- In `@cumulus/deployment`, changed the example app config.yml to have additional IAM roles

## [v1.9.0] - 2018-08-06

**Please note** additional information and upgrade instructions [here](https://nasa.github.io/cumulus/docs/upgrade/1.9.0)

### Added

- **CUMULUS-712** - Added integration tests verifying expected behavior in workflows
- **GITC-776-2** - Add support for versioned collections

### Fixed

- **CUMULUS-832**
  - Fixed indentation in example config.yml in `@cumulus/deployment`
  - Fixed issue with new deployment using the default distribution endpoint in `@cumulus/deployment` and `@cumulus/api`

## [v1.8.1] - 2018-08-01

**Note** IAM roles should be re-deployed with this release.

- **Cumulus-726**
  - Added function to `@cumulus/integration-tests`: `sfnStep` includes `getStepInput` which returns the input to the schedule event of a given step function step.
  - Added IAM policy `@cumulus/deployment`: Lambda processing IAM role includes `kinesis::PutRecord` so step function lambdas can write to kinesis streams.
- **Cumulus Community Edition**
  - Added Google OAuth authentication token logic to `@cumulus/api`. Refactored token endpoint to use environment variable flag `OAUTH_PROVIDER` when determining with authentication method to use.
  - Added API Lambda memory configuration variable `api_lambda_memory` to `@cumulus/api` and `@cumulus/deployment`.

### Changed

- **Cumulus-726**
  - Changed function in `@cumulus/api`: `models/rules.js#addKinesisEventSource` was modified to call to `deleteKinesisEventSource` with all required parameters (rule's name, arn and type).
  - Changed function in `@cumulus/integration-tests`: `getStepOutput` can now be used to return output of failed steps. If users of this function want the output of a failed event, they can pass a third parameter `eventType` as `'failure'`. This function will work as always for steps which completed successfully.

### Removed

- **Cumulus-726**

  - Configuration change to `@cumulus/deployment`: Removed default auto scaling configuration for Granules and Files DynamoDB tables.

- **CUMULUS-688**
  - Add integration test for ExecutionStatus
  - Function addition to `@cumulus/integration-tests`: `api` includes `getExecutionStatus` which returns the execution status from the Cumulus API

## [v1.8.0] - 2018-07-23

### Added

- **CUMULUS-718** Adds integration test for Kinesis triggering a workflow.

- **GITC-776-3** Added more flexibility for rules. You can now edit all fields on the rule's record
  We may need to update the api documentation to reflect this.

- **CUMULUS-681** - Add ingest-in-place action to granules endpoint

  - new applyWorkflow action at PUT /granules/{granuleid} Applying a workflow starts an execution of the provided workflow and passes the granule record as payload.
    Parameter(s):
    - workflow - the workflow name

- **CUMULUS-685** - Add parent exeuction arn to the execution which is triggered from a parent step function

### Changed

- **CUMULUS-768** - Integration tests get S3 provider data from shared data folder

### Fixed

- **CUMULUS-746** - Move granule API correctly updates record in dynamo DB and cmr xml file
- **CUMULUS-766** - Populate database fileSize field from S3 if value not present in Ingest payload

## [v1.7.1] - 2018-07-27 - [BACKPORT]

### Fixed

- **CUMULUS-766** - Backport from 1.8.0 - Populate database fileSize field from S3 if value not present in Ingest payload

## [v1.7.0] - 2018-07-02

### Please note: [Upgrade Instructions](https://nasa.github.io/cumulus/docs/upgrade/1.7.0)

### Added

- **GITC-776-2** - Add support for versioned collectons
- **CUMULUS-491** - Add granule reconciliation API endpoints.
- **CUMULUS-480** Add suport for backup and recovery:
  - Add DynamoDB tables for granules, executions and pdrs
  - Add ability to write all records to S3
  - Add ability to download all DynamoDB records in form json files
  - Add ability to upload records to DynamoDB
  - Add migration scripts for copying granule, pdr and execution records from ElasticSearch to DynamoDB
  - Add IAM support for batchWrite on dynamoDB
-
- **CUMULUS-508** - `@cumulus/deployment` cloudformation template allows for lambdas and ECS clusters to have multiple AZ availability.
  - `@cumulus/deployment` also ensures docker uses `devicemapper` storage driver.
- **CUMULUS-755** - `@cumulus/deployment` Add DynamoDB autoscaling support.
  - Application developers can add autoscaling and override default values in their deployment's `app/config.yml` file using a `{TableName}Table:` key.

### Fixed

- **CUMULUS-747** - Delete granule API doesn't delete granule files in s3 and granule in elasticsearch
  - update the StreamSpecification DynamoDB tables to have StreamViewType: "NEW_AND_OLD_IMAGES"
  - delete granule files in s3
- **CUMULUS-398** - Fix not able to filter executions by workflow
- **CUMULUS-748** - Fix invalid lambda .zip files being validated/uploaded to AWS
- **CUMULUS-544** - Post to CMR task has UAT URL hard-coded
  - Made configurable: PostToCmr now requires CMR_ENVIRONMENT env to be set to 'SIT' or 'OPS' for those CMR environments. Default is UAT.

### Changed

- **GITC-776-4** - Changed Discover-pdrs to not rely on collection but use provider_path in config. It also has an optional filterPdrs regex configuration parameter

- **CUMULUS-710** - In the integration test suite, `getStepOutput` returns the output of the first successful step execution or last failed, if none exists

## [v1.6.0] - 2018-06-06

### Please note: [Upgrade Instructions](https://nasa.github.io/cumulus/docs/upgrade/1.6.0)

### Fixed

- **CUMULUS-602** - Format all logs sent to Elastic Search.
  - Extract cumulus log message and index it to Elastic Search.

### Added

- **CUMULUS-556** - add a mechanism for creating and running migration scripts on deployment.
- **CUMULUS-461** Support use of metadata date and other components in `url_path` property

### Changed

- **CUMULUS-477** Update bucket configuration to support multiple buckets of the same type:
  - Change the structure of the buckets to allow for more than one bucket of each type. The bucket structure is now:
    bucket-key:
    name: <bucket-name>
    type: <type> i.e. internal, public, etc.
  - Change IAM and app deployment configuration to support new bucket structure
  - Update tasks and workflows to support new bucket structure
  - Replace instances where buckets.internal is relied upon to either use the system bucket or a configured bucket
  - Move IAM template to the deployment package. NOTE: You now have to specify '--template node_modules/@cumulus/deployment/iam' in your IAM deployment
  - Add IAM cloudformation template support to filter buckets by type

## [v1.5.5] - 2018-05-30

### Added

- **CUMULUS-530** - PDR tracking through Queue-granules
  - Add optional `pdr` property to the sync-granule task's input config and output payload.
- **CUMULUS-548** - Create a Lambda task that generates EMS distribution reports
  - In order to supply EMS Distribution Reports, you must enable S3 Server
    Access Logging on any S3 buckets used for distribution. See [How Do I Enable Server Access Logging for an S3 Bucket?](https://docs.aws.amazon.com/AmazonS3/latest/user-guide/server-access-logging.html)
    The "Target bucket" setting should point at the Cumulus internal bucket.
    The "Target prefix" should be
    "<STACK_NAME>/ems-distribution/s3-server-access-logs/", where "STACK_NAME"
    is replaced with the name of your Cumulus stack.

### Fixed

- **CUMULUS-546 - Kinesis Consumer should catch and log invalid JSON**
  - Kinesis Consumer lambda catches and logs errors so that consumer doesn't get stuck in a loop re-processing bad json records.
- EMS report filenames are now based on their start time instead of the time
  instead of the time that the report was generated
- **CUMULUS-552 - Cumulus API returns different results for the same collection depending on query**
  - The collection, provider and rule records in elasticsearch are now replaced with records from dynamo db when the dynamo db records are updated.

### Added

- `@cumulus/deployment`'s default cloudformation template now configures storage for Docker to match the configured ECS Volume. The template defines Docker's devicemapper basesize (`dm.basesize`) using `ecs.volumeSize`. This addresses ECS default of limiting Docker containers to 10GB of storage ([Read more](https://aws.amazon.com/premiumsupport/knowledge-center/increase-default-ecs-docker-limit/)).

## [v1.5.4] - 2018-05-21

### Added

- **CUMULUS-535** - EMS Ingest, Archive, Archive Delete reports
  - Add lambda EmsReport to create daily EMS Ingest, Archive, Archive Delete reports
  - ems.provider property added to `@cumulus/deployment/app/config.yml`.
    To change the provider name, please add `ems: provider` property to `app/config.yml`.
- **CUMULUS-480** Use DynamoDB to store granules, pdrs and execution records
  - Activate PointInTime feature on DynamoDB tables
  - Increase test coverage on api package
  - Add ability to restore metadata records from json files to DynamoDB
- **CUMULUS-459** provide API endpoint for moving granules from one location on s3 to another

## [v1.5.3] - 2018-05-18

### Fixed

- **CUMULUS-557 - "Add dataType to DiscoverGranules output"**
  - Granules discovered by the DiscoverGranules task now include dataType
  - dataType is now a required property for granules used as input to the
    QueueGranules task
- **CUMULUS-550** Update deployment app/config.yml to force elasticsearch updates for deleted granules

## [v1.5.2] - 2018-05-15

### Fixed

- **CUMULUS-514 - "Unable to Delete the Granules"**
  - updated cmrjs.deleteConcept to return success if the record is not found
    in CMR.

### Added

- **CUMULUS-547** - The distribution API now includes an
  "earthdataLoginUsername" query parameter when it returns a signed S3 URL
- **CUMULUS-527 - "parse-pdr queues up all granules and ignores regex"**
  - Add an optional config property to the ParsePdr task called
    "granuleIdFilter". This property is a regular expression that is applied
    against the filename of the first file of each granule contained in the
    PDR. If the regular expression matches, then the granule is included in
    the output. Defaults to '.', which will match all granules in the PDR.
- File checksums in PDRs now support MD5
- Deployment support to subscribe to an SNS topic that already exists
- **CUMULUS-470, CUMULUS-471** In-region S3 Policy lambda added to API to update bucket policy for in-region access.
- **CUMULUS-533** Added fields to granule indexer to support EMS ingest and archive record creation
- **CUMULUS-534** Track deleted granules
  - added `deletedgranule` type to `cumulus` index.
  - **Important Note:** Force custom bootstrap to re-run by adding this to
    app/config.yml `es: elasticSearchMapping: 7`
- You can now deploy cumulus without ElasticSearch. Just add `es: null` to your `app/config.yml` file. This is only useful for debugging purposes. Cumulus still requires ElasticSearch to properly operate.
- `@cumulus/integration-tests` includes and exports the `addRules` function, which seeds rules into the DynamoDB table.
- Added capability to support EFS in cloud formation template. Also added
  optional capability to ssh to your instance and privileged lambda functions.
- Added support to force discovery of PDRs that have already been processed
  and filtering of selected data types
- `@cumulus/cmrjs` uses an environment variable `USER_IP_ADDRESS` or fallback
  IP address of `10.0.0.0` when a public IP address is not available. This
  supports lambda functions deployed into a VPC's private subnet, where no
  public IP address is available.

### Changed

- **CUMULUS-550** Custom bootstrap automatically adds new types to index on
  deployment

## [v1.5.1] - 2018-04-23

### Fixed

- add the missing dist folder to the hello-world task
- disable uglifyjs on the built version of the pdr-status-check (read: https://github.com/webpack-contrib/uglifyjs-webpack-plugin/issues/264)

## [v1.5.0] - 2018-04-23

### Changed

- Removed babel from all tasks and packages and increased minimum node requirements to version 8.10
- Lambda functions created by @cumulus/deployment will use node8.10 by default
- Moved [cumulus-integration-tests](https://github.com/nasa/cumulus-integration-tests) to the `example` folder CUMULUS-512
- Streamlined all packages dependencies (e.g. remove redundant dependencies and make sure versions are the same across packages)
- **CUMULUS-352:** Update Cumulus Elasticsearch indices to use [index aliases](https://www.elastic.co/guide/en/elasticsearch/reference/current/indices-aliases.html).
- **CUMULUS-519:** ECS tasks are no longer restarted after each CF deployment unless `ecs.restartTasksOnDeploy` is set to true
- **CUMULUS-298:** Updated log filterPattern to include all CloudWatch logs in ElasticSearch
- **CUMULUS-518:** Updates to the SyncGranule config schema
  - `granuleIdExtraction` is no longer a property
  - `process` is now an optional property
  - `provider_path` is no longer a property

### Fixed

- **CUMULUS-455 "Kes deployments using only an updated message adapter do not get automatically deployed"**
  - prepended the hash value of cumulus-message-adapter.zip file to the zip file name of lambda which uses message adapter.
  - the lambda function will be redeployed when message adapter or lambda function are updated
- Fixed a bug in the bootstrap lambda function where it stuck during update process
- Fixed a bug where the sf-sns-report task did not return the payload of the incoming message as the output of the task [CUMULUS-441]

### Added

- **CUMULUS-352:** Add reindex CLI to the API package.
- **CUMULUS-465:** Added mock http/ftp/sftp servers to the integration tests
- Added a `delete` method to the `@common/CollectionConfigStore` class
- **CUMULUS-467 "@cumulus/integration-tests or cumulus-integration-tests should seed provider and collection in deployed DynamoDB"**
  - `example` integration-tests populates providers and collections to database
  - `example` workflow messages are populated from workflow templates in s3, provider and collection information in database, and input payloads. Input templates are removed.
  - added `https` protocol to provider schema

## [v1.4.1] - 2018-04-11

### Fixed

- Sync-granule install

## [v1.4.0] - 2018-04-09

### Fixed

- **CUMULUS-392 "queue-granules not returning the sfn-execution-arns queued"**
  - updated queue-granules to return the sfn-execution-arns queued and pdr if exists.
  - added pdr to ingest message meta.pdr instead of payload, so the pdr information doesn't get lost in the ingest workflow, and ingested granule in elasticsearch has pdr name.
  - fixed sf-sns-report schema, remove the invalid part
  - fixed pdr-status-check schema, the failed execution contains arn and reason
- **CUMULUS-206** make sure homepage and repository urls exist in package.json files of tasks and packages

### Added

- Example folder with a cumulus deployment example

### Changed

- [CUMULUS-450](https://bugs.earthdata.nasa.gov/browse/CUMULUS-450) - Updated
  the config schema of the **queue-granules** task
  - The config no longer takes a "collection" property
  - The config now takes an "internalBucket" property
  - The config now takes a "stackName" property
- [CUMULUS-450](https://bugs.earthdata.nasa.gov/browse/CUMULUS-450) - Updated
  the config schema of the **parse-pdr** task
  - The config no longer takes a "collection" property
  - The "stack", "provider", and "bucket" config properties are now
    required
- **CUMULUS-469** Added a lambda to the API package to prototype creating an S3 bucket policy for direct, in-region S3 access for the prototype bucket

### Removed

- Removed the `findTmpTestDataDirectory()` function from
  `@cumulus/common/test-utils`

### Fixed

- [CUMULUS-450](https://bugs.earthdata.nasa.gov/browse/CUMULUS-450)
  - The **queue-granules** task now enqueues a **sync-granule** task with the
    correct collection config for that granule based on the granule's
    data-type. It had previously been using the collection config from the
    config of the **queue-granules** task, which was a problem if the granules
    being queued belonged to different data-types.
  - The **parse-pdr** task now handles the case where a PDR contains granules
    with different data types, and uses the correct granuleIdExtraction for
    each granule.

### Added

- **CUMULUS-448** Add code coverage checking using [nyc](https://github.com/istanbuljs/nyc).

## [v1.3.0] - 2018-03-29

### Deprecated

- discover-s3-granules is deprecated. The functionality is provided by the discover-granules task

### Fixed

- **CUMULUS-331:** Fix aws.downloadS3File to handle non-existent key
- Using test ftp provider for discover-granules testing [CUMULUS-427]
- **CUMULUS-304: "Add AWS API throttling to pdr-status-check task"** Added concurrency limit on SFN API calls. The default concurrency is 10 and is configurable through Lambda environment variable CONCURRENCY.
- **CUMULUS-414: "Schema validation not being performed on many tasks"** revised npm build scripts of tasks that use cumulus-message-adapter to place schema directories into dist directories.
- **CUMULUS-301:** Update all tests to use test-data package for testing data.
- **CUMULUS-271: "Empty response body from rules PUT endpoint"** Added the updated rule to response body.
- Increased memory allotment for `CustomBootstrap` lambda function. Resolves failed deployments where `CustomBootstrap` lambda function was failing with error `Process exited before completing request`. This was causing deployments to stall, fail to update and fail to rollback. This error is thrown when the lambda function tries to use more memory than it is allotted.
- Cumulus repository folders structure updated:
  - removed the `cumulus` folder altogether
  - moved `cumulus/tasks` to `tasks` folder at the root level
  - moved the tasks that are not converted to use CMA to `tasks/.not_CMA_compliant`
  - updated paths where necessary

### Added

- `@cumulus/integration-tests` - Added support for testing the output of an ECS activity as well as a Lambda function.

## [v1.2.0] - 2018-03-20

### Fixed

- Update vulnerable npm packages [CUMULUS-425]
- `@cumulus/api`: `kinesis-consumer.js` uses `sf-scheduler.js#schedule` instead of placing a message directly on the `startSF` SQS queue. This is a fix for [CUMULUS-359](https://bugs.earthdata.nasa.gov/browse/CUMULUS-359) because `sf-scheduler.js#schedule` looks up the provider and collection data in DynamoDB and adds it to the `meta` object of the enqueued message payload.
- `@cumulus/api`: `kinesis-consumer.js` catches and logs errors instead of doing an error callback. Before this change, `kinesis-consumer` was failing to process new records when an existing record caused an error because it would call back with an error and stop processing additional records. It keeps trying to process the record causing the error because it's "position" in the stream is unchanged. Catching and logging the errors is part 1 of the fix. Proposed part 2 is to enqueue the error and the message on a "dead-letter" queue so it can be processed later ([CUMULUS-413](https://bugs.earthdata.nasa.gov/browse/CUMULUS-413)).
- **CUMULUS-260: "PDR page on dashboard only shows zeros."** The PDR stats in LPDAAC are all 0s, even if the dashboard has been fixed to retrieve the correct fields. The current version of pdr-status-check has a few issues.
  - pdr is not included in the input/output schema. It's available from the input event. So the pdr status and stats are not updated when the ParsePdr workflow is complete. Adding the pdr to the input/output of the task will fix this.
  - pdr-status-check doesn't update pdr stats which prevent the real time pdr progress from showing up in the dashboard. To solve this, added lambda function sf-sns-report which is copied from @cumulus/api/lambdas/sf-sns-broadcast with modification, sf-sns-report can be used to report step function status anywhere inside a step function. So add step sf-sns-report after each pdr-status-check, we will get the PDR status progress at real time.
  - It's possible an execution is still in the queue and doesn't exist in sfn yet. Added code to handle 'ExecutionDoesNotExist' error when checking the execution status.
- Fixed `aws.cloudwatchevents()` typo in `packages/ingest/aws.js`. This typo was the root cause of the error: `Error: Could not process scheduled_ingest, Error: : aws.cloudwatchevents is not a constructor` seen when trying to update a rule.

### Removed

- `@cumulus/ingest/aws`: Remove queueWorkflowMessage which is no longer being used by `@cumulus/api`'s `kinesis-consumer.js`.

## [v1.1.4] - 2018-03-15

### Added

- added flag `useList` to parse-pdr [CUMULUS-404]

### Fixed

- Pass encrypted password to the ApiGranule Lambda function [CUMULUS-424]

## [v1.1.3] - 2018-03-14

### Fixed

- Changed @cumulus/deployment package install behavior. The build process will happen after installation

## [v1.1.2] - 2018-03-14

### Added

- added tools to @cumulus/integration-tests for local integration testing
- added end to end testing for discovering and parsing of PDRs
- `yarn e2e` command is available for end to end testing

### Fixed

- **CUMULUS-326: "Occasionally encounter "Too Many Requests" on deployment"** The api gateway calls will handle throttling errors
- **CUMULUS-175: "Dashboard providers not in sync with AWS providers."** The root cause of this bug - DynamoDB operations not showing up in Elasticsearch - was shared by collections and rules. The fix was to update providers', collections' and rules; POST, PUT and DELETE endpoints to operate on DynamoDB and using DynamoDB streams to update Elasticsearch. The following packages were made:
  - `@cumulus/deployment` deploys DynamoDB streams for the Collections, Providers and Rules tables as well as a new lambda function called `dbIndexer`. The `dbIndexer` lambda has an event source mapping which listens to each of the DynamoDB streams. The dbIndexer lambda receives events referencing operations on the DynamoDB table and updates the elasticsearch cluster accordingly.
  - The `@cumulus/api` endpoints for collections, providers and rules _only_ query DynamoDB, with the exception of LIST endpoints and the collections' GET endpoint.

### Updated

- Broke up `kes.override.js` of @cumulus/deployment to multiple modules and moved to a new location
- Expanded @cumulus/deployment test coverage
- all tasks were updated to use cumulus-message-adapter-js 1.0.1
- added build process to integration-tests package to babelify it before publication
- Update @cumulus/integration-tests lambda.js `getLambdaOutput` to return the entire lambda output. Previously `getLambdaOutput` returned only the payload.

## [v1.1.1] - 2018-03-08

### Removed

- Unused queue lambda in api/lambdas [CUMULUS-359]

### Fixed

- Kinesis message content is passed to the triggered workflow [CUMULUS-359]
- Kinesis message queues a workflow message and does not write to rules table [CUMULUS-359]

## [v1.1.0] - 2018-03-05

### Added

- Added a `jlog` function to `common/test-utils` to aid in test debugging
- Integration test package with command line tool [CUMULUS-200] by @laurenfrederick
- Test for FTP `useList` flag [CUMULUS-334] by @kkelly51

### Updated

- The `queue-pdrs` task now uses the [cumulus-message-adapter-js](https://github.com/nasa/cumulus-message-adapter-js)
  library
- Updated the `queue-pdrs` JSON schemas
- The test-utils schema validation functions now throw an error if validation
  fails
- The `queue-granules` task now uses the [cumulus-message-adapter-js](https://github.com/nasa/cumulus-message-adapter-js)
  library
- Updated the `queue-granules` JSON schemas

### Removed

- Removed the `getSfnExecutionByName` function from `common/aws`
- Removed the `getGranuleStatus` function from `common/aws`

## [v1.0.1] - 2018-02-27

### Added

- More tests for discover-pdrs, dicover-granules by @yjpa7145
- Schema validation utility for tests by @yjpa7145

### Changed

- Fix an FTP listing bug for servers that do not support STAT [CUMULUS-334] by @kkelly51

## [v1.0.0] - 2018-02-23

[unreleased]: https://github.com/nasa/cumulus/compare/v2.0.1...HEAD
[v2.0.1]:  https://github.com/nasa/cumulus/compare/v1.24.0...v2.0.1
[v2.0.0]:  https://github.com/nasa/cumulus/compare/v1.24.0...v2.0.0
[v1.24.0]: https://github.com/nasa/cumulus/compare/v1.23.2...v1.24.0
[v1.23.2]: https://github.com/nasa/cumulus/compare/v1.22.1...v1.23.2
[v1.22.1]: https://github.com/nasa/cumulus/compare/v1.21.0...v1.22.1
[v1.21.0]: https://github.com/nasa/cumulus/compare/v1.20.0...v1.21.0
[v1.20.0]: https://github.com/nasa/cumulus/compare/v1.19.0...v1.20.0
[v1.19.0]: https://github.com/nasa/cumulus/compare/v1.18.0...v1.19.0
[v1.18.0]: https://github.com/nasa/cumulus/compare/v1.17.0...v1.18.0
[v1.17.0]: https://github.com/nasa/cumulus/compare/v1.16.1...v1.17.0
[v1.16.1]: https://github.com/nasa/cumulus/compare/v1.16.0...v1.16.1
[v1.16.0]: https://github.com/nasa/cumulus/compare/v1.15.0...v1.16.0
[v1.15.0]: https://github.com/nasa/cumulus/compare/v1.14.5...v1.15.0
[v1.14.5]: https://github.com/nasa/cumulus/compare/v1.14.4...v1.14.5
[v1.14.4]: https://github.com/nasa/cumulus/compare/v1.14.3...v1.14.4
[v1.14.3]: https://github.com/nasa/cumulus/compare/v1.14.2...v1.14.3
[v1.14.2]: https://github.com/nasa/cumulus/compare/v1.14.1...v1.14.2
[v1.14.1]: https://github.com/nasa/cumulus/compare/v1.14.0...v1.14.1
[v1.14.0]: https://github.com/nasa/cumulus/compare/v1.13.5...v1.14.0
[v1.13.5]: https://github.com/nasa/cumulus/compare/v1.13.4...v1.13.5
[v1.13.4]: https://github.com/nasa/cumulus/compare/v1.13.3...v1.13.4
[v1.13.3]: https://github.com/nasa/cumulus/compare/v1.13.2...v1.13.3
[v1.13.2]: https://github.com/nasa/cumulus/compare/v1.13.1...v1.13.2
[v1.13.1]: https://github.com/nasa/cumulus/compare/v1.13.0...v1.13.1
[v1.13.0]: https://github.com/nasa/cumulus/compare/v1.12.1...v1.13.0
[v1.12.1]: https://github.com/nasa/cumulus/compare/v1.12.0...v1.12.1
[v1.12.0]: https://github.com/nasa/cumulus/compare/v1.11.3...v1.12.0
[v1.11.3]: https://github.com/nasa/cumulus/compare/v1.11.2...v1.11.3
[v1.11.2]: https://github.com/nasa/cumulus/compare/v1.11.1...v1.11.2
[v1.11.1]: https://github.com/nasa/cumulus/compare/v1.11.0...v1.11.1
[v1.11.0]: https://github.com/nasa/cumulus/compare/v1.10.4...v1.11.0
[v1.10.4]: https://github.com/nasa/cumulus/compare/v1.10.3...v1.10.4
[v1.10.3]: https://github.com/nasa/cumulus/compare/v1.10.2...v1.10.3
[v1.10.2]: https://github.com/nasa/cumulus/compare/v1.10.1...v1.10.2
[v1.10.1]: https://github.com/nasa/cumulus/compare/v1.10.0...v1.10.1
[v1.10.0]: https://github.com/nasa/cumulus/compare/v1.9.1...v1.10.0
[v1.9.1]: https://github.com/nasa/cumulus/compare/v1.9.0...v1.9.1
[v1.9.0]: https://github.com/nasa/cumulus/compare/v1.8.1...v1.9.0
[v1.8.1]: https://github.com/nasa/cumulus/compare/v1.8.0...v1.8.1
[v1.8.0]: https://github.com/nasa/cumulus/compare/v1.7.0...v1.8.0
[v1.7.0]: https://github.com/nasa/cumulus/compare/v1.6.0...v1.7.0
[v1.6.0]: https://github.com/nasa/cumulus/compare/v1.5.5...v1.6.0
[v1.5.5]: https://github.com/nasa/cumulus/compare/v1.5.4...v1.5.5
[v1.5.4]: https://github.com/nasa/cumulus/compare/v1.5.3...v1.5.4
[v1.5.3]: https://github.com/nasa/cumulus/compare/v1.5.2...v1.5.3
[v1.5.2]: https://github.com/nasa/cumulus/compare/v1.5.1...v1.5.2
[v1.5.1]: https://github.com/nasa/cumulus/compare/v1.5.0...v1.5.1
[v1.5.0]: https://github.com/nasa/cumulus/compare/v1.4.1...v1.5.0
[v1.4.1]: https://github.com/nasa/cumulus/compare/v1.4.0...v1.4.1
[v1.4.0]: https://github.com/nasa/cumulus/compare/v1.3.0...v1.4.0
[v1.3.0]: https://github.com/nasa/cumulus/compare/v1.2.0...v1.3.0
[v1.2.0]: https://github.com/nasa/cumulus/compare/v1.1.4...v1.2.0
[v1.1.4]: https://github.com/nasa/cumulus/compare/v1.1.3...v1.1.4
[v1.1.3]: https://github.com/nasa/cumulus/compare/v1.1.2...v1.1.3
[v1.1.2]: https://github.com/nasa/cumulus/compare/v1.1.1...v1.1.2
[v1.1.1]: https://github.com/nasa/cumulus/compare/v1.0.1...v1.1.1
[v1.1.0]: https://github.com/nasa/cumulus/compare/v1.0.1...v1.1.0
[v1.0.1]: https://github.com/nasa/cumulus/compare/v1.0.0...v1.0.1
[v1.0.0]: https://github.com/nasa/cumulus/compare/pre-v1-release...v1.0.0<|MERGE_RESOLUTION|>--- conflicted
+++ resolved
@@ -76,18 +76,14 @@
     Currently supports UMMG-JSON and Echo10XML, where it will configure `AccessConstraints` and
     `RestrictionFlag/RestrictionComment`, respectively.
 - **CUMULUS-2116**
-<<<<<<< HEAD
   - Added `@cumulus/api/models/granule.unpublishAndDeleteGranule` which
     unpublishes a granule from CMR and deletes it from Cumulus, but does not
     update the record to `published: false` before deletion
 - **CUMULUS-2126**
   - The collections endpoint now writes to the RDS database
-=======
-  - Added `@cumulus/api/models/granule.unpublishAndDeleteGranule` which unpublishes a granule from CMR and deletes it from Cumulus, but does not update the record to `published: false` before deletion
 - **CUMULUS-2113**
   - Added Granule not found report to reports endpoint
   - Update reports to return breakdown by Granule of files both in DynamoDB and S3
->>>>>>> 23929edb
 
 ### Fixed
 
