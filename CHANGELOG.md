--- conflicted
+++ resolved
@@ -8,13 +8,9 @@
 
 ### Replace ElasticSearch Phase 1
 - **CUMULUS-3239**
-<<<<<<< HEAD
   - Updated `executions` list api endpoint and added `ExecutionSearch` class to query postgres
 - **CUMULUS-3240**
   - Removed Elasticsearch dependency from `executions` endpoints
-=======
-  - Updated `execution` list api endpoint and added `ExecutionSearch` class to query postgres
->>>>>>> af78001b
 - **CUMULUS-3639**
   - Updated `/collections/active` endpoint to query postgres
 - **CUMULUS-3640**
