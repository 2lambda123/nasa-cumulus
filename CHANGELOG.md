# Changelog

All notable changes to this project will be documented in this file.

The format is based on [Keep a Changelog](http://keepachangelog.com/en/1.0.0/).

## Unreleased

<<<<<<< HEAD
### Breaking Changes

- **CUMULUS-3070/3074**
  - Updated granule PUT/POST endpoints to no longer respect message write
    constraints.  Functionally this means that:
    - Granules with older createdAt values will replace newer ones, instead of
        ignoring the write request
    - Granules that attempt to set a non-complete state (e.g. 'queued' and
        'running') will now ignore execution state/state change and always write
    - Granules being set to non-complete state will update all values passed in,
      instead of being restricted to `['createdAt', 'updatedAt', 'timestamp',
      'status', 'execution']`
      
### Changed

- **CUMULUS-3070**
  - Updated API granule write logic to no longer require createdAt value in
    dynamo/API granule validation.   Write-time createdAt defaults will be set in the case
    of new API granule writes without the value set, and createdAt will be
    overwritten if it already exists.
  - Refactored granule write logic to allow PATCH behavior on API granule update
    such that existing createdAt values will be retained in case of overwrite
    across all API granule writes.
  - Updated granule write code to validate written createdAt is synced between
    datastores in cases where granule.createdAt is not provided for a new granule.
      

### Added

- **CUMULUS-3070**
  - Remove granules dynamoDb model logic that sets default publish value on record
    validation
  - Update API granule write logic to not set default publish value on record
    updates to avoid overwrite (PATCH behavior)
  - Update API granule write logic to publish to false on record
    creation if not specified
  - Update message granule write logic to set default publish value on record
    creation update.
  - Update granule write logic to set published to default value of `false` if
    `null` is explicitly set with intention to delete the value.
  - Removed dataType/version from api granule schema
  - Added `@cumulus/api/endpoints/granules` unit to cover duration overwrite
    logic for PUT/PATCH endpoint
=======
### Changed

-**CUMULUS-3100**
  - Updated `POST` granules endpoint to check if granuleId exists across all collections rather than a single collection.
  - Updated `PUT` granules endpoint to check if granuleId exists across a different collection and throw conflict error if so.
  - Updated logic for writing granules from a message to check if granuleId exists across a different collection and throw conflict error if so.
- **CUMULUS-3077**
  - Updated `lambdas/data-migration2` granule and files migration to have a `removeExcessFiles` function like in write-granules that will remove file records no longer associated with a granule being migrated
- **CUMULUS-3045**
  - Update GitHub FAQs: add new and refreshed content for previous sections and added a dedicated Workflows section
>>>>>>> d1b2de05

## [v13.4.0] 10/31/2022

- **CUMULUS-3075**
  - Changed the API endpoint return value for a granule with no files. When a granule has no files, the return value beforehand for
    the translatePostgresGranuletoApiGranule, the function which does the translation of a Postgres granule to an API granule, was 
    undefined, now changed to an empty array. 
  - Existing behavior which relied on the pre-disposed undefined value was changed to instead accept the empty array.
  - Standardized tests in order to expect an empty array for a granule with no files files' object instead of undefined.

### Breaking changes

- **CUMULUS-2915**
  - API endpoint GET `/executions/status/${executionArn}` returns `presignedS3Url` and `data`
  - The user (dashboard) must read the `s3SignedURL` and `data` from the return

### Changed

- **CUMULUS-2915**
  - Updated API endpoint GET `/executions/status/${executionArn}` to return the
    presigned s3 URL in addition to execution status data
- **CUMULUS-3080**
  - Changed the retention period in days from 14 to 30 for cloudwatch logs for NIST-5 compliance

### Fixed

- **CUMULUS-3104**
  - Fixed TS compilation error on aws-client package caused by @aws-sdk/client-s3 3.202.0 upgrade

## [v13.4.0] 2022-10-31


### Notable changes

- **CUMULUS-3104**
  - Published new tag [`43` of `cumuluss/async-operation` to Docker Hub](https://hub.docker.com/layers/cumuluss/async-operation/43/images/sha256-5f989c7d45db3dde87c88c553182d1e4e250a1e09af691a84ff6aa683088b948?context=explore) which was built with node:14.19.3-buster.

- **CUMULUS-2998**
  - Added Memory Size and Timeout terraform variable configuration for the following Cumulus tasks:
    - fake_processing_task_timeout and fake_processing_task_memory_size
    - files_to_granules_task_timeout and files_to_granule_task_memory_size
    - hello_world_task_timeout and hello_world_task_memory_size
    - sf_sqs_report_task_timeout and sf_sqs_report_task_memory_size
- **CUMULUS-2986**
  - Adds Terraform memory_size configurations to lambda functions with customizable timeouts enabled (the minimum default size has also been raised from 256 MB to 512 MB)
    allowed properties include:
    - add_missing_file_checksums_task_memory_size
    - discover_granules_task_memory_size
    - discover_pdrs_task_memory_size
    - hyrax_metadata_updates_task_memory_size
    - lzards_backup_task_memory_size
    - move_granules_task_memory_size
    - parse_pdr_task_memory_size
    - pdr_status_check_task_memory_size
    - post_to_cmr_task_memory_size
    - queue_granules_task_memory_size
    - queue_pdrs_task_memory_size
    - queue_workflow_task_memory_size
    - sync_granule_task_memory_size
    - update_cmr_access_constraints_task_memory_size
    - update_granules_cmr_task_memory_size
  - Initializes the lambda_memory_size(s) variable in the Terraform variable list
- **CUMULUS-2631**
  - Added 'Bearer token' support to s3credentials endpoint
- **CUMULUS-2787**
  - Added `lzards-api-client` package to Cumulus with `submitQueryToLzards` method
- **CUMULUS-2944**
  - Added configuration to increase the limit for body-parser's JSON and URL encoded parsers to allow for larger input payloads

### Changed

- **CUMULUS-3070**
  - Updated API granule write logic to no longer require createdAt value in
    dynamo/API granule validation.   Write-time createdAt defaults will be set in the case
    of new API granule writes without the value set, and createdAt will be
    overwritten if it already exists.
  - Refactored granule write logic to allow PATCH behavior on API granule update
    such that existing createdAt values will be retained in case of overwrite
    across all API granule writes.
  - Updated granule write code to validate written createdAt is synced between
    datastores in cases where granule.createdAt is not provided for a new
    granule.
  - Updated @cumulus/db/translate/granules.translateApiGranuleToPostgresGranuleWithoutNilsRemoved to validate incoming values to ensure values that can't be set to null are not
  - Updated @cumulus/db/translate/granules.translateApiGranuleToPostgresGranuleWithoutNilsRemoved to handle null values in incoming ApiGranule
  - Updated @cumulus/db/types/granules.PostgresGranule typings to allow for null values
  - Added ApiGranuleRecord to @cumulus/api/granule type to represent a written/retrieved from datastore API granule record.
  - Update API/Message write logic to handle nulls as deletion in granule PUT/message write logic

- Updated `example/cumulus-tf/variables.tf` to have `cmr_oauth_provider` default to `launchpad`
- **CUMULUS-3024**
  - Update PUT /granules endpoint to operate consistently across datastores
    (PostgreSQL, ElasticSearch, DynamoDB). Previously it was possible, given a
    partial Granule payload to have different data in Dynamo/ElasticSearch and PostgreSQL
  - Given a partial Granule object, the /granules update endpoint now operates
    with behavior more consistent with a PATCH operation where fields not provided
    in the payload will not be updated in the datastores.
  - Granule translation (db/src/granules.ts) now supports removing null/undefined fields when converting from API to Postgres
    granule formats.
  - Update granule write logic: if a `null` files key is provided in an update payload (e.g. `files: null`),
    an error will be thrown. `null` files were not previously supported and would throw potentially unclear errors. This makes the error clearer and more explicit.
  - Update granule write logic: If an empty array is provided for the `files` key, all files will be removed in all datastores
- **CUMULUS-2787**
  - Updated `lzards-backup-task` to send Cumulus provider and granule createdAt values as metadata in LZARDS backup request to support querying LZARDS for reconciliation reports
- **CUMULUS-2913**
  - Changed `process-dead-letter-archive` lambda to put messages from S3 dead
    letter archive that fail to process to new S3 location.
- **CUMULUS-2974**
  - The `DELETE /granules/<granuleId>` endpoint now includes additional details about granule
    deletion, including collection, deleted granule ID, deleted files, and deletion time.
- **CUMULUS-3027**
  - Pinned typescript to ~4.7.x to address typing incompatibility issues
    discussed in https://github.com/knex/knex/pull/5279
  - Update generate-ts-build-cache script to always install root project dependencies

### Fixed
- **CUMULUS-3104**
  - Updated Dockerfile of async operation docker image to build from node:14.19.3-buster
  - Sets default async_operation_image version to 43.
  - Upgraded saml2-js 4.0.0, rewire to 6.0.0 to address security vulnerabilities
  - Fixed TS compilation error caused by @aws-sdk/client-s3 3.190->3.193 upgrade

### Fixed

- **CUMULUS-3070**
  - Fixed inaccurate typings for PostgresGranule in @cumulus/db/types/granule
  - Fixed inaccurate typings for @cumulus/api/granules.ApiGranule and updated to
    allow null

## [v13.3.2] 2022-10-10 [BACKPORT]

**Please note** changes in 13.3.2 may not yet be released in future versions, as
this is a backport and patch release on the 13.3.x series of releases. Updates that
are included in the future will have a corresponding CHANGELOG entry in future
releases.

### Fixed

- **CUMULUS-2557**
  - Updated `@cumulus/aws-client/S3/moveObject` to handle zero byte files (0 byte files).
- **CUMULUS-2971**
  - Updated `@cumulus/aws-client/S3ObjectStore` class to take string query parameters and
    its methods `signGetObject` and `signHeadObject` to take parameter presignOptions
- **CUMULUS-3021**
  - Updated `@cumulus/api-client/collections` and `@cumulus/integration-tests/api` to encode
    collection version in the URI path
- **CUMULUS-3024**
  - Update PUT /granules endpoint to operate consistently across datastores
    (PostgreSQL, ElasticSearch, DynamoDB). Previously it was possible, given a
    partial Granule payload to have different data in Dynamo/ElasticSearch and PostgreSQL
  - Given a partial Granule object, the /granules update endpoint now operates
    with behavior more consistent with a PATCH operation where fields not provided
    in the payload will not be updated in the datastores.
  - Granule translation (db/src/granules.ts) now supports removing null/undefined fields when converting from API to Postgres
    granule formats.
  - Update granule write logic: if a `null` files key is provided in an update payload (e.g. `files: null`),
    an error will be thrown. `null` files were not previously supported and would throw potentially unclear errors. This makes the error clearer and more explicit.
  - Update granule write logic: If an empty array is provided for the `files` key, all files will be removed in all datastores

## [v13.3.0] 2022-8-19

### Notable Changes

- **CUMULUS-2930**
  - The `GET /granules` endpoint has a new optional query parameter:
    `searchContext`, which is used to resume listing within the same search
    context. It is provided in every response from the endpoint as
    `meta.searchContext`. The searchContext value must be submitted with every
    consequent API call, and must be fetched from each new response to maintain
    the context.
  - Use of the `searchContext` query string parameter allows listing past 10,000 results.
  - Note that using the `from` query param in a request will cause the `searchContext` to
    be ignored and also make the query subject to the 10,000 results cap again.
  - Updated `GET /granules` endpoint to leverage ElasticSearch search-after API.
    The endpoint will only use search-after when the `searchContext` parameter
    is provided in a request.

## [v13.2.1] 2022-8-10 [BACKPORT]

### Notable changes

- **CUMULUS-3019**
  - Fix file write logic to delete files by `granule_cumulus_id` instead of
    `cumulus_id`. Previous logic removed files by matching `file.cumulus_id`
    to `granule.cumulus_id`.

## [v13.2.0] 2022-8-04

### Changed

- **CUMULUS-2940**
  - Updated bulk operation lambda to utilize system wide rds_connection_timing
    configuration parameters from the main `cumulus` module
- **CUMULUS-2980**
  - Updated `ingestPdrWithNodeNameSpec.js` to use `deleteProvidersAndAllDependenciesByHost` function.
  - Removed `deleteProvidersByHost`function.
- **CUMULUS-2954**
  - Updated Backup LZARDS task to run as a single task in a step function workflow.
  - Updated task to allow user to provide `collectionId` in workflow input and
    updated task to use said `collectionId` to look up the corresponding collection record in RDS.

## [v13.1.0] 2022-7-22

### MIGRATION notes

- The changes introduced in CUMULUS-2962 will re-introduce a
  `files_granules_cumulus_id_index` on the `files` table in the RDS database.
  This index will be automatically created as part of the bootstrap lambda
  function *on deployment* of the `data-persistence` module.

  *In cases where the index is already applied, this update will have no effect*.

  **Please Note**: In some cases where ingest is occurring at high volume levels and/or the
  files table has > 150M file records, the migration may
  fail on deployment due to timing required to both acquire the table state needed for the
  migration and time to create the index given the resources available.

  For reference a rx.5 large Aurora/RDS database
  with *no activity* took roughly 6 minutes to create the index for a file table with 300M records and no active ingest, however timed out when the same migration was attempted
  in production with possible activity on the table.

  If you believe you are subject to the above consideration, you may opt to
  manually create the `files` table index *prior* to deploying this version of
  Core with the following procedure:

  -----

  - Verify you do not have the index:

  ```text
  select * from pg_indexes where tablename = 'files';

   schemaname | tablename |        indexname        | tablespace |                                       indexdef
  ------------+-----------+-------------------------+------------+---------------------------------------------------------------------------------------
   public     | files     | files_pkey              |            | CREATE UNIQUE INDEX files_pkey ON public.files USING btree (cumulus_id)
   public     | files     | files_bucket_key_unique |            | CREATE UNIQUE INDEX files_bucket_key_unique ON public.files USING btree (bucket, key)
  ```

  In this instance you should not see an `indexname` row with
  `files_granules_cumulus_id_index` as the value.     If you *do*, you should be
  clear to proceed with the installation.
  - Quiesce ingest

  Stop all ingest operations in Cumulus Core according to your operational
  procedures.    You should validate that it appears there are no active queries that
  appear to be inserting granules/files into the database as a secondary method
  of evaluating the database system state:

  ```text
  select pid, query, state, wait_event_type, wait_event from pg_stat_activity where state = 'active';
  ```

  If query rows are returned with a `query` value that involves the files table,
  make sure ingest is halted and no other granule-update activity is running on
  the system.

  Note: In rare instances if there are hung queries that are unable to resolve, it may be necessary to
  manually use psql [Server Signaling
  Functions](https://www.postgresql.org/docs/10/functions-admin.html#FUNCTIONS-ADMIN-SIGNAL)
  `pg_cancel_backend` and/or
  `pg_terminate_backend` if the migration will not complete in the next step.

  - Create the Index

  Run the following query to create the index.    Depending on the situation
  this may take many minutes to complete, and you will note your CPU load and
  disk I/O rates increase on your cluster:

  ```text
  CREATE INDEX files_granule_cumulus_id_index ON files (granule_cumulus_id);
  ```

  You should see a response like:

  ```text
  CREATE INDEX
  ```

  and can verify the index `files_granule_cumulus_id_index` was created:

  ```text
  => select * from pg_indexes where tablename = 'files';
  schemaname | tablename |           indexname            | tablespace |                                           indexdef
   ------------+-----------+--------------------------------+------------+----------------------------------------------------------------------------------------------
   public     | files     | files_pkey                     |            | CREATE UNIQUE INDEX files_pkey ON public.files USING btree (cumulus_id)
   public     | files     | files_bucket_key_unique        |            | CREATE UNIQUE INDEX files_bucket_key_unique ON public.files USING btree (bucket, key)
   public     | files     | files_granule_cumulus_id_index |            | CREATE INDEX files_granule_cumulus_id_index ON public.files USING btree (granule_cumulus_id)
  (3 rows)
  ```

  - Once this is complete, you may deploy this version of Cumulus as you
    normally would.
  **If you are unable to stop ingest for the above procedure** *and* cannot
  migrate with deployment, you may be able to manually create the index while
  writes are ongoing using postgres's `CONCURRENTLY` option for `CREATE INDEX`.
  This can have significant impacts on CPU/write IO, particularly if you are
  already using a significant amount of your cluster resources, and may result
  in failed writes or an unexpected index/database state.

  PostgreSQL's
  [documentation](https://www.postgresql.org/docs/10/sql-createindex.html#SQL-CREATEINDEX-CONCURRENTLY)
  provides more information on this option.   Please be aware it is
  **unsupported** by Cumulus at this time, so community members that opt to go
  this route should proceed with caution.

  -----

### Notable changes

- **CUMULUS-2962**
  - Re-added database structural migration to `files` table to add an index on `granule_cumulus_id`
- **CUMULUS-2929**
  - Updated `move-granule` task to check the optional collection configuration parameter
    `meta.granuleMetadataFileExtension` to determine the granule metadata file.
    If none is specified, the granule CMR metadata or ISO metadata file is used.

### Changed

- Updated Moment.js package to 2.29.4 to address security vulnerability
- **CUMULUS-2967**
  - Added fix example/spec/helpers/Provider that doesn't fail deletion 404 in
    case of deletion race conditions
### Fixed

- **CUMULUS-2995**
  - Updated Lerna package to 5.1.8 to address security vulnerability

- **CUMULUS-2863**
  - Fixed `@cumulus/api` `validateAndUpdateSqsRule` method to allow 0 retries and 0 visibilityTimeout
    in rule's meta.

- **CUMULUS-2959**
  - Fixed `@cumulus/api` `granules` module to convert numeric productVolume to string
    when an old granule record is retrieved from DynamoDB
- Fixed the following links on Cumulus docs' [Getting Started](https://nasa.github.io/cumulus/docs/getting-started) page:
    * Cumulus Deployment
    * Terraform Best Practices
    * Integrator Common Use Cases
- Also corrected the _How to Deploy Cumulus_ link in the [Glossary](https://nasa.github.io/cumulus/docs/glossary)


## [v13.0.1] 2022-7-12

- **CUMULUS-2995**
  - Updated Moment.js package to 2.29.4 to address security vulnerability

## [v13.0.0] 2022-06-13

### MIGRATION NOTES

- The changes introduced in CUMULUS-2955 should result in removal of
  `files_granule_cumulus_id_index` from the `files` table (added in the v11.1.1
  release).  The success of this operation is dependent on system ingest load.

  In rare cases where data-persistence deployment fails because the
  `postgres-db-migration` times out, it may be required to manually remove the
  index and then redeploy:

  ```text
  DROP INDEX IF EXISTS files_granule_cumulus_id_index;
  ```

### Breaking Changes

- **CUMULUS-2931**

  - Updates CustomBootstrap lambda to default to failing if attempting to remove
    a pre-existing `cumulus-alias` index that would collide with the required
    `cumulus-alias` *alias*.   A configuration parameter
    `elasticsearch_remove_index_alias_conflict`  on the `cumulus` and
    `archive` modules has been added to enable the original behavior that would
    remove the invalid index (and all it's data).
  - Updates `@cumulus/es-client.bootstrapElasticSearch` signature to be
    parameterized and accommodate a new parameter `removeAliasConflict` which
    allows/disallows the deletion of a conflicting `cumulus-alias` index

### Notable changes

- **CUMULUS-2929**
  - Updated `move-granule` task to check the optional collection configuration parameter
    `meta.granuleMetadataFileExtension` to determine the granule metadata file.
    If none is specified, the granule CMR metadata or ISO metadata file is used.

### Added

- **CUMULUS-2929**
  - Added optional collection configuration `meta.granuleMetadataFileExtension` to specify CMR metadata
    file extension for tasks that utilize metadata file lookups

- **CUMULUS-2939**
  - Added `@cumulus/api/lambdas/start-async-operation` to start an async operation

- **CUMULUS-2953**
  - Added `skipMetadataCheck` flag to config for Hyrax metadata updates task.
  - If this config flag is set to `true`, and a granule has no CMR file, the task will simply return the input values.

- **CUMULUS-2966**
  - Added extractPath operation and support of nested string replacement to `url_path` in the collection configuration

### Changed

- **CUMULUS-2965**
  - Update `cumulus-rds-tf` module to ignore `engine_version` lifecycle changes
- **CUMULUS-2967**
  - Added fix example/spec/helpers/Provider that doesn't fail deletion 404 in
    case of deletion race conditions
- **CUMULUS-2955**
  - Updates `20220126172008_files_granule_id_index` to *not* create an index on
    `granule_cumulus_id` on the files table.
  - Adds `20220609024044_remove_files_granule_id_index` migration to revert
    changes from `20220126172008_files_granule_id_index` on any deployed stacks
    that might have the index to ensure consistency in deployed stacks

- **CUMULUS-2923**
  - Changed public key setup for SFTP local testing.
- **CUMULUS-2939**
  - Updated `@cumulus/api` `granules/bulk*`, `elasticsearch/index-from-database` and
    `POST reconciliationReports` endpoints to invoke StartAsyncOperation lambda

### Fixed

- **CUMULUS-2863**
  - Fixed `@cumulus/api` `validateAndUpdateSqsRule` method to allow 0 retries
    and 0 visibilityTimeout in rule's meta.
- **CUMULUS-2961**
  - Fixed `data-migration2` granule migration logic to allow for DynamoDb granules that have a null/empty string value for `execution`.   The migration will now migrate them without a linked execution.
  - Fixed `@cumulus/api` `validateAndUpdateSqsRule` method to allow 0 retries and 0 visibilityTimeout
    in rule's meta.

- **CUMULUS-2959**
  - Fixed `@cumulus/api` `granules` module to convert numeric productVolume to string
    when an old granule record is retrieved from DynamoDB.

## [v12.0.3] 2022-10-03 [BACKPORT]

**Please note** changes in 11.1.7 may not yet be released in future versions, as
this is a backport and patch release on the 12.0.x series of releases. Updates that
are included in the future will have a corresponding CHANGELOG entry in future
releases.

### Fixed

- **CUMULUS-3024**
  - Update PUT /granules endpoint to operate consistently across datastores
    (PostgreSQL, ElasticSearch, DynamoDB). Previously it was possible, given a
    partial Granule payload to have different data in Dynamo/ElasticSearch and PostgreSQL
  - Given a partial Granule object, the /granules update endpoint now operates
    with behavior more consistent with a PATCH operation where fields not provided
    in the payload will not be updated in the datastores.
  - Granule translation (db/src/granules.ts) now supports removing null/undefined fields when converting from API to Postgres
    granule formats.
  - Update granule write logic: if a `null` files key is provided in an update payload (e.g. `files: null`),
    an error will be thrown. `null` files were not previously supported and would throw potentially unclear errors. This makes the error clearer and more explicit.
  - Update granule write logic: If an empty array is provided for the `files` key, all files will be removed in all datastores
- **CUMULUS-2971**
  - Updated `@cumulus/aws-client/S3ObjectStore` class to take string query parameters and
    its methods `signGetObject` and `signHeadObject` to take parameter presignOptions
- **CUMULUS-2557**
  - Updated `@cumulus/aws-client/S3/moveObject` to handle zero byte files (0 byte files).
- **CUMULUS-3021**
  - Updated `@cumulus/api-client/collections` and `@cumulus/integration-tests/api` to encode
    collection version in the URI path

## [v12.0.2] 2022-08-10 [BACKPORT]

**Please note** changes in 12.0.2 may not yet be released in future versions, as
this is a backport and patch release on the 12.0.x series of releases. Updates that
are included in the future will have a corresponding CHANGELOG entry in future
releases.

### Notable Changes

- **CUMULUS-3019**
  - Fix file write logic to delete files by `granule_cumulus_id` instead of
      `cumulus_id`. Previous logic removed files by matching `file.cumulus_id`
      to `granule.cumulus_id`.

## [v12.0.1] 2022-07-18

- **CUMULUS-2995**
  - Updated Moment.js package to 2.29.4 to address security vulnerability

## [v12.0.0] 2022-05-20

### Breaking Changes

- **CUMULUS-2903**

  - The minimum supported version for all published Cumulus Core npm packages is now Node 14.19.1
  - Tasks using the `cumuluss/cumulus-ecs-task` Docker image must be updated to
    `cumuluss/cumulus-ecs-task:1.8.0`. This can be done by updating the `image`
    property of any tasks defined using the `cumulus_ecs_service` Terraform
    module.

### Changed

- **CUMULUS-2932**

  - Updates `SyncGranule` task to include `disableOrDefaultAcl` function that uses
    the configuration ACL parameter to set ACL to private by default or disable ACL.
  - Updates `@cumulus/sync-granule` `download()` function to take in ACL parameter
  - Updates `@cumulus/ingest` `proceed()` function to take in ACL parameter
  - Updates `@cumulus/ingest` `addLock()` function to take in an optional ACL parameter
  - Updates `SyncGranule` example worfklow config
    `example/cumulus-tf/sync_granule_workflow.asl.json` to include `ACL`
    parameter.

## [v11.1.7] 2022-10-05 [BACKPORT]

**Please note** changes in 11.1.7 may not yet be released in future versions, as
this is a backport and patch release on the 11.1.x series of releases. Updates that
are included in the future will have a corresponding CHANGELOG entry in future
releases.

### Fixed

- **CUMULUS-3024**
  - Update PUT /granules endpoint to operate consistently across datastores
    (PostgreSQL, ElasticSearch, DynamoDB). Previously it was possible, given a
    partial Granule payload to have different data in Dynamo/ElasticSearch and PostgreSQL
  - Given a partial Granule object, the /granules update endpoint now operates
    with behavior more consistent with a PATCH operation where fields not provided
    in the payload will not be updated in the datastores.
  - Granule translation (db/src/granules.ts) now supports removing null/undefined fields when converting from API to Postgres
    granule formats.
  - Update granule write logic: if a `null` files key is provided in an update payload (e.g. `files: null`),
    an error will be thrown. `null` files were not previously supported and would throw potentially unclear errors. This makes the error clearer and more explicit.
  - Update granule write logic: If an empty array is provided for the `files` key, all files will be removed in all datastores
- **CUMULUS-2971**
  - Updated `@cumulus/aws-client/S3ObjectStore` class to take string query parameters and
    its methods `signGetObject` and `signHeadObject` to take parameter presignOptions
- **CUMULUS-2557**
  - Updated `@cumulus/aws-client/S3/moveObject` to handle zero byte files (0 byte files).
- **CUMULUS-3021**
  - Updated `@cumulus/api-client/collections` and `@cumulus/integration-tests/api` to encode
    collection version in the URI path
- **CUMULUS-3027**
  - Pinned typescript to ~4.7.x to address typing incompatibility issues
    discussed in https://github.com/knex/knex/pull/5279
  - Update generate-ts-build-cache script to always install root project dependencies

## [v11.1.5] 2022-08-10 [BACKPORT]

**Please note** changes in 11.1.5 may not yet be released in future versions, as
this is a backport and patch release on the 11.1.x series of releases. Updates that
are included in the future will have a corresponding CHANGELOG entry in future
releases.

### Notable changes

- **CUMULUS-3019**
  - Fix file write logic to delete files by `granule_cumulus_id` instead of
      `cumulus_id`. Previous logic removed files by matching `file.cumulus_id`
      to `granule.cumulus_id`.

## [v11.1.4] 2022-07-18

**Please note** changes in 11.1.4 may not yet be released in future versions, as
this is a backport and patch release on the 11.1.x series of releases. Updates that
are included in the future will have a corresponding CHANGELOG entry in future
releases.

### MIGRATION notes


- The changes introduced in CUMULUS-2962 will re-introduce a
  `files_granules_cumulus_id_index` on the `files` table in the RDS database.
  This index will be automatically created as part of the bootstrap lambda
  function *on deployment* of the `data-persistence` module.

  *In cases where the index is already applied, this update will have no effect*.

  **Please Note**: In some cases where ingest is occurring at high volume levels and/or the
  files table has > 150M file records, the migration may
  fail on deployment due to timing required to both acquire the table state needed for the
  migration and time to create the index given the resources available.

  For reference a rx.5 large Aurora/RDS database
  with *no activity* took roughly 6 minutes to create the index for a file table with 300M records and no active ingest, however timed out when the same migration was attempted
  in production with possible activity on the table.

  If you believe you are subject to the above consideration, you may opt to
  manually create the `files` table index *prior* to deploying this version of
  Core with the following procedure:

  -----

  - Verify you do not have the index:

  ```text
  select * from pg_indexes where tablename = 'files';

   schemaname | tablename |        indexname        | tablespace |                                       indexdef
  ------------+-----------+-------------------------+------------+---------------------------------------------------------------------------------------
   public     | files     | files_pkey              |            | CREATE UNIQUE INDEX files_pkey ON public.files USING btree (cumulus_id)
   public     | files     | files_bucket_key_unique |            | CREATE UNIQUE INDEX files_bucket_key_unique ON public.files USING btree (bucket, key)
  ```

  In this instance you should not see an `indexname` row with
  `files_granules_cumulus_id_index` as the value.     If you *do*, you should be
  clear to proceed with the installation.
  - Quiesce ingest

  Stop all ingest operations in Cumulus Core according to your operational
  procedures.    You should validate that it appears there are no active queries that
  appear to be inserting granules/files into the database as a secondary method
  of evaluating the database system state:

  ```text
  select pid, query, state, wait_event_type, wait_event from pg_stat_activity where state = 'active';
  ```

  If query rows are returned with a `query` value that involves the files table,
  make sure ingest is halted and no other granule-update activity is running on
  the system.

  Note: In rare instances if there are hung queries that are unable to resolve, it may be necessary to
  manually use psql [Server Signaling
  Functions](https://www.postgresql.org/docs/10/functions-admin.html#FUNCTIONS-ADMIN-SIGNAL)
  `pg_cancel_backend` and/or
  `pg_terminate_backend` if the migration will not complete in the next step.

  - Create the Index

  Run the following query to create the index.    Depending on the situation
  this may take many minutes to complete, and you will note your CPU load and
  disk I/O rates increase on your cluster:

  ```text
  CREATE INDEX files_granule_cumulus_id_index ON files (granule_cumulus_id);
  ```

  You should see a response like:

  ```text
  CREATE INDEX
  ```

  and can verify the index `files_granule_cumulus_id_index` was created:

  ```text
  => select * from pg_indexes where tablename = 'files';
  schemaname | tablename |           indexname            | tablespace |                                           indexdef
   ------------+-----------+--------------------------------+------------+----------------------------------------------------------------------------------------------
   public     | files     | files_pkey                     |            | CREATE UNIQUE INDEX files_pkey ON public.files USING btree (cumulus_id)
   public     | files     | files_bucket_key_unique        |            | CREATE UNIQUE INDEX files_bucket_key_unique ON public.files USING btree (bucket, key)
   public     | files     | files_granule_cumulus_id_index |            | CREATE INDEX files_granule_cumulus_id_index ON public.files USING btree (granule_cumulus_id)
  (3 rows)
  ```

  - Once this is complete, you may deploy this version of Cumulus as you
    normally would.
  **If you are unable to stop ingest for the above procedure** *and* cannot
  migrate with deployment, you may be able to manually create the index while
  writes are ongoing using postgres's `CONCURRENTLY` option for `CREATE INDEX`.
  This can have significant impacts on CPU/write IO, particularly if you are
  already using a significant amount of your cluster resources, and may result
  in failed writes or an unexpected index/database state.

  PostgreSQL's
  [documentation](https://www.postgresql.org/docs/10/sql-createindex.html#SQL-CREATEINDEX-CONCURRENTLY)
  provides more information on this option.   Please be aware it is
  **unsupported** by Cumulus at this time, so community members that opt to go
  this route should proceed with caution.

  -----

### Changed

- Updated Moment.js package to 2.29.4 to address security vulnerability

## [v11.1.3] 2022-06-24

**Please note** changes in 11.1.3 may not yet be released in future versions, as
this is a backport and patch release on the 11.1.x series of releases. Updates that
are included in the future will have a corresponding CHANGELOG entry in future
releases.

### Notable changes

- **CUMULUS-2929**
  - Updated `move-granule` task to check the optional collection configuration parameter
    `meta.granuleMetadataFileExtension` to determine the granule metadata file.
    If none is specified, the granule CMR metadata or ISO metadata file is used.

### Added

- **CUMULUS-2929**
  - Added optional collection configuration `meta.granuleMetadataFileExtension` to specify CMR metadata
    file extension for tasks that utilize metadata file lookups
- **CUMULUS-2966**
  - Added extractPath operation and support of nested string replacement to `url_path` in the collection configuration
### Fixed

- **CUMULUS-2863**
  - Fixed `@cumulus/api` `validateAndUpdateSqsRule` method to allow 0 retries
    and 0 visibilityTimeout in rule's meta.
- **CUMULUS-2959**
  - Fixed `@cumulus/api` `granules` module to convert numeric productVolume to string
    when an old granule record is retrieved from DynamoDB.
- **CUMULUS-2961**
  - Fixed `data-migration2` granule migration logic to allow for DynamoDb granules that have a null/empty string value for `execution`.   The migration will now migrate them without a linked execution.

## [v11.1.2] 2022-06-13

**Please note** changes in 11.1.2 may not yet be released in future versions, as
this is a backport and patch release on the 11.1.x series of releases. Updates that
are included in the future will have a corresponding CHANGELOG entry in future
releases.

### MIGRATION NOTES

- The changes introduced in CUMULUS-2955 should result in removal of
  `files_granule_cumulus_id_index` from the `files` table (added in the v11.1.1
  release).  The success of this operation is dependent on system ingest load

  In rare cases where data-persistence deployment fails because the
  `postgres-db-migration` times out, it may be required to manually remove the
  index and then redeploy:

  ```text
  > DROP INDEX IF EXISTS postgres-db-migration;
  DROP INDEX
  ```

### Changed

- **CUMULUS-2955**
  - Updates `20220126172008_files_granule_id_index` to *not* create an index on
    `granule_cumulus_id` on the files table.
  - Adds `20220609024044_remove_files_granule_id_index` migration to revert
    changes from `20220126172008_files_granule_id_index` on any deployed stacks
    that might have the index to ensure consistency in deployed stacks

## [v11.1.1] 2022-04-26

### Added

### Changed

- **CUMULUS-2885**
  - Updated `@cumulus/aws-client` to use new AWS SDK v3 packages for S3 requests:
    - `@aws-sdk/client-s3`
    - `@aws-sdk/lib-storage`
    - `@aws-sdk/s3-request-presigner`
  - Updated code for compatibility with updated `@cumulus/aws-client` and AWS SDK v3 S3 packages:
    - `@cumulus/api`
    - `@cumulus/async-operations`
    - `@cumulus/cmrjs`
    - `@cumulus/common`
    - `@cumulus/collection-config-store`
    - `@cumulus/ingest`
    - `@cumulus/launchpad-auth`
    - `@cumulus/sftp-client`
    - `@cumulus/tf-inventory`
    - `lambdas/data-migration2`
    - `tasks/add-missing-file-checksums`
    - `tasks/hyrax-metadata-updates`
    - `tasks/lzards-backup`
    - `tasks/sync-granule`
- **CUMULUS-2886**
  - Updated `@cumulus/aws-client` to use new AWS SDK v3 packages for API Gateway requests:
    - `@aws-sdk/client-api-gateway`
- **CUMULUS-2920**
  - Update npm version for Core build to 8.6
- **CUMULUS-2922**
  - Added `@cumulus/example-lib` package to example project to allow unit tests `example/script/lib` dependency.
  - Updates Mutex unit test to address changes made in [#2902](https://github.com/nasa/cumulus/pull/2902/files)
- **CUMULUS-2924**
  - Update acquireTimeoutMillis to 400 seconds for the db-provision-lambda module to address potential timeout issues on RDS database start
- **CUMULUS-2925**
  - Updates CI to utilize `audit-ci` v6.2.0
  - Updates CI to utilize a on-container filesystem when building Core in 'uncached' mode
  - Updates CI to selectively bootstrap Core modules in the cleanup job phase
- **CUMULUS-2934**
  - Update CI Docker container build to install pipenv to prevent contention on parallel lambda builds


## [v11.1.0] 2022-04-07

### MIGRATION NOTES

- 11.1.0 is an amendment release and supersedes 11.0.0. However, follow the migration steps for 11.0.0.

- **CUMULUS-2905**
  - Updates migration script with new `migrateAndOverwrite` and
    `migrateOnlyFiles` options.

### Added

- **CUMULUS-2860**
  - Added an optional configuration parameter `skipMetadataValidation` to `hyrax-metadata-updates` task
- **CUMULUS-2870**
  - Added `last_modified_date` as output to all tasks in Terraform `ingest` module.
- **CUMULUS-NONE**
  - Added documentation on choosing and configuring RDS at `deployment/choosing_configuring_rds`.

### Changed

- **CUMULUS-2703**
  - Updated `ORCA Backup` reconciliation report to report `cumulusFilesCount` and `orcaFilesCount`
- **CUMULUS-2849**
  - Updated `@cumulus/aws-client` to use new AWS SDK v3 packages for DynamoDB requests:
    - `@aws-sdk/client-dynamodb`
    - `@aws-sdk/lib-dynamodb`
    - `@aws-sdk/util-dynamodb`
  - Updated code for compatibility with AWS SDK v3 Dynamo packages
    - `@cumulus/api`
    - `@cumulus/errors`
    - `@cumulus/tf-inventory`
    - `lambdas/data-migration2`
    - `packages/api/ecs/async-operation`
- **CUMULUS-2864**
  - Updated `@cumulus/cmr-client/ingestUMMGranule` and `@cumulus/cmr-client/ingestConcept`
    functions to not perform separate validation request
- **CUMULUS-2870**
  - Updated `hello_world_service` module to pass in `lastModified` parameter in command list to trigger a Terraform state change when the `hello_world_task` is modified.

### Fixed

- **CUMULUS-2849**
  - Fixed AWS service client memoization logic in `@cumulus/aws-client`

## [v11.0.0] 2022-03-24 [STABLE]

### v9.9->v11.0 MIGRATION NOTES

Release v11.0 is a maintenance release series, replacing v9.9.   If you are
upgrading to or past v11 from v9.9.x to this release, please pay attention to the following
migration notes from prior releases:

#### Migration steps

##### **After deploying the `data-persistence` module, but before deploying the main `cumulus` module**

- Due to a bug in the PUT `/rules/<name>` endpoint, the rule records in PostgreSQL may be
out of sync with records in DynamoDB. In order to bring the records into sync, re-deploy and re-run the
[`data-migration1` Lambda](https://nasa.github.io/cumulus/docs/upgrade-notes/upgrade-rds#3-deploy-and-run-data-migration1) with a payload of
`{"forceRulesMigration": true}`:

```shell
aws lambda invoke --function-name $PREFIX-data-migration1 \
  --payload $(echo '{"forceRulesMigration": true}' | base64) $OUTFILE
```

##### As part of the `cumulus` deployment

- Please read the [documentation on the updates to the granule files schema for our Cumulus workflow tasks and how to upgrade your deployment for compatibility](https://nasa.github.io/cumulus/docs/upgrade-notes/update-task-file-schemas).
- (Optional) Update the `task-config` for all workflows that use the `sync-granule` task to include `workflowStartTime` set to
`{$.cumulus_meta.workflow_start_time}`. See [here](https://github.com/nasa/cumulus/blob/master/example/cumulus-tf/sync_granule_workflow.asl.json#L9) for an example.

##### After the `cumulus` deployment

As part of the work on the RDS Phase 2 feature, it was decided to re-add the
granule file `type` property on the file table (detailed reasoning
https://wiki.earthdata.nasa.gov/pages/viewpage.action?pageId=219186829).  This
change was implemented as part of CUMULUS-2672/CUMULUS-2673, however granule
records ingested prior to v11 will *not* have the file.type property stored in the
PostGreSQL database, and on installation of v11 API calls to get granule.files
will not return this value. We anticipate most users are impacted by this issue.

Users that are impacted by these changes should re-run the granule migration
lambda to *only* migrate granule file records:

```shell
PAYLOAD=$(echo '{"migrationsList": ["granules"], "granuleMigrationParams": {"migrateOnlyFiles": "true"}}' | base64)
aws lambda invoke --function-name $PREFIX-postgres-migration-async-operation \
--payload $PAYLOAD $OUTFILE
```

You should note that this will *only* move files for granule records in
PostgreSQL.  **If you have not completed the phase 1 data migration or
have granule records in dynamo that are not in PostgreSQL, the migration will
report failure for both the DynamoDB granule and all the associated files and the file
records will not be updated**.

If you prefer to do a full granule and file migration, you may instead
opt to run the migration with the `migrateAndOverwrite` option instead, this will re-run a
full granule/files migration and overwrite all values in the PostgreSQL database from
what is in DynamoDB for both granules and associated files:

```shell
PAYLOAD=$(echo '{"migrationsList": ["granules"], "granuleMigrationParams": {"migrateAndOverwrite": "true"}}' | base64)
aws lambda invoke --function-name $PREFIX-postgres-migration-async-operation \
--payload $PAYLOAD $OUTFILE
```

*Please note*: Since this data migration is copying all of your granule data
from DynamoDB to PostgreSQL, it can take multiple hours (or even days) to run,
depending on how much data you have and how much parallelism you configure the
migration to use. In general, the more parallelism you configure the migration
to use, the faster it will go, but the higher load it will put on your
PostgreSQL database. Excessive database load can cause database outages and
result in data loss/recovery scenarios. Thus, the parallelism settings for the
migration are intentionally set by default to conservative values but are
configurable.      If this impacts only some of your data products you may want
to consider using other `granuleMigrationParams`.

Please see [the second data migration
docs](https://nasa.github.io/cumulus/docs/upgrade-notes/upgrade-rds#5-run-the-second-data-migration)
for more on this tool if you are unfamiliar with the various options.

### Notable changes

- **CUMULUS-2703**
  - `ORCA Backup` is now a supported `reportType` for the `POST /reconciliationReports` endpoint

### Added

- **CUMULUS-2311** - RDS Migration Epic Phase 2
  - **CUMULUS-2208**
    - Added `@cumulus/message/utils.parseException` to parse exception objects
    - Added helpers to `@cumulus/message/Granules`:
      - `getGranuleProductVolume`
      - `getGranuleTimeToPreprocess`
      - `getGranuleTimeToArchive`
      - `generateGranuleApiRecord`
    - Added `@cumulus/message/PDRs/generatePdrApiRecordFromMessage` to generate PDR from Cumulus workflow message
    - Added helpers to `@cumulus/es-client/indexer`:
      - `deleteAsyncOperation` to delete async operation records from Elasticsearch
      - `updateAsyncOperation` to update an async operation record in Elasticsearch
    - Added granules `PUT` endpoint to Cumulus API for updating a granule.
    Requests to this endpoint should be submitted **without an `action`**
    attribute in the request body.
    - Added `@cumulus/api-client/granules.updateGranule` to update granule via the API
  - **CUMULUS-2303**
    - Add translatePostgresProviderToApiProvider method to `@cumulus/db/translate/providers`
  - **CUMULUS-2306**
    - Updated API execution GET endpoint to read individual execution records
      from PostgreSQL database instead of DynamoDB
    - Updated API execution-status endpoint to read execution records from
      PostgreSQL database instead of DynamoDB
  - **CUMULUS-2302**
    - Added translatePostgresCollectionToApiCollection method to
      `@cumulus/db/translate/collections`
    - Added `searchWithUpdatedAtRange` method to
      `@cumulus/db/models/collections`
  - **CUMULUS-2301**
    - Created API asyncOperations POST endpoint to create async operations.
  - **CUMULUS-2307**
    - Updated API PDR GET endpoint to read individual PDR records from
      PostgreSQL database instead of DynamoDB
    - Added `deletePdr` to `@cumulus/api-client/pdrs`
  - **CUMULUS-2782**
    - Update API granules endpoint `move` action to update granules in the index
      and utilize postgres as the authoritative datastore
  - **CUMULUS-2769**
    - Update collection PUT endpoint to require existance of postgresql record
      and to ignore lack of dynamoDbRecord on update
  - **CUMULUS-2767**
    - Update provider PUT endpoint to require existence of PostgreSQL record
      and to ignore lack of DynamoDB record on update
  - **CUMULUS-2759**
    - Updates collection/provider/rules/granules creation (post) endpoints to
      primarily check for existence/collision in PostgreSQL database instead of DynamoDB
  - **CUMULUS-2714**
    - Added `@cumulus/db/base.deleteExcluding` method to allow for deletion of a
      record set with an exclusion list of cumulus_ids
  - **CUMULUS-2317**
    - Added `@cumulus/db/getFilesAndGranuleInfoQuery()` to build a query for searching file
    records in PostgreSQL and return specified granule information for each file
    - Added `@cumulus/db/QuerySearchClient` library to handle sequentially fetching and paging
    through results for an arbitrary PostgreSQL query
    - Added `insert` method to all `@cumulus/db` models to handle inserting multiple records into
    the database at once
    - Added `@cumulus/db/translatePostgresGranuleResultToApiGranule` helper to
    translate custom PostgreSQL granule result to API granule
  - **CUMULUS-2672**
    - Added migration to add `type` text column to Postgres database `files` table
  - **CUMULUS-2634**
    - Added new functions for upserting data to Elasticsearch:
      - `@cumulus/es-client/indexer.upsertExecution` to upsert an execution
      - `@cumulus/es-client/indexer.upsertPdr` to upsert a PDR
      - `@cumulus/es-client/indexer.upsertGranule` to upsert a granule
  - **CUMULUS-2510**
    - Added `execution_sns_topic_arn` environment variable to
      `sf_event_sqs_to_db_records` lambda TF definition.
    - Added to `sf_event_sqs_to_db_records_lambda` IAM policy to include
      permissions for SNS publish for `report_executions_topic`
    - Added `collection_sns_topic_arn` environment variable to
      `PrivateApiLambda` and `ApiEndpoints` lambdas.
    - Added `updateCollection` to `@cumulus/api-client`.
    - Added to `ecs_cluster` IAM policy to include permissions for SNS publish
      for `report_executions_sns_topic_arn`, `report_pdrs_sns_topic_arn`,
      `report_granules_sns_topic_arn`
    - Added variables for report topic ARNs to `process_dead_letter_archive.tf`
    - Added variable for granule report topic ARN to `bulk_operation.tf`
    - Added `pdr_sns_topic_arn` environment variable to
      `sf_event_sqs_to_db_records` lambda TF definition.
    - Added the new function `publishSnsMessageByDataType` in `@cumulus/api` to
      publish SNS messages to the report topics to PDRs, Collections, and
      Executions.
    - Added the following functions in `publishSnsMessageUtils` to handle
      publishing SNS messages for specific data and event types:
      - `publishCollectionUpdateSnsMessage`
      - `publishCollectionCreateSnsMessage`
      - `publishCollectionDeleteSnsMessage`
      - `publishGranuleUpdateSnsMessage`
      - `publishGranuleDeleteSnsMessage`
      - `publishGranuleCreateSnsMessage`
      - `publishExecutionSnsMessage`
      - `publishPdrSnsMessage`
      - `publishGranuleSnsMessageByEventType`
    - Added to `ecs_cluster` IAM policy to include permissions for SNS publish
      for `report_executions_topic` and `report_pdrs_topic`.
  - **CUMULUS-2315**
    - Added `paginateByCumulusId` to `@cumulus/db` `BasePgModel` to allow for paginated
      full-table select queries in support of elasticsearch indexing.
    - Added `getMaxCumulusId` to `@cumulus/db` `BasePgModel` to allow all
      derived table classes to support querying the current max `cumulus_id`.
  - **CUMULUS-2673**
    - Added `ES_HOST` environment variable to `postgres-migration-async-operation`
    Lambda using value of `elasticsearch_hostname` Terraform variable.
    - Added `elasticsearch_security_group_id` to security groups for
      `postgres-migration-async-operation` lambda.
    - Added permission for `DynamoDb:DeleteItem` to
      `postgres-migration-async-operation` lambda.
  - **CUMULUS-2778**
    - Updated default value of `async_operation_image` in
      `tf-modules/cumulus/variables.tf` to `cumuluss/async-operation:41`
    - Added `ES_HOST` environment variable to async operation ECS task
      definition to ensure that async operation tasks write to the correct
      Elasticsearch domain
- **CUMULUS-2642**
  - Reduces the reconcilation report's default maxResponseSize that returns
     the full report rather than an s3 signed url. Reports very close to the
     previous limits were failing to download, so the limit has been lowered to
     ensure all files are handled properly.
- **CUMULUS-2703**
  - Added `@cumulus/api/lambdas/reports/orca-backup-reconciliation-report` to create
    `ORCA Backup` reconciliation report

### Removed

- **CUMULUS-2311** - RDS Migration Epic Phase 2
  - **CUMULUS-2208**
    - Removed trigger for `dbIndexer` Lambda for DynamoDB tables:
      - `<prefix>-AsyncOperationsTable`
      - `<prefix>-CollectionsTable`
      - `<prefix>-ExecutionsTable`
      - `<prefix>-GranulesTable`
      - `<prefix>-PdrsTable`
      - `<prefix>-ProvidersTable`
      - `<prefix>-RulesTable`
  - **CUMULUS-2782**
    - Remove deprecated `@ingest/granule.moveGranuleFiles`
  - **CUMULUS-2770**
    - Removed `waitForModelStatus` from `example/spec/helpers/apiUtils` integration test helpers
  - **CUMULUS-2510**
    - Removed `stream_enabled` and `stream_view_type` from `executions_table` TF
      definition.
    - Removed `aws_lambda_event_source_mapping` TF definition on executions
      DynamoDB table.
    - Removed `stream_enabled` and `stream_view_type` from `collections_table`
      TF definition.
    - Removed `aws_lambda_event_source_mapping` TF definition on collections
      DynamoDB table.
    - Removed lambda `publish_collections` TF resource.
    - Removed `aws_lambda_event_source_mapping` TF definition on granules
    - Removed `stream_enabled` and `stream_view_type` from `pdrs_table` TF
      definition.
    - Removed `aws_lambda_event_source_mapping` TF definition on PDRs
      DynamoDB table.
  - **CUMULUS-2694**
    - Removed `@cumulus/api/models/granules.storeGranulesFromCumulusMessage()` method
  - **CUMULUS-2662**
    - Removed call to `addToLocalES` in POST `/granules` endpoint since it is
      redundant.
    - Removed call to `addToLocalES` in POST and PUT `/executions` endpoints
      since it is redundant.
    - Removed function `addToLocalES` from `es-client` package since it is no
      longer used.
  - **CUMULUS-2771**
    - Removed `_updateGranuleStatus` to update granule to "running" from `@cumulus/api/lib/ingest.reingestGranule`
    and `@cumulus/api/lib/ingest.applyWorkflow`

### Changed

- CVE-2022-2477
  - Update node-forge to 1.3.0 in `@cumulus/common` to address CVE-2022-2477
- **CUMULUS-2311** - RDS Migration Epic Phase 2
  - **CUMULUS_2641**
    - Update API granule schema to set productVolume as a string value
    - Update `@cumulus/message` package to set productVolume as string
      (calculated with `file.size` as a `BigInt`) to match API schema
    - Update `@cumulus/db` granule translation to translate `granule` objects to
      match the updated API schema
  - **CUMULUS-2714**
    - Updated
      - @cumulus/api/lib.writeRecords.writeGranulesFromMessage
      - @cumulus/api/lib.writeRecords.writeGranuleFromApi
      - @cumulus/api/lib.writeRecords.createGranuleFromApi
      - @cumulus/api/lib.writeRecords.updateGranuleFromApi
    - These methods now remove postgres file records that aren't contained in
        the write/update action if such file records exist.  This update
        maintains consistency with the writes to elasticsearch/dynamodb.
  - **CUMULUS-2672**
    - Updated `data-migration2` lambda to migrate Dynamo `granule.files[].type`
      instead of dropping it.
    - Updated `@cumlus/db` `translateApiFiletoPostgresFile` to retain `type`
    - Updated `@cumulus/db` `translatePostgresFileToApiFile` to retain `type`
    - Updated `@cumulus/types.api.file` to add `type` to the typing.
  - **CUMULUS-2315**
    - Update `index-from-database` lambda/ECS task and elasticsearch endpoint to read
      from PostgreSQL database
    - Update `index-from-database` endpoint to add the following configuration
      tuning parameters:
      - postgresResultPageSize -- The number of records to read from each
        postgres table per request.   Default is 1000.
      - postgresConnectionPoolSize -- The max number of connections to allow the
        index function to make to the database.  Default is 10.
      - esRequestConcurrency -- The maximium number of concurrent record
        translation/ES record update requests.   Default is 10.
  - **CUMULUS-2308**
    - Update `/granules/<granule_id>` GET endpoint to return PostgreSQL Granules instead of DynamoDB Granules
    - Update `/granules/<granule_id>` PUT endpoint to use PostgreSQL Granule as source rather than DynamoDB Granule
    - Update `unpublishGranule` (used in /granules PUT) to use PostgreSQL Granule as source rather than DynamoDB Granule
    - Update integration tests to use `waitForApiStatus` instead of `waitForModelStatus`
    - Update Granule ingest to update the Postgres Granule status as well as the DynamoDB Granule status
  - **CUMULUS-2302**
    - Update API collection GET endpoint to read individual provider records from
      PostgreSQL database instead of DynamoDB
    - Update sf-scheduler lambda to utilize API endpoint to get provider record
      from database via Private API lambda
    - Update API granule `reingest` endpoint to read collection from PostgreSQL
      database instead of DynamoDB
    - Update internal-reconciliation report to base report Collection comparison
      on PostgreSQL instead of DynamoDB
    - Moved createGranuleAndFiles `@cumulus/api` unit helper from `./lib` to
      `.test/helpers`
  - **CUMULUS-2208**
    - Moved all `@cumulus/api/es/*` code to new `@cumulus/es-client` package
    - Updated logic for collections API POST/PUT/DELETE to create/update/delete
      records directly in Elasticsearch in parallel with updates to
      DynamoDb/PostgreSQL
    - Updated logic for rules API POST/PUT/DELETE to create/update/delete
      records directly in Elasticsearch in parallel with updates to
      DynamoDb/PostgreSQL
    - Updated logic for providers API POST/PUT/DELETE to create/update/delete
      records directly in  Elasticsearch in parallel with updates to
      DynamoDb/PostgreSQL
    - Updated logic for PDRs API DELETE to delete records directly in
      Elasticsearch in parallel with deletes to DynamoDB/PostgreSQL
    - Updated logic for executions API DELETE to delete records directly in
      Elasticsearch in parallel with deletes to DynamoDB/PostgreSQL
    - Updated logic for granules API DELETE to delete records directly in
      Elasticsearch in parallel with deletes to DynamoDB/PostgreSQL
    - `sfEventSqsToDbRecords` Lambda now writes following data directly to
      Elasticsearch in parallel with writes to DynamoDB/PostgreSQL:
      - executions
      - PDRs
      - granules
    - All async operations are now written directly to Elasticsearch in parallel
      with DynamoDB/PostgreSQL
    - Updated logic for async operation API DELETE to delete records directly in
      Elasticsearch in parallel with deletes to DynamoDB/PostgreSQL
    - Moved:
      - `packages/api/lib/granules.getGranuleProductVolume` ->
      `@cumulus/message/Granules.getGranuleProductVolume`
      - `packages/api/lib/granules.getGranuleTimeToPreprocess`
      -> `@cumulus/message/Granules.getGranuleTimeToPreprocess`
      - `packages/api/lib/granules.getGranuleTimeToArchive` ->
      `@cumulus/message/Granules.getGranuleTimeToArchive`
      - `packages/api/models/Granule.generateGranuleRecord`
      -> `@cumulus/message/Granules.generateGranuleApiRecord`
  - **CUMULUS-2306**
    - Updated API local serve (`api/bin/serve.js`) setup code to add cleanup/executions
    related records
    - Updated @cumulus/db/models/granules-executions to add a delete method in
      support of local cleanup
    - Add spec/helpers/apiUtils/waitForApiStatus integration helper to retry API
      record retrievals on status in lieu of using `waitForModelStatus`
  - **CUMULUS-2303**
    - Update API provider GET endpoint to read individual provider records from
      PostgreSQL database instead of DynamoDB
    - Update sf-scheduler lambda to utilize API endpoint to get provider record
      from database via Private API lambda
  - **CUMULUS-2301**
    - Updated `getAsyncOperation` to read from PostgreSQL database instead of
      DynamoDB.
    - Added `translatePostgresAsyncOperationToApiAsyncOperation` function in
      `@cumulus/db/translate/async-operation`.
    - Updated `translateApiAsyncOperationToPostgresAsyncOperation` function to
      ensure that `output` is properly translated to an object for the
      PostgreSQL record for the following cases of `output` on the incoming API
      record:
      - `record.output` is a JSON stringified object
      - `record.output` is a JSON stringified array
      - `record.output` is a JSON stringified string
      - `record.output` is a string
  - **CUMULUS-2317**
    - Changed reconciliation reports to read file records from PostgreSQL instead of DynamoDB
  - **CUMULUS-2304**
    - Updated API rule GET endpoint to read individual rule records from
      PostgreSQL database instead of DynamoDB
    - Updated internal consumer lambdas for SNS, SQS and Kinesis to read
      rules from PostgreSQL.
  - **CUMULUS-2634**
    - Changed `sfEventSqsToDbRecords` Lambda to use new upsert helpers for executions, granules, and PDRs
    to ensure out-of-order writes are handled correctly when writing to Elasticsearch
  - **CUMULUS-2510**
    - Updated `@cumulus/api/lib/writeRecords/write-execution` to publish SNS
      messages after a successful write to Postgres, DynamoDB, and ES.
    - Updated functions `create` and `upsert` in the `db` model for Executions
      to return an array of objects containing all columns of the created or
      updated records.
    - Updated `@cumulus/api/endpoints/collections` to publish an SNS message
      after a successful collection delete, update (PUT), create (POST).
    - Updated functions `create` and `upsert` in the `db` model for Collections
      to return an array of objects containing all columns for the created or
      updated records.
    - Updated functions `create` and `upsert` in the `db` model for Granules
      to return an array of objects containing all columns for the created or
      updated records.
    - Updated `@cumulus/api/lib/writeRecords/write-granules` to publish SNS
      messages after a successful write to Postgres, DynamoDB, and ES.
    - Updated `@cumulus/api/lib/writeRecords/write-pdr` to publish SNS
      messages after a successful write to Postgres, DynamoDB, and ES.
  - **CUMULUS-2733**
    - Updated `_writeGranuleFiles` function creates an aggregate error which
      contains the workflow error, if any, as well as any error that may occur
      from writing granule files.
  - **CUMULUS-2674**
    - Updated `DELETE` endpoints for the following data types to check that record exists in
      PostgreSQL or Elasticsearch before proceeding with deletion:
      - `provider`
      - `async operations`
      - `collections`
      - `granules`
      - `executions`
      - `PDRs`
      - `rules`
  - **CUMULUS-2294**
    - Updated architecture and deployment documentation to reference RDS
  - **CUMULUS-2642**
    - Inventory and Granule Not Found Reconciliation Reports now compare
      Databse against S3 in on direction only, from Database to S3
      Objects. This means that only files in the database are compared against
      objects found on S3 and the filesInCumulus.onlyInS3 report key will
      always be empty. This significantly decreases the report output size and
      aligns with a users expectations.
    - Updates getFilesAndGranuleInfoQuery to take additional optional
      parameters `collectionIds`, `granuleIds`, and `providers` to allow
      targeting/filtering of the results.

  - **CUMULUS-2694**
    - Updated database write logic in `sfEventSqsToDbRccords` to log message if Cumulus
    workflow message is from pre-RDS deployment but still attempt parallel writing to DynamoDB
    and PostgreSQL
    - Updated database write logic in `sfEventSqsToDbRccords` to throw error if requirements to write execution to PostgreSQL cannot be met
  - **CUMULUS-2660**
    - Updated POST `/executions` endpoint to publish SNS message of created record to executions SNS topic
  - **CUMULUS-2661**
    - Updated PUT `/executions/<arn>` endpoint to publish SNS message of updated record to executions SNS topic
  - **CUMULUS-2765**
    - Updated `updateGranuleStatusToQueued` in `write-granules` to write to
      Elasticsearch and publish SNS message to granules topic.
  - **CUMULUS-2774**
    - Updated `constructGranuleSnsMessage` and `constructCollectionSnsMessage`
      to throw error if `eventType` is invalid or undefined.
  - **CUMULUS-2776**
    - Updated `getTableIndexDetails` in `db-indexer` to use correct
      `deleteFnName` for reconciliation reports.
  - **CUMULUS-2780**
    - Updated bulk granule reingest operation to read granules from PostgreSQL instead of DynamoDB.
  - **CUMULUS-2778**
    - Updated default value of `async_operation_image` in `tf-modules/cumulus/variables.tf` to `cumuluss/async-operation:38`
  - **CUMULUS-2854**
    - Updated rules model to decouple `createRuleTrigger` from `create`.
    - Updated rules POST endpoint to call `rulesModel.createRuleTrigger` directly to create rule trigger.
    - Updated rules PUT endpoints to call `rulesModel.createRuleTrigger` if update fails and reversion needs to occur.

### Fixed

- **CUMULUS-2311** - RDS Migration Epic Phase 2
  - **CUMULUS-2810**
    - Updated @cumulus/db/translate/translatePostgresProviderToApiProvider to
      correctly return provider password and updated tests to prevent
      reintroduction.
  - **CUMULUS-2778**
    - Fixed async operation docker image to correctly update record status in
    Elasticsearch
  - Updated localAPI to set additional env variable, and fixed `GET /executions/status` response
  - **CUMULUS-2877**
    - Ensure database records receive a timestamp when writing granules.

## [v10.1.3] 2022-06-28 [BACKPORT]

### Added

- **CUMULUS-2966**
  - Added extractPath operation and support of nested string replacement to `url_path` in the collection configuration

## [v10.1.2] 2022-03-11

### Added

- **CUMULUS-2859**
  - Update `postgres-db-migration` lambda timeout to default 900 seconds
  - Add `db_migration_lambda_timeout` variable to `data-persistence` module to
    allow this timeout to be user configurable
- **CUMULUS-2868**
  - Added `iam:PassRole` permission to `step_policy` in `tf-modules/ingest/iam.tf`

## [v10.1.1] 2022-03-04

### Migration steps

- Due to a bug in the PUT `/rules/<name>` endpoint, the rule records in PostgreSQL may be
out of sync with records in DynamoDB. In order to bring the records into sync, re-run the
[previously deployed `data-migration1` Lambda](https://nasa.github.io/cumulus/docs/upgrade-notes/upgrade-rds#3-deploy-and-run-data-migration1) with a payload of
`{"forceRulesMigration": true}`:

```shell
aws lambda invoke --function-name $PREFIX-data-migration1 \
  --payload $(echo '{"forceRulesMigration": true}' | base64) $OUTFILE
```

### Added

- **CUMULUS-2841**
  - Add integration test to validate PDR node provider that requires password
    credentials succeeds on ingest

- **CUMULUS-2846**
  - Added `@cumulus/db/translate/rule.translateApiRuleToPostgresRuleRaw` to translate API rule to PostgreSQL rules and
  **keep undefined fields**

### Changed

- **CUMULUS-NONE**
  - Adds logging to ecs/async-operation Docker container that launches async
    tasks on ECS. Sets default async_operation_image_version to 39.

- **CUMULUS-2845**
  - Updated rules model to decouple `createRuleTrigger` from `create`.
  - Updated rules POST endpoint to call `rulesModel.createRuleTrigger` directly to create rule trigger.
  - Updated rules PUT endpoints to call `rulesModel.createRuleTrigger` if update fails and reversion needs to occur.
- **CUMULUS-2846**
  - Updated version of `localstack/localstack` used in local unit testing to `0.11.5`

### Fixed

- Upgraded lodash to version 4.17.21 to fix vulnerability
- **CUMULUS-2845**
  - Fixed bug in POST `/rules` endpoint causing rule records to be created
  inconsistently in DynamoDB and PostgreSQL
- **CUMULUS-2846**
  - Fixed logic for `PUT /rules/<name>` endpoint causing rules to be saved
  inconsistently between DynamoDB and PostgreSQL
- **CUMULUS-2854**
  - Fixed queue granules behavior where the task was not accounting for granules that
  *already* had createdAt set. Workflows downstream in this scenario should no longer
  fail to write their granules due to order-of-db-writes constraints in the database
  update logic.

## [v10.1.0] 2022-02-23

### Added

- **CUMULUS-2775**
  - Added a configurable parameter group for the RDS serverless database cluster deployed by `tf-modules/rds-cluster-tf`. The allowed parameters for the parameter group can be found in the AWS documentation of [allowed parameters for an Aurora PostgreSQL cluster](https://docs.aws.amazon.com/AmazonRDS/latest/AuroraUserGuide/AuroraPostgreSQL.Reference.ParameterGroups.html). By default, the following parameters are specified:
    - `shared_preload_libraries`: `pg_stat_statements,auto_explain`
    - `log_min_duration_statement`: `250`
    - `auto_explain.log_min_duration`: `250`
- **CUMULUS-2781**
  - Add api_config secret to hold API/Private API lambda configuration values
- **CUMULUS-2840**
  - Added an index on `granule_cumulus_id` to the RDS files table.

### Changed

- **CUMULUS-2492**
  - Modify collectionId logic to accomodate trailing underscores in collection short names. e.g. `shortName____`
- **CUMULUS-2847**
  - Move DyanmoDb table name into API keystore and initialize only on lambda cold start
- **CUMULUS-2833**
  - Updates provider model schema titles to display on the dashboard.
- **CUMULUS-2837**
  - Update process-s3-dead-letter-archive to unpack SQS events in addition to
    Cumulus Messages
  - Update process-s3-dead-letter-archive to look up execution status using
    getCumulusMessageFromExecutionEvent (common method with sfEventSqsToDbRecords)
  - Move methods in api/lib/cwSfExecutionEventUtils to
    @cumulus/message/StepFunctions
- **CUMULUS-2775**
  - Changed the `timeout_action` to `ForceApplyCapacityChange` by default for the RDS serverless database cluster `tf-modules/rds-cluster-tf`
- **CUMULUS-2781**
  - Update API lambda to utilize api_config secret for initial environment variables

### Fixed

- **CUMULUS-2853**
  - Move OAUTH_PROVIDER to lambda env variables to address regression in CUMULUS-2781
  - Add logging output to api app router
- Added Cloudwatch permissions to `<prefix>-steprole` in `tf-modules/ingest/iam.tf` to address the
`Error: error creating Step Function State Machine (xxx): AccessDeniedException: 'arn:aws:iam::XXX:role/xxx-steprole' is not authorized to create managed-rule`
error in non-NGAP accounts:
  - `events:PutTargets`
  - `events:PutRule`
  - `events:DescribeRule`

## [v10.0.1] 2022-02-03

### Fixed

- Fixed IAM permissions issue with `<prefix>-postgres-migration-async-operation` Lambda
which prevented it from running a Fargate task for data migration.

## [v10.0.0] 2022-02-01

### Migration steps

- Please read the [documentation on the updates to the granule files schema for our Cumulus workflow tasks and how to upgrade your deployment for compatibility](https://nasa.github.io/cumulus/docs/upgrade-notes/update-task-file-schemas).
- (Optional) Update the `task-config` for all workflows that use the `sync-granule` task to include `workflowStartTime` set to
`{$.cumulus_meta.workflow_start_time}`. See [here](https://github.com/nasa/cumulus/blob/master/example/cumulus-tf/sync_granule_workflow.asl.json#L9) for an example.

### BREAKING CHANGES

- **NDCUM-624**
  - Functions in @cumulus/cmrjs renamed for consistency with `isCMRFilename` and `isCMRFile`
    - `isECHO10File` -> `isECHO10Filename`
    - `isUMMGFile` -> `isUMMGFilename`
    - `isISOFile` -> `isCMRISOFilename`
- **CUMULUS-2388**
  - In order to standardize task messaging formats, please note the updated input, output and config schemas for the following Cumulus workflow tasks:
    - add-missing-file-checksums
    - files-to-granules
    - hyrax-metadata-updates
    - lzards-backup
    - move-granules
    - post-to-cmr
    - sync-granule
    - update-cmr-access-constraints
    - update-granules-cmr-metadata-file-links
  The primary focus of the schema updates was to standardize the format of granules, and
  particularly their files data. The granule `files` object now matches the file schema in the
  Cumulus database and thus also matches the `files` object produced by the API with use cases like
  `applyWorkflow`. This includes removal of `name` and `filename` in favor of `bucket` and `key`,
  removal of certain properties such as `etag` and `duplicate_found` and outputting them as
  separate objects stored in `meta`.
  - Checksum values calculated by `@cumulus/checksum` are now converted to string to standardize
  checksum formatting across the Cumulus library.

### Notable changes

- **CUMULUS-2718**
  - The `sync-granule` task has been updated to support an optional configuration parameter `workflowStartTime`. The output payload of `sync-granule` now includes a `createdAt` time for each granule which is set to the
  provided `workflowStartTime` or falls back to `Date.now()` if not provided. Workflows using
  `sync-granule` may be updated to include this parameter with the value of `{$.cumulus_meta.workflow_start_time}` in the `task_config`.
- Updated version of `@cumulus/cumulus-message-adapter-js` from `2.0.3` to `2.0.4` for
all Cumulus workflow tasks
- **CUMULUS-2783**
  - A bug in the ECS cluster autoscaling configuration has been
resolved. ECS clusters should now correctly autoscale by adding new cluster
instances according to the [policy configuration](https://github.com/nasa/cumulus/blob/master/tf-modules/cumulus/ecs_cluster.tf).
  - Async operations that are started by these endpoints will be run as ECS tasks
  with a launch type of Fargate, not EC2:
    - `POST /deadLetterArchive/recoverCumulusMessages`
    - `POST /elasticsearch/index-from-database`
    - `POST /granules/bulk`
    - `POST /granules/bulkDelete`
    - `POST /granules/bulkReingest`
    - `POST /migrationCounts`
    - `POST /reconciliationReports`
    - `POST /replays`
    - `POST /replays/sqs`

### Added

- Upgraded version of dependencies on `knex` package from `0.95.11` to `0.95.15`
- Added Terraform data sources to `example/cumulus-tf` module to retrieve default VPC and subnets in NGAP accounts
  - Added `vpc_tag_name` variable which defines the tags used to look up a VPC. Defaults to VPC tag name used in NGAP accounts
  - Added `subnets_tag_name` variable which defines the tags used to look up VPC subnets. Defaults to a subnet tag name used in NGAP accounts
- Added Terraform data sources to `example/data-persistence-tf` module to retrieve default VPC and subnets in NGAP accounts
  - Added `vpc_tag_name` variable which defines the tags used to look up a VPC. Defaults to VPC tag name used in NGAP accounts
  - Added `subnets_tag_name` variable which defines the tags used to look up VPC subnets. Defaults to a subnet tag name used in NGAP accounts
- Added Terraform data sources to `example/rds-cluster-tf` module to retrieve default VPC and subnets in NGAP accounts
  - Added `vpc_tag_name` variable which defines the tags used to look up a VPC. Defaults to VPC tag name used in NGAP accounts
  - Added `subnets_tag_name` variable which defines the tags used to look up VPC subnets. Defaults to tag names used in subnets in for NGAP accounts
- **CUMULUS-2299**
  - Added support for SHA checksum types with hyphens (e.g. `SHA-256` vs `SHA256`) to tasks that calculate checksums.
- **CUMULUS-2439**
  - Added CMR search client setting to the CreateReconciliationReport lambda function.
  - Added `cmr_search_client_config` tfvars to the archive and cumulus terraform modules.
  - Updated CreateReconciliationReport lambda to search CMR collections with CMRSearchConceptQueue.
- **CUMULUS-2441**
  - Added support for 'PROD' CMR environment.
- **CUMULUS-2456**
  - Updated api lambdas to query ORCA Private API
  - Updated example/cumulus-tf/orca.tf to the ORCA release v4.0.0-Beta3
- **CUMULUS-2638**
  - Adds documentation to clarify bucket config object use.
- **CUMULUS-2684**
  - Added optional collection level parameter `s3MultipartChunksizeMb` to collection's `meta` field
  - Updated `move-granules` task to take in an optional config parameter s3MultipartChunksizeMb
- **CUMULUS-2747**
  - Updated data management type doc to include additional fields for provider configurations
- **CUMULUS-2773**
  - Added a document to the workflow-tasks docs describing deployment, configuration and usage of the LZARDS backup task.

### Changed

- Made `vpc_id` variable optional for `example/cumulus-tf` module
- Made `vpc_id` and `subnet_ids` variables optional for `example/data-persistence-tf` module
- Made `vpc_id` and `subnets` variables optional for `example/rds-cluster-tf` module
- Changes audit script to handle integration test failure when `USE\_CACHED\_BOOTSTRAP` is disabled.
- Increases wait time for CMR to return online resources in integration tests
- **CUMULUS-1823**
  - Updates to Cumulus rule/provider schemas to improve field titles and descriptions.
- **CUMULUS-2638**
  - Transparent to users, remove typescript type `BucketType`.
- **CUMULUS-2718**
  - Updated config for SyncGranules to support optional `workflowStartTime`
  - Updated SyncGranules to provide `createdAt` on output based on `workflowStartTime` if provided,
  falling back to `Date.now()` if not provided.
  - Updated `task_config` of SyncGranule in example workflows
- **CUMULUS-2735**
  - Updated reconciliation reports to write formatted JSON to S3 to improve readability for
    large reports
  - Updated TEA version from 102 to 121 to address TEA deployment issue with the max size of
    a policy role being exceeded
- **CUMULUS-2743**
  - Updated bamboo Dockerfile to upgrade pip as part of the image creation process
- **CUMULUS-2744**
  - GET executions/status returns associated granules for executions retrieved from the Step Function API
- **CUMULUS-2751**
  - Upgraded all Cumulus (node.js) workflow tasks to use
    `@cumulus/cumulus-message-adapter-js` version `2.0.3`, which includes an
    update cma-js to better expose CMA stderr stream output on lambda timeouts
    as well as minor logging enhancements.
- **CUMULUS-2752**
  - Add new mappings for execution records to prevent dynamic field expansion from exceeding
  Elasticsearch field limits
    - Nested objects under `finalPayload.*` will not dynamically add new fields to mapping
    - Nested objects under `originalPayload.*` will not dynamically add new fields to mapping
    - Nested keys under `tasks` will not dynamically add new fields to mapping
- **CUMULUS-2753**
  - Updated example/cumulus-tf/orca.tf to the latest ORCA release v4.0.0-Beta2 which is compatible with granule.files file schema
  - Updated /orca/recovery to call new lambdas request_status_for_granule and request_status_for_job.
  - Updated orca integration test
- [**PR #2569**](https://github.com/nasa/cumulus/pull/2569)
  - Fixed `TypeError` thrown by `@cumulus/cmrjs/cmr-utils.getGranuleTemporalInfo` when
    a granule's associated UMM-G JSON metadata file does not contain a `ProviderDates`
    element that has a `Type` of either `"Update"` or `"Insert"`.  If neither are
    present, the granule's last update date falls back to the `"Create"` type
    provider date, or `undefined`, if none is present.
- **CUMULUS-2775**
  - Changed `@cumulus/api-client/invokeApi()` to accept a single accepted status code or an array
  of accepted status codes via `expectedStatusCodes`
- [**PR #2611**](https://github.com/nasa/cumulus/pull/2611)
  - Changed `@cumulus/launchpad-auth/LaunchpadToken.requestToken` and `validateToken`
    to use the HTTPS request option `https.pfx` instead of the deprecated `pfx` option
    for providing the certificate.
- **CUMULUS-2836**
  - Updates `cmr-utils/getGranuleTemporalInfo` to search for a SingleDateTime
    element, when beginningDateTime value is not
    found in the metadata file.  The granule's temporal information is
    returned so that both beginningDateTime and endingDateTime are set to the
    discovered singleDateTimeValue.
- **CUMULUS-2756**
  - Updated `_writeGranule()` in `write-granules.js` to catch failed granule writes due to schema validation, log the failure and then attempt to set the status of the granule to `failed` if it already exists to prevent a failure from allowing the granule to get "stuck" in a non-failed status.

### Fixed

- **CUMULUS-2775**
  - Updated `@cumulus/api-client` to not log an error for 201 response from `updateGranule`
- **CUMULUS-2783**
  - Added missing lower bound on scale out policy for ECS cluster to ensure that
  the cluster will autoscale correctly.
- **CUMULUS-2835**
  - Updated `hyrax-metadata-updates` task to support reading the DatasetId from ECHO10 XML, and the EntryTitle from UMM-G JSON; these are both valid alternatives to the shortname and version ID.

## [v9.9.3] 2021-02-17 [BACKPORT]

**Please note** changes in 9.9.3 may not yet be released in future versions, as
this is a backport and patch release on the 9.9.x series of releases. Updates that
are included in the future will have a corresponding CHANGELOG entry in future
releases.

- **CUMULUS-2853**
  - Move OAUTH_PROVIDER to lambda env variables to address regression in 9.9.2/CUMULUS-2275
  - Add logging output to api app router

## [v9.9.2] 2021-02-10 [BACKPORT]

**Please note** changes in 9.9.2 may not yet be released in future versions, as
this is a backport and patch release on the 9.9.x series of releases. Updates that
are included in the future will have a corresponding CHANGELOG entry in future
releases.### Added

- **CUMULUS-2775**
  - Added a configurable parameter group for the RDS serverless database cluster deployed by `tf-modules/rds-cluster-tf`. The allowed parameters for the parameter group can be found in the AWS documentation of [allowed parameters for an Aurora PostgreSQL cluster](https://docs.aws.amazon.com/AmazonRDS/latest/AuroraUserGuide/AuroraPostgreSQL.Reference.ParameterGroups.html). By default, the following parameters are specified:
    - `shared_preload_libraries`: `pg_stat_statements,auto_explain`
    - `log_min_duration_statement`: `250`
    - `auto_explain.log_min_duration`: `250`
- **CUMULUS-2840**
  - Added an index on `granule_cumulus_id` to the RDS files table.

### Changed

- **CUMULUS-2847**
  - Move DyanmoDb table name into API keystore and initialize only on lambda cold start
- **CUMULUS-2781**
  - Add api_config secret to hold API/Private API lambda configuration values
- **CUMULUS-2775**
  - Changed the `timeout_action` to `ForceApplyCapacityChange` by default for the RDS serverless database cluster `tf-modules/rds-cluster-tf`

## [v9.9.1] 2021-02-10 [BACKPORT]

**Please note** changes in 9.9.1 may not yet be released in future versions, as
this is a backport and patch release on the 9.9.x series of releases. Updates that
are included in the future will have a corresponding CHANGELOG entry in future
releases.

### Fixed

- **CUMULUS-2775**
  - Updated `@cumulus/api-client` to not log an error for 201 response from `updateGranule`

### Changed

- Updated version of `@cumulus/cumulus-message-adapter-js` from `2.0.3` to `2.0.4` for
all Cumulus workflow tasks
- **CUMULUS-2775**
  - Changed `@cumulus/api-client/invokeApi()` to accept a single accepted status code or an array
  of accepted status codes via `expectedStatusCodes`
- **CUMULUS-2837**
  - Update process-s3-dead-letter-archive to unpack SQS events in addition to
    Cumulus Messages
  - Update process-s3-dead-letter-archive to look up execution status using
    getCumulusMessageFromExecutionEvent (common method with sfEventSqsToDbRecords)
  - Move methods in api/lib/cwSfExecutionEventUtils to
    @cumulus/message/StepFunctions

## [v9.9.0] 2021-11-03

### Added

- **NDCUM-624**: Add support for ISO metadata files for the `MoveGranules` step
  - Add function `isISOFile` to check if a given file object is an ISO file
  - `granuleToCmrFileObject` and `granulesToCmrFileObjects` now take a
    `filterFunc` argument
    - `filterFunc`'s default value is `isCMRFile`, so the previous behavior is
      maintained if no value is given for this argument
    - `MoveGranules` passes a custom filter function to
      `granulesToCmrFileObjects` to check for `isISOFile` in addition to
      `isCMRFile`, so that metadata from `.iso.xml` files can be used in the
      `urlPathTemplate`
- [**PR #2535**](https://github.com/nasa/cumulus/pull/2535)
  - NSIDC and other cumulus users had desire for returning formatted dates for
    the 'url_path' date extraction utilities. Added 'dateFormat' function as
    an option for extracting and formating the entire date. See
    docs/workflow/workflow-configuration-how-to.md for more information.
- [**PR #2548**](https://github.com/nasa/cumulus/pull/2548)
  - Updated webpack configuration for html-loader v2
- **CUMULUS-2640**
  - Added Elasticsearch client scroll setting to the CreateReconciliationReport lambda function.
  - Added `elasticsearch_client_config` tfvars to the archive and cumulus terraform modules.
- **CUMULUS-2683**
  - Added `default_s3_multipart_chunksize_mb` setting to the `move-granules` lambda function.
  - Added `default_s3_multipart_chunksize_mb` tfvars to the cumulus and ingest terraform modules.
  - Added optional parameter `chunkSize` to `@cumulus/aws-client/S3.moveObject` and
    `@cumulus/aws-client/S3.multipartCopyObject` to set the chunk size of the S3 multipart uploads.
  - Renamed optional parameter `maxChunkSize` to `chunkSize` in
    `@cumulus/aws-client/lib/S3MultipartUploads.createMultipartChunks`.

### Changed

- Upgraded all Cumulus workflow tasks to use `@cumulus/cumulus-message-adapter-js` version `2.0.1`
- **CUMULUS-2725**
  - Updated providers endpoint to return encrypted password
  - Updated providers model to try decrypting credentials before encryption to allow for better handling of updating providers
- **CUMULUS-2734**
  - Updated `@cumulus/api/launchpadSaml.launchpadPublicCertificate` to correctly retrieve
    certificate from launchpad IdP metadata with and without namespace prefix.

## [v9.8.0] 2021-10-19

### Notable changes

- Published new tag [`36` of `cumuluss/async-operation` to Docker Hub](https://hub.docker.com/layers/cumuluss/async-operation/35/images/sha256-cf777a6ef5081cd90a0f9302d45243b6c0a568e6d977c0ee2ccc5a90b12d45d0?context=explore) for compatibility with
upgrades to `knex` package and to address security vulnerabilities.

### Added

- Added `@cumulus/db/createRejectableTransaction()` to handle creating a Knex transaction that **will throw an error** if the transaction rolls back. [As of Knex 0.95+, promise rejection on transaction rollback is no longer the default behavior](https://github.com/knex/knex/blob/master/UPGRADING.md#upgrading-to-version-0950).

- **CUMULUS-2639**
  - Increases logging on reconciliation reports.

- **CUMULUS-2670**
  - Updated `lambda_timeouts` string map variable for `cumulus` module to accept a
  `update_granules_cmr_metadata_file_links_task_timeout` property
- **CUMULUS-2598**
  - Add unit and integration tests to describe queued granules as ignored when
    duplicate handling is 'skip'

### Changed

- Updated `knex` version from 0.23.11 to 0.95.11 to address security vulnerabilities
- Updated default version of async operations Docker image to `cumuluss/async-operation:36`
- **CUMULUS-2590**
  - Granule applyWorkflow, Reingest actions and Bulk operation now update granule status to `queued` when scheduling the granule.
- **CUMULUS-2643**
  - relocates system file `buckets.json` out of the
    `s3://internal-bucket/workflows` directory into
    `s3://internal-bucket/buckets`.


## [v9.7.1] 2021-12-08 [Backport]

Please note changes in 9.7.0 may not yet be released in future versions, as this is a backport and patch release on the 9.7.x series of releases. Updates that are included in the future will have a corresponding CHANGELOG entry in future releases.
Fixed

- **CUMULUS-2751**
  - Update all tasks to update to use cumulus-message-adapter-js version 2.0.4

## [v9.7.0] 2021-10-01

### Notable Changes

- **CUMULUS-2583**
  - The `queue-granules` task now updates granule status to `queued` when a granule is queued. In order to prevent issues with the private API endpoint and Lambda API request and concurrency limits, this functionality runs with limited concurrency, which may increase the task's overall runtime when large numbers of granules are being queued. If you are facing Lambda timeout errors with this task, we recommend converting your `queue-granules` task to an ECS activity. This concurrency is configurable via the task config's `concurrency` value.
- **CUMULUS-2676**
  - The `discover-granules` task has been updated to limit concurrency on checks to identify and skip already ingested granules in order to prevent issues with the private API endpoint and Lambda API request and concurrency limits. This may increase the task's overall runtime when large numbers of granules are discovered. If you are facing Lambda timeout errors with this task, we recommend converting your `discover-granules` task to an ECS activity. This concurrency is configurable via the task config's `concurrency` value.
- Updated memory of `<prefix>-sfEventSqsToDbRecords` Lambda to 1024MB

### Added

- **CUMULUS-2000**
  - Updated `@cumulus/queue-granules` to respect a new config parameter: `preferredQueueBatchSize`. Queue-granules will respect this batchsize as best as it can to batch granules into workflow payloads. As workflows generally rely on information such as collection and provider expected to be shared across all granules in a workflow, queue-granules will break batches up by collection, as well as provider if there is a `provider` field on the granule. This may result in batches that are smaller than the preferred size, but never larger ones. The default value is 1, which preserves current behavior of queueing 1 granule per workflow.
- **CUMULUS-2630**
  - Adds a new workflow `DiscoverGranulesToThrottledQueue` that discovers and writes
    granules to a throttled background queue.  This allows discovery and ingest
    of larger numbers of granules without running into limits with lambda
    concurrency.

### Changed

- **CUMULUS-2720**
  - Updated Core CI scripts to validate CHANGELOG diffs as part of the lint process
- **CUMULUS-2695**
  - Updates the example/cumulus-tf deployment to change
    `archive_api_reserved_concurrency` from 8 to 5 to use fewer reserved lambda
    functions. If you see throttling errors on the `<stack>-apiEndpoints` you
    should increase this value.
  - Updates cumulus-tf/cumulus/variables.tf to change
    `archive_api_reserved_concurrency` from 8 to 15 to prevent throttling on
    the dashboard for default deployments.
- **CUMULUS-2584**
  - Updates `api/endpoints/execution-status.js` `get` method to include associated granules, as
    an array, for the provided execution.
  - Added `getExecutionArnsByGranuleCumulusId` returning a list of executionArns sorted by most recent first,
    for an input Granule Cumulus ID in support of the move of `translatePostgresGranuleToApiGranule` from RDS-Phase2
    feature branch
  - Added `getApiExecutionCumulusIds` returning cumulus IDs for a given list of executions
- **CUMULUS-NONE**
  - Downgrades elasticsearch version in testing container to 5.3 to match AWS version.
  - Update serve.js -> `eraseDynamoTables()`. Changed the call `Promise.all()` to `Promise.allSettled()` to ensure all dynamo records (provider records in particular) are deleted prior to reseeding.

### Fixed

- **CUMULUS-2583**
  - Fixed a race condition where granules set as “queued” were not able to be set as “running” or “completed”

## [v9.6.0] 2021-09-20

### Added

- **CUMULUS-2576**
  - Adds `PUT /granules` API endpoint to update a granule
  - Adds helper `updateGranule` to `@cumulus/api-client/granules`
- **CUMULUS-2606**
  - Adds `POST /granules/{granuleId}/executions` API endpoint to associate an execution with a granule
  - Adds helper `associateExecutionWithGranule` to `@cumulus/api-client/granules`
- **CUMULUS-2583**
  - Adds `queued` as option for granule's `status` field

### Changed

- Moved `ssh2` package from `@cumulus/common` to `@cumulus/sftp-client` and
  upgraded package from `^0.8.7` to `^1.0.0` to address security vulnerability
  issue in previous version.
- **CUMULUS-2583**
  - `QueueGranules` task now updates granule status to `queued` once it is added to the queue.

- **CUMULUS-2617**
  - Use the `Authorization` header for CMR Launchpad authentication instead of the deprecated `Echo-Token` header.

### Fixed

- Added missing permission for `<prefix>_ecs_cluster_instance_role` IAM role (used when running ECS services/tasks)
to allow `kms:Decrypt` on the KMS key used to encrypt provider credentials. Adding this permission fixes the `sync-granule` task when run as an ECS activity in a Step Function, which previously failed trying to decrypt credentials for providers.

- **CUMULUS-2576**
  - Adds default value to granule's timestamp when updating a granule via API.

## [v9.5.0] 2021-09-07

### BREAKING CHANGES

- Removed `logs` record type from mappings from Elasticsearch. This change **should not have**
any adverse impact on existing deployments, even those which still contain `logs` records,
but technically it is a breaking change to the Elasticsearch mappings.
- Changed `@cumulus/api-client/asyncOperations.getAsyncOperation` to return parsed JSON body
of response and not the raw API endpoint response

### Added

- **CUMULUS-2670**
  - Updated core `cumulus` module to take lambda_timeouts string map variable that allows timeouts of ingest tasks to be configurable. Allowed properties for the mapping include:
  - discover_granules_task_timeout
  - discover_pdrs_task_timeout
  - hyrax_metadata_update_tasks_timeout
  - lzards_backup_task_timeout
  - move_granules_task_timeout
  - parse_pdr_task_timeout
  - pdr_status_check_task_timeout
  - post_to_cmr_task_timeout
  - queue_granules_task_timeout
  - queue_pdrs_task_timeout
  - queue_workflow_task_timeout
  - sync_granule_task_timeout
- **CUMULUS-2575**
  - Adds `POST /granules` API endpoint to create a granule
  - Adds helper `createGranule` to `@cumulus/api-client`
- **CUMULUS-2577**
  - Adds `POST /executions` endpoint to create an execution
- **CUMULUS-2578**
  - Adds `PUT /executions` endpoint to update an execution
- **CUMULUS-2592**
  - Adds logging when messages fail to be added to queue
- **CUMULUS-2644**
  - Pulled `delete` method for `granules-executions.ts` implemented as part of CUMULUS-2306
  from the RDS-Phase-2 feature branch in support of CUMULUS-2644.
  - Pulled `erasePostgresTables` method in `serve.js` implemented as part of CUMULUS-2644,
  and CUMULUS-2306 from the RDS-Phase-2 feature branch in support of CUMULUS-2644
  - Added `resetPostgresDb` method to support resetting between integration test suite runs

### Changed

- Updated `processDeadLetterArchive` Lambda to return an object where
`processingSucceededKeys` is an array of the S3 keys for successfully
processed objects and `processingFailedKeys` is an array of S3 keys
for objects that could not be processed
- Updated async operations to handle writing records to the databases
when output of the operation is `undefined`

- **CUMULUS-2644**
  - Moved `migration` directory from the `db-migration-lambda` to the `db` package and
  updated unit test references to migrationDir to be pulled from `@cumulus/db`
  - Updated `@cumulus/api/bin/serveUtils` to write records to PostgreSQL tables

- **CUMULUS-2575**
  - Updates model/granule to allow a granule created from API to not require an
    execution to be associated with it. This is a backwards compatible change
    that will not affect granules created in the normal way.
  - Updates `@cumulus/db/src/model/granules` functions `get` and `exists` to
    enforce parameter checking so that requests include either (granule\_id
    and collection\_cumulus\_id) or (cumulus\_id) to prevent incorrect results.
  - `@cumulus/message/src/Collections.deconstructCollectionId` has been
    modified to throw a descriptive error if the input `collectionId` is
    undefined rather than `TypeError: Cannot read property 'split' of
    undefined`. This function has also been updated to throw descriptive errors
    if an incorrectly formatted collectionId is input.

## [v9.4.1] 2022-02-14 [BACKPORT]

**Please note** changes in 9.4.1 may not yet be released in future versions, as
this is a backport and patch release on the 9.4.x series of releases. Updates that
are included in the future will have a corresponding CHANGELOG entry in future
releases.

- **CUMULUS-2847**
  - Update dynamo configuration to read from S3 instead of System Manager
    Parameter Store
  - Move api configuration initialization outside the lambda handler to
    eliminate unneded S3 calls/require config on cold-start only
  - Moved `ssh2` package from `@cumulus/common` to `@cumulus/sftp-client` and
    upgraded package from `^0.8.7` to `^1.0.0` to address security vulnerability
    issue in previous version.
  - Fixed hyrax task package.json dev dependency
  - Update CNM lambda dependencies for Core tasks
    - cumulus-cnm-response-task: 1.4.4
    - cumulus-cnm-to-granule: 1.5.4
  - Whitelist ssh2 re: https://github.com/advisories/GHSA-652h-xwhf-q4h6

## [v9.4.0] 2021-08-16

### Notable changes

- `@cumulus/sync-granule` task should now properly handle
syncing files from HTTP/HTTPS providers where basic auth is
required and involves a redirect to a different host (e.g.
downloading files protected by Earthdata Login)

### Added

- **CUMULUS-2591**
  - Adds `failedExecutionStepName` to failed execution's jsonb error records.
    This is the name of the Step Function step for the last failed event in the
    execution's event history.
- **CUMULUS-2548**
  - Added `allowed_redirects` field to PostgreSQL `providers` table
  - Added `allowedRedirects` field to DynamoDB `<prefix>-providers` table
  - Added `@cumulus/aws-client/S3.streamS3Upload` to handle uploading the contents
  of a readable stream to S3 and returning a promise
- **CUMULUS-2373**
  - Added `replaySqsMessages` lambda to replay archived incoming SQS
    messages from S3.
  - Added `/replays/sqs` endpoint to trigger an async operation for
    the `replaySqsMessages` lambda.
  - Added unit tests and integration tests for new endpoint and lambda.
  - Added `getS3PrefixForArchivedMessage` to `ingest/sqs` package to get prefix
    for an archived message.
  - Added new `async_operation` type `SQS Replay`.
- **CUMULUS-2460**
  - Adds `POST` /executions/workflows-by-granules for retrieving workflow names common to a set of granules
  - Adds `workflowsByGranules` to `@cumulus/api-client/executions`
- **CUMULUS-2635**
  - Added helper functions:
    - `@cumulus/db/translate/file/translateApiPdrToPostgresPdr`

### Fixed

- **CUMULUS-2548**
  - Fixed `@cumulus/ingest/HttpProviderClient.sync` to
properly handle basic auth when redirecting to a different
host and/or host with a different port
- **CUMULUS-2626**
  - Update [PDR migration](https://github.com/nasa/cumulus/blob/master/lambdas/data-migration2/src/pdrs.ts) to correctly find Executions by a Dynamo PDR's `execution` field
- **CUMULUS-2635**
  - Update `data-migration2` to migrate PDRs before migrating granules.
  - Update `data-migration2` unit tests testing granules migration to reference
    PDR records to better model the DB schema.
  - Update `migratePdrRecord` to use `translateApiPdrToPostgresPdr` function.

### Changed

- **CUMULUS-2373**
  - Updated `getS3KeyForArchivedMessage` in `ingest/sqs` to store SQS messages
    by `queueName`.
- **CUMULUS-2630**
  - Updates the example/cumulus-tf deployment to change
    `archive_api_reserved_concurrency` from 2 to 8 to prevent throttling with
    the dashboard.

## [v9.3.0] 2021-07-26

### BREAKING CHANGES

- All API requests made by `@cumulus/api-client` will now throw an error if the status code
does not match the expected response (200 for most requests and 202 for a few requests that
trigger async operations). Previously the helpers in this package would return the response
regardless of the status code, so you may need to update any code using helpers from this
package to catch or to otherwise handle errors that you may encounter.
- The Cumulus API Lambda function has now been configured with reserved concurrency to ensure
availability in a high-concurrency environment. However, this also caps max concurrency which
may result in throttling errors if trying to reach the Cumulus API multiple times in a short
period. Reserved concurrency can be configured with the `archive_api_reserved_concurrency`
terraform variable on the Cumulus module and increased if you are seeing throttling errors.
The default reserved concurrency value is 8.

### Notable changes

- `cmr_custom_host` variable for `cumulus` module can now be used to configure Cumulus to
  integrate with a custom CMR host name and protocol (e.g.
  `http://custom-cmr-host.com`). Note that you **must** include a protocol
  (`http://` or `https://)  if specifying a value for this variable.
- The cumulus module configuration value`rds_connetion_heartbeat` and it's
  behavior has been replaced by a more robust database connection 'retry'
  solution.   Users can remove this value from their configuration, regardless
  of value.  See the `Changed` section notes on CUMULUS-2528 for more details.

### Added

- Added user doc describing new features related to the Cumulus dead letter archive.
- **CUMULUS-2327**
  - Added reserved concurrency setting to the Cumulus API lambda function.
  - Added relevant tfvars to the archive and cumulus terraform modules.
- **CUMULUS-2460**
  - Adds `POST` /executions/search-by-granules for retrieving executions from a list of granules or granule query
  - Adds `searchExecutionsByGranules` to `@cumulus/api-client/executions`
- **CUMULUS-2475**
  - Adds `GET` endpoint to distribution API
- **CUMULUS-2463**
  - `PUT /granules` reingest action allows a user to override the default execution
    to use by providing an optional `workflowName` or `executionArn` parameter on
    the request body.
  - `PUT /granules/bulkReingest` action allows a user to override the default
    execution/workflow combination to reingest with by providing an optional
    `workflowName` on the request body.
- Adds `workflowName` and `executionArn` params to @cumulus/api-client/reingestGranules
- **CUMULUS-2476**
  - Adds handler for authenticated `HEAD` Distribution requests replicating current behavior of TEA
- **CUMULUS-2478**
  - Implemented [bucket map](https://github.com/asfadmin/thin-egress-app#bucket-mapping).
  - Implemented /locate endpoint
  - Cumulus distribution API checks the file request against bucket map:
    - retrieves the bucket and key from file path
    - determines if the file request is public based on the bucket map rather than the bucket type
    - (EDL only) restricts download from PRIVATE_BUCKETS to users who belong to certain EDL User Groups
    - bucket prefix and object prefix are supported
  - Add 'Bearer token' support as an authorization method
- **CUMULUS-2486**
  - Implemented support for custom headers
  - Added 'Bearer token' support as an authorization method
- **CUMULUS-2487**
  - Added integration test for cumulus distribution API
- **CUMULUS-2569**
  - Created bucket map cache for cumulus distribution API
- **CUMULUS-2568**
  - Add `deletePdr`/PDR deletion functionality to `@cumulus/api-client/pdrs`
  - Add `removeCollectionAndAllDependencies` to integration test helpers
  - Added `example/spec/apiUtils.waitForApiStatus` to wait for a
  record to be returned by the API with a specific value for
  `status`
  - Added `example/spec/discoverUtils.uploadS3GranuleDataForDiscovery` to upload granule data fixtures
  to S3 with a randomized granule ID for `discover-granules` based
  integration tests
  - Added `example/spec/Collections.removeCollectionAndAllDependencies` to remove a collection and
  all dependent objects (e.g. PDRs, granules, executions) from the
  database via the API
  - Added helpers to `@cumulus/api-client`:
    - `pdrs.deletePdr` - Delete a PDR via the API
    - `replays.postKinesisReplays` - Submit a POST request to the `/replays` endpoint for replaying Kinesis messages

- `@cumulus/api-client/granules.getGranuleResponse` to return the raw endpoint response from the GET `/granules/<granuleId>` endpoint

### Changed

- Moved functions from `@cumulus/integration-tests` to `example/spec/helpers/workflowUtils`:
  - `startWorkflowExecution`
  - `startWorkflow`
  - `executeWorkflow`
  - `buildWorkflow`
  - `testWorkflow`
  - `buildAndExecuteWorkflow`
  - `buildAndStartWorkflow`
- `example/spec/helpers/workflowUtils.executeWorkflow` now uses
`waitForApiStatus` to ensure that the execution is `completed` or
`failed` before resolving
- `example/spec/helpers/testUtils.updateAndUploadTestFileToBucket`
now accepts an object of parameters rather than positional
arguments
- Removed PDR from the `payload` in the input payload test fixture for reconciliation report integration tests
- The following integration tests for PDR-based workflows were
updated to use randomized granule IDs:
  - `example/spec/parallel/ingest/ingestFromPdrSpec.js`
  - `example/spec/parallel/ingest/ingestFromPdrWithChildWorkflowMetaSpec.js`
  - `example/spec/parallel/ingest/ingestFromPdrWithExecutionNamePrefixSpec.js`
  - `example/spec/parallel/ingest/ingestPdrWithNodeNameSpec.js`
- Updated the `@cumulus/api-client/CumulusApiClientError` error class to include new properties that can be accessed directly on
the error object:
  - `statusCode` - The HTTP status code of the API response
  - `apiMessage` - The message from the API response
- Added `params.pRetryOptions` parameter to
`@cumulus/api-client/granules.deleteGranule` to control the retry
behavior
- Updated `cmr_custom_host` variable to accept a full protocol and host name
(e.g. `http://cmr-custom-host.com`), whereas it previously only accepted a host name
- **CUMULUS-2482**
  - Switches the default distribution app in the `example/cumulus-tf` deployment to the new Cumulus Distribution
  - TEA is still available by following instructions in `example/README.md`
- **CUMULUS-2463**
  - Increases the duration of allowed backoff times for a successful test from
    0.5 sec to 1 sec.
- **CUMULUS-2528**
  - Removed `rds_connection_heartbeat` as a configuration option from all
    Cumulus terraform modules
  - Removed `dbHeartBeat` as an environmental switch from
    `@cumulus/db.getKnexClient` in favor of more comprehensive general db
    connect retry solution
  - Added new `rds_connection_timing_configuration` string map to allow for
    configuration and tuning of Core's internal database retry/connection
    timeout behaviors.  These values map to connection pool configuration
    values for tarn (https://github.com/vincit/tarn.js/) which Core's database
    module / knex(https://www.npmjs.com/package/knex) use for this purpose:
    - acquireTimeoutMillis
    - createRetryIntervalMillis
    - createTimeoutMillis
    - idleTimeoutMillis
    - reapIntervalMillis
      Connection errors will result in a log line prepended with 'knex failed on
      attempted connection error' and sent from '@cumulus/db/connection'
  - Updated `@cumulus/db` and all terraform mdules to set default retry
    configuration values for the database module to cover existing database
    heartbeat connection failures as well as all other knex/tarn connection
    creation failures.

### Fixed

- Fixed bug where `cmr_custom_host` variable was not properly forwarded into `archive`, `ingest`, and `sqs-message-remover` modules from `cumulus` module
- Fixed bug where `parse-pdr` set a granule's provider to the entire provider record when a `NODE_NAME`
  is present. Expected behavior consistent with other tasks is to set the provider name in that field.
- **CUMULUS-2568**
  - Update reconciliation report integration test to have better cleanup/failure behavior
  - Fixed `@cumulus/api-client/pdrs.getPdr` to request correct endpoint for returning a PDR from the API
- **CUMULUS-2620**
  - Fixed a bug where a granule could be removed from CMR but still be set as
  `published: true` and with a CMR link in the Dynamo/PostgreSQL databases. Now,
  the CMR deletion and the Dynamo/PostgreSQL record updates will all succeed or fail
  together, preventing the database records from being out of sync with CMR.
  - Fixed `@cumulus/api-client/pdrs.getPdr` to request correct
  endpoint for returning a PDR from the API

## [v9.2.2] 2021-08-06 - [BACKPORT]

**Please note** changes in 9.2.2 may not yet be released in future versions, as
this is a backport and patch release on the 9.2.x series of releases. Updates that
are included in the future will have a corresponding CHANGELOG entry in future
releases.

### Added

- **CUMULUS-2635**
  - Added helper functions:
    - `@cumulus/db/translate/file/translateApiPdrToPostgresPdr`

### Fixed

- **CUMULUS-2635**
  - Update `data-migration2` to migrate PDRs before migrating granules.
  - Update `data-migration2` unit tests testing granules migration to reference
    PDR records to better model the DB schema.
  - Update `migratePdrRecord` to use `translateApiPdrToPostgresPdr` function.

## [v9.2.1] 2021-07-29 - [BACKPORT]

### Fixed

- **CUMULUS-2626**
  - Update [PDR migration](https://github.com/nasa/cumulus/blob/master/lambdas/data-migration2/src/pdrs.ts) to correctly find Executions by a Dynamo PDR's `execution` field

## [v9.2.0] 2021-06-22

### Added

- **CUMULUS-2475**
  - Adds `GET` endpoint to distribution API
- **CUMULUS-2476**
  - Adds handler for authenticated `HEAD` Distribution requests replicating current behavior of TEA

### Changed

- **CUMULUS-2482**
  - Switches the default distribution app in the `example/cumulus-tf` deployment to the new Cumulus Distribution
  - TEA is still available by following instructions in `example/README.md`

### Fixed

- **CUMULUS-2520**
  - Fixed error that prevented `/elasticsearch/index-from-database` from starting.
- **CUMULUS-2558**
  - Fixed issue where executions original_payload would not be retained on successful execution

## [v9.1.0] 2021-06-03

### BREAKING CHANGES

- @cumulus/api-client/granules.getGranule now returns the granule record from the GET /granules/<granuleId> endpoint, not the raw endpoint response
- **CUMULUS-2434**
  - To use the updated `update-granules-cmr-metadata-file-links` task, the
    granule  UMM-G metadata should have version 1.6.2 or later, since CMR s3
    link type 'GET DATA VIA DIRECT ACCESS' is not valid until UMM-G version
    [1.6.2](https://cdn.earthdata.nasa.gov/umm/granule/v1.6.2/umm-g-json-schema.json)
- **CUMULUS-2488**
  - Removed all EMS reporting including lambdas, endpoints, params, etc as all
    reporting is now handled through Cloud Metrics
- **CUMULUS-2472**
  - Moved existing `EarthdataLoginClient` to
    `@cumulus/oauth-client/EarthdataLoginClient` and updated all references in
    Cumulus Core.
  - Rename `EarthdataLoginClient` property from `earthdataLoginUrl` to
    `loginUrl for consistency with new OAuth clients. See example in
    [oauth-client
    README](https://github.com/nasa/cumulus/blob/master/packages/oauth-client/README.md)

### Added

- **HYRAX-439** - Corrected README.md according to a new Hyrax URL format.
- **CUMULUS-2354**
  - Adds configuration options to allow `/s3credentials` endpoint to distribute
    same-region read-only tokens based on a user's CMR ACLs.
  - Configures the example deployment to enable this feature.
- **CUMULUS-2442**
  - Adds option to generate cloudfront URL to lzards-backup task. This will require a few new task config options that have been documented in the [task README](https://github.com/nasa/cumulus/blob/master/tasks/lzards-backup/README.md).
- **CUMULUS-2470**
  - Added `/s3credentials` endpoint for distribution API
- **CUMULUS-2471**
  - Add `/s3credentialsREADME` endpoint to distribution API
- **CUMULUS-2473**
  - Updated `tf-modules/cumulus_distribution` module to take earthdata or cognito credentials
  - Configured `example/cumulus-tf/cumulus_distribution.tf` to use CSDAP credentials
- **CUMULUS-2474**
  - Add `S3ObjectStore` to `aws-client`. This class allows for interaction with the S3 object store.
  - Add `object-store` package which contains abstracted object store functions for working with various cloud providers
- **CUMULUS-2477**
  - Added `/`, `/login` and `/logout` endpoints to cumulus distribution api
- **CUMULUS-2479**
  - Adds /version endpoint to distribution API
- **CUMULUS-2497**
  - Created `isISOFile()` to check if a CMR file is a CMR ISO file.
- **CUMULUS-2371**
  - Added helpers to `@cumulus/ingest/sqs`:
    - `archiveSqsMessageToS3` - archives an incoming SQS message to S3
    - `deleteArchivedMessageFromS3` - deletes a processed SQS message from S3
  - Added call to `archiveSqsMessageToS3` to `sqs-message-consumer` which
    archives all incoming SQS messages to S3.
  - Added call to `deleteArchivedMessageFrom` to `sqs-message-remover` which
    deletes archived SQS message from S3 once it has been processed.

### Changed

- **[PR2224](https://github.com/nasa/cumulus/pull/2244)**
- **CUMULUS-2208**
  - Moved all `@cumulus/api/es/*` code to new `@cumulus/es-client` package
- Changed timeout on `sfEventSqsToDbRecords` Lambda to 60 seconds to match
  timeout for Knex library to acquire database connections
- **CUMULUS-2517**
  - Updated postgres-migration-count-tool default concurrency to '1'
- **CUMULUS-2489**
  - Updated docs for Terraform references in FAQs, glossary, and in Deployment sections
- **CUMULUS-2434**
  - Updated `@cumulus/cmrjs` `updateCMRMetadata` and related functions to add
    both HTTPS URLS and S3 URIs to CMR metadata.
  - Updated `update-granules-cmr-metadata-file-links` task to add both HTTPS
    URLs and S3 URIs to the OnlineAccessURLs field of CMR metadata. The task
    configuration parameter `cmrGranuleUrlType` now has default value `both`.
  - To use the updated `update-granules-cmr-metadata-file-links` task, the
    granule UMM-G metadata should have version 1.6.2 or later, since CMR s3 link
    type 'GET DATA VIA DIRECT ACCESS' is not valid until UMM-G version
    [1.6.2](https://cdn.earthdata.nasa.gov/umm/granule/v1.6.2/umm-g-json-schema.json)
- **CUMULUS-2472**
  - Renamed `@cumulus/earthdata-login-client` to more generic
    `@cumulus/oauth-client` as a parent  class for new OAuth clients.
  - Added `@cumulus/oauth-client/CognitoClient` to interface with AWS cognito login service.
- **CUMULUS-2497**
  - Changed the `@cumulus/cmrjs` package:
    - Updated `@cumulus/cmrjs/cmr-utils.getGranuleTemporalInfo()` so it now
      returns temporal info for CMR ISO 19115 SMAP XML files.
    - Updated `@cumulus/cmrjs/cmr-utils.isCmrFilename()` to include
      `isISOFile()`.
- **CUMULUS-2532**
  - Changed integration tests to use `api-client/granules` functions as opposed to granulesApi from `@cumulus/integration-tests`.

### Fixed

- **CUMULUS-2519**
  - Update @cumulus/integration-tests.buildWorkflow to fail if provider/collection API response is not successful
- **CUMULUS-2518**
  - Update sf-event-sqs-to-db-records to not throw if a collection is not
    defined on a payload that has no granules/an empty granule payload object
- **CUMULUS-2512**
  - Updated ingest package S3 provider client to take additional parameter
    `remoteAltBucket` on `download` method to allow for per-file override of
    provider bucket for checksum
  - Updated @cumulus/ingest.fetchTextFile's signature to be parameterized and
    added `remoteAltBucket`to allow for an override of the passed in provider
    bucket for the source file
  - Update "eslint-plugin-import" to be pinned to 2.22.1
- **CUMULUS-2520**
  - Fixed error that prevented `/elasticsearch/index-from-database` from starting.
- **CUMULUS-2532**
  - Fixed integration tests to have granule deletion occur before provider and
    collection deletion in test cleanup.
- **[2231](https://github.com/nasa/cumulus/issues/2231)**
  - Fixes broken relative path links in `docs/README.md`

### Removed

- **CUMULUS-2502**
  - Removed outdated documentation regarding Kibana index patterns for metrics.

## [v9.0.1] 2021-05-07

### Migration Steps

Please review the migration steps for 9.0.0 as this release is only a patch to
correct a failure in our build script and push out corrected release artifacts. The previous migration steps still apply.

### Changed

- Corrected `@cumulus/db` configuration to correctly build package.

## [v9.0.0] 2021-05-03

### Migration steps

- This release of Cumulus enables integration with a PostgreSQL database for archiving Cumulus data. There are several upgrade steps involved, **some of which need to be done before redeploying Cumulus**. See the [documentation on upgrading to the RDS release](https://nasa.github.io/cumulus/docs/upgrade-notes/upgrade-rds).

### BREAKING CHANGES

- **CUMULUS-2185** - RDS Migration Epic
  - **CUMULUS-2191**
    - Removed the following from the `@cumulus/api/models.asyncOperation` class in
      favor of the added `@cumulus/async-operations` module:
      - `start`
      - `startAsyncOperations`
  - **CUMULUS-2187**
    - The `async-operations` endpoint will now omit `output` instead of
      returning `none` when the operation did not return output.
  - **CUMULUS-2309**
    - Removed `@cumulus/api/models/granule.unpublishAndDeleteGranule` in favor
      of `@cumulus/api/lib/granule-remove-from-cmr.unpublishGranule` and
      `@cumulus/api/lib/granule-delete.deleteGranuleAndFiles`.
  - **CUMULUS-2385**
    - Updated `sf-event-sqs-to-db-records` to write a granule's files to
      PostgreSQL only after the workflow has exited the `Running` status.
      Please note that any workflow that uses `sf_sqs_report_task` for
      mid-workflow updates will be impacted.
    - Changed PostgreSQL `file` schema and TypeScript type definition to require
      `bucket` and `key` fields.
    - Updated granule/file write logic to mark a granule's status as "failed"
  - **CUMULUS-2455**
    - API `move granule` endpoint now moves granule files on a per-file basis
    - API `move granule` endpoint on granule file move failure will retain the
      file at it's original location, but continue to move any other granule
      files.
    - Removed the `move` method from the `@cumulus/api/models.granule` class.
      logic is now handled in `@cumulus/api/endpoints/granules` and is
      accessible via the Core API.

### Added

- **CUMULUS-2185** - RDS Migration Epic
  - **CUMULUS-2130**
    - Added postgres-migration-count-tool lambda/ECS task to allow for
      evaluation of database state
    - Added /migrationCounts api endpoint that allows running of the
      postgres-migration-count-tool as an asyncOperation
  - **CUMULUS-2394**
    - Updated PDR and Granule writes to check the step function
      workflow_start_time against the createdAt field for each record to ensure
      old records do not overwrite newer ones for legacy Dynamo and PostgreSQL
      writes
  - **CUMULUS-2188**
    - Added `data-migration2` Lambda to be run after `data-migration1`
    - Added logic to `data-migration2` Lambda for migrating execution records
      from DynamoDB to PostgreSQL
  - **CUMULUS-2191**
    - Added `@cumulus/async-operations` to core packages, exposing
      `startAsyncOperation` which will handle starting an async operation and
      adding an entry to both PostgreSQL and DynamoDb
  - **CUMULUS-2127**
    - Add schema migration for `collections` table
  - **CUMULUS-2129**
    - Added logic to `data-migration1` Lambda for migrating collection records
      from Dynamo to PostgreSQL
  - **CUMULUS-2157**
    - Add schema migration for `providers` table
    - Added logic to `data-migration1` Lambda for migrating provider records
      from Dynamo to PostgreSQL
  - **CUMULUS-2187**
    - Added logic to `data-migration1` Lambda for migrating async operation
      records from Dynamo to PostgreSQL
  - **CUMULUS-2198**
    - Added logic to `data-migration1` Lambda for migrating rule records from
      DynamoDB to PostgreSQL
  - **CUMULUS-2182**
    - Add schema migration for PDRs table
  - **CUMULUS-2230**
    - Add schema migration for `rules` table
  - **CUMULUS-2183**
    - Add schema migration for `asyncOperations` table
  - **CUMULUS-2184**
    - Add schema migration for `executions` table
  - **CUMULUS-2257**
    - Updated PostgreSQL table and column names to snake_case
    - Added `translateApiAsyncOperationToPostgresAsyncOperation` function to `@cumulus/db`
  - **CUMULUS-2186**
    - Added logic to `data-migration2` Lambda for migrating PDR records from
      DynamoDB to PostgreSQL
  - **CUMULUS-2235**
    - Added initial ingest load spec test/utility
  - **CUMULUS-2167**
    - Added logic to `data-migration2` Lambda for migrating Granule records from
      DynamoDB to PostgreSQL and parse Granule records to store File records in
      RDS.
  - **CUMULUS-2367**
    - Added `granules_executions` table to PostgreSQL schema to allow for a
      many-to-many relationship between granules and executions
      - The table refers to granule and execution records using foreign keys
        defined with ON CASCADE DELETE, which means that any time a granule or
        execution record is deleted, all of the records in the
        `granules_executions` table referring to that record will also be
        deleted.
    - Added `upsertGranuleWithExecutionJoinRecord` helper to `@cumulus/db` to
      allow for upserting a granule record and its corresponding
      `granules_execution` record
  - **CUMULUS-2128**
    - Added helper functions:
      - `@cumulus/db/translate/file/translateApiFiletoPostgresFile`
      - `@cumulus/db/translate/file/translateApiGranuletoPostgresGranule`
      - `@cumulus/message/Providers/getMessageProvider`
  - **CUMULUS-2190**
    - Added helper functions:
      - `@cumulus/message/Executions/getMessageExecutionOriginalPayload`
      - `@cumulus/message/Executions/getMessageExecutionFinalPayload`
      - `@cumulus/message/workflows/getMessageWorkflowTasks`
      - `@cumulus/message/workflows/getMessageWorkflowStartTime`
      - `@cumulus/message/workflows/getMessageWorkflowStopTime`
      - `@cumulus/message/workflows/getMessageWorkflowName`
  - **CUMULUS-2192**
    - Added helper functions:
      - `@cumulus/message/PDRs/getMessagePdrRunningExecutions`
      - `@cumulus/message/PDRs/getMessagePdrCompletedExecutions`
      - `@cumulus/message/PDRs/getMessagePdrFailedExecutions`
      - `@cumulus/message/PDRs/getMessagePdrStats`
      - `@cumulus/message/PDRs/getPdrPercentCompletion`
      - `@cumulus/message/workflows/getWorkflowDuration`
  - **CUMULUS-2199**
    - Added `translateApiRuleToPostgresRule` to `@cumulus/db` to translate API
      Rule to conform to Postgres Rule definition.
  - **CUMUlUS-2128**
    - Added "upsert" logic to the `sfEventSqsToDbRecords` Lambda for granule and
      file writes to the core PostgreSQL database
  - **CUMULUS-2199**
    - Updated Rules endpoint to write rules to core PostgreSQL database in
      addition to DynamoDB and to delete rules from the PostgreSQL database in
      addition to DynamoDB.
    - Updated `create` in Rules Model to take in optional `createdAt` parameter
      which sets the value of createdAt if not specified during function call.
  - **CUMULUS-2189**
    - Updated Provider endpoint logic to write providers in parallel to Core
      PostgreSQL database
    - Update integration tests to utilize API calls instead of direct
      api/model/Provider calls
  - **CUMULUS-2191**
    - Updated cumuluss/async-operation task to write async-operations to the
      PostgreSQL database.
  - **CUMULUS-2228**
    - Added logic to the `sfEventSqsToDbRecords` Lambda to write execution, PDR,
      and granule records to the core PostgreSQL database in parallel with
      writes to DynamoDB
  - **CUMUlUS-2190**
    - Added "upsert" logic to the `sfEventSqsToDbRecords` Lambda for PDR writes
      to the core PostgreSQL database
  - **CUMUlUS-2192**
    - Added "upsert" logic to the `sfEventSqsToDbRecords` Lambda for execution
      writes to the core PostgreSQL database
  - **CUMULUS-2187**
    - The `async-operations` endpoint will now omit `output` instead of
      returning `none` when the operation did not return output.
  - **CUMULUS-2167**
    - Change PostgreSQL schema definition for `files` to remove `filename` and
      `name` and only support `file_name`.
    - Change PostgreSQL schema definition for `files` to remove `size` to only
      support `file_size`.
    - Change `PostgresFile` to remove duplicate fields `filename` and `name` and
      rename `size` to `file_size`.
  - **CUMULUS-2266**
    - Change `sf-event-sqs-to-db-records` behavior to discard and not throw an
      error on an out-of-order/delayed message so as not to have it be sent to
      the DLQ.
  - **CUMULUS-2305**
    - Changed `DELETE /pdrs/{pdrname}` API behavior to also delete record from
      PostgreSQL database.
  - **CUMULUS-2309**
    - Changed `DELETE /granules/{granuleName}` API behavior to also delete
      record from PostgreSQL database.
    - Changed `Bulk operation BULK_GRANULE_DELETE` API behavior to also delete
      records from PostgreSQL database.
  - **CUMULUS-2367**
    - Updated `granule_cumulus_id` foreign key to granule in PostgreSQL `files`
      table to use a CASCADE delete, so records in the files table are
      automatically deleted by the database when the corresponding granule is
      deleted.
  - **CUMULUS-2407**
    - Updated data-migration1 and data-migration2 Lambdas to use UPSERT instead
      of UPDATE when migrating dynamoDB records to PostgreSQL.
    - Changed data-migration1 and data-migration2 logic to only update already
      migrated records if the incoming record update has a newer timestamp
  - **CUMULUS-2329**
    - Add `write-db-dlq-records-to-s3` lambda.
    - Add terraform config to automatically write db records DLQ messages to an
      s3 archive on the system bucket.
    - Add unit tests and a component spec test for the above.
  - **CUMULUS-2380**
    - Add `process-dead-letter-archive` lambda to pick up and process dead letters in the S3 system bucket dead letter archive.
    - Add `/deadLetterArchive/recoverCumulusMessages` endpoint to trigger an async operation to leverage this capability on demand.
    - Add unit tests and integration test for all of the above.
  - **CUMULUS-2406**
    - Updated parallel write logic to ensure that updatedAt/updated_at
      timestamps are the same in Dynamo/PG on record write for the following
      data types:
      - async operations
      - granules
      - executions
      - PDRs
  - **CUMULUS-2446**
    - Remove schema validation check against DynamoDB table for collections when
      migrating records from DynamoDB to core PostgreSQL database.
  - **CUMULUS-2447**
    - Changed `translateApiAsyncOperationToPostgresAsyncOperation` to call
      `JSON.stringify` and then `JSON.parse` on output.
  - **CUMULUS-2313**
    - Added `postgres-migration-async-operation` lambda to start an ECS task to
      run a the `data-migration2` lambda.
    - Updated `async_operations` table to include `Data Migration 2` as a new
      `operation_type`.
    - Updated `cumulus-tf/variables.tf` to include `optional_dynamo_tables` that
      will be merged with `dynamo_tables`.
  - **CUMULUS-2451**
    - Added summary type file `packages/db/src/types/summary.ts` with
      `MigrationSummary` and `DataMigration1` and `DataMigration2` types.
    - Updated `data-migration1` and `data-migration2` lambdas to return
      `MigrationSummary` objects.
    - Added logging for every batch of 100 records processed for executions,
      granules and files, and PDRs.
    - Removed `RecordAlreadyMigrated` logs in `data-migration1` and
      `data-migration2`
  - **CUMULUS-2452**
    - Added support for only migrating certain granules by specifying the
      `granuleSearchParams.granuleId` or `granuleSearchParams.collectionId`
      properties in the payload for the
      `<prefix>-postgres-migration-async-operation` Lambda
    - Added support for only running certain migrations for data-migration2 by
      specifying the `migrationsList` property in the payload for the
      `<prefix>-postgres-migration-async-operation` Lambda
  - **CUMULUS-2453**
    - Created `storeErrors` function which stores errors in system bucket.
    - Updated `executions` and `granulesAndFiles` data migrations to call `storeErrors` to store migration errors.
    - Added `system_bucket` variable to `data-migration2`.
  - **CUMULUS-2455**
    - Move granules API endpoint records move updates for migrated granule files
      if writing any of the granule files fails.
  - **CUMULUS-2468**
    - Added support for doing [DynamoDB parallel scanning](https://docs.aws.amazon.com/amazondynamodb/latest/developerguide/Scan.html#Scan.ParallelScan) for `executions` and `granules` migrations to improve performance. The behavior of the parallel scanning and writes can be controlled via the following properties on the event input to the `<prefix>-postgres-migration-async-operation` Lambda:
      - `granuleMigrationParams.parallelScanSegments`: How many segments to divide your granules DynamoDB table into for parallel scanning
      - `granuleMigrationParams.parallelScanLimit`: The maximum number of granule records to evaluate for each parallel scanning segment of the DynamoDB table
      - `granuleMigrationParams.writeConcurrency`: The maximum number of concurrent granule/file writes to perform to the PostgreSQL database across all DynamoDB segments
      - `executionMigrationParams.parallelScanSegments`: How many segments to divide your executions DynamoDB table into for parallel scanning
      - `executionMigrationParams.parallelScanLimit`: The maximum number of execution records to evaluate for each parallel scanning segment of the DynamoDB table
      - `executionMigrationParams.writeConcurrency`: The maximum number of concurrent execution writes to perform to the PostgreSQL database across all DynamoDB segments
  - **CUMULUS-2468** - Added `@cumulus/aws-client/DynamoDb.parallelScan` helper to perform [parallel scanning on DynamoDb tables](https://docs.aws.amazon.com/amazondynamodb/latest/developerguide/Scan.html#Scan.ParallelScan)
  - **CUMULUS-2507**
    - Updated granule record write logic to set granule status to `failed` in both Postgres and DynamoDB if any/all of its files fail to write to the database.

### Deprecated

- **CUMULUS-2185** - RDS Migration Epic
  - **CUMULUS-2455**
    - `@cumulus/ingest/moveGranuleFiles`

## [v8.1.2] 2021-07-29

**Please note** changes in 8.1.2 may not yet be released in future versions, as this
is a backport/patch release on the 8.x series of releases.  Updates that are
included in the future will have a corresponding CHANGELOG entry in future releases.

### Notable changes

- `cmr_custom_host` variable for `cumulus` module can now be used to configure Cumulus to
integrate with a custom CMR host name and protocol (e.g. `http://custom-cmr-host.com`). Note
that you **must** include a protocol (`http://` or `https://`) if specifying a value for this
variable.
- `@cumulus/sync-granule` task should now properly handle
syncing files from HTTP/HTTPS providers where basic auth is
required and involves a redirect to a different host (e.g.
downloading files protected by Earthdata Login)

### Added

- **CUMULUS-2548**
  - Added `allowed_redirects` field to PostgreSQL `providers` table
  - Added `allowedRedirects` field to DynamoDB `<prefix>-providers` table
  - Added `@cumulus/aws-client/S3.streamS3Upload` to handle uploading the contents
  of a readable stream to S3 and returning a promise

### Changed

- Updated `cmr_custom_host` variable to accept a full protocol and host name
(e.g. `http://cmr-custom-host.com`), whereas it previously only accepted a host name

### Fixed

- Fixed bug where `cmr_custom_host` variable was not properly forwarded into `archive`, `ingest`, and `sqs-message-remover` modules from `cumulus` module
- **CUMULUS-2548**
  - Fixed `@cumulus/ingest/HttpProviderClient.sync` to
properly handle basic auth when redirecting to a different
host and/or host with a different port

## [v8.1.1] 2021-04-30 -- Patch Release

**Please note** changes in 8.1.1 may not yet be released in future versions, as this
is a backport/patch release on the 8.x series of releases.  Updates that are
included in the future will have a corresponding CHANGELOG entry in future releases.

### Added

- **CUMULUS-2497**
  - Created `isISOFile()` to check if a CMR file is a CMR ISO file.

### Fixed

- **CUMULUS-2512**
  - Updated ingest package S3 provider client to take additional parameter
    `remoteAltBucket` on `download` method to allow for per-file override of
    provider bucket for checksum
  - Updated @cumulus/ingest.fetchTextFile's signature to be parameterized and
    added `remoteAltBucket`to allow for an override of the passed in provider
    bucket for the source file
  - Update "eslint-plugin-import" to be pinned to 2.22.1

### Changed

- **CUMULUS-2497**
  - Changed the `@cumulus/cmrjs` package:
    - Updated `@cumulus/cmrjs/cmr-utils.getGranuleTemporalInfo()` so it now
      returns temporal info for CMR ISO 19115 SMAP XML files.
    - Updated `@cumulus/cmrjs/cmr-utils.isCmrFilename()` to include
      `isISOFile()`.

- **[2216](https://github.com/nasa/cumulus/issues/2216)**
  - Removed "node-forge", "xml-crypto" from audit whitelist, added "underscore"

## [v8.1.0] 2021-04-29

### Added

- **CUMULUS-2348**
  - The `@cumulus/api` `/granules` and `/granules/{granuleId}` endpoints now take `getRecoveryStatus` parameter
  to include recoveryStatus in result granule(s)
  - The `@cumulus/api-client.granules.getGranule` function takes a `query` parameter which can be used to
  request additional granule information.
  - Published `@cumulus/api@7.2.1-alpha.0` for dashboard testing
- **CUMULUS-2469**
  - Added `tf-modules/cumulus_distribution` module to standup a skeleton
    distribution api

## [v8.0.0] 2021-04-08

### BREAKING CHANGES

- **CUMULUS-2428**
  - Changed `/granules/bulk` to use `queueUrl` property instead of a `queueName` property for setting the queue to use for scheduling bulk granule workflows

### Notable changes

- Bulk granule operations endpoint now supports setting a custom queue for scheduling workflows via the `queueUrl` property in the request body. If provided, this value should be the full URL for an SQS queue.

### Added

- **CUMULUS-2374**
  - Add cookbok entry for queueing PostToCmr step
  - Add example workflow to go with cookbook
- **CUMULUS-2421**
  - Added **experimental** `ecs_include_docker_cleanup_cronjob` boolean variable to the Cumulus module to enable cron job to clean up docker root storage blocks in ECS cluster template for non-`device-mapper` storage drivers. Default value is `false`. This fulfills a specific user support request. This feature is otherwise untested and will remain so until we can iterate with a better, more general-purpose solution. Use of this feature is **NOT** recommended unless you are certain you need it.

- **CUMULUS-1808**
  - Add additional error messaging in `deleteSnsTrigger` to give users more context about where to look to resolve ResourceNotFound error when disabling or deleting a rule.

### Fixed

- **CUMULUS-2281**
  - Changed discover-granules task to write discovered granules directly to
    logger, instead of via environment variable. This fixes a problem where a
    large number of found granules prevents this lambda from running as an
    activity with an E2BIG error.

## [v7.2.0] 2021-03-23

### Added

- **CUMULUS-2346**
  - Added orca API endpoint to `@cumulus/api` to get recovery status
  - Add `CopyToGlacier` step to [example IngestAndPublishGranuleWithOrca workflow](https://github.com/nasa/cumulus/blob/master/example/cumulus-tf/ingest_and_publish_granule_with_orca_workflow.tf)

### Changed

- **HYRAX-357**
  - Format of NGAP OPeNDAP URL changed and by default now is referring to concept id and optionally can include short name and version of collection.
  - `addShortnameAndVersionIdToConceptId` field has been added to the config inputs of the `hyrax-metadata-updates` task

## [v7.1.0] 2021-03-12

### Notable changes

- `sync-granule` task will now properly handle syncing 0 byte files to S3
- SQS/Kinesis rules now support scheduling workflows to a custom queue via the `rule.queueUrl` property. If provided, this value should be the full URL for an SQS queue.

### Added

- `tf-modules/cumulus` module now supports a `cmr_custom_host` variable that can
  be used to set to an arbitrary  host for making CMR requests (e.g.
  `https://custom-cmr-host.com`).
- Added `buckets` variable to `tf-modules/archive`
- **CUMULUS-2345**
  - Deploy ORCA with Cumulus, see `example/cumulus-tf/orca.tf` and `example/cumulus-tf/terraform.tfvars.example`
  - Add `CopyToGlacier` step to [example IngestAndPublishGranule workflow](https://github.com/nasa/cumulus/blob/master/example/cumulus-tf/ingest_and_publish_granule_workflow.asl.json)
- **CUMULUS-2424**
  - Added `childWorkflowMeta` to `queue-pdrs` config. An object passed to this config value will be merged into a child workflow message's `meta` object. For an example of how this can be used, see `example/cumulus-tf/discover_and_queue_pdrs_with_child_workflow_meta_workflow.asl.json`.
- **CUMULUS-2427**
  - Added support for using a custom queue with SQS and Kinesis rules. Whatever queue URL is set on the `rule.queueUrl` property will be used to schedule workflows for that rule. This change allows SQS/Kinesis rules to use [any throttled queues defined for a deployment](https://nasa.github.io/cumulus/docs/data-cookbooks/throttling-queued-executions).

### Fixed

- **CUMULUS-2394**
  - Updated PDR and Granule writes to check the step function `workflow_start_time` against
      the `createdAt` field  for each record to ensure old records do not
      overwrite newer ones

### Changed

- `<prefix>-lambda-api-gateway` IAM role used by API Gateway Lambda now
  supports accessing all buckets defined in your `buckets` variable except
  "internal" buckets
- Updated the default scroll duration used in ESScrollSearch and part of the
  reconciliation report functions as a result of testing and seeing timeouts
  at its current value of 2min.
- **CUMULUS-2355**
  - Added logic to disable `/s3Credentials` endpoint based upon value for
    environment variable `DISABLE_S3_CREDENTIALS`. If set to "true", the
    endpoint will not dispense S3 credentials and instead return a message
    indicating that the endpoint has been disabled.
- **CUMULUS-2397**
  - Updated `/elasticsearch` endpoint's `reindex` function to prevent
    reindexing when source and destination indices are the same.
- **CUMULUS-2420**
  - Updated test function `waitForAsyncOperationStatus` to take a retryObject
    and use exponential backoff.  Increased the total test duration for both
    AsycOperation specs and the ReconciliationReports tests.
  - Updated the default scroll duration used in ESScrollSearch and part of the
    reconciliation report functions as a result of testing and seeing timeouts
    at its current value of 2min.
- **CUMULUS-2427**
  - Removed `queueUrl` from the parameters object for `@cumulus/message/Build.buildQueueMessageFromTemplate`
  - Removed `queueUrl` from the parameters object for `@cumulus/message/Build.buildCumulusMeta`

### Fixed

- Fixed issue in `@cumulus/ingest/S3ProviderClient.sync()` preventing 0 byte files from being synced to S3.

### Removed

- Removed variables from `tf-modules/archive`:
  - `private_buckets`
  - `protected_buckets`
  - `public_buckets`

## [v7.0.0] 2021-02-22

### BREAKING CHANGES

- **CUMULUS-2362** - Endpoints for the logs (/logs) will now throw an error unless Metrics is set up

### Added

- **CUMULUS-2345**
  - Deploy ORCA with Cumulus, see `example/cumulus-tf/orca.tf` and `example/cumulus-tf/terraform.tfvars.example`
  - Add `CopyToGlacier` step to [example IngestAndPublishGranule workflow](https://github.com/nasa/cumulus/blob/master/example/cumulus-tf/ingest_and_publish_granule_workflow.asl.json)
- **CUMULUS-2376**
  - Added `cmrRevisionId` as an optional parameter to `post-to-cmr` that will be used when publishing metadata to CMR.
- **CUMULUS-2412**
  - Adds function `getCollectionsByShortNameAndVersion` to @cumulus/cmrjs that performs a compound query to CMR to retrieve collection information on a list of collections. This replaces a series of calls to the CMR for each collection with a single call on the `/collections` endpoint and should improve performance when CMR return times are increased.

### Changed

- **CUMULUS-2362**
  - Logs endpoints only work with Metrics set up
- **CUMULUS-2376**
  - Updated `publishUMMGJSON2CMR` to take in an optional `revisionId` parameter.
  - Updated `publishUMMGJSON2CMR` to throw an error if optional `revisionId` does not match resulting revision ID.
  - Updated `publishECHO10XML2CMR` to take in an optional `revisionId` parameter.
  - Updated `publishECHO10XML2CMR` to throw an error if optional `revisionId` does not match resulting revision ID.
  - Updated `publish2CMR` to take in optional `cmrRevisionId`.
  - Updated `getWriteHeaders` to take in an optional CMR Revision ID.
  - Updated `ingestGranule` to take in an optional CMR Revision ID to pass to `getWriteHeaders`.
  - Updated `ingestUMMGranule` to take in an optional CMR Revision ID to pass to `getWriteHeaders`.
- **CUMULUS-2350**
  - Updates the examples on the `/s3credentialsREADME`, to include Python and
    JavaScript code demonstrating how to refrsh  the s3credential for
    programatic access.
- **CUMULUS-2383**
  - PostToCMR task will return CMRInternalError when a `500` status is returned from CMR

## [v6.0.0] 2021-02-16

### MIGRATION NOTES

- **CUMULUS-2255** - Cumulus has upgraded its supported version of Terraform
  from **0.12.12** to **0.13.6**. Please see the [instructions to upgrade your
  deployments](https://github.com/nasa/cumulus/blob/master/docs/upgrade-notes/upgrading-tf-version-0.13.6.md).

- **CUMULUS-2350**
  - If the  `/s3credentialsREADME`, does not appear to be working after
    deployment, [manual redeployment](https://docs.aws.amazon.com/apigateway/latest/developerguide/how-to-deploy-api-with-console.html)
    of the API-gateway stage may be necessary to finish the deployment.

### BREAKING CHANGES

- **CUMULUS-2255** - Cumulus has upgraded its supported version of Terraform from **0.12.12** to **0.13.6**.

### Added

- **CUMULUS-2291**
  - Add provider filter to Granule Inventory Report
- **CUMULUS-2300**
  - Added `childWorkflowMeta` to `queue-granules` config. Object passed to this
    value will be merged into a child workflow message's  `meta` object. For an
    example of how this can be used, see
    `example/cumulus-tf/discover_granules_workflow.asl.json`.
- **CUMULUS-2350**
  - Adds an unprotected endpoint, `/s3credentialsREADME`, to the
    s3-credentials-endpoint that displays  information on how to use the
    `/s3credentials` endpoint
- **CUMULUS-2368**
  - Add QueueWorkflow task
- **CUMULUS-2391**
  - Add reportToEms to collections.files file schema
- **CUMULUS-2395**
  - Add Core module parameter `ecs_custom_sg_ids` to Cumulus module to allow for
    custom security group mappings
- **CUMULUS-2402**
  - Officially expose `sftp()` for use in `@cumulus/sftp-client`

### Changed

- **CUMULUS-2323**
  - The sync granules task when used with the s3 provider now uses the
    `source_bucket` key in `granule.files` objects.  If incoming payloads using
    this task have a `source_bucket` value for a file using the s3 provider, the
    task will attempt to sync from the bucket defined in the file's
    `source_bucket` key instead of the `provider`.
    - Updated `S3ProviderClient.sync` to allow for an optional bucket parameter
      in support of the changed behavior.
  - Removed `addBucketToFile` and related code from sync-granules task

- **CUMULUS-2255**
  - Updated Terraform deployment code syntax for compatibility with version 0.13.6
- **CUMULUS-2321**
  - Updated API endpoint GET `/reconciliationReports/{name}` to return the
    presigned s3 URL in addition to report data

### Fixed

- Updated `hyrax-metadata-updates` task so the opendap url has Type 'USE SERVICE API'

- **CUMULUS-2310**
  - Use valid filename for reconciliation report
- **CUMULUS-2351**
  - Inventory report no longer includes the File/Granule relation object in the
    okCountByGranules key of a report.  The information is only included when a
    'Granule Not Found' report is run.

### Removed

- **CUMULUS-2364**
  - Remove the internal Cumulus logging lambda (log2elasticsearch)

## [v5.0.1] 2021-01-27

### Changed

- **CUMULUS-2344**
  - Elasticsearch API now allows you to reindex to an index that already exists
  - If using the Change Index operation and the new index doesn't exist, it will be created
  - Regarding instructions for CUMULUS-2020, you can now do a change index
    operation before a reindex operation. This will
    ensure that new data will end up in the new index while Elasticsearch is reindexing.

- **CUMULUS-2351**
  - Inventory report no longer includes the File/Granule relation object in the okCountByGranules key of a report. The information is only included when a 'Granule Not Found' report is run.

### Removed

- **CUMULUS-2367**
  - Removed `execution_cumulus_id` column from granules RDS schema and data type

## [v5.0.0] 2021-01-12

### BREAKING CHANGES

- **CUMULUS-2020**
  - Elasticsearch data mappings have been updated to improve search and the API
    has been update to reflect those changes. See Migration notes on how to
    update the Elasticsearch mappings.

### Migration notes

- **CUMULUS-2020**
  - Elasticsearch data mappings have been updated to improve search. For
    example, case insensitive searching will now work (e.g. 'MOD' and 'mod' will
    return the same granule results). To use the improved Elasticsearch queries,
    [reindex](https://nasa.github.io/cumulus-api/#reindex) to create a new index
    with the correct types. Then perform a [change
    index](https://nasa.github.io/cumulus-api/#change-index) operation to use
    the new index.
- **CUMULUS-2258**
  - Because the `egress_lambda_log_group` and
    `egress_lambda_log_subscription_filter` resource were removed from the
    `cumulus` module, new definitions for these resources must be added to
    `cumulus-tf/main.tf`. For reference on how to define these resources, see
    [`example/cumulus-tf/thin_egress_app.tf`](https://github.com/nasa/cumulus/blob/master/example/cumulus-tf/thin_egress_app.tf).
  - The `tea_stack_name` variable being passed into the `cumulus` module should be removed
- **CUMULUS-2344**
  - Regarding instructions for CUMULUS-2020, you can now do a change index operation before a reindex operation. This will
    ensure that new data will end up in the new index while Elasticsearch is reindexing.

### BREAKING CHANGES

- **CUMULUS-2020**
  - Elasticsearch data mappings have been updated to improve search and the API has been updated to reflect those changes. See Migration notes on how to update the Elasticsearch mappings.

### Added

- **CUMULUS-2318**
  - Added`async_operation_image` as `cumulus` module variable to allow for override of the async_operation container image.  Users can optionally specify a non-default docker image for use with Core async operations.
- **CUMULUS-2219**
  - Added `lzards-backup` Core task to facilitate making LZARDS backup requests in Cumulus ingest workflows
- **CUMULUS-2092**
  - Add documentation for Granule Not Found Reports
- **HYRAX-320**
  - `@cumulus/hyrax-metadata-updates`Add component URI encoding for entry title id and granule ur to allow for values with special characters in them. For example, EntryTitleId 'Sentinel-6A MF/Jason-CS L2 Advanced Microwave Radiometer (AMR-C) NRT Geophysical Parameters' Now, URLs generated from such values will be encoded correctly and parsable by HyraxInTheCloud
- **CUMULUS-1370**
  - Add documentation for Getting Started section including FAQs
- **CUMULUS-2092**
  - Add documentation for Granule Not Found Reports
- **CUMULUS-2219**
  - Added `lzards-backup` Core task to facilitate making LZARDS backup requests in Cumulus ingest workflows
- **CUMULUS-2280**
  - In local api, retry to create tables if they fail to ensure localstack has had time to start fully.
- **CUMULUS-2290**
  - Add `queryFields` to granule schema, and this allows workflow tasks to add queryable data to granule record. For reference on how to add data to `queryFields` field, see [`example/cumulus-tf/kinesis_trigger_test_workflow.tf`](https://github.com/nasa/cumulus/blob/master/example/cumulus-tf/kinesis_trigger_test_workflow.tf).
- **CUMULUS-2318**
  - Added`async_operation_image` as `cumulus` module variable to allow for override of the async_operation container image.  Users can optionally specify a non-default docker image for use with Core async operations.

### Changed

- **CUMULUS-2020**
  - Updated Elasticsearch mappings to support case-insensitive search
- **CUMULUS-2124**
  - cumulus-rds-tf terraform module now takes engine_version as an input variable.
- **CUMULUS-2279**
  - Changed the formatting of granule CMR links: instead of a link to the `/search/granules.json` endpoint, now it is a direct link to `/search/concepts/conceptid.format`
- **CUMULUS-2296**
  - Improved PDR spec compliance of `parse-pdr` by updating `@cumulus/pvl` to parse fields in a manner more consistent with the PDR ICD, with respect to numbers and dates. Anything not matching the ICD expectations, or incompatible with Javascript parsing, will be parsed as a string instead.
- **CUMULUS-2344**
  - Elasticsearch API now allows you to reindex to an index that already exists
  - If using the Change Index operation and the new index doesn't exist, it will be created

### Removed

- **CUMULUS-2258**
  - Removed `tea_stack_name` variable from `tf-modules/distribution/variables.tf` and `tf-modules/cumulus/variables.tf`
  - Removed `egress_lambda_log_group` and `egress_lambda_log_subscription_filter` resources from `tf-modules/distribution/main.tf`

## [v4.0.0] 2020-11-20

### Migration notes

- Update the name of your `cumulus_message_adapter_lambda_layer_arn` variable for the `cumulus` module to `cumulus_message_adapter_lambda_layer_version_arn`. The value of the variable should remain the same (a layer version ARN of a Lambda layer for the [`cumulus-message-adapter`](https://github.com/nasa/cumulus-message-adapter/).
- **CUMULUS-2138** - Update all workflows using the `MoveGranules` step to add `UpdateGranulesCmrMetadataFileLinksStep`that runs after it. See the example [`IngestAndPublishWorkflow`](https://github.com/nasa/cumulus/blob/master/example/cumulus-tf/ingest_and_publish_granule_workflow.asl.json) for reference.
- **CUMULUS-2251**
  - Because it has been removed from the `cumulus` module, a new resource definition for `egress_api_gateway_log_subscription_filter` must be added to `cumulus-tf/main.tf`. For reference on how to define this resource, see [`example/cumulus-tf/main.tf`](https://github.com/nasa/cumulus/blob/master/example/cumulus-tf/main.tf).

### Added

- **CUMULUS-2248**
  - Updates Integration Tests README to point to new fake provider template.
- **CUMULUS-2239**
  - Add resource declaration to create a VPC endpoint in tea-map-cache module if `deploy_to_ngap` is false.
- **CUMULUS-2063**
  - Adds a new, optional query parameter to the `/collections[&getMMT=true]` and `/collections/active[&getMMT=true]` endpoints. When a user provides a value of `true` for `getMMT` in the query parameters, the endpoint will search CMR and update each collection's results with new key `MMTLink` containing a link to the MMT (Metadata Management Tool) if a CMR collection id is found.
- **CUMULUS-2170**
  - Adds ability to filter granule inventory reports
- **CUMULUS-2211**
  - Adds `granules/bulkReingest` endpoint to `@cumulus/api`
- **CUMULUS-2251**
  - Adds `log_api_gateway_to_cloudwatch` variable to `example/cumulus-tf/variables.tf`.
  - Adds `log_api_gateway_to_cloudwatch` variable to `thin_egress_app` module definition.

### Changed

- **CUMULUS-2216**
  - `/collection` and `/collection/active` endpoints now return collections without granule aggregate statistics by default. The original behavior is preserved and can be found by including a query param of `includeStats=true` on the request to the endpoint.
  - The `es/collections` Collection class takes a new parameter includeStats. It no longer appends granule aggregate statistics to the returned results by default. One must set the new parameter to any non-false value.
- **CUMULUS-2201**
  - Update `dbIndexer` lambda to process requests in serial
  - Fixes ingestPdrWithNodeNameSpec parsePdr provider error
- **CUMULUS-2251**
  - Moves Egress Api Gateway Log Group Filter from `tf-modules/distribution/main.tf` to `example/cumulus-tf/main.tf`

### Fixed

- **CUMULUS-2251**
  - This fixes a deployment error caused by depending on the `thin_egress_app` module output for a resource count.

### Removed

- **CUMULUS-2251**
  - Removes `tea_api_egress_log_group` variable from `tf-modules/distribution/variables.tf` and `tf-modules/cumulus/variables.tf`.

### BREAKING CHANGES

- **CUMULUS-2138** - CMR metadata update behavior has been removed from the `move-granules` task into a
new `update-granules-cmr-metadata-file-links` task.
- **CUMULUS-2216**
  - `/collection` and `/collection/active` endpoints now return collections without granule aggregate statistics by default. The original behavior is preserved and can be found by including a query param of `includeStats=true` on the request to the endpoint.  This is likely to affect the dashboard only but included here for the change of behavior.
- **[1956](https://github.com/nasa/cumulus/issues/1956)**
  - Update the name of the `cumulus_message_adapter_lambda_layer_arn` output from the `cumulus-message-adapter` module to `cumulus_message_adapter_lambda_layer_version_arn`. The output value has changed from being the ARN of the Lambda layer **without a version** to the ARN of the Lambda layer **with a version**.
  - Update the variable name in the `cumulus` and `ingest` modules from `cumulus_message_adapter_lambda_layer_arn` to `cumulus_message_adapter_lambda_layer_version_arn`

## [v3.0.1] 2020-10-21

- **CUMULUS-2203**
  - Update Core tasks to use
    [cumulus-message-adapter-js](https://github.com/nasa/cumulus-message-adapter-js)
    v2.0.0 to resolve memory leak/lambda ENOMEM constant failure issue.   This
    issue caused lambdas to slowly use all memory in the run environment and
    prevented AWS from halting/restarting warmed instances when task code was
    throwing consistent errors under load.

- **CUMULUS-2232**
  - Updated versions for `ajv`, `lodash`, `googleapis`, `archiver`, and
    `@cumulus/aws-client` to remediate vulnerabilities found in SNYK scan.

### Fixed

- **CUMULUS-2233**
  - Fixes /s3credentials bug where the expiration time on the cookie was set to a time that is always expired, so authentication was never being recognized as complete by the API. Consequently, the user would end up in a redirect loop and requests to /s3credentials would never complete successfully. The bug was caused by the fact that the code setting the expiration time for the cookie was expecting a time value in milliseconds, but was receiving the expirationTime from the EarthdataLoginClient in seconds. This bug has been fixed by converting seconds into milliseconds. Unit tests were added to test that the expiration time has been converted to milliseconds and checking that the cookie's expiration time is greater than the current time.

## [v3.0.0] 2020-10-7

### MIGRATION STEPS

- **CUMULUS-2099**
  - All references to `meta.queues` in workflow configuration must be replaced with references to queue URLs from Terraform resources. See the updated [data cookbooks](https://nasa.github.io/cumulus/docs/data-cookbooks/about-cookbooks) or example [Discover Granules workflow configuration](https://github.com/nasa/cumulus/blob/master/example/cumulus-tf/discover_granules_workflow.asl.json).
  - The steps for configuring queued execution throttling have changed. See the [updated documentation](https://nasa.github.io/cumulus/docs/data-cookbooks/throttling-queued-executions).
  - In addition to the configuration for execution throttling, the internal mechanism for tracking executions by queue has changed. As a result, you should **disable any rules or workflows scheduling executions via a throttled queue** before upgrading. Otherwise, you may be at risk of having **twice as many executions** as are configured for the queue while the updated tracking is deployed. You can re-enable these rules/workflows once the upgrade is complete.

- **CUMULUS-2111**
  - **Before you re-deploy your `cumulus-tf` module**, note that the [`thin-egress-app`][thin-egress-app] is no longer deployed by default as part of the `cumulus` module, so you must add the TEA module to your deployment and manually modify your Terraform state **to avoid losing your API gateway and impacting any Cloudfront endpoints pointing to those gateways**. If you don't care about losing your API gateway and impacting Cloudfront endpoints, you can ignore the instructions for manually modifying state.

    1. Add the [`thin-egress-app`][thin-egress-app] module to your `cumulus-tf` deployment as shown in the [Cumulus example deployment](https://github.com/nasa/cumulus/tree/master/example/cumulus-tf/main.tf).

         - Note that the values for `tea_stack_name` variable to the `cumulus` module and the `stack_name` variable to the `thin_egress_app` module **must match**
         - Also, if you are specifying the `stage_name` variable to the `thin_egress_app` module, **the value of the `tea_api_gateway_stage` variable to the `cumulus` module must match it**

    2. **If you want to preserve your existing `thin-egress-app` API gateway and avoid having to update your Cloudfront endpoint for distribution, then you must follow these instructions**: <https://nasa.github.io/cumulus/docs/upgrade-notes/migrate_tea_standalone>. Otherwise, you can re-deploy as usual.

  - If you provide your own custom bucket map to TEA as a standalone module, **you must ensure that your custom bucket map includes mappings for the `protected` and `public` buckets specified in your `cumulus-tf/terraform.tfvars`, otherwise Cumulus may not be able to determine the correct distribution URL for ingested files and you may encounter errors**

- **CUMULUS-2197**
  - EMS resources are now optional, and `ems_deploy` is set to `false` by default, which will delete your EMS resources.
  - If you would like to keep any deployed EMS resources, add the `ems_deploy` variable set to `true` in your `cumulus-tf/terraform.tfvars`

### BREAKING CHANGES

- **CUMULUS-2200**
  - Changes return from 303 redirect to 200 success for `Granule Inventory`'s
    `/reconciliationReport` returns.  The user (dashboard) must read the value
    of `url` from the return to get the s3SignedURL and then download the report.
- **CUMULUS-2099**
  - `meta.queues` has been removed from Cumulus core workflow messages.
  - `@cumulus/sf-sqs-report` workflow task no longer reads the reporting queue URL from `input.meta.queues.reporting` on the incoming event. Instead, it requires that the queue URL be set as the `reporting_queue_url` environment variable on the deployed Lambda.
- **CUMULUS-2111**
  - The deployment of the `thin-egress-app` module has be removed from `tf-modules/distribution`, which is a part of the `tf-modules/cumulus` module. Thus, the `thin-egress-app` module is no longer deployed for you by default. See the migration steps for details about how to add deployment for the `thin-egress-app`.
- **CUMULUS-2141**
  - The `parse-pdr` task has been updated to respect the `NODE_NAME` property in
    a PDR's `FILE_GROUP`. If a `NODE_NAME` is present, the task will query the
    Cumulus API for a provider with that host. If a provider is found, the
    output granule from the task will contain a `provider` property containing
    that provider. If `NODE_NAME` is set but a provider with that host cannot be
    found in the API, or if multiple providers are found with that same host,
    the task will fail.
  - The `queue-granules` task has been updated to expect an optional
    `granule.provider` property on each granule. If present, the granule will be
    enqueued using that provider. If not present, the task's `config.provider`
    will be used instead.
- **CUMULUS-2197**
  - EMS resources are now optional and will not be deployed by default. See migration steps for information
    about how to deploy EMS resources.

#### CODE CHANGES

- The `@cumulus/api-client.providers.getProviders` function now takes a
  `queryStringParameters` parameter which can be used to filter the providers
  which are returned
- The `@cumulus/aws-client/S3.getS3ObjectReadStreamAsync` function has been
  removed. It read the entire S3 object into memory before returning a read
  stream, which could cause Lambdas to run out of memory. Use
  `@cumulus/aws-client/S3.getObjectReadStream` instead.
- The `@cumulus/ingest/util.lookupMimeType` function now returns `undefined`
  rather than `null` if the mime type could not be found.
- The `@cumulus/ingest/lock.removeLock` function now returns `undefined`
- The `@cumulus/ingest/granule.generateMoveFileParams` function now returns
  `source: undefined` and `target :undefined` on the response object if either could not be
  determined. Previously, `null` had been returned.
- The `@cumulus/ingest/recursion.recursion` function must now be imported using
  `const { recursion } = require('@cumulus/ingest/recursion');`
- The `@cumulus/ingest/granule.getRenamedS3File` function has been renamed to
  `listVersionedObjects`
- `@cumulus/common.http` has been removed
- `@cumulus/common/http.download` has been removed

### Added

- **CUMULUS-1855**
  - Fixed SyncGranule task to return an empty granules list when given an empty
    (or absent) granules list on input, rather than throwing an exception
- **CUMULUS-1955**
  - Added `@cumulus/aws-client/S3.getObject` to get an AWS S3 object
  - Added `@cumulus/aws-client/S3.waitForObject` to get an AWS S3 object,
    retrying, if necessary
- **CUMULUS-1961**
  - Adds `startTimestamp` and `endTimestamp` parameters to endpoint
    `reconcilationReports`.  Setting these values will filter the returned
    report to cumulus data that falls within the timestamps. It also causes the
    report to be one directional, meaning cumulus is only reconciled with CMR,
    but not the other direction. The Granules will be filtered by their
    `updatedAt` values. Collections are filtered by the updatedAt time of their
    granules, i.e. Collections with granules that are updatedAt a time between
    the time parameters will be returned in the reconciliation reports.
  - Adds `startTimestamp` and `endTimestamp` parameters to create-reconciliation-reports
    lambda function. If either of these params is passed in with a value that can be
    converted to a date object, the inter-platform comparison between Cumulus and CMR will
    be one way.  That is, collections, granules, and files will be filtered by time for
    those found in Cumulus and only those compared to the CMR holdings. For the moment
    there is not enough information to change the internal consistency check, and S3 vs
    Cumulus comparisons are unchanged by the timestamps.
- **CUMULUS-1962**
  - Adds `location` as parameter to `/reconciliationReports` endpoint. Options are `S3`
    resulting in a S3 vs. Cumulus database search or `CMR` resulting in CMR vs. Cumulus database search.
- **CUMULUS-1963**
  - Adds `granuleId` as input parameter to `/reconcilationReports`
    endpoint. Limits inputs parameters to either `collectionId` or `granuleId`
    and will fail to create the report if both are provided.  Adding granuleId
    will find collections in Cumulus by granuleId and compare those one way
    with those in CMR.
  - `/reconciliationReports` now validates any input json before starting the
    async operation and the lambda handler no longer validates input
    parameters.
- **CUMULUS-1964**
  - Reports can now be filtered on provider
- **CUMULUS-1965**
  - Adds `collectionId` parameter to the `/reconcilationReports`
    endpoint. Setting this value will limit the scope of the reconcilation
    report to only the input collectionId when comparing Cumulus and
    CMR. `collectionId` is provided an array of strings e.g. `[shortname___version, shortname2___version2]`
- **CUMULUS-2107**
  - Added a new task, `update-cmr-access-constraints`, that will set access constraints in CMR Metadata.
    Currently supports UMMG-JSON and Echo10XML, where it will configure `AccessConstraints` and
    `RestrictionFlag/RestrictionComment`, respectively.
  - Added an operator doc on how to configure and run the access constraint update workflow, which will update the metadata using the new task, and then publish the updated metadata to CMR.
  - Added an operator doc on bulk operations.
- **CUMULUS-2111**
  - Added variables to `cumulus` module:
    - `tea_api_egress_log_group`
    - `tea_external_api_endpoint`
    - `tea_internal_api_endpoint`
    - `tea_rest_api_id`
    - `tea_rest_api_root_resource_id`
    - `tea_stack_name`
  - Added variables to `distribution` module:
    - `tea_api_egress_log_group`
    - `tea_external_api_endpoint`
    - `tea_internal_api_endpoint`
    - `tea_rest_api_id`
    - `tea_rest_api_root_resource_id`
    - `tea_stack_name`
- **CUMULUS-2112**
  - Added `@cumulus/api/lambdas/internal-reconciliation-report`, so create-reconciliation-report
    lambda can create `Internal` reconciliation report
- **CUMULUS-2116**
  - Added `@cumulus/api/models/granule.unpublishAndDeleteGranule` which
  unpublishes a granule from CMR and deletes it from Cumulus, but does not
  update the record to `published: false` before deletion
- **CUMULUS-2113**
  - Added Granule not found report to reports endpoint
  - Update reports to return breakdown by Granule of files both in DynamoDB and S3
- **CUMULUS-2123**
  - Added `cumulus-rds-tf` DB cluster module to `tf-modules` that adds a
    serverless RDS Aurora/PostgreSQL database cluster to meet the PostgreSQL
    requirements for future releases.
  - Updated the default Cumulus module to take the following new required variables:
    - rds_user_access_secret_arn:
      AWS Secrets Manager secret ARN containing a JSON string of DB credentials
      (containing at least host, password, port as keys)
    - rds_security_group:
      RDS Security Group that provides connection access to the RDS cluster
  - Updated API lambdas and default ECS cluster to add them to the
    `rds_security_group` for database access
- **CUMULUS-2126**
  - The collections endpoint now writes to the RDS database
- **CUMULUS-2127**
  - Added migration to create collections relation for RDS database
- **CUMULUS-2129**
  - Added `data-migration1` Terraform module and Lambda to migrate data from Dynamo to RDS
    - Added support to Lambda for migrating collections data from Dynamo to RDS
- **CUMULUS-2155**
  - Added `rds_connection_heartbeat` to `cumulus` and `data-migration` tf
    modules.  If set to true, this diagnostic variable instructs Core's database
    code to fire off a connection 'heartbeat' query and log the timing/results
    for diagnostic purposes, and retry certain connection timeouts once.
    This option is disabled by default
- **CUMULUS-2156**
  - Support array inputs parameters for `Internal` reconciliation report
- **CUMULUS-2157**
  - Added support to `data-migration1` Lambda for migrating providers data from Dynamo to RDS
    - The migration process for providers will convert any credentials that are stored unencrypted or encrypted with an S3 keypair provider to be encrypted with a KMS key instead
- **CUMULUS-2161**
  - Rules now support an `executionNamePrefix` property. If set, any executions
    triggered as a result of that rule will use that prefix in the name of the
    execution.
  - The `QueueGranules` task now supports an `executionNamePrefix` property. Any
    executions queued by that task will use that prefix in the name of the
    execution. See the
    [example workflow](./example/cumulus-tf/discover_granules_with_execution_name_prefix_workflow.asl.json)
    for usage.
  - The `QueuePdrs` task now supports an `executionNamePrefix` config property.
    Any executions queued by that task will use that prefix in the name of the
    execution. See the
    [example workflow](./example/cumulus-tf/discover_and_queue_pdrs_with_execution_name_prefix_workflow.asl.json)
    for usage.
- **CUMULUS-2162**
  - Adds new report type to `/reconciliationReport` endpoint.  The new report
    is `Granule Inventory`. This report is a CSV file of all the granules in
    the Cumulus DB. This report will eventually replace the existing
    `granules-csv` endpoint which has been deprecated.
- **CUMULUS-2197**
  - Added `ems_deploy` variable to the `cumulus` module. This is set to false by default, except
    for our example deployment, where it is needed for integration tests.

### Changed

- Upgraded version of [TEA](https://github.com/asfadmin/thin-egress-app/) deployed with Cumulus to build 88.
- **CUMULUS-2107**
  - Updated the `applyWorkflow` functionality on the granules endpoint to take a `meta` property to pass into the workflow message.
  - Updated the `BULK_GRANULE` functionality on the granules endpoint to support the above `applyWorkflow` change.
- **CUMULUS-2111**
  - Changed `distribution_api_gateway_stage` variable for `cumulus` module to `tea_api_gateway_stage`
  - Changed `api_gateway_stage` variable for `distribution` module to `tea_api_gateway_stage`
- **CUMULUS-2224**
  - Updated `/reconciliationReport`'s file reconciliation to include `"EXTENDED METADATA"` as a valid CMR relatedUrls Type.

### Fixed

- **CUMULUS-2168**
  - Fixed issue where large number of documents (generally logs) in the
    `cumulus` elasticsearch index results in the collection granule stats
    queries failing for the collections list api endpoint
- **CUMULUS-1955**
  - Due to AWS's eventual consistency model, it was possible for PostToCMR to
    publish an earlier version of a CMR metadata file, rather than the latest
    version created in a workflow.  This fix guarantees that the latest version
    is published, as expected.
- **CUMULUS-1961**
  - Fixed `activeCollections` query only returning 10 results
- **CUMULUS-2201**
  - Fix Reconciliation Report integration test failures by waiting for collections appear
    in es list and ingesting a fake granule xml file to CMR
- **CUMULUS-2015**
  - Reduced concurrency of `QueueGranules` task. That task now has a
    `config.concurrency` option that defaults to `3`.
- **CUMULUS-2116**
  - Fixed a race condition with bulk granule delete causing deleted granules to still appear in Elasticsearch. Granules removed via bulk delete should now be removed from Elasticsearch.
- **CUMULUS-2163**
  - Remove the `public-read` ACL from the `move-granules` task
- **CUMULUS-2164**
  - Fix issue where `cumulus` index is recreated and attached to an alias if it has been previously deleted
- **CUMULUS-2195**
  - Fixed issue with redirect from `/token` not working when using a Cloudfront endpoint to access the Cumulus API with Launchpad authentication enabled. The redirect should now work properly whether you are using a plain API gateway URL or a Cloudfront endpoint pointing at an API gateway URL.
- **CUMULUS-2200**
  - Fixed issue where __in and __not queries were stripping spaces from values

### Deprecated

- **CUMULUS-1955**
  - `@cumulus/aws-client/S3.getS3Object()`
  - `@cumulus/message/Queue.getQueueNameByUrl()`
  - `@cumulus/message/Queue.getQueueName()`
- **CUMULUS-2162**
  - `@cumulus/api/endpoints/granules-csv/list()`

### Removed

- **CUMULUS-2111**
  - Removed `distribution_url` and `distribution_redirect_uri` outputs from the `cumulus` module
  - Removed variables from the `cumulus` module:
    - `distribution_url`
    - `log_api_gateway_to_cloudwatch`
    - `thin_egress_cookie_domain`
    - `thin_egress_domain_cert_arn`
    - `thin_egress_download_role_in_region_arn`
    - `thin_egress_jwt_algo`
    - `thin_egress_jwt_secret_name`
    - `thin_egress_lambda_code_dependency_archive_key`
    - `thin_egress_stack_name`
  - Removed outputs from the `distribution` module:
    - `distribution_url`
    - `internal_tea_api`
    - `rest_api_id`
    - `thin_egress_app_redirect_uri`
  - Removed variables from the `distribution` module:
    - `bucket_map_key`
    - `distribution_url`
    - `log_api_gateway_to_cloudwatch`
    - `thin_egress_cookie_domain`
    - `thin_egress_domain_cert_arn`
    - `thin_egress_download_role_in_region_arn`
    - `thin_egress_jwt_algo`
    - `thin_egress_jwt_secret_name`
    - `thin_egress_lambda_code_dependency_archive_key`
- **CUMULUS-2157**
  - Removed `providerSecretsMigration` and `verifyProviderSecretsMigration` lambdas
- Removed deprecated `@cumulus/sf-sns-report` task
- Removed code:
  - `@cumulus/aws-client/S3.calculateS3ObjectChecksum`
  - `@cumulus/aws-client/S3.getS3ObjectReadStream`
  - `@cumulus/cmrjs.getFullMetadata`
  - `@cumulus/cmrjs.getMetadata`
  - `@cumulus/common/util.isNil`
  - `@cumulus/common/util.isNull`
  - `@cumulus/common/util.isUndefined`
  - `@cumulus/common/util.lookupMimeType`
  - `@cumulus/common/util.mkdtempSync`
  - `@cumulus/common/util.negate`
  - `@cumulus/common/util.noop`
  - `@cumulus/common/util.omit`
  - `@cumulus/common/util.renameProperty`
  - `@cumulus/common/util.sleep`
  - `@cumulus/common/util.thread`
  - `@cumulus/ingest/granule.copyGranuleFile`
  - `@cumulus/ingest/granule.moveGranuleFile`
  - `@cumulus/integration-tests/api/rules.deleteRule`
  - `@cumulus/integration-tests/api/rules.getRule`
  - `@cumulus/integration-tests/api/rules.listRules`
  - `@cumulus/integration-tests/api/rules.postRule`
  - `@cumulus/integration-tests/api/rules.rerunRule`
  - `@cumulus/integration-tests/api/rules.updateRule`
  - `@cumulus/integration-tests/sfnStep.parseStepMessage`
  - `@cumulus/message/Queue.getQueueName`
  - `@cumulus/message/Queue.getQueueNameByUrl`

## v2.0.2+ Backport releases

Release v2.0.1 was the last release on the 2.0.x release series.

Changes after this version on the 2.0.x release series are limited
security/requested feature patches and will not be ported forward to future
releases unless there is a corresponding CHANGELOG entry.

For up-to-date CHANGELOG for the maintenance release branch see
[CHANGELOG.md](https://github.com/nasa/cumulus/blob/release-2.0.x/CHANGELOG.md)
from the 2.0.x branch.

For the most recent release information for the maintenance branch please see
the [release page](https://github.com/nasa/cumulus/releases)

## [v2.0.7] 2020-10-1 - [BACKPORT]

### Fixed

- CVE-2020-7720
  - Updated common `node-forge` dependency to 0.10.0 to address CVE finding

### [v2.0.6] 2020-09-25 - [BACKPORT]

### Fixed

- **CUMULUS-2168**
  - Fixed issue where large number of documents (generally logs) in the
    `cumulus` elasticsearch index results in the collection granule stats
    queries failing for the collections list api endpoint

### [v2.0.5] 2020-09-15 - [BACKPORT]

#### Added

- Added `thin_egress_stack_name` variable to `cumulus` and `distribution` Terraform modules to allow overriding the default Cloudformation stack name used for the `thin-egress-app`. **Please note that if you change/set this value for an existing deployment, it will destroy and re-create your API gateway for the `thin-egress-app`.**

#### Fixed

- Fix collection list queries. Removed fixes to collection stats, which break queries for a large number of granules.

### [v2.0.4] 2020-09-08 - [BACKPORT]

#### Changed

- Upgraded version of [TEA](https://github.com/asfadmin/thin-egress-app/) deployed with Cumulus to build 88.

### [v2.0.3] 2020-09-02 - [BACKPORT]

#### Fixed

- **CUMULUS-1961**
  - Fixed `activeCollections` query only returning 10 results

- **CUMULUS-2039**
  - Fix issue causing SyncGranules task to run out of memory on large granules

#### CODE CHANGES

- The `@cumulus/aws-client/S3.getS3ObjectReadStreamAsync` function has been
  removed. It read the entire S3 object into memory before returning a read
  stream, which could cause Lambdas to run out of memory. Use
  `@cumulus/aws-client/S3.getObjectReadStream` instead.

### [v2.0.2] 2020-08-17 - [BACKPORT]

#### CODE CHANGES

- The `@cumulus/ingest/util.lookupMimeType` function now returns `undefined`
  rather than `null` if the mime type could not be found.
- The `@cumulus/ingest/lock.removeLock` function now returns `undefined`

#### Added

- **CUMULUS-2116**
  - Added `@cumulus/api/models/granule.unpublishAndDeleteGranule` which
  unpublishes a granule from CMR and deletes it from Cumulus, but does not
  update the record to `published: false` before deletion

### Fixed

- **CUMULUS-2116**
  - Fixed a race condition with bulk granule delete causing deleted granules to still appear in Elasticsearch. Granules removed via bulk delete should now be removed from Elasticsearch.

## [v2.0.1] 2020-07-28

### Added

- **CUMULUS-1886**
  - Added `multiple sort keys` support to `@cumulus/api`
- **CUMULUS-2099**
  - `@cumulus/message/Queue.getQueueUrl` to get the queue URL specified in a Cumulus workflow message, if any.

### Fixed

- **[PR 1790](https://github.com/nasa/cumulus/pull/1790)**
  - Fixed bug with request headers in `@cumulus/launchpad-auth` causing Launchpad token requests to fail

## [v2.0.0] 2020-07-23

### BREAKING CHANGES

- Changes to the `@cumulus/api-client` package
  - The `CumulusApiClientError` class must now be imported using
    `const { CumulusApiClientError } = require('@cumulus/api-client/CumulusApiClientError')`
- The `@cumulus/sftp-client/SftpClient` class must now be imported using
  `const { SftpClient } = require('@cumulus/sftp-client');`
- Instances of `@cumulus/ingest/SftpProviderClient` no longer implicitly connect
  when `download`, `list`, or `sync` are called. You must call `connect` on the
  provider client before issuing one of those calls. Failure to do so will
  result in a "Client not connected" exception being thrown.
- Instances of `@cumulus/ingest/SftpProviderClient` no longer implicitly
  disconnect from the SFTP server when `list` is called.
- Instances of `@cumulus/sftp-client/SftpClient` must now be explicitly closed
  by calling `.end()`
- Instances of `@cumulus/sftp-client/SftpClient` no longer implicitly connect to
  the server when `download`, `unlink`, `syncToS3`, `syncFromS3`, and `list` are
  called. You must explicitly call `connect` before calling one of those
  methods.
- Changes to the `@cumulus/common` package
  - `cloudwatch-event.getSfEventMessageObject()` now returns `undefined` if the
    message could not be found or could not be parsed. It previously returned
    `null`.
  - `S3KeyPairProvider.decrypt()` now throws an exception if the bucket
    containing the key cannot be determined.
  - `S3KeyPairProvider.decrypt()` now throws an exception if the stack cannot be
    determined.
  - `S3KeyPairProvider.encrypt()` now throws an exception if the bucket
    containing the key cannot be determined.
  - `S3KeyPairProvider.encrypt()` now throws an exception if the stack cannot be
    determined.
  - `sns-event.getSnsEventMessageObject()` now returns `undefined` if it could
    not be parsed. It previously returned `null`.
  - The `aws` module has been removed.
  - The `BucketsConfig.buckets` property is now read-only and private
  - The `test-utils.validateConfig()` function now resolves to `undefined`
    rather than `true`.
  - The `test-utils.validateInput()` function now resolves to `undefined` rather
    than `true`.
  - The `test-utils.validateOutput()` function now resolves to `undefined`
    rather than `true`.
  - The static `S3KeyPairProvider.retrieveKey()` function has been removed.
- Changes to the `@cumulus/cmrjs` package
  - `@cumulus/cmrjs.constructOnlineAccessUrl()` and
    `@cumulus/cmrjs/cmr-utils.constructOnlineAccessUrl()` previously took a
    `buckets` parameter, which was an instance of
    `@cumulus/common/BucketsConfig`. They now take a `bucketTypes` parameter,
    which is a simple object mapping bucket names to bucket types. Example:
    `{ 'private-1': 'private', 'public-1': 'public' }`
  - `@cumulus/cmrjs.reconcileCMRMetadata()` and
    `@cumulus/cmrjs/cmr-utils.reconcileCMRMetadata()` now take a **required**
    `bucketTypes` parameter, which is a simple object mapping bucket names to
    bucket types. Example: `{ 'private-1': 'private', 'public-1': 'public' }`
  - `@cumulus/cmrjs.updateCMRMetadata()` and
    `@cumulus/cmrjs/cmr-utils.updateCMRMetadata()` previously took an optional
    `inBuckets` parameter, which was an instance of
    `@cumulus/common/BucketsConfig`. They now take a **required** `bucketTypes`
    parameter, which is a simple object mapping bucket names to bucket types.
    Example: `{ 'private-1': 'private', 'public-1': 'public' }`
- The minimum supported version of all published Cumulus packages is now Node
  12.18.0
  - Tasks using the `cumuluss/cumulus-ecs-task` Docker image must be updated to
    `cumuluss/cumulus-ecs-task:1.7.0`. This can be done by updating the `image`
    property of any tasks defined using the `cumulus_ecs_service` Terraform
    module.
- Changes to `@cumulus/aws-client/S3`
  - The signature of the `getObjectSize` function has changed. It now takes a
    params object with three properties:
    - **s3**: an instance of an AWS.S3 object
    - **bucket**
    - **key**
  - The `getObjectSize` function will no longer retry if the object does not
    exist
- **CUMULUS-1861**
  - `@cumulus/message/Collections.getCollectionIdFromMessage` now throws a
    `CumulusMessageError` if `collectionName` and `collectionVersion` are missing
    from `meta.collection`.   Previously this method would return
    `'undefined___undefined'` instead
  - `@cumulus/integration-tests/addCollections` now returns an array of collections that
    were added rather than the count of added collections
- **CUMULUS-1930**
  - The `@cumulus/common/util.uuid()` function has been removed
- **CUMULUS-1955**
  - `@cumulus/aws-client/S3.multipartCopyObject` now returns an object with the
    AWS `etag` of the destination object
  - `@cumulus/ingest/S3ProviderClient.list` now sets a file object's `path`
    property to `undefined` instead of `null` when the file is at the top level
    of its bucket
  - The `sync` methods of the following classes in the `@cumulus/ingest` package
    now return an object with the AWS `s3uri` and `etag` of the destination file
    (they previously returned only a string representing the S3 URI)
    - `FtpProviderClient`
    - `HttpProviderClient`
    - `S3ProviderClient`
    - `SftpProviderClient`
- **CUMULUS-1958**
  - The following methods exported from `@cumulus/cmr-js/cmr-utils` were made
    async, and added distributionBucketMap as a parameter:
    - constructOnlineAccessUrl
    - generateFileUrl
    - reconcileCMRMetadata
    - updateCMRMetadata
- **CUMULUS-1969**
  - The `DiscoverPdrs` task now expects `provider_path` to be provided at
    `event.config.provider_path`, not `event.config.collection.provider_path`
  - `event.config.provider_path` is now a required parameter of the
    `DiscoverPdrs` task
  - `event.config.collection` is no longer a parameter to the `DiscoverPdrs`
    task
  - Collections no longer support the `provider_path` property. The tasks that
    relied on that property are now referencing `config.meta.provider_path`.
    Workflows should be updated accordingly.
- **CUMULUS-1977**
  - Moved bulk granule deletion endpoint from `/bulkDelete` to
    `/granules/bulkDelete`
- **CUMULUS-1991**
  - Updated CMR metadata generation to use "Download file.hdf" (where `file.hdf` is the filename of the given resource) as the resource description instead of "File to download"
  - CMR metadata updates now respect changes to resource descriptions (previously only changes to resource URLs were respected)

### MIGRATION STEPS

- Due to an issue with the AWS API Gateway and how the Thin Egress App Cloudformation template applies updates, you may need to redeploy your
  `thin-egress-app-EgressGateway` manually as a one time migration step.    If your deployment fails with an
  error similar to:

  ```bash
  Error: Lambda function (<stack>-tf-TeaCache) returned error: ({"errorType":"HTTPError","errorMessage":"Response code 404 (Not Found)"})
  ```

  Then follow the [AWS
  instructions](https://docs.aws.amazon.com/apigateway/latest/developerguide/how-to-deploy-api-with-console.html)
  to `Redeploy a REST API to a stage` for your egress API and re-run `terraform
  apply`.

### Added

- **CUMULUS-2081**
  - Add Integrator Guide section for onboarding
  - Add helpful tips documentation

- **CUMULUS-1902**
  - Add Common Use Cases section under Operator Docs

- **CUMULUS-2058**
  - Added `lambda_processing_role_name` as an output from the `cumulus` module
    to provide the processing role name
- **CUMULUS-1417**
  - Added a `checksumFor` property to collection `files` config. Set this
    property on a checksum file's definition matching the `regex` of the target
    file. More details in the ['Data Cookbooks
    Setup'](https://nasa.github.io/cumulus/docs/next/data-cookbooks/setup)
    documentation.
  - Added `checksumFor` validation to collections model.
- **CUMULUS-1956**
  - Added `@cumulus/earthata-login-client` package
  - The `/s3credentials` endpoint that is deployed as part of distribution now
    supports authentication using tokens created by a different application. If
    a request contains the `EDL-ClientId` and `EDL-Token` headers,
    authentication will be handled using that token rather than attempting to
    use OAuth.
  - `@cumulus/earthata-login-client.getTokenUsername()` now accepts an
    `xRequestId` argument, which will be included as the `X-Request-Id` header
    when calling Earthdata Login.
  - If the `s3Credentials` endpoint is invoked with an EDL token and an
    `X-Request-Id` header, that `X-Request-Id` header will be forwarded to
    Earthata Login.
- **CUMULUS-1957**
  - If EDL token authentication is being used, and the `EDL-Client-Name` header
    is set, `@the-client-name` will be appended to the end of the Earthdata
    Login username that is used as the `RoleSessionName` of the temporary IAM
    credentials. This value will show up in the AWS S3 server access logs.
- **CUMULUS-1958**
  - Add the ability for users to specify a `bucket_map_key` to the `cumulus`
    terraform module as an override for the default .yaml values that are passed
    to TEA by Core.    Using this option *requires* that each configured
    Cumulus 'distribution' bucket (e.g. public/protected buckets) have a single
    TEA mapping.  Multiple maps per bucket are not supported.
  - Updated Generating a distribution URL, the MoveGranules task and all CMR
    reconciliation functionality to utilize the TEA bucket map override.
  - Updated deploy process to utilize a bootstrap 'tea-map-cache' lambda that
    will, after deployment of Cumulus Core's TEA instance, query TEA for all
    protected/public buckets and generate a mapping configuration used
    internally by Core.  This object is also exposed as an output of the Cumulus
    module as `distribution_bucket_map`.
- **CUMULUS-1961**
  - Replaces DynamoDB for Elasticsearch for reconciliationReportForCumulusCMR
    comparisons between Cumulus and CMR.
- **CUMULUS-1970**
  - Created the `add-missing-file-checksums` workflow task
  - Added `@cumulus/aws-client/S3.calculateObjectHash()` function
  - Added `@cumulus/aws-client/S3.getObjectReadStream()` function
- **CUMULUS-1887**
  - Add additional fields to the granule CSV download file
- **CUMULUS-2019**
  - Add `infix` search to es query builder `@cumulus/api/es/es/queries` to
    support partial matching of the keywords

### Changed

- **CUMULUS-2032**
  - Updated @cumulus/ingest/HttpProviderClient to utilize a configuration key
    `httpListTimeout` to set the default timeout for discovery HTTP/HTTPS
    requests, and updates the default for the provider to 5 minutes (300 seconds).
  - Updated the DiscoverGranules and DiscoverPDRs tasks to utilize the updated
    configuration value if set via workflow config, and updates the default for
    these tasks to 5 minutes (300 seconds).

- **CUMULUS-176**
  - The API will now respond with a 400 status code when a request body contains
    invalid JSON. It had previously returned a 500 status code.
- **CUMULUS-1861**
  - Updates Rule objects to no longer require a collection.
  - Changes the DLQ behavior for `sfEventSqsToDbRecords` and
    `sfEventSqsToDbRecordsInputQueue`. Previously failure to write a database
    record would result in lambda success, and an error log in the CloudWatch
    logs.   The lambda has been updated to manually add a record to
    the `sfEventSqsToDbRecordsDeadLetterQueue` if the granule, execution, *or*
    pdr record fails to write, in addition to the previous error logging.
- **CUMULUS-1956**
  - The `/s3credentials` endpoint that is deployed as part of distribution now
    supports authentication using tokens created by a different application. If
    a request contains the `EDL-ClientId` and `EDL-Token` headers,
    authentication will be handled using that token rather than attempting to
    use OAuth.
- **CUMULUS-1977**
  - API endpoint POST `/granules/bulk` now returns a 202 status on a successful
    response instead of a 200 response
  - API endpoint DELETE `/granules/<granule-id>` now returns a 404 status if the
    granule record was already deleted
  - `@cumulus/api/models/Granule.update()` now returns the updated granule
    record
  - Implemented POST `/granules/bulkDelete` API endpoint to support deleting
    granules specified by ID or returned by the provided query in the request
    body. If the request is successful, the endpoint returns the async operation
    ID that has been started to remove the granules.
    - To use a query in the request body, your deployment must be
      [configured to access the Elasticsearch host for ESDIS metrics](https://nasa.github.io/cumulus/docs/additional-deployment-options/cloudwatch-logs-delivery#esdis-metrics)
      in your environment
  - Added `@cumulus/api/models/Granule.getRecord()` method to return raw record
    from DynamoDB
  - Added `@cumulus/api/models/Granule.delete()` method which handles deleting
    the granule record from DynamoDB and the granule files from S3
- **CUMULUS-1982**
  - The `globalConnectionLimit` property of providers is now optional and
    defaults to "unlimited"
- **CUMULUS-1997**
  - Added optional `launchpad` configuration to `@cumulus/hyrax-metadata-updates` task config schema.
- **CUMULUS-1991**
  - `@cumulus/cmrjs/src/cmr-utils/constructOnlineAccessUrls()` now throws an error if `cmrGranuleUrlType = "distribution"` and no distribution endpoint argument is provided
- **CUMULUS-2011**
  - Reconciliation reports are now generated within an AsyncOperation
- **CUMULUS-2016**
  - Upgrade TEA to version 79

### Fixed

- **CUMULUS-1991**
  - Added missing `DISTRIBUTION_ENDPOINT` environment variable for API lambdas. This environment variable is required for API requests to move granules.

- **CUMULUS-1961**
  - Fixed granules and executions query params not getting sent to API in granule list operation in `@cumulus/api-client`

### Deprecated

- `@cumulus/aws-client/S3.calculateS3ObjectChecksum()`
- `@cumulus/aws-client/S3.getS3ObjectReadStream()`
- `@cumulus/common/log.convertLogLevel()`
- `@cumulus/collection-config-store`
- `@cumulus/common/util.sleep()`

- **CUMULUS-1930**
  - `@cumulus/common/log.convertLogLevel()`
  - `@cumulus/common/util.isNull()`
  - `@cumulus/common/util.isUndefined()`
  - `@cumulus/common/util.negate()`
  - `@cumulus/common/util.noop()`
  - `@cumulus/common/util.isNil()`
  - `@cumulus/common/util.renameProperty()`
  - `@cumulus/common/util.lookupMimeType()`
  - `@cumulus/common/util.thread()`
  - `@cumulus/common/util.mkdtempSync()`

### Removed

- The deprecated `@cumulus/common.bucketsConfigJsonObject` function has been
  removed
- The deprecated `@cumulus/common.CollectionConfigStore` class has been removed
- The deprecated `@cumulus/common.concurrency` module has been removed
- The deprecated `@cumulus/common.constructCollectionId` function has been
  removed
- The deprecated `@cumulus/common.launchpad` module has been removed
- The deprecated `@cumulus/common.LaunchpadToken` class has been removed
- The deprecated `@cumulus/common.Semaphore` class has been removed
- The deprecated `@cumulus/common.stringUtils` module has been removed
- The deprecated `@cumulus/common/aws.cloudwatchlogs` function has been removed
- The deprecated `@cumulus/common/aws.deleteS3Files` function has been removed
- The deprecated `@cumulus/common/aws.deleteS3Object` function has been removed
- The deprecated `@cumulus/common/aws.dynamodb` function has been removed
- The deprecated `@cumulus/common/aws.dynamodbDocClient` function has been
  removed
- The deprecated `@cumulus/common/aws.getExecutionArn` function has been removed
- The deprecated `@cumulus/common/aws.headObject` function has been removed
- The deprecated `@cumulus/common/aws.listS3ObjectsV2` function has been removed
- The deprecated `@cumulus/common/aws.parseS3Uri` function has been removed
- The deprecated `@cumulus/common/aws.promiseS3Upload` function has been removed
- The deprecated `@cumulus/common/aws.recursivelyDeleteS3Bucket` function has
  been removed
- The deprecated `@cumulus/common/aws.s3CopyObject` function has been removed
- The deprecated `@cumulus/common/aws.s3ObjectExists` function has been removed
- The deprecated `@cumulus/common/aws.s3PutObject` function has been removed
- The deprecated `@cumulus/common/bucketsConfigJsonObject` function has been
  removed
- The deprecated `@cumulus/common/CloudWatchLogger` class has been removed
- The deprecated `@cumulus/common/collection-config-store.CollectionConfigStore`
  class has been removed
- The deprecated `@cumulus/common/collection-config-store.constructCollectionId`
  function has been removed
- The deprecated `@cumulus/common/concurrency.limit` function has been removed
- The deprecated `@cumulus/common/concurrency.mapTolerant` function has been
  removed
- The deprecated `@cumulus/common/concurrency.promiseUrl` function has been
  removed
- The deprecated `@cumulus/common/concurrency.toPromise` function has been
  removed
- The deprecated `@cumulus/common/concurrency.unless` function has been removed
- The deprecated `@cumulus/common/config.parseConfig` function has been removed
- The deprecated `@cumulus/common/config.resolveResource` function has been
  removed
- The deprecated `@cumulus/common/DynamoDb.get` function has been removed
- The deprecated `@cumulus/common/DynamoDb.scan` function has been removed
- The deprecated `@cumulus/common/FieldPattern` class has been removed
- The deprecated `@cumulus/common/launchpad.getLaunchpadToken` function has been
  removed
- The deprecated `@cumulus/common/launchpad.validateLaunchpadToken` function has
  been removed
- The deprecated `@cumulus/common/LaunchpadToken` class has been removed
- The deprecated `@cumulus/common/message.buildCumulusMeta` function has been
  removed
- The deprecated `@cumulus/common/message.buildQueueMessageFromTemplate`
  function has been removed
- The deprecated `@cumulus/common/message.getCollectionIdFromMessage` function
  has been removed
- The deprecated `@cumulus/common/message.getMaximumExecutions` function has
  been removed
- The deprecated `@cumulus/common/message.getMessageExecutionArn` function has
  been removed
- The deprecated `@cumulus/common/message.getMessageExecutionName` function has
  been removed
- The deprecated `@cumulus/common/message.getMessageFromTemplate` function has
  been removed
- The deprecated `@cumulus/common/message.getMessageGranules` function has been
  removed
- The deprecated `@cumulus/common/message.getMessageStateMachineArn` function
  has been removed
- The deprecated `@cumulus/common/message.getQueueName` function has been
  removed
- The deprecated `@cumulus/common/message.getQueueNameByUrl` function has been
  removed
- The deprecated `@cumulus/common/message.hasQueueAndExecutionLimit` function
  has been removed
- The deprecated `@cumulus/common/Semaphore` class has been removed
- The deprecated `@cumulus/common/string.globalReplace` function has been removed
- The deprecated `@cumulus/common/string.isNonEmptyString` function has been
  removed
- The deprecated `@cumulus/common/string.isValidHostname` function has been
  removed
- The deprecated `@cumulus/common/string.match` function has been removed
- The deprecated `@cumulus/common/string.matches` function has been removed
- The deprecated `@cumulus/common/string.replace` function has been removed
- The deprecated `@cumulus/common/string.toLower` function has been removed
- The deprecated `@cumulus/common/string.toUpper` function has been removed
- The deprecated `@cumulus/common/testUtils.getLocalstackEndpoint` function has been removed
- The deprecated `@cumulus/common/util.setErrorStack` function has been removed
- The `@cumulus/common/util.uuid` function has been removed
- The deprecated `@cumulus/common/workflows.getWorkflowArn` function has been
  removed
- The deprecated `@cumulus/common/workflows.getWorkflowFile` function has been
  removed
- The deprecated `@cumulus/common/workflows.getWorkflowList` function has been
  removed
- The deprecated `@cumulus/common/workflows.getWorkflowTemplate` function has
  been removed
- `@cumulus/aws-client/StepFunctions.toSfnExecutionName()`
- `@cumulus/aws-client/StepFunctions.fromSfnExecutionName()`
- `@cumulus/aws-client/StepFunctions.getExecutionArn()`
- `@cumulus/aws-client/StepFunctions.getExecutionUrl()`
- `@cumulus/aws-client/StepFunctions.getStateMachineArn()`
- `@cumulus/aws-client/StepFunctions.pullStepFunctionEvent()`
- `@cumulus/common/test-utils/throttleOnce()`
- `@cumulus/integration-tests/api/distribution.invokeApiDistributionLambda()`
- `@cumulus/integration-tests/api/distribution.getDistributionApiRedirect()`
- `@cumulus/integration-tests/api/distribution.getDistributionApiFileStream()`

## [v1.24.0] 2020-06-03

### BREAKING CHANGES

- **CUMULUS-1969**
  - The `DiscoverPdrs` task now expects `provider_path` to be provided at
    `event.config.provider_path`, not `event.config.collection.provider_path`
  - `event.config.provider_path` is now a required parameter of the
    `DiscoverPdrs` task
  - `event.config.collection` is no longer a parameter to the `DiscoverPdrs`
    task
  - Collections no longer support the `provider_path` property. The tasks that
    relied on that property are now referencing `config.meta.provider_path`.
    Workflows should be updated accordingly.

- **CUMULUS-1997**
  - `@cumulus/cmr-client/CMRSearchConceptQueue` parameters have been changed to take a `cmrSettings` object containing clientId, provider, and auth information. This can be generated using `@cumulus/cmrjs/cmr-utils/getCmrSettings`. The `cmrEnvironment` variable has been removed.

### Added

- **CUMULUS-1800**
  - Added task configuration setting named `syncChecksumFiles` to the
    SyncGranule task. This setting is `false` by default, but when set to
    `true`, all checksum files associated with data files that are downloaded
    will be downloaded as well.
- **CUMULUS-1952**
  - Updated HTTP(S) provider client to accept username/password for Basic authorization. This change adds support for Basic Authorization such as Earthdata login redirects to ingest (i.e. as implemented in SyncGranule), but not to discovery (i.e. as implemented in DiscoverGranules). Discovery still expects the provider's file system to be publicly accessible, but not the individual files and their contents.
  - **NOTE**: Using this in combination with the HTTP protocol may expose usernames and passwords to intermediary network entities. HTTPS is highly recommended.
- **CUMULUS-1997**
  - Added optional `launchpad` configuration to `@cumulus/hyrax-metadata-updates` task config schema.

### Fixed

- **CUMULUS-1997**
  - Updated all CMR operations to use configured authentication scheme
- **CUMULUS-2010**
  - Updated `@cumulus/api/launchpadSaml` to support multiple userGroup attributes from the SAML response

## [v1.23.2] 2020-05-22

### BREAKING CHANGES

- Updates to the Cumulus archive API:
  - All endpoints now return a `401` response instead of a `403` for any request where the JWT passed as a Bearer token is invalid.
  - POST `/refresh` and DELETE `/token/<token>` endpoints now return a `401` response for requests with expired tokens

- **CUMULUS-1894**
  - `@cumulus/ingest/granule.handleDuplicateFile()`
    - The `copyOptions` parameter has been removed
    - An `ACL` parameter has been added
  - `@cumulus/ingest/granule.renameS3FileWithTimestamp()`
    - Now returns `undefined`

- **CUMULUS-1896**
  Updated all Cumulus core lambdas to utilize the new message adapter streaming interface via [cumulus-message-adapter-js v1.2.0](https://github.com/nasa/cumulus-message-adapter-js/releases/tag/v1.2.0).   Users of this version of Cumulus (or later) must utilize version 1.3.0 or greater of the [cumulus-message-adapter](https://github.com/nasa/cumulus-message-adapter) to support core lambdas.

- **CUMULUS-1912**
  - `@cumulus/api` reconciliationReports list endpoint returns a list of reconciliationReport records instead of S3Uri.

- **CUMULUS-1969**
  - The `DiscoverGranules` task now expects `provider_path` to be provided at
    `event.config.provider_path`, not `event.config.collection.provider_path`
  - `config.provider_path` is now a required parameter of the `DiscoverGranules`
    task

### MIGRATION STEPS

- To take advantage of the new TTL-based access token expiration implemented in CUMULUS-1777 (see notes below) and clear out existing records in your access tokens table, do the following:
  1. Log out of any active dashboard sessions
  2. Use the AWS console or CLI to delete your `<prefix>-AccessTokensTable` DynamoDB table
  3. [Re-deploy your `data-persistence` module](https://nasa.github.io/cumulus/docs/deployment/upgrade-readme#update-data-persistence-resources), which should re-create the `<prefix>-AccessTokensTable` DynamoDB table
  4. Return to using the Cumulus API/dashboard as normal
- This release requires the Cumulus Message Adapter layer deployed with Cumulus Core to be at least 1.3.0, as the core lambdas have updated to [cumulus-message-adapter-js v1.2.0](https://github.com/nasa/cumulus-message-adapter-js/releases/tag/v1.2.0) and the new CMA interface.  As a result, users should:
  1. Follow the [Cumulus Message Adapter (CMA) deployment instructions](https://nasa.github.io/cumulus/docs/deployment/deployment-readme#deploy-the-cumulus-message-adapter-layer) and install a CMA layer version >=1.3.0
  2. If you are using any custom Node.js Lambdas in your workflows **and** the Cumulus CMA layer/`cumulus-message-adapter-js`, you must update your lambda to use [cumulus-message-adapter-js v1.2.0](https://github.com/nasa/cumulus-message-adapter-js/releases/tag/v1.2.0) and follow the migration instructions in the release notes. Prior versions of `cumulus-message-adapter-js` are not compatible with CMA >= 1.3.0.
- Migrate existing s3 reconciliation report records to database (CUMULUS-1911):
  - After update your `data persistence` module and Cumulus resources, run the command:

  ```bash
  ./node_modules/.bin/cumulus-api migrate --stack `<your-terraform-deployment-prefix>` --migrationVersion migration5
  ```

### Added

- Added a limit for concurrent Elasticsearch requests when doing an index from database operation
- Added the `es_request_concurrency` parameter to the archive and cumulus Terraform modules

- **CUMULUS-1995**
  - Added the `es_index_shards` parameter to the archive and cumulus Terraform modules to configure the number of shards for the ES index
    - If you have an existing ES index, you will need to [reindex](https://nasa.github.io/cumulus-api/#reindex) and then [change index](https://nasa.github.io/cumulus-api/#change-index) to take advantage of shard updates

- **CUMULUS-1894**
  - Added `@cumulus/aws-client/S3.moveObject()`

- **CUMULUS-1911**
  - Added ReconciliationReports table
  - Updated CreateReconciliationReport lambda to save Reconciliation Report records to database
  - Updated dbIndexer and IndexFromDatabase lambdas to index Reconciliation Report records to Elasticsearch
  - Added migration_5 to migrate existing s3 reconciliation report records to database and Elasticsearch
  - Updated `@cumulus/api` package, `tf-modules/archive` and `tf-modules/data-persistence` Terraform modules

- **CUMULUS-1916**
  - Added util function for seeding reconciliation reports when running API locally in dashboard

### Changed

- **CUMULUS-1777**
  - The `expirationTime` property is now a **required field** of the access tokens model.
  - Updated the `AccessTokens` table to set a [TTL](https://docs.aws.amazon.com/amazondynamodb/latest/developerguide/howitworks-ttl.html) on the `expirationTime` field in `tf-modules/data-persistence/dynamo.tf`. As a result, access token records in this table whose `expirationTime` has passed should be **automatically deleted by DynamoDB**.
  - Updated all code creating access token records in the Dynamo `AccessTokens` table to set the `expirationTime` field value in seconds from the epoch.
- **CUMULUS-1912**
  - Updated reconciliationReports endpoints to query against Elasticsearch, delete report from both database and s3
  - Added `@cumulus/api-client/reconciliationReports`
- **CUMULUS-1999**
  - Updated `@cumulus/common/util.deprecate()` so that only a single deprecation notice is printed for each name/version combination

### Fixed

- **CUMULUS-1894**
  - The `SyncGranule` task can now handle files larger than 5 GB
- **CUMULUS-1987**
  - `Remove granule from CMR` operation in `@cumulus/api` now passes token to CMR when fetching granule metadata, allowing removal of private granules
- **CUMULUS-1993**
  - For a given queue, the `sqs-message-consumer` Lambda will now only schedule workflows for rules matching the queue **and the collection information in each queue message (if any)**
    - The consumer also now only reads each queue message **once per Lambda invocation**, whereas previously each message was read **once per queue rule per Lambda invocation**
  - Fixed bug preventing the deletion of multiple SNS rules that share the same SNS topic

### Deprecated

- **CUMULUS-1894**
  - `@cumulus/ingest/granule.copyGranuleFile()`
  - `@cumulus/ingest/granule.moveGranuleFile()`

- **CUMULUS-1987** - Deprecated the following functions:
  - `@cumulus/cmrjs/getMetadata(cmrLink)` -> `@cumulus/cmr-client/CMR.getGranuleMetadata(cmrLink)`
  - `@cumulus/cmrjs/getFullMetadata(cmrLink)`

## [v1.22.1] 2020-05-04

**Note**: v1.22.0 was not released as a package due to npm/release concerns.  Users upgrading to 1.22.x should start with 1.22.1

### Added

- **CUMULUS-1894**
  - Added `@cumulus/aws-client/S3.multipartCopyObject()`
- **CUMULUS-408**
  - Added `certificateUri` field to provider schema. This optional field allows operators to specify an S3 uri to a CA bundle to use for HTTPS requests.
- **CUMULUS-1787**
  - Added `collections/active` endpoint for returning collections with active granules in `@cumulus/api`
- **CUMULUS-1799**
  - Added `@cumulus/common/stack.getBucketsConfigKey()` to return the S3 key for the buckets config object
  - Added `@cumulus/common/workflows.getWorkflowFileKey()` to return the S3 key for a workflow definition object
  - Added `@cumulus/common/workflows.getWorkflowsListKeyPrefix()` to return the S3 key prefix for objects containing workflow definitions
  - Added `@cumulus/message` package containing utilities for building and parsing Cumulus messages
- **CUMULUS-1850**
  - Added `@cumulus/aws-client/Kinesis.describeStream()` to get a Kinesis stream description
- **CUMULUS-1853**
  - Added `@cumulus/integration-tests/collections.createCollection()`
  - Added `@cumulus/integration-tests/executions.findExecutionArn()`
  - Added `@cumulus/integration-tests/executions.getExecutionWithStatus()`
  - Added `@cumulus/integration-tests/granules.getGranuleWithStatus()`
  - Added `@cumulus/integration-tests/providers.createProvider()`
  - Added `@cumulus/integration-tests/rules.createOneTimeRule()`

### Changed

- **CUMULUS-1682**
  - Moved all `@cumulus/ingest/parse-pdr` code into the `parse-pdr` task as it had become tightly coupled with that task's handler and was not used anywhere else. Unit tests also restored.
- **CUMULUS-1820**
  - Updated the Thin Egress App module used in `tf-modules/distribution/main.tf` to build 74. [See the release notes](https://github.com/asfadmin/thin-egress-app/releases/tag/tea-build.74).
- **CUMULUS-1852**
  - Updated POST endpoints for `/collections`, `/providers`, and `/rules` to log errors when returning a 500 response
  - Updated POST endpoint for `/collections`:
    - Return a 400 response when the `name` or `version` fields are missing
    - Return a 409 response if the collection already exists
    - Improved error messages to be more explicit
  - Updated POST endpoint for `/providers`:
    - Return a 400 response if the `host` field value is invalid
    - Return a 409 response if the provider already exists
  - Updated POST endpoint for `/rules`:
    - Return a 400 response if rule `name` is invalid
    - Return a 400 response if rule `type` is invalid
- **CUMULUS-1891**
  - Updated the following endpoints using async operations to return a 503 error if the ECS task  cannot be started and a 500 response for a non-specific error:
    - POST `/replays`
    - POST `/bulkDelete`
    - POST `/elasticsearch/index-from-database`
    - POST `/granules/bulk`

### Fixed

- **CUMULUS-408**
  - Fixed HTTPS discovery and ingest.

- **CUMULUS-1850**
  - Fixed a bug in Kinesis event processing where the message consumer would not properly filter available rules based on the collection information in the event and the Kinesis stream ARN

- **CUMULUS-1853**
  - Fixed a bug where attempting to create a rule containing a payload property
    would fail schema validation.

- **CUMULUS-1854**
  - Rule schema is validated before starting workflows or creating event source mappings

- **CUMULUS-1974**
  - Fixed @cumulus/api webpack config for missing underscore object due to underscore update

- **CUMULUS-2210**
  - Fixed `cmr_oauth_provider` variable not being propagated to reconciliation reports

### Deprecated

- **CUMULUS-1799** - Deprecated the following code. For cases where the code was moved into another package, the new code location is noted:
  - `@cumulus/aws-client/StepFunctions.fromSfnExecutionName()`
  - `@cumulus/aws-client/StepFunctions.toSfnExecutionName()`
  - `@cumulus/aws-client/StepFunctions.getExecutionArn()` -> `@cumulus/message/Executions.buildExecutionArn()`
  - `@cumulus/aws-client/StepFunctions.getExecutionUrl()` -> `@cumulus/message/Executions.getExecutionUrlFromArn()`
  - `@cumulus/aws-client/StepFunctions.getStateMachineArn()` -> `@cumulus/message/Executions.getStateMachineArnFromExecutionArn()`
  - `@cumulus/aws-client/StepFunctions.pullStepFunctionEvent()` -> `@cumulus/message/StepFunctions.pullStepFunctionEvent()`
  - `@cumulus/common/bucketsConfigJsonObject()`
  - `@cumulus/common/CloudWatchLogger`
  - `@cumulus/common/collection-config-store/CollectionConfigStore` -> `@cumulus/collection-config-store`
  - `@cumulus/common/collection-config-store.constructCollectionId()` -> `@cumulus/message/Collections.constructCollectionId`
  - `@cumulus/common/concurrency.limit()`
  - `@cumulus/common/concurrency.mapTolerant()`
  - `@cumulus/common/concurrency.promiseUrl()`
  - `@cumulus/common/concurrency.toPromise()`
  - `@cumulus/common/concurrency.unless()`
  - `@cumulus/common/config.buildSchema()`
  - `@cumulus/common/config.parseConfig()`
  - `@cumulus/common/config.resolveResource()`
  - `@cumulus/common/config.resourceToArn()`
  - `@cumulus/common/FieldPattern`
  - `@cumulus/common/launchpad.getLaunchpadToken()` -> `@cumulus/launchpad-auth/index.getLaunchpadToken()`
  - `@cumulus/common/LaunchpadToken` -> `@cumulus/launchpad-auth/LaunchpadToken`
  - `@cumulus/common/launchpad.validateLaunchpadToken()` -> `@cumulus/launchpad-auth/index.validateLaunchpadToken()`
  - `@cumulus/common/message.buildCumulusMeta()` -> `@cumulus/message/Build.buildCumulusMeta()`
  - `@cumulus/common/message.buildQueueMessageFromTemplate()` -> `@cumulus/message/Build.buildQueueMessageFromTemplate()`
  - `@cumulus/common/message.getCollectionIdFromMessage()` -> `@cumulus/message/Collections.getCollectionIdFromMessage()`
  - `@cumulus/common/message.getMessageExecutionArn()` -> `@cumulus/message/Executions.getMessageExecutionArn()`
  - `@cumulus/common/message.getMessageExecutionName()` -> `@cumulus/message/Executions.getMessageExecutionName()`
  - `@cumulus/common/message.getMaximumExecutions()` -> `@cumulus/message/Queue.getMaximumExecutions()`
  - `@cumulus/common/message.getMessageFromTemplate()`
  - `@cumulus/common/message.getMessageStateMachineArn()` -> `@cumulus/message/Executions.getMessageStateMachineArn()`)
  - `@cumulus/common/message.getMessageGranules()` -> `@cumulus/message/Granules.getMessageGranules()`
  - `@cumulus/common/message.getQueueNameByUrl()` -> `@cumulus/message/Queue.getQueueNameByUrl()`
  - `@cumulus/common/message.getQueueName()` -> `@cumulus/message/Queue.getQueueName()`)
  - `@cumulus/common/message.hasQueueAndExecutionLimit()` -> `@cumulus/message/Queue.hasQueueAndExecutionLimit()`
  - `@cumulus/common/Semaphore`
  - `@cumulus/common/test-utils.throttleOnce()`
  - `@cumulus/common/workflows.getWorkflowArn()`
  - `@cumulus/common/workflows.getWorkflowFile()`
  - `@cumulus/common/workflows.getWorkflowList()`
  - `@cumulus/common/workflows.getWorkflowTemplate()`
  - `@cumulus/integration-tests/sfnStep/SfnStep.parseStepMessage()` -> `@cumulus/message/StepFunctions.parseStepMessage()`
- **CUMULUS-1858** - Deprecated the following functions.
  - `@cumulus/common/string.globalReplace()`
  - `@cumulus/common/string.isNonEmptyString()`
  - `@cumulus/common/string.isValidHostname()`
  - `@cumulus/common/string.match()`
  - `@cumulus/common/string.matches()`
  - `@cumulus/common/string.replace()`
  - `@cumulus/common/string.toLower()`
  - `@cumulus/common/string.toUpper()`

### Removed

- **CUMULUS-1799**: Deprecated code removals:
  - Removed from `@cumulus/common/aws`:
    - `pullStepFunctionEvent()`
  - Removed `@cumulus/common/sfnStep`
  - Removed `@cumulus/common/StepFunctions`

## [v1.21.0] 2020-03-30

### PLEASE NOTE

- **CUMULUS-1762**: the `messageConsumer` for `sns` and `kinesis`-type rules now fetches
  the collection information from the message. You should ensure that your rule's collection
  name and version match what is in the message for these ingest messages to be processed.
  If no matching rule is found, an error will be thrown and logged in the
  `messageConsumer` Lambda function's log group.

### Added

- **CUMULUS-1629**`
  - Updates discover-granules task to respect/utilize duplicateHandling configuration such that
    - skip:               Duplicates will be filtered from the granule list
    - error:              Duplicates encountered will result in step failure
    - replace, version:   Duplicates will be ignored and handled as normal.
  - Adds a new copy of the API lambda `PrivateApiLambda()` which is configured to not require authentication. This Lambda is not connected to an API gateway
  - Adds `@cumulus/api-client` with functions for use by workflow lambdas to call the API when needed

- **CUMULUS-1732**
  - Added Python task/activity workflow and integration test (`PythonReferenceSpec`) to test `cumulus-message-adapter-python`and `cumulus-process-py` integration.
- **CUMULUS-1795**
  - Added an IAM policy on the Cumulus EC2 creation to enable SSM when the `deploy_to_ngap` flag is true

### Changed

- **CUMULUS-1762**
  - the `messageConsumer` for `sns` and `kinesis`-type rules now fetches the collection
    information from the message.

### Deprecated

- **CUMULUS-1629**
  - Deprecate `granulesApi`, `rulesApi`, `emsApi`, `executionsAPI` from `@cumulus/integration-test/api` in favor of code moved to `@cumulus/api-client`

### Removed

- **CUMULUS-1799**: Deprecated code removals
  - Removed deprecated method `@cumulus/api/models/Granule.createGranulesFromSns()`
  - Removed deprecated method `@cumulus/api/models/Granule.removeGranuleFromCmr()`
  - Removed from `@cumulus/common/aws`:
    - `apigateway()`
    - `buildS3Uri()`
    - `calculateS3ObjectChecksum()`
    - `cf()`
    - `cloudwatch()`
    - `cloudwatchevents()`
    - `cloudwatchlogs()`
    - `createAndWaitForDynamoDbTable()`
    - `createQueue()`
    - `deleteSQSMessage()`
    - `describeCfStackResources()`
    - `downloadS3File()`
    - `downloadS3Files()`
    - `DynamoDbSearchQueue` class
    - `dynamodbstreams()`
    - `ec2()`
    - `ecs()`
    - `fileExists()`
    - `findResourceArn()`
    - `fromSfnExecutionName()`
    - `getFileBucketAndKey()`
    - `getJsonS3Object()`
    - `getQueueUrl()`
    - `getObjectSize()`
    - `getS3ObjectReadStream()`
    - `getSecretString()`
    - `getStateMachineArn()`
    - `headObject()`
    - `isThrottlingException()`
    - `kinesis()`
    - `lambda()`
    - `listS3Objects()`
    - `promiseS3Upload()`
    - `publishSnsMessage()`
    - `putJsonS3Object()`
    - `receiveSQSMessages()`
    - `s3CopyObject()`
    - `s3GetObjectTagging()`
    - `s3Join()`
    - `S3ListObjectsV2Queue` class
    - `s3TagSetToQueryString()`
    - `s3PutObjectTagging()`
    - `secretsManager()`
    - `sendSQSMessage()`
    - `sfn()`
    - `sns()`
    - `sqs()`
    - `sqsQueueExists()`
    - `toSfnExecutionName()`
    - `uploadS3FileStream()`
    - `uploadS3Files()`
    - `validateS3ObjectChecksum()`
  - Removed `@cumulus/common/CloudFormationGateway` class
  - Removed `@cumulus/common/concurrency/Mutex` class
  - Removed `@cumulus/common/errors`
  - Removed `@cumulus/common/sftp`
  - Removed `@cumulus/common/string.unicodeEscape`
  - Removed `@cumulus/cmrjs/cmr-utils.getGranuleId()`
  - Removed `@cumulus/cmrjs/cmr-utils.getCmrFiles()`
  - Removed `@cumulus/cmrjs/cmr/CMR` class
  - Removed `@cumulus/cmrjs/cmr/CMRSearchConceptQueue` class
  - Removed `@cumulus/cmrjs/utils.getHost()`
  - Removed `@cumulus/cmrjs/utils.getIp()`
  - Removed `@cumulus/cmrjs/utils.hostId()`
  - Removed `@cumulus/cmrjs/utils/ummVersion()`
  - Removed `@cumulus/cmrjs/utils.updateToken()`
  - Removed `@cumulus/cmrjs/utils.validateUMMG()`
  - Removed `@cumulus/ingest/aws.getEndpoint()`
  - Removed `@cumulus/ingest/aws.getExecutionUrl()`
  - Removed `@cumulus/ingest/aws/invoke()`
  - Removed `@cumulus/ingest/aws/CloudWatch` class
  - Removed `@cumulus/ingest/aws/ECS` class
  - Removed `@cumulus/ingest/aws/Events` class
  - Removed `@cumulus/ingest/aws/SQS` class
  - Removed `@cumulus/ingest/aws/StepFunction` class
  - Removed `@cumulus/ingest/util.normalizeProviderPath()`
  - Removed `@cumulus/integration-tests/index.listCollections()`
  - Removed `@cumulus/integration-tests/index.listProviders()`
  - Removed `@cumulus/integration-tests/index.rulesList()`
  - Removed `@cumulus/integration-tests/api/api.addCollectionApi()`

## [v1.20.0] 2020-03-12

### BREAKING CHANGES

- **CUMULUS-1714**
  - Changed the format of the message sent to the granule SNS Topic. Message includes the granule record under `record` and the type of event under `event`. Messages with `deleted` events will have the record that was deleted with a `deletedAt` timestamp. Options for `event` are `Create | Update | Delete`
- **CUMULUS-1769** - `deploy_to_ngap` is now a **required** variable for the `tf-modules/cumulus` module. **For those deploying to NGAP environments, this variable should always be set to `true`.**

### Notable changes

- **CUMULUS-1739** - You can now exclude Elasticsearch from your `tf-modules/data-persistence` deployment (via `include_elasticsearch = false`) and your `tf-modules/cumulus` module will still deploy successfully.

- **CUMULUS-1769** - If you set `deploy_to_ngap = true` for the `tf-modules/archive` Terraform module, **you can only deploy your archive API gateway as `PRIVATE`**, not `EDGE`.

### Added

- Added `@cumulus/aws-client/S3.getS3ObjectReadStreamAsync()` to deal with S3 eventual consistency issues by checking for the existence an S3 object with retries before getting a readable stream for that object.
- **CUMULUS-1769**
  - Added `deploy_to_ngap` boolean variable for the `tf-modules/cumulus` and `tf-modules/archive` Terraform modules. This variable is required. **For those deploying to NGAP environments, this variable should always be set to `true`.**
- **HYRAX-70**
  - Add the hyrax-metadata-update task

### Changed

- [`AccessToken.get()`](https://github.com/nasa/cumulus/blob/master/packages/api/models/access-tokens.js) now enforces [strongly consistent reads from DynamoDB](https://docs.aws.amazon.com/amazondynamodb/latest/developerguide/HowItWorks.ReadConsistency.html)
- **CUMULUS-1739**
  - Updated `tf-modules/data-persistence` to make Elasticsearch alarm resources and outputs conditional on the `include_elasticsearch` variable
  - Updated `@cumulus/aws-client/S3.getObjectSize` to include automatic retries for any failures from `S3.headObject`
- **CUMULUS-1784**
  - Updated `@cumulus/api/lib/DistributionEvent.remoteIP()` to parse the IP address in an S3 access log from the `A-sourceip` query parameter if present, otherwise fallback to the original parsing behavior.
- **CUMULUS-1768**
  - The `stats/summary` endpoint reports the distinct collections for the number of granules reported

### Fixed

- **CUMULUS-1739** - Fixed the `tf-modules/cumulus` and `tf-modules/archive` modules to make these Elasticsearch variables truly optional:
  - `elasticsearch_domain_arn`
  - `elasticsearch_hostname`
  - `elasticsearch_security_group_id`

- **CUMULUS-1768**
  - Fixed the `stats/` endpoint so that data is correctly filtered by timestamp and `processingTime` is calculated correctly.

- **CUMULUS-1769**
  - In the `tf-modules/archive` Terraform module, the `lifecycle` block ignoring changes to the `policy` of the archive API gateway is now only enforced if `deploy_to_ngap = true`. This fixes a bug where users deploying outside of NGAP could not update their API gateway's resource policy when going from `PRIVATE` to `EDGE`, preventing their API from being accessed publicly.

- **CUMULUS-1775**
  - Fix/update api endpoint to use updated google auth endpoints such that it will work with new accounts

### Removed

- **CUMULUS-1768**
  - Removed API endpoints `stats/histogram` and `stats/average`. All advanced stats needs should be acquired from Cloud Metrics or similarly configured ELK stack.

## [v1.19.0] 2020-02-28

### BREAKING CHANGES

- **CUMULUS-1736**
  - The `@cumulus/discover-granules` task now sets the `dataType` of discovered
    granules based on the `name` of the configured collection, not the
    `dataType`.
  - The config schema of the `@cumulus/discover-granules` task now requires that
    collections contain a `version`.
  - The `@cumulus/sync-granule` task will set the `dataType` and `version` of a
    granule based on the configured collection if those fields are not already
    set on the granule. Previously it was using the `dataType` field of the
    configured collection, then falling back to the `name` field of the
    collection. This update will just use the `name` field of the collection to
    set the `dataType` field of the granule.

- **CUMULUS-1446**
  - Update the `@cumulus/integration-tests/api/executions.getExecution()`
    function to parse the response and return the execution, rather than return
    the full API response.

- **CUMULUS-1672**
  - The `cumulus` Terraform module in previous releases set a
    `Deployment = var.prefix` tag on all resources that it managed. In this
    release, a `tags` input variable has been added to the `cumulus` Terraform
    module to allow resource tagging to be customized. No default tags will be
    applied to Cumulus-managed resources. To replicate the previous behavior,
    set `tags = { Deployment: var.prefix }` as an input variable for the
    `cumulus` Terraform module.

- **CUMULUS-1684 Migration Instructions**
  - In previous releases, a provider's username and password were encrypted
    using a custom encryption library. That has now been updated to use KMS.
    This release includes a Lambda function named
    `<prefix>-ProviderSecretsMigration`, which will re-encrypt existing
    provider credentials to use KMS. After this release has been deployed, you
    will need to manually invoke that Lambda function using either the AWS CLI
    or AWS Console. It should only need to be successfully run once.
  - Future releases of Cumulus will invoke a
    `<prefix>-VerifyProviderSecretsMigration` Lambda function as part of the
    deployment, which will cause the deployment to fail if the migration
    Lambda has not been run.

- **CUMULUS-1718**
  - The `@cumulus/sf-sns-report` task for reporting mid-workflow updates has been retired.
  This task was used as the `PdrStatusReport` task in our ParsePdr example workflow.
  If you have a ParsePdr or other workflow using this task, use `@cumulus/sf-sqs-report` instead.
  Trying to deploy the old task will result in an error as the cumulus module no longer exports `sf_sns_report_task`.
  - Migration instruction: In your workflow definition, for each step using the old task change:
  `"Resource": "${module.cumulus.sf_sns_report_task.task_arn}"`
  to
  `"Resource": "${module.cumulus.sf_sqs_report_task.task_arn}"`

- **CUMULUS-1755**
  - The `thin_egress_jwt_secret_name` variable for the `tf-modules/cumulus` Terraform module is now **required**. This variable is passed on to the Thin Egress App in `tf-modules/distribution/main.tf`, which uses the keys stored in the secret to sign JWTs. See the [Thin Egress App documentation on how to create a value for this secret](https://github.com/asfadmin/thin-egress-app#setting-up-the-jwt-cookie-secrets).

### Added

- **CUMULUS-1446**
  - Add `@cumulus/common/FileUtils.readJsonFile()` function
  - Add `@cumulus/common/FileUtils.readTextFile()` function
  - Add `@cumulus/integration-tests/api/collections.createCollection()` function
  - Add `@cumulus/integration-tests/api/collections.deleteCollection()` function
  - Add `@cumulus/integration-tests/api/collections.getCollection()` function
  - Add `@cumulus/integration-tests/api/providers.getProvider()` function
  - Add `@cumulus/integration-tests/index.getExecutionOutput()` function
  - Add `@cumulus/integration-tests/index.loadCollection()` function
  - Add `@cumulus/integration-tests/index.loadProvider()` function
  - Add `@cumulus/integration-tests/index.readJsonFilesFromDir()` function

- **CUMULUS-1672**
  - Add a `tags` input variable to the `archive` Terraform module
  - Add a `tags` input variable to the `cumulus` Terraform module
  - Add a `tags` input variable to the `cumulus_ecs_service` Terraform module
  - Add a `tags` input variable to the `data-persistence` Terraform module
  - Add a `tags` input variable to the `distribution` Terraform module
  - Add a `tags` input variable to the `ingest` Terraform module
  - Add a `tags` input variable to the `s3-replicator` Terraform module

- **CUMULUS-1707**
  - Enable logrotate on ECS cluster

- **CUMULUS-1684**
  - Add a `@cumulus/aws-client/KMS` library of KMS-related functions
  - Add `@cumulus/aws-client/S3.getTextObject()`
  - Add `@cumulus/sftp-client` package
  - Create `ProviderSecretsMigration` Lambda function
  - Create `VerifyProviderSecretsMigration` Lambda function

- **CUMULUS-1548**
  - Add ability to put default Cumulus logs in Metrics' ELK stack
  - Add ability to add custom logs to Metrics' ELK Stack

- **CUMULUS-1702**
  - When logs are sent to Metrics' ELK stack, the logs endpoints will return results from there

- **CUMULUS-1459**
  - Async Operations are indexed in Elasticsearch
  - To index any existing async operations you'll need to perform an index from
    database function.

- **CUMULUS-1717**
  - Add `@cumulus/aws-client/deleteAndWaitForDynamoDbTableNotExists`, which
    deletes a DynamoDB table and waits to ensure the table no longer exists
  - Added `publishGranules` Lambda to handle publishing granule messages to SNS when granule records are written to DynamoDB
  - Added `@cumulus/api/models/Granule.storeGranulesFromCumulusMessage` to store granules from a Cumulus message to DynamoDB

- **CUMULUS-1718**
  - Added `@cumulus/sf-sqs-report` task to allow mid-workflow reporting updates.
  - Added `stepfunction_event_reporter_queue_url` and `sf_sqs_report_task` outputs to the `cumulus` module.
  - Added `publishPdrs` Lambda to handle publishing PDR messages to SNS when PDR records are written to DynamoDB.
  - Added `@cumulus/api/models/Pdr.storePdrFromCumulusMessage` to store PDRs from a Cumulus message to DynamoDB.
  - Added `@cumulus/aws-client/parseSQSMessageBody` to parse an SQS message body string into an object.

- **Ability to set custom backend API url in the archive module**
  - Add `api_url` definition in `tf-modules/cumulus/archive.tf`
  - Add `archive_api_url` variable in `tf-modules/cumulus/variables.tf`

- **CUMULUS-1741**
  - Added an optional `elasticsearch_security_group_ids` variable to the
    `data-persistence` Terraform module to allow additional security groups to
    be assigned to the Elasticsearch Domain.

- **CUMULUS-1752**
  - Added `@cumulus/integration-tests/api/distribution.invokeTEADistributionLambda` to simulate a request to the [Thin Egress App](https://github.com/asfadmin/thin-egress-app) by invoking the Lambda and getting a response payload.
  - Added `@cumulus/integration-tests/api/distribution.getTEARequestHeaders` to generate necessary request headers for a request to the Thin Egress App
  - Added `@cumulus/integration-tests/api/distribution.getTEADistributionApiFileStream` to get a response stream for a file served by Thin Egress App
  - Added `@cumulus/integration-tests/api/distribution.getTEADistributionApiRedirect` to get a redirect response from the Thin Egress App

- **CUMULUS-1755**
  - Added `@cumulus/aws-client/CloudFormation.describeCfStack()` to describe a Cloudformation stack
  - Added `@cumulus/aws-client/CloudFormation.getCfStackParameterValues()` to get multiple parameter values for a Cloudformation stack

### Changed

- **CUMULUS-1725**
  - Moved the logic that updates the granule files cache Dynamo table into its
    own Lambda function called `granuleFilesCacheUpdater`.

- **CUMULUS-1736**
  - The `collections` model in the API package now determines the name of a
    collection based on the `name` property, rather than using `dataType` and
    then falling back to `name`.
  - The `@cumulus/integration-tests.loadCollection()` function no longer appends
    the postfix to the end of the collection's `dataType`.
  - The `@cumulus/integration-tests.addCollections()` function no longer appends
    the postfix to the end of the collection's `dataType`.

- **CUMULUS-1672**
  - Add a `retryOptions` parameter to the `@cumulus/aws-client/S3.headObject`
     function, which will retry if the object being queried does not exist.

- **CUMULUS-1446**
  - Mark the `@cumulus/integration-tests/api.addCollectionApi()` function as
    deprecated
  - Mark the `@cumulus/integration-tests/index.listCollections()` function as
    deprecated
  - Mark the `@cumulus/integration-tests/index.listProviders()` function as
    deprecated
  - Mark the `@cumulus/integration-tests/index.rulesList()` function as
    deprecated

- **CUMULUS-1672**
  - Previously, the `cumulus` module defaulted to setting a
    `Deployment = var.prefix` tag on all resources that it managed. In this
    release, the `cumulus` module will now accept a `tags` input variable that
    defines the tags to be assigned to all resources that it manages.
  - Previously, the `data-persistence` module defaulted to setting a
    `Deployment = var.prefix` tag on all resources that it managed. In this
    release, the `data-persistence` module will now accept a `tags` input
    variable that defines the tags to be assigned to all resources that it
    manages.
  - Previously, the `distribution` module defaulted to setting a
    `Deployment = var.prefix` tag on all resources that it managed. In this
    release, the `distribution` module will now accept a `tags` input variable
    that defines the tags to be assigned to all resources that it manages.
  - Previously, the `ingest` module defaulted to setting a
    `Deployment = var.prefix` tag on all resources that it managed. In this
    release, the `ingest` module will now accept a `tags` input variable that
    defines the tags to be assigned to all resources that it manages.
  - Previously, the `s3-replicator` module defaulted to setting a
    `Deployment = var.prefix` tag on all resources that it managed. In this
    release, the `s3-replicator` module will now accept a `tags` input variable
    that defines the tags to be assigned to all resources that it manages.

- **CUMULUS-1684**
  - Update the API package to encrypt provider credentials using KMS instead of
    using RSA keys stored in S3

- **CUMULUS-1717**
  - Changed name of `cwSfExecutionEventToDb` Lambda to `cwSfEventToDbRecords`
  - Updated `cwSfEventToDbRecords` to write granule records to DynamoDB from the incoming Cumulus message

- **CUMULUS-1718**
  - Renamed `cwSfEventToDbRecords` to `sfEventSqsToDbRecords` due to architecture change to being a consumer of an SQS queue of Step Function Cloudwatch events.
  - Updated `sfEventSqsToDbRecords` to write PDR records to DynamoDB from the incoming Cumulus message
  - Moved `data-cookbooks/sns.md` to `data-cookbooks/ingest-notifications.md` and updated it to reflect recent changes.

- **CUMULUS-1748**
  - (S)FTP discovery tasks now use the provider-path as-is instead of forcing it to a relative path.
  - Improved error handling to catch permission denied FTP errors better and log them properly. Workflows will still fail encountering this error and we intend to consider that approach in a future ticket.

- **CUMULUS-1752**
  - Moved class for parsing distribution events to its own file: `@cumulus/api/lib/DistributionEvent.js`
    - Updated `DistributionEvent` to properly parse S3 access logs generated by requests from the [Thin Egress App](https://github.com/asfadmin/thin-egress-app)

- **CUMULUS-1753** - Changes to `@cumulus/ingest/HttpProviderClient.js`:
  - Removed regex filter in `HttpProviderClient.list()` that was used to return only files with an extension between 1 and 4 characters long. `HttpProviderClient.list()` will now return all files linked from the HTTP provider host.

- **CUMULUS-1755**
  - Updated the Thin Egress App module used in `tf-modules/distribution/main.tf` to build 61. [See the release notes](https://github.com/asfadmin/thin-egress-app/releases/tag/tea-build.61).

- **CUMULUS-1757**
  - Update @cumulus/cmr-client CMRSearchConceptQueue to take optional cmrEnvironment parameter

### Deprecated

- **CUMULUS-1684**
  - Deprecate `@cumulus/common/key-pair-provider/S3KeyPairProvider`
  - Deprecate `@cumulus/common/key-pair-provider/S3KeyPairProvider.encrypt()`
  - Deprecate `@cumulus/common/key-pair-provider/S3KeyPairProvider.decrypt()`
  - Deprecate `@cumulus/common/kms/KMS`
  - Deprecate `@cumulus/common/kms/KMS.encrypt()`
  - Deprecate `@cumulus/common/kms/KMS.decrypt()`
  - Deprecate `@cumulus/common/sftp.Sftp`

- **CUMULUS-1717**
  - Deprecate `@cumulus/api/models/Granule.createGranulesFromSns`

- **CUMULUS-1718**
  - Deprecate `@cumulus/sf-sns-report`.
    - This task has been updated to always throw an error directing the user to use `@cumulus/sf-sqs-report` instead. This was done because there is no longer an SNS topic to which to publish, and no consumers to listen to it.

- **CUMULUS-1748**
  - Deprecate `@cumulus/ingest/util.normalizeProviderPath`

- **CUMULUS-1752**
  - Deprecate `@cumulus/integration-tests/api/distribution.getDistributionApiFileStream`
  - Deprecate `@cumulus/integration-tests/api/distribution.getDistributionApiRedirect`
  - Deprecate `@cumulus/integration-tests/api/distribution.invokeApiDistributionLambda`

### Removed

- **CUMULUS-1684**
  - Remove the deployment script that creates encryption keys and stores them to
    S3

- **CUMULUS-1768**
  - Removed API endpoints `stats/histogram` and `stats/average`. All advanced stats needs should be acquired from Cloud Metrics or similarly configured ELK stack.

### Fixed

- **Fix default values for urs_url in variables.tf files**
  - Remove trailing `/` from default `urs_url` values.

- **CUMULUS-1610** - Add the Elasticsearch security group to the EC2 security groups

- **CUMULUS-1740** - `cumulus_meta.workflow_start_time` is now set in Cumulus
  messages

- **CUMULUS-1753** - Fixed `@cumulus/ingest/HttpProviderClient.js` to properly handle HTTP providers with:
  - Multiple link tags (e.g. `<a>`) per line of source code
  - Link tags in uppercase or lowercase (e.g. `<A>`)
  - Links with filepaths in the link target (e.g. `<a href="/path/to/file.txt">`). These files will be returned from HTTP file discovery **as the file name only** (e.g. `file.txt`).

- **CUMULUS-1768**
  - Fix an issue in the stats endpoints in `@cumulus/api` to send back stats for the correct type

## [v1.18.0] 2020-02-03

### BREAKING CHANGES

- **CUMULUS-1686**

  - `ecs_cluster_instance_image_id` is now a _required_ variable of the `cumulus` module, instead of optional.

- **CUMULUS-1698**

  - Change variable `saml_launchpad_metadata_path` to `saml_launchpad_metadata_url` in the `tf-modules/cumulus` Terraform module.

- **CUMULUS-1703**
  - Remove the unused `forceDownload` option from the `sync-granule` tasks's config
  - Remove the `@cumulus/ingest/granule.Discover` class
  - Remove the `@cumulus/ingest/granule.Granule` class
  - Remove the `@cumulus/ingest/pdr.Discover` class
  - Remove the `@cumulus/ingest/pdr.Granule` class
  - Remove the `@cumulus/ingest/parse-pdr.parsePdr` function

### Added

- **CUMULUS-1040**

  - Added `@cumulus/aws-client` package to provide utilities for working with AWS services and the Node.js AWS SDK
  - Added `@cumulus/errors` package which exports error classes for use in Cumulus workflow code
  - Added `@cumulus/integration-tests/sfnStep` to provide utilities for parsing step function execution histories

- **CUMULUS-1102**

  - Adds functionality to the @cumulus/api package for better local testing.
    - Adds data seeding for @cumulus/api's localAPI.
      - seed functions allow adding collections, executions, granules, pdrs, providers, and rules to a Localstack Elasticsearch and DynamoDB via `addCollections`, `addExecutions`, `addGranules`, `addPdrs`, `addProviders`, and `addRules`.
    - Adds `eraseDataStack` function to local API server code allowing resetting of local datastack for testing (ES and DynamoDB).
    - Adds optional parameters to the @cumulus/api bin serve to allow for launching the api without destroying the current data.

- **CUMULUS-1697**

  - Added the `@cumulus/tf-inventory` package that provides command line utilities for managing Terraform resources in your AWS account

- **CUMULUS-1703**

  - Add `@cumulus/aws-client/S3.createBucket` function
  - Add `@cumulus/aws-client/S3.putFile` function
  - Add `@cumulus/common/string.isNonEmptyString` function
  - Add `@cumulus/ingest/FtpProviderClient` class
  - Add `@cumulus/ingest/HttpProviderClient` class
  - Add `@cumulus/ingest/S3ProviderClient` class
  - Add `@cumulus/ingest/SftpProviderClient` class
  - Add `@cumulus/ingest/providerClientUtils.buildProviderClient` function
  - Add `@cumulus/ingest/providerClientUtils.fetchTextFile` function

- **CUMULUS-1731**

  - Add new optional input variables to the Cumulus Terraform module to support TEA upgrade:
    - `thin_egress_cookie_domain` - Valid domain for Thin Egress App cookie
    - `thin_egress_domain_cert_arn` - Certificate Manager SSL Cert ARN for Thin
      Egress App if deployed outside NGAP/CloudFront
    - `thin_egress_download_role_in_region_arn` - ARN for reading of Thin Egress
      App data buckets for in-region requests
    - `thin_egress_jwt_algo` - Algorithm with which to encode the Thin Egress
      App JWT cookie
    - `thin_egress_jwt_secret_name` - Name of AWS secret where keys for the Thin
      Egress App JWT encode/decode are stored
    - `thin_egress_lambda_code_dependency_archive_key` - Thin Egress App - S3
      Key of packaged python modules for lambda dependency layer

- **CUMULUS-1733**
  - Add `discovery-filtering` operator doc to document previously undocumented functionality.

- **CUMULUS-1737**
  - Added the `cumulus-test-cleanup` module to run a nightly cleanup on resources left over from the integration tests run from the `example/spec` directory.

### Changed

- **CUMULUS-1102**

  - Updates `@cumulus/api/auth/testAuth` to use JWT instead of random tokens.
  - Updates the default AMI for the ecs_cluster_instance_image_id.

- **CUMULUS-1622**

  - Mutex class has been deprecated in `@cumulus/common/concurrency` and will be removed in a future release.

- **CUMULUS-1686**

  - Changed `ecs_cluster_instance_image_id` to be a required variable of the `cumulus` module and removed the default value.
    The default was not available across accounts and regions, nor outside of NGAP and therefore not particularly useful.

- **CUMULUS-1688**

  - Updated `@cumulus/aws.receiveSQSMessages` not to replace `message.Body` with a parsed object. This behavior was undocumented and confusing as received messages appeared to contradict AWS docs that state `message.Body` is always a string.
  - Replaced `sf_watcher` CloudWatch rule from `cloudwatch-events.tf` with an EventSourceMapping on `sqs2sf` mapped to the `start_sf` SQS queue (in `event-sources.tf`).
  - Updated `sqs2sf` with an EventSourceMapping handler and unit test.

- **CUMULUS-1698**

  - Change variable `saml_launchpad_metadata_path` to `saml_launchpad_metadata_url` in the `tf-modules/cumulus` Terraform module.
  - Updated `@cumulus/api/launchpadSaml` to download launchpad IDP metadata from configured location when the metadata in s3 is not valid, and to work with updated IDP metadata and SAML response.

- **CUMULUS-1731**
  - Upgrade the version of the Thin Egress App deployed by Cumulus to v48
    - Note: New variables available, see the 'Added' section of this changelog.

### Fixed

- **CUMULUS-1664**

  - Updated `dbIndexer` Lambda to remove hardcoded references to DynamoDB table names.

- **CUMULUS-1733**
  - Fixed granule discovery recursion algorithm used in S/FTP protocols.

### Removed

- **CUMULUS-1481**
  - removed `process` config and output from PostToCmr as it was not required by the task nor downstream steps, and should still be in the output message's `meta` regardless.

### Deprecated

- **CUMULUS-1040**
  - Deprecated the following code. For cases where the code was moved into another package, the new code location is noted:
    - `@cumulus/common/CloudFormationGateway` -> `@cumulus/aws-client/CloudFormationGateway`
    - `@cumulus/common/DynamoDb` -> `@cumulus/aws-client/DynamoDb`
    - `@cumulus/common/errors` -> `@cumulus/errors`
    - `@cumulus/common/StepFunctions` -> `@cumulus/aws-client/StepFunctions`
    - All of the exported functions in `@cumulus/commmon/aws` (moved into `@cumulus/aws-client`), except:
      - `@cumulus/common/aws/isThrottlingException` -> `@cumulus/errors/isThrottlingException`
      - `@cumulus/common/aws/improveStackTrace` (not deprecated)
      - `@cumulus/common/aws/retryOnThrottlingException` (not deprecated)
    - `@cumulus/common/sfnStep/SfnStep.parseStepMessage` -> `@cumulus/integration-tests/sfnStep/SfnStep.parseStepMessage`
    - `@cumulus/common/sfnStep/ActivityStep` -> `@cumulus/integration-tests/sfnStep/ActivityStep`
    - `@cumulus/common/sfnStep/LambdaStep` -> `@cumulus/integration-tests/sfnStep/LambdaStep`
    - `@cumulus/common/string/unicodeEscape` -> `@cumulus/aws-client/StepFunctions.unicodeEscape`
    - `@cumulus/common/util/setErrorStack` -> `@cumulus/aws-client/util/setErrorStack`
    - `@cumulus/ingest/aws/invoke` -> `@cumulus/aws-client/Lambda/invoke`
    - `@cumulus/ingest/aws/CloudWatch.bucketSize`
    - `@cumulus/ingest/aws/CloudWatch.cw`
    - `@cumulus/ingest/aws/ECS.ecs`
    - `@cumulus/ingest/aws/ECS`
    - `@cumulus/ingest/aws/Events.putEvent` -> `@cumulus/aws-client/CloudwatchEvents.putEvent`
    - `@cumulus/ingest/aws/Events.deleteEvent` -> `@cumulus/aws-client/CloudwatchEvents.deleteEvent`
    - `@cumulus/ingest/aws/Events.deleteTarget` -> `@cumulus/aws-client/CloudwatchEvents.deleteTarget`
    - `@cumulus/ingest/aws/Events.putTarget` -> `@cumulus/aws-client/CloudwatchEvents.putTarget`
    - `@cumulus/ingest/aws/SQS.attributes` -> `@cumulus/aws-client/SQS.getQueueAttributes`
    - `@cumulus/ingest/aws/SQS.deleteMessage` -> `@cumulus/aws-client/SQS.deleteSQSMessage`
    - `@cumulus/ingest/aws/SQS.deleteQueue` -> `@cumulus/aws-client/SQS.deleteQueue`
    - `@cumulus/ingest/aws/SQS.getUrl` -> `@cumulus/aws-client/SQS.getQueueUrlByName`
    - `@cumulus/ingest/aws/SQS.receiveMessage` -> `@cumulus/aws-client/SQS.receiveSQSMessages`
    - `@cumulus/ingest/aws/SQS.sendMessage` -> `@cumulus/aws-client/SQS.sendSQSMessage`
    - `@cumulus/ingest/aws/StepFunction.getExecutionStatus` -> `@cumulus/aws-client/StepFunction.getExecutionStatus`
    - `@cumulus/ingest/aws/StepFunction.getExecutionUrl` -> `@cumulus/aws-client/StepFunction.getExecutionUrl`

## [v1.17.0] - 2019-12-31

### BREAKING CHANGES

- **CUMULUS-1498**
  - The `@cumulus/cmrjs.publish2CMR` function expects that the value of its
    `creds.password` parameter is a plaintext password.
  - Rather than using an encrypted password from the `cmr_password` environment
    variable, the `@cumulus/cmrjs.updateCMRMetadata` function now looks for an
    environment variable called `cmr_password_secret_name` and fetches the CMR
    password from that secret in AWS Secrets Manager.
  - The `@cumulus/post-to-cmr` task now expects a
    `config.cmr.passwordSecretName` value, rather than `config.cmr.password`.
    The CMR password will be fetched from that secret in AWS Secrets Manager.

### Added

- **CUMULUS-630**

  - Added support for replaying Kinesis records on a stream into the Cumulus Kinesis workflow triggering mechanism: either all the records, or some time slice delimited by start and end timestamps.
  - Added `/replays` endpoint to the operator API for triggering replays.
  - Added `Replay Kinesis Messages` documentation to Operator Docs.
  - Added `manualConsumer` lambda function to consume a Kinesis stream. Used by the replay AsyncOperation.

- **CUMULUS-1687**
  - Added new API endpoint for listing async operations at `/asyncOperations`
  - All asyncOperations now include the fields `description` and `operationType`. `operationType` can be one of the following. [`Bulk Delete`, `Bulk Granules`, `ES Index`, `Kinesis Replay`]

### Changed

- **CUMULUS-1626**

  - Updates Cumulus to use node10/CMA 1.1.2 for all of its internal lambdas in prep for AWS node 8 EOL

- **CUMULUS-1498**
  - Remove the DynamoDB Users table. The list of OAuth users who are allowed to
    use the API is now stored in S3.
  - The CMR password and Launchpad passphrase are now stored in Secrets Manager

## [v1.16.1] - 2019-12-6

**Please note**:

- The `region` argument to the `cumulus` Terraform module has been removed. You may see a warning or error if you have that variable populated.
- Your workflow tasks should use the following versions of the CMA libraries to utilize new granule, parentArn, asyncOperationId, and stackName fields on the logs:
  - `cumulus-message-adapter-js` version 1.0.10+
  - `cumulus-message-adapter-python` version 1.1.1+
  - `cumulus-message-adapter-java` version 1.2.11+
- The `data-persistence` module no longer manages the creation of an Elasticsearch service-linked role for deploying Elasticsearch to a VPC. Follow the [deployment instructions on preparing your VPC](https://nasa.github.io/cumulus/docs/deployment/deployment-readme#vpc-subnets-and-security-group) for guidance on how to create the Elasticsearch service-linked role manually.
- There is now a `distribution_api_gateway_stage` variable for the `tf-modules/cumulus` Terraform module that will be used as the API gateway stage name used for the distribution API (Thin Egress App)
- Default value for the `urs_url` variable is now `https://uat.urs.earthdata.nasa.gov/` in the `tf-modules/cumulus` and `tf-modules/archive` Terraform modules. So deploying the `cumulus` module without a `urs_url` variable set will integrate your Cumulus deployment with the UAT URS environment.

### Added

- **CUMULUS-1563**

  - Added `custom_domain_name` variable to `tf-modules/data-persistence` module

- **CUMULUS-1654**
  - Added new helpers to `@cumulus/common/execution-history`:
    - `getStepExitedEvent()` returns the `TaskStateExited` event in a workflow execution history after the given step completion/failure event
    - `getTaskExitedEventOutput()` returns the output message for a `TaskStateExited` event in a workflow execution history

### Changed

- **CUMULUS-1578**

  - Updates SAML launchpad configuration to authorize via configured userGroup.
    [See the NASA specific documentation (protected)](https://wiki.earthdata.nasa.gov/display/CUMULUS/Cumulus+SAML+Launchpad+Integration)

- **CUMULUS-1579**

  - Elasticsearch list queries use `match` instead of `term`. `term` had been analyzing the terms and not supporting `-` in the field values.

- **CUMULUS-1619**

  - Adds 4 new keys to `@cumulus/logger` to display granules, parentArn, asyncOperationId, and stackName.
  - Depends on `cumulus-message-adapter-js` version 1.0.10+. Cumulus tasks updated to use this version.

- **CUMULUS-1654**

  - Changed `@cumulus/common/SfnStep.parseStepMessage()` to a static class method

- **CUMULUS-1641**
  - Added `meta.retries` and `meta.visibilityTimeout` properties to sqs-type rule. To create sqs-type rule, you're required to configure a dead-letter queue on your queue.
  - Added `sqsMessageRemover` lambda which removes the message from SQS queue upon successful workflow execution.
  - Updated `sqsMessageConsumer` lambda to not delete message from SQS queue, and to retry the SQS message for configured number of times.

### Removed

- Removed `create_service_linked_role` variable from `tf-modules/data-persistence` module.

- **CUMULUS-1321**
  - The `region` argument to the `cumulus` Terraform module has been removed

### Fixed

- **CUMULUS-1668** - Fixed a race condition where executions may not have been
  added to the database correctly
- **CUMULUS-1654** - Fixed issue with `publishReports` Lambda not including workflow execution error information for failed workflows with a single step
- Fixed `tf-modules/cumulus` module so that the `urs_url` variable is passed on to its invocation of the `tf-modules/archive` module

## [v1.16.0] - 2019-11-15

### Added

- **CUMULUS-1321**

  - A `deploy_distribution_s3_credentials_endpoint` variable has been added to
    the `cumulus` Terraform module. If true, the NGAP-backed S3 credentials
    endpoint will be added to the Thin Egress App's API. Default: true

- **CUMULUS-1544**

  - Updated the `/granules/bulk` endpoint to correctly query Elasticsearch when
    granule ids are not provided.

- **CUMULUS-1580**
  - Added `/granules/bulk` endpoint to `@cumulus/api` to perform bulk actions on granules given either a list of granule ids or an Elasticsearch query and the workflow to perform.

### Changed

- **CUMULUS-1561**

  - Fix the way that we are handling Terraform provider version requirements
  - Pass provider configs into child modules using the method that the
    [Terraform documentation](https://www.terraform.io/docs/configuration/modules.html#providers-within-modules)
    suggests
  - Remove the `region` input variable from the `s3_access_test` Terraform module
  - Remove the `aws_profile` and `aws_region` input variables from the
    `s3-replicator` Terraform module

- **CUMULUS-1639**
  - Because of
    [S3's Data Consistency Model](https://docs.aws.amazon.com/AmazonS3/latest/dev/Introduction.html#BasicsObjects),
    there may be situations where a GET operation for an object can temporarily
    return a `NoSuchKey` response even if that object _has_ been created. The
    `@cumulus/common/aws.getS3Object()` function has been updated to support
    retries if a `NoSuchKey` response is returned by S3. This behavior can be
    enabled by passing a `retryOptions` object to that function. Supported
    values for that object can be found here:
    <https://github.com/tim-kos/node-retry#retryoperationoptions>

### Removed

- **CUMULUS-1559**
  - `logToSharedDestination` has been migrated to the Terraform deployment as `log_api_gateway_to_cloudwatch` and will ONLY apply to egress lambdas.
    Due to the differences in the Terraform deployment model, we cannot support a global log subscription toggle for a configurable subset of lambdas.
    However, setting up your own log forwarding for a Lambda with Terraform is fairly simple, as you will only need to add SubscriptionFilters to your Terraform configuration, one per log group.
    See [the Terraform documentation](https://www.terraform.io/docs/providers/aws/r/cloudwatch_log_subscription_filter.html) for details on how to do this.
    An empty FilterPattern ("") will capture all logs in a group.

## [v1.15.0] - 2019-11-04

### BREAKING CHANGES

- **CUMULUS-1644** - When a workflow execution begins or ends, the workflow
  payload is parsed and any new or updated PDRs or granules referenced in that
  workflow are stored to the Cumulus archive. The defined interface says that a
  PDR in `payload.pdr` will be added to the archive, and any granules in
  `payload.granules` will also be added to the archive. In previous releases,
  PDRs found in `meta.pdr` and granules found in `meta.input_granules` were also
  added to the archive. This caused unexpected behavior and has been removed.
  Only PDRs from `payload.pdr` and granules from `payload.granules` will now be
  added to the Cumulus archive.

- **CUMULUS-1449** - Cumulus now uses a universal workflow template when
  starting a workflow that contains general information specific to the
  deployment, but not specific to the workflow. Workflow task configs must be
  defined using AWS step function parameters. As part of this change,
  `CumulusConfig` has been retired and task configs must now be defined under
  the `cma.task_config` key in the Parameters section of a step function
  definition.

  **Migration instructions**:

  NOTE: These instructions require the use of Cumulus Message Adapter v1.1.x+.
  Please ensure you are using a compatible version before attempting to migrate
  workflow configurations. When defining workflow steps, remove any
  `CumulusConfig` section, as shown below:

  ```yaml
  ParsePdr:
    CumulusConfig:
      provider: "{$.meta.provider}"
      bucket: "{$.meta.buckets.internal.name}"
      stack: "{$.meta.stack}"
  ```

  Instead, use AWS Parameters to pass `task_config` for the task directly into
  the Cumulus Message Adapter:

  ```yaml
  ParsePdr:
    Parameters:
      cma:
        event.$: "$"
        task_config:
          provider: "{$.meta.provider}"
          bucket: "{$.meta.buckets.internal.name}"
          stack: "{$.meta.stack}"
  ```

  In this example, the `cma` key is used to pass parameters to the message
  adapter. Using `task_config` in combination with `event.$: '$'` allows the
  message adapter to process `task_config` as the `config` passed to the Cumulus
  task. See `example/workflows/sips.yml` in the core repository for further
  examples of how to set the Parameters.

  Additionally, workflow configurations for the `QueueGranules` and `QueuePdrs`
  tasks need to be updated:

  - `queue-pdrs` config changes:
    - `parsePdrMessageTemplateUri` replaced with `parsePdrWorkflow`, which is
      the workflow name (i.e. top-level name in `config.yml`, e.g. 'ParsePdr').
    - `internalBucket` and `stackName` configs now required to look up
      configuration from the deployment. Brings the task config in line with
      that of `queue-granules`.
  - `queue-granules` config change: `ingestGranuleMessageTemplateUri` replaced
    with `ingestGranuleWorkflow`, which is the workflow name (e.g.
    'IngestGranule').

- **CUMULUS-1396** - **Workflow steps at the beginning and end of a workflow
  using the `SfSnsReport` Lambda have now been deprecated (e.g. `StartStatus`,
  `StopStatus`) and should be removed from your workflow definitions**. These
  steps were used for publishing ingest notifications and have been replaced by
  an implementation using Cloudwatch events for Step Functions to trigger a
  Lambda that publishes ingest notifications. For further detail on how ingest
  notifications are published, see the notes below on **CUMULUS-1394**. For
  examples of how to update your workflow definitions, see our
  [example workflow definitions](https://github.com/nasa/cumulus/blob/master/example/workflows/).

- **CUMULUS-1470**
  - Remove Cumulus-defined ECS service autoscaling, allowing integrators to
    better customize autoscaling to meet their needs. In order to use
    autoscaling with ECS services, appropriate
    `AWS::ApplicationAutoScaling::ScalableTarget`,
    `AWS::ApplicationAutoScaling::ScalingPolicy`, and `AWS::CloudWatch::Alarm`
    resources should be defined in a kes overrides file. See
    [this example](https://github.com/nasa/cumulus/blob/release-1.15.x/example/overrides/app/cloudformation.template.yml)
    for an example.
  - The following config parameters are no longer used:
    - ecs.services.\<NAME\>.minTasks
    - ecs.services.\<NAME\>.maxTasks
    - ecs.services.\<NAME\>.scaleInActivityScheduleTime
    - ecs.services.\<NAME\>.scaleInAdjustmentPercent
    - ecs.services.\<NAME\>.scaleOutActivityScheduleTime
    - ecs.services.\<NAME\>.scaleOutAdjustmentPercent
    - ecs.services.\<NAME\>.activityName

### Added

- **CUMULUS-1100**

  - Added 30-day retention properties to all log groups that were missing those policies.

- **CUMULUS-1396**

  - Added `@cumulus/common/sfnStep`:
    - `LambdaStep` - A class for retrieving and parsing input and output to Lambda steps in AWS Step Functions
    - `ActivityStep` - A class for retrieving and parsing input and output to ECS activity steps in AWS Step Functions

- **CUMULUS-1574**

  - Added `GET /token` endpoint for SAML authorization when cumulus is protected by Launchpad.
    This lets a user retrieve a token by hand that can be presented to the API.

- **CUMULUS-1625**

  - Added `sf_start_rate` variable to the `ingest` Terraform module, equivalent to `sqs_consumer_rate` in the old model, but will not be automatically applied to custom queues as that was.

- **CUMULUS-1513**
  - Added `sqs`-type rule support in the Cumulus API `@cumulus/api`
  - Added `sqsMessageConsumer` lambda which processes messages from the SQS queues configured in the `sqs` rules.

### Changed

- **CUMULUS-1639**

  - Because of
    [S3's Data Consistency Model](https://docs.aws.amazon.com/AmazonS3/latest/dev/Introduction.html#BasicsObjects),
    there may be situations where a GET operation for an object can temporarily
    return a `NoSuchKey` response even if that object _has_ been created. The
    `@cumulus/common/aws.getS3Object()` function will now retry up to 10 times
    if a `NoSuchKey` response is returned by S3. This can behavior can be
    overridden by passing `{ retries: 0 }` as the `retryOptions` argument.

- **CUMULUS-1449**

  - `queue-pdrs` & `queue-granules` config changes. Details in breaking changes section.
  - Cumulus now uses a universal workflow template when starting workflow that contains general information specific to the deployment, but not specific to the workflow.
  - Changed the way workflow configs are defined, from `CumulusConfig` to a `task_config` AWS Parameter.

- **CUMULUS-1452**

  - Changed the default ECS docker storage drive to `devicemapper`

- **CUMULUS-1453**
  - Removed config schema for `@cumulus/sf-sns-report` task
  - Updated `@cumulus/sf-sns-report` to always assume that it is running as an intermediate step in a workflow, not as the first or last step

### Removed

- **CUMULUS-1449**
  - Retired `CumulusConfig` as part of step function definitions, as this is an artifact of the way Kes parses workflow definitions that was not possible to migrate to Terraform. Use AWS Parameters and the `task_config` key instead. See change note above.
  - Removed individual workflow templates.

### Fixed

- **CUMULUS-1620** - Fixed bug where `message_adapter_version` does not correctly inject the CMA

- **CUMULUS-1396** - Updated `@cumulus/common/StepFunctions.getExecutionHistory()` to recursively fetch execution history when `nextToken` is returned in response

- **CUMULUS-1571** - Updated `@cumulus/common/DynamoDb.get()` to throw any errors encountered when trying to get a record and the record does exist

- **CUMULUS-1452**
  - Updated the EC2 initialization scripts to use full volume size for docker storage
  - Changed the default ECS docker storage drive to `devicemapper`

## [v1.14.5] - 2019-12-30 - [BACKPORT]

### Updated

- **CUMULUS-1626**
  - Updates Cumulus to use node10/CMA 1.1.2 for all of its internal lambdas in prep for AWS node 8 EOL

## [v1.14.4] - 2019-10-28

### Fixed

- **CUMULUS-1632** - Pinned `aws-elasticsearch-connector` package in `@cumulus/api` to version `8.1.3`, since `8.2.0` includes breaking changes

## [v1.14.3] - 2019-10-18

### Fixed

- **CUMULUS-1620** - Fixed bug where `message_adapter_version` does not correctly inject the CMA

- **CUMULUS-1572** - A granule is now included in discovery results even when
  none of its files has a matching file type in the associated collection
  configuration. Previously, if all files for a granule were unmatched by a file
  type configuration, the granule was excluded from the discovery results.
  Further, added support for a `boolean` property
  `ignoreFilesConfigForDiscovery`, which controls how a granule's files are
  filtered at discovery time.

## [v1.14.2] - 2019-10-08

### BREAKING CHANGES

Your Cumulus Message Adapter version should be pinned to `v1.0.13` or lower in your `app/config.yml` using `message_adapter_version: v1.0.13` OR you should use the workflow migration steps below to work with CMA v1.1.1+.

- **CUMULUS-1394** - The implementation of the `SfSnsReport` Lambda requires additional environment variables for integration with the new ingest notification SNS topics. Therefore, **you must update the definition of `SfSnsReport` in your `lambdas.yml` like so**:

```yaml
SfSnsReport:
  handler: index.handler
  timeout: 300
  source: node_modules/@cumulus/sf-sns-report/dist
  tables:
    - ExecutionsTable
  envs:
    execution_sns_topic_arn:
      function: Ref
      value: reportExecutionsSns
    granule_sns_topic_arn:
      function: Ref
      value: reportGranulesSns
    pdr_sns_topic_arn:
      function: Ref
      value: reportPdrsSns
```

- **CUMULUS-1447** -
  The newest release of the Cumulus Message Adapter (v1.1.1) requires that parameterized configuration be used for remote message functionality. Once released, Kes will automatically bring in CMA v1.1.1 without additional configuration.

  **Migration instructions**
  Oversized messages are no longer written to S3 automatically. In order to utilize remote messaging functionality, configure a `ReplaceConfig` AWS Step Function parameter on your CMA task:

  ```yaml
  ParsePdr:
    Parameters:
      cma:
        event.$: "$"
        ReplaceConfig:
          FullMessage: true
  ```

  Accepted fields in `ReplaceConfig` include `MaxSize`, `FullMessage`, `Path` and `TargetPath`.
  See https://github.com/nasa/cumulus-message-adapter/blob/master/CONTRACT.md#remote-message-configuration for full details.

  As this change is backward compatible in Cumulus Core, users wishing to utilize the previous version of the CMA may opt to transition to using a CMA lambda layer, or set `message_adapter_version` in their configuration to a version prior to v1.1.0.

### PLEASE NOTE

- **CUMULUS-1394** - Ingest notifications are now provided via 3 separate SNS topics for executions, granules, and PDRs, instead of a single `sftracker` SNS topic. Whereas the `sftracker` SNS topic received a full Cumulus execution message, the new topics all receive generated records for the given object. The new topics are only published to if the given object exists for the current execution. For a given execution/granule/PDR, **two messages will be received by each topic**: one message indicating that ingest is running and another message indicating that ingest has completed or failed. The new SNS topics are:

  - `reportExecutions` - Receives 1 message per execution
  - `reportGranules` - Receives 1 message per granule in an execution
  - `reportPdrs` - Receives 1 message per PDR

### Added

- **CUMULUS-639**

  - Adds SAML JWT and launchpad token authentication to Cumulus API (configurable)
    - **NOTE** to authenticate with Launchpad ensure your launchpad user_id is in the `<prefix>-UsersTable`
    - when Cumulus configured to protect API via Launchpad:
      - New endpoints
        - `GET /saml/login` - starting point for SAML SSO creates the login request url and redirects to the SAML Identity Provider Service (IDP)
        - `POST /saml/auth` - SAML Assertion Consumer Service. POST receiver from SAML IDP. Validates response, logs the user in, and returns a SAML-based JWT.
    - Disabled endpoints
      - `POST /refresh`
      - Changes authorization worklow:
      - `ensureAuthorized` now presumes the bearer token is a JWT and tries to validate. If the token is malformed, it attempts to validate the token against Launchpad. This allows users to bring their own token as described here https://wiki.earthdata.nasa.gov/display/CUMULUS/Cumulus+API+with+Launchpad+Authentication. But it also allows dashboard users to manually authenticate via Launchpad SAML to receive a Launchpad-based JWT.

- **CUMULUS-1394**
  - Added `Granule.generateGranuleRecord()` method to granules model to generate a granule database record from a Cumulus execution message
  - Added `Pdr.generatePdrRecord()` method to PDRs model to generate a granule database record from a Cumulus execution message
  - Added helpers to `@cumulus/common/message`:
    - `getMessageExecutionName()` - Get the execution name from a Cumulus execution message
    - `getMessageStateMachineArn()` - Get the state machine ARN from a Cumulus execution message
    - `getMessageExecutionArn()` - Get the execution ARN for a Cumulus execution message
    - `getMessageGranules()` - Get the granules from a Cumulus execution message, if any.
  - Added `@cumulus/common/cloudwatch-event/isFailedSfStatus()` to determine if a Step Function status from a Cloudwatch event is a failed status

### Changed

- **CUMULUS-1308**

  - HTTP PUT of a Collection, Provider, or Rule via the Cumulus API now
    performs full replacement of the existing object with the object supplied
    in the request payload. Previous behavior was to perform a modification
    (partial update) by merging the existing object with the (possibly partial)
    object in the payload, but this did not conform to the HTTP standard, which
    specifies PATCH as the means for modifications rather than replacements.

- **CUMULUS-1375**

  - Migrate Cumulus from deprecated Elasticsearch JS client to new, supported one in `@cumulus/api`

- **CUMULUS-1485** Update `@cumulus/cmr-client` to return error message from CMR for validation failures.

- **CUMULUS-1394**

  - Renamed `Execution.generateDocFromPayload()` to `Execution.generateRecord()` on executions model. The method generates an execution database record from a Cumulus execution message.

- **CUMULUS-1432**

  - `logs` endpoint takes the level parameter as a string and not a number
  - Elasticsearch term query generation no longer converts numbers to boolean

- **CUMULUS-1447**

  - Consolidated all remote message handling code into @common/aws
  - Update remote message code to handle updated CMA remote message flags
  - Update example SIPS workflows to utilize Parameterized CMA configuration

- **CUMULUS-1448** Refactor workflows that are mutating cumulus_meta to utilize meta field

- **CUMULUS-1451**

  - Elasticsearch cluster setting `auto_create_index` will be set to false. This had been causing issues in the bootstrap lambda on deploy.

- **CUMULUS-1456**
  - `@cumulus/api` endpoints default error handler uses `boom` package to format errors, which is consistent with other API endpoint errors.

### Fixed

- **CUMULUS-1432** `logs` endpoint filter correctly filters logs by level
- **CUMULUS-1484** `useMessageAdapter` now does not set CUMULUS_MESSAGE_ADAPTER_DIR when `true`

### Removed

- **CUMULUS-1394**
  - Removed `sfTracker` SNS topic. Replaced by three new SNS topics for granule, execution, and PDR ingest notifications.
  - Removed unused functions from `@cumulus/common/aws`:
    - `getGranuleS3Params()`
    - `setGranuleStatus()`

## [v1.14.1] - 2019-08-29

### Fixed

- **CUMULUS-1455**

  - CMR token links updated to point to CMR legacy services rather than echo

- **CUMULUS-1211**
  - Errors thrown during granule discovery are no longer swallowed and ignored.
    Rather, errors are propagated to allow for proper error-handling and
    meaningful messaging.

## [v1.14.0] - 2019-08-22

### PLEASE NOTE

- We have encountered transient lambda service errors in our integration testing. Please handle transient service errors following [these guidelines](https://docs.aws.amazon.com/step-functions/latest/dg/bp-lambda-serviceexception.html). The workflows in the `example/workflows` folder have been updated with retries configured for these errors.

- **CUMULUS-799** added additional IAM permissions to support reading CloudWatch and API Gateway, so **you will have to redeploy your IAM stack.**

- **CUMULUS-800** Several items:

  - **Delete existing API Gateway stages**: To allow enabling of API Gateway logging, Cumulus now creates and manages a Stage resource during deployment. Before upgrading Cumulus, it is necessary to delete the API Gateway stages on both the Backend API and the Distribution API. Instructions are included in the documentation under [Delete API Gateway Stages](https://nasa.github.io/cumulus/docs/additional-deployment-options/delete-api-gateway-stages).

  - **Set up account permissions for API Gateway to write to CloudWatch**: In a one time operation for your AWS account, to enable CloudWatch Logs for API Gateway, you must first grant the API Gateway permission to read and write logs to CloudWatch for your account. The `AmazonAPIGatewayPushToCloudWatchLogs` managed policy (with an ARN of `arn:aws:iam::aws:policy/service-role/AmazonAPIGatewayPushToCloudWatchLogs`) has all the required permissions. You can find a simple how to in the documentation under [Enable API Gateway Logging.](https://nasa.github.io/cumulus/docs/additional-deployment-options/enable-gateway-logging-permissions)

  - **Configure API Gateway to write logs to CloudWatch** To enable execution logging for the distribution API set `config.yaml` `apiConfigs.distribution.logApigatewayToCloudwatch` value to `true`. More information [Enable API Gateway Logs](https://nasa.github.io/cumulus/docs/additional-deployment-options/enable-api-logs)

  - **Configure CloudWatch log delivery**: It is possible to deliver CloudWatch API execution and access logs to a cross-account shared AWS::Logs::Destination. An operator does this by adding the key `logToSharedDestination` to the `config.yml` at the default level with a value of a writable log destination. More information in the documentation under [Configure CloudWatch Logs Delivery.](https://nasa.github.io/cumulus/docs/additional-deployment-options/configure-cloudwatch-logs-delivery)

  - **Additional Lambda Logging**: It is now possible to configure any lambda to deliver logs to a shared subscriptions by setting `logToSharedDestination` to the ARN of a writable location (either an AWS::Logs::Destination or a Kinesis Stream) on any lambda config. Documentation for [Lambda Log Subscriptions](https://nasa.github.io/cumulus/docs/additional-deployment-options/additional-lambda-logging)

  - **Configure S3 Server Access Logs**: If you are running Cumulus in an NGAP environment you may [configure S3 Server Access Logs](https://nasa.github.io/cumulus/docs/next/deployment/server_access_logging) to be delivered to a shared bucket where the Metrics Team will ingest the logs into their ELK stack. Contact the Metrics team for permission and location.

- **CUMULUS-1368** The Cumulus distribution API has been deprecated and is being replaced by ASF's Thin Egress App. By default, the distribution API will not deploy. Please follow [the instructions for deploying and configuring Thin Egress](https://nasa.github.io/cumulus/docs/deployment/thin_egress_app).

To instead continue to deploy and use the legacy Cumulus distribution app, add the following to your `config.yml`:

```yaml
deployDistributionApi: true
```

If you deploy with no distribution app your deployment will succeed but you may encounter errors in your workflows, particularly in the `MoveGranule` task.

- **CUMULUS-1418** Users who are packaging the CMA in their Lambdas outside of Cumulus may need to update their Lambda configuration. Please see `BREAKING CHANGES` below for details.

### Added

- **CUMULUS-642**
  - Adds Launchpad as an authentication option for the Cumulus API.
  - Updated deployment documentation and added [instructions to setup Cumulus API Launchpad authentication](https://wiki.earthdata.nasa.gov/display/CUMULUS/Cumulus+API+with+Launchpad+Authentication)
- **CUMULUS-1418**
  - Adds usage docs/testing of lambda layers (introduced in PR1125), updates Core example tasks to use the updated `cumulus-ecs-task` and a CMA layer instead of kes CMA injection.
  - Added Terraform module to publish CMA as layer to user account.
- **PR1125** - Adds `layers` config option to support deploying Lambdas with layers
- **PR1128** - Added `useXRay` config option to enable AWS X-Ray for Lambdas.
- **CUMULUS-1345**
  - Adds new variables to the app deployment under `cmr`.
  - `cmrEnvironment` values are `SIT`, `UAT`, or `OPS` with `UAT` as the default.
  - `cmrLimit` and `cmrPageSize` have been added as configurable options.
- **CUMULUS-1273**
  - Added lambda function EmsProductMetadataReport to generate EMS Product Metadata report
- **CUMULUS-1226**
  - Added API endpoint `elasticsearch/index-from-database` to index to an Elasticsearch index from the database for recovery purposes and `elasticsearch/indices-status` to check the status of Elasticsearch indices via the API.
- **CUMULUS-824**
  - Added new Collection parameter `reportToEms` to configure whether the collection is reported to EMS
- **CUMULUS-1357**
  - Added new BackendApi endpoint `ems` that generates EMS reports.
- **CUMULUS-1241**
  - Added information about queues with maximum execution limits defined to default workflow templates (`meta.queueExecutionLimits`)
- **CUMULUS-1311**
  - Added `@cumulus/common/message` with various message parsing/preparation helpers
- **CUMULUS-812**

  - Added support for limiting the number of concurrent executions started from a queue. [See the data cookbook](https://nasa.github.io/cumulus/docs/data-cookbooks/throttling-queued-executions) for more information.

- **CUMULUS-1337**

  - Adds `cumulus.stackName` value to the `instanceMetadata` endpoint.

- **CUMULUS-1368**

  - Added `cmrGranuleUrlType` to the `@cumulus/move-granules` task. This determines what kind of links go in the CMR files. The options are `distribution`, `s3`, or `none`, with the default being distribution. If there is no distribution API being used with Cumulus, you must set the value to `s3` or `none`.

- Added `packages/s3-replicator` Terraform module to allow same-region s3 replication to metrics bucket.

- **CUMULUS-1392**

  - Added `tf-modules/report-granules` Terraform module which processes granule ingest notifications received via SNS and stores granule data to a database. The module includes:
    - SNS topic for publishing granule ingest notifications
    - Lambda to process granule notifications and store data
    - IAM permissions for the Lambda
    - Subscription for the Lambda to the SNS topic

- **CUMULUS-1393**

  - Added `tf-modules/report-pdrs` Terraform module which processes PDR ingest notifications received via SNS and stores PDR data to a database. The module includes:
    - SNS topic for publishing PDR ingest notifications
    - Lambda to process PDR notifications and store data
    - IAM permissions for the Lambda
    - Subscription for the Lambda to the SNS topic
  - Added unit tests for `@cumulus/api/models/pdrs.createPdrFromSns()`

- **CUMULUS-1400**

  - Added `tf-modules/report-executions` Terraform module which processes workflow execution information received via SNS and stores it to a database. The module includes:
    - SNS topic for publishing execution data
    - Lambda to process and store execution data
    - IAM permissions for the Lambda
    - Subscription for the Lambda to the SNS topic
  - Added `@cumulus/common/sns-event` which contains helpers for SNS events:
    - `isSnsEvent()` returns true if event is from SNS
    - `getSnsEventMessage()` extracts and parses the message from an SNS event
    - `getSnsEventMessageObject()` extracts and parses message object from an SNS event
  - Added `@cumulus/common/cloudwatch-event` which contains helpers for Cloudwatch events:
    - `isSfExecutionEvent()` returns true if event is from Step Functions
    - `isTerminalSfStatus()` determines if a Step Function status from a Cloudwatch event is a terminal status
    - `getSfEventStatus()` gets the Step Function status from a Cloudwatch event
    - `getSfEventDetailValue()` extracts a Step Function event detail field from a Cloudwatch event
    - `getSfEventMessageObject()` extracts and parses Step Function detail object from a Cloudwatch event

- **CUMULUS-1429**

  - Added `tf-modules/data-persistence` Terraform module which includes resources for data persistence in Cumulus:
    - DynamoDB tables
    - Elasticsearch with optional support for VPC
    - Cloudwatch alarm for number of Elasticsearch nodes

- **CUMULUS-1379** CMR Launchpad Authentication
  - Added `launchpad` configuration to `@cumulus/deployment/app/config.yml`, and cloudformation templates, workflow message, lambda configuration, api endpoint configuration
  - Added `@cumulus/common/LaunchpadToken` and `@cumulus/common/launchpad` to provide methods to get token and validate token
  - Updated lambdas to use Launchpad token for CMR actions (ingest and delete granules)
  - Updated deployment documentation and added [instructions to setup CMR client for Launchpad authentication](https://wiki.earthdata.nasa.gov/display/CUMULUS/CMR+Launchpad+Authentication)

## Changed

- **CUMULUS-1232**

  - Added retries to update `@cumulus/cmr-client` `updateToken()`

- **CUMULUS-1245 CUMULUS-795**

  - Added additional `ems` configuration parameters for sending the ingest reports to EMS
  - Added functionality to send daily ingest reports to EMS

- **CUMULUS-1241**

  - Removed the concept of "priority levels" and added ability to define a number of maximum concurrent executions per SQS queue
  - Changed mapping of Cumulus message properties for the `sqs2sfThrottle` lambda:
    - Queue name is read from `cumulus_meta.queueName`
    - Maximum executions for the queue is read from `meta.queueExecutionLimits[queueName]`, where `queueName` is `cumulus_meta.queueName`
  - Changed `sfSemaphoreDown` lambda to only attempt decrementing semaphores when:
    - the message is for a completed/failed/aborted/timed out workflow AND
    - `cumulus_meta.queueName` exists on the Cumulus message AND
    - An entry for the queue name (`cumulus_meta.queueName`) exists in the the object `meta.queueExecutionLimits` on the Cumulus message

- **CUMULUS-1338**

  - Updated `sfSemaphoreDown` lambda to be triggered via AWS Step Function Cloudwatch events instead of subscription to `sfTracker` SNS topic

- **CUMULUS-1311**

  - Updated `@cumulus/queue-granules` to set `cumulus_meta.queueName` for queued execution messages
  - Updated `@cumulus/queue-pdrs` to set `cumulus_meta.queueName` for queued execution messages
  - Updated `sqs2sfThrottle` lambda to immediately decrement queue semaphore value if dispatching Step Function execution throws an error

- **CUMULUS-1362**

  - Granule `processingStartTime` and `processingEndTime` will be set to the execution start time and end time respectively when there is no sync granule or post to cmr task present in the workflow

- **CUMULUS-1400**
  - Deprecated `@cumulus/ingest/aws/getExecutionArn`. Use `@cumulus/common/aws/getExecutionArn` instead.

### Fixed

- **CUMULUS-1439**

  - Fix bug with rule.logEventArn deletion on Kinesis rule update and fix unit test to verify

- **CUMULUS-796**

  - Added production information (collection ShortName and Version, granuleId) to EMS distribution report
  - Added functionality to send daily distribution reports to EMS

- **CUMULUS-1319**

  - Fixed a bug where granule ingest times were not being stored to the database

- **CUMULUS-1356**

  - The `Collection` model's `delete` method now _removes_ the specified item
    from the collection config store that was inserted by the `create` method.
    Previously, this behavior was missing.

- **CUMULUS-1374**
  - Addressed audit concerns (https://www.npmjs.com/advisories/782) in api package

### BREAKING CHANGES

### Changed

- **CUMULUS-1418**
  - Adding a default `cmaDir` key to configuration will cause `CUMULUS_MESSAGE_ADAPTER_DIR` to be set by default to `/opt` for any Lambda not setting `useCma` to true, or explicitly setting the CMA environment variable. In lambdas that package the CMA independently of the Cumulus packaging. Lambdas manually packaging the CMA should have their Lambda configuration updated to set the CMA path, or alternately if not using the CMA as a Lambda layer in this deployment set `cmaDir` to `./cumulus-message-adapter`.

### Removed

- **CUMULUS-1337**

  - Removes the S3 Access Metrics package added in CUMULUS-799

- **PR1130**
  - Removed code deprecated since v1.11.1:
    - Removed `@cumulus/common/step-functions`. Use `@cumulus/common/StepFunctions` instead.
    - Removed `@cumulus/api/lib/testUtils.fakeFilesFactory`. Use `@cumulus/api/lib/testUtils.fakeFileFactory` instead.
    - Removed `@cumulus/cmrjs/cmr` functions: `searchConcept`, `ingestConcept`, `deleteConcept`. Use the functions in `@cumulus/cmr-client` instead.
    - Removed `@cumulus/ingest/aws.getExecutionHistory`. Use `@cumulus/common/StepFunctions.getExecutionHistory` instead.

## [v1.13.5] - 2019-08-29 - [BACKPORT]

### Fixed

- **CUMULUS-1455** - CMR token links updated to point to CMR legacy services rather than echo

## [v1.13.4] - 2019-07-29

- **CUMULUS-1411** - Fix deployment issue when using a template override

## [v1.13.3] - 2019-07-26

- **CUMULUS-1345** Full backport of CUMULUS-1345 features - Adds new variables to the app deployment under `cmr`.
  - `cmrEnvironment` values are `SIT`, `UAT`, or `OPS` with `UAT` as the default.
  - `cmrLimit` and `cmrPageSize` have been added as configurable options.

## [v1.13.2] - 2019-07-25

- Re-release of v1.13.1 to fix broken npm packages.

## [v1.13.1] - 2019-07-22

- **CUMULUS-1374** - Resolve audit compliance with lodash version for api package subdependency
- **CUMULUS-1412** - Resolve audit compliance with googleapi package
- **CUMULUS-1345** - Backported CMR environment setting in getUrl to address immediate user need. CMR_ENVIRONMENT can now be used to set the CMR environment to OPS/SIT

## [v1.13.0] - 2019-5-20

### PLEASE NOTE

**CUMULUS-802** added some additional IAM permissions to support ECS autoscaling, so **you will have to redeploy your IAM stack.**
As a result of the changes for **CUMULUS-1193**, **CUMULUS-1264**, and **CUMULUS-1310**, **you must delete your existing stacks (except IAM) before deploying this version of Cumulus.**
If running Cumulus within a VPC and extended downtime is acceptable, we recommend doing this at the end of the day to allow AWS backend resources and network interfaces to be cleaned up overnight.

### BREAKING CHANGES

- **CUMULUS-1228**

  - The default AMI used by ECS instances is now an NGAP-compliant AMI. This
    will be a breaking change for non-NGAP deployments. If you do not deploy to
    NGAP, you will need to find the AMI ID of the
    [most recent Amazon ECS-optimized AMI](https://docs.aws.amazon.com/AmazonECS/latest/developerguide/ecs-optimized_AMI.html),
    and set the `ecs.amiid` property in your config. Instructions for finding
    the most recent NGAP AMI can be found using
    [these instructions](https://wiki.earthdata.nasa.gov/display/ESKB/Select+an+NGAP+Created+AMI).

- **CUMULUS-1310**

  - Database resources (DynamoDB, ElasticSearch) have been moved to an independent `db` stack.
    Migrations for this version will need to be user-managed. (e.g. [elasticsearch](https://docs.aws.amazon.com/elasticsearch-service/latest/developerguide/es-version-migration.html#snapshot-based-migration) and [dynamoDB](https://docs.aws.amazon.com/datapipeline/latest/DeveloperGuide/dp-template-exports3toddb.html)).
    Order of stack deployment is `iam` -> `db` -> `app`.
  - All stacks can now be deployed using a single `config.yml` file, i.e.: `kes cf deploy --kes-folder app --template node_modules/@cumulus/deployment/[iam|db|app] [...]`
    Backwards-compatible. For development, please re-run `npm run bootstrap` to build new `kes` overrides.
    Deployment docs have been updated to show how to deploy a single-config Cumulus instance.
  - `params` have been moved: Nest `params` fields under `app`, `db` or `iam` to override all Parameters for a particular stack's cloudformation template. Backwards-compatible with multi-config setups.
  - `stackName` and `stackNameNoDash` have been retired. Use `prefix` and `prefixNoDash` instead.
  - The `iams` section in `app/config.yml` IAM roles has been deprecated as a user-facing parameter,
    _unless_ your IAM role ARNs do not match the convention shown in `@cumulus/deployment/app/config.yml`
  - The `vpc.securityGroup` will need to be set with a pre-existing security group ID to use Cumulus in a VPC. Must allow inbound HTTP(S) (Port 443).

- **CUMULUS-1212**

  - `@cumulus/post-to-cmr` will now fail if any granules being processed are missing a metadata file. You can set the new config option `skipMetaCheck` to `true` to pass post-to-cmr without a metadata file.

- **CUMULUS-1232**

  - `@cumulus/sync-granule` will no longer silently pass if no checksum data is provided. It will use input
    from the granule object to:
    - Verify checksum if `checksumType` and `checksumValue` are in the file record OR a checksum file is provided
      (throws `InvalidChecksum` on fail), else log warning that no checksum is available.
    - Then, verify synced S3 file size if `file.size` is in the file record (throws `UnexpectedFileSize` on fail),
      else log warning that no file size is available.
    - Pass the step.

- **CUMULUS-1264**

  - The Cloudformation templating and deployment configuration has been substantially refactored.
    - `CumulusApiDefault` nested stack resource has been renamed to `CumulusApiDistribution`
    - `CumulusApiV1` nested stack resource has been renamed to `CumulusApiBackend`
  - The `urs: true` config option for when defining your lambdas (e.g. in `lambdas.yml`) has been deprecated. There are two new options to replace it:
    - `urs_redirect: 'token'`: This will expose a `TOKEN_REDIRECT_ENDPOINT` environment variable to your lambda that references the `/token` endpoint on the Cumulus backend API
    - `urs_redirect: 'distribution'`: This will expose a `DISTRIBUTION_REDIRECT_ENDPOINT` environment variable to your lambda that references the `/redirect` endpoint on the Cumulus distribution API

- **CUMULUS-1193**

  - The elasticsearch instance is moved behind the VPC.
  - Your account will need an Elasticsearch Service Linked role. This is a one-time setup for the account. You can follow the instructions to use the AWS console or AWS CLI [here](https://docs.aws.amazon.com/IAM/latest/UserGuide/using-service-linked-roles.html) or use the following AWS CLI command: `aws iam create-service-linked-role --aws-service-name es.amazonaws.com`

- **CUMULUS-802**

  - ECS `maxInstances` must be greater than `minInstances`. If you use defaults, no change is required.

- **CUMULUS-1269**
  - Brought Cumulus data models in line with CNM JSON schema:
    - Renamed file object `fileType` field to `type`
    - Renamed file object `fileSize` field to `size`
    - Renamed file object `checksumValue` field to `checksum` where not already done.
    - Added `ancillary` and `linkage` type support to file objects.

### Added

- **CUMULUS-799**

  - Added an S3 Access Metrics package which will take S3 Server Access Logs and
    write access metrics to CloudWatch

- **CUMULUS-1242** - Added `sqs2sfThrottle` lambda. The lambda reads SQS messages for queued executions and uses semaphores to only start new executions if the maximum number of executions defined for the priority key (`cumulus_meta.priorityKey`) has not been reached. Any SQS messages that are read but not used to start executions remain in the queue.

- **CUMULUS-1240**

  - Added `sfSemaphoreDown` lambda. This lambda receives SNS messages and for each message it decrements the semaphore used to track the number of running executions if:
    - the message is for a completed/failed workflow AND
    - the message contains a level of priority (`cumulus_meta.priorityKey`)
  - Added `sfSemaphoreDown` lambda as a subscriber to the `sfTracker` SNS topic

- **CUMULUS-1265**

  - Added `apiConfigs` configuration option to configure API Gateway to be private
  - All internal lambdas configured to run inside the VPC by default
  - Removed references to `NoVpc` lambdas from documentation and `example` folder.

- **CUMULUS-802**
  - Adds autoscaling of ECS clusters
  - Adds autoscaling of ECS services that are handling StepFunction activities

## Changed

- Updated `@cumulus/ingest/http/httpMixin.list()` to trim trailing spaces on discovered filenames

- **CUMULUS-1310**

  - Database resources (DynamoDB, ElasticSearch) have been moved to an independent `db` stack.
    This will enable future updates to avoid affecting database resources or requiring migrations.
    Migrations for this version will need to be user-managed.
    (e.g. [elasticsearch](https://docs.aws.amazon.com/elasticsearch-service/latest/developerguide/es-version-migration.html#snapshot-based-migration) and [dynamoDB](https://docs.aws.amazon.com/datapipeline/latest/DeveloperGuide/dp-template-exports3toddb.html)).
    Order of stack deployment is `iam` -> `db` -> `app`.
  - All stacks can now be deployed using a single `config.yml` file, i.e.: `kes cf deploy --kes-folder app --template node_modules/@cumulus/deployment/[iam|db|app] [...]`
    Backwards-compatible. Please re-run `npm run bootstrap` to build new `kes` overrides.
    Deployment docs have been updated to show how to deploy a single-config Cumulus instance.
  - `params` fields should now be nested under the stack key (i.e. `app`, `db` or `iam`) to provide Parameters for a particular stack's cloudformation template,
    for use with single-config instances. Keys _must_ match the name of the deployment package folder (`app`, `db`, or `iam`).
    Backwards-compatible with multi-config setups.
  - `stackName` and `stackNameNoDash` have been retired as user-facing config parameters. Use `prefix` and `prefixNoDash` instead.
    This will be used to create stack names for all stacks in a single-config use case.
    `stackName` may still be used as an override in multi-config usage, although this is discouraged.
    Warning: overriding the `db` stack's `stackName` will require you to set `dbStackName` in your `app/config.yml`.
    This parameter is required to fetch outputs from the `db` stack to reference in the `app` stack.
  - The `iams` section in `app/config.yml` IAM roles has been retired as a user-facing parameter,
    _unless_ your IAM role ARNs do not match the convention shown in `@cumulus/deployment/app/config.yml`
    In that case, overriding `iams` in your own config is recommended.
  - `iam` and `db` `cloudformation.yml` file names will have respective prefixes (e.g `iam.cloudformation.yml`).
  - Cumulus will now only attempt to create reconciliation reports for buckets of the `private`, `public` and `protected` types.
  - Cumulus will no longer set up its own security group.
    To pass a pre-existing security group for in-VPC deployments as a parameter to the Cumulus template, populate `vpc.securityGroup` in `config.yml`.
    This security group must allow inbound HTTP(S) traffic (Port 443). SSH traffic (Port 22) must be permitted for SSH access to ECS instances.
  - Deployment docs have been updated with examples for the new deployment model.

- **CUMULUS-1236**

  - Moves access to public files behind the distribution endpoint. Authentication is not required, but direct http access has been disallowed.

- **CUMULUS-1223**

  - Adds unauthenticated access for public bucket files to the Distribution API. Public files should be requested the same way as protected files, but for public files a redirect to a self-signed S3 URL will happen without requiring authentication with Earthdata login.

- **CUMULUS-1232**

  - Unifies duplicate handling in `ingest/granule.handleDuplicateFile` for maintainability.
  - Changed `ingest/granule.ingestFile` and `move-granules/index.moveFileRequest` to use new function.
  - Moved file versioning code to `ingest/granule.moveGranuleFileWithVersioning`
  - `ingest/granule.verifyFile` now also tests `file.size` for verification if it is in the file record and throws
    `UnexpectedFileSize` error for file size not matching input.
  - `ingest/granule.verifyFile` logs warnings if checksum and/or file size are not available.

- **CUMULUS-1193**

  - Moved reindex CLI functionality to an API endpoint. See [API docs](https://nasa.github.io/cumulus-api/#elasticsearch-1)

- **CUMULUS-1207**
  - No longer disable lambda event source mappings when disabling a rule

### Fixed

- Updated Lerna publish script so that published Cumulus packages will pin their dependencies on other Cumulus packages to exact versions (e.g. `1.12.1` instead of `^1.12.1`)

- **CUMULUS-1203**

  - Fixes IAM template's use of intrinsic functions such that IAM template overrides now work with kes

- **CUMULUS-1268**
  - Deployment will not fail if there are no ES alarms or ECS services

## [v1.12.1] - 2019-4-8

## [v1.12.0] - 2019-4-4

Note: There was an issue publishing 1.12.0. Upgrade to 1.12.1.

### BREAKING CHANGES

- **CUMULUS-1139**

  - `granule.applyWorkflow` uses the new-style granule record as input to workflows.

- **CUMULUS-1171**

  - Fixed provider handling in the API to make it consistent between protocols.
    NOTE: This is a breaking change. When applying this upgrade, users will need to:
    1. Disable all workflow rules
    2. Update any `http` or `https` providers so that the host field only
       contains a valid hostname or IP address, and the port field contains the
       provider port.
    3. Perform the deployment
    4. Re-enable workflow rules

- **CUMULUS-1176**:

  - `@cumulus/move-granules` input expectations have changed. `@cumulus/files-to-granules` is a new intermediate task to perform input translation in the old style.
    See the Added and Changed sections of this release changelog for more information.

- **CUMULUS-670**

  - The behavior of ParsePDR and related code has changed in this release. PDRs with FILE_TYPEs that do not conform to the PDR ICD (+ TGZ) (https://cdn.earthdata.nasa.gov/conduit/upload/6376/ESDS-RFC-030v1.0.pdf) will fail to parse.

- **CUMULUS-1208**
  - The granule object input to `@cumulus/queue-granules` will now be added to ingest workflow messages **as is**. In practice, this means that if you are using `@cumulus/queue-granules` to trigger ingest workflows and your granule objects input have invalid properties, then your ingest workflows will fail due to schema validation errors.

### Added

- **CUMULUS-777**
  - Added new cookbook entry on configuring Cumulus to track ancillary files.
- **CUMULUS-1183**
  - Kes overrides will now abort with a warning if a workflow step is configured without a corresponding
    lambda configuration
- **CUMULUS-1223**

  - Adds convenience function `@cumulus/common/bucketsConfigJsonObject` for fetching stack's bucket configuration as an object.

- **CUMULUS-853**
  - Updated FakeProcessing example lambda to include option to generate fake browse
  - Added feature documentation for ancillary metadata export, a new cookbook entry describing a workflow with ancillary metadata generation(browse), and related task definition documentation
- **CUMULUS-805**
  - Added a CloudWatch alarm to check running ElasticSearch instances, and a CloudWatch dashboard to view the health of ElasticSearch
  - Specify `AWS_REGION` in `.env` to be used by deployment script
- **CUMULUS-803**
  - Added CloudWatch alarms to check running tasks of each ECS service, and add the alarms to CloudWatch dashboard
- **CUMULUS-670**
  - Added Ancillary Metadata Export feature (see https://nasa.github.io/cumulus/docs/features/ancillary_metadata for more information)
  - Added new Collection file parameter "fileType" that allows configuration of workflow granule file fileType
- **CUMULUS-1184** - Added kes logging output to ensure we always see the state machine reference before failures due to configuration
- **CUMULUS-1105** - Added a dashboard endpoint to serve the dashboard from an S3 bucket
- **CUMULUS-1199** - Moves `s3credentials` endpoint from the backend to the distribution API.
- **CUMULUS-666**
  - Added `@api/endpoints/s3credentials` to allow EarthData Login authorized users to retrieve temporary security credentials for same-region direct S3 access.
- **CUMULUS-671**
  - Added `@packages/integration-tests/api/distribution/getDistributionApiS3SignedUrl()` to return the S3 signed URL for a file protected by the distribution API
- **CUMULUS-672**
  - Added `cmrMetadataFormat` and `cmrConceptId` to output for individual granules from `@cumulus/post-to-cmr`. `cmrMetadataFormat` will be read from the `cmrMetadataFormat` generated for each granule in `@cumulus/cmrjs/publish2CMR()`
  - Added helpers to `@packages/integration-tests/api/distribution`:
    - `getDistributionApiFileStream()` returns a stream to download files protected by the distribution API
    - `getDistributionFileUrl()` constructs URLs for requesting files from the distribution API
- **CUMULUS-1185** `@cumulus/api/models/Granule.removeGranuleFromCmrByGranule` to replace `@cumulus/api/models/Granule.removeGranuleFromCmr` and use the Granule UR from the CMR metadata to remove the granule from CMR

- **CUMULUS-1101**

  - Added new `@cumulus/checksum` package. This package provides functions to calculate and validate checksums.
  - Added new checksumming functions to `@cumulus/common/aws`: `calculateS3ObjectChecksum` and `validateS3ObjectChecksum`, which depend on the `checksum` package.

- CUMULUS-1171

  - Added `@cumulus/common` API documentation to `packages/common/docs/API.md`
  - Added an `npm run build-docs` task to `@cumulus/common`
  - Added `@cumulus/common/string#isValidHostname()`
  - Added `@cumulus/common/string#match()`
  - Added `@cumulus/common/string#matches()`
  - Added `@cumulus/common/string#toLower()`
  - Added `@cumulus/common/string#toUpper()`
  - Added `@cumulus/common/URLUtils#buildURL()`
  - Added `@cumulus/common/util#isNil()`
  - Added `@cumulus/common/util#isNull()`
  - Added `@cumulus/common/util#isUndefined()`
  - Added `@cumulus/common/util#negate()`

- **CUMULUS-1176**

  - Added new `@cumulus/files-to-granules` task to handle converting file array output from `cumulus-process` tasks into granule objects.
    Allows simplification of `@cumulus/move-granules` and `@cumulus/post-to-cmr`, see Changed section for more details.

- CUMULUS-1151 Compare the granule holdings in CMR with Cumulus' internal data store
- CUMULUS-1152 Compare the granule file holdings in CMR with Cumulus' internal data store

### Changed

- **CUMULUS-1216** - Updated `@cumulus/ingest/granule/ingestFile` to download files to expected staging location.
- **CUMULUS-1208** - Updated `@cumulus/ingest/queue/enqueueGranuleIngestMessage()` to not transform granule object passed to it when building an ingest message
- **CUMULUS-1198** - `@cumulus/ingest` no longer enforces any expectations about whether `provider_path` contains a leading slash or not.
- **CUMULUS-1170**
  - Update scripts and docs to use `npm` instead of `yarn`
  - Use `package-lock.json` files to ensure matching versions of npm packages
  - Update CI builds to use `npm ci` instead of `npm install`
- **CUMULUS-670**
  - Updated ParsePDR task to read standard PDR types+ (+ tgz as an external customer requirement) and add a fileType to granule-files on Granule discovery
  - Updated ParsePDR to fail if unrecognized type is used
  - Updated all relevant task schemas to include granule->files->filetype as a string value
  - Updated tests/test fixtures to include the fileType in the step function/task inputs and output validations as needed
  - Updated MoveGranules task to handle incoming configuration with new "fileType" values and to add them as appropriate to the lambda output.
  - Updated DiscoverGranules step/related workflows to read new Collection file parameter fileType that will map a discovered file to a workflow fileType
  - Updated CNM parser to add the fileType to the defined granule file fileType on ingest and updated integration tests to verify/validate that behavior
  - Updated generateEcho10XMLString in cmr-utils.js to use a map/related library to ensure order as CMR requires ordering for their online resources.
  - Updated post-to-cmr task to appropriately export CNM filetypes to CMR in echo10/UMM exports
- **CUMULUS-1139** - Granules stored in the API contain a `files` property. That schema has been greatly
  simplified and now better matches the CNM format.
  - The `name` property has been renamed to `fileName`.
  - The `filepath` property has been renamed to `key`.
  - The `checksumValue` property has been renamed to `checksum`.
  - The `path` property has been removed.
  - The `url_path` property has been removed.
  - The `filename` property (which contained an `s3://` URL) has been removed, and the `bucket`
    and `key` properties should be used instead. Any requests sent to the API containing a `granule.files[].filename`
    property will be rejected, and any responses coming back from the API will not contain that
    `filename` property.
  - A `source` property has been added, which is a URL indicating the original source of the file.
  - `@cumulus/ingest/granule.moveGranuleFiles()` no longer includes a `filename` field in its
    output. The `bucket` and `key` fields should be used instead.
- **CUMULUS-672**

  - Changed `@cumulus/integration-tests/api/EarthdataLogin.getEarthdataLoginRedirectResponse` to `@cumulus/integration-tests/api/EarthdataLogin.getEarthdataAccessToken`. The new function returns an access response from Earthdata login, if successful.
  - `@cumulus/integration-tests/cmr/getOnlineResources` now accepts an object of options, including `cmrMetadataFormat`. Based on the `cmrMetadataFormat`, the function will correctly retrieve the online resources for each metadata format (ECHO10, UMM-G)

- **CUMULUS-1101**

  - Moved `@cumulus/common/file/getFileChecksumFromStream` into `@cumulus/checksum`, and renamed it to `generateChecksumFromStream`.
    This is a breaking change for users relying on `@cumulus/common/file/getFileChecksumFromStream`.
  - Refactored `@cumulus/ingest/Granule` to depend on new `common/aws` checksum functions and remove significantly present checksumming code.
    - Deprecated `@cumulus/ingest/granule.validateChecksum`. Replaced with `@cumulus/ingest/granule.verifyFile`.
    - Renamed `granule.getChecksumFromFile` to `granule.retrieveSuppliedFileChecksumInformation` to be more accurate.
  - Deprecated `@cumulus/common/aws.checksumS3Objects`. Use `@cumulus/common/aws.calculateS3ObjectChecksum` instead.

- CUMULUS-1171

  - Fixed provider handling in the API to make it consistent between protocols.
    Before this change, FTP providers were configured using the `host` and
    `port` properties. HTTP providers ignored `port` and `protocol`, and stored
    an entire URL in the `host` property. Updated the API to only accept valid
    hostnames or IP addresses in the `provider.host` field. Updated ingest code
    to properly build HTTP and HTTPS URLs from `provider.protocol`,
    `provider.host`, and `provider.port`.
  - The default provider port was being set to 21, no matter what protocol was
    being used. Removed that default.

- **CUMULUS-1176**

  - `@cumulus/move-granules` breaking change:
    Input to `move-granules` is now expected to be in the form of a granules object (i.e. `{ granules: [ { ... }, { ... } ] }`);
    For backwards compatibility with array-of-files outputs from processing steps, use the new `@cumulus/files-to-granules` task as an intermediate step.
    This task will perform the input translation. This change allows `move-granules` to be simpler and behave more predictably.
    `config.granuleIdExtraction` and `config.input_granules` are no longer needed/used by `move-granules`.
  - `@cumulus/post-to-cmr`: `config.granuleIdExtraction` is no longer needed/used by `post-to-cmr`.

- CUMULUS-1174
  - Better error message and stacktrace for S3KeyPairProvider error reporting.

### Fixed

- **CUMULUS-1218** Reconciliation report will now scan only completed granules.
- `@cumulus/api` files and granules were not getting indexed correctly because files indexing was failing in `db-indexer`
- `@cumulus/deployment` A bug in the Cloudformation template was preventing the API from being able to be launched in a VPC, updated the IAM template to give the permissions to be able to run the API in a VPC

### Deprecated

- `@cumulus/api/models/Granule.removeGranuleFromCmr`, instead use `@cumulus/api/models/Granule.removeGranuleFromCmrByGranule`
- `@cumulus/ingest/granule.validateChecksum`, instead use `@cumulus/ingest/granule.verifyFile`
- `@cumulus/common/aws.checksumS3Objects`, instead use `@cumulus/common/aws.calculateS3ObjectChecksum`
- `@cumulus/cmrjs`: `getGranuleId` and `getCmrFiles` are deprecated due to changes in input handling.

## [v1.11.3] - 2019-3-5

### Added

- **CUMULUS-1187** - Added `@cumulus/ingest/granule/duplicateHandlingType()` to determine how duplicate files should be handled in an ingest workflow

### Fixed

- **CUMULUS-1187** - workflows not respecting the duplicate handling value specified in the collection
- Removed refreshToken schema requirement for OAuth

## [v1.11.2] - 2019-2-15

### Added

- CUMULUS-1169
  - Added a `@cumulus/common/StepFunctions` module. It contains functions for querying the AWS
    StepFunctions API. These functions have the ability to retry when a ThrottlingException occurs.
  - Added `@cumulus/common/aws.retryOnThrottlingException()`, which will wrap a function in code to
    retry on ThrottlingExceptions.
  - Added `@cumulus/common/test-utils.throttleOnce()`, which will cause a function to return a
    ThrottlingException the first time it is called, then return its normal result after that.
- CUMULUS-1103 Compare the collection holdings in CMR with Cumulus' internal data store
- CUMULUS-1099 Add support for UMMG JSON metadata versions > 1.4.
  - If a version is found in the metadata object, that version is used for processing and publishing to CMR otherwise, version 1.4 is assumed.
- CUMULUS-678
  - Added support for UMMG json v1.4 metadata files.
    `reconcileCMRMetadata` added to `@cumulus/cmrjs` to update metadata record with new file locations.
    `@cumulus/common/errors` adds two new error types `CMRMetaFileNotFound` and `InvalidArgument`.
    `@cumulus/common/test-utils` adds new function `randomId` to create a random string with id to help in debugging.
    `@cumulus/common/BucketsConfig` adds a new helper class `BucketsConfig` for working with bucket stack configuration and bucket names.
    `@cumulus/common/aws` adds new function `s3PutObjectTagging` as a convenience for the aws [s3().putObjectTagging](https://docs.aws.amazon.com/AWSJavaScriptSDK/latest/AWS/S3.html#putObjectTagging-property) function.
    `@cumulus/cmrjs` Adds: - `isCMRFile` - Identify an echo10(xml) or UMMG(json) metadata file. - `metadataObjectFromCMRFile` Read and parse CMR XML file from s3. - `updateCMRMetadata` Modify a cmr metadata (xml/json) file with updated information. - `publish2CMR` Posts XML or UMMG CMR data to CMR service. - `reconcileCMRMetadata` Reconciles cmr metadata file after a file moves.
- Adds some ECS and other permissions to StepRole to enable running ECS tasks from a workflow
- Added Apache logs to cumulus api and distribution lambdas
- **CUMULUS-1119** - Added `@cumulus/integration-tests/api/EarthdataLogin.getEarthdataLoginRedirectResponse` helper for integration tests to handle login with Earthdata and to return response from redirect to Cumulus API
- **CUMULUS-673** Added `@cumulus/common/file/getFileChecksumFromStream` to get file checksum from a readable stream

### Fixed

- CUMULUS-1123
  - Cloudformation template overrides now work as expected

### Changed

- CUMULUS-1169
  - Deprecated the `@cumulus/common/step-functions` module.
  - Updated code that queries the StepFunctions API to use the retry-enabled functions from
    `@cumulus/common/StepFunctions`
- CUMULUS-1121
  - Schema validation is now strongly enforced when writing to the database.
    Additional properties are not allowed and will result in a validation error.
- CUMULUS-678
  `tasks/move-granules` simplified and refactored to use functionality from cmrjs.
  `ingest/granules.moveGranuleFiles` now just moves granule files and returns a list of the updated files. Updating metadata now handled by `@cumulus/cmrjs/reconcileCMRMetadata`.
  `move-granules.updateGranuleMetadata` refactored and bugs fixed in the case of a file matching multiple collection.files.regexps.
  `getCmrXmlFiles` simplified and now only returns an object with the cmrfilename and the granuleId.
  `@cumulus/test-processing` - test processing task updated to generate UMM-G metadata

- CUMULUS-1043

  - `@cumulus/api` now uses [express](http://expressjs.com/) as the API engine.
  - All `@cumulus/api` endpoints on ApiGateway are consolidated to a single endpoint the uses `{proxy+}` definition.
  - All files under `packages/api/endpoints` along with associated tests are updated to support express's request and response objects.
  - Replaced environment variables `internal`, `bucket` and `systemBucket` with `system_bucket`.
  - Update `@cumulus/integration-tests` to work with updated cumulus-api express endpoints

- `@cumulus/integration-tests` - `buildAndExecuteWorkflow` and `buildWorkflow` updated to take a `meta` param to allow for additional fields to be added to the workflow `meta`

- **CUMULUS-1049** Updated `Retrieve Execution Status API` in `@cumulus/api`: If the execution doesn't exist in Step Function API, Cumulus API returns the execution status information from the database.

- **CUMULUS-1119**
  - Renamed `DISTRIBUTION_URL` environment variable to `DISTRIBUTION_ENDPOINT`
  - Renamed `DEPLOYMENT_ENDPOINT` environment variable to `DISTRIBUTION_REDIRECT_ENDPOINT`
  - Renamed `API_ENDPOINT` environment variable to `TOKEN_REDIRECT_ENDPOINT`

### Removed

- Functions deprecated before 1.11.0:
  - @cumulus/api/models/base: static Manager.createTable() and static Manager.deleteTable()
  - @cumulus/ingest/aws/S3
  - @cumulus/ingest/aws/StepFunction.getExecution()
  - @cumulus/ingest/aws/StepFunction.pullEvent()
  - @cumulus/ingest/consumer.Consume
  - @cumulus/ingest/granule/Ingest.getBucket()

### Deprecated

`@cmrjs/ingestConcept`, instead use the CMR object methods. `@cmrjs/CMR.ingestGranule` or `@cmrjs/CMR.ingestCollection`
`@cmrjs/searchConcept`, instead use the CMR object methods. `@cmrjs/CMR.searchGranules` or `@cmrjs/CMR.searchCollections`
`@cmrjs/deleteConcept`, instead use the CMR object methods. `@cmrjs/CMR.deleteGranule` or `@cmrjs/CMR.deleteCollection`

## [v1.11.1] - 2018-12-18

**Please Note**

- Ensure your `app/config.yml` has a `clientId` specified in the `cmr` section. This will allow CMR to identify your requests for better support and metrics.
  - For an example, please see [the example config](https://github.com/nasa/cumulus/blob/1c7e2bf41b75da9f87004c4e40fbcf0f39f56794/example/app/config.yml#L128).

### Added

- Added a `/tokenDelete` endpoint in `@cumulus/api` to delete access token records

### Changed

- CUMULUS-678
  `@cumulus/ingest/crypto` moved and renamed to `@cumulus/common/key-pair-provider`
  `@cumulus/ingest/aws` function: `KMSDecryptionFailed` and class: `KMS` extracted and moved to `@cumulus/common` and `KMS` is exported as `KMSProvider` from `@cumulus/common/key-pair-provider`
  `@cumulus/ingest/granule` functions: `publish`, `getGranuleId`, `getXMLMetadataAsString`, `getMetadataBodyAndTags`, `parseXmlString`, `getCmrXMLFiles`, `postS3Object`, `contructOnlineAccessUrls`, `updateMetadata`, extracted and moved to `@cumulus/cmrjs`
  `getGranuleId`, `getCmrXMLFiles`, `publish`, `updateMetadata` removed from `@cumulus/ingest/granule` and added to `@cumulus/cmrjs`;
  `updateMetadata` renamed `updateCMRMetadata`.
  `@cumulus/ingest` test files renamed.
- **CUMULUS-1070**
  - Add `'Client-Id'` header to all `@cumulus/cmrjs` requests (made via `searchConcept`, `ingestConcept`, and `deleteConcept`).
  - Updated `cumulus/example/app/config.yml` entry for `cmr.clientId` to use stackName for easier CMR-side identification.

## [v1.11.0] - 2018-11-30

**Please Note**

- Redeploy IAM roles:
  - CUMULUS-817 includes a migration that requires reconfiguration/redeployment of IAM roles. Please see the [upgrade instructions](https://nasa.github.io/cumulus/docs/upgrade/1.11.0) for more information.
  - CUMULUS-977 includes a few new SNS-related permissions added to the IAM roles that will require redeployment of IAM roles.
- `cumulus-message-adapter` v1.0.13+ is required for `@cumulus/api` granule reingest API to work properly. The latest version should be downloaded automatically by kes.
- A `TOKEN_SECRET` value (preferably 256-bit for security) must be added to `.env` to securely sign JWTs used for authorization in `@cumulus/api`

### Changed

- **CUUMULUS-1000** - Distribution endpoint now persists logins, instead of
  redirecting to Earthdata Login on every request
- **CUMULUS-783 CUMULUS-790** - Updated `@cumulus/sync-granule` and `@cumulus/move-granules` tasks to always overwrite existing files for manually-triggered reingest.
- **CUMULUS-906** - Updated `@cumulus/api` granule reingest API to
  - add `reingestGranule: true` and `forceDuplicateOverwrite: true` to Cumulus message `cumulus_meta.cumulus_context` field to indicate that the workflow is a manually triggered re-ingest.
  - return warning message to operator when duplicateHandling is not `replace`
  - `cumulus-message-adapter` v1.0.13+ is required.
- **CUMULUS-793** - Updated the granule move PUT request in `@cumulus/api` to reject the move with a 409 status code if one or more of the files already exist at the destination location
- Updated `@cumulus/helloworld` to use S3 to store state for pass on retry tests
- Updated `@cumulus/ingest`:
  - [Required for MAAP] `http.js#list` will now find links with a trailing whitespace
  - Removed code from `granule.js` which looked for files in S3 using `{ Bucket: discoveredFile.bucket, Key: discoveredFile.name }`. This is obsolete since `@cumulus/ingest` uses a `file-staging` and `constructCollectionId()` directory prefixes by default.
- **CUMULUS-989**
  - Updated `@cumulus/api` to use [JWT (JSON Web Token)](https://jwt.io/introduction/) as the transport format for API authorization tokens and to use JWT verification in the request authorization
  - Updated `/token` endpoint in `@cumulus/api` to return tokens as JWTs
  - Added a `/refresh` endpoint in `@cumulus/api` to request new access tokens from the OAuth provider using the refresh token
  - Added `refreshAccessToken` to `@cumulus/api/lib/EarthdataLogin` to manage refresh token requests with the Earthdata OAuth provider

### Added

- **CUMULUS-1050**
  - Separated configuration flags for originalPayload/finalPayload cleanup such that they can be set to different retention times
- **CUMULUS-798**
  - Added daily Executions cleanup CloudWatch event that triggers cleanExecutions lambda
  - Added cleanExecutions lambda that removes finalPayload/originalPayload field entries for records older than configured timeout value (execution_payload_retention_period), with a default of 30 days
- **CUMULUS-815/816**
  - Added 'originalPayload' and 'finalPayload' fields to Executions table
  - Updated Execution model to populate originalPayload with the execution payload on record creation
  - Updated Execution model code to populate finalPayload field with the execution payload on execution completion
  - Execution API now exposes the above fields
- **CUMULUS-977**
  - Rename `kinesisConsumer` to `messageConsumer` as it handles both Kinesis streams and SNS topics as of this version.
  - Add `sns`-type rule support. These rules create a subscription between an SNS topic and the `messageConsumer`.
    When a message is received, `messageConsumer` is triggered and passes the SNS message (JSON format expected) in
    its entirety to the workflow in the `payload` field of the Cumulus message. For more information on sns-type rules,
    see the [documentation](https://nasa.github.io/cumulus/docs/data-cookbooks/setup#rules).
- **CUMULUS-975**
  - Add `KinesisInboundEventLogger` and `KinesisOutboundEventLogger` API lambdas. These lambdas
    are utilized to dump incoming and outgoing ingest workflow kinesis streams
    to cloudwatch for analytics in case of AWS/stream failure.
  - Update rules model to allow tracking of log_event ARNs related to
    Rule event logging. Kinesis rule types will now automatically log
    incoming events via a Kinesis event triggered lambda.
    CUMULUS-975-migration-4
  - Update migration code to require explicit migration names per run
  - Added migration_4 to migrate/update existing Kinesis rules to have a log event mapping
  - Added new IAM policy for migration lambda
- **CUMULUS-775**
  - Adds a instance metadata endpoint to the `@cumulus/api` package.
  - Adds a new convenience function `hostId` to the `@cumulus/cmrjs` to help build environment specific cmr urls.
  - Fixed `@cumulus/cmrjs.searchConcept` to search and return CMR results.
  - Modified `@cumulus/cmrjs.CMR.searchGranule` and `@cumulus/cmrjs.CMR.searchCollection` to include CMR's provider as a default parameter to searches.
- **CUMULUS-965**
  - Add `@cumulus/test-data.loadJSONTestData()`,
    `@cumulus/test-data.loadTestData()`, and
    `@cumulus/test-data.streamTestData()` to safely load test data. These
    functions should be used instead of using `require()` to load test data,
    which could lead to tests interfering with each other.
  - Add a `@cumulus/common/util/deprecate()` function to mark a piece of code as
    deprecated
- **CUMULUS-986**
  - Added `waitForTestExecutionStart` to `@cumulus/integration-tests`
- **CUMULUS-919**
  - In `@cumulus/deployment`, added support for NGAP permissions boundaries for IAM roles with `useNgapPermissionBoundary` flag in `iam/config.yml`. Defaults to false.

### Fixed

- Fixed a bug where FTP sockets were not closed after an error, keeping the Lambda function active until it timed out [CUMULUS-972]
- **CUMULUS-656**
  - The API will no longer allow the deletion of a provider if that provider is
    referenced by a rule
  - The API will no longer allow the deletion of a collection if that collection
    is referenced by a rule
- Fixed a bug where `@cumulus/sf-sns-report` was not pulling large messages from S3 correctly.

### Deprecated

- `@cumulus/ingest/aws/StepFunction.pullEvent()`. Use `@cumulus/common/aws.pullStepFunctionEvent()`.
- `@cumulus/ingest/consumer.Consume` due to unpredictable implementation. Use `@cumulus/ingest/consumer.Consumer`.
  Call `Consumer.consume()` instead of `Consume.read()`.

## [v1.10.4] - 2018-11-28

### Added

- **CUMULUS-1008**
  - New `config.yml` parameter for SQS consumers: `sqs_consumer_rate: (default 500)`, which is the maximum number of
    messages the consumer will attempt to process per execution. Currently this is only used by the sf-starter consumer,
    which runs every minute by default, making this a messages-per-minute upper bound. SQS does not guarantee the number
    of messages returned per call, so this is not a fixed rate of consumption, only attempted number of messages received.

### Deprecated

- `@cumulus/ingest/consumer.Consume` due to unpredictable implementation. Use `@cumulus/ingest/consumer.Consumer`.

### Changed

- Backported update of `packages/api` dependency `@mapbox/dyno` to `1.4.2` to mitigate `event-stream` vulnerability.

## [v1.10.3] - 2018-10-31

### Added

- **CUMULUS-817**
  - Added AWS Dead Letter Queues for lambdas that are scheduled asynchronously/such that failures show up only in cloudwatch logs.
- **CUMULUS-956**
  - Migrated developer documentation and data-cookbooks to Docusaurus
    - supports versioning of documentation
  - Added `docs/docs-how-to.md` to outline how to do things like add new docs or locally install for testing.
  - Deployment/CI scripts have been updated to work with the new format
- **CUMULUS-811**
  - Added new S3 functions to `@cumulus/common/aws`:
    - `aws.s3TagSetToQueryString`: converts S3 TagSet array to querystring (for use with upload()).
    - `aws.s3PutObject`: Returns promise of S3 `putObject`, which puts an object on S3
    - `aws.s3CopyObject`: Returns promise of S3 `copyObject`, which copies an object in S3 to a new S3 location
    - `aws.s3GetObjectTagging`: Returns promise of S3 `getObjectTagging`, which returns an object containing an S3 TagSet.
  - `@/cumulus/common/aws.s3PutObject` defaults to an explicit `ACL` of 'private' if not overridden.
  - `@/cumulus/common/aws.s3CopyObject` defaults to an explicit `TaggingDirective` of 'COPY' if not overridden.

### Deprecated

- **CUMULUS-811**
  - Deprecated `@cumulus/ingest/aws.S3`. Member functions of this class will now
    log warnings pointing to similar functionality in `@cumulus/common/aws`.

## [v1.10.2] - 2018-10-24

### Added

- **CUMULUS-965**
  - Added a `@cumulus/logger` package
- **CUMULUS-885**
  - Added 'human readable' version identifiers to Lambda Versioning lambda aliases
- **CUMULUS-705**
  - Note: Make sure to update the IAM stack when deploying this update.
  - Adds an AsyncOperations model and associated DynamoDB table to the
    `@cumulus/api` package
  - Adds an /asyncOperations endpoint to the `@cumulus/api` package, which can
    be used to fetch the status of an AsyncOperation.
  - Adds a /bulkDelete endpoint to the `@cumulus/api` package, which performs an
    asynchronous bulk-delete operation. This is a stub right now which is only
    intended to demonstration how AsyncOperations work.
  - Adds an AsyncOperation ECS task to the `@cumulus/api` package, which will
    fetch an Lambda function, run it in ECS, and then store the result to the
    AsyncOperations table in DynamoDB.
- **CUMULUS-851** - Added workflow lambda versioning feature to allow in-flight workflows to use lambda versions that were in place when a workflow was initiated

  - Updated Kes custom code to remove logic that used the CMA file key to determine template compilation logic. Instead, utilize a `customCompilation` template configuration flag to indicate a template should use Cumulus's kes customized methods instead of 'core'.
  - Added `useWorkflowLambdaVersions` configuration option to enable the lambdaVersioning feature set. **This option is set to true by default** and should be set to false to disable the feature.
  - Added uniqueIdentifier configuration key to S3 sourced lambdas to optionally support S3 lambda resource versioning within this scheme. This key must be unique for each modified version of the lambda package and must be updated in configuration each time the source changes.
  - Added a new nested stack template that will create a `LambdaVersions` stack that will take lambda parameters from the base template, generate lambda versions/aliases and return outputs with references to the most 'current' lambda alias reference, and updated 'core' template to utilize these outputs (if `useWorkflowLambdaVersions` is enabled).

- Created a `@cumulus/api/lib/OAuth2` interface, which is implemented by the
  `@cumulus/api/lib/EarthdataLogin` and `@cumulus/api/lib/GoogleOAuth2` classes.
  Endpoints that need to handle authentication will determine which class to use
  based on environment variables. This also greatly simplifies testing.
- Added `@cumulus/api/lib/assertions`, containing more complex AVA test assertions
- Added PublishGranule workflow to publish a granule to CMR without full reingest. (ingest-in-place capability)

- `@cumulus/integration-tests` new functionality:
  - `listCollections` to list collections from a provided data directory
  - `deleteCollection` to delete list of collections from a deployed stack
  - `cleanUpCollections` combines the above in one function.
  - `listProviders` to list providers from a provided data directory
  - `deleteProviders` to delete list of providers from a deployed stack
  - `cleanUpProviders` combines the above in one function.
  - `@cumulus/integrations-tests/api.js`: `deleteGranule` and `deletePdr` functions to make `DELETE` requests to Cumulus API
  - `rules` API functionality for posting and deleting a rule and listing all rules
  - `wait-for-deploy` lambda for use in the redeployment tests
- `@cumulus/ingest/granule.js`: `ingestFile` inserts new `duplicate_found: true` field in the file's record if a duplicate file already exists on S3.
- `@cumulus/api`: `/execution-status` endpoint requests and returns complete execution output if execution output is stored in S3 due to size.
- Added option to use environment variable to set CMR host in `@cumulus/cmrjs`.
- **CUMULUS-781** - Added integration tests for `@cumulus/sync-granule` when `duplicateHandling` is set to `replace` or `skip`
- **CUMULUS-791** - `@cumulus/move-granules`: `moveFileRequest` inserts new `duplicate_found: true` field in the file's record if a duplicate file already exists on S3. Updated output schema to document new `duplicate_found` field.

### Removed

- Removed `@cumulus/common/fake-earthdata-login-server`. Tests can now create a
  service stub based on `@cumulus/api/lib/OAuth2` if testing requires handling
  authentication.

### Changed

- **CUMULUS-940** - modified `@cumulus/common/aws` `receiveSQSMessages` to take a parameter object instead of positional parameters. All defaults remain the same, but now access to long polling is available through `options.waitTimeSeconds`.
- **CUMULUS-948** - Update lambda functions `CNMToCMA` and `CnmResponse` in the `cumulus-data-shared` bucket and point the default stack to them.
- **CUMULUS-782** - Updated `@cumulus/sync-granule` task and `Granule.ingestFile` in `@cumulus/ingest` to keep both old and new data when a destination file with different checksum already exists and `duplicateHandling` is `version`
- Updated the config schema in `@cumulus/move-granules` to include the `moveStagedFiles` param.
- **CUMULUS-778** - Updated config schema and documentation in `@cumulus/sync-granule` to include `duplicateHandling` parameter for specifying how duplicate filenames should be handled
- **CUMULUS-779** - Updated `@cumulus/sync-granule` to throw `DuplicateFile` error when destination files already exist and `duplicateHandling` is `error`
- **CUMULUS-780** - Updated `@cumulus/sync-granule` to use `error` as the default for `duplicateHandling` when it is not specified
- **CUMULUS-780** - Updated `@cumulus/api` to use `error` as the default value for `duplicateHandling` in the `Collection` model
- **CUMULUS-785** - Updated the config schema and documentation in `@cumulus/move-granules` to include `duplicateHandling` parameter for specifying how duplicate filenames should be handled
- **CUMULUS-786, CUMULUS-787** - Updated `@cumulus/move-granules` to throw `DuplicateFile` error when destination files already exist and `duplicateHandling` is `error` or not specified
- **CUMULUS-789** - Updated `@cumulus/move-granules` to keep both old and new data when a destination file with different checksum already exists and `duplicateHandling` is `version`

### Fixed

- `getGranuleId` in `@cumulus/ingest` bug: `getGranuleId` was constructing an error using `filename` which was undefined. The fix replaces `filename` with the `uri` argument.
- Fixes to `del` in `@cumulus/api/endpoints/granules.js` to not error/fail when not all files exist in S3 (e.g. delete granule which has only 2 of 3 files ingested).
- `@cumulus/deployment/lib/crypto.js` now checks for private key existence properly.

## [v1.10.1] - 2018-09-4

### Fixed

- Fixed cloudformation template errors in `@cumulus/deployment/`
  - Replaced references to Fn::Ref: with Ref:
  - Moved long form template references to a newline

## [v1.10.0] - 2018-08-31

### Removed

- Removed unused and broken code from `@cumulus/common`
  - Removed `@cumulus/common/test-helpers`
  - Removed `@cumulus/common/task`
  - Removed `@cumulus/common/message-source`
  - Removed the `getPossiblyRemote` function from `@cumulus/common/aws`
  - Removed the `startPromisedSfnExecution` function from `@cumulus/common/aws`
  - Removed the `getCurrentSfnTask` function from `@cumulus/common/aws`

### Changed

- **CUMULUS-839** - In `@cumulus/sync-granule`, 'collection' is now an optional config parameter

### Fixed

- **CUMULUS-859** Moved duplicate code in `@cumulus/move-granules` and `@cumulus/post-to-cmr` to `@cumulus/ingest`. Fixed imports making assumptions about directory structure.
- `@cumulus/ingest/consumer` correctly limits the number of messages being received and processed from SQS. Details:
  - **Background:** `@cumulus/api` includes a lambda `<stack-name>-sqs2sf` which processes messages from the `<stack-name>-startSF` SQS queue every minute. The `sqs2sf` lambda uses `@cumulus/ingest/consumer` to receive and process messages from SQS.
  - **Bug:** More than `messageLimit` number of messages were being consumed and processed from the `<stack-name>-startSF` SQS queue. Many step functions were being triggered simultaneously by the lambda `<stack-name>-sqs2sf` (which consumes every minute from the `startSF` queue) and resulting in step function failure with the error: `An error occurred (ThrottlingException) when calling the GetExecutionHistory`.
  - **Fix:** `@cumulus/ingest/consumer#processMessages` now processes messages until `timeLimit` has passed _OR_ once it receives up to `messageLimit` messages. `sqs2sf` is deployed with a [default `messageLimit` of 10](https://github.com/nasa/cumulus/blob/670000c8a821ff37ae162385f921c40956e293f7/packages/deployment/app/config.yml#L147).
  - **IMPORTANT NOTE:** `consumer` will actually process up to `messageLimit * 2 - 1` messages. This is because sometimes `receiveSQSMessages` will return less than `messageLimit` messages and thus the consumer will continue to make calls to `receiveSQSMessages`. For example, given a `messageLimit` of 10 and subsequent calls to `receiveSQSMessages` returns up to 9 messages, the loop will continue and a final call could return up to 10 messages.

## [v1.9.1] - 2018-08-22

**Please Note** To take advantage of the added granule tracking API functionality, updates are required for the message adapter and its libraries. You should be on the following versions:

- `cumulus-message-adapter` 1.0.9+
- `cumulus-message-adapter-js` 1.0.4+
- `cumulus-message-adapter-java` 1.2.7+
- `cumulus-message-adapter-python` 1.0.5+

### Added

- **CUMULUS-687** Added logs endpoint to search for logs from a specific workflow execution in `@cumulus/api`. Added integration test.
- **CUMULUS-836** - `@cumulus/deployment` supports a configurable docker storage driver for ECS. ECS can be configured with either `devicemapper` (the default storage driver for AWS ECS-optimized AMIs) or `overlay2` (the storage driver used by the NGAP 2.0 AMI). The storage driver can be configured in `app/config.yml` with `ecs.docker.storageDriver: overlay2 | devicemapper`. The default is `overlay2`.
  - To support this configuration, a [Handlebars](https://handlebarsjs.com/) helper `ifEquals` was added to `packages/deployment/lib/kes.js`.
- **CUMULUS-836** - `@cumulus/api` added IAM roles required by the NGAP 2.0 AMI. The NGAP 2.0 AMI runs a script `register_instances_with_ssm.py` which requires the ECS IAM role to include `ec2:DescribeInstances` and `ssm:GetParameter` permissions.

### Fixed

- **CUMULUS-836** - `@cumulus/deployment` uses `overlay2` driver by default and does not attempt to write `--storage-opt dm.basesize` to fix [this error](https://github.com/moby/moby/issues/37039).
- **CUMULUS-413** Kinesis processing now captures all errors.
  - Added kinesis fallback mechanism when errors occur during record processing.
  - Adds FallbackTopicArn to `@cumulus/api/lambdas.yml`
  - Adds fallbackConsumer lambda to `@cumulus/api`
  - Adds fallbackqueue option to lambda definitions capture lambda failures after three retries.
  - Adds kinesisFallback SNS topic to signal incoming errors from kinesis stream.
  - Adds kinesisFailureSQS to capture fully failed events from all retries.
- **CUMULUS-855** Adds integration test for kinesis' error path.
- **CUMULUS-686** Added workflow task name and version tracking via `@cumulus/api` executions endpoint under new `tasks` property, and under `workflow_tasks` in step input/output.
  - Depends on `cumulus-message-adapter` 1.0.9+, `cumulus-message-adapter-js` 1.0.4+, `cumulus-message-adapter-java` 1.2.7+ and `cumulus-message-adapter-python` 1.0.5+
- **CUMULUS-771**
  - Updated sync-granule to stream the remote file to s3
  - Added integration test for ingesting granules from ftp provider
  - Updated http/https integration tests for ingesting granules from http/https providers
- **CUMULUS-862** Updated `@cumulus/integration-tests` to handle remote lambda output
- **CUMULUS-856** Set the rule `state` to have default value `ENABLED`

### Changed

- In `@cumulus/deployment`, changed the example app config.yml to have additional IAM roles

## [v1.9.0] - 2018-08-06

**Please note** additional information and upgrade instructions [here](https://nasa.github.io/cumulus/docs/upgrade/1.9.0)

### Added

- **CUMULUS-712** - Added integration tests verifying expected behavior in workflows
- **GITC-776-2** - Add support for versioned collections

### Fixed

- **CUMULUS-832**
  - Fixed indentation in example config.yml in `@cumulus/deployment`
  - Fixed issue with new deployment using the default distribution endpoint in `@cumulus/deployment` and `@cumulus/api`

## [v1.8.1] - 2018-08-01

**Note** IAM roles should be re-deployed with this release.

- **Cumulus-726**
  - Added function to `@cumulus/integration-tests`: `sfnStep` includes `getStepInput` which returns the input to the schedule event of a given step function step.
  - Added IAM policy `@cumulus/deployment`: Lambda processing IAM role includes `kinesis::PutRecord` so step function lambdas can write to kinesis streams.
- **Cumulus Community Edition**
  - Added Google OAuth authentication token logic to `@cumulus/api`. Refactored token endpoint to use environment variable flag `OAUTH_PROVIDER` when determining with authentication method to use.
  - Added API Lambda memory configuration variable `api_lambda_memory` to `@cumulus/api` and `@cumulus/deployment`.

### Changed

- **Cumulus-726**
  - Changed function in `@cumulus/api`: `models/rules.js#addKinesisEventSource` was modified to call to `deleteKinesisEventSource` with all required parameters (rule's name, arn and type).
  - Changed function in `@cumulus/integration-tests`: `getStepOutput` can now be used to return output of failed steps. If users of this function want the output of a failed event, they can pass a third parameter `eventType` as `'failure'`. This function will work as always for steps which completed successfully.

### Removed

- **Cumulus-726**

  - Configuration change to `@cumulus/deployment`: Removed default auto scaling configuration for Granules and Files DynamoDB tables.

- **CUMULUS-688**
  - Add integration test for ExecutionStatus
  - Function addition to `@cumulus/integration-tests`: `api` includes `getExecutionStatus` which returns the execution status from the Cumulus API

## [v1.8.0] - 2018-07-23

### Added

- **CUMULUS-718** Adds integration test for Kinesis triggering a workflow.

- **GITC-776-3** Added more flexibility for rules. You can now edit all fields on the rule's record
  We may need to update the api documentation to reflect this.

- **CUMULUS-681** - Add ingest-in-place action to granules endpoint

  - new applyWorkflow action at PUT /granules/{granuleid} Applying a workflow starts an execution of the provided workflow and passes the granule record as payload.
    Parameter(s):
    - workflow - the workflow name

- **CUMULUS-685** - Add parent exeuction arn to the execution which is triggered from a parent step function

### Changed

- **CUMULUS-768** - Integration tests get S3 provider data from shared data folder

### Fixed

- **CUMULUS-746** - Move granule API correctly updates record in dynamo DB and cmr xml file
- **CUMULUS-766** - Populate database fileSize field from S3 if value not present in Ingest payload

## [v1.7.1] - 2018-07-27 - [BACKPORT]

### Fixed

- **CUMULUS-766** - Backport from 1.8.0 - Populate database fileSize field from S3 if value not present in Ingest payload

## [v1.7.0] - 2018-07-02

### Please note: [Upgrade Instructions](https://nasa.github.io/cumulus/docs/upgrade/1.7.0)

### Added

- **GITC-776-2** - Add support for versioned collections
- **CUMULUS-491** - Add granule reconciliation API endpoints.
- **CUMULUS-480** Add support for backup and recovery:
  - Add DynamoDB tables for granules, executions and pdrs
  - Add ability to write all records to S3
  - Add ability to download all DynamoDB records in form json files
  - Add ability to upload records to DynamoDB
  - Add migration scripts for copying granule, pdr and execution records from ElasticSearch to DynamoDB
  - Add IAM support for batchWrite on dynamoDB
-
- **CUMULUS-508** - `@cumulus/deployment` cloudformation template allows for lambdas and ECS clusters to have multiple AZ availability.
  - `@cumulus/deployment` also ensures docker uses `devicemapper` storage driver.
- **CUMULUS-755** - `@cumulus/deployment` Add DynamoDB autoscaling support.
  - Application developers can add autoscaling and override default values in their deployment's `app/config.yml` file using a `{TableName}Table:` key.

### Fixed

- **CUMULUS-747** - Delete granule API doesn't delete granule files in s3 and granule in elasticsearch
  - update the StreamSpecification DynamoDB tables to have StreamViewType: "NEW_AND_OLD_IMAGES"
  - delete granule files in s3
- **CUMULUS-398** - Fix not able to filter executions by workflow
- **CUMULUS-748** - Fix invalid lambda .zip files being validated/uploaded to AWS
- **CUMULUS-544** - Post to CMR task has UAT URL hard-coded
  - Made configurable: PostToCmr now requires CMR_ENVIRONMENT env to be set to 'SIT' or 'OPS' for those CMR environments. Default is UAT.

### Changed

- **GITC-776-4** - Changed Discover-pdrs to not rely on collection but use provider_path in config. It also has an optional filterPdrs regex configuration parameter

- **CUMULUS-710** - In the integration test suite, `getStepOutput` returns the output of the first successful step execution or last failed, if none exists

## [v1.6.0] - 2018-06-06

### Please note: [Upgrade Instructions](https://nasa.github.io/cumulus/docs/upgrade/1.6.0)

### Fixed

- **CUMULUS-602** - Format all logs sent to Elastic Search.
  - Extract cumulus log message and index it to Elastic Search.

### Added

- **CUMULUS-556** - add a mechanism for creating and running migration scripts on deployment.
- **CUMULUS-461** Support use of metadata date and other components in `url_path` property

### Changed

- **CUMULUS-477** Update bucket configuration to support multiple buckets of the same type:
  - Change the structure of the buckets to allow for more than one bucket of each type. The bucket structure is now:
    bucket-key:
    name: <bucket-name>
    type: <type> i.e. internal, public, etc.
  - Change IAM and app deployment configuration to support new bucket structure
  - Update tasks and workflows to support new bucket structure
  - Replace instances where buckets.internal is relied upon to either use the system bucket or a configured bucket
  - Move IAM template to the deployment package. NOTE: You now have to specify '--template node_modules/@cumulus/deployment/iam' in your IAM deployment
  - Add IAM cloudformation template support to filter buckets by type

## [v1.5.5] - 2018-05-30

### Added

- **CUMULUS-530** - PDR tracking through Queue-granules
  - Add optional `pdr` property to the sync-granule task's input config and output payload.
- **CUMULUS-548** - Create a Lambda task that generates EMS distribution reports
  - In order to supply EMS Distribution Reports, you must enable S3 Server
    Access Logging on any S3 buckets used for distribution. See [How Do I Enable Server Access Logging for an S3 Bucket?](https://docs.aws.amazon.com/AmazonS3/latest/user-guide/server-access-logging.html)
    The "Target bucket" setting should point at the Cumulus internal bucket.
    The "Target prefix" should be
    "<STACK_NAME>/ems-distribution/s3-server-access-logs/", where "STACK_NAME"
    is replaced with the name of your Cumulus stack.

### Fixed

- **CUMULUS-546 - Kinesis Consumer should catch and log invalid JSON**
  - Kinesis Consumer lambda catches and logs errors so that consumer doesn't get stuck in a loop re-processing bad json records.
- EMS report filenames are now based on their start time instead of the time
  instead of the time that the report was generated
- **CUMULUS-552 - Cumulus API returns different results for the same collection depending on query**
  - The collection, provider and rule records in elasticsearch are now replaced with records from dynamo db when the dynamo db records are updated.

### Added

- `@cumulus/deployment`'s default cloudformation template now configures storage for Docker to match the configured ECS Volume. The template defines Docker's devicemapper basesize (`dm.basesize`) using `ecs.volumeSize`. This addresses ECS default of limiting Docker containers to 10GB of storage ([Read more](https://aws.amazon.com/premiumsupport/knowledge-center/increase-default-ecs-docker-limit/)).

## [v1.5.4] - 2018-05-21

### Added

- **CUMULUS-535** - EMS Ingest, Archive, Archive Delete reports
  - Add lambda EmsReport to create daily EMS Ingest, Archive, Archive Delete reports
  - ems.provider property added to `@cumulus/deployment/app/config.yml`.
    To change the provider name, please add `ems: provider` property to `app/config.yml`.
- **CUMULUS-480** Use DynamoDB to store granules, pdrs and execution records
  - Activate PointInTime feature on DynamoDB tables
  - Increase test coverage on api package
  - Add ability to restore metadata records from json files to DynamoDB
- **CUMULUS-459** provide API endpoint for moving granules from one location on s3 to another

## [v1.5.3] - 2018-05-18

### Fixed

- **CUMULUS-557 - "Add dataType to DiscoverGranules output"**
  - Granules discovered by the DiscoverGranules task now include dataType
  - dataType is now a required property for granules used as input to the
    QueueGranules task
- **CUMULUS-550** Update deployment app/config.yml to force elasticsearch updates for deleted granules

## [v1.5.2] - 2018-05-15

### Fixed

- **CUMULUS-514 - "Unable to Delete the Granules"**
  - updated cmrjs.deleteConcept to return success if the record is not found
    in CMR.

### Added

- **CUMULUS-547** - The distribution API now includes an
  "earthdataLoginUsername" query parameter when it returns a signed S3 URL
- **CUMULUS-527 - "parse-pdr queues up all granules and ignores regex"**
  - Add an optional config property to the ParsePdr task called
    "granuleIdFilter". This property is a regular expression that is applied
    against the filename of the first file of each granule contained in the
    PDR. If the regular expression matches, then the granule is included in
    the output. Defaults to '.', which will match all granules in the PDR.
- File checksums in PDRs now support MD5
- Deployment support to subscribe to an SNS topic that already exists
- **CUMULUS-470, CUMULUS-471** In-region S3 Policy lambda added to API to update bucket policy for in-region access.
- **CUMULUS-533** Added fields to granule indexer to support EMS ingest and archive record creation
- **CUMULUS-534** Track deleted granules
  - added `deletedgranule` type to `cumulus` index.
  - **Important Note:** Force custom bootstrap to re-run by adding this to
    app/config.yml `es: elasticSearchMapping: 7`
- You can now deploy cumulus without ElasticSearch. Just add `es: null` to your `app/config.yml` file. This is only useful for debugging purposes. Cumulus still requires ElasticSearch to properly operate.
- `@cumulus/integration-tests` includes and exports the `addRules` function, which seeds rules into the DynamoDB table.
- Added capability to support EFS in cloud formation template. Also added
  optional capability to ssh to your instance and privileged lambda functions.
- Added support to force discovery of PDRs that have already been processed
  and filtering of selected data types
- `@cumulus/cmrjs` uses an environment variable `USER_IP_ADDRESS` or fallback
  IP address of `10.0.0.0` when a public IP address is not available. This
  supports lambda functions deployed into a VPC's private subnet, where no
  public IP address is available.

### Changed

- **CUMULUS-550** Custom bootstrap automatically adds new types to index on
  deployment

## [v1.5.1] - 2018-04-23

### Fixed

- add the missing dist folder to the hello-world task
- disable uglifyjs on the built version of the pdr-status-check (read: https://github.com/webpack-contrib/uglifyjs-webpack-plugin/issues/264)

## [v1.5.0] - 2018-04-23

### Changed

- Removed babel from all tasks and packages and increased minimum node requirements to version 8.10
- Lambda functions created by @cumulus/deployment will use node8.10 by default
- Moved [cumulus-integration-tests](https://github.com/nasa/cumulus-integration-tests) to the `example` folder CUMULUS-512
- Streamlined all packages dependencies (e.g. remove redundant dependencies and make sure versions are the same across packages)
- **CUMULUS-352:** Update Cumulus Elasticsearch indices to use [index aliases](https://www.elastic.co/guide/en/elasticsearch/reference/current/indices-aliases.html).
- **CUMULUS-519:** ECS tasks are no longer restarted after each CF deployment unless `ecs.restartTasksOnDeploy` is set to true
- **CUMULUS-298:** Updated log filterPattern to include all CloudWatch logs in ElasticSearch
- **CUMULUS-518:** Updates to the SyncGranule config schema
  - `granuleIdExtraction` is no longer a property
  - `process` is now an optional property
  - `provider_path` is no longer a property

### Fixed

- **CUMULUS-455 "Kes deployments using only an updated message adapter do not get automatically deployed"**
  - prepended the hash value of cumulus-message-adapter.zip file to the zip file name of lambda which uses message adapter.
  - the lambda function will be redeployed when message adapter or lambda function are updated
- Fixed a bug in the bootstrap lambda function where it stuck during update process
- Fixed a bug where the sf-sns-report task did not return the payload of the incoming message as the output of the task [CUMULUS-441]

### Added

- **CUMULUS-352:** Add reindex CLI to the API package.
- **CUMULUS-465:** Added mock http/ftp/sftp servers to the integration tests
- Added a `delete` method to the `@common/CollectionConfigStore` class
- **CUMULUS-467 "@cumulus/integration-tests or cumulus-integration-tests should seed provider and collection in deployed DynamoDB"**
  - `example` integration-tests populates providers and collections to database
  - `example` workflow messages are populated from workflow templates in s3, provider and collection information in database, and input payloads. Input templates are removed.
  - added `https` protocol to provider schema

## [v1.4.1] - 2018-04-11

### Fixed

- Sync-granule install

## [v1.4.0] - 2018-04-09

### Fixed

- **CUMULUS-392 "queue-granules not returning the sfn-execution-arns queued"**
  - updated queue-granules to return the sfn-execution-arns queued and pdr if exists.
  - added pdr to ingest message meta.pdr instead of payload, so the pdr information doesn't get lost in the ingest workflow, and ingested granule in elasticsearch has pdr name.
  - fixed sf-sns-report schema, remove the invalid part
  - fixed pdr-status-check schema, the failed execution contains arn and reason
- **CUMULUS-206** make sure homepage and repository urls exist in package.json files of tasks and packages

### Added

- Example folder with a cumulus deployment example

### Changed

- [CUMULUS-450](https://bugs.earthdata.nasa.gov/browse/CUMULUS-450) - Updated
  the config schema of the **queue-granules** task
  - The config no longer takes a "collection" property
  - The config now takes an "internalBucket" property
  - The config now takes a "stackName" property
- [CUMULUS-450](https://bugs.earthdata.nasa.gov/browse/CUMULUS-450) - Updated
  the config schema of the **parse-pdr** task
  - The config no longer takes a "collection" property
  - The "stack", "provider", and "bucket" config properties are now
    required
- **CUMULUS-469** Added a lambda to the API package to prototype creating an S3 bucket policy for direct, in-region S3 access for the prototype bucket

### Removed

- Removed the `findTmpTestDataDirectory()` function from
  `@cumulus/common/test-utils`

### Fixed

- [CUMULUS-450](https://bugs.earthdata.nasa.gov/browse/CUMULUS-450)
  - The **queue-granules** task now enqueues a **sync-granule** task with the
    correct collection config for that granule based on the granule's
    data-type. It had previously been using the collection config from the
    config of the **queue-granules** task, which was a problem if the granules
    being queued belonged to different data-types.
  - The **parse-pdr** task now handles the case where a PDR contains granules
    with different data types, and uses the correct granuleIdExtraction for
    each granule.

### Added

- **CUMULUS-448** Add code coverage checking using [nyc](https://github.com/istanbuljs/nyc).

## [v1.3.0] - 2018-03-29

### Deprecated

- discover-s3-granules is deprecated. The functionality is provided by the discover-granules task

### Fixed

- **CUMULUS-331:** Fix aws.downloadS3File to handle non-existent key
- Using test ftp provider for discover-granules testing [CUMULUS-427]
- **CUMULUS-304: "Add AWS API throttling to pdr-status-check task"** Added concurrency limit on SFN API calls. The default concurrency is 10 and is configurable through Lambda environment variable CONCURRENCY.
- **CUMULUS-414: "Schema validation not being performed on many tasks"** revised npm build scripts of tasks that use cumulus-message-adapter to place schema directories into dist directories.
- **CUMULUS-301:** Update all tests to use test-data package for testing data.
- **CUMULUS-271: "Empty response body from rules PUT endpoint"** Added the updated rule to response body.
- Increased memory allotment for `CustomBootstrap` lambda function. Resolves failed deployments where `CustomBootstrap` lambda function was failing with error `Process exited before completing request`. This was causing deployments to stall, fail to update and fail to rollback. This error is thrown when the lambda function tries to use more memory than it is allotted.
- Cumulus repository folders structure updated:
  - removed the `cumulus` folder altogether
  - moved `cumulus/tasks` to `tasks` folder at the root level
  - moved the tasks that are not converted to use CMA to `tasks/.not_CMA_compliant`
  - updated paths where necessary

### Added

- `@cumulus/integration-tests` - Added support for testing the output of an ECS activity as well as a Lambda function.

## [v1.2.0] - 2018-03-20

### Fixed

- Update vulnerable npm packages [CUMULUS-425]
- `@cumulus/api`: `kinesis-consumer.js` uses `sf-scheduler.js#schedule` instead of placing a message directly on the `startSF` SQS queue. This is a fix for [CUMULUS-359](https://bugs.earthdata.nasa.gov/browse/CUMULUS-359) because `sf-scheduler.js#schedule` looks up the provider and collection data in DynamoDB and adds it to the `meta` object of the enqueued message payload.
- `@cumulus/api`: `kinesis-consumer.js` catches and logs errors instead of doing an error callback. Before this change, `kinesis-consumer` was failing to process new records when an existing record caused an error because it would call back with an error and stop processing additional records. It keeps trying to process the record causing the error because it's "position" in the stream is unchanged. Catching and logging the errors is part 1 of the fix. Proposed part 2 is to enqueue the error and the message on a "dead-letter" queue so it can be processed later ([CUMULUS-413](https://bugs.earthdata.nasa.gov/browse/CUMULUS-413)).
- **CUMULUS-260: "PDR page on dashboard only shows zeros."** The PDR stats in LPDAAC are all 0s, even if the dashboard has been fixed to retrieve the correct fields. The current version of pdr-status-check has a few issues.
  - pdr is not included in the input/output schema. It's available from the input event. So the pdr status and stats are not updated when the ParsePdr workflow is complete. Adding the pdr to the input/output of the task will fix this.
  - pdr-status-check doesn't update pdr stats which prevent the real time pdr progress from showing up in the dashboard. To solve this, added lambda function sf-sns-report which is copied from @cumulus/api/lambdas/sf-sns-broadcast with modification, sf-sns-report can be used to report step function status anywhere inside a step function. So add step sf-sns-report after each pdr-status-check, we will get the PDR status progress at real time.
  - It's possible an execution is still in the queue and doesn't exist in sfn yet. Added code to handle 'ExecutionDoesNotExist' error when checking the execution status.
- Fixed `aws.cloudwatchevents()` typo in `packages/ingest/aws.js`. This typo was the root cause of the error: `Error: Could not process scheduled_ingest, Error: : aws.cloudwatchevents is not a constructor` seen when trying to update a rule.

### Removed

- `@cumulus/ingest/aws`: Remove queueWorkflowMessage which is no longer being used by `@cumulus/api`'s `kinesis-consumer.js`.

## [v1.1.4] - 2018-03-15

### Added

- added flag `useList` to parse-pdr [CUMULUS-404]

### Fixed

- Pass encrypted password to the ApiGranule Lambda function [CUMULUS-424]

## [v1.1.3] - 2018-03-14

### Fixed

- Changed @cumulus/deployment package install behavior. The build process will happen after installation

## [v1.1.2] - 2018-03-14

### Added

- added tools to @cumulus/integration-tests for local integration testing
- added end to end testing for discovering and parsing of PDRs
- `yarn e2e` command is available for end to end testing

### Fixed

- **CUMULUS-326: "Occasionally encounter "Too Many Requests" on deployment"** The api gateway calls will handle throttling errors
- **CUMULUS-175: "Dashboard providers not in sync with AWS providers."** The root cause of this bug - DynamoDB operations not showing up in Elasticsearch - was shared by collections and rules. The fix was to update providers', collections' and rules; POST, PUT and DELETE endpoints to operate on DynamoDB and using DynamoDB streams to update Elasticsearch. The following packages were made:
  - `@cumulus/deployment` deploys DynamoDB streams for the Collections, Providers and Rules tables as well as a new lambda function called `dbIndexer`. The `dbIndexer` lambda has an event source mapping which listens to each of the DynamoDB streams. The dbIndexer lambda receives events referencing operations on the DynamoDB table and updates the elasticsearch cluster accordingly.
  - The `@cumulus/api` endpoints for collections, providers and rules _only_ query DynamoDB, with the exception of LIST endpoints and the collections' GET endpoint.

### Updated

- Broke up `kes.override.js` of @cumulus/deployment to multiple modules and moved to a new location
- Expanded @cumulus/deployment test coverage
- all tasks were updated to use cumulus-message-adapter-js 1.0.1
- added build process to integration-tests package to babelify it before publication
- Update @cumulus/integration-tests lambda.js `getLambdaOutput` to return the entire lambda output. Previously `getLambdaOutput` returned only the payload.

## [v1.1.1] - 2018-03-08

### Removed

- Unused queue lambda in api/lambdas [CUMULUS-359]

### Fixed

- Kinesis message content is passed to the triggered workflow [CUMULUS-359]
- Kinesis message queues a workflow message and does not write to rules table [CUMULUS-359]

## [v1.1.0] - 2018-03-05

### Added

- Added a `jlog` function to `common/test-utils` to aid in test debugging
- Integration test package with command line tool [CUMULUS-200] by @laurenfrederick
- Test for FTP `useList` flag [CUMULUS-334] by @kkelly51

### Updated

- The `queue-pdrs` task now uses the [cumulus-message-adapter-js](https://github.com/nasa/cumulus-message-adapter-js)
  library
- Updated the `queue-pdrs` JSON schemas
- The test-utils schema validation functions now throw an error if validation
  fails
- The `queue-granules` task now uses the [cumulus-message-adapter-js](https://github.com/nasa/cumulus-message-adapter-js)
  library
- Updated the `queue-granules` JSON schemas

### Removed

- Removed the `getSfnExecutionByName` function from `common/aws`
- Removed the `getGranuleStatus` function from `common/aws`

## [v1.0.1] - 2018-02-27

### Added

- More tests for discover-pdrs, dicover-granules by @yjpa7145
- Schema validation utility for tests by @yjpa7145

### Changed

- Fix an FTP listing bug for servers that do not support STAT [CUMULUS-334] by @kkelly51

## [v1.0.0] - 2018-02-23

[unreleased]: https://github.com/nasa/cumulus/compare/v13.4.0...HEAD
[v13.4.0]: https://github.com/nasa/cumulus/compare/v13.3.2...v13.4.0
[v13.3.2]: https://github.com/nasa/cumulus/compare/v13.3.0...v13.3.2
[v13.3.0]: https://github.com/nasa/cumulus/compare/v13.2.1...v13.3.0
[v13.2.1]: https://github.com/nasa/cumulus/compare/v13.2.0...v13.2.1
[v13.2.0]: https://github.com/nasa/cumulus/compare/v13.1.0...v13.2.0
[v13.1.0]: https://github.com/nasa/cumulus/compare/v13.0.1...v13.1.0
[v13.0.1]: https://github.com/nasa/cumulus/compare/v13.0.0...v13.0.1
[v13.0.0]: https://github.com/nasa/cumulus/compare/v12.0.3...v13.0.0
[v12.0.3]: https://github.com/nasa/cumulus/compare/v12.0.2...v12.0.3
[v12.0.2]: https://github.com/nasa/cumulus/compare/v12.0.1...v12.0.2
[v12.0.1]: https://github.com/nasa/cumulus/compare/v12.0.0...v12.0.1
[v12.0.0]: https://github.com/nasa/cumulus/compare/v11.1.7...v12.0.0
[v11.1.7]: https://github.com/nasa/cumulus/compare/v11.1.5...v11.1.7
[v11.1.5]: https://github.com/nasa/cumulus/compare/v11.1.4...v11.1.5
[v11.1.4]: https://github.com/nasa/cumulus/compare/v11.1.3...v11.1.4
[v11.1.3]: https://github.com/nasa/cumulus/compare/v11.1.2...v11.1.3
[v11.1.2]: https://github.com/nasa/cumulus/compare/v11.1.1...v11.1.2
[v11.1.1]: https://github.com/nasa/cumulus/compare/v11.1.0...v11.1.1
[v11.1.0]: https://github.com/nasa/cumulus/compare/v11.0.0...v11.1.0
[v11.0.0]: https://github.com/nasa/cumulus/compare/v10.1.3...v11.0.0
[v10.1.3]: https://github.com/nasa/cumulus/compare/v10.1.2...v10.1.3
[v10.1.2]: https://github.com/nasa/cumulus/compare/v10.1.1...v10.1.2
[v10.1.1]: https://github.com/nasa/cumulus/compare/v10.1.0...v10.1.1
[v10.1.0]: https://github.com/nasa/cumulus/compare/v10.0.1...v10.1.0
[v10.0.1]: https://github.com/nasa/cumulus/compare/v10.0.0...v10.0.1
[v10.0.0]: https://github.com/nasa/cumulus/compare/v9.9.0...v10.0.0
[v9.9.3]: https://github.com/nasa/cumulus/compare/v9.9.2...v9.9.3
[v9.9.2]: https://github.com/nasa/cumulus/compare/v9.9.1...v9.9.2
[v9.9.1]: https://github.com/nasa/cumulus/compare/v9.9.0...v9.9.1
[v9.9.0]: https://github.com/nasa/cumulus/compare/v9.8.0...v9.9.0
[v9.8.0]: https://github.com/nasa/cumulus/compare/v9.7.0...v9.8.0
[v9.7.1]: https://github.com/nasa/cumulus/compare/v9.7.0...v9.7.1
[v9.7.0]: https://github.com/nasa/cumulus/compare/v9.6.0...v9.7.0
[v9.6.0]: https://github.com/nasa/cumulus/compare/v9.5.0...v9.6.0
[v9.5.0]: https://github.com/nasa/cumulus/compare/v9.4.0...v9.5.0
[v9.4.1]: https://github.com/nasa/cumulus/compare/v9.3.0...v9.4.1
[v9.4.0]: https://github.com/nasa/cumulus/compare/v9.3.0...v9.4.0
[v9.3.0]: https://github.com/nasa/cumulus/compare/v9.2.2...v9.3.0
[v9.2.2]: https://github.com/nasa/cumulus/compare/v9.2.1...v9.2.2
[v9.2.1]: https://github.com/nasa/cumulus/compare/v9.2.0...v9.2.1
[v9.2.0]: https://github.com/nasa/cumulus/compare/v9.1.0...v9.2.0
[v9.1.0]: https://github.com/nasa/cumulus/compare/v9.0.1...v9.1.0
[v9.0.1]: https://github.com/nasa/cumulus/compare/v9.0.0...v9.0.1
[v9.0.0]: https://github.com/nasa/cumulus/compare/v8.1.0...v9.0.0
[v8.1.0]: https://github.com/nasa/cumulus/compare/v8.0.0...v8.1.0
[v8.0.0]: https://github.com/nasa/cumulus/compare/v7.2.0...v8.0.0
[v7.2.0]: https://github.com/nasa/cumulus/compare/v7.1.0...v7.2.0
[v7.1.0]: https://github.com/nasa/cumulus/compare/v7.0.0...v7.1.0
[v7.0.0]: https://github.com/nasa/cumulus/compare/v6.0.0...v7.0.0
[v6.0.0]: https://github.com/nasa/cumulus/compare/v5.0.1...v6.0.0
[v5.0.1]: https://github.com/nasa/cumulus/compare/v5.0.0...v5.0.1
[v5.0.0]: https://github.com/nasa/cumulus/compare/v4.0.0...v5.0.0
[v4.0.0]: https://github.com/nasa/cumulus/compare/v3.0.1...v4.0.0
[v3.0.1]: https://github.com/nasa/cumulus/compare/v3.0.0...v3.0.1
[v3.0.0]: https://github.com/nasa/cumulus/compare/v2.0.1...v3.0.0
[v2.0.7]: https://github.com/nasa/cumulus/compare/v2.0.6...v2.0.7
[v2.0.6]: https://github.com/nasa/cumulus/compare/v2.0.5...v2.0.6
[v2.0.5]: https://github.com/nasa/cumulus/compare/v2.0.4...v2.0.5
[v2.0.4]: https://github.com/nasa/cumulus/compare/v2.0.3...v2.0.4
[v2.0.3]: https://github.com/nasa/cumulus/compare/v2.0.2...v2.0.3
[v2.0.2]: https://github.com/nasa/cumulus/compare/v2.0.1...v2.0.2
[v2.0.1]: https://github.com/nasa/cumulus/compare/v1.24.0...v2.0.1
[v2.0.0]: https://github.com/nasa/cumulus/compare/v1.24.0...v2.0.0
[v1.24.0]: https://github.com/nasa/cumulus/compare/v1.23.2...v1.24.0
[v1.23.2]: https://github.com/nasa/cumulus/compare/v1.22.1...v1.23.2
[v1.22.1]: https://github.com/nasa/cumulus/compare/v1.21.0...v1.22.1
[v1.21.0]: https://github.com/nasa/cumulus/compare/v1.20.0...v1.21.0
[v1.20.0]: https://github.com/nasa/cumulus/compare/v1.19.0...v1.20.0
[v1.19.0]: https://github.com/nasa/cumulus/compare/v1.18.0...v1.19.0
[v1.18.0]: https://github.com/nasa/cumulus/compare/v1.17.0...v1.18.0
[v1.17.0]: https://github.com/nasa/cumulus/compare/v1.16.1...v1.17.0
[v1.16.1]: https://github.com/nasa/cumulus/compare/v1.16.0...v1.16.1
[v1.16.0]: https://github.com/nasa/cumulus/compare/v1.15.0...v1.16.0
[v1.15.0]: https://github.com/nasa/cumulus/compare/v1.14.5...v1.15.0
[v1.14.5]: https://github.com/nasa/cumulus/compare/v1.14.4...v1.14.5
[v1.14.4]: https://github.com/nasa/cumulus/compare/v1.14.3...v1.14.4
[v1.14.3]: https://github.com/nasa/cumulus/compare/v1.14.2...v1.14.3
[v1.14.2]: https://github.com/nasa/cumulus/compare/v1.14.1...v1.14.2
[v1.14.1]: https://github.com/nasa/cumulus/compare/v1.14.0...v1.14.1
[v1.14.0]: https://github.com/nasa/cumulus/compare/v1.13.5...v1.14.0
[v1.13.5]: https://github.com/nasa/cumulus/compare/v1.13.4...v1.13.5
[v1.13.4]: https://github.com/nasa/cumulus/compare/v1.13.3...v1.13.4
[v1.13.3]: https://github.com/nasa/cumulus/compare/v1.13.2...v1.13.3
[v1.13.2]: https://github.com/nasa/cumulus/compare/v1.13.1...v1.13.2
[v1.13.1]: https://github.com/nasa/cumulus/compare/v1.13.0...v1.13.1
[v1.13.0]: https://github.com/nasa/cumulus/compare/v1.12.1...v1.13.0
[v1.12.1]: https://github.com/nasa/cumulus/compare/v1.12.0...v1.12.1
[v1.12.0]: https://github.com/nasa/cumulus/compare/v1.11.3...v1.12.0
[v1.11.3]: https://github.com/nasa/cumulus/compare/v1.11.2...v1.11.3
[v1.11.2]: https://github.com/nasa/cumulus/compare/v1.11.1...v1.11.2
[v1.11.1]: https://github.com/nasa/cumulus/compare/v1.11.0...v1.11.1
[v1.11.0]: https://github.com/nasa/cumulus/compare/v1.10.4...v1.11.0
[v1.10.4]: https://github.com/nasa/cumulus/compare/v1.10.3...v1.10.4
[v1.10.3]: https://github.com/nasa/cumulus/compare/v1.10.2...v1.10.3
[v1.10.2]: https://github.com/nasa/cumulus/compare/v1.10.1...v1.10.2
[v1.10.1]: https://github.com/nasa/cumulus/compare/v1.10.0...v1.10.1
[v1.10.0]: https://github.com/nasa/cumulus/compare/v1.9.1...v1.10.0
[v1.9.1]: https://github.com/nasa/cumulus/compare/v1.9.0...v1.9.1
[v1.9.0]: https://github.com/nasa/cumulus/compare/v1.8.1...v1.9.0
[v1.8.1]: https://github.com/nasa/cumulus/compare/v1.8.0...v1.8.1
[v1.8.0]: https://github.com/nasa/cumulus/compare/v1.7.0...v1.8.0
[v1.7.0]: https://github.com/nasa/cumulus/compare/v1.6.0...v1.7.0
[v1.6.0]: https://github.com/nasa/cumulus/compare/v1.5.5...v1.6.0
[v1.5.5]: https://github.com/nasa/cumulus/compare/v1.5.4...v1.5.5
[v1.5.4]: https://github.com/nasa/cumulus/compare/v1.5.3...v1.5.4
[v1.5.3]: https://github.com/nasa/cumulus/compare/v1.5.2...v1.5.3
[v1.5.2]: https://github.com/nasa/cumulus/compare/v1.5.1...v1.5.2
[v1.5.1]: https://github.com/nasa/cumulus/compare/v1.5.0...v1.5.1
[v1.5.0]: https://github.com/nasa/cumulus/compare/v1.4.1...v1.5.0
[v1.4.1]: https://github.com/nasa/cumulus/compare/v1.4.0...v1.4.1
[v1.4.0]: https://github.com/nasa/cumulus/compare/v1.3.0...v1.4.0
[v1.3.0]: https://github.com/nasa/cumulus/compare/v1.2.0...v1.3.0
[v1.2.0]: https://github.com/nasa/cumulus/compare/v1.1.4...v1.2.0
[v1.1.4]: https://github.com/nasa/cumulus/compare/v1.1.3...v1.1.4
[v1.1.3]: https://github.com/nasa/cumulus/compare/v1.1.2...v1.1.3
[v1.1.2]: https://github.com/nasa/cumulus/compare/v1.1.1...v1.1.2
[v1.1.1]: https://github.com/nasa/cumulus/compare/v1.0.1...v1.1.1
[v1.1.0]: https://github.com/nasa/cumulus/compare/v1.0.1...v1.1.0
[v1.0.1]: https://github.com/nasa/cumulus/compare/v1.0.0...v1.0.1
[v1.0.0]: https://github.com/nasa/cumulus/compare/pre-v1-release...v1.0.0

[thin-egress-app]: <https://github.com/asfadmin/thin-egress-app> "Thin Egress App"<|MERGE_RESOLUTION|>--- conflicted
+++ resolved
@@ -6,7 +6,6 @@
 
 ## Unreleased
 
-<<<<<<< HEAD
 ### Breaking Changes
 
 - **CUMULUS-3070/3074**
@@ -19,19 +18,6 @@
     - Granules being set to non-complete state will update all values passed in,
       instead of being restricted to `['createdAt', 'updatedAt', 'timestamp',
       'status', 'execution']`
-      
-### Changed
-
-- **CUMULUS-3070**
-  - Updated API granule write logic to no longer require createdAt value in
-    dynamo/API granule validation.   Write-time createdAt defaults will be set in the case
-    of new API granule writes without the value set, and createdAt will be
-    overwritten if it already exists.
-  - Refactored granule write logic to allow PATCH behavior on API granule update
-    such that existing createdAt values will be retained in case of overwrite
-    across all API granule writes.
-  - Updated granule write code to validate written createdAt is synced between
-    datastores in cases where granule.createdAt is not provided for a new granule.
       
 
 ### Added
@@ -50,7 +36,6 @@
   - Removed dataType/version from api granule schema
   - Added `@cumulus/api/endpoints/granules` unit to cover duration overwrite
     logic for PUT/PATCH endpoint
-=======
 ### Changed
 
 -**CUMULUS-3100**
@@ -61,7 +46,17 @@
   - Updated `lambdas/data-migration2` granule and files migration to have a `removeExcessFiles` function like in write-granules that will remove file records no longer associated with a granule being migrated
 - **CUMULUS-3045**
   - Update GitHub FAQs: add new and refreshed content for previous sections and added a dedicated Workflows section
->>>>>>> d1b2de05
+- **CUMULUS-3070**
+  - Updated API granule write logic to no longer require createdAt value in
+    dynamo/API granule validation.   Write-time createdAt defaults will be set in the case
+    of new API granule writes without the value set, and createdAt will be
+    overwritten if it already exists.
+  - Refactored granule write logic to allow PATCH behavior on API granule update
+    such that existing createdAt values will be retained in case of overwrite
+    across all API granule writes.
+  - Updated granule write code to validate written createdAt is synced between
+    datastores in cases where granule.createdAt is not provided for a new granule.
+      
 
 ## [v13.4.0] 10/31/2022
 
