# Changelog

All notable changes to this project will be documented in this file.

The format is based on [Keep a Changelog](http://keepachangelog.com/en/1.0.0/).

## Unreleased

### Migration steps

- Due to a bug in the PUT `/rules/<name>` endpoint, the rule records in PostgreSQL may be
out of sync with records in DynamoDB. In order to bring the records into sync, re-run the
[previously deployed `data-migration1` Lambda](https://nasa.github.io/cumulus/docs/upgrade-notes/upgrade-rds#3-deploy-and-run-data-migration1) with a payload of
`{"forceRulesMigration": true}`:

```shell
aws lambda invoke --function-name $PREFIX-data-migration1 \
  --payload $(echo '{"forceRulesMigration": true}' | base64) $OUTFILE
```

### Added

- **CUMULUS-2846**
  - Added `@cumulus/db/translate/rule.translateApiRuleToPostgresRuleRaw` to translate API rule to PostgreSQL rules and
  **keep undefined fields**

### Changed

- **CUMULUS-2846**
  - Updated version of `localstack/localstack` used in local unit testing to `0.11.5`

### Fixed

- Upgraded lodash to version 4.17.21 to fix vulnerability
- **CUMULUS-2846**
  - Fixed logic for `PUT /rules/<name>` endpoint causing rules to be saved
  inconsistently between DynamoDB and PostgreSQL

## [v10.1.0] 2022-02-23

### Added

- **CUMULUS-2775**
  - Added a configurable parameter group for the RDS serverless database cluster deployed by `tf-modules/rds-cluster-tf`. The allowed parameters for the parameter group can be found in the AWS documentation of [allowed parameters for an Aurora PostgreSQL cluster](https://docs.aws.amazon.com/AmazonRDS/latest/AuroraUserGuide/AuroraPostgreSQL.Reference.ParameterGroups.html). By default, the following parameters are specified:
    - `shared_preload_libraries`: `pg_stat_statements,auto_explain`
    - `log_min_duration_statement`: `250`
    - `auto_explain.log_min_duration`: `250`
- **CUMULUS-2781**
  - Add api_config secret to hold API/Private API lambda configuration values
- **CUMULUS-2840**
  - Added an index on `granule_cumulus_id` to the RDS files table.

### Changed

- **CUMULUS-NONE**
  - Adds logging to ecs/async-operation Docker conatiner that launches async
    tasks on ECS. Sets default `async_operation_image_version` to 39.
- **CUMULUS-2492**
  - Modify collectionId logic to accomodate trailing underscores in collection short names. e.g. `shortName____`
- **CUMULUS-2847**
  - Move DyanmoDb table name into API keystore and initialize only on lambda cold start
- **CUMULUS-2833**
  - Updates provider model schema titles to display on the dashboard.
- **CUMULUS-2837**
  - Update process-s3-dead-letter-archive to unpack SQS events in addition to
    Cumulus Messages
  - Update process-s3-dead-letter-archive to look up execution status using
    getCumulusMessageFromExecutionEvent (common method with sfEventSqsToDbRecords)
  - Move methods in api/lib/cwSfExecutionEventUtils to
    @cumulus/message/StepFunctions
- **CUMULUS-2775**
  - Changed the `timeout_action` to `ForceApplyCapacityChange` by default for the RDS serverless database cluster `tf-modules/rds-cluster-tf`
- **CUMULUS-2781**
  - Update API lambda to utilize api_config secret for initial environment variables
- **CUMULUS-2845**
  - Updated rules model to decouple `createRuleTrigger` from `create`.
  - Updated rules POST endpoint to call `rulesModel.createRuleTrigger` directly to create rule trigger.
  - Updated rules PUT endpoints to call `rulesModel.createRuleTrigger` if update fails and reversion needs to occur.

### Fixed

<<<<<<< HEAD
- Upgraded lodash to version 4.17.21 to fix vulnerability
- **CUMULUS-2845**
  - Fixed bug in POST `/rules` endpoint causing rule records to be created
  inconsistently in DynamoDB and PostgreSQL
=======
- Fixed IAM permissions issue with `<prefix>-postgres-migration-async-operation` Lambda
which prevented it from running a Fargate task for data migration.
>>>>>>> cf1bb695
- **CUMULUS-2853**
  - Move OAUTH_PROVIDER to lambda env variables to address regression in CUMULUS-2781
  - Add logging output to api app router
- Added Cloudwatch permissions to `<prefix>-steprole` in `tf-modules/ingest/iam.tf` to address the
`Error: error creating Step Function State Machine (xxx): AccessDeniedException: 'arn:aws:iam::XXX:role/xxx-steprole' is not authorized to create managed-rule`
error in non-NGAP accounts:
  - `events:PutTargets`
  - `events:PutRule`
  - `events:DescribeRule`

## [v10.0.1] 2022-02-03

**Please note** changes in 10.0.1 may not yet be released in future versions, as
this is a backport and patch release on the 10.0.x series of releases. Updates that
are included in the future will have a corresponding CHANGELOG entry in future
releases.

### Fixed

- Fixed IAM permissions issue with `<prefix>-postgres-migration-async-operation` Lambda
which prevented it from running a Fargate task for data migration.

## [v10.0.0] 2022-02-01

### Migration steps

- Please read the [documentation on the updates to the granule files schema for our Cumulus workflow tasks and how to upgrade your deployment for compatibility](https://nasa.github.io/cumulus/docs/upgrade-notes/update-task-file-schemas).
- (Optional) Update the `task-config` for all workflows that use the `sync-granule` task to include `workflowStartTime` set to
`{$.cumulus_meta.workflow_start_time}`. See [here](https://github.com/nasa/cumulus/blob/master/example/cumulus-tf/sync_granule_workflow.asl.json#L9) for an example.

### BREAKING CHANGES

- **NDCUM-624**
  - Functions in @cumulus/cmrjs renamed for consistency with `isCMRFilename` and `isCMRFile`
    - `isECHO10File` -> `isECHO10Filename`
    - `isUMMGFile` -> `isUMMGFilename`
    - `isISOFile` -> `isCMRISOFilename`
- **CUMULUS-2388**
  - In order to standardize task messaging formats, please note the updated input, output and config schemas for the following Cumulus workflow tasks:
    - add-missing-file-checksums
    - files-to-granules
    - hyrax-metadata-updates
    - lzards-backup
    - move-granules
    - post-to-cmr
    - sync-granule
    - update-cmr-access-constraints
    - update-granules-cmr-metadata-file-links
  The primary focus of the schema updates was to standardize the format of granules, and
  particularly their files data. The granule `files` object now matches the file schema in the
  Cumulus database and thus also matches the `files` object produced by the API with use cases like
  `applyWorkflow`. This includes removal of `name` and `filename` in favor of `bucket` and `key`,
  removal of certain properties such as `etag` and `duplicate_found` and outputting them as
  separate objects stored in `meta`.
  - Checksum values calculated by `@cumulus/checksum` are now converted to string to standardize
  checksum formatting across the Cumulus library.

### Notable changes

- **CUMULUS-2718**
  - The `sync-granule` task has been updated to support an optional configuration parameter `workflowStartTime`. The output payload of `sync-granule` now includes a `createdAt` time for each granule which is set to the
  provided `workflowStartTime` or falls back to `Date.now()` if not provided. Workflows using
  `sync-granule` may be updated to include this parameter with the value of `{$.cumulus_meta.workflow_start_time}` in the `task_config`.
- Updated version of `@cumulus/cumulus-message-adapter-js` from `2.0.3` to `2.0.4` for
all Cumulus workflow tasks
- **CUMULUS-2783**
  - A bug in the ECS cluster autoscaling configuration has been
resolved. ECS clusters should now correctly autoscale by adding new cluster
instances according to the [policy configuration](https://github.com/nasa/cumulus/blob/master/tf-modules/cumulus/ecs_cluster.tf).
  - Async operations that are started by these endpoints will be run as ECS tasks
  with a launch type of Fargate, not EC2:
    - `POST /deadLetterArchive/recoverCumulusMessages`
    - `POST /elasticsearch/index-from-database`
    - `POST /granules/bulk`
    - `POST /granules/bulkDelete`
    - `POST /granules/bulkReingest`
    - `POST /migrationCounts`
    - `POST /reconciliationReports`
    - `POST /replays`
    - `POST /replays/sqs`

### Added

- Upgraded version of dependencies on `knex` package from `0.95.11` to `0.95.15`
- Added Terraform data sources to `example/cumulus-tf` module to retrieve default VPC and subnets in NGAP accounts
  - Added `vpc_tag_name` variable which defines the tags used to look up a VPC. Defaults to VPC tag name used in NGAP accounts
  - Added `subnets_tag_name` variable which defines the tags used to look up VPC subnets. Defaults to a subnet tag name used in NGAP accounts
- Added Terraform data sources to `example/data-persistence-tf` module to retrieve default VPC and subnets in NGAP accounts
  - Added `vpc_tag_name` variable which defines the tags used to look up a VPC. Defaults to VPC tag name used in NGAP accounts
  - Added `subnets_tag_name` variable which defines the tags used to look up VPC subnets. Defaults to a subnet tag name used in NGAP accounts
- Added Terraform data sources to `example/rds-cluster-tf` module to retrieve default VPC and subnets in NGAP accounts
  - Added `vpc_tag_name` variable which defines the tags used to look up a VPC. Defaults to VPC tag name used in NGAP accounts
  - Added `subnets_tag_name` variable which defines the tags used to look up VPC subnets. Defaults to tag names used in subnets in for NGAP accounts
- **CUMULUS-2299**
  - Added support for SHA checksum types with hyphens (e.g. `SHA-256` vs `SHA256`) to tasks that calculate checksums.
- **CUMULUS-2439**
  - Added CMR search client setting to the CreateReconciliationReport lambda function.
  - Added `cmr_search_client_config` tfvars to the archive and cumulus terraform modules.
  - Updated CreateReconciliationReport lambda to search CMR collections with CMRSearchConceptQueue.
- **CUMULUS-2441**
  - Added support for 'PROD' CMR environment.
- **CUMULUS-2456**
  - Updated api lambdas to query ORCA Private API
  - Updated example/cumulus-tf/orca.tf to the ORCA release v4.0.0-Beta3
- **CUMULUS-2638**
  - Adds documentation to clarify bucket config object use.
- **CUMULUS-2684**
  - Added optional collection level parameter `s3MultipartChunksizeMb` to collection's `meta` field
  - Updated `move-granules` task to take in an optional config parameter s3MultipartChunksizeMb
- **CUMULUS-2747**
  - Updated data management type doc to include additional fields for provider configurations
- **CUMULUS-2773**
  - Added a document to the workflow-tasks docs describing deployment, configuration and usage of the LZARDS backup task.

### Changed

- Made `vpc_id` variable optional for `example/cumulus-tf` module
- Made `vpc_id` and `subnet_ids` variables optional for `example/data-persistence-tf` module
- Made `vpc_id` and `subnets` variables optional for `example/rds-cluster-tf` module
- Changes audit script to handle integration test failure when `USE\_CACHED\_BOOTSTRAP` is disabled.
- Increases wait time for CMR to return online resources in integration tests
- **CUMULUS-1823**
  - Updates to Cumulus rule/provider schemas to improve field titles and descriptions.
- **CUMULUS-2638**
  - Transparent to users, remove typescript type `BucketType`.
- **CUMULUS-2718**
  - Updated config for SyncGranules to support optional `workflowStartTime`
  - Updated SyncGranules to provide `createdAt` on output based on `workflowStartTime` if provided,
  falling back to `Date.now()` if not provided.
  - Updated `task_config` of SyncGranule in example workflows
- **CUMULUS-2735**
  - Updated reconciliation reports to write formatted JSON to S3 to improve readability for
    large reports
  - Updated TEA version from 102 to 121 to address TEA deployment issue with the max size of
    a policy role being exceeded
- **CUMULUS-2743**
  - Updated bamboo Dockerfile to upgrade pip as part of the image creation process
- **CUMULUS-2744**
  - GET executions/status returns associated granules for executions retrieved from the Step Function API
- **CUMULUS-2751**
  - Upgraded all Cumulus (node.js) workflow tasks to use
    `@cumulus/cumulus-message-adapter-js` version `2.0.3`, which includes an
    update cma-js to better expose CMA stderr stream output on lambda timeouts
    as well as minor logging enhancements.
- **CUMULUS-2752**
  - Add new mappings for execution records to prevent dynamic field expansion from exceeding
  Elasticsearch field limits
    - Nested objects under `finalPayload.*` will not dynamically add new fields to mapping
    - Nested objects under `originalPayload.*` will not dynamically add new fields to mapping
    - Nested keys under `tasks` will not dynamically add new fields to mapping
- **CUMULUS-2753**
  - Updated example/cumulus-tf/orca.tf to the latest ORCA release v4.0.0-Beta2 which is compatible with granule.files file schema
  - Updated /orca/recovery to call new lambdas request_status_for_granule and request_status_for_job.
  - Updated orca integration test
- [**PR #2569**](https://github.com/nasa/cumulus/pull/2569)
  - Fixed `TypeError` thrown by `@cumulus/cmrjs/cmr-utils.getGranuleTemporalInfo` when
    a granule's associated UMM-G JSON metadata file does not contain a `ProviderDates`
    element that has a `Type` of either `"Update"` or `"Insert"`.  If neither are
    present, the granule's last update date falls back to the `"Create"` type
    provider date, or `undefined`, if none is present.
- **CUMULUS-2775**
  - Changed `@cumulus/api-client/invokeApi()` to accept a single accepted status code or an array
  of accepted status codes via `expectedStatusCodes`
- [**PR #2611**](https://github.com/nasa/cumulus/pull/2611)
  - Changed `@cumulus/launchpad-auth/LaunchpadToken.requestToken` and `validateToken`
    to use the HTTPS request option `https.pfx` instead of the deprecated `pfx` option
    for providing the certificate.
- **CUMULUS-2836**
  - Updates `cmr-utils/getGranuleTemporalInfo` to search for a SingleDateTime
    element, when beginningDateTime value is not
    found in the metadata file.  The granule's temporal information is
    returned so that both beginningDateTime and endingDateTime are set to the
    discovered singleDateTimeValue.
- **CUMULUS-2756**
  - Updated `_writeGranule()` in `write-granules.js` to catch failed granule writes due to schema validation, log the failure and then attempt to set the status of the granule to `failed` if it already exists to prevent a failure from allowing the granule to get "stuck" in a non-failed status.

### Fixed

- **CUMULUS-2775**
  - Updated `@cumulus/api-client` to not log an error for 201 response from `updateGranule`
- **CUMULUS-2783**
  - Added missing lower bound on scale out policy for ECS cluster to ensure that
  the cluster will autoscale correctly.
- **CUMULUS-2835**
  - Updated `hyrax-metadata-updates` task to support reading the DatasetId from ECHO10 XML, and the EntryTitle from UMM-G JSON; these are both valid alternatives to the shortname and version ID.

## [v9.9.3] 2021-02-17 [BACKPORT]

**Please note** changes in 9.9.3 may not yet be released in future versions, as
this is a backport and patch release on the 9.9.x series of releases. Updates that
are included in the future will have a corresponding CHANGELOG entry in future
releases.


- **CUMULUS-2853**
  - Move OAUTH_PROVIDER to lambda env variables to address regression in 9.9.2/CUMULUS-2275
  - Add logging output to api app router

## [v9.9.2] 2021-02-10 [BACKPORT]

**Please note** changes in 9.9.2 may not yet be released in future versions, as
this is a backport and patch release on the 9.9.x series of releases. Updates that
are included in the future will have a corresponding CHANGELOG entry in future
releases.### Added

- **CUMULUS-2775**
  - Added a configurable parameter group for the RDS serverless database cluster deployed by `tf-modules/rds-cluster-tf`. The allowed parameters for the parameter group can be found in the AWS documentation of [allowed parameters for an Aurora PostgreSQL cluster](https://docs.aws.amazon.com/AmazonRDS/latest/AuroraUserGuide/AuroraPostgreSQL.Reference.ParameterGroups.html). By default, the following parameters are specified:
    - `shared_preload_libraries`: `pg_stat_statements,auto_explain`
    - `log_min_duration_statement`: `250`
    - `auto_explain.log_min_duration`: `250`
- **CUMULUS-2840**
  - Added an index on `granule_cumulus_id` to the RDS files table.

### Changed

- **CUMULUS-2847**
  - Move DyanmoDb table name into API keystore and initialize only on lambda cold start
- **CUMULUS-2781**
  - Add api_config secret to hold API/Private API lambda configuration values
- **CUMULUS-2775**
  - Changed the `timeout_action` to `ForceApplyCapacityChange` by default for the RDS serverless database cluster `tf-modules/rds-cluster-tf`

## [v9.9.1] 2021-02-10 [BACKPORT]

**Please note** changes in 9.9.1 may not yet be released in future versions, as
this is a backport and patch release on the 9.9.x series of releases. Updates that
are included in the future will have a corresponding CHANGELOG entry in future
releases.

### Fixed

- **CUMULUS-2775**
  - Updated `@cumulus/api-client` to not log an error for 201 response from `updateGranule`

### Changed

- Updated version of `@cumulus/cumulus-message-adapter-js` from `2.0.3` to `2.0.4` for
all Cumulus workflow tasks
- **CUMULUS-2775**
  - Changed `@cumulus/api-client/invokeApi()` to accept a single accepted status code or an array
  of accepted status codes via `expectedStatusCodes`
- **CUMULUS-2837**
  - Update process-s3-dead-letter-archive to unpack SQS events in addition to
    Cumulus Messages
  - Update process-s3-dead-letter-archive to look up execution status using
    getCumulusMessageFromExecutionEvent (common method with sfEventSqsToDbRecords)
  - Move methods in api/lib/cwSfExecutionEventUtils to
    @cumulus/message/StepFunctions

## [v9.9.0] 2021-11-03

### Added

- **NDCUM-624**: Add support for ISO metadata files for the `MoveGranules` step
  - Add function `isISOFile` to check if a given file object is an ISO file
  - `granuleToCmrFileObject` and `granulesToCmrFileObjects` now take a
    `filterFunc` argument
    - `filterFunc`'s default value is `isCMRFile`, so the previous behavior is
      maintained if no value is given for this argument
    - `MoveGranules` passes a custom filter function to
      `granulesToCmrFileObjects` to check for `isISOFile` in addition to
      `isCMRFile`, so that metadata from `.iso.xml` files can be used in the
      `urlPathTemplate`
- [**PR #2535**](https://github.com/nasa/cumulus/pull/2535)
  - NSIDC and other cumulus users had desire for returning formatted dates for
    the 'url_path' date extraction utilities. Added 'dateFormat' function as
    an option for extracting and formating the entire date. See
    docs/workflow/workflow-configuration-how-to.md for more information.
- [**PR #2548**](https://github.com/nasa/cumulus/pull/2548)
  - Updated webpack configuration for html-loader v2
- **CUMULUS-2640**
  - Added Elasticsearch client scroll setting to the CreateReconciliationReport lambda function.
  - Added `elasticsearch_client_config` tfvars to the archive and cumulus terraform modules.
- **CUMULUS-2683**
  - Added `default_s3_multipart_chunksize_mb` setting to the `move-granules` lambda function.
  - Added `default_s3_multipart_chunksize_mb` tfvars to the cumulus and ingest terraform modules.
  - Added optional parameter `chunkSize` to `@cumulus/aws-client/S3.moveObject` and
    `@cumulus/aws-client/S3.multipartCopyObject` to set the chunk size of the S3 multipart uploads.
  - Renamed optional parameter `maxChunkSize` to `chunkSize` in
    `@cumulus/aws-client/lib/S3MultipartUploads.createMultipartChunks`.

### Changed

- Upgraded all Cumulus workflow tasks to use `@cumulus/cumulus-message-adapter-js` version `2.0.1`
- **CUMULUS-2725**
  - Updated providers endpoint to return encrypted password
  - Updated providers model to try decrypting credentials before encryption to allow for better handling of updating providers
- **CUMULUS-2734**
  - Updated `@cumulus/api/launchpadSaml.launchpadPublicCertificate` to correctly retrieve
    certificate from launchpad IdP metadata with and without namespace prefix.

## [v9.8.0] 2021-10-19

### Notable changes

- Published new tag [`36` of `cumuluss/async-operation` to Docker Hub](https://hub.docker.com/layers/cumuluss/async-operation/35/images/sha256-cf777a6ef5081cd90a0f9302d45243b6c0a568e6d977c0ee2ccc5a90b12d45d0?context=explore) for compatibility with
upgrades to `knex` package and to address security vulnerabilities.

### Added

- Added `@cumulus/db/createRejectableTransaction()` to handle creating a Knex transaction that **will throw an error** if the transaction rolls back. [As of Knex 0.95+, promise rejection on transaction rollback is no longer the default behavior](https://github.com/knex/knex/blob/master/UPGRADING.md#upgrading-to-version-0950).

- **CUMULUS-2639**
  - Increases logging on reconciliation reports.

- **CUMULUS-2670**
  - Updated `lambda_timeouts` string map variable for `cumulus` module to accept a
  `update_granules_cmr_metadata_file_links_task_timeout` property
- **CUMULUS-2598**
  - Add unit and integration tests to describe queued granules as ignored when
    duplicate handling is 'skip'

### Changed

- Updated `knex` version from 0.23.11 to 0.95.11 to address security vulnerabilities
- Updated default version of async operations Docker image to `cumuluss/async-operation:36`
- **CUMULUS-2590**
  - Granule applyWorkflow, Reingest actions and Bulk operation now update granule status to `queued` when scheduling the granule.

- **CUMULUS-2643**
  - relocates system file `buckets.json` out of the
    `s3://internal-bucket/workflows` directory into
    `s3://internal-bucket/buckets`.


## [v9.7.1] 2021-12-08 [Backport]

Please note changes in 9.7.0 may not yet be released in future versions, as this is a backport and patch release on the 9.7.x series of releases. Updates that are included in the future will have a corresponding CHANGELOG entry in future releases.
Fixed

- **CUMULUS-2751**
  - Update all tasks to update to use cumulus-message-adapter-js version 2.0.4

## [v9.7.0] 2021-10-01

### Notable Changes

- **CUMULUS-2583**
  - The `queue-granules` task now updates granule status to `queued` when a granule is queued. In order to prevent issues with the private API endpoint and Lambda API request and concurrency limits, this functionality runs with limited concurrency, which may increase the task's overall runtime when large numbers of granules are being queued. If you are facing Lambda timeout errors with this task, we recommend converting your `queue-granules` task to an ECS activity. This concurrency is configurable via the task config's `concurrency` value.
- **CUMULUS-2676**
  - The `discover-granules` task has been updated to limit concurrency on checks to identify and skip already ingested granules in order to prevent issues with the private API endpoint and Lambda API request and concurrency limits. This may increase the task's overall runtime when large numbers of granules are discovered. If you are facing Lambda timeout errors with this task, we recommend converting your `discover-granules` task to an ECS activity. This concurrency is configurable via the task config's `concurrency` value.
- Updated memory of `<prefix>-sfEventSqsToDbRecords` Lambda to 1024MB

### Added

- **CUMULUS-2000**
  - Updated `@cumulus/queue-granules` to respect a new config parameter: `preferredQueueBatchSize`. Queue-granules will respect this batchsize as best as it can to batch granules into workflow payloads. As workflows generally rely on information such as collection and provider expected to be shared across all granules in a workflow, queue-granules will break batches up by collection, as well as provider if there is a `provider` field on the granule. This may result in batches that are smaller than the preferred size, but never larger ones. The default value is 1, which preserves current behavior of queueing 1 granule per workflow.
- **CUMULUS-2630**
  - Adds a new workflow `DiscoverGranulesToThrottledQueue` that discovers and writes
    granules to a throttled background queue.  This allows discovery and ingest
    of larger numbers of granules without running into limits with lambda
    concurrency.

### Changed

- **CUMULUS-2720**
  - Updated Core CI scripts to validate CHANGELOG diffs as part of the lint process
- **CUMULUS-2695**
  - Updates the example/cumulus-tf deployment to change
    `archive_api_reserved_concurrency` from 8 to 5 to use fewer reserved lambda
    functions. If you see throttling errors on the `<stack>-apiEndpoints` you
    should increase this value.
  - Updates cumulus-tf/cumulus/variables.tf to change
    `archive_api_reserved_concurrency` from 8 to 15 to prevent throttling on
    the dashboard for default deployments.
- **CUMULUS-2584**
  - Updates `api/endpoints/execution-status.js` `get` method to include associated granules, as
    an array, for the provided execution.
  - Added `getExecutionArnsByGranuleCumulusId` returning a list of executionArns sorted by most recent first,
    for an input Granule Cumulus ID in support of the move of `translatePostgresGranuleToApiGranule` from RDS-Phase2
    feature branch
  - Added `getApiExecutionCumulusIds` returning cumulus IDs for a given list of executions
- **CUMULUS-NONE**
  - Downgrades elasticsearch version in testing container to 5.3 to match AWS version.
  - Update serve.js -> `eraseDynamoTables()`. Changed the call `Promise.all()` to `Promise.allSettled()` to ensure all dynamo records (provider records in particular) are deleted prior to reseeding.

### Fixed

- **CUMULUS-2583**
  - Fixed a race condition where granules set as “queued” were not able to be set as “running” or “completed”

## [v9.6.0] 2021-09-20

### Added

- **CUMULUS-2576**
  - Adds `PUT /granules` API endpoint to update a granule
  - Adds helper `updateGranule` to `@cumulus/api-client/granules`
- **CUMULUS-2606**
  - Adds `POST /granules/{granuleId}/executions` API endpoint to associate an execution with a granule
  - Adds helper `associateExecutionWithGranule` to `@cumulus/api-client/granules`
- **CUMULUS-2583**
  - Adds `queued` as option for granule's `status` field

### Changed

- Moved `ssh2` package from `@cumulus/common` to `@cumulus/sftp-client` and
  upgraded package from `^0.8.7` to `^1.0.0` to address security vulnerability
  issue in previous version.
- **CUMULUS-2583**
  - `QueueGranules` task now updates granule status to `queued` once it is added to the queue.

- **CUMULUS-2617**
  - Use the `Authorization` header for CMR Launchpad authentication instead of the deprecated `Echo-Token` header.

### Fixed

- Added missing permission for `<prefix>_ecs_cluster_instance_role` IAM role (used when running ECS services/tasks)
to allow `kms:Decrypt` on the KMS key used to encrypt provider credentials. Adding this permission fixes the `sync-granule` task when run as an ECS activity in a Step Function, which previously failed trying to decrypt credentials for providers.

- **CUMULUS-2576**
  - Adds default value to granule's timestamp when updating a granule via API.

## [v9.5.0] 2021-09-07

### BREAKING CHANGES

- Removed `logs` record type from mappings from Elasticsearch. This change **should not have**
any adverse impact on existing deployments, even those which still contain `logs` records,
but technically it is a breaking change to the Elasticsearch mappings.
- Changed `@cumulus/api-client/asyncOperations.getAsyncOperation` to return parsed JSON body
of response and not the raw API endpoint response

### Added

- **CUMULUS-2670**
  - Updated core `cumulus` module to take lambda_timeouts string map variable that allows timeouts of ingest tasks to be configurable. Allowed properties for the mapping include:
  - discover_granules_task_timeout
  - discover_pdrs_task_timeout
  - hyrax_metadata_update_tasks_timeout
  - lzards_backup_task_timeout
  - move_granules_task_timeout
  - parse_pdr_task_timeout
  - pdr_status_check_task_timeout
  - post_to_cmr_task_timeout
  - queue_granules_task_timeout
  - queue_pdrs_task_timeout
  - queue_workflow_task_timeout
  - sync_granule_task_timeout
- **CUMULUS-2575**
  - Adds `POST /granules` API endpoint to create a granule
  - Adds helper `createGranule` to `@cumulus/api-client`
- **CUMULUS-2577**
  - Adds `POST /executions` endpoint to create an execution
- **CUMULUS-2578**
  - Adds `PUT /executions` endpoint to update an execution
- **CUMULUS-2592**
  - Adds logging when messages fail to be added to queue
- **CUMULUS-2644**
  - Pulled `delete` method for `granules-executions.ts` implemented as part of CUMULUS-2306
  from the RDS-Phase-2 feature branch in support of CUMULUS-2644.
  - Pulled `erasePostgresTables` method in `serve.js` implemented as part of CUMULUS-2644,
  and CUMULUS-2306 from the RDS-Phase-2 feature branch in support of CUMULUS-2644
  - Added `resetPostgresDb` method to support resetting between integration test suite runs

### Changed

- Updated `processDeadLetterArchive` Lambda to return an object where
`processingSucceededKeys` is an array of the S3 keys for successfully
processed objects and `processingFailedKeys` is an array of S3 keys
for objects that could not be processed
- Updated async operations to handle writing records to the databases
when output of the operation is `undefined`

- **CUMULUS-2644**
  - Moved `migration` directory from the `db-migration-lambda` to the `db` package and
  updated unit test references to migrationDir to be pulled from `@cumulus/db`
  - Updated `@cumulus/api/bin/serveUtils` to write records to PostgreSQL tables

- **CUMULUS-2575**
  - Updates model/granule to allow a granule created from API to not require an
    execution to be associated with it. This is a backwards compatible change
    that will not affect granules created in the normal way.
  - Updates `@cumulus/db/src/model/granules` functions `get` and `exists` to
    enforce parameter checking so that requests include either (granule\_id
    and collection\_cumulus\_id) or (cumulus\_id) to prevent incorrect results.
  - `@cumulus/message/src/Collections.deconstructCollectionId` has been
    modified to throw a descriptive error if the input `collectionId` is
    undefined rather than `TypeError: Cannot read property 'split' of
    undefined`. This function has also been updated to throw descriptive errors
    if an incorrectly formatted collectionId is input.

## [v9.4.1] 2022-02-14 [BACKPORT]

**Please note** changes in 9.4.1 may not yet be released in future versions, as
this is a backport and patch release on the 9.4.x series of releases. Updates that
are included in the future will have a corresponding CHANGELOG entry in future
releases.

- **CUMULUS-2847**
  - Update dynamo configuration to read from S3 instead of System Manager
    Parameter Store
  - Move api configuration initialization outside the lambda handler to
    eliminate unneded S3 calls/require config on cold-start only
  - Moved `ssh2` package from `@cumulus/common` to `@cumulus/sftp-client` and
    upgraded package from `^0.8.7` to `^1.0.0` to address security vulnerability
    issue in previous version.
  - Fixed hyrax task package.json dev dependency
  - Update CNM lambda dependencies for Core tasks
    - cumulus-cnm-response-task: 1.4.4
    - cumulus-cnm-to-granule: 1.5.4
  - Whitelist ssh2 re: https://github.com/advisories/GHSA-652h-xwhf-q4h6

## [v9.4.0] 2021-08-16

### Notable changes

- `@cumulus/sync-granule` task should now properly handle
syncing files from HTTP/HTTPS providers where basic auth is
required and involves a redirect to a different host (e.g.
downloading files protected by Earthdata Login)

### Added

- **CUMULUS-2591**
  - Adds `failedExecutionStepName` to failed execution's jsonb error records.
    This is the name of the Step Function step for the last failed event in the
    execution's event history.
- **CUMULUS-2548**
  - Added `allowed_redirects` field to PostgreSQL `providers` table
  - Added `allowedRedirects` field to DynamoDB `<prefix>-providers` table
  - Added `@cumulus/aws-client/S3.streamS3Upload` to handle uploading the contents
  of a readable stream to S3 and returning a promise
- **CUMULUS-2373**
  - Added `replaySqsMessages` lambda to replay archived incoming SQS
    messages from S3.
  - Added `/replays/sqs` endpoint to trigger an async operation for
    the `replaySqsMessages` lambda.
  - Added unit tests and integration tests for new endpoint and lambda.
  - Added `getS3PrefixForArchivedMessage` to `ingest/sqs` package to get prefix
    for an archived message.
  - Added new `async_operation` type `SQS Replay`.
- **CUMULUS-2460**
  - Adds `POST` /executions/workflows-by-granules for retrieving workflow names common to a set of granules
  - Adds `workflowsByGranules` to `@cumulus/api-client/executions`
- **CUMULUS-2635**
  - Added helper functions:
    - `@cumulus/db/translate/file/translateApiPdrToPostgresPdr`

### Fixed

- **CUMULUS-2548**
  - Fixed `@cumulus/ingest/HttpProviderClient.sync` to
properly handle basic auth when redirecting to a different
host and/or host with a different port
- **CUMULUS-2626**
  - Update [PDR migration](https://github.com/nasa/cumulus/blob/master/lambdas/data-migration2/src/pdrs.ts) to correctly find Executions by a Dynamo PDR's `execution` field
- **CUMULUS-2635**
  - Update `data-migration2` to migrate PDRs before migrating granules.
  - Update `data-migration2` unit tests testing granules migration to reference
    PDR records to better model the DB schema.
  - Update `migratePdrRecord` to use `translateApiPdrToPostgresPdr` function.

### Changed

- **CUMULUS-2373**
  - Updated `getS3KeyForArchivedMessage` in `ingest/sqs` to store SQS messages
    by `queueName`.
- **CUMULUS-2630**
  - Updates the example/cumulus-tf deployment to change
    `archive_api_reserved_concurrency` from 2 to 8 to prevent throttling with
    the dashboard.

## [v9.3.0] 2021-07-26

### BREAKING CHANGES

- All API requests made by `@cumulus/api-client` will now throw an error if the status code
does not match the expected response (200 for most requests and 202 for a few requests that
trigger async operations). Previously the helpers in this package would return the response
regardless of the status code, so you may need to update any code using helpers from this
package to catch or to otherwise handle errors that you may encounter.
- The Cumulus API Lambda function has now been configured with reserved concurrency to ensure
availability in a high-concurrency environment. However, this also caps max concurrency which
may result in throttling errors if trying to reach the Cumulus API multiple times in a short
period. Reserved concurrency can be configured with the `archive_api_reserved_concurrency`
terraform variable on the Cumulus module and increased if you are seeing throttling errors.
The default reserved concurrency value is 8.

### Notable changes

- `cmr_custom_host` variable for `cumulus` module can now be used to configure Cumulus to
  integrate with a custom CMR host name and protocol (e.g.
  `http://custom-cmr-host.com`). Note that you **must** include a protocol
  (`http://` or `https://)  if specifying a value for this variable.
- The cumulus module configuration value`rds_connetion_heartbeat` and it's
  behavior has been replaced by a more robust database connection 'retry'
  solution.   Users can remove this value from their configuration, regardless
  of value.  See the `Changed` section notes on CUMULUS-2528 for more details.

### Added

- Added user doc describing new features related to the Cumulus dead letter archive.
- **CUMULUS-2327**
  - Added reserved concurrency setting to the Cumulus API lambda function.
  - Added relevant tfvars to the archive and cumulus terraform modules.
- **CUMULUS-2460**
  - Adds `POST` /executions/search-by-granules for retrieving executions from a list of granules or granule query
  - Adds `searchExecutionsByGranules` to `@cumulus/api-client/executions`
- **CUMULUS-2475**
  - Adds `GET` endpoint to distribution API
- **CUMULUS-2463**
  - `PUT /granules` reingest action allows a user to override the default execution
    to use by providing an optional `workflowName` or `executionArn` parameter on
    the request body.
  - `PUT /granules/bulkReingest` action allows a user to override the default
    execution/workflow combination to reingest with by providing an optional
    `workflowName` on the request body.
- Adds `workflowName` and `executionArn` params to @cumulus/api-client/reingestGranules
- **CUMULUS-2476**
  - Adds handler for authenticated `HEAD` Distribution requests replicating current behavior of TEA
- **CUMULUS-2478**
  - Implemented [bucket map](https://github.com/asfadmin/thin-egress-app#bucket-mapping).
  - Implemented /locate endpoint
  - Cumulus distribution API checks the file request against bucket map:
    - retrieves the bucket and key from file path
    - determines if the file request is public based on the bucket map rather than the bucket type
    - (EDL only) restricts download from PRIVATE_BUCKETS to users who belong to certain EDL User Groups
    - bucket prefix and object prefix are supported
  - Add 'Bearer token' support as an authorization method
- **CUMULUS-2486**
  - Implemented support for custom headers
  - Added 'Bearer token' support as an authorization method
- **CUMULUS-2487**
  - Added integration test for cumulus distribution API
- **CUMULUS-2569**
  - Created bucket map cache for cumulus distribution API
- **CUMULUS-2568**
  - Add `deletePdr`/PDR deletion functionality to `@cumulus/api-client/pdrs`
  - Add `removeCollectionAndAllDependencies` to integration test helpers
  - Added `example/spec/apiUtils.waitForApiStatus` to wait for a
  record to be returned by the API with a specific value for
  `status`
  - Added `example/spec/discoverUtils.uploadS3GranuleDataForDiscovery` to upload granule data fixtures
  to S3 with a randomized granule ID for `discover-granules` based
  integration tests
  - Added `example/spec/Collections.removeCollectionAndAllDependencies` to remove a collection and
  all dependent objects (e.g. PDRs, granules, executions) from the
  database via the API
  - Added helpers to `@cumulus/api-client`:
    - `pdrs.deletePdr` - Delete a PDR via the API
    - `replays.postKinesisReplays` - Submit a POST request to the `/replays` endpoint for replaying Kinesis messages

### Changed

- Moved functions from `@cumulus/integration-tests` to `example/spec/helpers/workflowUtils`:
  - `startWorkflowExecution`
  - `startWorkflow`
  - `executeWorkflow`
  - `buildWorkflow`
  - `testWorkflow`
  - `buildAndExecuteWorkflow`
  - `buildAndStartWorkflow`
- `example/spec/helpers/workflowUtils.executeWorkflow` now uses
`waitForApiStatus` to ensure that the execution is `completed` or
`failed` before resolving
- `example/spec/helpers/testUtils.updateAndUploadTestFileToBucket`
now accepts an object of parameters rather than positional
arguments
- Removed PDR from the `payload` in the input payload test fixture for reconciliation report integration tests
- The following integration tests for PDR-based workflows were
updated to use randomized granule IDs:
  - `example/spec/parallel/ingest/ingestFromPdrSpec.js`
  - `example/spec/parallel/ingest/ingestFromPdrWithChildWorkflowMetaSpec.js`
  - `example/spec/parallel/ingest/ingestFromPdrWithExecutionNamePrefixSpec.js`
  - `example/spec/parallel/ingest/ingestPdrWithNodeNameSpec.js`
- Updated the `@cumulus/api-client/CumulusApiClientError` error class to include new properties that can be accessed directly on
the error object:
  - `statusCode` - The HTTP status code of the API response
  - `apiMessage` - The message from the API response
- Added `params.pRetryOptions` parameter to
`@cumulus/api-client/granules.deleteGranule` to control the retry
behavior
- Updated `cmr_custom_host` variable to accept a full protocol and host name
(e.g. `http://cmr-custom-host.com`), whereas it previously only accepted a host name
- **CUMULUS-2482**
  - Switches the default distribution app in the `example/cumulus-tf` deployment to the new Cumulus Distribution
  - TEA is still available by following instructions in `example/README.md`
- **CUMULUS-2463**
  - Increases the duration of allowed backoff times for a successful test from
    0.5 sec to 1 sec.
- **CUMULUS-2528**
  - Removed `rds_connection_heartbeat` as a configuration option from all
    Cumulus terraform modules
  - Removed `dbHeartBeat` as an environmental switch from
    `@cumulus/db.getKnexClient` in favor of more comprehensive general db
    connect retry solution
  - Added new `rds_connection_timing_configuration` string map to allow for
    configuration and tuning of Core's internal database retry/connection
    timeout behaviors.  These values map to connection pool configuration
    values for tarn (https://github.com/vincit/tarn.js/) which Core's database
    module / knex(https://www.npmjs.com/package/knex) use for this purpose:
    - acquireTimeoutMillis
    - createRetryIntervalMillis
    - createTimeoutMillis
    - idleTimeoutMillis
    - reapIntervalMillis
      Connection errors will result in a log line prepended with 'knex failed on
      attempted connection error' and sent from '@cumulus/db/connection'
  - Updated `@cumulus/db` and all terraform mdules to set default retry
    configuration values for the database module to cover existing database
    heartbeat connection failures as well as all other knex/tarn connection
    creation failures.

### Fixed

- Fixed bug where `cmr_custom_host` variable was not properly forwarded into `archive`, `ingest`, and `sqs-message-remover` modules from `cumulus` module
- Fixed bug where `parse-pdr` set a granule's provider to the entire provider record when a `NODE_NAME`
  is present. Expected behavior consistent with other tasks is to set the provider name in that field.
- **CUMULUS-2568**
  - Update reconciliation report integration test to have better cleanup/failure behavior
  - Fixed `@cumulus/api-client/pdrs.getPdr` to request correct endpoint for returning a PDR from the API
- **CUMULUS-2620**
  - Fixed a bug where a granule could be removed from CMR but still be set as
  `published: true` and with a CMR link in the Dynamo/PostgreSQL databases. Now,
  the CMR deletion and the Dynamo/PostgreSQL record updates will all succeed or fail
  together, preventing the database records from being out of sync with CMR.
  - Fixed `@cumulus/api-client/pdrs.getPdr` to request correct
  endpoint for returning a PDR from the API

## [v9.2.2] 2021-08-06 - [BACKPORT]

**Please note** changes in 9.2.2 may not yet be released in future versions, as
this is a backport and patch release on the 9.2.x series of releases. Updates that
are included in the future will have a corresponding CHANGELOG entry in future
releases.

### Added

- **CUMULUS-2635**
  - Added helper functions:
    - `@cumulus/db/translate/file/translateApiPdrToPostgresPdr`

### Fixed

- **CUMULUS-2635**
  - Update `data-migration2` to migrate PDRs before migrating granules.
  - Update `data-migration2` unit tests testing granules migration to reference
    PDR records to better model the DB schema.
  - Update `migratePdrRecord` to use `translateApiPdrToPostgresPdr` function.

## [v9.2.1] 2021-07-29 - [BACKPORT]

### Fixed

- **CUMULUS-2626**
  - Update [PDR migration](https://github.com/nasa/cumulus/blob/master/lambdas/data-migration2/src/pdrs.ts) to correctly find Executions by a Dynamo PDR's `execution` field

## [v9.2.0] 2021-06-22

### Added

- **CUMULUS-2475**
  - Adds `GET` endpoint to distribution API
- **CUMULUS-2476**
  - Adds handler for authenticated `HEAD` Distribution requests replicating current behavior of TEA

### Changed

- **CUMULUS-2482**
  - Switches the default distribution app in the `example/cumulus-tf` deployment to the new Cumulus Distribution
  - TEA is still available by following instructions in `example/README.md`

### Fixed

- **CUMULUS-2520**
  - Fixed error that prevented `/elasticsearch/index-from-database` from starting.
- **CUMULUS-2532**
  - Fixed integration tests to have granule deletion occur before provider and
    collection deletion in test cleanup.
- **CUMULUS-2558**
  - Fixed issue where executions original_payload would not be retained on successful execution

## [v9.1.0] 2021-06-03

### BREAKING CHANGES

- `@cumulus/api-client/granules.getGranule` now returns the granule record from the GET `/granules/<granuleId>` endpoint, not the raw endpoint response
- **CUMULUS-2434**
  - To use the updated `update-granules-cmr-metadata-file-links` task, the
    granule  UMM-G metadata should have version 1.6.2 or later, since CMR s3
    link type 'GET DATA VIA DIRECT ACCESS' is not valid until UMM-G version
    [1.6.2](https://cdn.earthdata.nasa.gov/umm/granule/v1.6.2/umm-g-json-schema.json)
- **CUMULUS-2488**
  - Removed all EMS reporting including lambdas, endpoints, params, etc as all
    reporting is now handled through Cloud Metrics
- **CUMULUS-2472**
  - Moved existing `EarthdataLoginClient` to
    `@cumulus/oauth-client/EarthdataLoginClient` and updated all references in
    Cumulus Core.
  - Rename `EarthdataLoginClient` property from `earthdataLoginUrl` to
    `loginUrl for consistency with new OAuth clients. See example in
    [oauth-client
    README](https://github.com/nasa/cumulus/blob/master/packages/oauth-client/README.md)

### Added

- `@cumulus/api-client/granules.getGranuleResponse` to return the raw endpoint response from the GET `/granules/<granuleId>` endpoint
- **HYRAX-439** - Corrected README.md according to a new Hyrax URL format.
- **CUMULUS-2354**
  - Adds configuration options to allow `/s3credentials` endpoint to distribute
    same-region read-only tokens based on a user's CMR ACLs.
  - Configures the example deployment to enable this feature.
- **CUMULUS-2442**
  - Adds option to generate cloudfront URL to lzards-backup task. This will require a few new task config options that have been documented in the [task README](https://github.com/nasa/cumulus/blob/master/tasks/lzards-backup/README.md).
- **CUMULUS-2470**
  - Added `/s3credentials` endpoint for distribution API
- **CUMULUS-2471**
  - Add `/s3credentialsREADME` endpoint to distribution API
- **CUMULUS-2473**
  - Updated `tf-modules/cumulus_distribution` module to take earthdata or cognito credentials
  - Configured `example/cumulus-tf/cumulus_distribution.tf` to use CSDAP credentials
- **CUMULUS-2474**
  - Add `S3ObjectStore` to `aws-client`. This class allows for interaction with the S3 object store.
  - Add `object-store` package which contains abstracted object store functions for working with various cloud providers
- **CUMULUS-2477**
  - Added `/`, `/login` and `/logout` endpoints to cumulus distribution api
- **CUMULUS-2479**
  - Adds /version endpoint to distribution API
- **CUMULUS-2497**
  - Created `isISOFile()` to check if a CMR file is a CMR ISO file.
- **CUMULUS-2371**
  - Added helpers to `@cumulus/ingest/sqs`:
    - `archiveSqsMessageToS3` - archives an incoming SQS message to S3
    - `deleteArchivedMessageFromS3` - deletes a processed SQS message from S3
  - Added call to `archiveSqsMessageToS3` to `sqs-message-consumer` which
    archives all incoming SQS messages to S3.
  - Added call to `deleteArchivedMessageFrom` to `sqs-message-remover` which
    deletes archived SQS message from S3 once it has been processed.

### Changed

- **[PR2224](https://github.com/nasa/cumulus/pull/2244)**
  - Changed timeout on `sfEventSqsToDbRecords` Lambda to 60 seconds to match
    timeout for Knex library to acquire database connections
- **CUMULUS-2208**
  - Moved all `@cumulus/api/es/*` code to new `@cumulus/es-client` package
- Changed timeout on `sfEventSqsToDbRecords` Lambda to 60 seconds to match
  timeout for Knex library to acquire database connections
- **CUMULUS-2517**
  - Updated postgres-migration-count-tool default concurrency to '1'

- **CUMULUS-2489**
  - Updated docs for Terraform references in FAQs, glossary, and in Deployment sections

- **CUMULUS-2434**
  - Updated `@cumulus/cmrjs` `updateCMRMetadata` and related functions to add
    both HTTPS URLS and S3 URIs to CMR metadata.
  - Updated `update-granules-cmr-metadata-file-links` task to add both HTTPS
    URLs and S3 URIs to the OnlineAccessURLs field of CMR metadata. The task
    configuration parameter `cmrGranuleUrlType` now has default value `both`.
  - To use the updated `update-granules-cmr-metadata-file-links` task, the
    granule UMM-G metadata should have version 1.6.2 or later, since CMR s3 link
    type 'GET DATA VIA DIRECT ACCESS' is not valid until UMM-G version
    [1.6.2](https://cdn.earthdata.nasa.gov/umm/granule/v1.6.2/umm-g-json-schema.json)
- **CUMULUS-2472**
  - Renamed `@cumulus/earthdata-login-client` to more generic
    `@cumulus/oauth-client` as a parent  class for new OAuth clients.
  - Added `@cumulus/oauth-client/CognitoClient` to interface with AWS cognito login service.
- **CUMULUS-2497**
  - Changed the `@cumulus/cmrjs` package:
    - Updated `@cumulus/cmrjs/cmr-utils.getGranuleTemporalInfo()` so it now
      returns temporal info for CMR ISO 19115 SMAP XML files.
    - Updated `@cumulus/cmrjs/cmr-utils.isCmrFilename()` to include
      `isISOFile()`.
- **CUMULUS-2532**
  - Changed integration tests to use `api-client/granules` functions as opposed
    to `granulesApi` from `@cumulus/integration-tests`.

### Fixed

- **CUMULUS-2519**
  - Update @cumulus/integration-tests.buildWorkflow to fail if provider/collection API response is not successful
- **CUMULUS-2518**
  - Update sf-event-sqs-to-db-records to not throw if a collection is not
    defined on a payload that has no granules/an empty granule payload object
- **CUMULUS-2512**
  - Updated ingest package S3 provider client to take additional parameter
    `remoteAltBucket` on `download` method to allow for per-file override of
    provider bucket for checksum
  - Updated @cumulus/ingest.fetchTextFile's signature to be parameterized and
    added `remoteAltBucket`to allow for an override of the passed in provider
    bucket for the source file
  - Update "eslint-plugin-import" to be pinned to 2.22.1
- **CUMULUS-2520**
  - Fixed error that prevented `/elasticsearch/index-from-database` from starting.
- **[2231](https://github.com/nasa/cumulus/issues/2231)**
  - Fixes broken relative path links in `docs/README.md`

### Removed

- **CUMULUS-2502**
  - Removed outdated documentation regarding Kibana index patterns for metrics.

## [v9.0.1] 2021-05-07

### Migration Steps

Please review the migration steps for 9.0.0 as this release is only a patch to
correct a failure in our build script and push out corrected release artifacts. The previous migration steps still apply.

### Changed

- Corrected `@cumulus/db` configuration to correctly build package.

## [v9.0.0] 2021-05-03

### Migration steps

- This release of Cumulus enables integration with a PostgreSQL database for archiving Cumulus data. There are several upgrade steps involved, **some of which need to be done before redeploying Cumulus**. See the [documentation on upgrading to the RDS release](https://nasa.github.io/cumulus/docs/upgrade-notes/upgrade-rds).

### BREAKING CHANGES

- **CUMULUS-2185** - RDS Migration Epic
  - **CUMULUS-2191**
    - Removed the following from the `@cumulus/api/models.asyncOperation` class in
      favor of the added `@cumulus/async-operations` module:
      - `start`
      - `startAsyncOperations`
  - **CUMULUS-2187**
    - The `async-operations` endpoint will now omit `output` instead of
      returning `none` when the operation did not return output.
  - **CUMULUS-2309**
    - Removed `@cumulus/api/models/granule.unpublishAndDeleteGranule` in favor
      of `@cumulus/api/lib/granule-remove-from-cmr.unpublishGranule` and
      `@cumulus/api/lib/granule-delete.deleteGranuleAndFiles`.
  - **CUMULUS-2385**
    - Updated `sf-event-sqs-to-db-records` to write a granule's files to
      PostgreSQL only after the workflow has exited the `Running` status.
      Please note that any workflow that uses `sf_sqs_report_task` for
      mid-workflow updates will be impacted.
    - Changed PostgreSQL `file` schema and TypeScript type definition to require
      `bucket` and `key` fields.
    - Updated granule/file write logic to mark a granule's status as "failed"
  - **CUMULUS-2455**
    - API `move granule` endpoint now moves granule files on a per-file basis
    - API `move granule` endpoint on granule file move failure will retain the
      file at it's original location, but continue to move any other granule
      files.
    - Removed the `move` method from the `@cumulus/api/models.granule` class.
      logic is now handled in `@cumulus/api/endpoints/granules` and is
      accessible via the Core API.

### Added

- **CUMULUS-2185** - RDS Migration Epic
  - **CUMULUS-2130**
    - Added postgres-migration-count-tool lambda/ECS task to allow for
      evaluation of database state
    - Added /migrationCounts api endpoint that allows running of the
      postgres-migration-count-tool as an asyncOperation
  - **CUMULUS-2394**
    - Updated PDR and Granule writes to check the step function
      workflow_start_time against the createdAt field for each record to ensure
      old records do not overwrite newer ones for legacy Dynamo and PostgreSQL
      writes
  - **CUMULUS-2188**
    - Added `data-migration2` Lambda to be run after `data-migration1`
    - Added logic to `data-migration2` Lambda for migrating execution records
      from DynamoDB to PostgreSQL
  - **CUMULUS-2191**
    - Added `@cumulus/async-operations` to core packages, exposing
      `startAsyncOperation` which will handle starting an async operation and
      adding an entry to both PostgreSQL and DynamoDb
  - **CUMULUS-2127**
    - Add schema migration for `collections` table
  - **CUMULUS-2129**
    - Added logic to `data-migration1` Lambda for migrating collection records
      from Dynamo to PostgreSQL
  - **CUMULUS-2157**
    - Add schema migration for `providers` table
    - Added logic to `data-migration1` Lambda for migrating provider records
      from Dynamo to PostgreSQL
  - **CUMULUS-2187**
    - Added logic to `data-migration1` Lambda for migrating async operation
      records from Dynamo to PostgreSQL
  - **CUMULUS-2198**
    - Added logic to `data-migration1` Lambda for migrating rule records from
      DynamoDB to PostgreSQL
  - **CUMULUS-2182**
    - Add schema migration for PDRs table
  - **CUMULUS-2230**
    - Add schema migration for `rules` table
  - **CUMULUS-2183**
    - Add schema migration for `asyncOperations` table
  - **CUMULUS-2184**
    - Add schema migration for `executions` table
  - **CUMULUS-2257**
    - Updated PostgreSQL table and column names to snake_case
    - Added `translateApiAsyncOperationToPostgresAsyncOperation` function to `@cumulus/db`
  - **CUMULUS-2186**
    - Added logic to `data-migration2` Lambda for migrating PDR records from
      DynamoDB to PostgreSQL
  - **CUMULUS-2235**
    - Added initial ingest load spec test/utility
  - **CUMULUS-2167**
    - Added logic to `data-migration2` Lambda for migrating Granule records from
      DynamoDB to PostgreSQL and parse Granule records to store File records in
      RDS.
  - **CUMULUS-2367**
    - Added `granules_executions` table to PostgreSQL schema to allow for a
      many-to-many relationship between granules and executions
      - The table refers to granule and execution records using foreign keys
        defined with ON CASCADE DELETE, which means that any time a granule or
        execution record is deleted, all of the records in the
        `granules_executions` table referring to that record will also be
        deleted.
    - Added `upsertGranuleWithExecutionJoinRecord` helper to `@cumulus/db` to
      allow for upserting a granule record and its corresponding
      `granules_execution` record
  - **CUMULUS-2128**
    - Added helper functions:
      - `@cumulus/db/translate/file/translateApiFiletoPostgresFile`
      - `@cumulus/db/translate/file/translateApiGranuletoPostgresGranule`
      - `@cumulus/message/Providers/getMessageProvider`
  - **CUMULUS-2190**
    - Added helper functions:
      - `@cumulus/message/Executions/getMessageExecutionOriginalPayload`
      - `@cumulus/message/Executions/getMessageExecutionFinalPayload`
      - `@cumulus/message/workflows/getMessageWorkflowTasks`
      - `@cumulus/message/workflows/getMessageWorkflowStartTime`
      - `@cumulus/message/workflows/getMessageWorkflowStopTime`
      - `@cumulus/message/workflows/getMessageWorkflowName`
  - **CUMULUS-2192**
    - Added helper functions:
      - `@cumulus/message/PDRs/getMessagePdrRunningExecutions`
      - `@cumulus/message/PDRs/getMessagePdrCompletedExecutions`
      - `@cumulus/message/PDRs/getMessagePdrFailedExecutions`
      - `@cumulus/message/PDRs/getMessagePdrStats`
      - `@cumulus/message/PDRs/getPdrPercentCompletion`
      - `@cumulus/message/workflows/getWorkflowDuration`
  - **CUMULUS-2199**
    - Added `translateApiRuleToPostgresRule` to `@cumulus/db` to translate API
      Rule to conform to Postgres Rule definition.
  - **CUMUlUS-2128**
    - Added "upsert" logic to the `sfEventSqsToDbRecords` Lambda for granule and
      file writes to the core PostgreSQL database
  - **CUMULUS-2199**
    - Updated Rules endpoint to write rules to core PostgreSQL database in
      addition to DynamoDB and to delete rules from the PostgreSQL database in
      addition to DynamoDB.
    - Updated `create` in Rules Model to take in optional `createdAt` parameter
      which sets the value of createdAt if not specified during function call.
  - **CUMULUS-2189**
    - Updated Provider endpoint logic to write providers in parallel to Core
      PostgreSQL database
    - Update integration tests to utilize API calls instead of direct
      api/model/Provider calls
  - **CUMULUS-2191**
    - Updated cumuluss/async-operation task to write async-operations to the
      PostgreSQL database.
  - **CUMULUS-2228**
    - Added logic to the `sfEventSqsToDbRecords` Lambda to write execution, PDR,
      and granule records to the core PostgreSQL database in parallel with
      writes to DynamoDB
  - **CUMUlUS-2190**
    - Added "upsert" logic to the `sfEventSqsToDbRecords` Lambda for PDR writes
      to the core PostgreSQL database
  - **CUMUlUS-2192**
    - Added "upsert" logic to the `sfEventSqsToDbRecords` Lambda for execution
      writes to the core PostgreSQL database
  - **CUMULUS-2187**
    - The `async-operations` endpoint will now omit `output` instead of
      returning `none` when the operation did not return output.
  - **CUMULUS-2167**
    - Change PostgreSQL schema definition for `files` to remove `filename` and
      `name` and only support `file_name`.
    - Change PostgreSQL schema definition for `files` to remove `size` to only
      support `file_size`.
    - Change `PostgresFile` to remove duplicate fields `filename` and `name` and
      rename `size` to `file_size`.
  - **CUMULUS-2266**
    - Change `sf-event-sqs-to-db-records` behavior to discard and not throw an
      error on an out-of-order/delayed message so as not to have it be sent to
      the DLQ.
  - **CUMULUS-2305**
    - Changed `DELETE /pdrs/{pdrname}` API behavior to also delete record from
      PostgreSQL database.
  - **CUMULUS-2309**
    - Changed `DELETE /granules/{granuleName}` API behavior to also delete
      record from PostgreSQL database.
    - Changed `Bulk operation BULK_GRANULE_DELETE` API behavior to also delete
      records from PostgreSQL database.
  - **CUMULUS-2367**
    - Updated `granule_cumulus_id` foreign key to granule in PostgreSQL `files`
      table to use a CASCADE delete, so records in the files table are
      automatically deleted by the database when the corresponding granule is
      deleted.
  - **CUMULUS-2407**
    - Updated data-migration1 and data-migration2 Lambdas to use UPSERT instead
      of UPDATE when migrating dynamoDB records to PostgreSQL.
    - Changed data-migration1 and data-migration2 logic to only update already
      migrated records if the incoming record update has a newer timestamp
  - **CUMULUS-2329**
    - Add `write-db-dlq-records-to-s3` lambda.
    - Add terraform config to automatically write db records DLQ messages to an
      s3 archive on the system bucket.
    - Add unit tests and a component spec test for the above.
  - **CUMULUS-2380**
    - Add `process-dead-letter-archive` lambda to pick up and process dead letters in the S3 system bucket dead letter archive.
    - Add `/deadLetterArchive/recoverCumulusMessages` endpoint to trigger an async operation to leverage this capability on demand.
    - Add unit tests and integration test for all of the above.
  - **CUMULUS-2406**
    - Updated parallel write logic to ensure that updatedAt/updated_at
      timestamps are the same in Dynamo/PG on record write for the following
      data types:
      - async operations
      - granules
      - executions
      - PDRs
  - **CUMULUS-2446**
    - Remove schema validation check against DynamoDB table for collections when
      migrating records from DynamoDB to core PostgreSQL database.
  - **CUMULUS-2447**
    - Changed `translateApiAsyncOperationToPostgresAsyncOperation` to call
      `JSON.stringify` and then `JSON.parse` on output.
  - **CUMULUS-2313**
    - Added `postgres-migration-async-operation` lambda to start an ECS task to
      run a the `data-migration2` lambda.
    - Updated `async_operations` table to include `Data Migration 2` as a new
      `operation_type`.
    - Updated `cumulus-tf/variables.tf` to include `optional_dynamo_tables` that
      will be merged with `dynamo_tables`.
  - **CUMULUS-2451**
    - Added summary type file `packages/db/src/types/summary.ts` with
      `MigrationSummary` and `DataMigration1` and `DataMigration2` types.
    - Updated `data-migration1` and `data-migration2` lambdas to return
      `MigrationSummary` objects.
    - Added logging for every batch of 100 records processed for executions,
      granules and files, and PDRs.
    - Removed `RecordAlreadyMigrated` logs in `data-migration1` and
      `data-migration2`
  - **CUMULUS-2452**
    - Added support for only migrating certain granules by specifying the
      `granuleSearchParams.granuleId` or `granuleSearchParams.collectionId`
      properties in the payload for the
      `<prefix>-postgres-migration-async-operation` Lambda
    - Added support for only running certain migrations for data-migration2 by
      specifying the `migrationsList` property in the payload for the
      `<prefix>-postgres-migration-async-operation` Lambda
  - **CUMULUS-2453**
    - Created `storeErrors` function which stores errors in system bucket.
    - Updated `executions` and `granulesAndFiles` data migrations to call `storeErrors` to store migration errors.
    - Added `system_bucket` variable to `data-migration2`.
  - **CUMULUS-2455**
    - Move granules API endpoint records move updates for migrated granule files
      if writing any of the granule files fails.
  - **CUMULUS-2468**
    - Added support for doing [DynamoDB parallel scanning](https://docs.aws.amazon.com/amazondynamodb/latest/developerguide/Scan.html#Scan.ParallelScan) for `executions` and `granules` migrations to improve performance. The behavior of the parallel scanning and writes can be controlled via the following properties on the event input to the `<prefix>-postgres-migration-async-operation` Lambda:
      - `granuleMigrationParams.parallelScanSegments`: How many segments to divide your granules DynamoDB table into for parallel scanning
      - `granuleMigrationParams.parallelScanLimit`: The maximum number of granule records to evaluate for each parallel scanning segment of the DynamoDB table
      - `granuleMigrationParams.writeConcurrency`: The maximum number of concurrent granule/file writes to perform to the PostgreSQL database across all DynamoDB segments
      - `executionMigrationParams.parallelScanSegments`: How many segments to divide your executions DynamoDB table into for parallel scanning
      - `executionMigrationParams.parallelScanLimit`: The maximum number of execution records to evaluate for each parallel scanning segment of the DynamoDB table
      - `executionMigrationParams.writeConcurrency`: The maximum number of concurrent execution writes to perform to the PostgreSQL database across all DynamoDB segments
  - **CUMULUS-2468** - Added `@cumulus/aws-client/DynamoDb.parallelScan` helper to perform [parallel scanning on DynamoDb tables](https://docs.aws.amazon.com/amazondynamodb/latest/developerguide/Scan.html#Scan.ParallelScan)
  - **CUMULUS-2507**
    - Updated granule record write logic to set granule status to `failed` in both Postgres and DynamoDB if any/all of its files fail to write to the database.

### Deprecated

- **CUMULUS-2185** - RDS Migration Epic
  - **CUMULUS-2455**
    - `@cumulus/ingest/moveGranuleFiles`

## [v8.1.2] 2021-07-29

**Please note** changes in 8.1.2 may not yet be released in future versions, as this
is a backport/patch release on the 8.x series of releases.  Updates that are
included in the future will have a corresponding CHANGELOG entry in future releases.

### Notable changes

- `cmr_custom_host` variable for `cumulus` module can now be used to configure Cumulus to
integrate with a custom CMR host name and protocol (e.g. `http://custom-cmr-host.com`). Note
that you **must** include a protocol (`http://` or `https://`) if specifying a value for this
variable.
- `@cumulus/sync-granule` task should now properly handle
syncing files from HTTP/HTTPS providers where basic auth is
required and involves a redirect to a different host (e.g.
downloading files protected by Earthdata Login)

### Added

- **CUMULUS-2548**
  - Added `allowed_redirects` field to PostgreSQL `providers` table
  - Added `allowedRedirects` field to DynamoDB `<prefix>-providers` table
  - Added `@cumulus/aws-client/S3.streamS3Upload` to handle uploading the contents
  of a readable stream to S3 and returning a promise

### Changed

- Updated `cmr_custom_host` variable to accept a full protocol and host name
(e.g. `http://cmr-custom-host.com`), whereas it previously only accepted a host name

### Fixed

- Fixed bug where `cmr_custom_host` variable was not properly forwarded into `archive`, `ingest`, and `sqs-message-remover` modules from `cumulus` module
- **CUMULUS-2548**
  - Fixed `@cumulus/ingest/HttpProviderClient.sync` to
properly handle basic auth when redirecting to a different
host and/or host with a different port

## [v8.1.1] 2021-04-30 -- Patch Release

**Please note** changes in 8.1.1 may not yet be released in future versions, as this
is a backport/patch release on the 8.x series of releases.  Updates that are
included in the future will have a corresponding CHANGELOG entry in future releases.

### Added

- **CUMULUS-2497**
  - Created `isISOFile()` to check if a CMR file is a CMR ISO file.

### Fixed

- **CUMULUS-2512**
  - Updated ingest package S3 provider client to take additional parameter
    `remoteAltBucket` on `download` method to allow for per-file override of
    provider bucket for checksum
  - Updated @cumulus/ingest.fetchTextFile's signature to be parameterized and
    added `remoteAltBucket`to allow for an override of the passed in provider
    bucket for the source file
  - Update "eslint-plugin-import" to be pinned to 2.22.1

### Changed

- **CUMULUS-2497**
  - Changed the `@cumulus/cmrjs` package:
    - Updated `@cumulus/cmrjs/cmr-utils.getGranuleTemporalInfo()` so it now
      returns temporal info for CMR ISO 19115 SMAP XML files.
    - Updated `@cumulus/cmrjs/cmr-utils.isCmrFilename()` to include
      `isISOFile()`.

- **[2216](https://github.com/nasa/cumulus/issues/2216)**
  - Removed "node-forge", "xml-crypto" from audit whitelist, added "underscore"

## [v8.1.0] 2021-04-29

### Added

- **CUMULUS-2348**
  - The `@cumulus/api` `/granules` and `/granules/{granuleId}` endpoints now take `getRecoveryStatus` parameter
  to include recoveryStatus in result granule(s)
  - The `@cumulus/api-client.granules.getGranule` function takes a `query` parameter which can be used to
  request additional granule information.
  - Published `@cumulus/api@7.2.1-alpha.0` for dashboard testing
- **CUMULUS-2469**
  - Added `tf-modules/cumulus_distribution` module to standup a skeleton
    distribution api

## [v8.0.0] 2021-04-08

### BREAKING CHANGES

- **CUMULUS-2428**
  - Changed `/granules/bulk` to use `queueUrl` property instead of a `queueName` property for setting the queue to use for scheduling bulk granule workflows

### Notable changes

- Bulk granule operations endpoint now supports setting a custom queue for scheduling workflows via the `queueUrl` property in the request body. If provided, this value should be the full URL for an SQS queue.

### Added

- **CUMULUS-2374**
  - Add cookbok entry for queueing PostToCmr step
  - Add example workflow to go with cookbook
- **CUMULUS-2421**
  - Added **experimental** `ecs_include_docker_cleanup_cronjob` boolean variable to the Cumulus module to enable cron job to clean up docker root storage blocks in ECS cluster template for non-`device-mapper` storage drivers. Default value is `false`. This fulfills a specific user support request. This feature is otherwise untested and will remain so until we can iterate with a better, more general-purpose solution. Use of this feature is **NOT** recommended unless you are certain you need it.

- **CUMULUS-1808**
  - Add additional error messaging in `deleteSnsTrigger` to give users more context about where to look to resolve ResourceNotFound error when disabling or deleting a rule.

### Fixed

- **CUMULUS-2281**
  - Changed discover-granules task to write discovered granules directly to
    logger, instead of via environment variable. This fixes a problem where a
    large number of found granules prevents this lambda from running as an
    activity with an E2BIG error.

## [v7.2.0] 2021-03-23

### Added

- **CUMULUS-2346**
  - Added orca API endpoint to `@cumulus/api` to get recovery status
  - Add `CopyToGlacier` step to [example IngestAndPublishGranuleWithOrca workflow](https://github.com/nasa/cumulus/blob/master/example/cumulus-tf/ingest_and_publish_granule_with_orca_workflow.tf)

### Changed

- **HYRAX-357**
  - Format of NGAP OPeNDAP URL changed and by default now is referring to concept id and optionally can include short name and version of collection.
  - `addShortnameAndVersionIdToConceptId` field has been added to the config inputs of the `hyrax-metadata-updates` task

## [v7.1.0] 2021-03-12

### Notable changes

- `sync-granule` task will now properly handle syncing 0 byte files to S3
- SQS/Kinesis rules now support scheduling workflows to a custom queue via the `rule.queueUrl` property. If provided, this value should be the full URL for an SQS queue.

### Added

- `tf-modules/cumulus` module now supports a `cmr_custom_host` variable that can
  be used to set to an arbitrary  host for making CMR requests (e.g.
  `https://custom-cmr-host.com`).
- Added `buckets` variable to `tf-modules/archive`
- **CUMULUS-2345**
  - Deploy ORCA with Cumulus, see `example/cumulus-tf/orca.tf` and `example/cumulus-tf/terraform.tfvars.example`
  - Add `CopyToGlacier` step to [example IngestAndPublishGranule workflow](https://github.com/nasa/cumulus/blob/master/example/cumulus-tf/ingest_and_publish_granule_workflow.asl.json)
- **CUMULUS-2424**
  - Added `childWorkflowMeta` to `queue-pdrs` config. An object passed to this config value will be merged into a child workflow message's `meta` object. For an example of how this can be used, see `example/cumulus-tf/discover_and_queue_pdrs_with_child_workflow_meta_workflow.asl.json`.
- **CUMULUS-2427**
  - Added support for using a custom queue with SQS and Kinesis rules. Whatever queue URL is set on the `rule.queueUrl` property will be used to schedule workflows for that rule. This change allows SQS/Kinesis rules to use [any throttled queues defined for a deployment](https://nasa.github.io/cumulus/docs/data-cookbooks/throttling-queued-executions).

### Fixed

- **CUMULUS-2394**
  - Updated PDR and Granule writes to check the step function `workflow_start_time` against
      the `createdAt` field  for each record to ensure old records do not
      overwrite newer ones

### Changed

- `<prefix>-lambda-api-gateway` IAM role used by API Gateway Lambda now
  supports accessing all buckets defined in your `buckets` variable except
  "internal" buckets
- Updated the default scroll duration used in ESScrollSearch and part of the
  reconciliation report functions as a result of testing and seeing timeouts
  at its current value of 2min.
- **CUMULUS-2355**
  - Added logic to disable `/s3Credentials` endpoint based upon value for
    environment variable `DISABLE_S3_CREDENTIALS`. If set to "true", the
    endpoint will not dispense S3 credentials and instead return a message
    indicating that the endpoint has been disabled.
- **CUMULUS-2397**
  - Updated `/elasticsearch` endpoint's `reindex` function to prevent
    reindexing when source and destination indices are the same.
- **CUMULUS-2420**
  - Updated test function `waitForAsyncOperationStatus` to take a retryObject
    and use exponential backoff.  Increased the total test duration for both
    AsycOperation specs and the ReconciliationReports tests.
  - Updated the default scroll duration used in ESScrollSearch and part of the
    reconciliation report functions as a result of testing and seeing timeouts
    at its current value of 2min.
- **CUMULUS-2427**
  - Removed `queueUrl` from the parameters object for `@cumulus/message/Build.buildQueueMessageFromTemplate`
  - Removed `queueUrl` from the parameters object for `@cumulus/message/Build.buildCumulusMeta`

### Fixed

- Fixed issue in `@cumulus/ingest/S3ProviderClient.sync()` preventing 0 byte files from being synced to S3.

### Removed

- Removed variables from `tf-modules/archive`:
  - `private_buckets`
  - `protected_buckets`
  - `public_buckets`

## [v7.0.0] 2021-02-22

### BREAKING CHANGES

- **CUMULUS-2362** - Endpoints for the logs (/logs) will now throw an error unless Metrics is set up

### Added

- **CUMULUS-2345**
  - Deploy ORCA with Cumulus, see `example/cumulus-tf/orca.tf` and `example/cumulus-tf/terraform.tfvars.example`
  - Add `CopyToGlacier` step to [example IngestAndPublishGranule workflow](https://github.com/nasa/cumulus/blob/master/example/cumulus-tf/ingest_and_publish_granule_workflow.asl.json)
- **CUMULUS-2376**
  - Added `cmrRevisionId` as an optional parameter to `post-to-cmr` that will be used when publishing metadata to CMR.
- **CUMULUS-2412**
  - Adds function `getCollectionsByShortNameAndVersion` to @cumulus/cmrjs that performs a compound query to CMR to retrieve collection information on a list of collections. This replaces a series of calls to the CMR for each collection with a single call on the `/collections` endpoint and should improve performance when CMR return times are increased.

### Changed

- **CUMULUS-2362**
  - Logs endpoints only work with Metrics set up
- **CUMULUS-2376**
  - Updated `publishUMMGJSON2CMR` to take in an optional `revisionId` parameter.
  - Updated `publishUMMGJSON2CMR` to throw an error if optional `revisionId` does not match resulting revision ID.
  - Updated `publishECHO10XML2CMR` to take in an optional `revisionId` parameter.
  - Updated `publishECHO10XML2CMR` to throw an error if optional `revisionId` does not match resulting revision ID.
  - Updated `publish2CMR` to take in optional `cmrRevisionId`.
  - Updated `getWriteHeaders` to take in an optional CMR Revision ID.
  - Updated `ingestGranule` to take in an optional CMR Revision ID to pass to `getWriteHeaders`.
  - Updated `ingestUMMGranule` to take in an optional CMR Revision ID to pass to `getWriteHeaders`.
- **CUMULUS-2350**
  - Updates the examples on the `/s3credentialsREADME`, to include Python and
    JavaScript code demonstrating how to refrsh  the s3credential for
    programatic access.
- **CUMULUS-2383**
  - PostToCMR task will return CMRInternalError when a `500` status is returned from CMR

## [v6.0.0] 2021-02-16

### MIGRATION NOTES

- **CUMULUS-2255** - Cumulus has upgraded its supported version of Terraform
  from **0.12.12** to **0.13.6**. Please see the [instructions to upgrade your
  deployments](https://github.com/nasa/cumulus/blob/master/docs/upgrade-notes/upgrading-tf-version-0.13.6.md).

- **CUMULUS-2350**
  - If the  `/s3credentialsREADME`, does not appear to be working after
    deployment, [manual redeployment](https://docs.aws.amazon.com/apigateway/latest/developerguide/how-to-deploy-api-with-console.html)
    of the API-gateway stage may be necessary to finish the deployment.

### BREAKING CHANGES

- **CUMULUS-2255** - Cumulus has upgraded its supported version of Terraform from **0.12.12** to **0.13.6**.

### Added

- **CUMULUS-2291**
  - Add provider filter to Granule Inventory Report
- **CUMULUS-2300**
  - Added `childWorkflowMeta` to `queue-granules` config. Object passed to this
    value will be merged into a child workflow message's  `meta` object. For an
    example of how this can be used, see
    `example/cumulus-tf/discover_granules_workflow.asl.json`.
- **CUMULUS-2350**
  - Adds an unprotected endpoint, `/s3credentialsREADME`, to the
    s3-credentials-endpoint that displays  information on how to use the
    `/s3credentials` endpoint
- **CUMULUS-2368**
  - Add QueueWorkflow task
- **CUMULUS-2391**
  - Add reportToEms to collections.files file schema
- **CUMULUS-2395**
  - Add Core module parameter `ecs_custom_sg_ids` to Cumulus module to allow for
    custom security group mappings
- **CUMULUS-2402**
  - Officially expose `sftp()` for use in `@cumulus/sftp-client`

### Changed

- **CUMULUS-2323**
  - The sync granules task when used with the s3 provider now uses the
    `source_bucket` key in `granule.files` objects.  If incoming payloads using
    this task have a `source_bucket` value for a file using the s3 provider, the
    task will attempt to sync from the bucket defined in the file's
    `source_bucket` key instead of the `provider`.
    - Updated `S3ProviderClient.sync` to allow for an optional bucket parameter
      in support of the changed behavior.
  - Removed `addBucketToFile` and related code from sync-granules task

- **CUMULUS-2255**
  - Updated Terraform deployment code syntax for compatibility with version 0.13.6
- **CUMULUS-2321**
  - Updated API endpoint GET `/reconciliationReports/{name}` to return the
    pre-signe s3 URL in addition to report data

### Fixed

- Updated `hyrax-metadata-updates` task so the opendap url has Type 'USE SERVICE API'

- **CUMULUS-2310**
  - Use valid filename for reconciliation report
- **CUMULUS-2351**
  - Inventory report no longer includes the File/Granule relation object in the
    okCountByGranules key of a report.  The information is only included when a
    'Granule Not Found' report is run.

### Removed

- **CUMULUS-2364**
  - Remove the internal Cumulus logging lambda (log2elasticsearch)

## [v5.0.1] 2021-01-27

### Changed

- **CUMULUS-2344**
  - Elasticsearch API now allows you to reindex to an index that already exists
  - If using the Change Index operation and the new index doesn't exist, it will be created
  - Regarding instructions for CUMULUS-2020, you can now do a change index
    operation before a reindex operation. This will
    ensure that new data will end up in the new index while Elasticsearch is reindexing.

- **CUMULUS-2351**
  - Inventory report no longer includes the File/Granule relation object in the okCountByGranules key of a report. The information is only included when a 'Granule Not Found' report is run.

### Removed

- **CUMULUS-2367**
  - Removed `execution_cumulus_id` column from granules RDS schema and data type

## [v5.0.0] 2021-01-12

### BREAKING CHANGES

- **CUMULUS-2020**
  - Elasticsearch data mappings have been updated to improve search and the API
    has been update to reflect those changes. See Migration notes on how to
    update the Elasticsearch mappings.

### Migration notes

- **CUMULUS-2020**
  - Elasticsearch data mappings have been updated to improve search. For
    example, case insensitive searching will now work (e.g. 'MOD' and 'mod' will
    return the same granule results). To use the improved Elasticsearch queries,
    [reindex](https://nasa.github.io/cumulus-api/#reindex) to create a new index
    with the correct types. Then perform a [change
    index](https://nasa.github.io/cumulus-api/#change-index) operation to use
    the new index.
- **CUMULUS-2258**
  - Because the `egress_lambda_log_group` and
    `egress_lambda_log_subscription_filter` resource were removed from the
    `cumulus` module, new definitions for these resources must be added to
    `cumulus-tf/main.tf`. For reference on how to define these resources, see
    [`example/cumulus-tf/thin_egress_app.tf`](https://github.com/nasa/cumulus/blob/master/example/cumulus-tf/thin_egress_app.tf).
  - The `tea_stack_name` variable being passed into the `cumulus` module should be removed
- **CUMULUS-2344**
  - Regarding instructions for CUMULUS-2020, you can now do a change index operation before a reindex operation. This will
    ensure that new data will end up in the new index while Elasticsearch is reindexing.

### BREAKING CHANGES

- **CUMULUS-2020**
  - Elasticsearch data mappings have been updated to improve search and the API has been updated to reflect those changes. See Migration notes on how to update the Elasticsearch mappings.

### Added

- **CUMULUS-2318**
  - Added`async_operation_image` as `cumulus` module variable to allow for override of the async_operation container image.  Users can optionally specify a non-default docker image for use with Core async operations.
- **CUMULUS-2219**
  - Added `lzards-backup` Core task to facilitate making LZARDS backup requests in Cumulus ingest workflows
- **CUMULUS-2092**
  - Add documentation for Granule Not Found Reports
- **HYRAX-320**
  - `@cumulus/hyrax-metadata-updates`Add component URI encoding for entry title id and granule ur to allow for values with special characters in them. For example, EntryTitleId 'Sentinel-6A MF/Jason-CS L2 Advanced Microwave Radiometer (AMR-C) NRT Geophysical Parameters' Now, URLs generated from such values will be encoded correctly and parsable by HyraxInTheCloud
- **CUMULUS-1370**
  - Add documentation for Getting Started section including FAQs
- **CUMULUS-2092**
  - Add documentation for Granule Not Found Reports
- **CUMULUS-2219**
  - Added `lzards-backup` Core task to facilitate making LZARDS backup requests in Cumulus ingest workflows
- **CUMULUS-2280**
  - In local api, retry to create tables if they fail to ensure localstack has had time to start fully.
- **CUMULUS-2290**
  - Add `queryFields` to granule schema, and this allows workflow tasks to add queryable data to granule record. For reference on how to add data to `queryFields` field, see [`example/cumulus-tf/kinesis_trigger_test_workflow.tf`](https://github.com/nasa/cumulus/blob/master/example/cumulus-tf/kinesis_trigger_test_workflow.tf).
- **CUMULUS-2318**
  - Added`async_operation_image` as `cumulus` module variable to allow for override of the async_operation container image.  Users can optionally specify a non-default docker image for use with Core async operations.

### Changed

- **CUMULUS-2020**
  - Updated Elasticsearch mappings to support case-insensitive search
- **CUMULUS-2124**
  - cumulus-rds-tf terraform module now takes engine_version as an input variable.
- **CUMULUS-2279**
  - Changed the formatting of granule CMR links: instead of a link to the `/search/granules.json` endpoint, now it is a direct link to `/search/concepts/conceptid.format`
- **CUMULUS-2296**
  - Improved PDR spec compliance of `parse-pdr` by updating `@cumulus/pvl` to parse fields in a manner more consistent with the PDR ICD, with respect to numbers and dates. Anything not matching the ICD expectations, or incompatible with Javascript parsing, will be parsed as a string instead.
- **CUMULUS-2344**
  - Elasticsearch API now allows you to reindex to an index that already exists
  - If using the Change Index operation and the new index doesn't exist, it will be created

### Removed

- **CUMULUS-2258**
  - Removed `tea_stack_name` variable from `tf-modules/distribution/variables.tf` and `tf-modules/cumulus/variables.tf`
  - Removed `egress_lambda_log_group` and `egress_lambda_log_subscription_filter` resources from `tf-modules/distribution/main.tf`

## [v4.0.0] 2020-11-20

### Migration notes

- Update the name of your `cumulus_message_adapter_lambda_layer_arn` variable for the `cumulus` module to `cumulus_message_adapter_lambda_layer_version_arn`. The value of the variable should remain the same (a layer version ARN of a Lambda layer for the [`cumulus-message-adapter`](https://github.com/nasa/cumulus-message-adapter/).
- **CUMULUS-2138** - Update all workflows using the `MoveGranules` step to add `UpdateGranulesCmrMetadataFileLinksStep`that runs after it. See the example [`IngestAndPublishWorkflow`](https://github.com/nasa/cumulus/blob/master/example/cumulus-tf/ingest_and_publish_granule_workflow.asl.json) for reference.
- **CUMULUS-2251**
  - Because it has been removed from the `cumulus` module, a new resource definition for `egress_api_gateway_log_subscription_filter` must be added to `cumulus-tf/main.tf`. For reference on how to define this resource, see [`example/cumulus-tf/main.tf`](https://github.com/nasa/cumulus/blob/master/example/cumulus-tf/main.tf).

### Added

- **CUMULUS-2248**
  - Updates Integration Tests README to point to new fake provider template.
- **CUMULUS-2239**
  - Add resource declaration to create a VPC endpoint in tea-map-cache module if `deploy_to_ngap` is false.
- **CUMULUS-2063**
  - Adds a new, optional query parameter to the `/collections[&getMMT=true]` and `/collections/active[&getMMT=true]` endpoints. When a user provides a value of `true` for `getMMT` in the query parameters, the endpoint will search CMR and update each collection's results with new key `MMTLink` containing a link to the MMT (Metadata Management Tool) if a CMR collection id is found.
- **CUMULUS-2170**
  - Adds ability to filter granule inventory reports
- **CUMULUS-2211**
  - Adds `granules/bulkReingest` endpoint to `@cumulus/api`
- **CUMULUS-2251**
  - Adds `log_api_gateway_to_cloudwatch` variable to `example/cumulus-tf/variables.tf`.
  - Adds `log_api_gateway_to_cloudwatch` variable to `thin_egress_app` module definition.

### Changed

- **CUMULUS-2216**
  - `/collection` and `/collection/active` endpoints now return collections without granule aggregate statistics by default. The original behavior is preserved and can be found by including a query param of `includeStats=true` on the request to the endpoint.
  - The `es/collections` Collection class takes a new parameter includeStats. It no longer appends granule aggregate statistics to the returned results by default. One must set the new parameter to any non-false value.
- **CUMULUS-2201**
  - Update `dbIndexer` lambda to process requests in serial
  - Fixes ingestPdrWithNodeNameSpec parsePdr provider error
- **CUMULUS-2251**
  - Moves Egress Api Gateway Log Group Filter from `tf-modules/distribution/main.tf` to `example/cumulus-tf/main.tf`

### Fixed

- **CUMULUS-2251**
  - This fixes a deployment error caused by depending on the `thin_egress_app` module output for a resource count.

### Removed

- **CUMULUS-2251**
  - Removes `tea_api_egress_log_group` variable from `tf-modules/distribution/variables.tf` and `tf-modules/cumulus/variables.tf`.

### BREAKING CHANGES

- **CUMULUS-2138** - CMR metadata update behavior has been removed from the `move-granules` task into a
new `update-granules-cmr-metadata-file-links` task.
- **CUMULUS-2216**
  - `/collection` and `/collection/active` endpoints now return collections without granule aggregate statistics by default. The original behavior is preserved and can be found by including a query param of `includeStats=true` on the request to the endpoint.  This is likely to affect the dashboard only but included here for the change of behavior.
- **[1956](https://github.com/nasa/cumulus/issues/1956)**
  - Update the name of the `cumulus_message_adapter_lambda_layer_arn` output from the `cumulus-message-adapter` module to `cumulus_message_adapter_lambda_layer_version_arn`. The output value has changed from being the ARN of the Lambda layer **without a version** to the ARN of the Lambda layer **with a version**.
  - Update the variable name in the `cumulus` and `ingest` modules from `cumulus_message_adapter_lambda_layer_arn` to `cumulus_message_adapter_lambda_layer_version_arn`

## [v3.0.1] 2020-10-21

- **CUMULUS-2203**
  - Update Core tasks to use
    [cumulus-message-adapter-js](https://github.com/nasa/cumulus-message-adapter-js)
    v2.0.0 to resolve memory leak/lambda ENOMEM constant failure issue.   This
    issue caused lambdas to slowly use all memory in the run environment and
    prevented AWS from halting/restarting warmed instances when task code was
    throwing consistent errors under load.

- **CUMULUS-2232**
  - Updated versions for `ajv`, `lodash`, `googleapis`, `archiver`, and
    `@cumulus/aws-client` to remediate vulnerabilities found in SNYK scan.

### Fixed

- **CUMULUS-2233**
  - Fixes /s3credentials bug where the expiration time on the cookie was set to a time that is always expired, so authentication was never being recognized as complete by the API. Consequently, the user would end up in a redirect loop and requests to /s3credentials would never complete successfully. The bug was caused by the fact that the code setting the expiration time for the cookie was expecting a time value in milliseconds, but was receiving the expirationTime from the EarthdataLoginClient in seconds. This bug has been fixed by converting seconds into milliseconds. Unit tests were added to test that the expiration time has been converted to milliseconds and checking that the cookie's expiration time is greater than the current time.

## [v3.0.0] 2020-10-7

### MIGRATION STEPS

- **CUMULUS-2099**
  - All references to `meta.queues` in workflow configuration must be replaced with references to queue URLs from Terraform resources. See the updated [data cookbooks](https://nasa.github.io/cumulus/docs/data-cookbooks/about-cookbooks) or example [Discover Granules workflow configuration](https://github.com/nasa/cumulus/blob/master/example/cumulus-tf/discover_granules_workflow.asl.json).
  - The steps for configuring queued execution throttling have changed. See the [updated documentation](https://nasa.github.io/cumulus/docs/data-cookbooks/throttling-queued-executions).
  - In addition to the configuration for execution throttling, the internal mechanism for tracking executions by queue has changed. As a result, you should **disable any rules or workflows scheduling executions via a throttled queue** before upgrading. Otherwise, you may be at risk of having **twice as many executions** as are configured for the queue while the updated tracking is deployed. You can re-enable these rules/workflows once the upgrade is complete.

- **CUMULUS-2111**
  - **Before you re-deploy your `cumulus-tf` module**, note that the [`thin-egress-app`][thin-egress-app] is no longer deployed by default as part of the `cumulus` module, so you must add the TEA module to your deployment and manually modify your Terraform state **to avoid losing your API gateway and impacting any Cloudfront endpoints pointing to those gateways**. If you don't care about losing your API gateway and impacting Cloudfront endpoints, you can ignore the instructions for manually modifying state.

    1. Add the [`thin-egress-app`][thin-egress-app] module to your `cumulus-tf` deployment as shown in the [Cumulus example deployment](https://github.com/nasa/cumulus/tree/master/example/cumulus-tf/main.tf).

         - Note that the values for `tea_stack_name` variable to the `cumulus` module and the `stack_name` variable to the `thin_egress_app` module **must match**
         - Also, if you are specifying the `stage_name` variable to the `thin_egress_app` module, **the value of the `tea_api_gateway_stage` variable to the `cumulus` module must match it**

    2. **If you want to preserve your existing `thin-egress-app` API gateway and avoid having to update your Cloudfront endpoint for distribution, then you must follow these instructions**: <https://nasa.github.io/cumulus/docs/upgrade-notes/migrate_tea_standalone>. Otherwise, you can re-deploy as usual.

  - If you provide your own custom bucket map to TEA as a standalone module, **you must ensure that your custom bucket map includes mappings for the `protected` and `public` buckets specified in your `cumulus-tf/terraform.tfvars`, otherwise Cumulus may not be able to determine the correct distribution URL for ingested files and you may encounter errors**

- **CUMULUS-2197**
  - EMS resources are now optional, and `ems_deploy` is set to `false` by default, which will delete your EMS resources.
  - If you would like to keep any deployed EMS resources, add the `ems_deploy` variable set to `true` in your `cumulus-tf/terraform.tfvars`

### BREAKING CHANGES

- **CUMULUS-2200**
  - Changes return from 303 redirect to 200 success for `Granule Inventory`'s
    `/reconciliationReport` returns.  The user (dashboard) must read the value
    of `url` from the return to get the s3SignedURL and then download the report.
- **CUMULUS-2099**
  - `meta.queues` has been removed from Cumulus core workflow messages.
  - `@cumulus/sf-sqs-report` workflow task no longer reads the reporting queue URL from `input.meta.queues.reporting` on the incoming event. Instead, it requires that the queue URL be set as the `reporting_queue_url` environment variable on the deployed Lambda.
- **CUMULUS-2111**
  - The deployment of the `thin-egress-app` module has be removed from `tf-modules/distribution`, which is a part of the `tf-modules/cumulus` module. Thus, the `thin-egress-app` module is no longer deployed for you by default. See the migration steps for details about how to add deployment for the `thin-egress-app`.
- **CUMULUS-2141**
  - The `parse-pdr` task has been updated to respect the `NODE_NAME` property in
    a PDR's `FILE_GROUP`. If a `NODE_NAME` is present, the task will query the
    Cumulus API for a provider with that host. If a provider is found, the
    output granule from the task will contain a `provider` property containing
    that provider. If `NODE_NAME` is set but a provider with that host cannot be
    found in the API, or if multiple providers are found with that same host,
    the task will fail.
  - The `queue-granules` task has been updated to expect an optional
    `granule.provider` property on each granule. If present, the granule will be
    enqueued using that provider. If not present, the task's `config.provider`
    will be used instead.
- **CUMULUS-2197**
  - EMS resources are now optional and will not be deployed by default. See migration steps for information
    about how to deploy EMS resources.

#### CODE CHANGES

- The `@cumulus/api-client.providers.getProviders` function now takes a
  `queryStringParameters` parameter which can be used to filter the providers
  which are returned
- The `@cumulus/aws-client/S3.getS3ObjectReadStreamAsync` function has been
  removed. It read the entire S3 object into memory before returning a read
  stream, which could cause Lambdas to run out of memory. Use
  `@cumulus/aws-client/S3.getObjectReadStream` instead.
- The `@cumulus/ingest/util.lookupMimeType` function now returns `undefined`
  rather than `null` if the mime type could not be found.
- The `@cumulus/ingest/lock.removeLock` function now returns `undefined`
- The `@cumulus/ingest/granule.generateMoveFileParams` function now returns
  `source: undefined` and `target :undefined` on the response object if either could not be
  determined. Previously, `null` had been returned.
- The `@cumulus/ingest/recursion.recursion` function must now be imported using
  `const { recursion } = require('@cumulus/ingest/recursion');`
- The `@cumulus/ingest/granule.getRenamedS3File` function has been renamed to
  `listVersionedObjects`
- `@cumulus/common.http` has been removed
- `@cumulus/common/http.download` has been removed

### Added

- **CUMULUS-1855**
  - Fixed SyncGranule task to return an empty granules list when given an empty
    (or absent) granules list on input, rather than throwing an exception
- **CUMULUS-1955**
  - Added `@cumulus/aws-client/S3.getObject` to get an AWS S3 object
  - Added `@cumulus/aws-client/S3.waitForObject` to get an AWS S3 object,
    retrying, if necessary
- **CUMULUS-1961**
  - Adds `startTimestamp` and `endTimestamp` parameters to endpoint
    `reconcilationReports`.  Setting these values will filter the returned
    report to cumulus data that falls within the timestamps. It also causes the
    report to be one directional, meaning cumulus is only reconciled with CMR,
    but not the other direction. The Granules will be filtered by their
    `updatedAt` values. Collections are filtered by the updatedAt time of their
    granules, i.e. Collections with granules that are updatedAt a time between
    the time parameters will be returned in the reconciliation reports.
  - Adds `startTimestamp` and `endTimestamp` parameters to create-reconciliation-reports
    lambda function. If either of these params is passed in with a value that can be
    converted to a date object, the inter-platform comparison between Cumulus and CMR will
    be one way.  That is, collections, granules, and files will be filtered by time for
    those found in Cumulus and only those compared to the CMR holdings. For the moment
    there is not enough information to change the internal consistency check, and S3 vs
    Cumulus comparisons are unchanged by the timestamps.
- **CUMULUS-1962**
  - Adds `location` as parameter to `/reconciliationReports` endpoint. Options are `S3`
    resulting in a S3 vs. Cumulus database search or `CMR` resulting in CMR vs. Cumulus database search.
- **CUMULUS-1963**
  - Adds `granuleId` as input parameter to `/reconcilationReports`
    endpoint. Limits inputs parameters to either `collectionId` or `granuleId`
    and will fail to create the report if both are provided.  Adding granuleId
    will find collections in Cumulus by granuleId and compare those one way
    with those in CMR.
  - `/reconciliationReports` now validates any input json before starting the
    async operation and the lambda handler no longer validates input
    parameters.
- **CUMULUS-1964**
  - Reports can now be filtered on provider
- **CUMULUS-1965**
  - Adds `collectionId` parameter to the `/reconcilationReports`
    endpoint. Setting this value will limit the scope of the reconcilation
    report to only the input collectionId when comparing Cumulus and
    CMR. `collectionId` is provided an array of strings e.g. `[shortname___version, shortname2___version2]`
- **CUMULUS-2107**
  - Added a new task, `update-cmr-access-constraints`, that will set access constraints in CMR Metadata.
    Currently supports UMMG-JSON and Echo10XML, where it will configure `AccessConstraints` and
    `RestrictionFlag/RestrictionComment`, respectively.
  - Added an operator doc on how to configure and run the access constraint update workflow, which will update the metadata using the new task, and then publish the updated metadata to CMR.
  - Added an operator doc on bulk operations.
- **CUMULUS-2111**
  - Added variables to `cumulus` module:
    - `tea_api_egress_log_group`
    - `tea_external_api_endpoint`
    - `tea_internal_api_endpoint`
    - `tea_rest_api_id`
    - `tea_rest_api_root_resource_id`
    - `tea_stack_name`
  - Added variables to `distribution` module:
    - `tea_api_egress_log_group`
    - `tea_external_api_endpoint`
    - `tea_internal_api_endpoint`
    - `tea_rest_api_id`
    - `tea_rest_api_root_resource_id`
    - `tea_stack_name`
- **CUMULUS-2112**
  - Added `@cumulus/api/lambdas/internal-reconciliation-report`, so create-reconciliation-report
    lambda can create `Internal` reconciliation report
- **CUMULUS-2116**
  - Added `@cumulus/api/models/granule.unpublishAndDeleteGranule` which
  unpublishes a granule from CMR and deletes it from Cumulus, but does not
  update the record to `published: false` before deletion
- **CUMULUS-2113**
  - Added Granule not found report to reports endpoint
  - Update reports to return breakdown by Granule of files both in DynamoDB and S3
- **CUMULUS-2123**
  - Added `cumulus-rds-tf` DB cluster module to `tf-modules` that adds a
    serverless RDS Aurora/PostgreSQL database cluster to meet the PostgreSQL
    requirements for future releases.
  - Updated the default Cumulus module to take the following new required variables:
    - rds_user_access_secret_arn:
      AWS Secrets Manager secret ARN containing a JSON string of DB credentials
      (containing at least host, password, port as keys)
    - rds_security_group:
      RDS Security Group that provides connection access to the RDS cluster
  - Updated API lambdas and default ECS cluster to add them to the
    `rds_security_group` for database access
- **CUMULUS-2126**
  - The collections endpoint now writes to the RDS database
- **CUMULUS-2127**
  - Added migration to create collections relation for RDS database
- **CUMULUS-2129**
  - Added `data-migration1` Terraform module and Lambda to migrate data from Dynamo to RDS
    - Added support to Lambda for migrating collections data from Dynamo to RDS
- **CUMULUS-2155**
  - Added `rds_connection_heartbeat` to `cumulus` and `data-migration` tf
    modules.  If set to true, this diagnostic variable instructs Core's database
    code to fire off a connection 'heartbeat' query and log the timing/results
    for diagnostic purposes, and retry certain connection timeouts once.
    This option is disabled by default
- **CUMULUS-2156**
  - Support array inputs parameters for `Internal` reconciliation report
- **CUMULUS-2157**
  - Added support to `data-migration1` Lambda for migrating providers data from Dynamo to RDS
    - The migration process for providers will convert any credentials that are stored unencrypted or encrypted with an S3 keypair provider to be encrypted with a KMS key instead
- **CUMULUS-2161**
  - Rules now support an `executionNamePrefix` property. If set, any executions
    triggered as a result of that rule will use that prefix in the name of the
    execution.
  - The `QueueGranules` task now supports an `executionNamePrefix` property. Any
    executions queued by that task will use that prefix in the name of the
    execution. See the
    [example workflow](./example/cumulus-tf/discover_granules_with_execution_name_prefix_workflow.asl.json)
    for usage.
  - The `QueuePdrs` task now supports an `executionNamePrefix` config property.
    Any executions queued by that task will use that prefix in the name of the
    execution. See the
    [example workflow](./example/cumulus-tf/discover_and_queue_pdrs_with_execution_name_prefix_workflow.asl.json)
    for usage.
- **CUMULUS-2162**
  - Adds new report type to `/reconciliationReport` endpoint.  The new report
    is `Granule Inventory`. This report is a CSV file of all the granules in
    the Cumulus DB. This report will eventually replace the existing
    `granules-csv` endpoint which has been deprecated.
- **CUMULUS-2197**
  - Added `ems_deploy` variable to the `cumulus` module. This is set to false by default, except
    for our example deployment, where it is needed for integration tests.

### Changed

- Upgraded version of [TEA](https://github.com/asfadmin/thin-egress-app/) deployed with Cumulus to build 88.
- **CUMULUS-2107**
  - Updated the `applyWorkflow` functionality on the granules endpoint to take a `meta` property to pass into the workflow message.
  - Updated the `BULK_GRANULE` functionality on the granules endpoint to support the above `applyWorkflow` change.
- **CUMULUS-2111**
  - Changed `distribution_api_gateway_stage` variable for `cumulus` module to `tea_api_gateway_stage`
  - Changed `api_gateway_stage` variable for `distribution` module to `tea_api_gateway_stage`
- **CUMULUS-2224**
  - Updated `/reconciliationReport`'s file reconciliation to include `"EXTENDED METADATA"` as a valid CMR relatedUrls Type.

### Fixed

- **CUMULUS-2168**
  - Fixed issue where large number of documents (generally logs) in the
    `cumulus` elasticsearch index results in the collection granule stats
    queries failing for the collections list api endpoint
- **CUMULUS-1955**
  - Due to AWS's eventual consistency model, it was possible for PostToCMR to
    publish an earlier version of a CMR metadata file, rather than the latest
    version created in a workflow.  This fix guarantees that the latest version
    is published, as expected.
- **CUMULUS-1961**
  - Fixed `activeCollections` query only returning 10 results
- **CUMULUS-2201**
  - Fix Reconciliation Report integration test failures by waiting for collections appear
    in es list and ingesting a fake granule xml file to CMR
- **CUMULUS-2015**
  - Reduced concurrency of `QueueGranules` task. That task now has a
    `config.concurrency` option that defaults to `3`.
- **CUMULUS-2116**
  - Fixed a race condition with bulk granule delete causing deleted granules to still appear in Elasticsearch. Granules removed via bulk delete should now be removed from Elasticsearch.
- **CUMULUS-2163**
  - Remove the `public-read` ACL from the `move-granules` task
- **CUMULUS-2164**
  - Fix issue where `cumulus` index is recreated and attached to an alias if it has been previously deleted
- **CUMULUS-2195**
  - Fixed issue with redirect from `/token` not working when using a Cloudfront endpoint to access the Cumulus API with Launchpad authentication enabled. The redirect should now work properly whether you are using a plain API gateway URL or a Cloudfront endpoint pointing at an API gateway URL.
- **CUMULUS-2200**
  - Fixed issue where __in and __not queries were stripping spaces from values

### Deprecated

- **CUMULUS-1955**
  - `@cumulus/aws-client/S3.getS3Object()`
  - `@cumulus/message/Queue.getQueueNameByUrl()`
  - `@cumulus/message/Queue.getQueueName()`
- **CUMULUS-2162**
  - `@cumulus/api/endpoints/granules-csv/list()`

### Removed

- **CUMULUS-2111**
  - Removed `distribution_url` and `distribution_redirect_uri` outputs from the `cumulus` module
  - Removed variables from the `cumulus` module:
    - `distribution_url`
    - `log_api_gateway_to_cloudwatch`
    - `thin_egress_cookie_domain`
    - `thin_egress_domain_cert_arn`
    - `thin_egress_download_role_in_region_arn`
    - `thin_egress_jwt_algo`
    - `thin_egress_jwt_secret_name`
    - `thin_egress_lambda_code_dependency_archive_key`
    - `thin_egress_stack_name`
  - Removed outputs from the `distribution` module:
    - `distribution_url`
    - `internal_tea_api`
    - `rest_api_id`
    - `thin_egress_app_redirect_uri`
  - Removed variables from the `distribution` module:
    - `bucket_map_key`
    - `distribution_url`
    - `log_api_gateway_to_cloudwatch`
    - `thin_egress_cookie_domain`
    - `thin_egress_domain_cert_arn`
    - `thin_egress_download_role_in_region_arn`
    - `thin_egress_jwt_algo`
    - `thin_egress_jwt_secret_name`
    - `thin_egress_lambda_code_dependency_archive_key`
- **CUMULUS-2157**
  - Removed `providerSecretsMigration` and `verifyProviderSecretsMigration` lambdas
- Removed deprecated `@cumulus/sf-sns-report` task
- Removed code:
  - `@cumulus/aws-client/S3.calculateS3ObjectChecksum`
  - `@cumulus/aws-client/S3.getS3ObjectReadStream`
  - `@cumulus/cmrjs.getFullMetadata`
  - `@cumulus/cmrjs.getMetadata`
  - `@cumulus/common/util.isNil`
  - `@cumulus/common/util.isNull`
  - `@cumulus/common/util.isUndefined`
  - `@cumulus/common/util.lookupMimeType`
  - `@cumulus/common/util.mkdtempSync`
  - `@cumulus/common/util.negate`
  - `@cumulus/common/util.noop`
  - `@cumulus/common/util.omit`
  - `@cumulus/common/util.renameProperty`
  - `@cumulus/common/util.sleep`
  - `@cumulus/common/util.thread`
  - `@cumulus/ingest/granule.copyGranuleFile`
  - `@cumulus/ingest/granule.moveGranuleFile`
  - `@cumulus/integration-tests/api/rules.deleteRule`
  - `@cumulus/integration-tests/api/rules.getRule`
  - `@cumulus/integration-tests/api/rules.listRules`
  - `@cumulus/integration-tests/api/rules.postRule`
  - `@cumulus/integration-tests/api/rules.rerunRule`
  - `@cumulus/integration-tests/api/rules.updateRule`
  - `@cumulus/integration-tests/sfnStep.parseStepMessage`
  - `@cumulus/message/Queue.getQueueName`
  - `@cumulus/message/Queue.getQueueNameByUrl`

## v2.0.2+ Backport releases

Release v2.0.1 was the last release on the 2.0.x release series.

Changes after this version on the 2.0.x release series are limited
security/requested feature patches and will not be ported forward to future
releases unless there is a corresponding CHANGELOG entry.

For up-to-date CHANGELOG for the maintenance release branch see
[CHANGELOG.md](https://github.com/nasa/cumulus/blob/release-2.0.x/CHANGELOG.md)
from the 2.0.x branch.

For the most recent release information for the maintenance branch please see
the [release page](https://github.com/nasa/cumulus/releases)

## [v2.0.7] 2020-10-1 - [BACKPORT]

### Fixed

- CVE-2020-7720
  - Updated common `node-forge` dependency to 0.10.0 to address CVE finding

### [v2.0.6] 2020-09-25 - [BACKPORT]

### Fixed

- **CUMULUS-2168**
  - Fixed issue where large number of documents (generally logs) in the
    `cumulus` elasticsearch index results in the collection granule stats
    queries failing for the collections list api endpoint

### [v2.0.5] 2020-09-15 - [BACKPORT]

#### Added

- Added `thin_egress_stack_name` variable to `cumulus` and `distribution` Terraform modules to allow overriding the default Cloudformation stack name used for the `thin-egress-app`. **Please note that if you change/set this value for an existing deployment, it will destroy and re-create your API gateway for the `thin-egress-app`.**

#### Fixed

- Fix collection list queries. Removed fixes to collection stats, which break queries for a large number of granules.

### [v2.0.4] 2020-09-08 - [BACKPORT]

#### Changed

- Upgraded version of [TEA](https://github.com/asfadmin/thin-egress-app/) deployed with Cumulus to build 88.

### [v2.0.3] 2020-09-02 - [BACKPORT]

#### Fixed

- **CUMULUS-1961**
  - Fixed `activeCollections` query only returning 10 results

- **CUMULUS-2039**
  - Fix issue causing SyncGranules task to run out of memory on large granules

#### CODE CHANGES

- The `@cumulus/aws-client/S3.getS3ObjectReadStreamAsync` function has been
  removed. It read the entire S3 object into memory before returning a read
  stream, which could cause Lambdas to run out of memory. Use
  `@cumulus/aws-client/S3.getObjectReadStream` instead.

### [v2.0.2] 2020-08-17 - [BACKPORT]

#### CODE CHANGES

- The `@cumulus/ingest/util.lookupMimeType` function now returns `undefined`
  rather than `null` if the mime type could not be found.
- The `@cumulus/ingest/lock.removeLock` function now returns `undefined`

#### Added

- **CUMULUS-2116**
  - Added `@cumulus/api/models/granule.unpublishAndDeleteGranule` which
  unpublishes a granule from CMR and deletes it from Cumulus, but does not
  update the record to `published: false` before deletion

### Fixed

- **CUMULUS-2116**
  - Fixed a race condition with bulk granule delete causing deleted granules to still appear in Elasticsearch. Granules removed via bulk delete should now be removed from Elasticsearch.

## [v2.0.1] 2020-07-28

### Added

- **CUMULUS-1886**
  - Added `multiple sort keys` support to `@cumulus/api`
- **CUMULUS-2099**
  - `@cumulus/message/Queue.getQueueUrl` to get the queue URL specified in a Cumulus workflow message, if any.

### Fixed

- **[PR 1790](https://github.com/nasa/cumulus/pull/1790)**
  - Fixed bug with request headers in `@cumulus/launchpad-auth` causing Launchpad token requests to fail

## [v2.0.0] 2020-07-23

### BREAKING CHANGES

- Changes to the `@cumulus/api-client` package
  - The `CumulusApiClientError` class must now be imported using
    `const { CumulusApiClientError } = require('@cumulus/api-client/CumulusApiClientError')`
- The `@cumulus/sftp-client/SftpClient` class must now be imported using
  `const { SftpClient } = require('@cumulus/sftp-client');`
- Instances of `@cumulus/ingest/SftpProviderClient` no longer implicitly connect
  when `download`, `list`, or `sync` are called. You must call `connect` on the
  provider client before issuing one of those calls. Failure to do so will
  result in a "Client not connected" exception being thrown.
- Instances of `@cumulus/ingest/SftpProviderClient` no longer implicitly
  disconnect from the SFTP server when `list` is called.
- Instances of `@cumulus/sftp-client/SftpClient` must now be explicitly closed
  by calling `.end()`
- Instances of `@cumulus/sftp-client/SftpClient` no longer implicitly connect to
  the server when `download`, `unlink`, `syncToS3`, `syncFromS3`, and `list` are
  called. You must explicitly call `connect` before calling one of those
  methods.
- Changes to the `@cumulus/common` package
  - `cloudwatch-event.getSfEventMessageObject()` now returns `undefined` if the
    message could not be found or could not be parsed. It previously returned
    `null`.
  - `S3KeyPairProvider.decrypt()` now throws an exception if the bucket
    containing the key cannot be determined.
  - `S3KeyPairProvider.decrypt()` now throws an exception if the stack cannot be
    determined.
  - `S3KeyPairProvider.encrypt()` now throws an exception if the bucket
    containing the key cannot be determined.
  - `S3KeyPairProvider.encrypt()` now throws an exception if the stack cannot be
    determined.
  - `sns-event.getSnsEventMessageObject()` now returns `undefined` if it could
    not be parsed. It previously returned `null`.
  - The `aws` module has been removed.
  - The `BucketsConfig.buckets` property is now read-only and private
  - The `test-utils.validateConfig()` function now resolves to `undefined`
    rather than `true`.
  - The `test-utils.validateInput()` function now resolves to `undefined` rather
    than `true`.
  - The `test-utils.validateOutput()` function now resolves to `undefined`
    rather than `true`.
  - The static `S3KeyPairProvider.retrieveKey()` function has been removed.
- Changes to the `@cumulus/cmrjs` package
  - `@cumulus/cmrjs.constructOnlineAccessUrl()` and
    `@cumulus/cmrjs/cmr-utils.constructOnlineAccessUrl()` previously took a
    `buckets` parameter, which was an instance of
    `@cumulus/common/BucketsConfig`. They now take a `bucketTypes` parameter,
    which is a simple object mapping bucket names to bucket types. Example:
    `{ 'private-1': 'private', 'public-1': 'public' }`
  - `@cumulus/cmrjs.reconcileCMRMetadata()` and
    `@cumulus/cmrjs/cmr-utils.reconcileCMRMetadata()` now take a **required**
    `bucketTypes` parameter, which is a simple object mapping bucket names to
    bucket types. Example: `{ 'private-1': 'private', 'public-1': 'public' }`
  - `@cumulus/cmrjs.updateCMRMetadata()` and
    `@cumulus/cmrjs/cmr-utils.updateCMRMetadata()` previously took an optional
    `inBuckets` parameter, which was an instance of
    `@cumulus/common/BucketsConfig`. They now take a **required** `bucketTypes`
    parameter, which is a simple object mapping bucket names to bucket types.
    Example: `{ 'private-1': 'private', 'public-1': 'public' }`
- The minimum supported version of all published Cumulus packages is now Node
  12.18.0
  - Tasks using the `cumuluss/cumulus-ecs-task` Docker image must be updated to
    `cumuluss/cumulus-ecs-task:1.7.0`. This can be done by updating the `image`
    property of any tasks defined using the `cumulus_ecs_service` Terraform
    module.
- Changes to `@cumulus/aws-client/S3`
  - The signature of the `getObjectSize` function has changed. It now takes a
    params object with three properties:
    - **s3**: an instance of an AWS.S3 object
    - **bucket**
    - **key**
  - The `getObjectSize` function will no longer retry if the object does not
    exist
- **CUMULUS-1861**
  - `@cumulus/message/Collections.getCollectionIdFromMessage` now throws a
    `CumulusMessageError` if `collectionName` and `collectionVersion` are missing
    from `meta.collection`.   Previously this method would return
    `'undefined___undefined'` instead
  - `@cumulus/integration-tests/addCollections` now returns an array of collections that
    were added rather than the count of added collections
- **CUMULUS-1930**
  - The `@cumulus/common/util.uuid()` function has been removed
- **CUMULUS-1955**
  - `@cumulus/aws-client/S3.multipartCopyObject` now returns an object with the
    AWS `etag` of the destination object
  - `@cumulus/ingest/S3ProviderClient.list` now sets a file object's `path`
    property to `undefined` instead of `null` when the file is at the top level
    of its bucket
  - The `sync` methods of the following classes in the `@cumulus/ingest` package
    now return an object with the AWS `s3uri` and `etag` of the destination file
    (they previously returned only a string representing the S3 URI)
    - `FtpProviderClient`
    - `HttpProviderClient`
    - `S3ProviderClient`
    - `SftpProviderClient`
- **CUMULUS-1958**
  - The following methods exported from `@cumulus/cmr-js/cmr-utils` were made
    async, and added distributionBucketMap as a parameter:
    - constructOnlineAccessUrl
    - generateFileUrl
    - reconcileCMRMetadata
    - updateCMRMetadata
- **CUMULUS-1969**
  - The `DiscoverPdrs` task now expects `provider_path` to be provided at
    `event.config.provider_path`, not `event.config.collection.provider_path`
  - `event.config.provider_path` is now a required parameter of the
    `DiscoverPdrs` task
  - `event.config.collection` is no longer a parameter to the `DiscoverPdrs`
    task
  - Collections no longer support the `provider_path` property. The tasks that
    relied on that property are now referencing `config.meta.provider_path`.
    Workflows should be updated accordingly.
- **CUMULUS-1977**
  - Moved bulk granule deletion endpoint from `/bulkDelete` to
    `/granules/bulkDelete`
- **CUMULUS-1991**
  - Updated CMR metadata generation to use "Download file.hdf" (where `file.hdf` is the filename of the given resource) as the resource description instead of "File to download"
  - CMR metadata updates now respect changes to resource descriptions (previously only changes to resource URLs were respected)

### MIGRATION STEPS

- Due to an issue with the AWS API Gateway and how the Thin Egress App Cloudformation template applies updates, you may need to redeploy your
  `thin-egress-app-EgressGateway` manually as a one time migration step.    If your deployment fails with an
  error similar to:

  ```bash
  Error: Lambda function (<stack>-tf-TeaCache) returned error: ({"errorType":"HTTPError","errorMessage":"Response code 404 (Not Found)"})
  ```

  Then follow the [AWS
  instructions](https://docs.aws.amazon.com/apigateway/latest/developerguide/how-to-deploy-api-with-console.html)
  to `Redeploy a REST API to a stage` for your egress API and re-run `terraform
  apply`.

### Added

- **CUMULUS-2081**
  - Add Integrator Guide section for onboarding
  - Add helpful tips documentation

- **CUMULUS-1902**
  - Add Common Use Cases section under Operator Docs

- **CUMULUS-2058**
  - Added `lambda_processing_role_name` as an output from the `cumulus` module
    to provide the processing role name
- **CUMULUS-1417**
  - Added a `checksumFor` property to collection `files` config. Set this
    property on a checksum file's definition matching the `regex` of the target
    file. More details in the ['Data Cookbooks
    Setup'](https://nasa.github.io/cumulus/docs/next/data-cookbooks/setup)
    documentation.
  - Added `checksumFor` validation to collections model.
- **CUMULUS-1956**
  - Added `@cumulus/earthata-login-client` package
  - The `/s3credentials` endpoint that is deployed as part of distribution now
    supports authentication using tokens created by a different application. If
    a request contains the `EDL-ClientId` and `EDL-Token` headers,
    authentication will be handled using that token rather than attempting to
    use OAuth.
  - `@cumulus/earthata-login-client.getTokenUsername()` now accepts an
    `xRequestId` argument, which will be included as the `X-Request-Id` header
    when calling Earthdata Login.
  - If the `s3Credentials` endpoint is invoked with an EDL token and an
    `X-Request-Id` header, that `X-Request-Id` header will be forwarded to
    Earthata Login.
- **CUMULUS-1957**
  - If EDL token authentication is being used, and the `EDL-Client-Name` header
    is set, `@the-client-name` will be appended to the end of the Earthdata
    Login username that is used as the `RoleSessionName` of the temporary IAM
    credentials. This value will show up in the AWS S3 server access logs.
- **CUMULUS-1958**
  - Add the ability for users to specify a `bucket_map_key` to the `cumulus`
    terraform module as an override for the default .yaml values that are passed
    to TEA by Core.    Using this option *requires* that each configured
    Cumulus 'distribution' bucket (e.g. public/protected buckets) have a single
    TEA mapping.  Multiple maps per bucket are not supported.
  - Updated Generating a distribution URL, the MoveGranules task and all CMR
    reconciliation functionality to utilize the TEA bucket map override.
  - Updated deploy process to utilize a bootstrap 'tea-map-cache' lambda that
    will, after deployment of Cumulus Core's TEA instance, query TEA for all
    protected/public buckets and generate a mapping configuration used
    internally by Core.  This object is also exposed as an output of the Cumulus
    module as `distribution_bucket_map`.
- **CUMULUS-1961**
  - Replaces DynamoDB for Elasticsearch for reconciliationReportForCumulusCMR
    comparisons between Cumulus and CMR.
- **CUMULUS-1970**
  - Created the `add-missing-file-checksums` workflow task
  - Added `@cumulus/aws-client/S3.calculateObjectHash()` function
  - Added `@cumulus/aws-client/S3.getObjectReadStream()` function
- **CUMULUS-1887**
  - Add additional fields to the granule CSV download file
- **CUMULUS-2019**
  - Add `infix` search to es query builder `@cumulus/api/es/es/queries` to
    support partial matching of the keywords

### Changed

- **CUMULUS-2032**
  - Updated @cumulus/ingest/HttpProviderClient to utilize a configuration key
    `httpListTimeout` to set the default timeout for discovery HTTP/HTTPS
    requests, and updates the default for the provider to 5 minutes (300 seconds).
  - Updated the DiscoverGranules and DiscoverPDRs tasks to utilize the updated
    configuration value if set via workflow config, and updates the default for
    these tasks to 5 minutes (300 seconds).

- **CUMULUS-176**
  - The API will now respond with a 400 status code when a request body contains
    invalid JSON. It had previously returned a 500 status code.
- **CUMULUS-1861**
  - Updates Rule objects to no longer require a collection.
  - Changes the DLQ behavior for `sfEventSqsToDbRecords` and
    `sfEventSqsToDbRecordsInputQueue`. Previously failure to write a database
    record would result in lambda success, and an error log in the CloudWatch
    logs.   The lambda has been updated to manually add a record to
    the `sfEventSqsToDbRecordsDeadLetterQueue` if the granule, execution, *or*
    pdr record fails to write, in addition to the previous error logging.
- **CUMULUS-1956**
  - The `/s3credentials` endpoint that is deployed as part of distribution now
    supports authentication using tokens created by a different application. If
    a request contains the `EDL-ClientId` and `EDL-Token` headers,
    authentication will be handled using that token rather than attempting to
    use OAuth.
- **CUMULUS-1977**
  - API endpoint POST `/granules/bulk` now returns a 202 status on a successful
    response instead of a 200 response
  - API endpoint DELETE `/granules/<granule-id>` now returns a 404 status if the
    granule record was already deleted
  - `@cumulus/api/models/Granule.update()` now returns the updated granule
    record
  - Implemented POST `/granules/bulkDelete` API endpoint to support deleting
    granules specified by ID or returned by the provided query in the request
    body. If the request is successful, the endpoint returns the async operation
    ID that has been started to remove the granules.
    - To use a query in the request body, your deployment must be
      [configured to access the Elasticsearch host for ESDIS metrics](https://nasa.github.io/cumulus/docs/additional-deployment-options/cloudwatch-logs-delivery#esdis-metrics)
      in your environment
  - Added `@cumulus/api/models/Granule.getRecord()` method to return raw record
    from DynamoDB
  - Added `@cumulus/api/models/Granule.delete()` method which handles deleting
    the granule record from DynamoDB and the granule files from S3
- **CUMULUS-1982**
  - The `globalConnectionLimit` property of providers is now optional and
    defaults to "unlimited"
- **CUMULUS-1997**
  - Added optional `launchpad` configuration to `@cumulus/hyrax-metadata-updates` task config schema.
- **CUMULUS-1991**
  - `@cumulus/cmrjs/src/cmr-utils/constructOnlineAccessUrls()` now throws an error if `cmrGranuleUrlType = "distribution"` and no distribution endpoint argument is provided
- **CUMULUS-2011**
  - Reconciliation reports are now generated within an AsyncOperation
- **CUMULUS-2016**
  - Upgrade TEA to version 79

### Fixed

- **CUMULUS-1991**
  - Added missing `DISTRIBUTION_ENDPOINT` environment variable for API lambdas. This environment variable is required for API requests to move granules.

- **CUMULUS-1961**
  - Fixed granules and executions query params not getting sent to API in granule list operation in `@cumulus/api-client`

### Deprecated

- `@cumulus/aws-client/S3.calculateS3ObjectChecksum()`
- `@cumulus/aws-client/S3.getS3ObjectReadStream()`
- `@cumulus/common/log.convertLogLevel()`
- `@cumulus/collection-config-store`
- `@cumulus/common/util.sleep()`

- **CUMULUS-1930**
  - `@cumulus/common/log.convertLogLevel()`
  - `@cumulus/common/util.isNull()`
  - `@cumulus/common/util.isUndefined()`
  - `@cumulus/common/util.negate()`
  - `@cumulus/common/util.noop()`
  - `@cumulus/common/util.isNil()`
  - `@cumulus/common/util.renameProperty()`
  - `@cumulus/common/util.lookupMimeType()`
  - `@cumulus/common/util.thread()`
  - `@cumulus/common/util.mkdtempSync()`

### Removed

- The deprecated `@cumulus/common.bucketsConfigJsonObject` function has been
  removed
- The deprecated `@cumulus/common.CollectionConfigStore` class has been removed
- The deprecated `@cumulus/common.concurrency` module has been removed
- The deprecated `@cumulus/common.constructCollectionId` function has been
  removed
- The deprecated `@cumulus/common.launchpad` module has been removed
- The deprecated `@cumulus/common.LaunchpadToken` class has been removed
- The deprecated `@cumulus/common.Semaphore` class has been removed
- The deprecated `@cumulus/common.stringUtils` module has been removed
- The deprecated `@cumulus/common/aws.cloudwatchlogs` function has been removed
- The deprecated `@cumulus/common/aws.deleteS3Files` function has been removed
- The deprecated `@cumulus/common/aws.deleteS3Object` function has been removed
- The deprecated `@cumulus/common/aws.dynamodb` function has been removed
- The deprecated `@cumulus/common/aws.dynamodbDocClient` function has been
  removed
- The deprecated `@cumulus/common/aws.getExecutionArn` function has been removed
- The deprecated `@cumulus/common/aws.headObject` function has been removed
- The deprecated `@cumulus/common/aws.listS3ObjectsV2` function has been removed
- The deprecated `@cumulus/common/aws.parseS3Uri` function has been removed
- The deprecated `@cumulus/common/aws.promiseS3Upload` function has been removed
- The deprecated `@cumulus/common/aws.recursivelyDeleteS3Bucket` function has
  been removed
- The deprecated `@cumulus/common/aws.s3CopyObject` function has been removed
- The deprecated `@cumulus/common/aws.s3ObjectExists` function has been removed
- The deprecated `@cumulus/common/aws.s3PutObject` function has been removed
- The deprecated `@cumulus/common/bucketsConfigJsonObject` function has been
  removed
- The deprecated `@cumulus/common/CloudWatchLogger` class has been removed
- The deprecated `@cumulus/common/collection-config-store.CollectionConfigStore`
  class has been removed
- The deprecated `@cumulus/common/collection-config-store.constructCollectionId`
  function has been removed
- The deprecated `@cumulus/common/concurrency.limit` function has been removed
- The deprecated `@cumulus/common/concurrency.mapTolerant` function has been
  removed
- The deprecated `@cumulus/common/concurrency.promiseUrl` function has been
  removed
- The deprecated `@cumulus/common/concurrency.toPromise` function has been
  removed
- The deprecated `@cumulus/common/concurrency.unless` function has been removed
- The deprecated `@cumulus/common/config.parseConfig` function has been removed
- The deprecated `@cumulus/common/config.resolveResource` function has been
  removed
- The deprecated `@cumulus/common/DynamoDb.get` function has been removed
- The deprecated `@cumulus/common/DynamoDb.scan` function has been removed
- The deprecated `@cumulus/common/FieldPattern` class has been removed
- The deprecated `@cumulus/common/launchpad.getLaunchpadToken` function has been
  removed
- The deprecated `@cumulus/common/launchpad.validateLaunchpadToken` function has
  been removed
- The deprecated `@cumulus/common/LaunchpadToken` class has been removed
- The deprecated `@cumulus/common/message.buildCumulusMeta` function has been
  removed
- The deprecated `@cumulus/common/message.buildQueueMessageFromTemplate`
  function has been removed
- The deprecated `@cumulus/common/message.getCollectionIdFromMessage` function
  has been removed
- The deprecated `@cumulus/common/message.getMaximumExecutions` function has
  been removed
- The deprecated `@cumulus/common/message.getMessageExecutionArn` function has
  been removed
- The deprecated `@cumulus/common/message.getMessageExecutionName` function has
  been removed
- The deprecated `@cumulus/common/message.getMessageFromTemplate` function has
  been removed
- The deprecated `@cumulus/common/message.getMessageGranules` function has been
  removed
- The deprecated `@cumulus/common/message.getMessageStateMachineArn` function
  has been removed
- The deprecated `@cumulus/common/message.getQueueName` function has been
  removed
- The deprecated `@cumulus/common/message.getQueueNameByUrl` function has been
  removed
- The deprecated `@cumulus/common/message.hasQueueAndExecutionLimit` function
  has been removed
- The deprecated `@cumulus/common/Semaphore` class has been removed
- The deprecated `@cumulus/common/string.globalReplace` function has been removed
- The deprecated `@cumulus/common/string.isNonEmptyString` function has been
  removed
- The deprecated `@cumulus/common/string.isValidHostname` function has been
  removed
- The deprecated `@cumulus/common/string.match` function has been removed
- The deprecated `@cumulus/common/string.matches` function has been removed
- The deprecated `@cumulus/common/string.replace` function has been removed
- The deprecated `@cumulus/common/string.toLower` function has been removed
- The deprecated `@cumulus/common/string.toUpper` function has been removed
- The deprecated `@cumulus/common/testUtils.getLocalstackEndpoint` function has been removed
- The deprecated `@cumulus/common/util.setErrorStack` function has been removed
- The `@cumulus/common/util.uuid` function has been removed
- The deprecated `@cumulus/common/workflows.getWorkflowArn` function has been
  removed
- The deprecated `@cumulus/common/workflows.getWorkflowFile` function has been
  removed
- The deprecated `@cumulus/common/workflows.getWorkflowList` function has been
  removed
- The deprecated `@cumulus/common/workflows.getWorkflowTemplate` function has
  been removed
- `@cumulus/aws-client/StepFunctions.toSfnExecutionName()`
- `@cumulus/aws-client/StepFunctions.fromSfnExecutionName()`
- `@cumulus/aws-client/StepFunctions.getExecutionArn()`
- `@cumulus/aws-client/StepFunctions.getExecutionUrl()`
- `@cumulus/aws-client/StepFunctions.getStateMachineArn()`
- `@cumulus/aws-client/StepFunctions.pullStepFunctionEvent()`
- `@cumulus/common/test-utils/throttleOnce()`
- `@cumulus/integration-tests/api/distribution.invokeApiDistributionLambda()`
- `@cumulus/integration-tests/api/distribution.getDistributionApiRedirect()`
- `@cumulus/integration-tests/api/distribution.getDistributionApiFileStream()`

## [v1.24.0] 2020-06-03

### BREAKING CHANGES

- **CUMULUS-1969**
  - The `DiscoverPdrs` task now expects `provider_path` to be provided at
    `event.config.provider_path`, not `event.config.collection.provider_path`
  - `event.config.provider_path` is now a required parameter of the
    `DiscoverPdrs` task
  - `event.config.collection` is no longer a parameter to the `DiscoverPdrs`
    task
  - Collections no longer support the `provider_path` property. The tasks that
    relied on that property are now referencing `config.meta.provider_path`.
    Workflows should be updated accordingly.

- **CUMULUS-1997**
  - `@cumulus/cmr-client/CMRSearchConceptQueue` parameters have been changed to take a `cmrSettings` object containing clientId, provider, and auth information. This can be generated using `@cumulus/cmrjs/cmr-utils/getCmrSettings`. The `cmrEnvironment` variable has been removed.

### Added

- **CUMULUS-1800**
  - Added task configuration setting named `syncChecksumFiles` to the
    SyncGranule task. This setting is `false` by default, but when set to
    `true`, all checksum files associated with data files that are downloaded
    will be downloaded as well.
- **CUMULUS-1952**
  - Updated HTTP(S) provider client to accept username/password for Basic authorization. This change adds support for Basic Authorization such as Earthdata login redirects to ingest (i.e. as implemented in SyncGranule), but not to discovery (i.e. as implemented in DiscoverGranules). Discovery still expects the provider's file system to be publicly accessible, but not the individual files and their contents.
  - **NOTE**: Using this in combination with the HTTP protocol may expose usernames and passwords to intermediary network entities. HTTPS is highly recommended.
- **CUMULUS-1997**
  - Added optional `launchpad` configuration to `@cumulus/hyrax-metadata-updates` task config schema.

### Fixed

- **CUMULUS-1997**
  - Updated all CMR operations to use configured authentication scheme
- **CUMULUS-2010**
  - Updated `@cumulus/api/launchpadSaml` to support multiple userGroup attributes from the SAML response

## [v1.23.2] 2020-05-22

### BREAKING CHANGES

- Updates to the Cumulus archive API:
  - All endpoints now return a `401` response instead of a `403` for any request where the JWT passed as a Bearer token is invalid.
  - POST `/refresh` and DELETE `/token/<token>` endpoints now return a `401` response for requests with expired tokens

- **CUMULUS-1894**
  - `@cumulus/ingest/granule.handleDuplicateFile()`
    - The `copyOptions` parameter has been removed
    - An `ACL` parameter has been added
  - `@cumulus/ingest/granule.renameS3FileWithTimestamp()`
    - Now returns `undefined`

- **CUMULUS-1896**
  Updated all Cumulus core lambdas to utilize the new message adapter streaming interface via [cumulus-message-adapter-js v1.2.0](https://github.com/nasa/cumulus-message-adapter-js/releases/tag/v1.2.0).   Users of this version of Cumulus (or later) must utilize version 1.3.0 or greater of the [cumulus-message-adapter](https://github.com/nasa/cumulus-message-adapter) to support core lambdas.

- **CUMULUS-1912**
  - `@cumulus/api` reconciliationReports list endpoint returns a list of reconciliationReport records instead of S3Uri.

- **CUMULUS-1969**
  - The `DiscoverGranules` task now expects `provider_path` to be provided at
    `event.config.provider_path`, not `event.config.collection.provider_path`
  - `config.provider_path` is now a required parameter of the `DiscoverGranules`
    task

### MIGRATION STEPS

- To take advantage of the new TTL-based access token expiration implemented in CUMULUS-1777 (see notes below) and clear out existing records in your access tokens table, do the following:
  1. Log out of any active dashboard sessions
  2. Use the AWS console or CLI to delete your `<prefix>-AccessTokensTable` DynamoDB table
  3. [Re-deploy your `data-persistence` module](https://nasa.github.io/cumulus/docs/deployment/upgrade-readme#update-data-persistence-resources), which should re-create the `<prefix>-AccessTokensTable` DynamoDB table
  4. Return to using the Cumulus API/dashboard as normal
- This release requires the Cumulus Message Adapter layer deployed with Cumulus Core to be at least 1.3.0, as the core lambdas have updated to [cumulus-message-adapter-js v1.2.0](https://github.com/nasa/cumulus-message-adapter-js/releases/tag/v1.2.0) and the new CMA interface.  As a result, users should:
  1. Follow the [Cumulus Message Adapter (CMA) deployment instructions](https://nasa.github.io/cumulus/docs/deployment/deployment-readme#deploy-the-cumulus-message-adapter-layer) and install a CMA layer version >=1.3.0
  2. If you are using any custom Node.js Lambdas in your workflows **and** the Cumulus CMA layer/`cumulus-message-adapter-js`, you must update your lambda to use [cumulus-message-adapter-js v1.2.0](https://github.com/nasa/cumulus-message-adapter-js/releases/tag/v1.2.0) and follow the migration instructions in the release notes. Prior versions of `cumulus-message-adapter-js` are not compatible with CMA >= 1.3.0.
- Migrate existing s3 reconciliation report records to database (CUMULUS-1911):
  - After update your `data persistence` module and Cumulus resources, run the command:

  ```bash
  ./node_modules/.bin/cumulus-api migrate --stack `<your-terraform-deployment-prefix>` --migrationVersion migration5
  ```

### Added

- Added a limit for concurrent Elasticsearch requests when doing an index from database operation
- Added the `es_request_concurrency` parameter to the archive and cumulus Terraform modules

- **CUMULUS-1995**
  - Added the `es_index_shards` parameter to the archive and cumulus Terraform modules to configure the number of shards for the ES index
    - If you have an existing ES index, you will need to [reindex](https://nasa.github.io/cumulus-api/#reindex) and then [change index](https://nasa.github.io/cumulus-api/#change-index) to take advantage of shard updates

- **CUMULUS-1894**
  - Added `@cumulus/aws-client/S3.moveObject()`

- **CUMULUS-1911**
  - Added ReconciliationReports table
  - Updated CreateReconciliationReport lambda to save Reconciliation Report records to database
  - Updated dbIndexer and IndexFromDatabase lambdas to index Reconciliation Report records to Elasticsearch
  - Added migration_5 to migrate existing s3 reconciliation report records to database and Elasticsearch
  - Updated `@cumulus/api` package, `tf-modules/archive` and `tf-modules/data-persistence` Terraform modules

- **CUMULUS-1916**
  - Added util function for seeding reconciliation reports when running API locally in dashboard

### Changed

- **CUMULUS-1777**
  - The `expirationTime` property is now a **required field** of the access tokens model.
  - Updated the `AccessTokens` table to set a [TTL](https://docs.aws.amazon.com/amazondynamodb/latest/developerguide/howitworks-ttl.html) on the `expirationTime` field in `tf-modules/data-persistence/dynamo.tf`. As a result, access token records in this table whose `expirationTime` has passed should be **automatically deleted by DynamoDB**.
  - Updated all code creating access token records in the Dynamo `AccessTokens` table to set the `expirationTime` field value in seconds from the epoch.
- **CUMULUS-1912**
  - Updated reconciliationReports endpoints to query against Elasticsearch, delete report from both database and s3
  - Added `@cumulus/api-client/reconciliationReports`
- **CUMULUS-1999**
  - Updated `@cumulus/common/util.deprecate()` so that only a single deprecation notice is printed for each name/version combination

### Fixed

- **CUMULUS-1894**
  - The `SyncGranule` task can now handle files larger than 5 GB
- **CUMULUS-1987**
  - `Remove granule from CMR` operation in `@cumulus/api` now passes token to CMR when fetching granule metadata, allowing removal of private granules
- **CUMULUS-1993**
  - For a given queue, the `sqs-message-consumer` Lambda will now only schedule workflows for rules matching the queue **and the collection information in each queue message (if any)**
    - The consumer also now only reads each queue message **once per Lambda invocation**, whereas previously each message was read **once per queue rule per Lambda invocation**
  - Fixed bug preventing the deletion of multiple SNS rules that share the same SNS topic

### Deprecated

- **CUMULUS-1894**
  - `@cumulus/ingest/granule.copyGranuleFile()`
  - `@cumulus/ingest/granule.moveGranuleFile()`

- **CUMULUS-1987** - Deprecated the following functions:
  - `@cumulus/cmrjs/getMetadata(cmrLink)` -> `@cumulus/cmr-client/CMR.getGranuleMetadata(cmrLink)`
  - `@cumulus/cmrjs/getFullMetadata(cmrLink)`

## [v1.22.1] 2020-05-04

**Note**: v1.22.0 was not released as a package due to npm/release concerns.  Users upgrading to 1.22.x should start with 1.22.1

### Added

- **CUMULUS-1894**
  - Added `@cumulus/aws-client/S3.multipartCopyObject()`
- **CUMULUS-408**
  - Added `certificateUri` field to provider schema. This optional field allows operators to specify an S3 uri to a CA bundle to use for HTTPS requests.
- **CUMULUS-1787**
  - Added `collections/active` endpoint for returning collections with active granules in `@cumulus/api`
- **CUMULUS-1799**
  - Added `@cumulus/common/stack.getBucketsConfigKey()` to return the S3 key for the buckets config object
  - Added `@cumulus/common/workflows.getWorkflowFileKey()` to return the S3 key for a workflow definition object
  - Added `@cumulus/common/workflows.getWorkflowsListKeyPrefix()` to return the S3 key prefix for objects containing workflow definitions
  - Added `@cumulus/message` package containing utilities for building and parsing Cumulus messages
- **CUMULUS-1850**
  - Added `@cumulus/aws-client/Kinesis.describeStream()` to get a Kinesis stream description
- **CUMULUS-1853**
  - Added `@cumulus/integration-tests/collections.createCollection()`
  - Added `@cumulus/integration-tests/executions.findExecutionArn()`
  - Added `@cumulus/integration-tests/executions.getExecutionWithStatus()`
  - Added `@cumulus/integration-tests/granules.getGranuleWithStatus()`
  - Added `@cumulus/integration-tests/providers.createProvider()`
  - Added `@cumulus/integration-tests/rules.createOneTimeRule()`

### Changed

- **CUMULUS-1682**
  - Moved all `@cumulus/ingest/parse-pdr` code into the `parse-pdr` task as it had become tightly coupled with that task's handler and was not used anywhere else. Unit tests also restored.
- **CUMULUS-1820**
  - Updated the Thin Egress App module used in `tf-modules/distribution/main.tf` to build 74. [See the release notes](https://github.com/asfadmin/thin-egress-app/releases/tag/tea-build.74).
- **CUMULUS-1852**
  - Updated POST endpoints for `/collections`, `/providers`, and `/rules` to log errors when returning a 500 response
  - Updated POST endpoint for `/collections`:
    - Return a 400 response when the `name` or `version` fields are missing
    - Return a 409 response if the collection already exists
    - Improved error messages to be more explicit
  - Updated POST endpoint for `/providers`:
    - Return a 400 response if the `host` field value is invalid
    - Return a 409 response if the provider already exists
  - Updated POST endpoint for `/rules`:
    - Return a 400 response if rule `name` is invalid
    - Return a 400 response if rule `type` is invalid
- **CUMULUS-1891**
  - Updated the following endpoints using async operations to return a 503 error if the ECS task  cannot be started and a 500 response for a non-specific error:
    - POST `/replays`
    - POST `/bulkDelete`
    - POST `/elasticsearch/index-from-database`
    - POST `/granules/bulk`

### Fixed

- **CUMULUS-408**
  - Fixed HTTPS discovery and ingest.

- **CUMULUS-1850**
  - Fixed a bug in Kinesis event processing where the message consumer would not properly filter available rules based on the collection information in the event and the Kinesis stream ARN

- **CUMULUS-1853**
  - Fixed a bug where attempting to create a rule containing a payload property
    would fail schema validation.

- **CUMULUS-1854**
  - Rule schema is validated before starting workflows or creating event source mappings

- **CUMULUS-1974**
  - Fixed @cumulus/api webpack config for missing underscore object due to underscore update

- **CUMULUS-2210**
  - Fixed `cmr_oauth_provider` variable not being propagated to reconciliation reports

### Deprecated

- **CUMULUS-1799** - Deprecated the following code. For cases where the code was moved into another package, the new code location is noted:
  - `@cumulus/aws-client/StepFunctions.fromSfnExecutionName()`
  - `@cumulus/aws-client/StepFunctions.toSfnExecutionName()`
  - `@cumulus/aws-client/StepFunctions.getExecutionArn()` -> `@cumulus/message/Executions.buildExecutionArn()`
  - `@cumulus/aws-client/StepFunctions.getExecutionUrl()` -> `@cumulus/message/Executions.getExecutionUrlFromArn()`
  - `@cumulus/aws-client/StepFunctions.getStateMachineArn()` -> `@cumulus/message/Executions.getStateMachineArnFromExecutionArn()`
  - `@cumulus/aws-client/StepFunctions.pullStepFunctionEvent()` -> `@cumulus/message/StepFunctions.pullStepFunctionEvent()`
  - `@cumulus/common/bucketsConfigJsonObject()`
  - `@cumulus/common/CloudWatchLogger`
  - `@cumulus/common/collection-config-store/CollectionConfigStore` -> `@cumulus/collection-config-store`
  - `@cumulus/common/collection-config-store.constructCollectionId()` -> `@cumulus/message/Collections.constructCollectionId`
  - `@cumulus/common/concurrency.limit()`
  - `@cumulus/common/concurrency.mapTolerant()`
  - `@cumulus/common/concurrency.promiseUrl()`
  - `@cumulus/common/concurrency.toPromise()`
  - `@cumulus/common/concurrency.unless()`
  - `@cumulus/common/config.buildSchema()`
  - `@cumulus/common/config.parseConfig()`
  - `@cumulus/common/config.resolveResource()`
  - `@cumulus/common/config.resourceToArn()`
  - `@cumulus/common/FieldPattern`
  - `@cumulus/common/launchpad.getLaunchpadToken()` -> `@cumulus/launchpad-auth/index.getLaunchpadToken()`
  - `@cumulus/common/LaunchpadToken` -> `@cumulus/launchpad-auth/LaunchpadToken`
  - `@cumulus/common/launchpad.validateLaunchpadToken()` -> `@cumulus/launchpad-auth/index.validateLaunchpadToken()`
  - `@cumulus/common/message.buildCumulusMeta()` -> `@cumulus/message/Build.buildCumulusMeta()`
  - `@cumulus/common/message.buildQueueMessageFromTemplate()` -> `@cumulus/message/Build.buildQueueMessageFromTemplate()`
  - `@cumulus/common/message.getCollectionIdFromMessage()` -> `@cumulus/message/Collections.getCollectionIdFromMessage()`
  - `@cumulus/common/message.getMessageExecutionArn()` -> `@cumulus/message/Executions.getMessageExecutionArn()`
  - `@cumulus/common/message.getMessageExecutionName()` -> `@cumulus/message/Executions.getMessageExecutionName()`
  - `@cumulus/common/message.getMaximumExecutions()` -> `@cumulus/message/Queue.getMaximumExecutions()`
  - `@cumulus/common/message.getMessageFromTemplate()`
  - `@cumulus/common/message.getMessageStateMachineArn()` -> `@cumulus/message/Executions.getMessageStateMachineArn()`)
  - `@cumulus/common/message.getMessageGranules()` -> `@cumulus/message/Granules.getMessageGranules()`
  - `@cumulus/common/message.getQueueNameByUrl()` -> `@cumulus/message/Queue.getQueueNameByUrl()`
  - `@cumulus/common/message.getQueueName()` -> `@cumulus/message/Queue.getQueueName()`)
  - `@cumulus/common/message.hasQueueAndExecutionLimit()` -> `@cumulus/message/Queue.hasQueueAndExecutionLimit()`
  - `@cumulus/common/Semaphore`
  - `@cumulus/common/test-utils.throttleOnce()`
  - `@cumulus/common/workflows.getWorkflowArn()`
  - `@cumulus/common/workflows.getWorkflowFile()`
  - `@cumulus/common/workflows.getWorkflowList()`
  - `@cumulus/common/workflows.getWorkflowTemplate()`
  - `@cumulus/integration-tests/sfnStep/SfnStep.parseStepMessage()` -> `@cumulus/message/StepFunctions.parseStepMessage()`
- **CUMULUS-1858** - Deprecated the following functions.
  - `@cumulus/common/string.globalReplace()`
  - `@cumulus/common/string.isNonEmptyString()`
  - `@cumulus/common/string.isValidHostname()`
  - `@cumulus/common/string.match()`
  - `@cumulus/common/string.matches()`
  - `@cumulus/common/string.replace()`
  - `@cumulus/common/string.toLower()`
  - `@cumulus/common/string.toUpper()`

### Removed

- **CUMULUS-1799**: Deprecated code removals:
  - Removed from `@cumulus/common/aws`:
    - `pullStepFunctionEvent()`
  - Removed `@cumulus/common/sfnStep`
  - Removed `@cumulus/common/StepFunctions`

## [v1.21.0] 2020-03-30

### PLEASE NOTE

- **CUMULUS-1762**: the `messageConsumer` for `sns` and `kinesis`-type rules now fetches
  the collection information from the message. You should ensure that your rule's collection
  name and version match what is in the message for these ingest messages to be processed.
  If no matching rule is found, an error will be thrown and logged in the
  `messageConsumer` Lambda function's log group.

### Added

- **CUMULUS-1629**`
  - Updates discover-granules task to respect/utilize duplicateHandling configuration such that
    - skip:               Duplicates will be filtered from the granule list
    - error:              Duplicates encountered will result in step failure
    - replace, version:   Duplicates will be ignored and handled as normal.
  - Adds a new copy of the API lambda `PrivateApiLambda()` which is configured to not require authentication. This Lambda is not connected to an API gateway
  - Adds `@cumulus/api-client` with functions for use by workflow lambdas to call the API when needed

- **CUMULUS-1732**
  - Added Python task/activity workflow and integration test (`PythonReferenceSpec`) to test `cumulus-message-adapter-python`and `cumulus-process-py` integration.
- **CUMULUS-1795**
  - Added an IAM policy on the Cumulus EC2 creation to enable SSM when the `deploy_to_ngap` flag is true

### Changed

- **CUMULUS-1762**
  - the `messageConsumer` for `sns` and `kinesis`-type rules now fetches the collection
    information from the message.

### Deprecated

- **CUMULUS-1629**
  - Deprecate `granulesApi`, `rulesApi`, `emsApi`, `executionsAPI` from `@cumulus/integration-test/api` in favor of code moved to `@cumulus/api-client`

### Removed

- **CUMULUS-1799**: Deprecated code removals
  - Removed deprecated method `@cumulus/api/models/Granule.createGranulesFromSns()`
  - Removed deprecated method `@cumulus/api/models/Granule.removeGranuleFromCmr()`
  - Removed from `@cumulus/common/aws`:
    - `apigateway()`
    - `buildS3Uri()`
    - `calculateS3ObjectChecksum()`
    - `cf()`
    - `cloudwatch()`
    - `cloudwatchevents()`
    - `cloudwatchlogs()`
    - `createAndWaitForDynamoDbTable()`
    - `createQueue()`
    - `deleteSQSMessage()`
    - `describeCfStackResources()`
    - `downloadS3File()`
    - `downloadS3Files()`
    - `DynamoDbSearchQueue` class
    - `dynamodbstreams()`
    - `ec2()`
    - `ecs()`
    - `fileExists()`
    - `findResourceArn()`
    - `fromSfnExecutionName()`
    - `getFileBucketAndKey()`
    - `getJsonS3Object()`
    - `getQueueUrl()`
    - `getObjectSize()`
    - `getS3ObjectReadStream()`
    - `getSecretString()`
    - `getStateMachineArn()`
    - `headObject()`
    - `isThrottlingException()`
    - `kinesis()`
    - `lambda()`
    - `listS3Objects()`
    - `promiseS3Upload()`
    - `publishSnsMessage()`
    - `putJsonS3Object()`
    - `receiveSQSMessages()`
    - `s3CopyObject()`
    - `s3GetObjectTagging()`
    - `s3Join()`
    - `S3ListObjectsV2Queue` class
    - `s3TagSetToQueryString()`
    - `s3PutObjectTagging()`
    - `secretsManager()`
    - `sendSQSMessage()`
    - `sfn()`
    - `sns()`
    - `sqs()`
    - `sqsQueueExists()`
    - `toSfnExecutionName()`
    - `uploadS3FileStream()`
    - `uploadS3Files()`
    - `validateS3ObjectChecksum()`
  - Removed `@cumulus/common/CloudFormationGateway` class
  - Removed `@cumulus/common/concurrency/Mutex` class
  - Removed `@cumulus/common/errors`
  - Removed `@cumulus/common/sftp`
  - Removed `@cumulus/common/string.unicodeEscape`
  - Removed `@cumulus/cmrjs/cmr-utils.getGranuleId()`
  - Removed `@cumulus/cmrjs/cmr-utils.getCmrFiles()`
  - Removed `@cumulus/cmrjs/cmr/CMR` class
  - Removed `@cumulus/cmrjs/cmr/CMRSearchConceptQueue` class
  - Removed `@cumulus/cmrjs/utils.getHost()`
  - Removed `@cumulus/cmrjs/utils.getIp()`
  - Removed `@cumulus/cmrjs/utils.hostId()`
  - Removed `@cumulus/cmrjs/utils/ummVersion()`
  - Removed `@cumulus/cmrjs/utils.updateToken()`
  - Removed `@cumulus/cmrjs/utils.validateUMMG()`
  - Removed `@cumulus/ingest/aws.getEndpoint()`
  - Removed `@cumulus/ingest/aws.getExecutionUrl()`
  - Removed `@cumulus/ingest/aws/invoke()`
  - Removed `@cumulus/ingest/aws/CloudWatch` class
  - Removed `@cumulus/ingest/aws/ECS` class
  - Removed `@cumulus/ingest/aws/Events` class
  - Removed `@cumulus/ingest/aws/SQS` class
  - Removed `@cumulus/ingest/aws/StepFunction` class
  - Removed `@cumulus/ingest/util.normalizeProviderPath()`
  - Removed `@cumulus/integration-tests/index.listCollections()`
  - Removed `@cumulus/integration-tests/index.listProviders()`
  - Removed `@cumulus/integration-tests/index.rulesList()`
  - Removed `@cumulus/integration-tests/api/api.addCollectionApi()`

## [v1.20.0] 2020-03-12

### BREAKING CHANGES

- **CUMULUS-1714**
  - Changed the format of the message sent to the granule SNS Topic. Message includes the granule record under `record` and the type of event under `event`. Messages with `deleted` events will have the record that was deleted with a `deletedAt` timestamp. Options for `event` are `Create | Update | Delete`
- **CUMULUS-1769** - `deploy_to_ngap` is now a **required** variable for the `tf-modules/cumulus` module. **For those deploying to NGAP environments, this variable should always be set to `true`.**

### Notable changes

- **CUMULUS-1739** - You can now exclude Elasticsearch from your `tf-modules/data-persistence` deployment (via `include_elasticsearch = false`) and your `tf-modules/cumulus` module will still deploy successfully.

- **CUMULUS-1769** - If you set `deploy_to_ngap = true` for the `tf-modules/archive` Terraform module, **you can only deploy your archive API gateway as `PRIVATE`**, not `EDGE`.

### Added

- Added `@cumulus/aws-client/S3.getS3ObjectReadStreamAsync()` to deal with S3 eventual consistency issues by checking for the existence an S3 object with retries before getting a readable stream for that object.
- **CUMULUS-1769**
  - Added `deploy_to_ngap` boolean variable for the `tf-modules/cumulus` and `tf-modules/archive` Terraform modules. This variable is required. **For those deploying to NGAP environments, this variable should always be set to `true`.**
- **HYRAX-70**
  - Add the hyrax-metadata-update task

### Changed

- [`AccessToken.get()`](https://github.com/nasa/cumulus/blob/master/packages/api/models/access-tokens.js) now enforces [strongly consistent reads from DynamoDB](https://docs.aws.amazon.com/amazondynamodb/latest/developerguide/HowItWorks.ReadConsistency.html)
- **CUMULUS-1739**
  - Updated `tf-modules/data-persistence` to make Elasticsearch alarm resources and outputs conditional on the `include_elasticsearch` variable
  - Updated `@cumulus/aws-client/S3.getObjectSize` to include automatic retries for any failures from `S3.headObject`
- **CUMULUS-1784**
  - Updated `@cumulus/api/lib/DistributionEvent.remoteIP()` to parse the IP address in an S3 access log from the `A-sourceip` query parameter if present, otherwise fallback to the original parsing behavior.
- **CUMULUS-1768**
  - The `stats/summary` endpoint reports the distinct collections for the number of granules reported

### Fixed

- **CUMULUS-1739** - Fixed the `tf-modules/cumulus` and `tf-modules/archive` modules to make these Elasticsearch variables truly optional:
  - `elasticsearch_domain_arn`
  - `elasticsearch_hostname`
  - `elasticsearch_security_group_id`

- **CUMULUS-1768**
  - Fixed the `stats/` endpoint so that data is correctly filtered by timestamp and `processingTime` is calculated correctly.

- **CUMULUS-1769**
  - In the `tf-modules/archive` Terraform module, the `lifecycle` block ignoring changes to the `policy` of the archive API gateway is now only enforced if `deploy_to_ngap = true`. This fixes a bug where users deploying outside of NGAP could not update their API gateway's resource policy when going from `PRIVATE` to `EDGE`, preventing their API from being accessed publicly.

- **CUMULUS-1775**
  - Fix/update api endpoint to use updated google auth endpoints such that it will work with new accounts

### Removed

- **CUMULUS-1768**
  - Removed API endpoints `stats/histogram` and `stats/average`. All advanced stats needs should be acquired from Cloud Metrics or similarly configured ELK stack.

## [v1.19.0] 2020-02-28

### BREAKING CHANGES

- **CUMULUS-1736**
  - The `@cumulus/discover-granules` task now sets the `dataType` of discovered
    granules based on the `name` of the configured collection, not the
    `dataType`.
  - The config schema of the `@cumulus/discover-granules` task now requires that
    collections contain a `version`.
  - The `@cumulus/sync-granule` task will set the `dataType` and `version` of a
    granule based on the configured collection if those fields are not already
    set on the granule. Previously it was using the `dataType` field of the
    configured collection, then falling back to the `name` field of the
    collection. This update will just use the `name` field of the collection to
    set the `dataType` field of the granule.

- **CUMULUS-1446**
  - Update the `@cumulus/integration-tests/api/executions.getExecution()`
    function to parse the response and return the execution, rather than return
    the full API response.

- **CUMULUS-1672**
  - The `cumulus` Terraform module in previous releases set a
    `Deployment = var.prefix` tag on all resources that it managed. In this
    release, a `tags` input variable has been added to the `cumulus` Terraform
    module to allow resource tagging to be customized. No default tags will be
    applied to Cumulus-managed resources. To replicate the previous behavior,
    set `tags = { Deployment: var.prefix }` as an input variable for the
    `cumulus` Terraform module.

- **CUMULUS-1684 Migration Instructions**
  - In previous releases, a provider's username and password were encrypted
    using a custom encryption library. That has now been updated to use KMS.
    This release includes a Lambda function named
    `<prefix>-ProviderSecretsMigration`, which will re-encrypt existing
    provider credentials to use KMS. After this release has been deployed, you
    will need to manually invoke that Lambda function using either the AWS CLI
    or AWS Console. It should only need to be successfully run once.
  - Future releases of Cumulus will invoke a
    `<prefix>-VerifyProviderSecretsMigration` Lambda function as part of the
    deployment, which will cause the deployment to fail if the migration
    Lambda has not been run.

- **CUMULUS-1718**
  - The `@cumulus/sf-sns-report` task for reporting mid-workflow updates has been retired.
  This task was used as the `PdrStatusReport` task in our ParsePdr example workflow.
  If you have a ParsePdr or other workflow using this task, use `@cumulus/sf-sqs-report` instead.
  Trying to deploy the old task will result in an error as the cumulus module no longer exports `sf_sns_report_task`.
  - Migration instruction: In your workflow definition, for each step using the old task change:
  `"Resource": "${module.cumulus.sf_sns_report_task.task_arn}"`
  to
  `"Resource": "${module.cumulus.sf_sqs_report_task.task_arn}"`

- **CUMULUS-1755**
  - The `thin_egress_jwt_secret_name` variable for the `tf-modules/cumulus` Terraform module is now **required**. This variable is passed on to the Thin Egress App in `tf-modules/distribution/main.tf`, which uses the keys stored in the secret to sign JWTs. See the [Thin Egress App documentation on how to create a value for this secret](https://github.com/asfadmin/thin-egress-app#setting-up-the-jwt-cookie-secrets).

### Added

- **CUMULUS-1446**
  - Add `@cumulus/common/FileUtils.readJsonFile()` function
  - Add `@cumulus/common/FileUtils.readTextFile()` function
  - Add `@cumulus/integration-tests/api/collections.createCollection()` function
  - Add `@cumulus/integration-tests/api/collections.deleteCollection()` function
  - Add `@cumulus/integration-tests/api/collections.getCollection()` function
  - Add `@cumulus/integration-tests/api/providers.getProvider()` function
  - Add `@cumulus/integration-tests/index.getExecutionOutput()` function
  - Add `@cumulus/integration-tests/index.loadCollection()` function
  - Add `@cumulus/integration-tests/index.loadProvider()` function
  - Add `@cumulus/integration-tests/index.readJsonFilesFromDir()` function

- **CUMULUS-1672**
  - Add a `tags` input variable to the `archive` Terraform module
  - Add a `tags` input variable to the `cumulus` Terraform module
  - Add a `tags` input variable to the `cumulus_ecs_service` Terraform module
  - Add a `tags` input variable to the `data-persistence` Terraform module
  - Add a `tags` input variable to the `distribution` Terraform module
  - Add a `tags` input variable to the `ingest` Terraform module
  - Add a `tags` input variable to the `s3-replicator` Terraform module

- **CUMULUS-1707**
  - Enable logrotate on ECS cluster

- **CUMULUS-1684**
  - Add a `@cumulus/aws-client/KMS` library of KMS-related functions
  - Add `@cumulus/aws-client/S3.getTextObject()`
  - Add `@cumulus/sftp-client` package
  - Create `ProviderSecretsMigration` Lambda function
  - Create `VerifyProviderSecretsMigration` Lambda function

- **CUMULUS-1548**
  - Add ability to put default Cumulus logs in Metrics' ELK stack
  - Add ability to add custom logs to Metrics' ELK Stack

- **CUMULUS-1702**
  - When logs are sent to Metrics' ELK stack, the logs endpoints will return results from there

- **CUMULUS-1459**
  - Async Operations are indexed in Elasticsearch
  - To index any existing async operations you'll need to perform an index from
    database function.

- **CUMULUS-1717**
  - Add `@cumulus/aws-client/deleteAndWaitForDynamoDbTableNotExists`, which
    deletes a DynamoDB table and waits to ensure the table no longer exists
  - Added `publishGranules` Lambda to handle publishing granule messages to SNS when granule records are written to DynamoDB
  - Added `@cumulus/api/models/Granule.storeGranulesFromCumulusMessage` to store granules from a Cumulus message to DynamoDB

- **CUMULUS-1718**
  - Added `@cumulus/sf-sqs-report` task to allow mid-workflow reporting updates.
  - Added `stepfunction_event_reporter_queue_url` and `sf_sqs_report_task` outputs to the `cumulus` module.
  - Added `publishPdrs` Lambda to handle publishing PDR messages to SNS when PDR records are written to DynamoDB.
  - Added `@cumulus/api/models/Pdr.storePdrFromCumulusMessage` to store PDRs from a Cumulus message to DynamoDB.
  - Added `@cumulus/aws-client/parseSQSMessageBody` to parse an SQS message body string into an object.

- **Ability to set custom backend API url in the archive module**
  - Add `api_url` definition in `tf-modules/cumulus/archive.tf`
  - Add `archive_api_url` variable in `tf-modules/cumulus/variables.tf`

- **CUMULUS-1741**
  - Added an optional `elasticsearch_security_group_ids` variable to the
    `data-persistence` Terraform module to allow additional security groups to
    be assigned to the Elasticsearch Domain.

- **CUMULUS-1752**
  - Added `@cumulus/integration-tests/api/distribution.invokeTEADistributionLambda` to simulate a request to the [Thin Egress App](https://github.com/asfadmin/thin-egress-app) by invoking the Lambda and getting a response payload.
  - Added `@cumulus/integration-tests/api/distribution.getTEARequestHeaders` to generate necessary request headers for a request to the Thin Egress App
  - Added `@cumulus/integration-tests/api/distribution.getTEADistributionApiFileStream` to get a response stream for a file served by Thin Egress App
  - Added `@cumulus/integration-tests/api/distribution.getTEADistributionApiRedirect` to get a redirect response from the Thin Egress App

- **CUMULUS-1755**
  - Added `@cumulus/aws-client/CloudFormation.describeCfStack()` to describe a Cloudformation stack
  - Added `@cumulus/aws-client/CloudFormation.getCfStackParameterValues()` to get multiple parameter values for a Cloudformation stack

### Changed

- **CUMULUS-1725**
  - Moved the logic that updates the granule files cache Dynamo table into its
    own Lambda function called `granuleFilesCacheUpdater`.

- **CUMULUS-1736**
  - The `collections` model in the API package now determines the name of a
    collection based on the `name` property, rather than using `dataType` and
    then falling back to `name`.
  - The `@cumulus/integration-tests.loadCollection()` function no longer appends
    the postfix to the end of the collection's `dataType`.
  - The `@cumulus/integration-tests.addCollections()` function no longer appends
    the postfix to the end of the collection's `dataType`.

- **CUMULUS-1672**
  - Add a `retryOptions` parameter to the `@cumulus/aws-client/S3.headObject`
     function, which will retry if the object being queried does not exist.

- **CUMULUS-1446**
  - Mark the `@cumulus/integration-tests/api.addCollectionApi()` function as
    deprecated
  - Mark the `@cumulus/integration-tests/index.listCollections()` function as
    deprecated
  - Mark the `@cumulus/integration-tests/index.listProviders()` function as
    deprecated
  - Mark the `@cumulus/integration-tests/index.rulesList()` function as
    deprecated

- **CUMULUS-1672**
  - Previously, the `cumulus` module defaulted to setting a
    `Deployment = var.prefix` tag on all resources that it managed. In this
    release, the `cumulus` module will now accept a `tags` input variable that
    defines the tags to be assigned to all resources that it manages.
  - Previously, the `data-persistence` module defaulted to setting a
    `Deployment = var.prefix` tag on all resources that it managed. In this
    release, the `data-persistence` module will now accept a `tags` input
    variable that defines the tags to be assigned to all resources that it
    manages.
  - Previously, the `distribution` module defaulted to setting a
    `Deployment = var.prefix` tag on all resources that it managed. In this
    release, the `distribution` module will now accept a `tags` input variable
    that defines the tags to be assigned to all resources that it manages.
  - Previously, the `ingest` module defaulted to setting a
    `Deployment = var.prefix` tag on all resources that it managed. In this
    release, the `ingest` module will now accept a `tags` input variable that
    defines the tags to be assigned to all resources that it manages.
  - Previously, the `s3-replicator` module defaulted to setting a
    `Deployment = var.prefix` tag on all resources that it managed. In this
    release, the `s3-replicator` module will now accept a `tags` input variable
    that defines the tags to be assigned to all resources that it manages.

- **CUMULUS-1684**
  - Update the API package to encrypt provider credentials using KMS instead of
    using RSA keys stored in S3

- **CUMULUS-1717**
  - Changed name of `cwSfExecutionEventToDb` Lambda to `cwSfEventToDbRecords`
  - Updated `cwSfEventToDbRecords` to write granule records to DynamoDB from the incoming Cumulus message

- **CUMULUS-1718**
  - Renamed `cwSfEventToDbRecords` to `sfEventSqsToDbRecords` due to architecture change to being a consumer of an SQS queue of Step Function Cloudwatch events.
  - Updated `sfEventSqsToDbRecords` to write PDR records to DynamoDB from the incoming Cumulus message
  - Moved `data-cookbooks/sns.md` to `data-cookbooks/ingest-notifications.md` and updated it to reflect recent changes.

- **CUMULUS-1748**
  - (S)FTP discovery tasks now use the provider-path as-is instead of forcing it to a relative path.
  - Improved error handling to catch permission denied FTP errors better and log them properly. Workflows will still fail encountering this error and we intend to consider that approach in a future ticket.

- **CUMULUS-1752**
  - Moved class for parsing distribution events to its own file: `@cumulus/api/lib/DistributionEvent.js`
    - Updated `DistributionEvent` to properly parse S3 access logs generated by requests from the [Thin Egress App](https://github.com/asfadmin/thin-egress-app)

- **CUMULUS-1753** - Changes to `@cumulus/ingest/HttpProviderClient.js`:
  - Removed regex filter in `HttpProviderClient.list()` that was used to return only files with an extension between 1 and 4 characters long. `HttpProviderClient.list()` will now return all files linked from the HTTP provider host.

- **CUMULUS-1755**
  - Updated the Thin Egress App module used in `tf-modules/distribution/main.tf` to build 61. [See the release notes](https://github.com/asfadmin/thin-egress-app/releases/tag/tea-build.61).

- **CUMULUS-1757**
  - Update @cumulus/cmr-client CMRSearchConceptQueue to take optional cmrEnvironment parameter

### Deprecated

- **CUMULUS-1684**
  - Deprecate `@cumulus/common/key-pair-provider/S3KeyPairProvider`
  - Deprecate `@cumulus/common/key-pair-provider/S3KeyPairProvider.encrypt()`
  - Deprecate `@cumulus/common/key-pair-provider/S3KeyPairProvider.decrypt()`
  - Deprecate `@cumulus/common/kms/KMS`
  - Deprecate `@cumulus/common/kms/KMS.encrypt()`
  - Deprecate `@cumulus/common/kms/KMS.decrypt()`
  - Deprecate `@cumulus/common/sftp.Sftp`

- **CUMULUS-1717**
  - Deprecate `@cumulus/api/models/Granule.createGranulesFromSns`

- **CUMULUS-1718**
  - Deprecate `@cumulus/sf-sns-report`.
    - This task has been updated to always throw an error directing the user to use `@cumulus/sf-sqs-report` instead. This was done because there is no longer an SNS topic to which to publish, and no consumers to listen to it.

- **CUMULUS-1748**
  - Deprecate `@cumulus/ingest/util.normalizeProviderPath`

- **CUMULUS-1752**
  - Deprecate `@cumulus/integration-tests/api/distribution.getDistributionApiFileStream`
  - Deprecate `@cumulus/integration-tests/api/distribution.getDistributionApiRedirect`
  - Deprecate `@cumulus/integration-tests/api/distribution.invokeApiDistributionLambda`

### Removed

- **CUMULUS-1684**
  - Remove the deployment script that creates encryption keys and stores them to
    S3

- **CUMULUS-1768**
  - Removed API endpoints `stats/histogram` and `stats/average`. All advanced stats needs should be acquired from Cloud Metrics or similarly configured ELK stack.

### Fixed

- **Fix default values for urs_url in variables.tf files**
  - Remove trailing `/` from default `urs_url` values.

- **CUMULUS-1610** - Add the Elasticsearch security group to the EC2 security groups

- **CUMULUS-1740** - `cumulus_meta.workflow_start_time` is now set in Cumulus
  messages

- **CUMULUS-1753** - Fixed `@cumulus/ingest/HttpProviderClient.js` to properly handle HTTP providers with:
  - Multiple link tags (e.g. `<a>`) per line of source code
  - Link tags in uppercase or lowercase (e.g. `<A>`)
  - Links with filepaths in the link target (e.g. `<a href="/path/to/file.txt">`). These files will be returned from HTTP file discovery **as the file name only** (e.g. `file.txt`).

- **CUMULUS-1768**
  - Fix an issue in the stats endpoints in `@cumulus/api` to send back stats for the correct type

## [v1.18.0] 2020-02-03

### BREAKING CHANGES

- **CUMULUS-1686**

  - `ecs_cluster_instance_image_id` is now a _required_ variable of the `cumulus` module, instead of optional.

- **CUMULUS-1698**

  - Change variable `saml_launchpad_metadata_path` to `saml_launchpad_metadata_url` in the `tf-modules/cumulus` Terraform module.

- **CUMULUS-1703**
  - Remove the unused `forceDownload` option from the `sync-granule` tasks's config
  - Remove the `@cumulus/ingest/granule.Discover` class
  - Remove the `@cumulus/ingest/granule.Granule` class
  - Remove the `@cumulus/ingest/pdr.Discover` class
  - Remove the `@cumulus/ingest/pdr.Granule` class
  - Remove the `@cumulus/ingest/parse-pdr.parsePdr` function

### Added

- **CUMULUS-1040**

  - Added `@cumulus/aws-client` package to provide utilities for working with AWS services and the Node.js AWS SDK
  - Added `@cumulus/errors` package which exports error classes for use in Cumulus workflow code
  - Added `@cumulus/integration-tests/sfnStep` to provide utilities for parsing step function execution histories

- **CUMULUS-1102**

  - Adds functionality to the @cumulus/api package for better local testing.
    - Adds data seeding for @cumulus/api's localAPI.
      - seed functions allow adding collections, executions, granules, pdrs, providers, and rules to a Localstack Elasticsearch and DynamoDB via `addCollections`, `addExecutions`, `addGranules`, `addPdrs`, `addProviders`, and `addRules`.
    - Adds `eraseDataStack` function to local API server code allowing resetting of local datastack for testing (ES and DynamoDB).
    - Adds optional parameters to the @cumulus/api bin serve to allow for launching the api without destroying the current data.

- **CUMULUS-1697**

  - Added the `@cumulus/tf-inventory` package that provides command line utilities for managing Terraform resources in your AWS account

- **CUMULUS-1703**

  - Add `@cumulus/aws-client/S3.createBucket` function
  - Add `@cumulus/aws-client/S3.putFile` function
  - Add `@cumulus/common/string.isNonEmptyString` function
  - Add `@cumulus/ingest/FtpProviderClient` class
  - Add `@cumulus/ingest/HttpProviderClient` class
  - Add `@cumulus/ingest/S3ProviderClient` class
  - Add `@cumulus/ingest/SftpProviderClient` class
  - Add `@cumulus/ingest/providerClientUtils.buildProviderClient` function
  - Add `@cumulus/ingest/providerClientUtils.fetchTextFile` function

- **CUMULUS-1731**

  - Add new optional input variables to the Cumulus Terraform module to support TEA upgrade:
    - `thin_egress_cookie_domain` - Valid domain for Thin Egress App cookie
    - `thin_egress_domain_cert_arn` - Certificate Manager SSL Cert ARN for Thin
      Egress App if deployed outside NGAP/CloudFront
    - `thin_egress_download_role_in_region_arn` - ARN for reading of Thin Egress
      App data buckets for in-region requests
    - `thin_egress_jwt_algo` - Algorithm with which to encode the Thin Egress
      App JWT cookie
    - `thin_egress_jwt_secret_name` - Name of AWS secret where keys for the Thin
      Egress App JWT encode/decode are stored
    - `thin_egress_lambda_code_dependency_archive_key` - Thin Egress App - S3
      Key of packaged python modules for lambda dependency layer

- **CUMULUS-1733**
  - Add `discovery-filtering` operator doc to document previously undocumented functionality.

- **CUMULUS-1737**
  - Added the `cumulus-test-cleanup` module to run a nightly cleanup on resources left over from the integration tests run from the `example/spec` directory.

### Changed

- **CUMULUS-1102**

  - Updates `@cumulus/api/auth/testAuth` to use JWT instead of random tokens.
  - Updates the default AMI for the ecs_cluster_instance_image_id.

- **CUMULUS-1622**

  - Mutex class has been deprecated in `@cumulus/common/concurrency` and will be removed in a future release.

- **CUMULUS-1686**

  - Changed `ecs_cluster_instance_image_id` to be a required variable of the `cumulus` module and removed the default value.
    The default was not available across accounts and regions, nor outside of NGAP and therefore not particularly useful.

- **CUMULUS-1688**

  - Updated `@cumulus/aws.receiveSQSMessages` not to replace `message.Body` with a parsed object. This behavior was undocumented and confusing as received messages appeared to contradict AWS docs that state `message.Body` is always a string.
  - Replaced `sf_watcher` CloudWatch rule from `cloudwatch-events.tf` with an EventSourceMapping on `sqs2sf` mapped to the `start_sf` SQS queue (in `event-sources.tf`).
  - Updated `sqs2sf` with an EventSourceMapping handler and unit test.

- **CUMULUS-1698**

  - Change variable `saml_launchpad_metadata_path` to `saml_launchpad_metadata_url` in the `tf-modules/cumulus` Terraform module.
  - Updated `@cumulus/api/launchpadSaml` to download launchpad IDP metadata from configured location when the metadata in s3 is not valid, and to work with updated IDP metadata and SAML response.

- **CUMULUS-1731**
  - Upgrade the version of the Thin Egress App deployed by Cumulus to v48
    - Note: New variables available, see the 'Added' section of this changelog.

### Fixed

- **CUMULUS-1664**

  - Updated `dbIndexer` Lambda to remove hardcoded references to DynamoDB table names.

- **CUMULUS-1733**
  - Fixed granule discovery recursion algorithm used in S/FTP protocols.

### Removed

- **CUMULUS-1481**
  - removed `process` config and output from PostToCmr as it was not required by the task nor downstream steps, and should still be in the output message's `meta` regardless.

### Deprecated

- **CUMULUS-1040**
  - Deprecated the following code. For cases where the code was moved into another package, the new code location is noted:
    - `@cumulus/common/CloudFormationGateway` -> `@cumulus/aws-client/CloudFormationGateway`
    - `@cumulus/common/DynamoDb` -> `@cumulus/aws-client/DynamoDb`
    - `@cumulus/common/errors` -> `@cumulus/errors`
    - `@cumulus/common/StepFunctions` -> `@cumulus/aws-client/StepFunctions`
    - All of the exported functions in `@cumulus/commmon/aws` (moved into `@cumulus/aws-client`), except:
      - `@cumulus/common/aws/isThrottlingException` -> `@cumulus/errors/isThrottlingException`
      - `@cumulus/common/aws/improveStackTrace` (not deprecated)
      - `@cumulus/common/aws/retryOnThrottlingException` (not deprecated)
    - `@cumulus/common/sfnStep/SfnStep.parseStepMessage` -> `@cumulus/integration-tests/sfnStep/SfnStep.parseStepMessage`
    - `@cumulus/common/sfnStep/ActivityStep` -> `@cumulus/integration-tests/sfnStep/ActivityStep`
    - `@cumulus/common/sfnStep/LambdaStep` -> `@cumulus/integration-tests/sfnStep/LambdaStep`
    - `@cumulus/common/string/unicodeEscape` -> `@cumulus/aws-client/StepFunctions.unicodeEscape`
    - `@cumulus/common/util/setErrorStack` -> `@cumulus/aws-client/util/setErrorStack`
    - `@cumulus/ingest/aws/invoke` -> `@cumulus/aws-client/Lambda/invoke`
    - `@cumulus/ingest/aws/CloudWatch.bucketSize`
    - `@cumulus/ingest/aws/CloudWatch.cw`
    - `@cumulus/ingest/aws/ECS.ecs`
    - `@cumulus/ingest/aws/ECS`
    - `@cumulus/ingest/aws/Events.putEvent` -> `@cumulus/aws-client/CloudwatchEvents.putEvent`
    - `@cumulus/ingest/aws/Events.deleteEvent` -> `@cumulus/aws-client/CloudwatchEvents.deleteEvent`
    - `@cumulus/ingest/aws/Events.deleteTarget` -> `@cumulus/aws-client/CloudwatchEvents.deleteTarget`
    - `@cumulus/ingest/aws/Events.putTarget` -> `@cumulus/aws-client/CloudwatchEvents.putTarget`
    - `@cumulus/ingest/aws/SQS.attributes` -> `@cumulus/aws-client/SQS.getQueueAttributes`
    - `@cumulus/ingest/aws/SQS.deleteMessage` -> `@cumulus/aws-client/SQS.deleteSQSMessage`
    - `@cumulus/ingest/aws/SQS.deleteQueue` -> `@cumulus/aws-client/SQS.deleteQueue`
    - `@cumulus/ingest/aws/SQS.getUrl` -> `@cumulus/aws-client/SQS.getQueueUrlByName`
    - `@cumulus/ingest/aws/SQS.receiveMessage` -> `@cumulus/aws-client/SQS.receiveSQSMessages`
    - `@cumulus/ingest/aws/SQS.sendMessage` -> `@cumulus/aws-client/SQS.sendSQSMessage`
    - `@cumulus/ingest/aws/StepFunction.getExecutionStatus` -> `@cumulus/aws-client/StepFunction.getExecutionStatus`
    - `@cumulus/ingest/aws/StepFunction.getExecutionUrl` -> `@cumulus/aws-client/StepFunction.getExecutionUrl`

## [v1.17.0] - 2019-12-31

### BREAKING CHANGES

- **CUMULUS-1498**
  - The `@cumulus/cmrjs.publish2CMR` function expects that the value of its
    `creds.password` parameter is a plaintext password.
  - Rather than using an encrypted password from the `cmr_password` environment
    variable, the `@cumulus/cmrjs.updateCMRMetadata` function now looks for an
    environment variable called `cmr_password_secret_name` and fetches the CMR
    password from that secret in AWS Secrets Manager.
  - The `@cumulus/post-to-cmr` task now expects a
    `config.cmr.passwordSecretName` value, rather than `config.cmr.password`.
    The CMR password will be fetched from that secret in AWS Secrets Manager.

### Added

- **CUMULUS-630**

  - Added support for replaying Kinesis records on a stream into the Cumulus Kinesis workflow triggering mechanism: either all the records, or some time slice delimited by start and end timestamps.
  - Added `/replays` endpoint to the operator API for triggering replays.
  - Added `Replay Kinesis Messages` documentation to Operator Docs.
  - Added `manualConsumer` lambda function to consume a Kinesis stream. Used by the replay AsyncOperation.

- **CUMULUS-1687**
  - Added new API endpoint for listing async operations at `/asyncOperations`
  - All asyncOperations now include the fields `description` and `operationType`. `operationType` can be one of the following. [`Bulk Delete`, `Bulk Granules`, `ES Index`, `Kinesis Replay`]

### Changed

- **CUMULUS-1626**

  - Updates Cumulus to use node10/CMA 1.1.2 for all of its internal lambdas in prep for AWS node 8 EOL

- **CUMULUS-1498**
  - Remove the DynamoDB Users table. The list of OAuth users who are allowed to
    use the API is now stored in S3.
  - The CMR password and Launchpad passphrase are now stored in Secrets Manager

## [v1.16.1] - 2019-12-6

**Please note**:

- The `region` argument to the `cumulus` Terraform module has been removed. You may see a warning or error if you have that variable populated.
- Your workflow tasks should use the following versions of the CMA libraries to utilize new granule, parentArn, asyncOperationId, and stackName fields on the logs:
  - `cumulus-message-adapter-js` version 1.0.10+
  - `cumulus-message-adapter-python` version 1.1.1+
  - `cumulus-message-adapter-java` version 1.2.11+
- The `data-persistence` module no longer manages the creation of an Elasticsearch service-linked role for deploying Elasticsearch to a VPC. Follow the [deployment instructions on preparing your VPC](https://nasa.github.io/cumulus/docs/deployment/deployment-readme#vpc-subnets-and-security-group) for guidance on how to create the Elasticsearch service-linked role manually.
- There is now a `distribution_api_gateway_stage` variable for the `tf-modules/cumulus` Terraform module that will be used as the API gateway stage name used for the distribution API (Thin Egress App)
- Default value for the `urs_url` variable is now `https://uat.urs.earthdata.nasa.gov/` in the `tf-modules/cumulus` and `tf-modules/archive` Terraform modules. So deploying the `cumulus` module without a `urs_url` variable set will integrate your Cumulus deployment with the UAT URS environment.

### Added

- **CUMULUS-1563**

  - Added `custom_domain_name` variable to `tf-modules/data-persistence` module

- **CUMULUS-1654**
  - Added new helpers to `@cumulus/common/execution-history`:
    - `getStepExitedEvent()` returns the `TaskStateExited` event in a workflow execution history after the given step completion/failure event
    - `getTaskExitedEventOutput()` returns the output message for a `TaskStateExited` event in a workflow execution history

### Changed

- **CUMULUS-1578**

  - Updates SAML launchpad configuration to authorize via configured userGroup.
    [See the NASA specific documentation (protected)](https://wiki.earthdata.nasa.gov/display/CUMULUS/Cumulus+SAML+Launchpad+Integration)

- **CUMULUS-1579**

  - Elasticsearch list queries use `match` instead of `term`. `term` had been analyzing the terms and not supporting `-` in the field values.

- **CUMULUS-1619**

  - Adds 4 new keys to `@cumulus/logger` to display granules, parentArn, asyncOperationId, and stackName.
  - Depends on `cumulus-message-adapter-js` version 1.0.10+. Cumulus tasks updated to use this version.

- **CUMULUS-1654**

  - Changed `@cumulus/common/SfnStep.parseStepMessage()` to a static class method

- **CUMULUS-1641**
  - Added `meta.retries` and `meta.visibilityTimeout` properties to sqs-type rule. To create sqs-type rule, you're required to configure a dead-letter queue on your queue.
  - Added `sqsMessageRemover` lambda which removes the message from SQS queue upon successful workflow execution.
  - Updated `sqsMessageConsumer` lambda to not delete message from SQS queue, and to retry the SQS message for configured number of times.

### Removed

- Removed `create_service_linked_role` variable from `tf-modules/data-persistence` module.

- **CUMULUS-1321**
  - The `region` argument to the `cumulus` Terraform module has been removed

### Fixed

- **CUMULUS-1668** - Fixed a race condition where executions may not have been
  added to the database correctly
- **CUMULUS-1654** - Fixed issue with `publishReports` Lambda not including workflow execution error information for failed workflows with a single step
- Fixed `tf-modules/cumulus` module so that the `urs_url` variable is passed on to its invocation of the `tf-modules/archive` module

## [v1.16.0] - 2019-11-15

### Added

- **CUMULUS-1321**

  - A `deploy_distribution_s3_credentials_endpoint` variable has been added to
    the `cumulus` Terraform module. If true, the NGAP-backed S3 credentials
    endpoint will be added to the Thin Egress App's API. Default: true

- **CUMULUS-1544**

  - Updated the `/granules/bulk` endpoint to correctly query Elasticsearch when
    granule ids are not provided.

- **CUMULUS-1580**
  - Added `/granules/bulk` endpoint to `@cumulus/api` to perform bulk actions on granules given either a list of granule ids or an Elasticsearch query and the workflow to perform.

### Changed

- **CUMULUS-1561**

  - Fix the way that we are handling Terraform provider version requirements
  - Pass provider configs into child modules using the method that the
    [Terraform documentation](https://www.terraform.io/docs/configuration/modules.html#providers-within-modules)
    suggests
  - Remove the `region` input variable from the `s3_access_test` Terraform module
  - Remove the `aws_profile` and `aws_region` input variables from the
    `s3-replicator` Terraform module

- **CUMULUS-1639**
  - Because of
    [S3's Data Consistency Model](https://docs.aws.amazon.com/AmazonS3/latest/dev/Introduction.html#BasicsObjects),
    there may be situations where a GET operation for an object can temporarily
    return a `NoSuchKey` response even if that object _has_ been created. The
    `@cumulus/common/aws.getS3Object()` function has been updated to support
    retries if a `NoSuchKey` response is returned by S3. This behavior can be
    enabled by passing a `retryOptions` object to that function. Supported
    values for that object can be found here:
    <https://github.com/tim-kos/node-retry#retryoperationoptions>

### Removed

- **CUMULUS-1559**
  - `logToSharedDestination` has been migrated to the Terraform deployment as `log_api_gateway_to_cloudwatch` and will ONLY apply to egress lambdas.
    Due to the differences in the Terraform deployment model, we cannot support a global log subscription toggle for a configurable subset of lambdas.
    However, setting up your own log forwarding for a Lambda with Terraform is fairly simple, as you will only need to add SubscriptionFilters to your Terraform configuration, one per log group.
    See [the Terraform documentation](https://www.terraform.io/docs/providers/aws/r/cloudwatch_log_subscription_filter.html) for details on how to do this.
    An empty FilterPattern ("") will capture all logs in a group.

## [v1.15.0] - 2019-11-04

### BREAKING CHANGES

- **CUMULUS-1644** - When a workflow execution begins or ends, the workflow
  payload is parsed and any new or updated PDRs or granules referenced in that
  workflow are stored to the Cumulus archive. The defined interface says that a
  PDR in `payload.pdr` will be added to the archive, and any granules in
  `payload.granules` will also be added to the archive. In previous releases,
  PDRs found in `meta.pdr` and granules found in `meta.input_granules` were also
  added to the archive. This caused unexpected behavior and has been removed.
  Only PDRs from `payload.pdr` and granules from `payload.granules` will now be
  added to the Cumulus archive.

- **CUMULUS-1449** - Cumulus now uses a universal workflow template when
  starting a workflow that contains general information specific to the
  deployment, but not specific to the workflow. Workflow task configs must be
  defined using AWS step function parameters. As part of this change,
  `CumulusConfig` has been retired and task configs must now be defined under
  the `cma.task_config` key in the Parameters section of a step function
  definition.

  **Migration instructions**:

  NOTE: These instructions require the use of Cumulus Message Adapter v1.1.x+.
  Please ensure you are using a compatible version before attempting to migrate
  workflow configurations. When defining workflow steps, remove any
  `CumulusConfig` section, as shown below:

  ```yaml
  ParsePdr:
    CumulusConfig:
      provider: "{$.meta.provider}"
      bucket: "{$.meta.buckets.internal.name}"
      stack: "{$.meta.stack}"
  ```

  Instead, use AWS Parameters to pass `task_config` for the task directly into
  the Cumulus Message Adapter:

  ```yaml
  ParsePdr:
    Parameters:
      cma:
        event.$: "$"
        task_config:
          provider: "{$.meta.provider}"
          bucket: "{$.meta.buckets.internal.name}"
          stack: "{$.meta.stack}"
  ```

  In this example, the `cma` key is used to pass parameters to the message
  adapter. Using `task_config` in combination with `event.$: '$'` allows the
  message adapter to process `task_config` as the `config` passed to the Cumulus
  task. See `example/workflows/sips.yml` in the core repository for further
  examples of how to set the Parameters.

  Additionally, workflow configurations for the `QueueGranules` and `QueuePdrs`
  tasks need to be updated:

  - `queue-pdrs` config changes:
    - `parsePdrMessageTemplateUri` replaced with `parsePdrWorkflow`, which is
      the workflow name (i.e. top-level name in `config.yml`, e.g. 'ParsePdr').
    - `internalBucket` and `stackName` configs now required to look up
      configuration from the deployment. Brings the task config in line with
      that of `queue-granules`.
  - `queue-granules` config change: `ingestGranuleMessageTemplateUri` replaced
    with `ingestGranuleWorkflow`, which is the workflow name (e.g.
    'IngestGranule').

- **CUMULUS-1396** - **Workflow steps at the beginning and end of a workflow
  using the `SfSnsReport` Lambda have now been deprecated (e.g. `StartStatus`,
  `StopStatus`) and should be removed from your workflow definitions**. These
  steps were used for publishing ingest notifications and have been replaced by
  an implementation using Cloudwatch events for Step Functions to trigger a
  Lambda that publishes ingest notifications. For further detail on how ingest
  notifications are published, see the notes below on **CUMULUS-1394**. For
  examples of how to update your workflow definitions, see our
  [example workflow definitions](https://github.com/nasa/cumulus/blob/master/example/workflows/).

- **CUMULUS-1470**
  - Remove Cumulus-defined ECS service autoscaling, allowing integrators to
    better customize autoscaling to meet their needs. In order to use
    autoscaling with ECS services, appropriate
    `AWS::ApplicationAutoScaling::ScalableTarget`,
    `AWS::ApplicationAutoScaling::ScalingPolicy`, and `AWS::CloudWatch::Alarm`
    resources should be defined in a kes overrides file. See
    [this example](https://github.com/nasa/cumulus/blob/release-1.15.x/example/overrides/app/cloudformation.template.yml)
    for an example.
  - The following config parameters are no longer used:
    - ecs.services.\<NAME\>.minTasks
    - ecs.services.\<NAME\>.maxTasks
    - ecs.services.\<NAME\>.scaleInActivityScheduleTime
    - ecs.services.\<NAME\>.scaleInAdjustmentPercent
    - ecs.services.\<NAME\>.scaleOutActivityScheduleTime
    - ecs.services.\<NAME\>.scaleOutAdjustmentPercent
    - ecs.services.\<NAME\>.activityName

### Added

- **CUMULUS-1100**

  - Added 30-day retention properties to all log groups that were missing those policies.

- **CUMULUS-1396**

  - Added `@cumulus/common/sfnStep`:
    - `LambdaStep` - A class for retrieving and parsing input and output to Lambda steps in AWS Step Functions
    - `ActivityStep` - A class for retrieving and parsing input and output to ECS activity steps in AWS Step Functions

- **CUMULUS-1574**

  - Added `GET /token` endpoint for SAML authorization when cumulus is protected by Launchpad.
    This lets a user retrieve a token by hand that can be presented to the API.

- **CUMULUS-1625**

  - Added `sf_start_rate` variable to the `ingest` Terraform module, equivalent to `sqs_consumer_rate` in the old model, but will not be automatically applied to custom queues as that was.

- **CUMULUS-1513**
  - Added `sqs`-type rule support in the Cumulus API `@cumulus/api`
  - Added `sqsMessageConsumer` lambda which processes messages from the SQS queues configured in the `sqs` rules.

### Changed

- **CUMULUS-1639**

  - Because of
    [S3's Data Consistency Model](https://docs.aws.amazon.com/AmazonS3/latest/dev/Introduction.html#BasicsObjects),
    there may be situations where a GET operation for an object can temporarily
    return a `NoSuchKey` response even if that object _has_ been created. The
    `@cumulus/common/aws.getS3Object()` function will now retry up to 10 times
    if a `NoSuchKey` response is returned by S3. This can behavior can be
    overridden by passing `{ retries: 0 }` as the `retryOptions` argument.

- **CUMULUS-1449**

  - `queue-pdrs` & `queue-granules` config changes. Details in breaking changes section.
  - Cumulus now uses a universal workflow template when starting workflow that contains general information specific to the deployment, but not specific to the workflow.
  - Changed the way workflow configs are defined, from `CumulusConfig` to a `task_config` AWS Parameter.

- **CUMULUS-1452**

  - Changed the default ECS docker storage drive to `devicemapper`

- **CUMULUS-1453**
  - Removed config schema for `@cumulus/sf-sns-report` task
  - Updated `@cumulus/sf-sns-report` to always assume that it is running as an intermediate step in a workflow, not as the first or last step

### Removed

- **CUMULUS-1449**
  - Retired `CumulusConfig` as part of step function definitions, as this is an artifact of the way Kes parses workflow definitions that was not possible to migrate to Terraform. Use AWS Parameters and the `task_config` key instead. See change note above.
  - Removed individual workflow templates.

### Fixed

- **CUMULUS-1620** - Fixed bug where `message_adapter_version` does not correctly inject the CMA

- **CUMULUS-1396** - Updated `@cumulus/common/StepFunctions.getExecutionHistory()` to recursively fetch execution history when `nextToken` is returned in response

- **CUMULUS-1571** - Updated `@cumulus/common/DynamoDb.get()` to throw any errors encountered when trying to get a record and the record does exist

- **CUMULUS-1452**
  - Updated the EC2 initialization scripts to use full volume size for docker storage
  - Changed the default ECS docker storage drive to `devicemapper`

## [v1.14.5] - 2019-12-30 - [BACKPORT]

### Updated

- **CUMULUS-1626**
  - Updates Cumulus to use node10/CMA 1.1.2 for all of its internal lambdas in prep for AWS node 8 EOL

## [v1.14.4] - 2019-10-28

### Fixed

- **CUMULUS-1632** - Pinned `aws-elasticsearch-connector` package in `@cumulus/api` to version `8.1.3`, since `8.2.0` includes breaking changes

## [v1.14.3] - 2019-10-18

### Fixed

- **CUMULUS-1620** - Fixed bug where `message_adapter_version` does not correctly inject the CMA

- **CUMULUS-1572** - A granule is now included in discovery results even when
  none of its files has a matching file type in the associated collection
  configuration. Previously, if all files for a granule were unmatched by a file
  type configuration, the granule was excluded from the discovery results.
  Further, added support for a `boolean` property
  `ignoreFilesConfigForDiscovery`, which controls how a granule's files are
  filtered at discovery time.

## [v1.14.2] - 2019-10-08

### BREAKING CHANGES

Your Cumulus Message Adapter version should be pinned to `v1.0.13` or lower in your `app/config.yml` using `message_adapter_version: v1.0.13` OR you should use the workflow migration steps below to work with CMA v1.1.1+.

- **CUMULUS-1394** - The implementation of the `SfSnsReport` Lambda requires additional environment variables for integration with the new ingest notification SNS topics. Therefore, **you must update the definition of `SfSnsReport` in your `lambdas.yml` like so**:

```yaml
SfSnsReport:
  handler: index.handler
  timeout: 300
  source: node_modules/@cumulus/sf-sns-report/dist
  tables:
    - ExecutionsTable
  envs:
    execution_sns_topic_arn:
      function: Ref
      value: reportExecutionsSns
    granule_sns_topic_arn:
      function: Ref
      value: reportGranulesSns
    pdr_sns_topic_arn:
      function: Ref
      value: reportPdrsSns
```

- **CUMULUS-1447** -
  The newest release of the Cumulus Message Adapter (v1.1.1) requires that parameterized configuration be used for remote message functionality. Once released, Kes will automatically bring in CMA v1.1.1 without additional configuration.

  **Migration instructions**
  Oversized messages are no longer written to S3 automatically. In order to utilize remote messaging functionality, configure a `ReplaceConfig` AWS Step Function parameter on your CMA task:

  ```yaml
  ParsePdr:
    Parameters:
      cma:
        event.$: "$"
        ReplaceConfig:
          FullMessage: true
  ```

  Accepted fields in `ReplaceConfig` include `MaxSize`, `FullMessage`, `Path` and `TargetPath`.
  See https://github.com/nasa/cumulus-message-adapter/blob/master/CONTRACT.md#remote-message-configuration for full details.

  As this change is backward compatible in Cumulus Core, users wishing to utilize the previous version of the CMA may opt to transition to using a CMA lambda layer, or set `message_adapter_version` in their configuration to a version prior to v1.1.0.

### PLEASE NOTE

- **CUMULUS-1394** - Ingest notifications are now provided via 3 separate SNS topics for executions, granules, and PDRs, instead of a single `sftracker` SNS topic. Whereas the `sftracker` SNS topic received a full Cumulus execution message, the new topics all receive generated records for the given object. The new topics are only published to if the given object exists for the current execution. For a given execution/granule/PDR, **two messages will be received by each topic**: one message indicating that ingest is running and another message indicating that ingest has completed or failed. The new SNS topics are:

  - `reportExecutions` - Receives 1 message per execution
  - `reportGranules` - Receives 1 message per granule in an execution
  - `reportPdrs` - Receives 1 message per PDR

### Added

- **CUMULUS-639**

  - Adds SAML JWT and launchpad token authentication to Cumulus API (configurable)
    - **NOTE** to authenticate with Launchpad ensure your launchpad user_id is in the `<prefix>-UsersTable`
    - when Cumulus configured to protect API via Launchpad:
      - New endpoints
        - `GET /saml/login` - starting point for SAML SSO creates the login request url and redirects to the SAML Identity Provider Service (IDP)
        - `POST /saml/auth` - SAML Assertion Consumer Service. POST receiver from SAML IDP. Validates response, logs the user in, and returns a SAML-based JWT.
    - Disabled endpoints
      - `POST /refresh`
      - Changes authorization worklow:
      - `ensureAuthorized` now presumes the bearer token is a JWT and tries to validate. If the token is malformed, it attempts to validate the token against Launchpad. This allows users to bring their own token as described here https://wiki.earthdata.nasa.gov/display/CUMULUS/Cumulus+API+with+Launchpad+Authentication. But it also allows dashboard users to manually authenticate via Launchpad SAML to receive a Launchpad-based JWT.

- **CUMULUS-1394**
  - Added `Granule.generateGranuleRecord()` method to granules model to generate a granule database record from a Cumulus execution message
  - Added `Pdr.generatePdrRecord()` method to PDRs model to generate a granule database record from a Cumulus execution message
  - Added helpers to `@cumulus/common/message`:
    - `getMessageExecutionName()` - Get the execution name from a Cumulus execution message
    - `getMessageStateMachineArn()` - Get the state machine ARN from a Cumulus execution message
    - `getMessageExecutionArn()` - Get the execution ARN for a Cumulus execution message
    - `getMessageGranules()` - Get the granules from a Cumulus execution message, if any.
  - Added `@cumulus/common/cloudwatch-event/isFailedSfStatus()` to determine if a Step Function status from a Cloudwatch event is a failed status

### Changed

- **CUMULUS-1308**

  - HTTP PUT of a Collection, Provider, or Rule via the Cumulus API now
    performs full replacement of the existing object with the object supplied
    in the request payload. Previous behavior was to perform a modification
    (partial update) by merging the existing object with the (possibly partial)
    object in the payload, but this did not conform to the HTTP standard, which
    specifies PATCH as the means for modifications rather than replacements.

- **CUMULUS-1375**

  - Migrate Cumulus from deprecated Elasticsearch JS client to new, supported one in `@cumulus/api`

- **CUMULUS-1485** Update `@cumulus/cmr-client` to return error message from CMR for validation failures.

- **CUMULUS-1394**

  - Renamed `Execution.generateDocFromPayload()` to `Execution.generateRecord()` on executions model. The method generates an execution database record from a Cumulus execution message.

- **CUMULUS-1432**

  - `logs` endpoint takes the level parameter as a string and not a number
  - Elasticsearch term query generation no longer converts numbers to boolean

- **CUMULUS-1447**

  - Consolidated all remote message handling code into @common/aws
  - Update remote message code to handle updated CMA remote message flags
  - Update example SIPS workflows to utilize Parameterized CMA configuration

- **CUMULUS-1448** Refactor workflows that are mutating cumulus_meta to utilize meta field

- **CUMULUS-1451**

  - Elasticsearch cluster setting `auto_create_index` will be set to false. This had been causing issues in the bootstrap lambda on deploy.

- **CUMULUS-1456**
  - `@cumulus/api` endpoints default error handler uses `boom` package to format errors, which is consistent with other API endpoint errors.

### Fixed

- **CUMULUS-1432** `logs` endpoint filter correctly filters logs by level
- **CUMULUS-1484** `useMessageAdapter` now does not set CUMULUS_MESSAGE_ADAPTER_DIR when `true`

### Removed

- **CUMULUS-1394**
  - Removed `sfTracker` SNS topic. Replaced by three new SNS topics for granule, execution, and PDR ingest notifications.
  - Removed unused functions from `@cumulus/common/aws`:
    - `getGranuleS3Params()`
    - `setGranuleStatus()`

## [v1.14.1] - 2019-08-29

### Fixed

- **CUMULUS-1455**

  - CMR token links updated to point to CMR legacy services rather than echo

- **CUMULUS-1211**
  - Errors thrown during granule discovery are no longer swallowed and ignored.
    Rather, errors are propagated to allow for proper error-handling and
    meaningful messaging.

## [v1.14.0] - 2019-08-22

### PLEASE NOTE

- We have encountered transient lambda service errors in our integration testing. Please handle transient service errors following [these guidelines](https://docs.aws.amazon.com/step-functions/latest/dg/bp-lambda-serviceexception.html). The workflows in the `example/workflows` folder have been updated with retries configured for these errors.

- **CUMULUS-799** added additional IAM permissions to support reading CloudWatch and API Gateway, so **you will have to redeploy your IAM stack.**

- **CUMULUS-800** Several items:

  - **Delete existing API Gateway stages**: To allow enabling of API Gateway logging, Cumulus now creates and manages a Stage resource during deployment. Before upgrading Cumulus, it is necessary to delete the API Gateway stages on both the Backend API and the Distribution API. Instructions are included in the documentation under [Delete API Gateway Stages](https://nasa.github.io/cumulus/docs/additional-deployment-options/delete-api-gateway-stages).

  - **Set up account permissions for API Gateway to write to CloudWatch**: In a one time operation for your AWS account, to enable CloudWatch Logs for API Gateway, you must first grant the API Gateway permission to read and write logs to CloudWatch for your account. The `AmazonAPIGatewayPushToCloudWatchLogs` managed policy (with an ARN of `arn:aws:iam::aws:policy/service-role/AmazonAPIGatewayPushToCloudWatchLogs`) has all the required permissions. You can find a simple how to in the documentation under [Enable API Gateway Logging.](https://nasa.github.io/cumulus/docs/additional-deployment-options/enable-gateway-logging-permissions)

  - **Configure API Gateway to write logs to CloudWatch** To enable execution logging for the distribution API set `config.yaml` `apiConfigs.distribution.logApigatewayToCloudwatch` value to `true`. More information [Enable API Gateway Logs](https://nasa.github.io/cumulus/docs/additional-deployment-options/enable-api-logs)

  - **Configure CloudWatch log delivery**: It is possible to deliver CloudWatch API execution and access logs to a cross-account shared AWS::Logs::Destination. An operator does this by adding the key `logToSharedDestination` to the `config.yml` at the default level with a value of a writable log destination. More information in the documentation under [Configure CloudWatch Logs Delivery.](https://nasa.github.io/cumulus/docs/additional-deployment-options/configure-cloudwatch-logs-delivery)

  - **Additional Lambda Logging**: It is now possible to configure any lambda to deliver logs to a shared subscriptions by setting `logToSharedDestination` to the ARN of a writable location (either an AWS::Logs::Destination or a Kinesis Stream) on any lambda config. Documentation for [Lambda Log Subscriptions](https://nasa.github.io/cumulus/docs/additional-deployment-options/additional-lambda-logging)

  - **Configure S3 Server Access Logs**: If you are running Cumulus in an NGAP environment you may [configure S3 Server Access Logs](https://nasa.github.io/cumulus/docs/next/deployment/server_access_logging) to be delivered to a shared bucket where the Metrics Team will ingest the logs into their ELK stack. Contact the Metrics team for permission and location.

- **CUMULUS-1368** The Cumulus distribution API has been deprecated and is being replaced by ASF's Thin Egress App. By default, the distribution API will not deploy. Please follow [the instructions for deploying and configuring Thin Egress](https://nasa.github.io/cumulus/docs/deployment/thin_egress_app).

To instead continue to deploy and use the legacy Cumulus distribution app, add the following to your `config.yml`:

```yaml
deployDistributionApi: true
```

If you deploy with no distribution app your deployment will succeed but you may encounter errors in your workflows, particularly in the `MoveGranule` task.

- **CUMULUS-1418** Users who are packaging the CMA in their Lambdas outside of Cumulus may need to update their Lambda configuration. Please see `BREAKING CHANGES` below for details.

### Added

- **CUMULUS-642**
  - Adds Launchpad as an authentication option for the Cumulus API.
  - Updated deployment documentation and added [instructions to setup Cumulus API Launchpad authentication](https://wiki.earthdata.nasa.gov/display/CUMULUS/Cumulus+API+with+Launchpad+Authentication)
- **CUMULUS-1418**
  - Adds usage docs/testing of lambda layers (introduced in PR1125), updates Core example tasks to use the updated `cumulus-ecs-task` and a CMA layer instead of kes CMA injection.
  - Added Terraform module to publish CMA as layer to user account.
- **PR1125** - Adds `layers` config option to support deploying Lambdas with layers
- **PR1128** - Added `useXRay` config option to enable AWS X-Ray for Lambdas.
- **CUMULUS-1345**
  - Adds new variables to the app deployment under `cmr`.
  - `cmrEnvironment` values are `SIT`, `UAT`, or `OPS` with `UAT` as the default.
  - `cmrLimit` and `cmrPageSize` have been added as configurable options.
- **CUMULUS-1273**
  - Added lambda function EmsProductMetadataReport to generate EMS Product Metadata report
- **CUMULUS-1226**
  - Added API endpoint `elasticsearch/index-from-database` to index to an Elasticsearch index from the database for recovery purposes and `elasticsearch/indices-status` to check the status of Elasticsearch indices via the API.
- **CUMULUS-824**
  - Added new Collection parameter `reportToEms` to configure whether the collection is reported to EMS
- **CUMULUS-1357**
  - Added new BackendApi endpoint `ems` that generates EMS reports.
- **CUMULUS-1241**
  - Added information about queues with maximum execution limits defined to default workflow templates (`meta.queueExecutionLimits`)
- **CUMULUS-1311**
  - Added `@cumulus/common/message` with various message parsing/preparation helpers
- **CUMULUS-812**

  - Added support for limiting the number of concurrent executions started from a queue. [See the data cookbook](https://nasa.github.io/cumulus/docs/data-cookbooks/throttling-queued-executions) for more information.

- **CUMULUS-1337**

  - Adds `cumulus.stackName` value to the `instanceMetadata` endpoint.

- **CUMULUS-1368**

  - Added `cmrGranuleUrlType` to the `@cumulus/move-granules` task. This determines what kind of links go in the CMR files. The options are `distribution`, `s3`, or `none`, with the default being distribution. If there is no distribution API being used with Cumulus, you must set the value to `s3` or `none`.

- Added `packages/s3-replicator` Terraform module to allow same-region s3 replication to metrics bucket.

- **CUMULUS-1392**

  - Added `tf-modules/report-granules` Terraform module which processes granule ingest notifications received via SNS and stores granule data to a database. The module includes:
    - SNS topic for publishing granule ingest notifications
    - Lambda to process granule notifications and store data
    - IAM permissions for the Lambda
    - Subscription for the Lambda to the SNS topic

- **CUMULUS-1393**

  - Added `tf-modules/report-pdrs` Terraform module which processes PDR ingest notifications received via SNS and stores PDR data to a database. The module includes:
    - SNS topic for publishing PDR ingest notifications
    - Lambda to process PDR notifications and store data
    - IAM permissions for the Lambda
    - Subscription for the Lambda to the SNS topic
  - Added unit tests for `@cumulus/api/models/pdrs.createPdrFromSns()`

- **CUMULUS-1400**

  - Added `tf-modules/report-executions` Terraform module which processes workflow execution information received via SNS and stores it to a database. The module includes:
    - SNS topic for publishing execution data
    - Lambda to process and store execution data
    - IAM permissions for the Lambda
    - Subscription for the Lambda to the SNS topic
  - Added `@cumulus/common/sns-event` which contains helpers for SNS events:
    - `isSnsEvent()` returns true if event is from SNS
    - `getSnsEventMessage()` extracts and parses the message from an SNS event
    - `getSnsEventMessageObject()` extracts and parses message object from an SNS event
  - Added `@cumulus/common/cloudwatch-event` which contains helpers for Cloudwatch events:
    - `isSfExecutionEvent()` returns true if event is from Step Functions
    - `isTerminalSfStatus()` determines if a Step Function status from a Cloudwatch event is a terminal status
    - `getSfEventStatus()` gets the Step Function status from a Cloudwatch event
    - `getSfEventDetailValue()` extracts a Step Function event detail field from a Cloudwatch event
    - `getSfEventMessageObject()` extracts and parses Step Function detail object from a Cloudwatch event

- **CUMULUS-1429**

  - Added `tf-modules/data-persistence` Terraform module which includes resources for data persistence in Cumulus:
    - DynamoDB tables
    - Elasticsearch with optional support for VPC
    - Cloudwatch alarm for number of Elasticsearch nodes

- **CUMULUS-1379** CMR Launchpad Authentication
  - Added `launchpad` configuration to `@cumulus/deployment/app/config.yml`, and cloudformation templates, workflow message, lambda configuration, api endpoint configuration
  - Added `@cumulus/common/LaunchpadToken` and `@cumulus/common/launchpad` to provide methods to get token and validate token
  - Updated lambdas to use Launchpad token for CMR actions (ingest and delete granules)
  - Updated deployment documentation and added [instructions to setup CMR client for Launchpad authentication](https://wiki.earthdata.nasa.gov/display/CUMULUS/CMR+Launchpad+Authentication)

## Changed

- **CUMULUS-1232**

  - Added retries to update `@cumulus/cmr-client` `updateToken()`

- **CUMULUS-1245 CUMULUS-795**

  - Added additional `ems` configuration parameters for sending the ingest reports to EMS
  - Added functionality to send daily ingest reports to EMS

- **CUMULUS-1241**

  - Removed the concept of "priority levels" and added ability to define a number of maximum concurrent executions per SQS queue
  - Changed mapping of Cumulus message properties for the `sqs2sfThrottle` lambda:
    - Queue name is read from `cumulus_meta.queueName`
    - Maximum executions for the queue is read from `meta.queueExecutionLimits[queueName]`, where `queueName` is `cumulus_meta.queueName`
  - Changed `sfSemaphoreDown` lambda to only attempt decrementing semaphores when:
    - the message is for a completed/failed/aborted/timed out workflow AND
    - `cumulus_meta.queueName` exists on the Cumulus message AND
    - An entry for the queue name (`cumulus_meta.queueName`) exists in the the object `meta.queueExecutionLimits` on the Cumulus message

- **CUMULUS-1338**

  - Updated `sfSemaphoreDown` lambda to be triggered via AWS Step Function Cloudwatch events instead of subscription to `sfTracker` SNS topic

- **CUMULUS-1311**

  - Updated `@cumulus/queue-granules` to set `cumulus_meta.queueName` for queued execution messages
  - Updated `@cumulus/queue-pdrs` to set `cumulus_meta.queueName` for queued execution messages
  - Updated `sqs2sfThrottle` lambda to immediately decrement queue semaphore value if dispatching Step Function execution throws an error

- **CUMULUS-1362**

  - Granule `processingStartTime` and `processingEndTime` will be set to the execution start time and end time respectively when there is no sync granule or post to cmr task present in the workflow

- **CUMULUS-1400**
  - Deprecated `@cumulus/ingest/aws/getExecutionArn`. Use `@cumulus/common/aws/getExecutionArn` instead.

### Fixed

- **CUMULUS-1439**

  - Fix bug with rule.logEventArn deletion on Kinesis rule update and fix unit test to verify

- **CUMULUS-796**

  - Added production information (collection ShortName and Version, granuleId) to EMS distribution report
  - Added functionality to send daily distribution reports to EMS

- **CUMULUS-1319**

  - Fixed a bug where granule ingest times were not being stored to the database

- **CUMULUS-1356**

  - The `Collection` model's `delete` method now _removes_ the specified item
    from the collection config store that was inserted by the `create` method.
    Previously, this behavior was missing.

- **CUMULUS-1374**
  - Addressed audit concerns (https://www.npmjs.com/advisories/782) in api package

### BREAKING CHANGES

### Changed

- **CUMULUS-1418**
  - Adding a default `cmaDir` key to configuration will cause `CUMULUS_MESSAGE_ADAPTER_DIR` to be set by default to `/opt` for any Lambda not setting `useCma` to true, or explicitly setting the CMA environment variable. In lambdas that package the CMA independently of the Cumulus packaging. Lambdas manually packaging the CMA should have their Lambda configuration updated to set the CMA path, or alternately if not using the CMA as a Lambda layer in this deployment set `cmaDir` to `./cumulus-message-adapter`.

### Removed

- **CUMULUS-1337**

  - Removes the S3 Access Metrics package added in CUMULUS-799

- **PR1130**
  - Removed code deprecated since v1.11.1:
    - Removed `@cumulus/common/step-functions`. Use `@cumulus/common/StepFunctions` instead.
    - Removed `@cumulus/api/lib/testUtils.fakeFilesFactory`. Use `@cumulus/api/lib/testUtils.fakeFileFactory` instead.
    - Removed `@cumulus/cmrjs/cmr` functions: `searchConcept`, `ingestConcept`, `deleteConcept`. Use the functions in `@cumulus/cmr-client` instead.
    - Removed `@cumulus/ingest/aws.getExecutionHistory`. Use `@cumulus/common/StepFunctions.getExecutionHistory` instead.

## [v1.13.5] - 2019-08-29 - [BACKPORT]

### Fixed

- **CUMULUS-1455** - CMR token links updated to point to CMR legacy services rather than echo

## [v1.13.4] - 2019-07-29

- **CUMULUS-1411** - Fix deployment issue when using a template override

## [v1.13.3] - 2019-07-26

- **CUMULUS-1345** Full backport of CUMULUS-1345 features - Adds new variables to the app deployment under `cmr`.
  - `cmrEnvironment` values are `SIT`, `UAT`, or `OPS` with `UAT` as the default.
  - `cmrLimit` and `cmrPageSize` have been added as configurable options.

## [v1.13.2] - 2019-07-25

- Re-release of v1.13.1 to fix broken npm packages.

## [v1.13.1] - 2019-07-22

- **CUMULUS-1374** - Resolve audit compliance with lodash version for api package subdependency
- **CUMULUS-1412** - Resolve audit compliance with googleapi package
- **CUMULUS-1345** - Backported CMR environment setting in getUrl to address immediate user need. CMR_ENVIRONMENT can now be used to set the CMR environment to OPS/SIT

## [v1.13.0] - 2019-5-20

### PLEASE NOTE

**CUMULUS-802** added some additional IAM permissions to support ECS autoscaling, so **you will have to redeploy your IAM stack.**
As a result of the changes for **CUMULUS-1193**, **CUMULUS-1264**, and **CUMULUS-1310**, **you must delete your existing stacks (except IAM) before deploying this version of Cumulus.**
If running Cumulus within a VPC and extended downtime is acceptable, we recommend doing this at the end of the day to allow AWS backend resources and network interfaces to be cleaned up overnight.

### BREAKING CHANGES

- **CUMULUS-1228**

  - The default AMI used by ECS instances is now an NGAP-compliant AMI. This
    will be a breaking change for non-NGAP deployments. If you do not deploy to
    NGAP, you will need to find the AMI ID of the
    [most recent Amazon ECS-optimized AMI](https://docs.aws.amazon.com/AmazonECS/latest/developerguide/ecs-optimized_AMI.html),
    and set the `ecs.amiid` property in your config. Instructions for finding
    the most recent NGAP AMI can be found using
    [these instructions](https://wiki.earthdata.nasa.gov/display/ESKB/Select+an+NGAP+Created+AMI).

- **CUMULUS-1310**

  - Database resources (DynamoDB, ElasticSearch) have been moved to an independent `db` stack.
    Migrations for this version will need to be user-managed. (e.g. [elasticsearch](https://docs.aws.amazon.com/elasticsearch-service/latest/developerguide/es-version-migration.html#snapshot-based-migration) and [dynamoDB](https://docs.aws.amazon.com/datapipeline/latest/DeveloperGuide/dp-template-exports3toddb.html)).
    Order of stack deployment is `iam` -> `db` -> `app`.
  - All stacks can now be deployed using a single `config.yml` file, i.e.: `kes cf deploy --kes-folder app --template node_modules/@cumulus/deployment/[iam|db|app] [...]`
    Backwards-compatible. For development, please re-run `npm run bootstrap` to build new `kes` overrides.
    Deployment docs have been updated to show how to deploy a single-config Cumulus instance.
  - `params` have been moved: Nest `params` fields under `app`, `db` or `iam` to override all Parameters for a particular stack's cloudformation template. Backwards-compatible with multi-config setups.
  - `stackName` and `stackNameNoDash` have been retired. Use `prefix` and `prefixNoDash` instead.
  - The `iams` section in `app/config.yml` IAM roles has been deprecated as a user-facing parameter,
    _unless_ your IAM role ARNs do not match the convention shown in `@cumulus/deployment/app/config.yml`
  - The `vpc.securityGroup` will need to be set with a pre-existing security group ID to use Cumulus in a VPC. Must allow inbound HTTP(S) (Port 443).

- **CUMULUS-1212**

  - `@cumulus/post-to-cmr` will now fail if any granules being processed are missing a metadata file. You can set the new config option `skipMetaCheck` to `true` to pass post-to-cmr without a metadata file.

- **CUMULUS-1232**

  - `@cumulus/sync-granule` will no longer silently pass if no checksum data is provided. It will use input
    from the granule object to:
    - Verify checksum if `checksumType` and `checksumValue` are in the file record OR a checksum file is provided
      (throws `InvalidChecksum` on fail), else log warning that no checksum is available.
    - Then, verify synced S3 file size if `file.size` is in the file record (throws `UnexpectedFileSize` on fail),
      else log warning that no file size is available.
    - Pass the step.

- **CUMULUS-1264**

  - The Cloudformation templating and deployment configuration has been substantially refactored.
    - `CumulusApiDefault` nested stack resource has been renamed to `CumulusApiDistribution`
    - `CumulusApiV1` nested stack resource has been renamed to `CumulusApiBackend`
  - The `urs: true` config option for when defining your lambdas (e.g. in `lambdas.yml`) has been deprecated. There are two new options to replace it:
    - `urs_redirect: 'token'`: This will expose a `TOKEN_REDIRECT_ENDPOINT` environment variable to your lambda that references the `/token` endpoint on the Cumulus backend API
    - `urs_redirect: 'distribution'`: This will expose a `DISTRIBUTION_REDIRECT_ENDPOINT` environment variable to your lambda that references the `/redirect` endpoint on the Cumulus distribution API

- **CUMULUS-1193**

  - The elasticsearch instance is moved behind the VPC.
  - Your account will need an Elasticsearch Service Linked role. This is a one-time setup for the account. You can follow the instructions to use the AWS console or AWS CLI [here](https://docs.aws.amazon.com/IAM/latest/UserGuide/using-service-linked-roles.html) or use the following AWS CLI command: `aws iam create-service-linked-role --aws-service-name es.amazonaws.com`

- **CUMULUS-802**

  - ECS `maxInstances` must be greater than `minInstances`. If you use defaults, no change is required.

- **CUMULUS-1269**
  - Brought Cumulus data models in line with CNM JSON schema:
    - Renamed file object `fileType` field to `type`
    - Renamed file object `fileSize` field to `size`
    - Renamed file object `checksumValue` field to `checksum` where not already done.
    - Added `ancillary` and `linkage` type support to file objects.

### Added

- **CUMULUS-799**

  - Added an S3 Access Metrics package which will take S3 Server Access Logs and
    write access metrics to CloudWatch

- **CUMULUS-1242** - Added `sqs2sfThrottle` lambda. The lambda reads SQS messages for queued executions and uses semaphores to only start new executions if the maximum number of executions defined for the priority key (`cumulus_meta.priorityKey`) has not been reached. Any SQS messages that are read but not used to start executions remain in the queue.

- **CUMULUS-1240**

  - Added `sfSemaphoreDown` lambda. This lambda receives SNS messages and for each message it decrements the semaphore used to track the number of running executions if:
    - the message is for a completed/failed workflow AND
    - the message contains a level of priority (`cumulus_meta.priorityKey`)
  - Added `sfSemaphoreDown` lambda as a subscriber to the `sfTracker` SNS topic

- **CUMULUS-1265**

  - Added `apiConfigs` configuration option to configure API Gateway to be private
  - All internal lambdas configured to run inside the VPC by default
  - Removed references to `NoVpc` lambdas from documentation and `example` folder.

- **CUMULUS-802**
  - Adds autoscaling of ECS clusters
  - Adds autoscaling of ECS services that are handling StepFunction activities

## Changed

- Updated `@cumulus/ingest/http/httpMixin.list()` to trim trailing spaces on discovered filenames

- **CUMULUS-1310**

  - Database resources (DynamoDB, ElasticSearch) have been moved to an independent `db` stack.
    This will enable future updates to avoid affecting database resources or requiring migrations.
    Migrations for this version will need to be user-managed.
    (e.g. [elasticsearch](https://docs.aws.amazon.com/elasticsearch-service/latest/developerguide/es-version-migration.html#snapshot-based-migration) and [dynamoDB](https://docs.aws.amazon.com/datapipeline/latest/DeveloperGuide/dp-template-exports3toddb.html)).
    Order of stack deployment is `iam` -> `db` -> `app`.
  - All stacks can now be deployed using a single `config.yml` file, i.e.: `kes cf deploy --kes-folder app --template node_modules/@cumulus/deployment/[iam|db|app] [...]`
    Backwards-compatible. Please re-run `npm run bootstrap` to build new `kes` overrides.
    Deployment docs have been updated to show how to deploy a single-config Cumulus instance.
  - `params` fields should now be nested under the stack key (i.e. `app`, `db` or `iam`) to provide Parameters for a particular stack's cloudformation template,
    for use with single-config instances. Keys _must_ match the name of the deployment package folder (`app`, `db`, or `iam`).
    Backwards-compatible with multi-config setups.
  - `stackName` and `stackNameNoDash` have been retired as user-facing config parameters. Use `prefix` and `prefixNoDash` instead.
    This will be used to create stack names for all stacks in a single-config use case.
    `stackName` may still be used as an override in multi-config usage, although this is discouraged.
    Warning: overriding the `db` stack's `stackName` will require you to set `dbStackName` in your `app/config.yml`.
    This parameter is required to fetch outputs from the `db` stack to reference in the `app` stack.
  - The `iams` section in `app/config.yml` IAM roles has been retired as a user-facing parameter,
    _unless_ your IAM role ARNs do not match the convention shown in `@cumulus/deployment/app/config.yml`
    In that case, overriding `iams` in your own config is recommended.
  - `iam` and `db` `cloudformation.yml` file names will have respective prefixes (e.g `iam.cloudformation.yml`).
  - Cumulus will now only attempt to create reconciliation reports for buckets of the `private`, `public` and `protected` types.
  - Cumulus will no longer set up its own security group.
    To pass a pre-existing security group for in-VPC deployments as a parameter to the Cumulus template, populate `vpc.securityGroup` in `config.yml`.
    This security group must allow inbound HTTP(S) traffic (Port 443). SSH traffic (Port 22) must be permitted for SSH access to ECS instances.
  - Deployment docs have been updated with examples for the new deployment model.

- **CUMULUS-1236**

  - Moves access to public files behind the distribution endpoint. Authentication is not required, but direct http access has been disallowed.

- **CUMULUS-1223**

  - Adds unauthenticated access for public bucket files to the Distribution API. Public files should be requested the same way as protected files, but for public files a redirect to a self-signed S3 URL will happen without requiring authentication with Earthdata login.

- **CUMULUS-1232**

  - Unifies duplicate handling in `ingest/granule.handleDuplicateFile` for maintainability.
  - Changed `ingest/granule.ingestFile` and `move-granules/index.moveFileRequest` to use new function.
  - Moved file versioning code to `ingest/granule.moveGranuleFileWithVersioning`
  - `ingest/granule.verifyFile` now also tests `file.size` for verification if it is in the file record and throws
    `UnexpectedFileSize` error for file size not matching input.
  - `ingest/granule.verifyFile` logs warnings if checksum and/or file size are not available.

- **CUMULUS-1193**

  - Moved reindex CLI functionality to an API endpoint. See [API docs](https://nasa.github.io/cumulus-api/#elasticsearch-1)

- **CUMULUS-1207**
  - No longer disable lambda event source mappings when disabling a rule

### Fixed

- Updated Lerna publish script so that published Cumulus packages will pin their dependencies on other Cumulus packages to exact versions (e.g. `1.12.1` instead of `^1.12.1`)

- **CUMULUS-1203**

  - Fixes IAM template's use of intrinsic functions such that IAM template overrides now work with kes

- **CUMULUS-1268**
  - Deployment will not fail if there are no ES alarms or ECS services

## [v1.12.1] - 2019-4-8

## [v1.12.0] - 2019-4-4

Note: There was an issue publishing 1.12.0. Upgrade to 1.12.1.

### BREAKING CHANGES

- **CUMULUS-1139**

  - `granule.applyWorkflow` uses the new-style granule record as input to workflows.

- **CUMULUS-1171**

  - Fixed provider handling in the API to make it consistent between protocols.
    NOTE: This is a breaking change. When applying this upgrade, users will need to:
    1. Disable all workflow rules
    2. Update any `http` or `https` providers so that the host field only
       contains a valid hostname or IP address, and the port field contains the
       provider port.
    3. Perform the deployment
    4. Re-enable workflow rules

- **CUMULUS-1176**:

  - `@cumulus/move-granules` input expectations have changed. `@cumulus/files-to-granules` is a new intermediate task to perform input translation in the old style.
    See the Added and Changed sections of this release changelog for more information.

- **CUMULUS-670**

  - The behavior of ParsePDR and related code has changed in this release. PDRs with FILE_TYPEs that do not conform to the PDR ICD (+ TGZ) (https://cdn.earthdata.nasa.gov/conduit/upload/6376/ESDS-RFC-030v1.0.pdf) will fail to parse.

- **CUMULUS-1208**
  - The granule object input to `@cumulus/queue-granules` will now be added to ingest workflow messages **as is**. In practice, this means that if you are using `@cumulus/queue-granules` to trigger ingest workflows and your granule objects input have invalid properties, then your ingest workflows will fail due to schema validation errors.

### Added

- **CUMULUS-777**
  - Added new cookbook entry on configuring Cumulus to track ancillary files.
- **CUMULUS-1183**
  - Kes overrides will now abort with a warning if a workflow step is configured without a corresponding
    lambda configuration
- **CUMULUS-1223**

  - Adds convenience function `@cumulus/common/bucketsConfigJsonObject` for fetching stack's bucket configuration as an object.

- **CUMULUS-853**
  - Updated FakeProcessing example lambda to include option to generate fake browse
  - Added feature documentation for ancillary metadata export, a new cookbook entry describing a workflow with ancillary metadata generation(browse), and related task definition documentation
- **CUMULUS-805**
  - Added a CloudWatch alarm to check running ElasticSearch instances, and a CloudWatch dashboard to view the health of ElasticSearch
  - Specify `AWS_REGION` in `.env` to be used by deployment script
- **CUMULUS-803**
  - Added CloudWatch alarms to check running tasks of each ECS service, and add the alarms to CloudWatch dashboard
- **CUMULUS-670**
  - Added Ancillary Metadata Export feature (see https://nasa.github.io/cumulus/docs/features/ancillary_metadata for more information)
  - Added new Collection file parameter "fileType" that allows configuration of workflow granule file fileType
- **CUMULUS-1184** - Added kes logging output to ensure we always see the state machine reference before failures due to configuration
- **CUMULUS-1105** - Added a dashboard endpoint to serve the dashboard from an S3 bucket
- **CUMULUS-1199** - Moves `s3credentials` endpoint from the backend to the distribution API.
- **CUMULUS-666**
  - Added `@api/endpoints/s3credentials` to allow EarthData Login authorized users to retrieve temporary security credentials for same-region direct S3 access.
- **CUMULUS-671**
  - Added `@packages/integration-tests/api/distribution/getDistributionApiS3SignedUrl()` to return the S3 signed URL for a file protected by the distribution API
- **CUMULUS-672**
  - Added `cmrMetadataFormat` and `cmrConceptId` to output for individual granules from `@cumulus/post-to-cmr`. `cmrMetadataFormat` will be read from the `cmrMetadataFormat` generated for each granule in `@cumulus/cmrjs/publish2CMR()`
  - Added helpers to `@packages/integration-tests/api/distribution`:
    - `getDistributionApiFileStream()` returns a stream to download files protected by the distribution API
    - `getDistributionFileUrl()` constructs URLs for requesting files from the distribution API
- **CUMULUS-1185** `@cumulus/api/models/Granule.removeGranuleFromCmrByGranule` to replace `@cumulus/api/models/Granule.removeGranuleFromCmr` and use the Granule UR from the CMR metadata to remove the granule from CMR

- **CUMULUS-1101**

  - Added new `@cumulus/checksum` package. This package provides functions to calculate and validate checksums.
  - Added new checksumming functions to `@cumulus/common/aws`: `calculateS3ObjectChecksum` and `validateS3ObjectChecksum`, which depend on the `checksum` package.

- CUMULUS-1171

  - Added `@cumulus/common` API documentation to `packages/common/docs/API.md`
  - Added an `npm run build-docs` task to `@cumulus/common`
  - Added `@cumulus/common/string#isValidHostname()`
  - Added `@cumulus/common/string#match()`
  - Added `@cumulus/common/string#matches()`
  - Added `@cumulus/common/string#toLower()`
  - Added `@cumulus/common/string#toUpper()`
  - Added `@cumulus/common/URLUtils#buildURL()`
  - Added `@cumulus/common/util#isNil()`
  - Added `@cumulus/common/util#isNull()`
  - Added `@cumulus/common/util#isUndefined()`
  - Added `@cumulus/common/util#negate()`

- **CUMULUS-1176**

  - Added new `@cumulus/files-to-granules` task to handle converting file array output from `cumulus-process` tasks into granule objects.
    Allows simplification of `@cumulus/move-granules` and `@cumulus/post-to-cmr`, see Changed section for more details.

- CUMULUS-1151 Compare the granule holdings in CMR with Cumulus' internal data store
- CUMULUS-1152 Compare the granule file holdings in CMR with Cumulus' internal data store

### Changed

- **CUMULUS-1216** - Updated `@cumulus/ingest/granule/ingestFile` to download files to expected staging location.
- **CUMULUS-1208** - Updated `@cumulus/ingest/queue/enqueueGranuleIngestMessage()` to not transform granule object passed to it when building an ingest message
- **CUMULUS-1198** - `@cumulus/ingest` no longer enforces any expectations about whether `provider_path` contains a leading slash or not.
- **CUMULUS-1170**
  - Update scripts and docs to use `npm` instead of `yarn`
  - Use `package-lock.json` files to ensure matching versions of npm packages
  - Update CI builds to use `npm ci` instead of `npm install`
- **CUMULUS-670**
  - Updated ParsePDR task to read standard PDR types+ (+ tgz as an external customer requirement) and add a fileType to granule-files on Granule discovery
  - Updated ParsePDR to fail if unrecognized type is used
  - Updated all relevant task schemas to include granule->files->filetype as a string value
  - Updated tests/test fixtures to include the fileType in the step function/task inputs and output validations as needed
  - Updated MoveGranules task to handle incoming configuration with new "fileType" values and to add them as appropriate to the lambda output.
  - Updated DiscoverGranules step/related workflows to read new Collection file parameter fileType that will map a discovered file to a workflow fileType
  - Updated CNM parser to add the fileType to the defined granule file fileType on ingest and updated integration tests to verify/validate that behavior
  - Updated generateEcho10XMLString in cmr-utils.js to use a map/related library to ensure order as CMR requires ordering for their online resources.
  - Updated post-to-cmr task to appropriately export CNM filetypes to CMR in echo10/UMM exports
- **CUMULUS-1139** - Granules stored in the API contain a `files` property. That schema has been greatly
  simplified and now better matches the CNM format.
  - The `name` property has been renamed to `fileName`.
  - The `filepath` property has been renamed to `key`.
  - The `checksumValue` property has been renamed to `checksum`.
  - The `path` property has been removed.
  - The `url_path` property has been removed.
  - The `filename` property (which contained an `s3://` URL) has been removed, and the `bucket`
    and `key` properties should be used instead. Any requests sent to the API containing a `granule.files[].filename`
    property will be rejected, and any responses coming back from the API will not contain that
    `filename` property.
  - A `source` property has been added, which is a URL indicating the original source of the file.
  - `@cumulus/ingest/granule.moveGranuleFiles()` no longer includes a `filename` field in its
    output. The `bucket` and `key` fields should be used instead.
- **CUMULUS-672**

  - Changed `@cumulus/integration-tests/api/EarthdataLogin.getEarthdataLoginRedirectResponse` to `@cumulus/integration-tests/api/EarthdataLogin.getEarthdataAccessToken`. The new function returns an access response from Earthdata login, if successful.
  - `@cumulus/integration-tests/cmr/getOnlineResources` now accepts an object of options, including `cmrMetadataFormat`. Based on the `cmrMetadataFormat`, the function will correctly retrieve the online resources for each metadata format (ECHO10, UMM-G)

- **CUMULUS-1101**

  - Moved `@cumulus/common/file/getFileChecksumFromStream` into `@cumulus/checksum`, and renamed it to `generateChecksumFromStream`.
    This is a breaking change for users relying on `@cumulus/common/file/getFileChecksumFromStream`.
  - Refactored `@cumulus/ingest/Granule` to depend on new `common/aws` checksum functions and remove significantly present checksumming code.
    - Deprecated `@cumulus/ingest/granule.validateChecksum`. Replaced with `@cumulus/ingest/granule.verifyFile`.
    - Renamed `granule.getChecksumFromFile` to `granule.retrieveSuppliedFileChecksumInformation` to be more accurate.
  - Deprecated `@cumulus/common/aws.checksumS3Objects`. Use `@cumulus/common/aws.calculateS3ObjectChecksum` instead.

- CUMULUS-1171

  - Fixed provider handling in the API to make it consistent between protocols.
    Before this change, FTP providers were configured using the `host` and
    `port` properties. HTTP providers ignored `port` and `protocol`, and stored
    an entire URL in the `host` property. Updated the API to only accept valid
    hostnames or IP addresses in the `provider.host` field. Updated ingest code
    to properly build HTTP and HTTPS URLs from `provider.protocol`,
    `provider.host`, and `provider.port`.
  - The default provider port was being set to 21, no matter what protocol was
    being used. Removed that default.

- **CUMULUS-1176**

  - `@cumulus/move-granules` breaking change:
    Input to `move-granules` is now expected to be in the form of a granules object (i.e. `{ granules: [ { ... }, { ... } ] }`);
    For backwards compatibility with array-of-files outputs from processing steps, use the new `@cumulus/files-to-granules` task as an intermediate step.
    This task will perform the input translation. This change allows `move-granules` to be simpler and behave more predictably.
    `config.granuleIdExtraction` and `config.input_granules` are no longer needed/used by `move-granules`.
  - `@cumulus/post-to-cmr`: `config.granuleIdExtraction` is no longer needed/used by `post-to-cmr`.

- CUMULUS-1174
  - Better error message and stacktrace for S3KeyPairProvider error reporting.

### Fixed

- **CUMULUS-1218** Reconciliation report will now scan only completed granules.
- `@cumulus/api` files and granules were not getting indexed correctly because files indexing was failing in `db-indexer`
- `@cumulus/deployment` A bug in the Cloudformation template was preventing the API from being able to be launched in a VPC, updated the IAM template to give the permissions to be able to run the API in a VPC

### Deprecated

- `@cumulus/api/models/Granule.removeGranuleFromCmr`, instead use `@cumulus/api/models/Granule.removeGranuleFromCmrByGranule`
- `@cumulus/ingest/granule.validateChecksum`, instead use `@cumulus/ingest/granule.verifyFile`
- `@cumulus/common/aws.checksumS3Objects`, instead use `@cumulus/common/aws.calculateS3ObjectChecksum`
- `@cumulus/cmrjs`: `getGranuleId` and `getCmrFiles` are deprecated due to changes in input handling.

## [v1.11.3] - 2019-3-5

### Added

- **CUMULUS-1187** - Added `@cumulus/ingest/granule/duplicateHandlingType()` to determine how duplicate files should be handled in an ingest workflow

### Fixed

- **CUMULUS-1187** - workflows not respecting the duplicate handling value specified in the collection
- Removed refreshToken schema requirement for OAuth

## [v1.11.2] - 2019-2-15

### Added

- CUMULUS-1169
  - Added a `@cumulus/common/StepFunctions` module. It contains functions for querying the AWS
    StepFunctions API. These functions have the ability to retry when a ThrottlingException occurs.
  - Added `@cumulus/common/aws.retryOnThrottlingException()`, which will wrap a function in code to
    retry on ThrottlingExceptions.
  - Added `@cumulus/common/test-utils.throttleOnce()`, which will cause a function to return a
    ThrottlingException the first time it is called, then return its normal result after that.
- CUMULUS-1103 Compare the collection holdings in CMR with Cumulus' internal data store
- CUMULUS-1099 Add support for UMMG JSON metadata versions > 1.4.
  - If a version is found in the metadata object, that version is used for processing and publishing to CMR otherwise, version 1.4 is assumed.
- CUMULUS-678
  - Added support for UMMG json v1.4 metadata files.
    `reconcileCMRMetadata` added to `@cumulus/cmrjs` to update metadata record with new file locations.
    `@cumulus/common/errors` adds two new error types `CMRMetaFileNotFound` and `InvalidArgument`.
    `@cumulus/common/test-utils` adds new function `randomId` to create a random string with id to help in debugging.
    `@cumulus/common/BucketsConfig` adds a new helper class `BucketsConfig` for working with bucket stack configuration and bucket names.
    `@cumulus/common/aws` adds new function `s3PutObjectTagging` as a convenience for the aws [s3().putObjectTagging](https://docs.aws.amazon.com/AWSJavaScriptSDK/latest/AWS/S3.html#putObjectTagging-property) function.
    `@cumulus/cmrjs` Adds: - `isCMRFile` - Identify an echo10(xml) or UMMG(json) metadata file. - `metadataObjectFromCMRFile` Read and parse CMR XML file from s3. - `updateCMRMetadata` Modify a cmr metadata (xml/json) file with updated information. - `publish2CMR` Posts XML or UMMG CMR data to CMR service. - `reconcileCMRMetadata` Reconciles cmr metadata file after a file moves.
- Adds some ECS and other permissions to StepRole to enable running ECS tasks from a workflow
- Added Apache logs to cumulus api and distribution lambdas
- **CUMULUS-1119** - Added `@cumulus/integration-tests/api/EarthdataLogin.getEarthdataLoginRedirectResponse` helper for integration tests to handle login with Earthdata and to return response from redirect to Cumulus API
- **CUMULUS-673** Added `@cumulus/common/file/getFileChecksumFromStream` to get file checksum from a readable stream

### Fixed

- CUMULUS-1123
  - Cloudformation template overrides now work as expected

### Changed

- CUMULUS-1169
  - Deprecated the `@cumulus/common/step-functions` module.
  - Updated code that queries the StepFunctions API to use the retry-enabled functions from
    `@cumulus/common/StepFunctions`
- CUMULUS-1121
  - Schema validation is now strongly enforced when writing to the database.
    Additional properties are not allowed and will result in a validation error.
- CUMULUS-678
  `tasks/move-granules` simplified and refactored to use functionality from cmrjs.
  `ingest/granules.moveGranuleFiles` now just moves granule files and returns a list of the updated files. Updating metadata now handled by `@cumulus/cmrjs/reconcileCMRMetadata`.
  `move-granules.updateGranuleMetadata` refactored and bugs fixed in the case of a file matching multiple collection.files.regexps.
  `getCmrXmlFiles` simplified and now only returns an object with the cmrfilename and the granuleId.
  `@cumulus/test-processing` - test processing task updated to generate UMM-G metadata

- CUMULUS-1043

  - `@cumulus/api` now uses [express](http://expressjs.com/) as the API engine.
  - All `@cumulus/api` endpoints on ApiGateway are consolidated to a single endpoint the uses `{proxy+}` definition.
  - All files under `packages/api/endpoints` along with associated tests are updated to support express's request and response objects.
  - Replaced environment variables `internal`, `bucket` and `systemBucket` with `system_bucket`.
  - Update `@cumulus/integration-tests` to work with updated cumulus-api express endpoints

- `@cumulus/integration-tests` - `buildAndExecuteWorkflow` and `buildWorkflow` updated to take a `meta` param to allow for additional fields to be added to the workflow `meta`

- **CUMULUS-1049** Updated `Retrieve Execution Status API` in `@cumulus/api`: If the execution doesn't exist in Step Function API, Cumulus API returns the execution status information from the database.

- **CUMULUS-1119**
  - Renamed `DISTRIBUTION_URL` environment variable to `DISTRIBUTION_ENDPOINT`
  - Renamed `DEPLOYMENT_ENDPOINT` environment variable to `DISTRIBUTION_REDIRECT_ENDPOINT`
  - Renamed `API_ENDPOINT` environment variable to `TOKEN_REDIRECT_ENDPOINT`

### Removed

- Functions deprecated before 1.11.0:
  - @cumulus/api/models/base: static Manager.createTable() and static Manager.deleteTable()
  - @cumulus/ingest/aws/S3
  - @cumulus/ingest/aws/StepFunction.getExecution()
  - @cumulus/ingest/aws/StepFunction.pullEvent()
  - @cumulus/ingest/consumer.Consume
  - @cumulus/ingest/granule/Ingest.getBucket()

### Deprecated

`@cmrjs/ingestConcept`, instead use the CMR object methods. `@cmrjs/CMR.ingestGranule` or `@cmrjs/CMR.ingestCollection`
`@cmrjs/searchConcept`, instead use the CMR object methods. `@cmrjs/CMR.searchGranules` or `@cmrjs/CMR.searchCollections`
`@cmrjs/deleteConcept`, instead use the CMR object methods. `@cmrjs/CMR.deleteGranule` or `@cmrjs/CMR.deleteCollection`

## [v1.11.1] - 2018-12-18

**Please Note**

- Ensure your `app/config.yml` has a `clientId` specified in the `cmr` section. This will allow CMR to identify your requests for better support and metrics.
  - For an example, please see [the example config](https://github.com/nasa/cumulus/blob/1c7e2bf41b75da9f87004c4e40fbcf0f39f56794/example/app/config.yml#L128).

### Added

- Added a `/tokenDelete` endpoint in `@cumulus/api` to delete access token records

### Changed

- CUMULUS-678
  `@cumulus/ingest/crypto` moved and renamed to `@cumulus/common/key-pair-provider`
  `@cumulus/ingest/aws` function: `KMSDecryptionFailed` and class: `KMS` extracted and moved to `@cumulus/common` and `KMS` is exported as `KMSProvider` from `@cumulus/common/key-pair-provider`
  `@cumulus/ingest/granule` functions: `publish`, `getGranuleId`, `getXMLMetadataAsString`, `getMetadataBodyAndTags`, `parseXmlString`, `getCmrXMLFiles`, `postS3Object`, `contructOnlineAccessUrls`, `updateMetadata`, extracted and moved to `@cumulus/cmrjs`
  `getGranuleId`, `getCmrXMLFiles`, `publish`, `updateMetadata` removed from `@cumulus/ingest/granule` and added to `@cumulus/cmrjs`;
  `updateMetadata` renamed `updateCMRMetadata`.
  `@cumulus/ingest` test files renamed.
- **CUMULUS-1070**
  - Add `'Client-Id'` header to all `@cumulus/cmrjs` requests (made via `searchConcept`, `ingestConcept`, and `deleteConcept`).
  - Updated `cumulus/example/app/config.yml` entry for `cmr.clientId` to use stackName for easier CMR-side identification.

## [v1.11.0] - 2018-11-30

**Please Note**

- Redeploy IAM roles:
  - CUMULUS-817 includes a migration that requires reconfiguration/redeployment of IAM roles. Please see the [upgrade instructions](https://nasa.github.io/cumulus/docs/upgrade/1.11.0) for more information.
  - CUMULUS-977 includes a few new SNS-related permissions added to the IAM roles that will require redeployment of IAM roles.
- `cumulus-message-adapter` v1.0.13+ is required for `@cumulus/api` granule reingest API to work properly. The latest version should be downloaded automatically by kes.
- A `TOKEN_SECRET` value (preferably 256-bit for security) must be added to `.env` to securely sign JWTs used for authorization in `@cumulus/api`

### Changed

- **CUUMULUS-1000** - Distribution endpoint now persists logins, instead of
  redirecting to Earthdata Login on every request
- **CUMULUS-783 CUMULUS-790** - Updated `@cumulus/sync-granule` and `@cumulus/move-granules` tasks to always overwrite existing files for manually-triggered reingest.
- **CUMULUS-906** - Updated `@cumulus/api` granule reingest API to
  - add `reingestGranule: true` and `forceDuplicateOverwrite: true` to Cumulus message `cumulus_meta.cumulus_context` field to indicate that the workflow is a manually triggered re-ingest.
  - return warning message to operator when duplicateHandling is not `replace`
  - `cumulus-message-adapter` v1.0.13+ is required.
- **CUMULUS-793** - Updated the granule move PUT request in `@cumulus/api` to reject the move with a 409 status code if one or more of the files already exist at the destination location
- Updated `@cumulus/helloworld` to use S3 to store state for pass on retry tests
- Updated `@cumulus/ingest`:
  - [Required for MAAP] `http.js#list` will now find links with a trailing whitespace
  - Removed code from `granule.js` which looked for files in S3 using `{ Bucket: discoveredFile.bucket, Key: discoveredFile.name }`. This is obsolete since `@cumulus/ingest` uses a `file-staging` and `constructCollectionId()` directory prefixes by default.
- **CUMULUS-989**
  - Updated `@cumulus/api` to use [JWT (JSON Web Token)](https://jwt.io/introduction/) as the transport format for API authorization tokens and to use JWT verification in the request authorization
  - Updated `/token` endpoint in `@cumulus/api` to return tokens as JWTs
  - Added a `/refresh` endpoint in `@cumulus/api` to request new access tokens from the OAuth provider using the refresh token
  - Added `refreshAccessToken` to `@cumulus/api/lib/EarthdataLogin` to manage refresh token requests with the Earthdata OAuth provider

### Added

- **CUMULUS-1050**
  - Separated configuration flags for originalPayload/finalPayload cleanup such that they can be set to different retention times
- **CUMULUS-798**
  - Added daily Executions cleanup CloudWatch event that triggers cleanExecutions lambda
  - Added cleanExecutions lambda that removes finalPayload/originalPayload field entries for records older than configured timeout value (execution_payload_retention_period), with a default of 30 days
- **CUMULUS-815/816**
  - Added 'originalPayload' and 'finalPayload' fields to Executions table
  - Updated Execution model to populate originalPayload with the execution payload on record creation
  - Updated Execution model code to populate finalPayload field with the execution payload on execution completion
  - Execution API now exposes the above fields
- **CUMULUS-977**
  - Rename `kinesisConsumer` to `messageConsumer` as it handles both Kinesis streams and SNS topics as of this version.
  - Add `sns`-type rule support. These rules create a subscription between an SNS topic and the `messageConsumer`.
    When a message is received, `messageConsumer` is triggered and passes the SNS message (JSON format expected) in
    its entirety to the workflow in the `payload` field of the Cumulus message. For more information on sns-type rules,
    see the [documentation](https://nasa.github.io/cumulus/docs/data-cookbooks/setup#rules).
- **CUMULUS-975**
  - Add `KinesisInboundEventLogger` and `KinesisOutboundEventLogger` API lambdas. These lambdas
    are utilized to dump incoming and outgoing ingest workflow kinesis streams
    to cloudwatch for analytics in case of AWS/stream failure.
  - Update rules model to allow tracking of log_event ARNs related to
    Rule event logging. Kinesis rule types will now automatically log
    incoming events via a Kinesis event triggered lambda.
    CUMULUS-975-migration-4
  - Update migration code to require explicit migration names per run
  - Added migration_4 to migrate/update existing Kinesis rules to have a log event mapping
  - Added new IAM policy for migration lambda
- **CUMULUS-775**
  - Adds a instance metadata endpoint to the `@cumulus/api` package.
  - Adds a new convenience function `hostId` to the `@cumulus/cmrjs` to help build environment specific cmr urls.
  - Fixed `@cumulus/cmrjs.searchConcept` to search and return CMR results.
  - Modified `@cumulus/cmrjs.CMR.searchGranule` and `@cumulus/cmrjs.CMR.searchCollection` to include CMR's provider as a default parameter to searches.
- **CUMULUS-965**
  - Add `@cumulus/test-data.loadJSONTestData()`,
    `@cumulus/test-data.loadTestData()`, and
    `@cumulus/test-data.streamTestData()` to safely load test data. These
    functions should be used instead of using `require()` to load test data,
    which could lead to tests interfering with each other.
  - Add a `@cumulus/common/util/deprecate()` function to mark a piece of code as
    deprecated
- **CUMULUS-986**
  - Added `waitForTestExecutionStart` to `@cumulus/integration-tests`
- **CUMULUS-919**
  - In `@cumulus/deployment`, added support for NGAP permissions boundaries for IAM roles with `useNgapPermissionBoundary` flag in `iam/config.yml`. Defaults to false.

### Fixed

- Fixed a bug where FTP sockets were not closed after an error, keeping the Lambda function active until it timed out [CUMULUS-972]
- **CUMULUS-656**
  - The API will no longer allow the deletion of a provider if that provider is
    referenced by a rule
  - The API will no longer allow the deletion of a collection if that collection
    is referenced by a rule
- Fixed a bug where `@cumulus/sf-sns-report` was not pulling large messages from S3 correctly.

### Deprecated

- `@cumulus/ingest/aws/StepFunction.pullEvent()`. Use `@cumulus/common/aws.pullStepFunctionEvent()`.
- `@cumulus/ingest/consumer.Consume` due to unpredictable implementation. Use `@cumulus/ingest/consumer.Consumer`.
  Call `Consumer.consume()` instead of `Consume.read()`.

## [v1.10.4] - 2018-11-28

### Added

- **CUMULUS-1008**
  - New `config.yml` parameter for SQS consumers: `sqs_consumer_rate: (default 500)`, which is the maximum number of
    messages the consumer will attempt to process per execution. Currently this is only used by the sf-starter consumer,
    which runs every minute by default, making this a messages-per-minute upper bound. SQS does not guarantee the number
    of messages returned per call, so this is not a fixed rate of consumption, only attempted number of messages received.

### Deprecated

- `@cumulus/ingest/consumer.Consume` due to unpredictable implementation. Use `@cumulus/ingest/consumer.Consumer`.

### Changed

- Backported update of `packages/api` dependency `@mapbox/dyno` to `1.4.2` to mitigate `event-stream` vulnerability.

## [v1.10.3] - 2018-10-31

### Added

- **CUMULUS-817**
  - Added AWS Dead Letter Queues for lambdas that are scheduled asynchronously/such that failures show up only in cloudwatch logs.
- **CUMULUS-956**
  - Migrated developer documentation and data-cookbooks to Docusaurus
    - supports versioning of documentation
  - Added `docs/docs-how-to.md` to outline how to do things like add new docs or locally install for testing.
  - Deployment/CI scripts have been updated to work with the new format
- **CUMULUS-811**
  - Added new S3 functions to `@cumulus/common/aws`:
    - `aws.s3TagSetToQueryString`: converts S3 TagSet array to querystring (for use with upload()).
    - `aws.s3PutObject`: Returns promise of S3 `putObject`, which puts an object on S3
    - `aws.s3CopyObject`: Returns promise of S3 `copyObject`, which copies an object in S3 to a new S3 location
    - `aws.s3GetObjectTagging`: Returns promise of S3 `getObjectTagging`, which returns an object containing an S3 TagSet.
  - `@/cumulus/common/aws.s3PutObject` defaults to an explicit `ACL` of 'private' if not overridden.
  - `@/cumulus/common/aws.s3CopyObject` defaults to an explicit `TaggingDirective` of 'COPY' if not overridden.

### Deprecated

- **CUMULUS-811**
  - Deprecated `@cumulus/ingest/aws.S3`. Member functions of this class will now
    log warnings pointing to similar functionality in `@cumulus/common/aws`.

## [v1.10.2] - 2018-10-24

### Added

- **CUMULUS-965**
  - Added a `@cumulus/logger` package
- **CUMULUS-885**
  - Added 'human readable' version identifiers to Lambda Versioning lambda aliases
- **CUMULUS-705**
  - Note: Make sure to update the IAM stack when deploying this update.
  - Adds an AsyncOperations model and associated DynamoDB table to the
    `@cumulus/api` package
  - Adds an /asyncOperations endpoint to the `@cumulus/api` package, which can
    be used to fetch the status of an AsyncOperation.
  - Adds a /bulkDelete endpoint to the `@cumulus/api` package, which performs an
    asynchronous bulk-delete operation. This is a stub right now which is only
    intended to demonstration how AsyncOperations work.
  - Adds an AsyncOperation ECS task to the `@cumulus/api` package, which will
    fetch an Lambda function, run it in ECS, and then store the result to the
    AsyncOperations table in DynamoDB.
- **CUMULUS-851** - Added workflow lambda versioning feature to allow in-flight workflows to use lambda versions that were in place when a workflow was initiated

  - Updated Kes custom code to remove logic that used the CMA file key to determine template compilation logic. Instead, utilize a `customCompilation` template configuration flag to indicate a template should use Cumulus's kes customized methods instead of 'core'.
  - Added `useWorkflowLambdaVersions` configuration option to enable the lambdaVersioning feature set. **This option is set to true by default** and should be set to false to disable the feature.
  - Added uniqueIdentifier configuration key to S3 sourced lambdas to optionally support S3 lambda resource versioning within this scheme. This key must be unique for each modified version of the lambda package and must be updated in configuration each time the source changes.
  - Added a new nested stack template that will create a `LambdaVersions` stack that will take lambda parameters from the base template, generate lambda versions/aliases and return outputs with references to the most 'current' lambda alias reference, and updated 'core' template to utilize these outputs (if `useWorkflowLambdaVersions` is enabled).

- Created a `@cumulus/api/lib/OAuth2` interface, which is implemented by the
  `@cumulus/api/lib/EarthdataLogin` and `@cumulus/api/lib/GoogleOAuth2` classes.
  Endpoints that need to handle authentication will determine which class to use
  based on environment variables. This also greatly simplifies testing.
- Added `@cumulus/api/lib/assertions`, containing more complex AVA test assertions
- Added PublishGranule workflow to publish a granule to CMR without full reingest. (ingest-in-place capability)

- `@cumulus/integration-tests` new functionality:
  - `listCollections` to list collections from a provided data directory
  - `deleteCollection` to delete list of collections from a deployed stack
  - `cleanUpCollections` combines the above in one function.
  - `listProviders` to list providers from a provided data directory
  - `deleteProviders` to delete list of providers from a deployed stack
  - `cleanUpProviders` combines the above in one function.
  - `@cumulus/integrations-tests/api.js`: `deleteGranule` and `deletePdr` functions to make `DELETE` requests to Cumulus API
  - `rules` API functionality for posting and deleting a rule and listing all rules
  - `wait-for-deploy` lambda for use in the redeployment tests
- `@cumulus/ingest/granule.js`: `ingestFile` inserts new `duplicate_found: true` field in the file's record if a duplicate file already exists on S3.
- `@cumulus/api`: `/execution-status` endpoint requests and returns complete execution output if execution output is stored in S3 due to size.
- Added option to use environment variable to set CMR host in `@cumulus/cmrjs`.
- **CUMULUS-781** - Added integration tests for `@cumulus/sync-granule` when `duplicateHandling` is set to `replace` or `skip`
- **CUMULUS-791** - `@cumulus/move-granules`: `moveFileRequest` inserts new `duplicate_found: true` field in the file's record if a duplicate file already exists on S3. Updated output schema to document new `duplicate_found` field.

### Removed

- Removed `@cumulus/common/fake-earthdata-login-server`. Tests can now create a
  service stub based on `@cumulus/api/lib/OAuth2` if testing requires handling
  authentication.

### Changed

- **CUMULUS-940** - modified `@cumulus/common/aws` `receiveSQSMessages` to take a parameter object instead of positional parameters. All defaults remain the same, but now access to long polling is available through `options.waitTimeSeconds`.
- **CUMULUS-948** - Update lambda functions `CNMToCMA` and `CnmResponse` in the `cumulus-data-shared` bucket and point the default stack to them.
- **CUMULUS-782** - Updated `@cumulus/sync-granule` task and `Granule.ingestFile` in `@cumulus/ingest` to keep both old and new data when a destination file with different checksum already exists and `duplicateHandling` is `version`
- Updated the config schema in `@cumulus/move-granules` to include the `moveStagedFiles` param.
- **CUMULUS-778** - Updated config schema and documentation in `@cumulus/sync-granule` to include `duplicateHandling` parameter for specifying how duplicate filenames should be handled
- **CUMULUS-779** - Updated `@cumulus/sync-granule` to throw `DuplicateFile` error when destination files already exist and `duplicateHandling` is `error`
- **CUMULUS-780** - Updated `@cumulus/sync-granule` to use `error` as the default for `duplicateHandling` when it is not specified
- **CUMULUS-780** - Updated `@cumulus/api` to use `error` as the default value for `duplicateHandling` in the `Collection` model
- **CUMULUS-785** - Updated the config schema and documentation in `@cumulus/move-granules` to include `duplicateHandling` parameter for specifying how duplicate filenames should be handled
- **CUMULUS-786, CUMULUS-787** - Updated `@cumulus/move-granules` to throw `DuplicateFile` error when destination files already exist and `duplicateHandling` is `error` or not specified
- **CUMULUS-789** - Updated `@cumulus/move-granules` to keep both old and new data when a destination file with different checksum already exists and `duplicateHandling` is `version`

### Fixed

- `getGranuleId` in `@cumulus/ingest` bug: `getGranuleId` was constructing an error using `filename` which was undefined. The fix replaces `filename` with the `uri` argument.
- Fixes to `del` in `@cumulus/api/endpoints/granules.js` to not error/fail when not all files exist in S3 (e.g. delete granule which has only 2 of 3 files ingested).
- `@cumulus/deployment/lib/crypto.js` now checks for private key existence properly.

## [v1.10.1] - 2018-09-4

### Fixed

- Fixed cloudformation template errors in `@cumulus/deployment/`
  - Replaced references to Fn::Ref: with Ref:
  - Moved long form template references to a newline

## [v1.10.0] - 2018-08-31

### Removed

- Removed unused and broken code from `@cumulus/common`
  - Removed `@cumulus/common/test-helpers`
  - Removed `@cumulus/common/task`
  - Removed `@cumulus/common/message-source`
  - Removed the `getPossiblyRemote` function from `@cumulus/common/aws`
  - Removed the `startPromisedSfnExecution` function from `@cumulus/common/aws`
  - Removed the `getCurrentSfnTask` function from `@cumulus/common/aws`

### Changed

- **CUMULUS-839** - In `@cumulus/sync-granule`, 'collection' is now an optional config parameter

### Fixed

- **CUMULUS-859** Moved duplicate code in `@cumulus/move-granules` and `@cumulus/post-to-cmr` to `@cumulus/ingest`. Fixed imports making assumptions about directory structure.
- `@cumulus/ingest/consumer` correctly limits the number of messages being received and processed from SQS. Details:
  - **Background:** `@cumulus/api` includes a lambda `<stack-name>-sqs2sf` which processes messages from the `<stack-name>-startSF` SQS queue every minute. The `sqs2sf` lambda uses `@cumulus/ingest/consumer` to receive and process messages from SQS.
  - **Bug:** More than `messageLimit` number of messages were being consumed and processed from the `<stack-name>-startSF` SQS queue. Many step functions were being triggered simultaneously by the lambda `<stack-name>-sqs2sf` (which consumes every minute from the `startSF` queue) and resulting in step function failure with the error: `An error occurred (ThrottlingException) when calling the GetExecutionHistory`.
  - **Fix:** `@cumulus/ingest/consumer#processMessages` now processes messages until `timeLimit` has passed _OR_ once it receives up to `messageLimit` messages. `sqs2sf` is deployed with a [default `messageLimit` of 10](https://github.com/nasa/cumulus/blob/670000c8a821ff37ae162385f921c40956e293f7/packages/deployment/app/config.yml#L147).
  - **IMPORTANT NOTE:** `consumer` will actually process up to `messageLimit * 2 - 1` messages. This is because sometimes `receiveSQSMessages` will return less than `messageLimit` messages and thus the consumer will continue to make calls to `receiveSQSMessages`. For example, given a `messageLimit` of 10 and subsequent calls to `receiveSQSMessages` returns up to 9 messages, the loop will continue and a final call could return up to 10 messages.

## [v1.9.1] - 2018-08-22

**Please Note** To take advantage of the added granule tracking API functionality, updates are required for the message adapter and its libraries. You should be on the following versions:

- `cumulus-message-adapter` 1.0.9+
- `cumulus-message-adapter-js` 1.0.4+
- `cumulus-message-adapter-java` 1.2.7+
- `cumulus-message-adapter-python` 1.0.5+

### Added

- **CUMULUS-687** Added logs endpoint to search for logs from a specific workflow execution in `@cumulus/api`. Added integration test.
- **CUMULUS-836** - `@cumulus/deployment` supports a configurable docker storage driver for ECS. ECS can be configured with either `devicemapper` (the default storage driver for AWS ECS-optimized AMIs) or `overlay2` (the storage driver used by the NGAP 2.0 AMI). The storage driver can be configured in `app/config.yml` with `ecs.docker.storageDriver: overlay2 | devicemapper`. The default is `overlay2`.
  - To support this configuration, a [Handlebars](https://handlebarsjs.com/) helper `ifEquals` was added to `packages/deployment/lib/kes.js`.
- **CUMULUS-836** - `@cumulus/api` added IAM roles required by the NGAP 2.0 AMI. The NGAP 2.0 AMI runs a script `register_instances_with_ssm.py` which requires the ECS IAM role to include `ec2:DescribeInstances` and `ssm:GetParameter` permissions.

### Fixed

- **CUMULUS-836** - `@cumulus/deployment` uses `overlay2` driver by default and does not attempt to write `--storage-opt dm.basesize` to fix [this error](https://github.com/moby/moby/issues/37039).
- **CUMULUS-413** Kinesis processing now captures all errors.
  - Added kinesis fallback mechanism when errors occur during record processing.
  - Adds FallbackTopicArn to `@cumulus/api/lambdas.yml`
  - Adds fallbackConsumer lambda to `@cumulus/api`
  - Adds fallbackqueue option to lambda definitions capture lambda failures after three retries.
  - Adds kinesisFallback SNS topic to signal incoming errors from kinesis stream.
  - Adds kinesisFailureSQS to capture fully failed events from all retries.
- **CUMULUS-855** Adds integration test for kinesis' error path.
- **CUMULUS-686** Added workflow task name and version tracking via `@cumulus/api` executions endpoint under new `tasks` property, and under `workflow_tasks` in step input/output.
  - Depends on `cumulus-message-adapter` 1.0.9+, `cumulus-message-adapter-js` 1.0.4+, `cumulus-message-adapter-java` 1.2.7+ and `cumulus-message-adapter-python` 1.0.5+
- **CUMULUS-771**
  - Updated sync-granule to stream the remote file to s3
  - Added integration test for ingesting granules from ftp provider
  - Updated http/https integration tests for ingesting granules from http/https providers
- **CUMULUS-862** Updated `@cumulus/integration-tests` to handle remote lambda output
- **CUMULUS-856** Set the rule `state` to have default value `ENABLED`

### Changed

- In `@cumulus/deployment`, changed the example app config.yml to have additional IAM roles

## [v1.9.0] - 2018-08-06

**Please note** additional information and upgrade instructions [here](https://nasa.github.io/cumulus/docs/upgrade/1.9.0)

### Added

- **CUMULUS-712** - Added integration tests verifying expected behavior in workflows
- **GITC-776-2** - Add support for versioned collections

### Fixed

- **CUMULUS-832**
  - Fixed indentation in example config.yml in `@cumulus/deployment`
  - Fixed issue with new deployment using the default distribution endpoint in `@cumulus/deployment` and `@cumulus/api`

## [v1.8.1] - 2018-08-01

**Note** IAM roles should be re-deployed with this release.

- **Cumulus-726**
  - Added function to `@cumulus/integration-tests`: `sfnStep` includes `getStepInput` which returns the input to the schedule event of a given step function step.
  - Added IAM policy `@cumulus/deployment`: Lambda processing IAM role includes `kinesis::PutRecord` so step function lambdas can write to kinesis streams.
- **Cumulus Community Edition**
  - Added Google OAuth authentication token logic to `@cumulus/api`. Refactored token endpoint to use environment variable flag `OAUTH_PROVIDER` when determining with authentication method to use.
  - Added API Lambda memory configuration variable `api_lambda_memory` to `@cumulus/api` and `@cumulus/deployment`.

### Changed

- **Cumulus-726**
  - Changed function in `@cumulus/api`: `models/rules.js#addKinesisEventSource` was modified to call to `deleteKinesisEventSource` with all required parameters (rule's name, arn and type).
  - Changed function in `@cumulus/integration-tests`: `getStepOutput` can now be used to return output of failed steps. If users of this function want the output of a failed event, they can pass a third parameter `eventType` as `'failure'`. This function will work as always for steps which completed successfully.

### Removed

- **Cumulus-726**

  - Configuration change to `@cumulus/deployment`: Removed default auto scaling configuration for Granules and Files DynamoDB tables.

- **CUMULUS-688**
  - Add integration test for ExecutionStatus
  - Function addition to `@cumulus/integration-tests`: `api` includes `getExecutionStatus` which returns the execution status from the Cumulus API

## [v1.8.0] - 2018-07-23

### Added

- **CUMULUS-718** Adds integration test for Kinesis triggering a workflow.

- **GITC-776-3** Added more flexibility for rules. You can now edit all fields on the rule's record
  We may need to update the api documentation to reflect this.

- **CUMULUS-681** - Add ingest-in-place action to granules endpoint

  - new applyWorkflow action at PUT /granules/{granuleid} Applying a workflow starts an execution of the provided workflow and passes the granule record as payload.
    Parameter(s):
    - workflow - the workflow name

- **CUMULUS-685** - Add parent exeuction arn to the execution which is triggered from a parent step function

### Changed

- **CUMULUS-768** - Integration tests get S3 provider data from shared data folder

### Fixed

- **CUMULUS-746** - Move granule API correctly updates record in dynamo DB and cmr xml file
- **CUMULUS-766** - Populate database fileSize field from S3 if value not present in Ingest payload

## [v1.7.1] - 2018-07-27 - [BACKPORT]

### Fixed

- **CUMULUS-766** - Backport from 1.8.0 - Populate database fileSize field from S3 if value not present in Ingest payload

## [v1.7.0] - 2018-07-02

### Please note: [Upgrade Instructions](https://nasa.github.io/cumulus/docs/upgrade/1.7.0)

### Added

- **GITC-776-2** - Add support for versioned collections
- **CUMULUS-491** - Add granule reconciliation API endpoints.
- **CUMULUS-480** Add support for backup and recovery:
  - Add DynamoDB tables for granules, executions and pdrs
  - Add ability to write all records to S3
  - Add ability to download all DynamoDB records in form json files
  - Add ability to upload records to DynamoDB
  - Add migration scripts for copying granule, pdr and execution records from ElasticSearch to DynamoDB
  - Add IAM support for batchWrite on dynamoDB
-
- **CUMULUS-508** - `@cumulus/deployment` cloudformation template allows for lambdas and ECS clusters to have multiple AZ availability.
  - `@cumulus/deployment` also ensures docker uses `devicemapper` storage driver.
- **CUMULUS-755** - `@cumulus/deployment` Add DynamoDB autoscaling support.
  - Application developers can add autoscaling and override default values in their deployment's `app/config.yml` file using a `{TableName}Table:` key.

### Fixed

- **CUMULUS-747** - Delete granule API doesn't delete granule files in s3 and granule in elasticsearch
  - update the StreamSpecification DynamoDB tables to have StreamViewType: "NEW_AND_OLD_IMAGES"
  - delete granule files in s3
- **CUMULUS-398** - Fix not able to filter executions by workflow
- **CUMULUS-748** - Fix invalid lambda .zip files being validated/uploaded to AWS
- **CUMULUS-544** - Post to CMR task has UAT URL hard-coded
  - Made configurable: PostToCmr now requires CMR_ENVIRONMENT env to be set to 'SIT' or 'OPS' for those CMR environments. Default is UAT.

### Changed

- **GITC-776-4** - Changed Discover-pdrs to not rely on collection but use provider_path in config. It also has an optional filterPdrs regex configuration parameter

- **CUMULUS-710** - In the integration test suite, `getStepOutput` returns the output of the first successful step execution or last failed, if none exists

## [v1.6.0] - 2018-06-06

### Please note: [Upgrade Instructions](https://nasa.github.io/cumulus/docs/upgrade/1.6.0)

### Fixed

- **CUMULUS-602** - Format all logs sent to Elastic Search.
  - Extract cumulus log message and index it to Elastic Search.

### Added

- **CUMULUS-556** - add a mechanism for creating and running migration scripts on deployment.
- **CUMULUS-461** Support use of metadata date and other components in `url_path` property

### Changed

- **CUMULUS-477** Update bucket configuration to support multiple buckets of the same type:
  - Change the structure of the buckets to allow for more than one bucket of each type. The bucket structure is now:
    bucket-key:
    name: <bucket-name>
    type: <type> i.e. internal, public, etc.
  - Change IAM and app deployment configuration to support new bucket structure
  - Update tasks and workflows to support new bucket structure
  - Replace instances where buckets.internal is relied upon to either use the system bucket or a configured bucket
  - Move IAM template to the deployment package. NOTE: You now have to specify '--template node_modules/@cumulus/deployment/iam' in your IAM deployment
  - Add IAM cloudformation template support to filter buckets by type

## [v1.5.5] - 2018-05-30

### Added

- **CUMULUS-530** - PDR tracking through Queue-granules
  - Add optional `pdr` property to the sync-granule task's input config and output payload.
- **CUMULUS-548** - Create a Lambda task that generates EMS distribution reports
  - In order to supply EMS Distribution Reports, you must enable S3 Server
    Access Logging on any S3 buckets used for distribution. See [How Do I Enable Server Access Logging for an S3 Bucket?](https://docs.aws.amazon.com/AmazonS3/latest/user-guide/server-access-logging.html)
    The "Target bucket" setting should point at the Cumulus internal bucket.
    The "Target prefix" should be
    "<STACK_NAME>/ems-distribution/s3-server-access-logs/", where "STACK_NAME"
    is replaced with the name of your Cumulus stack.

### Fixed

- **CUMULUS-546 - Kinesis Consumer should catch and log invalid JSON**
  - Kinesis Consumer lambda catches and logs errors so that consumer doesn't get stuck in a loop re-processing bad json records.
- EMS report filenames are now based on their start time instead of the time
  instead of the time that the report was generated
- **CUMULUS-552 - Cumulus API returns different results for the same collection depending on query**
  - The collection, provider and rule records in elasticsearch are now replaced with records from dynamo db when the dynamo db records are updated.

### Added

- `@cumulus/deployment`'s default cloudformation template now configures storage for Docker to match the configured ECS Volume. The template defines Docker's devicemapper basesize (`dm.basesize`) using `ecs.volumeSize`. This addresses ECS default of limiting Docker containers to 10GB of storage ([Read more](https://aws.amazon.com/premiumsupport/knowledge-center/increase-default-ecs-docker-limit/)).

## [v1.5.4] - 2018-05-21

### Added

- **CUMULUS-535** - EMS Ingest, Archive, Archive Delete reports
  - Add lambda EmsReport to create daily EMS Ingest, Archive, Archive Delete reports
  - ems.provider property added to `@cumulus/deployment/app/config.yml`.
    To change the provider name, please add `ems: provider` property to `app/config.yml`.
- **CUMULUS-480** Use DynamoDB to store granules, pdrs and execution records
  - Activate PointInTime feature on DynamoDB tables
  - Increase test coverage on api package
  - Add ability to restore metadata records from json files to DynamoDB
- **CUMULUS-459** provide API endpoint for moving granules from one location on s3 to another

## [v1.5.3] - 2018-05-18

### Fixed

- **CUMULUS-557 - "Add dataType to DiscoverGranules output"**
  - Granules discovered by the DiscoverGranules task now include dataType
  - dataType is now a required property for granules used as input to the
    QueueGranules task
- **CUMULUS-550** Update deployment app/config.yml to force elasticsearch updates for deleted granules

## [v1.5.2] - 2018-05-15

### Fixed

- **CUMULUS-514 - "Unable to Delete the Granules"**
  - updated cmrjs.deleteConcept to return success if the record is not found
    in CMR.

### Added

- **CUMULUS-547** - The distribution API now includes an
  "earthdataLoginUsername" query parameter when it returns a signed S3 URL
- **CUMULUS-527 - "parse-pdr queues up all granules and ignores regex"**
  - Add an optional config property to the ParsePdr task called
    "granuleIdFilter". This property is a regular expression that is applied
    against the filename of the first file of each granule contained in the
    PDR. If the regular expression matches, then the granule is included in
    the output. Defaults to '.', which will match all granules in the PDR.
- File checksums in PDRs now support MD5
- Deployment support to subscribe to an SNS topic that already exists
- **CUMULUS-470, CUMULUS-471** In-region S3 Policy lambda added to API to update bucket policy for in-region access.
- **CUMULUS-533** Added fields to granule indexer to support EMS ingest and archive record creation
- **CUMULUS-534** Track deleted granules
  - added `deletedgranule` type to `cumulus` index.
  - **Important Note:** Force custom bootstrap to re-run by adding this to
    app/config.yml `es: elasticSearchMapping: 7`
- You can now deploy cumulus without ElasticSearch. Just add `es: null` to your `app/config.yml` file. This is only useful for debugging purposes. Cumulus still requires ElasticSearch to properly operate.
- `@cumulus/integration-tests` includes and exports the `addRules` function, which seeds rules into the DynamoDB table.
- Added capability to support EFS in cloud formation template. Also added
  optional capability to ssh to your instance and privileged lambda functions.
- Added support to force discovery of PDRs that have already been processed
  and filtering of selected data types
- `@cumulus/cmrjs` uses an environment variable `USER_IP_ADDRESS` or fallback
  IP address of `10.0.0.0` when a public IP address is not available. This
  supports lambda functions deployed into a VPC's private subnet, where no
  public IP address is available.

### Changed

- **CUMULUS-550** Custom bootstrap automatically adds new types to index on
  deployment

## [v1.5.1] - 2018-04-23

### Fixed

- add the missing dist folder to the hello-world task
- disable uglifyjs on the built version of the pdr-status-check (read: https://github.com/webpack-contrib/uglifyjs-webpack-plugin/issues/264)

## [v1.5.0] - 2018-04-23

### Changed

- Removed babel from all tasks and packages and increased minimum node requirements to version 8.10
- Lambda functions created by @cumulus/deployment will use node8.10 by default
- Moved [cumulus-integration-tests](https://github.com/nasa/cumulus-integration-tests) to the `example` folder CUMULUS-512
- Streamlined all packages dependencies (e.g. remove redundant dependencies and make sure versions are the same across packages)
- **CUMULUS-352:** Update Cumulus Elasticsearch indices to use [index aliases](https://www.elastic.co/guide/en/elasticsearch/reference/current/indices-aliases.html).
- **CUMULUS-519:** ECS tasks are no longer restarted after each CF deployment unless `ecs.restartTasksOnDeploy` is set to true
- **CUMULUS-298:** Updated log filterPattern to include all CloudWatch logs in ElasticSearch
- **CUMULUS-518:** Updates to the SyncGranule config schema
  - `granuleIdExtraction` is no longer a property
  - `process` is now an optional property
  - `provider_path` is no longer a property

### Fixed

- **CUMULUS-455 "Kes deployments using only an updated message adapter do not get automatically deployed"**
  - prepended the hash value of cumulus-message-adapter.zip file to the zip file name of lambda which uses message adapter.
  - the lambda function will be redeployed when message adapter or lambda function are updated
- Fixed a bug in the bootstrap lambda function where it stuck during update process
- Fixed a bug where the sf-sns-report task did not return the payload of the incoming message as the output of the task [CUMULUS-441]

### Added

- **CUMULUS-352:** Add reindex CLI to the API package.
- **CUMULUS-465:** Added mock http/ftp/sftp servers to the integration tests
- Added a `delete` method to the `@common/CollectionConfigStore` class
- **CUMULUS-467 "@cumulus/integration-tests or cumulus-integration-tests should seed provider and collection in deployed DynamoDB"**
  - `example` integration-tests populates providers and collections to database
  - `example` workflow messages are populated from workflow templates in s3, provider and collection information in database, and input payloads. Input templates are removed.
  - added `https` protocol to provider schema

## [v1.4.1] - 2018-04-11

### Fixed

- Sync-granule install

## [v1.4.0] - 2018-04-09

### Fixed

- **CUMULUS-392 "queue-granules not returning the sfn-execution-arns queued"**
  - updated queue-granules to return the sfn-execution-arns queued and pdr if exists.
  - added pdr to ingest message meta.pdr instead of payload, so the pdr information doesn't get lost in the ingest workflow, and ingested granule in elasticsearch has pdr name.
  - fixed sf-sns-report schema, remove the invalid part
  - fixed pdr-status-check schema, the failed execution contains arn and reason
- **CUMULUS-206** make sure homepage and repository urls exist in package.json files of tasks and packages

### Added

- Example folder with a cumulus deployment example

### Changed

- [CUMULUS-450](https://bugs.earthdata.nasa.gov/browse/CUMULUS-450) - Updated
  the config schema of the **queue-granules** task
  - The config no longer takes a "collection" property
  - The config now takes an "internalBucket" property
  - The config now takes a "stackName" property
- [CUMULUS-450](https://bugs.earthdata.nasa.gov/browse/CUMULUS-450) - Updated
  the config schema of the **parse-pdr** task
  - The config no longer takes a "collection" property
  - The "stack", "provider", and "bucket" config properties are now
    required
- **CUMULUS-469** Added a lambda to the API package to prototype creating an S3 bucket policy for direct, in-region S3 access for the prototype bucket

### Removed

- Removed the `findTmpTestDataDirectory()` function from
  `@cumulus/common/test-utils`

### Fixed

- [CUMULUS-450](https://bugs.earthdata.nasa.gov/browse/CUMULUS-450)
  - The **queue-granules** task now enqueues a **sync-granule** task with the
    correct collection config for that granule based on the granule's
    data-type. It had previously been using the collection config from the
    config of the **queue-granules** task, which was a problem if the granules
    being queued belonged to different data-types.
  - The **parse-pdr** task now handles the case where a PDR contains granules
    with different data types, and uses the correct granuleIdExtraction for
    each granule.

### Added

- **CUMULUS-448** Add code coverage checking using [nyc](https://github.com/istanbuljs/nyc).

## [v1.3.0] - 2018-03-29

### Deprecated

- discover-s3-granules is deprecated. The functionality is provided by the discover-granules task

### Fixed

- **CUMULUS-331:** Fix aws.downloadS3File to handle non-existent key
- Using test ftp provider for discover-granules testing [CUMULUS-427]
- **CUMULUS-304: "Add AWS API throttling to pdr-status-check task"** Added concurrency limit on SFN API calls. The default concurrency is 10 and is configurable through Lambda environment variable CONCURRENCY.
- **CUMULUS-414: "Schema validation not being performed on many tasks"** revised npm build scripts of tasks that use cumulus-message-adapter to place schema directories into dist directories.
- **CUMULUS-301:** Update all tests to use test-data package for testing data.
- **CUMULUS-271: "Empty response body from rules PUT endpoint"** Added the updated rule to response body.
- Increased memory allotment for `CustomBootstrap` lambda function. Resolves failed deployments where `CustomBootstrap` lambda function was failing with error `Process exited before completing request`. This was causing deployments to stall, fail to update and fail to rollback. This error is thrown when the lambda function tries to use more memory than it is allotted.
- Cumulus repository folders structure updated:
  - removed the `cumulus` folder altogether
  - moved `cumulus/tasks` to `tasks` folder at the root level
  - moved the tasks that are not converted to use CMA to `tasks/.not_CMA_compliant`
  - updated paths where necessary

### Added

- `@cumulus/integration-tests` - Added support for testing the output of an ECS activity as well as a Lambda function.

## [v1.2.0] - 2018-03-20

### Fixed

- Update vulnerable npm packages [CUMULUS-425]
- `@cumulus/api`: `kinesis-consumer.js` uses `sf-scheduler.js#schedule` instead of placing a message directly on the `startSF` SQS queue. This is a fix for [CUMULUS-359](https://bugs.earthdata.nasa.gov/browse/CUMULUS-359) because `sf-scheduler.js#schedule` looks up the provider and collection data in DynamoDB and adds it to the `meta` object of the enqueued message payload.
- `@cumulus/api`: `kinesis-consumer.js` catches and logs errors instead of doing an error callback. Before this change, `kinesis-consumer` was failing to process new records when an existing record caused an error because it would call back with an error and stop processing additional records. It keeps trying to process the record causing the error because it's "position" in the stream is unchanged. Catching and logging the errors is part 1 of the fix. Proposed part 2 is to enqueue the error and the message on a "dead-letter" queue so it can be processed later ([CUMULUS-413](https://bugs.earthdata.nasa.gov/browse/CUMULUS-413)).
- **CUMULUS-260: "PDR page on dashboard only shows zeros."** The PDR stats in LPDAAC are all 0s, even if the dashboard has been fixed to retrieve the correct fields. The current version of pdr-status-check has a few issues.
  - pdr is not included in the input/output schema. It's available from the input event. So the pdr status and stats are not updated when the ParsePdr workflow is complete. Adding the pdr to the input/output of the task will fix this.
  - pdr-status-check doesn't update pdr stats which prevent the real time pdr progress from showing up in the dashboard. To solve this, added lambda function sf-sns-report which is copied from @cumulus/api/lambdas/sf-sns-broadcast with modification, sf-sns-report can be used to report step function status anywhere inside a step function. So add step sf-sns-report after each pdr-status-check, we will get the PDR status progress at real time.
  - It's possible an execution is still in the queue and doesn't exist in sfn yet. Added code to handle 'ExecutionDoesNotExist' error when checking the execution status.
- Fixed `aws.cloudwatchevents()` typo in `packages/ingest/aws.js`. This typo was the root cause of the error: `Error: Could not process scheduled_ingest, Error: : aws.cloudwatchevents is not a constructor` seen when trying to update a rule.

### Removed

- `@cumulus/ingest/aws`: Remove queueWorkflowMessage which is no longer being used by `@cumulus/api`'s `kinesis-consumer.js`.

## [v1.1.4] - 2018-03-15

### Added

- added flag `useList` to parse-pdr [CUMULUS-404]

### Fixed

- Pass encrypted password to the ApiGranule Lambda function [CUMULUS-424]

## [v1.1.3] - 2018-03-14

### Fixed

- Changed @cumulus/deployment package install behavior. The build process will happen after installation

## [v1.1.2] - 2018-03-14

### Added

- added tools to @cumulus/integration-tests for local integration testing
- added end to end testing for discovering and parsing of PDRs
- `yarn e2e` command is available for end to end testing

### Fixed

- **CUMULUS-326: "Occasionally encounter "Too Many Requests" on deployment"** The api gateway calls will handle throttling errors
- **CUMULUS-175: "Dashboard providers not in sync with AWS providers."** The root cause of this bug - DynamoDB operations not showing up in Elasticsearch - was shared by collections and rules. The fix was to update providers', collections' and rules; POST, PUT and DELETE endpoints to operate on DynamoDB and using DynamoDB streams to update Elasticsearch. The following packages were made:
  - `@cumulus/deployment` deploys DynamoDB streams for the Collections, Providers and Rules tables as well as a new lambda function called `dbIndexer`. The `dbIndexer` lambda has an event source mapping which listens to each of the DynamoDB streams. The dbIndexer lambda receives events referencing operations on the DynamoDB table and updates the elasticsearch cluster accordingly.
  - The `@cumulus/api` endpoints for collections, providers and rules _only_ query DynamoDB, with the exception of LIST endpoints and the collections' GET endpoint.

### Updated

- Broke up `kes.override.js` of @cumulus/deployment to multiple modules and moved to a new location
- Expanded @cumulus/deployment test coverage
- all tasks were updated to use cumulus-message-adapter-js 1.0.1
- added build process to integration-tests package to babelify it before publication
- Update @cumulus/integration-tests lambda.js `getLambdaOutput` to return the entire lambda output. Previously `getLambdaOutput` returned only the payload.

## [v1.1.1] - 2018-03-08

### Removed

- Unused queue lambda in api/lambdas [CUMULUS-359]

### Fixed

- Kinesis message content is passed to the triggered workflow [CUMULUS-359]
- Kinesis message queues a workflow message and does not write to rules table [CUMULUS-359]

## [v1.1.0] - 2018-03-05

### Added

- Added a `jlog` function to `common/test-utils` to aid in test debugging
- Integration test package with command line tool [CUMULUS-200] by @laurenfrederick
- Test for FTP `useList` flag [CUMULUS-334] by @kkelly51

### Updated

- The `queue-pdrs` task now uses the [cumulus-message-adapter-js](https://github.com/nasa/cumulus-message-adapter-js)
  library
- Updated the `queue-pdrs` JSON schemas
- The test-utils schema validation functions now throw an error if validation
  fails
- The `queue-granules` task now uses the [cumulus-message-adapter-js](https://github.com/nasa/cumulus-message-adapter-js)
  library
- Updated the `queue-granules` JSON schemas

### Removed

- Removed the `getSfnExecutionByName` function from `common/aws`
- Removed the `getGranuleStatus` function from `common/aws`

## [v1.0.1] - 2018-02-27

### Added

- More tests for discover-pdrs, dicover-granules by @yjpa7145
- Schema validation utility for tests by @yjpa7145

### Changed

- Fix an FTP listing bug for servers that do not support STAT [CUMULUS-334] by @kkelly51

## [v1.0.0] - 2018-02-23

[unreleased]: https://github.com/nasa/cumulus/compare/v10.1.0...HEAD
[v10.1.0]: https://github.com/nasa/cumulus/compare/v10.0.1...v10.1.0
[v10.0.1]: https://github.com/nasa/cumulus/compare/v10.0.0...v10.0.1
[v10.0.0]: https://github.com/nasa/cumulus/compare/v9.9.0...v10.0.0
[v9.9.3]: https://github.com/nasa/cumulus/compare/v9.9.2...v9.9.3
[v9.9.2]: https://github.com/nasa/cumulus/compare/v9.9.1...v9.9.2
[v9.9.1]: https://github.com/nasa/cumulus/compare/v9.9.0...v9.9.1
[v9.9.0]: https://github.com/nasa/cumulus/compare/v9.8.0...v9.9.0
[v9.8.0]: https://github.com/nasa/cumulus/compare/v9.7.0...v9.8.0
[v9.7.1]: https://github.com/nasa/cumulus/compare/v9.7.0...v9.7.1
[v9.7.0]: https://github.com/nasa/cumulus/compare/v9.6.0...v9.7.0
[v9.6.0]: https://github.com/nasa/cumulus/compare/v9.5.0...v9.6.0
[v9.5.0]: https://github.com/nasa/cumulus/compare/v9.4.0...v9.5.0
[v9.4.1]: https://github.com/nasa/cumulus/compare/v9.3.0...v9.4.1
[v9.4.0]: https://github.com/nasa/cumulus/compare/v9.3.0...v9.4.0
[v9.3.0]: https://github.com/nasa/cumulus/compare/v9.2.2...v9.3.0
[v9.2.2]: https://github.com/nasa/cumulus/compare/v9.2.1...v9.2.2
[v9.2.1]: https://github.com/nasa/cumulus/compare/v9.2.0...v9.2.1
[v9.2.0]: https://github.com/nasa/cumulus/compare/v9.1.0...v9.2.0
[v9.1.0]: https://github.com/nasa/cumulus/compare/v9.0.1...v9.1.0
[v9.0.1]: https://github.com/nasa/cumulus/compare/v9.0.0...v9.0.1
[v9.0.0]: https://github.com/nasa/cumulus/compare/v8.1.0...v9.0.0
[v8.1.0]: https://github.com/nasa/cumulus/compare/v8.0.0...v8.1.0
[v8.0.0]: https://github.com/nasa/cumulus/compare/v7.2.0...v8.0.0
[v7.2.0]: https://github.com/nasa/cumulus/compare/v7.1.0...v7.2.0
[v7.1.0]: https://github.com/nasa/cumulus/compare/v7.0.0...v7.1.0
[v7.0.0]: https://github.com/nasa/cumulus/compare/v6.0.0...v7.0.0
[v6.0.0]: https://github.com/nasa/cumulus/compare/v5.0.1...v6.0.0
[v5.0.1]: https://github.com/nasa/cumulus/compare/v5.0.0...v5.0.1
[v5.0.0]: https://github.com/nasa/cumulus/compare/v4.0.0...v5.0.0
[v4.0.0]: https://github.com/nasa/cumulus/compare/v3.0.1...v4.0.0
[v3.0.1]: https://github.com/nasa/cumulus/compare/v3.0.0...v3.0.1
[v3.0.0]: https://github.com/nasa/cumulus/compare/v2.0.1...v3.0.0
[v2.0.7]: https://github.com/nasa/cumulus/compare/v2.0.6...v2.0.7
[v2.0.6]: https://github.com/nasa/cumulus/compare/v2.0.5...v2.0.6
[v2.0.5]: https://github.com/nasa/cumulus/compare/v2.0.4...v2.0.5
[v2.0.4]: https://github.com/nasa/cumulus/compare/v2.0.3...v2.0.4
[v2.0.3]: https://github.com/nasa/cumulus/compare/v2.0.2...v2.0.3
[v2.0.2]: https://github.com/nasa/cumulus/compare/v2.0.1...v2.0.2
[v2.0.1]: https://github.com/nasa/cumulus/compare/v1.24.0...v2.0.1
[v2.0.0]: https://github.com/nasa/cumulus/compare/v1.24.0...v2.0.0
[v1.24.0]: https://github.com/nasa/cumulus/compare/v1.23.2...v1.24.0
[v1.23.2]: https://github.com/nasa/cumulus/compare/v1.22.1...v1.23.2
[v1.22.1]: https://github.com/nasa/cumulus/compare/v1.21.0...v1.22.1
[v1.21.0]: https://github.com/nasa/cumulus/compare/v1.20.0...v1.21.0
[v1.20.0]: https://github.com/nasa/cumulus/compare/v1.19.0...v1.20.0
[v1.19.0]: https://github.com/nasa/cumulus/compare/v1.18.0...v1.19.0
[v1.18.0]: https://github.com/nasa/cumulus/compare/v1.17.0...v1.18.0
[v1.17.0]: https://github.com/nasa/cumulus/compare/v1.16.1...v1.17.0
[v1.16.1]: https://github.com/nasa/cumulus/compare/v1.16.0...v1.16.1
[v1.16.0]: https://github.com/nasa/cumulus/compare/v1.15.0...v1.16.0
[v1.15.0]: https://github.com/nasa/cumulus/compare/v1.14.5...v1.15.0
[v1.14.5]: https://github.com/nasa/cumulus/compare/v1.14.4...v1.14.5
[v1.14.4]: https://github.com/nasa/cumulus/compare/v1.14.3...v1.14.4
[v1.14.3]: https://github.com/nasa/cumulus/compare/v1.14.2...v1.14.3
[v1.14.2]: https://github.com/nasa/cumulus/compare/v1.14.1...v1.14.2
[v1.14.1]: https://github.com/nasa/cumulus/compare/v1.14.0...v1.14.1
[v1.14.0]: https://github.com/nasa/cumulus/compare/v1.13.5...v1.14.0
[v1.13.5]: https://github.com/nasa/cumulus/compare/v1.13.4...v1.13.5
[v1.13.4]: https://github.com/nasa/cumulus/compare/v1.13.3...v1.13.4
[v1.13.3]: https://github.com/nasa/cumulus/compare/v1.13.2...v1.13.3
[v1.13.2]: https://github.com/nasa/cumulus/compare/v1.13.1...v1.13.2
[v1.13.1]: https://github.com/nasa/cumulus/compare/v1.13.0...v1.13.1
[v1.13.0]: https://github.com/nasa/cumulus/compare/v1.12.1...v1.13.0
[v1.12.1]: https://github.com/nasa/cumulus/compare/v1.12.0...v1.12.1
[v1.12.0]: https://github.com/nasa/cumulus/compare/v1.11.3...v1.12.0
[v1.11.3]: https://github.com/nasa/cumulus/compare/v1.11.2...v1.11.3
[v1.11.2]: https://github.com/nasa/cumulus/compare/v1.11.1...v1.11.2
[v1.11.1]: https://github.com/nasa/cumulus/compare/v1.11.0...v1.11.1
[v1.11.0]: https://github.com/nasa/cumulus/compare/v1.10.4...v1.11.0
[v1.10.4]: https://github.com/nasa/cumulus/compare/v1.10.3...v1.10.4
[v1.10.3]: https://github.com/nasa/cumulus/compare/v1.10.2...v1.10.3
[v1.10.2]: https://github.com/nasa/cumulus/compare/v1.10.1...v1.10.2
[v1.10.1]: https://github.com/nasa/cumulus/compare/v1.10.0...v1.10.1
[v1.10.0]: https://github.com/nasa/cumulus/compare/v1.9.1...v1.10.0
[v1.9.1]: https://github.com/nasa/cumulus/compare/v1.9.0...v1.9.1
[v1.9.0]: https://github.com/nasa/cumulus/compare/v1.8.1...v1.9.0
[v1.8.1]: https://github.com/nasa/cumulus/compare/v1.8.0...v1.8.1
[v1.8.0]: https://github.com/nasa/cumulus/compare/v1.7.0...v1.8.0
[v1.7.0]: https://github.com/nasa/cumulus/compare/v1.6.0...v1.7.0
[v1.6.0]: https://github.com/nasa/cumulus/compare/v1.5.5...v1.6.0
[v1.5.5]: https://github.com/nasa/cumulus/compare/v1.5.4...v1.5.5
[v1.5.4]: https://github.com/nasa/cumulus/compare/v1.5.3...v1.5.4
[v1.5.3]: https://github.com/nasa/cumulus/compare/v1.5.2...v1.5.3
[v1.5.2]: https://github.com/nasa/cumulus/compare/v1.5.1...v1.5.2
[v1.5.1]: https://github.com/nasa/cumulus/compare/v1.5.0...v1.5.1
[v1.5.0]: https://github.com/nasa/cumulus/compare/v1.4.1...v1.5.0
[v1.4.1]: https://github.com/nasa/cumulus/compare/v1.4.0...v1.4.1
[v1.4.0]: https://github.com/nasa/cumulus/compare/v1.3.0...v1.4.0
[v1.3.0]: https://github.com/nasa/cumulus/compare/v1.2.0...v1.3.0
[v1.2.0]: https://github.com/nasa/cumulus/compare/v1.1.4...v1.2.0
[v1.1.4]: https://github.com/nasa/cumulus/compare/v1.1.3...v1.1.4
[v1.1.3]: https://github.com/nasa/cumulus/compare/v1.1.2...v1.1.3
[v1.1.2]: https://github.com/nasa/cumulus/compare/v1.1.1...v1.1.2
[v1.1.1]: https://github.com/nasa/cumulus/compare/v1.0.1...v1.1.1
[v1.1.0]: https://github.com/nasa/cumulus/compare/v1.0.1...v1.1.0
[v1.0.1]: https://github.com/nasa/cumulus/compare/v1.0.0...v1.0.1
[v1.0.0]: https://github.com/nasa/cumulus/compare/pre-v1-release...v1.0.0

[thin-egress-app]: <https://github.com/asfadmin/thin-egress-app> "Thin Egress App"<|MERGE_RESOLUTION|>--- conflicted
+++ resolved
@@ -32,6 +32,9 @@
 ### Fixed
 
 - Upgraded lodash to version 4.17.21 to fix vulnerability
+- **CUMULUS-2845**
+  - Fixed bug in POST `/rules` endpoint causing rule records to be created
+  inconsistently in DynamoDB and PostgreSQL
 - **CUMULUS-2846**
   - Fixed logic for `PUT /rules/<name>` endpoint causing rules to be saved
   inconsistently between DynamoDB and PostgreSQL
@@ -79,15 +82,8 @@
 
 ### Fixed
 
-<<<<<<< HEAD
-- Upgraded lodash to version 4.17.21 to fix vulnerability
-- **CUMULUS-2845**
-  - Fixed bug in POST `/rules` endpoint causing rule records to be created
-  inconsistently in DynamoDB and PostgreSQL
-=======
 - Fixed IAM permissions issue with `<prefix>-postgres-migration-async-operation` Lambda
 which prevented it from running a Fargate task for data migration.
->>>>>>> cf1bb695
 - **CUMULUS-2853**
   - Move OAUTH_PROVIDER to lambda env variables to address regression in CUMULUS-2781
   - Add logging output to api app router
