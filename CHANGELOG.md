# Changelog
All notable changes to this project will be documented in this file.

The format is based on [Keep a Changelog](http://keepachangelog.com/en/1.0.0/)
and this project adheres to [Semantic Versioning](http://semver.org/spec/v2.0.0.html).

## [Unreleased]
### Fixed
- **CUMULUS-392 "queue-granules not returning the sfn-execution-arns queued"**
  - updated queue-granules to return the sfn-execution-arns queued and pdr if exists.
  - added pdr to ingest message meta.pdr instead of payload, so the pdr information doesn't get lost in the ingest workflow, and ingested granule in elasticsearch has pdr name.
  - fixed sf-sns-report schema, remove the invalid part
<<<<<<< HEAD
- **CUMULUS-206** make sure homepage and repository urls exist in package.json files of tasks and packages
=======
  - fixed pdr-status-check schema, the failed execution contains arn and reason
>>>>>>> 8ef3d13b

### Added
- **CUMULUS-448** Add code coverage checking using [nyc](https://github.com/istanbuljs/nyc).

## [v1.3.0] - 2018-03-29

### Deprecated
- discover-s3-granules is deprecated. The functionality is provided by the discover-granules task
### Fixed
- **CUMULUS-331:** Fix aws.downloadS3File to handle non-existent key
- Using test ftp provider for discover-granules testing [CUMULUS-427]
- **CUMULUS-304: "Add AWS API throttling to pdr-status-check task"** Added concurrency limit on SFN API calls.  The default concurrency is 10 and is configurable through Lambda environment variable CONCURRENCY.
- **CUMULUS-414: "Schema validation not being performed on many tasks"** revised npm build scripts of tasks that use cumulus-message-adapter to place schema directories into dist directories.
- **CUMULUS-301:** Update all tests to use test-data package for testing data.
- **CUMULUS-271: "Empty response body from rules PUT endpoint"** Added the updated rule to response body.
- Increased memory allotment for `CustomBootstrap` lambda function. Resolves failed deployments where `CustomBootstrap` lambda function was failing with error `Process exited before completing request`. This was causing deployments to stall, fail to update and fail to rollback. This error is thrown when the lambda function tries to use more memory than it is allotted.
- Cumulus repository folders structure updated:
  - removed the `cumulus` folder altogether
  - moved `cumulus/tasks` to `tasks` folder at the root level
  - moved the tasks that are not converted to use CMA to `tasks/.not_CMA_compliant`
  - updated paths where necessary

### Added
- `@cumulus/integration-tests` - Added support for testing the output of an ECS activity as well as a Lambda function.

## [v1.2.0] - 2018-03-20

### Fixed
- Update vulnerable npm packages [CUMULUS-425]
- `@cumulus/api`: `kinesis-consumer.js` uses `sf-scheduler.js#schedule` instead of placing a message directly on the `startSF` SQS queue. This is a fix for [CUMULUS-359](https://bugs.earthdata.nasa.gov/browse/CUMULUS-359) because `sf-scheduler.js#schedule` looks up the provider and collection data in DynamoDB and adds it to the `meta` object of the enqueued message payload.
- `@cumulus/api`: `kinesis-consumer.js` catches and logs errors instead of doing an error callback. Before this change, `kinesis-consumer` was failing to process new records when an existing record caused an error because it would call back with an error and stop processing additional records. It keeps trying to process the record causing the error because it's "position" in the stream is unchanged. Catching and logging the errors is part 1 of the fix. Proposed part 2 is to enqueue the error and the message on a "dead-letter" queue so it can be processed later ([CUMULUS-413](https://bugs.earthdata.nasa.gov/browse/CUMULUS-413)).
- **CUMULUS-260: "PDR page on dashboard only shows zeros."** The PDR stats in LPDAAC are all 0s, even if the dashboard has been fixed to retrieve the correct fields.  The current version of pdr-status-check has a few issues.
  - pdr is not included in the input/output schema.  It's available from the input event.  So the pdr status and stats are not updated when the ParsePdr workflow is complete.  Adding the pdr to the input/output of the task will fix this.
  - pdr-status-check doesn't update pdr stats which prevent the real time pdr progress from showing up in the dashboard. To solve this, added lambda function sf-sns-report which is copied from @cumulus/api/lambdas/sf-sns-broadcast with modification, sf-sns-report can be used to report step function status anywhere inside a step function.  So add step sf-sns-report after each pdr-status-check, we will get the PDR status progress at real time.
  - It's possible an execution is still in the queue and doesn't exist in sfn yet.  Added code to handle 'ExecutionDoesNotExist' error when checking the execution status.
- Fixed `aws.cloudwatchevents()` typo in `packages/ingest/aws.js`. This typo was the root cause of the error: `Error: Could not process scheduled_ingest, Error: : aws.cloudwatchevents is not a constructor` seen when trying to update a rule.


### Removed

- `@cumulus/ingest/aws`: Remove queueWorkflowMessage which is no longer being used by `@cumulus/api`'s `kinesis-consumer.js`.

## [v1.1.4] - 2018-03-15

### Added
- added flag `useList` to parse-pdr [CUMULUS-404]

### Fixed

- Pass encrypted password to the ApiGranule Lambda function [CUMULUS-424]


## [v1.1.3] - 2018-03-14
### Fixed
- Changed @cumulus/deployment package install behavior. The build process will happen after installation

## [v1.1.2] - 2018-03-14

### Added
- added tools to @cumulus/integration-tests for local integration testing
- added end to end testing for discovering and parsing of PDRs
- `yarn e2e` command is available for end to end testing
### Fixed

- **CUMULUS-326: "Occasionally encounter "Too Many Requests" on deployment"** The api gateway calls will handle throttling errors
- **CUMULUS-175: "Dashboard providers not in sync with AWS providers."** The root cause of this bug - DynamoDB operations not showing up in Elasticsearch - was shared by collections and rules. The fix was to update providers', collections' and rules; POST, PUT and DELETE endpoints to operate on DynamoDB and using DynamoDB streams to update Elasticsearch. The following packages were made:
  - `@cumulus/deployment` deploys DynamoDB streams for the Collections, Providers and Rules tables as well as a new lambda function called `dbIndexer`. The `dbIndexer` lambda has an event source mapping which listens to each of the DynamoDB streams. The dbIndexer lambda receives events referencing operations on the DynamoDB table and updates the elasticsearch cluster accordingly.
  - The `@cumulus/api` endpoints for collections, providers and rules _only_ query DynamoDB, with the exception of LIST endpoints and the collections' GET endpoint.

### Updated
- Broke up `kes.override.js` of @cumulus/deployment to multiple modules and moved to a new location
- Expanded @cumulus/deployment test coverage
- all tasks were updated to use cumulus-message-adapter-js 1.0.1
- added build process to integration-tests package to babelify it before publication
- Update @cumulus/integration-tests lambda.js `getLambdaOutput` to return the entire lambda output. Previously `getLambdaOutput` returned only the payload.

## [v1.1.1] - 2018-03-08

### Removed
- Unused queue lambda in api/lambdas [CUMULUS-359]

### Fixed
- Kinesis message content is passed to the triggered workflow [CUMULUS-359]
- Kinesis message queues a workflow message and does not write to rules table [CUMULUS-359]

## [v1.1.0] - 2018-03-05

### Added

- Added a `jlog` function to `common/test-utils` to aid in test debugging
- Integration test package with command line tool [CUMULUS-200] by @laurenfrederick
- Test for FTP `useList` flag [CUMULUS-334] by @kkelly51

### Updated
- The `queue-pdrs` task now uses the [cumulus-message-adapter-js](https://github.com/cumulus-nasa/cumulus-message-adapter-js)
  library
- Updated the `queue-pdrs` JSON schemas
- The test-utils schema validation functions now throw an error if validation
  fails
- The `queue-granules` task now uses the [cumulus-message-adapter-js](https://github.com/cumulus-nasa/cumulus-message-adapter-js)
  library
- Updated the `queue-granules` JSON schemas

### Removed
- Removed the `getSfnExecutionByName` function from `common/aws`
- Removed the `getGranuleStatus` function from `common/aws`

## [v1.0.1] - 2018-02-27

### Added
- More tests for discover-pdrs, dicover-granules by @yjpa7145
- Schema validation utility for tests by @yjpa7145

### Changed
- Fix an FTP listing bug for servers that do not support STAT [CUMULUS-334] by @kkelly51

## [v1.0.0] - 2018-02-23

[Unreleased]: https://github.com/cumulus-nasa/cumulus/compare/v1.3.0...HEAD
[v1.3.0]: https://github.com/cumulus-nasa/cumulus/compare/v1.2.0...v1.3.0
[v1.2.0]: https://github.com/cumulus-nasa/cumulus/compare/v1.1.4...v1.2.0
[v1.1.4]: https://github.com/cumulus-nasa/cumulus/compare/v1.1.3...v1.1.4
[v1.1.3]: https://github.com/cumulus-nasa/cumulus/compare/v1.1.2...v1.1.3
[v1.1.2]: https://github.com/cumulus-nasa/cumulus/compare/v1.1.1...v1.1.2
[v1.1.1]: https://github.com/cumulus-nasa/cumulus/compare/v1.0.1...v1.1.1
[v1.1.0]: https://github.com/cumulus-nasa/cumulus/compare/v1.0.1...v1.1.0
[v1.0.1]: https://github.com/cumulus-nasa/cumulus/compare/v1.0.0...v1.0.1
[v1.0.0]: https://github.com/cumulus-nasa/cumulus/compare/pre-v1-release...v1.0.0<|MERGE_RESOLUTION|>--- conflicted
+++ resolved
@@ -10,11 +10,8 @@
   - updated queue-granules to return the sfn-execution-arns queued and pdr if exists.
   - added pdr to ingest message meta.pdr instead of payload, so the pdr information doesn't get lost in the ingest workflow, and ingested granule in elasticsearch has pdr name.
   - fixed sf-sns-report schema, remove the invalid part
-<<<<<<< HEAD
+  - fixed pdr-status-check schema, the failed execution contains arn and reason
 - **CUMULUS-206** make sure homepage and repository urls exist in package.json files of tasks and packages
-=======
-  - fixed pdr-status-check schema, the failed execution contains arn and reason
->>>>>>> 8ef3d13b
 
 ### Added
 - **CUMULUS-448** Add code coverage checking using [nyc](https://github.com/istanbuljs/nyc).
