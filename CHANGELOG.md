--- conflicted
+++ resolved
@@ -67,16 +67,13 @@
     those found in Cumulus and only those compared to the CMR holdings. For the moment
     there is not enough information to change the internal consistency check, and S3 vs
     Cumulus comparisons are unchanged by the timestamps.
-<<<<<<< HEAD
-- **CUMULUS-2112**
-  - Added `@cumulus/api/lambdas/internal-reconciliation-report`, so create-reconciliation-report
-    lambda can create `Internal` reconciliation report
-=======
 - **CUMULUS-2107**
   - Added a new task, `update-cmr-access-constraints`, that will set access constraints in CMR Metadata.
     Currently supports UMMG-JSON and Echo10XML, where it will configure `AccessConstraints` and
     `RestrictionFlag/RestrictionComment`, respectively.
->>>>>>> d721f276
+- **CUMULUS-2112**
+  - Added `@cumulus/api/lambdas/internal-reconciliation-report`, so create-reconciliation-report
+    lambda can create `Internal` reconciliation report
 - **CUMULUS-2116**
   - Added `@cumulus/api/models/granule.unpublishAndDeleteGranule` which unpublishes a granule from CMR and deletes it from Cumulus, but does not update the record to `published: false` before deletion
 
