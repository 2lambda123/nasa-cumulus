# Changelog

All notable changes to this project will be documented in this file.

The format is based on [Keep a Changelog](http://keepachangelog.com/en/1.0.0/).

## [Unreleased]
<<<<<<< HEAD
### Notable changes

- `@cumulus/sync-granule` task should now properly handle
syncing files from HTTP/HTTPS providers where basic auth is
required and involves a redirect to a different host (e.g.
downloading files protected by Earthdata Login)
=======
>>>>>>> 536609a2

### Added

- **CUMULUS-2591**
  - Adds `failedExecutionStepName` to failed execution's jsonb error records.
    This is the name of the Step Function step for the last failed event in the
    execution's event history.
- **CUMULUS-2548**
  - Added `allowed_redirects` field to PostgreSQL `providers` table
  - Added `allowedRedirects` field to DynamoDB `<prefix>-providers` table
  - Added `@cumulus/aws-client/S3.streamS3Upload` to handle uploading the contents
  of a readable stream to S3 and returning a promise
- **CUMULUS-2373**
  - Added `replaySqsMessages` lambda to replay archived incoming SQS
    messages from S3.
  - Added `/replays/sqs` endpoint to trigger an async operation for
    the `replaySqsMessages` lambda.
  - Added unit tests and integration tests for new endpoint and lambda.
  - Added `getS3PrefixForArchivedMessage` to `ingest/sqs` package to get prefix
    for an archived message.
  - Added new `async_operation` type `SQS Replay`.

### Fixed

- **CUMULUS-2548**
  - Fixed `@cumulus/ingest/HttpProviderClient.sync` to
properly handle basic auth when redirecting to a different
host and/or host with a different port
- **CUMULUS-2626**
  - Update [PDR migration](https://github.com/nasa/cumulus/blob/master/lambdas/data-migration2/src/pdrs.ts) to correctly find Executions by a Dynamo PDR's `execution` field

### Changed

- **CUMULUS-2373**
  - Updated `getS3KeyForArchivedMessage` in `ingest/sqs` to store SQS messages
    by `queueName`.

## [v9.3.0] 2021-07-26

### BREAKING CHANGES

- All API requests made by `@cumulus/api-client` will now throw an error if the status code
does not match the expected response (200 for most requests and 202 for a few requests that
trigger async operations). Previously the helpers in this package would return the response
regardless of the status code, so you may need to update any code using helpers from this
package to catch or to otherwise handle errors that you may encounter.
- The Cumulus API Lambda function has now been configured with reserved concurrency to ensure
availability in a high-concurrency environment. However, this also caps max concurrency which
may result in throttling errors if trying to reach the Cumulus API multiple times in a short
period. Reserved concurrency can be configured with the `archive_api_reserved_concurrency`
terraform variable on the Cumulus module and increased if you are seeing throttling erorrs.
The default reserved concurrency value is 8.

### Notable changes

- `cmr_custom_host` variable for `cumulus` module can now be used to configure Cumulus to
  integrate with a custom CMR host name and protocol (e.g.
  `http://custom-cmr-host.com`). Note that you **must** include a protocol
  (`http://` or `https://)  if specifying a value for this variable.
- The cumulus module configuration value`rds_connetion_heartbeat` and it's
  behavior has been replaced by a more robust database connection 'retry'
  solution.   Users can remove this value from their configuration, regardless
  of value.  See the `Changed` section notes on CUMULUS-2528 for more details.
### Added

- Added user doc describing new features related to the Cumulus dead letter archive.
- **CUMULUS-2327**
  - Added reserved concurrency setting to the Cumulus API lambda function.
  - Added relevant tfvars to the archive and cumulus terraform modules.
- **CUMULUS-2460**
  - Adds `POST` /executions/search-by-granules for retrieving executions from a list of granules or granule query
  - Adds `searchExecutionsByGranules` to `@cumulus/api-client/executions`
  - Adds `POST` /executions/workflows-by-granules for retrieving workflow names common to a set of granules
  - Adds `workflowsByGranules` to `@cumulus/api-client/executions`
- **CUMULUS-2475**
  - Adds `GET` endpoint to distribution API
- **CUMULUS-2463**
  - `PUT /granules` reingest action allows a user to override the default execution
    to use by providing an optional `workflowName` or `executionArn` parameter on
    the request body.
  - `PUT /granules/bulkReingest` action allows a user to override the default
    execution/workflow combination to reingest with by providing an optional
    `workflowName` on the request body.
- Adds `workflowName` and `executionArn` params to @cumulus/api-client/reingestGranules
- **CUMULUS-2476**
  - Adds handler for authenticated `HEAD` Distribution requests replicating current behavior of TEA
- **CUMULUS-2478**
  - Implemented [bucket map](https://github.com/asfadmin/thin-egress-app#bucket-mapping).
  - Implemented /locate endpoint
  - Cumulus distribution API checks the file request against bucket map:
    - retrieves the bucket and key from file path
    - determines if the file request is public based on the bucket map rather than the bucket type
    - (EDL only) restricts download from PRIVATE_BUCKETS to users who belong to certain EDL User Groups
    - bucket prefix and object prefix are supported
  - Add 'Bearer token' support as an authorization method
- **CUMULUS-2486**
  - Implemented support for custom headers
  - Added 'Bearer token' support as an authorization method
- **CUMULUS-2487**
  - Added integration test for cumulus distribution API
- **CUMULUS-2569**
  - Created bucket map cache for cumulus distribution API
- **CUMULUS-2568**
  - Add `deletePdr`/PDR deletion functionality to `@cumulus/api-client/pdrs`
  - Add `removeCollectionAndAllDependencies` to integration test helpers
  - Added `example/spec/apiUtils.waitForApiStatus` to wait for a
  record to be returned by the API with a specific value for
  `status`
  - Added `example/spec/discoverUtils.uploadS3GranuleDataForDiscovery` to upload granule data fixtures
  to S3 with a randomized granule ID for `discover-granules` based
  integration tests
  - Added `example/spec/Collections.removeCollectionAndAllDependencies` to remove a collection and
  all dependent objects (e.g. PDRs, granules, executions) from the
  database via the API
  - Added helpers to `@cumulus/api-client`:
    - `pdrs.deletePdr` - Delete a PDR via the API
    - `replays.postKinesisReplays` - Submit a POST request to the `/replays` endpoint for replaying Kinesis messages

### Changed

- Moved functions from `@cumulus/integration-tests` to `example/spec/helpers/workflowUtils`:
  - `startWorkflowExecution`
  - `startWorkflow`
  - `executeWorkflow`
  - `buildWorkflow`
  - `testWorkflow`
  - `buildAndExecuteWorkflow`
  - `buildAndStartWorkflow`
- `example/spec/helpers/workflowUtils.executeWorkflow` now uses
`waitForApiStatus` to ensure that the execution is `completed` or
`failed` before resolving
- `example/spec/helpers/testUtils.updateAndUploadTestFileToBucket`
now accepts an object of parameters rather than positional
arguments
- Removed PDR from the `payload` in the input payload test fixture for reconciliation report integration tests
- The following integration tests for PDR-based workflows were
updated to use randomized granule IDs:
  - `example/spec/parallel/ingest/ingestFromPdrSpec.js`
  - `example/spec/parallel/ingest/ingestFromPdrWithChildWorkflowMetaSpec.js`
  - `example/spec/parallel/ingest/ingestFromPdrWithExecutionNamePrefixSpec.js`
  - `example/spec/parallel/ingest/ingestPdrWithNodeNameSpec.js`
- Updated the `@cumulus/api-client/CumulusApiClientError` error class to include new properties that can be accessed directly on
the error object:
  - `statusCode` - The HTTP status code of the API response
  - `apiMessage` - The message from the API response
- Added `params.pRetryOptions` parameter to
`@cumulus/api-client/granules.deleteGranule` to control the retry
behavior
- Updated `cmr_custom_host` variable to accept a full protocol and host name
(e.g. `http://cmr-custom-host.com`), whereas it previously only accepted a host name
- **CUMULUS-2482**
  - Switches the default distribution app in the `example/cumulus-tf` deployment to the new Cumulus Distribution
  - TEA is still available by following instructions in `example/README.md`
- **CUMULUS-2463**
  - Increases the duration of allowed backoff times for a successful test from
    0.5 sec to 1 sec.
- **CUMULUS-2528**
  - Removed `rds_connection_heartbeat` as a configuration option from all
    Cumulus terraform modules
  - Removed `dbHeartBeat` as an environmental switch from
    `@cumulus/db.getKnexClient` in favor of more comprehensive general db
    connect retry solution
  - Added new `rds_connection_timing_configuration` string map to allow for
    configuration and tuning of Core's internal database retry/connection
    timeout behaviors.  These values map to connection pool configuration
    values for tarn (https://github.com/vincit/tarn.js/) which Core's database
    module / knex(https://www.npmjs.com/package/knex) use for this purpose:
    - acquireTimeoutMillis
    - createRetryIntervalMillis
    - createTimeoutMillis
    - idleTimeoutMillis
    - reapIntervalMillis
      Connection errors will result in a log line prepended with 'knex failed on
      attempted connection error' and sent from '@cumulus/db/connection'
  - Updated `@cumulus/db` and all terraform mdules to set default retry
    configuration values for the database module to cover existing database
    heartbeat connection failures as well as all other knex/tarn connection
    creation failures.

### Fixed

- Fixed bug where `cmr_custom_host` variable was not properly forwarded into `archive`, `ingest`, and `sqs-message-remover` modules from `cumulus` module
- Fixed bug where `parse-pdr` set a granule's provider to the entire provider record when a `NODE_NAME`
  is present. Expected behavior consistent with other tasks is to set the provider name in that field.
- **CUMULUS-2568**
  - Update reconciliation report integration test to have better cleanup/failure behavior
  - Fixed `@cumulus/api-client/pdrs.getPdr` to request correct endpoint for returning a PDR from the API
- **CUMULUS-2620**
  - Fixed a bug where a granule could be removed from CMR but still be set as
  `published: true` and with a CMR link in the Dynamo/PostgreSQL databases. Now,
  the CMR deletion and the Dynamo/PostgreSQL record updates will all succeed or fail
  together, preventing the database records from being out of sync with CMR.
  - Fixed `@cumulus/api-client/pdrs.getPdr` to request correct
  endpoint for returning a PDR from the API

## [v9.2.1] 2021-07-29 - [BACKPORT]

### Fixed

- **CUMULUS-2626**
  - Update [PDR migration](https://github.com/nasa/cumulus/blob/master/lambdas/data-migration2/src/pdrs.ts) to correctly find Executions by a Dynamo PDR's `execution` field
## [v9.2.0] 2021-06-22

### Added

- **CUMULUS-2475**
  - Adds `GET` endpoint to distribution API
- **CUMULUS-2476**
  - Adds handler for authenticated `HEAD` Distribution requests replicating current behavior of TEA

### Changed

- **CUMULUS-2482**
  - Switches the default distribution app in the `example/cumulus-tf` deployment to the new Cumulus Distribution
  - TEA is still available by following instructions in `example/README.md`

### Fixed

- **CUMULUS-2520**
  - Fixed error that prevented `/elasticsearch/index-from-database` from starting.
- **CUMULUS-2532**
  - Fixed integration tests to have granule deletion occur before provider and
    collection deletion in test cleanup.
- **CUMULUS-2558**
  - Fixed issue where executions original_payload would not be retained on successful execution

## [v9.1.0] 2021-06-03

### BREAKING CHANGES

- `@cumulus/api-client/granules.getGranule` now returns the granule record from the GET `/granules/<granuleId>` endpoint, not the raw endpoint response
- **CUMULUS-2434**
  - To use the updated `update-granules-cmr-metadata-file-links` task, the
    granule  UMM-G metadata should have version 1.6.2 or later, since CMR s3
    link type 'GET DATA VIA DIRECT ACCESS' is not valid until UMM-G version
    [1.6.2](https://cdn.earthdata.nasa.gov/umm/granule/v1.6.2/umm-g-json-schema.json)
- **CUMULUS-2488**
  - Removed all EMS reporting including lambdas, endpoints, params, etc as all
    reporting is now handled through Cloud Metrics
- **CUMULUS-2472**
  - Moved existing `EarthdataLoginClient` to
    `@cumulus/oauth-client/EarthdataLoginClient` and updated all references in
    Cumulus Core.
  - Rename `EarthdataLoginClient` property from `earthdataLoginUrl` to
    `loginUrl for consistency with new OAuth clients. See example in
    [oauth-client
    README](https://github.com/nasa/cumulus/blob/master/packages/oauth-client/README.md)

### Added

- `@cumulus/api-client/granules.getGranuleResponse` to return the raw endpoint response from the GET `/granules/<granuleId>` endpoint
- **HYRAX-439** - Corrected README.md according to a new Hyrax URL format.
- **CUMULUS-2354**
  - Adds configuration options to allow `/s3credentials` endpoint to distribute
    same-region read-only tokens based on a user's CMR ACLs.
  - Configures the example deployment to enable this feature.
- **CUMULUS-2442**
  - Adds option to generate cloudfront URL to lzards-backup task. This will require a few new task config options that have been documented in the [task README](https://github.com/nasa/cumulus/blob/master/tasks/lzards-backup/README.md).
- **CUMULUS-2470**
  - Added `/s3credentials` endpoint for distribution API
- **CUMULUS-2471**
  - Add `/s3credentialsREADME` endpoint to distribution API
- **CUMULUS-2473**
  - Updated `tf-modules/cumulus_distribution` module to take earthdata or cognito credentials
  - Configured `example/cumulus-tf/cumulus_distribution.tf` to use CSDAP credentials
- **CUMULUS-2474**
  - Add `S3ObjectStore` to `aws-client`. This class allows for interaction with the S3 object store.
  - Add `object-store` package which contains abstracted object store functions for working with various cloud providers
- **CUMULUS-2477**
  - Added `/`, `/login` and `/logout` endpoints to cumulus distribution api
- **CUMULUS-2479**
  - Adds /version endpoint to distribution API
- **CUMULUS-2497**
  - Created `isISOFile()` to check if a CMR file is a CMR ISO file.
- **CUMULUS-2371**
  - Added helpers to `@cumulus/ingest/sqs`:
    - `archiveSqsMessageToS3` - archives an incoming SQS message to S3
    - `deleteArchivedMessageFromS3` - deletes a processed SQS message from S3
  - Added call to `archiveSqsMessageToS3` to `sqs-message-consumer` which
    archives all incoming SQS messages to S3.
  - Added call to `deleteArchivedMessageFrom` to `sqs-message-remover` which
    deletes archived SQS message from S3 once it has been processed.

### Changed

- **[PR2224](https://github.com/nasa/cumulus/pull/2244)**
  - Changed timeout on `sfEventSqsToDbRecords` Lambda to 60 seconds to match
    timeout for Knex library to acquire dataase connections
- **CUMULUS-2208**
  - Moved all `@cumulus/api/es/*` code to new `@cumulus/es-client` package
- Changed timeout on `sfEventSqsToDbRecords` Lambda to 60 seconds to match
  timeout for Knex library to acquire database connections
- **CUMULUS-2517**
  - Updated postgres-migration-count-tool default concurrency to '1'

- **CUMULUS-2489**
  - Updated docs for Terraform references in FAQs, glossary, and in Deployment sections

- **CUMULUS-2434**
  - Updated `@cumulus/cmrjs` `updateCMRMetadata` and related functions to add
    both HTTPS URLS and S3 URIs to CMR metadata.
  - Updated `update-granules-cmr-metadata-file-links` task to add both HTTPS
    URLs and S3 URIs to the OnlineAccessURLs field of CMR metadata. The task
    configuration parameter `cmrGranuleUrlType` now has default value `both`.
  - To use the updated `update-granules-cmr-metadata-file-links` task, the
    granule UMM-G metadata should have version 1.6.2 or later, since CMR s3 link
    type 'GET DATA VIA DIRECT ACCESS' is not valid until UMM-G version
    [1.6.2](https://cdn.earthdata.nasa.gov/umm/granule/v1.6.2/umm-g-json-schema.json)
- **CUMULUS-2472**
  - Renamed `@cumulus/earthdata-login-client` to more generic
    `@cumulus/oauth-client` as a parnt  class for new OAuth clients.
  - Added `@cumulus/oauth-client/CognitoClient` to interface with AWS cognito login service.
- **CUMULUS-2497**
  - Changed the `@cumulus/cmrjs` package:
    - Updated `@cumulus/cmrjs/cmr-utils.getGranuleTemporalInfo()` so it now
      returns temporal info for CMR ISO 19115 SMAP XML files.
    - Updated `@cumulus/cmrjs/cmr-utils.isCmrFilename()` to include
      `isISOFile()`.
- **CUMULUS-2532**
  - Changed integration tests to use `api-client/granules` functions as opposed
    to `granulesApi` from `@cumulus/integration-tests`.

### Fixed

- **CUMULUS-2519**
  - Update @cumulus/integration-tests.buildWorkflow to fail if provider/collection API response is not successful
- **CUMULUS-2518**
  - Update sf-event-sqs-to-db-records to not throw if a collection is not
    defined on a payload that has no granules/an empty granule payload object
- **CUMULUS-2512**
  - Updated ingest package S3 provider client to take additional parameter
    `remoteAltBucket` on `download` method to allow for per-file override of
    provider bucket for checksum
  - Updated @cumulus/ingest.fetchTextFile's signature to be parameterized and
    added `remoteAltBucket`to allow for an override of the passed in provider
    bucket for the source file
  - Update "eslint-plugin-import" to be pinned to 2.22.1
- **CUMULUS-2520**
  - Fixed error that prevented `/elasticsearch/index-from-database` from starting.
- **[2231](https://github.com/nasa/cumulus/issues/2231)**
  - Fixes broken relative path links in `docs/README.md`

### Removed

- **CUMULUS-2502**
  - Removed outdated documenation regarding Kibana index patterns for metrics.

## [v9.0.1] 2021-05-07

### Migration Steps

Please review the migration steps for 9.0.0 as this release is only a patch to
correct a failure in our build script and push out corrected release artifacts. The previous migration steps still apply.

### Changed

- Corrected `@cumulus/db` configuration to correctly build package.

## [v9.0.0] 2021-05-03

### Migration steps

- This release of Cumulus enables integration with a PostgreSQL database for archiving Cumulus data. There are several upgrade steps involved, **some of which need to be done before redeploying Cumulus**. See the [documentation on upgrading to the RDS release](https://nasa.github.io/cumulus/docs/upgrade-notes/upgrade-rds).

### BREAKING CHANGES

- **CUMULUS-2185** - RDS Migration Epic
  - **CUMULUS-2191**
    - Removed the following from the `@cumulus/api/models.asyncOperation` class in
      favor of the added `@cumulus/async-operations` module:
      - `start`
      - `startAsyncOperations`
  - **CUMULUS-2187**
    - The `async-operations` endpoint will now omit `output` instead of
      returning `none` when the operation did not return output.
  - **CUMULUS-2309**
    - Removed `@cumulus/api/models/granule.unpublishAndDeleteGranule` in favor
      of `@cumulus/api/lib/granule-remove-from-cmr.unpublishGranule` and
      `@cumulus/api/lib/granule-delete.deleteGranuleAndFiles`.
  - **CUMULUS-2385**
    - Updated `sf-event-sqs-to-db-records` to write a granule's files to
      PostgreSQL only after the workflow has exited the `Running` status.
      Please note that any workflow that uses `sf_sqs_report_task` for
      mid-workflow updates will be impacted.
    - Changed PostgreSQL `file` schema and TypeScript type definition to require
      `bucket` and `key` fields.
    - Updated granule/file write logic to mark a granule's status as "failed"
  - **CUMULUS-2455**
    - API `move granule` endpoint now moves granule files on a per-file basis
    - API `move granule` endpoint on granule file move failure will retain the
      file at it's original location, but continue to move any other granule
      files.
    - Removed the `move` method from the `@cumulus/api/models.granule` class.
      logic is now handled in `@cumulus/api/endpoints/granules` and is
      accessible via the Core API.

### Added

- **CUMULUS-2185** - RDS Migration Epic
  - **CUMULUS-2130**
    - Added postgres-migration-count-tool lambda/ECS task to allow for
      evaluation of database state
    - Added /migrationCounts api endpoint that allows running of the
      postgres-migration-count-tool as an asyncOperation
  - **CUMULUS-2394**
    - Updated PDR and Granule writes to check the step function
      workflow_start_time against the createdAt field for each record to ensure
      old records do not overwrite newer ones for legacy Dynamo and PostgreSQL
      writes
  - **CUMULUS-2188**
    - Added `data-migration2` Lambda to be run after `data-migration1`
    - Added logic to `data-migration2` Lambda for migrating execution records
      from DynamoDB to PostgreSQL
  - **CUMULUS-2191**
    - Added `@cumulus/async-operations` to core packages, exposing
      `startAsyncOperation` which will handle starting an async operation and
      adding an entry to both PostgreSQL and DynamoDb
  - **CUMULUS-2127**
    - Add schema migration for `collections` table
  - **CUMULUS-2129**
    - Added logic to `data-migration1` Lambda for migrating collection records
      from Dynamo to PostgreSQL
  - **CUMULUS-2157**
    - Add schema migration for `providers` table
    - Added logic to `data-migration1` Lambda for migrating provider records
      from Dynamo to PostgreSQL
  - **CUMULUS-2187**
    - Added logic to `data-migration1` Lambda for migrating async operation
      records from Dynamo to PostgreSQL
  - **CUMULUS-2198**
    - Added logic to `data-migration1` Lambda for migrating rule records from
      DynamoDB to PostgreSQL
  - **CUMULUS-2182**
    - Add schema migration for PDRs table
  - **CUMULUS-2230**
    - Add schema migration for `rules` table
  - **CUMULUS-2183**
    - Add schema migration for `asyncOperations` table
  - **CUMULUS-2184**
    - Add schema migration for `executions` table
  - **CUMULUS-2257**
    - Updated PostgreSQL table and column names to snake_case
    - Added `translateApiAsyncOperationToPostgresAsyncOperation` function to `@cumulus/db`
  - **CUMULUS-2186**
    - Added logic to `data-migration2` Lambda for migrating PDR records from
      DynamoDB to PostgreSQL
  - **CUMULUS-2235**
    - Added initial ingest load spec test/utility
  - **CUMULUS-2167**
    - Added logic to `data-migration2` Lambda for migrating Granule records from
      DynamoDB to PostgreSQL and parse Granule records to store File records in
      RDS.
  - **CUMULUS-2367**
    - Added `granules_executions` table to PostgreSQL schema to allow for a
      many-to-many relationship between granules and executions
      - The table refers to granule and execution records using foreign keys
        defined with ON CASCADE DELETE, which means that any time a granule or
        execution record is deleted, all of the records in the
        `granules_executions` table referring to that record will also be
        deleted.
    - Added `upsertGranuleWithExecutionJoinRecord` helper to `@cumulus/db` to
      allow for upserting a granule record and its corresponding
      `granules_execution` record
  - **CUMULUS-2128**
    - Added helper functions:
      - `@cumulus/db/translate/file/translateApiFiletoPostgresFile`
      - `@cumulus/db/translate/file/translateApiGranuletoPostgresGranule`
      - `@cumulus/message/Providers/getMessageProvider`
  - **CUMULUS-2190**
    - Added helper functions:
      - `@cumulus/message/Executions/getMessageExecutionOriginalPayload`
      - `@cumulus/message/Executions/getMessageExecutionFinalPayload`
      - `@cumulus/message/workflows/getMessageWorkflowTasks`
      - `@cumulus/message/workflows/getMessageWorkflowStartTime`
      - `@cumulus/message/workflows/getMessageWorkflowStopTime`
      - `@cumulus/message/workflows/getMessageWorkflowName`
  - **CUMULUS-2192**
    - Added helper functions:
      - `@cumulus/message/PDRs/getMessagePdrRunningExecutions`
      - `@cumulus/message/PDRs/getMessagePdrCompletedExecutions`
      - `@cumulus/message/PDRs/getMessagePdrFailedExecutions`
      - `@cumulus/message/PDRs/getMessagePdrStats`
      - `@cumulus/message/PDRs/getPdrPercentCompletion`
      - `@cumulus/message/workflows/getWorkflowDuration`
  - **CUMULUS-2199**
    - Added `translateApiRuleToPostgresRule` to `@cumulus/db` to translate API
      Rule to conform to Postgres Rule definition.
  - **CUMUlUS-2128**
    - Added "upsert" logic to the `sfEventSqsToDbRecords` Lambda for granule and
      file writes to the core PostgreSQL database
  - **CUMULUS-2199**
    - Updated Rules endpoint to write rules to core PostgreSQL database in
      addition to DynamoDB and to delete rules from the PostgreSQL database in
      addition to DynamoDB.
    - Updated `create` in Rules Model to take in optional `createdAt` parameter
      which sets the value of createdAt if not specified during function call.
  - **CUMULUS-2189**
    - Updated Provider endpoint logic to write providers in parallel to Core
      PostgreSQL database
    - Update integration tests to utilize API calls instead of direct
      api/model/Provider calls
  - **CUMULUS-2191**
    - Updated cumuluss/async-operation task to write async-operations to the
      PostgreSQL database.
  - **CUMULUS-2228**
    - Added logic to the `sfEventSqsToDbRecords` Lambda to write execution, PDR,
      and granule records to the core PostgreSQL database in parallel with
      writes to DynamoDB
  - **CUMUlUS-2190**
    - Added "upsert" logic to the `sfEventSqsToDbRecords` Lambda for PDR writes
      to the core PostgreSQL database
  - **CUMUlUS-2192**
    - Added "upsert" logic to the `sfEventSqsToDbRecords` Lambda for execution
      writes to the core PostgreSQL database
  - **CUMULUS-2187**
    - The `async-operations` endpoint will now omit `output` instead of
      returning `none` when the operation did not return output.
  - **CUMULUS-2167**
    - Change PostgreSQL schema definition for `files` to remove `filename` and
      `name` and only support `file_name`.
    - Change PostgreSQL schema definition for `files` to remove `size` to only
      support `file_size`.
    - Change `PostgresFile` to remove duplicate fields `filename` and `name` and
      rename `size` to `file_size`.
  - **CUMULUS-2266**
    - Change `sf-event-sqs-to-db-records` behavior to discard and not throw an
      error on an out-of-order/delayed message so as not to have it be sent to
      the DLQ.
  - **CUMULUS-2305**
    - Changed `DELETE /pdrs/{pdrname}` API behavior to also delete record from
      PostgreSQL database.
  - **CUMULUS-2309**
    - Changed `DELETE /granules/{granuleName}` API behavior to also delete
      record from PostgreSQL database.
    - Changed `Bulk operation BULK_GRANULE_DELETE` API behavior to also delete
      records from PostgreSQL database.
  - **CUMULUS-2367**
    - Updated `granule_cumulus_id` foreign key to granule in PostgreSQL `files`
      table to use a CASCADE delete, so records in the files table are
      automatically deleted by the database when the corresponding granule is
      deleted.
  - **CUMULUS-2407**
    - Updated data-migration1 and data-migration2 Lambdas to use UPSERT instead
      of UPDATE when migrating dynamoDB records to PostgreSQL.
    - Changed data-migration1 and data-migration2 logic to only update already
      migrated records if the incoming record update has a newer timestamp
  - **CUMULUS-2329**
    - Add `write-db-dlq-records-to-s3` lambda.
    - Add terraform config to automatically write db records DLQ messages to an
      s3 archive on the system bucket.
    - Add unit tests and a component spec test for the above.
  - **CUMULUS-2380**
    - Add `process-dead-letter-archive` lambda to pick up and process dead letters in the S3 system bucket dead letter archive.
    - Add `/deadLetterArchive/recoverCumulusMessages` endpoint to trigger an async operation to leverage this capability on demand.
    - Add unit tests and integration test for all of the above.
  - **CUMULUS-2406**
    - Updated parallel write logic to ensure that updatedAt/updated_at
      timestamps are the same in Dynamo/PG on record write for the following
      data types:
      - async operations
      - granules
      - executions
      - PDRs
  - **CUMULUS-2446**
    - Remove schema validation check against DynamoDB table for collections when
      migrating records from DynamoDB to core PostgreSQL database.
  - **CUMULUS-2447**
    - Changed `translateApiAsyncOperationToPostgresAsyncOperation` to call
      `JSON.stringify` and then `JSON.parse` on output.
  - **CUMULUS-2313**
    - Added `postgres-migration-async-operation` lambda to start an ECS task to
      run a the `data-migration2` lambda.
    - Updated `async_operations` table to include `Data Migration 2` as a new
      `operation_type`.
    - Updated `cumulus-tf/variables.tf` to include `optional_dynamo_tables` that
      will be merged with `dynamo_tables`.
  - **CUMULUS-2451**
    - Added summary type file `packages/db/src/types/summary.ts` with
      `MigrationSummary` and `DataMigration1` and `DataMigration2` types.
    - Updated `data-migration1` and `data-migration2` lambdas to return
      `MigrationSummary` objects.
    - Added logging for every batch of 100 records processed for executions,
      granules and files, and PDRs.
    - Removed `RecordAlreadyMigrated` logs in `data-migration1` and
      `data-migration2`
  - **CUMULUS-2452**
    - Added support for only migrating certain granules by specifying the
      `granuleSearchParams.granuleId` or `granuleSearchParams.collectionId`
      properties in the payload for the
      `<prefix>-postgres-migration-async-operation` Lambda
    - Added support for only running certain migrations for data-migration2 by
      specifying the `migrationsList` property in the payload for the
      `<prefix>-postgres-migration-async-operation` Lambda
  - **CUMULUS-2453**
    - Created `storeErrors` function which stores errors in system bucket.
    - Updated `executions` and `granulesAndFiles` data migrations to call `storeErrors` to store migration errors.
    - Added `system_bucket` variable to `data-migration2`.
  - **CUMULUS-2455**
    - Move granules API endpoint records move updates for migrated granule files
      if writing any of the granule files fails.
  - **CUMULUS-2468**
    - Added support for doing [DynamoDB parallel scanning](https://docs.aws.amazon.com/amazondynamodb/latest/developerguide/Scan.html#Scan.ParallelScan) for `executions` and `granules` migrations to improve performance. The behavior of the parallel scanning and writes can be controlled via the following properties on the event input to the `<prefix>-postgres-migration-async-operation` Lambda:
      - `granuleMigrationParams.parallelScanSegments`: How many segments to divide your granules DynamoDB table into for parallel scanning
      - `granuleMigrationParams.parallelScanLimit`: The maximum number of granule records to evaluate for each parallel scanning segment of the DynamoDB table
      - `granuleMigrationParams.writeConcurrency`: The maximum number of concurrent granule/file writes to perform to the PostgreSQL database across all DynamoDB segments
      - `executionMigrationParams.parallelScanSegments`: How many segments to divide your executions DynamoDB table into for parallel scanning
      - `executionMigrationParams.parallelScanLimit`: The maximum number of execution records to evaluate for each parallel scanning segment of the DynamoDB table
      - `executionMigrationParams.writeConcurrency`: The maximum number of concurrent execution writes to perform to the PostgreSQL database across all DynamoDB segments
  - **CUMULUS-2468** - Added `@cumulus/aws-client/DynamoDb.parallelScan` helper to perform [parallel scanning on DynamoDb tables](https://docs.aws.amazon.com/amazondynamodb/latest/developerguide/Scan.html#Scan.ParallelScan)
  - **CUMULUS-2507**
    - Updated granule record write logic to set granule status to `failed` in both Postgres and DynamoDB if any/all of its files fail to write to the database.

### Deprecated

- **CUMULUS-2185** - RDS Migration Epic
  - **CUMULUS-2455**
    - `@cumulus/ingest/moveGranuleFiles`

## [v8.1.0] 2021-04-29

### Added

- **CUMULUS-2348**
  - The `@cumulus/api` `/granules` and `/granules/{granuleId}` endpoints now take `getRecoveryStatus` parameter
  to include recoveryStatus in result granule(s)
  - The `@cumulus/api-client.granules.getGranule` function takes a `query` parameter which can be used to
  request additional granule information.
  - Published `@cumulus/api@7.2.1-alpha.0` for dashboard testing
- **CUMULUS-2469**
  - Added `tf-modules/cumulus_distribution` module to standup a skeleton
    distribution api

## [v8.0.0] 2021-04-08

### BREAKING CHANGES

- **CUMULUS-2428**
  - Changed `/granules/bulk` to use `queueUrl` property instead of a `queueName` property for setting the queue to use for scheduling bulk granule workflows

### Notable changes

- Bulk granule operations endpoint now supports setting a custom queue for scheduling workflows via the `queueUrl` property in the request body. If provided, this value should be the full URL for an SQS queue.

### Added

- **CUMULUS-2374**
  - Add cookbok entry for queueing PostToCmr step
  - Add example workflow to go with cookbook
- **CUMULUS-2421**
  - Added **experimental** `ecs_include_docker_cleanup_cronjob` boolean variable to the Cumulus module to enable cron job to clean up docker root storage blocks in ECS cluster template for non-`device-mapper` storage drivers. Default value is `false`. This fulfills a specific user support request. This feature is otherwise untested and will remain so until we can iterate with a better, more general-purpose solution. Use of this feature is **NOT** recommended unless you are certain you need it.

- **CUMULUS-1808**
  - Add additional error messaging in `deleteSnsTrigger` to give users more context about where to look to resolve ResourceNotFound error when disabling or deleting a rule.

### Fixed

- **CUMULUS-2281**
  - Changed discover-granules task to write discovered granules directly to
    logger, instead of via environment variable. This fixes a problem where a
    large number of found granules prevents this lambda from running as an
    activity with an E2BIG error.

## [v7.2.0] 2021-03-23

### Added

- **CUMULUS-2346**
  - Added orca API endpoint to `@cumulus/api` to get recovery status
  - Add `CopyToGlacier` step to [example IngestAndPublishGranuleWithOrca workflow](https://github.com/nasa/cumulus/blob/master/example/cumulus-tf/ingest_and_publish_granule_with_orca_workflow.tf)

### Changed

- **HYRAX-357**
  - Format of NGAP OPeNDAP URL changed and by default now is referring to concept id and optionally can include short name and version of collection.
  - `addShortnameAndVersionIdToConceptId` field has been added to the config inputs of the `hyrax-metadata-updates` task

## [v7.1.0] 2021-03-12

### Notable changes

- `sync-granule` task will now properly handle syncing 0 byte files to S3
- SQS/Kinesis rules now support scheduling workflows to a custom queue via the `rule.queueUrl` property. If provided, this value should be the full URL for an SQS queue.

### Added

- `tf-modules/cumulus` module now supports a `cmr_custom_host` variable that can
  be used to set to an arbitray  host for making CMR requests (e.g.
  `https://custom-cmr-host.com`).
- Added `buckets` variable to `tf-modules/archive`
- **CUMULUS-2345**
  - Deploy ORCA with Cumulus, see `example/cumulus-tf/orca.tf` and `example/cumulus-tf/terraform.tfvars.example`
  - Add `CopyToGlacier` step to [example IngestAndPublishGranule workflow](https://github.com/nasa/cumulus/blob/master/example/cumulus-tf/ingest_and_publish_granule_workflow.asl.json)
- **CUMULUS-2424**
  - Added `childWorkflowMeta` to `queue-pdrs` config. An object passed to this config value will be merged into a child workflow message's `meta` object. For an example of how this can be used, see `example/cumulus-tf/discover_and_queue_pdrs_with_child_workflow_meta_workflow.asl.json`.
- **CUMULUS-2427**
  - Added support for using a custom queue with SQS and Kinesis rules. Whatever queue URL is set on the `rule.queueUrl` property will be used to schedule workflows for that rule. This change allows SQS/Kinesis rules to use [any throttled queues defined for a deployment](https://nasa.github.io/cumulus/docs/data-cookbooks/throttling-queued-executions).

### Fixed

- **CUMULUS-2394**
  - Updated PDR and Granule writes to check the step function `workflow_start_time` against
      the `createdAt` field  for each record to ensure old records do not
      overwrite newer ones

### Changed

- `<prefix>-lambda-api-gateway` IAM role used by API Gateway Lambda now
  supports accessing all buckets defined in your `buckets` variable except
  "internal" buckets
- Updated the default scroll duration used in ESScrollSearch and part of the
  reconcilation report functions as a result of testing and seeing timeouts
  at its current value of 2min.
- **CUMULUS-2355**
  - Added logic to disable `/s3Credentials` endpoint based upon value for
    environment variable `DISABLE_S3_CREDENTIALS`. If set to "true", the
    endpoint will not dispense S3 credentials and instead return a message
    indicating that the endpoint has been disabled.
- **CUMULUS-2397**
  - Updated `/elasticsearch` endpoint's `reindex` function to prevent
    reindexing when source and destination indices are the same.
- **CUMULUS-2420**
  - Updated test function `waitForAsyncOperationStatus` to take a retryObject
    and use exponential backoff.  Increased the total test duration for both
    AsycOperation specs and the ReconciliationReports tests.
  - Updated the default scroll duration used in ESScrollSearch and part of the
    reconcilation report functions as a result of testing and seeing timeouts
    at its current value of 2min.
- **CUMULUS-2427**
  - Removed `queueUrl` from the parameters object for `@cumulus/message/Build.buildQueueMessageFromTemplate`
  - Removed `queueUrl` from the parameters object for `@cumulus/message/Build.buildCumulusMeta`

### Fixed

- Fixed issue in `@cumulus/ingest/S3ProviderClient.sync()` preventing 0 byte files from being synced to S3.

### Removed

- Removed variables from `tf-modules/archive`:
  - `private_buckets`
  - `protected_buckets`
  - `public_buckets`

## [v7.0.0] 2021-02-22

### BREAKING CHANGES

- **CUMULUS-2362** - Endpoints for the logs (/logs) will now throw an error unless Metrics is set up

### Added

- **CUMULUS-2345**
  - Deploy ORCA with Cumulus, see `example/cumulus-tf/orca.tf` and `example/cumulus-tf/terraform.tfvars.example`
  - Add `CopyToGlacier` step to [example IngestAndPublishGranule workflow](https://github.com/nasa/cumulus/blob/master/example/cumulus-tf/ingest_and_publish_granule_workflow.asl.json)
- **CUMULUS-2376**
  - Added `cmrRevisionId` as an optional parameter to `post-to-cmr` that will be used when publishing metadata to CMR.
- **CUMULUS-2412**
  - Adds function `getCollectionsByShortNameAndVersion` to @cumulus/cmrjs that performs a compound query to CMR to retrieve collection information on a list of collections. This replaces a series of calls to the CMR for each collection with a single call on the `/collections` endpoint and should improve performance when CMR return times are increased.

### Changed

- **CUMULUS-2362**
  - Logs endpoints only work with Metrics set up
- **CUMULUS-2376**
  - Updated `publishUMMGJSON2CMR` to take in an optional `revisionId` parameter.
  - Updated `publishUMMGJSON2CMR` to throw an error if optional `revisionId` does not match resulting revision ID.
  - Updated `publishECHO10XML2CMR` to take in an optional `revisionId` parameter.
  - Updated `publishECHO10XML2CMR` to throw an error if optional `revisionId` does not match resulting revision ID.
  - Updated `publish2CMR` to take in optional `cmrRevisionId`.
  - Updated `getWriteHeaders` to take in an optional CMR Revision ID.
  - Updated `ingestGranule` to take in an optional CMR Revision ID to pass to `getWriteHeaders`.
  - Updated `ingestUMMGranule` to take in an optional CMR Revision ID to pass to `getWriteHeaders`.
- **CUMULUS-2350**
  - Updates the examples on the `/s3credentialsREADME`, to include Python and
    JavaScript code demonstrating how to refrsh  the s3credential for
    programatic access.
- **CUMULUS-2383**
  - PostToCMR task will return CMRInternalError when a `500` status is returned from CMR

## [v6.0.0] 2021-02-16

### MIGRATION NOTES

- **CUMULUS-2255** - Cumulus has upgraded its supported version of Terraform
  from **0.12.12** to **0.13.6**. Please see the [instructions to upgrade your
  deployments](https://github.com/nasa/cumulus/blob/master/docs/upgrade-notes/upgrading-tf-version-0.13.6.md).

- **CUMULUS-2350**
  - If the  `/s3credentialsREADME`, does not appear to be working after
    deploymnt, [manual redeployment](https://docs.aws.amazon.com/apigateway/latest/developerguide/how-to-deploy-api-with-console.html)
    of the API-gateway stage may be necessary to finish the deployment.

### BREAKING CHANGES

- **CUMULUS-2255** - Cumulus has upgraded its supported version of Terraform from **0.12.12** to **0.13.6**.

### Added

- **CUMULUS-2291**
  - Add provider filter to Granule Inventory Report
- **CUMULUS-2300**
  - Added `childWorkflowMeta` to `queue-granules` config. Object passed to this
    value will be merged into a child workflow message's  `meta` object. For an
    example of how this can be used, see
    `example/cumulus-tf/discover_granules_workflow.asl.json`.
- **CUMULUS-2350**
  - Adds an unprotected endpoint, `/s3credentialsREADME`, to the
    s3-credentials-endpoint that displays  information on how to use the
    `/s3credentials` endpoint
- **CUMULUS-2368**
  - Add QueueWorkflow task
- **CUMULUS-2391**
  - Add reportToEms to collections.files file schema
- **CUMULUS-2395**
  - Add Core module parameter `ecs_custom_sg_ids` to Cumulus module to allow for
    custom security group mappings
- **CUMULUS-2402**
  - Officially expose `sftp()` for use in `@cumulus/sftp-client`

### Changed

- **CUMULUS-2323**
  - The sync granules task when used with the s3 provider now uses the
    `source_bucket` key in `granule.files` objects.  If incoming payloads using
    this task have a `source_bucket` value for a file using the s3 provider, the
    task will attempt to sync from the bucket defined in the file's
    `source_bucket` key instead of the `provider`.
    - Updated `S3ProviderClient.sync` to allow for an optional bucket parameter
      in support of the changed behavior.
  - Removed `addBucketToFile` and related code from sync-granules task

- **CUMULUS-2255**
  - Updated Terraform deployment code syntax for compatibility with version 0.13.6
- **CUMULUS-2321**
  - Updated API endpoint GET `/reconciliationReports/{name}` to return the
    pre-signe s3 URL in addition to report data

### Fixed

- Updated `hyrax-metadata-updates` task so the opendap url has Type 'USE SERVICE API'

- **CUMULUS-2310**
  - Use valid filename for reconciliation report
- **CUMULUS-2351**
  - Inventory report no longer includes the File/Granule relation object in the
    okCountByGranules key of a report.  The information is only included when a
    'Granule Not Found' report is run.

### Removed

- **CUMULUS-2364**
  - Remove the internal Cumulus logging lambda (log2elasticsearch)

## [v5.0.1] 2021-01-27

### Changed

- **CUMULUS-2344**
  - Elasticsearch API now allows you to reindex to an index that already exists
  - If using the Change Index operation and the new index doesn't exist, it will be created
  - Regarding instructions for CUMULUS-2020, you can now do a change index
    operation before a reindex operation. This will
    ensure that new data will end up in the new index while Elasticsearch is reindexing.

- **CUMULUS-2351**
  - Inventory report no longer includes the File/Granule relation object in the okCountByGranules key of a report. The information is only included when a 'Granule Not Found' report is run.

### Removed

- **CUMULUS-2367**
  - Removed `execution_cumulus_id` column from granules RDS schema and data type

## [v5.0.0] 2021-01-12

### BREAKING CHANGES

- **CUMULUS-2020**
  - Elasticsearch data mappings have been updated to improve search and the API
    has been update to reflect those changes. See Migration notes on how to
    update the Elasticsearch mappings.

### Migration notes

- **CUMULUS-2020**
  - Elasticsearch data mappings have been updated to improve search. For
    example, case insensitive searching will now work (e.g. 'MOD' and 'mod' will
    return the same granule results). To use the improved Elasticsearch queries,
    [reindex](https://nasa.github.io/cumulus-api/#reindex) to create a new index
    with the correct types. Then perform a [change
    index](https://nasa.github.io/cumulus-api/#change-index) operation to use
    the new index.
- **CUMULUS-2258**
  - Because the `egress_lambda_log_group` and
    `egress_lambda_log_subscription_filter` resource were removed from the
    `cumulus` module, new definitions for these resources must be added to
    `cumulus-tf/main.tf`. For reference on how to define these resources, see
    [`example/cumulus-tf/thin_egress_app.tf`](https://github.com/nasa/cumulus/blob/master/example/cumulus-tf/thin_egress_app.tf).
  - The `tea_stack_name` variable being passed into the `cumulus` module should be removed
- **CUMULUS-2344**
  - Regarding instructions for CUMULUS-2020, you can now do a change index operation before a reindex operation. This will
    ensure that new data will end up in the new index while Elasticsearch is reindexing.

### BREAKING CHANGES

- **CUMULUS-2020**
  - Elasticsearch data mappings have been updated to improve search and the API has been updated to reflect those changes. See Migration notes on how to update the Elasticsearch mappings.

### Added

- **CUMULUS-2318**
  - Added`async_operation_image` as `cumulus` module variable to allow for override of the async_operation container image.  Users can optionally specify a non-default docker image for use with Core async operations.
- **CUMULUS-2219**
  - Added `lzards-backup` Core task to facilitate making LZARDS backup requests in Cumulus ingest workflows
- **CUMULUS-2092**
  - Add documentation for Granule Not Found Reports
- **HYRAX-320**
  - `@cumulus/hyrax-metadata-updates`Add component URI encoding for entry title id and granule ur to allow for values with special characters in them. For example, EntryTitleId 'Sentinel-6A MF/Jason-CS L2 Advanced Microwave Radiometer (AMR-C) NRT Geophysical Parameters' Now, URLs generated from such values will be encoded correctly and parsable by HyraxInTheCloud
- **CUMULUS-1370**
  - Add documentation for Getting Started section including FAQs
- **CUMULUS-2092**
  - Add documentation for Granule Not Found Reports
- **CUMULUS-2219**
  - Added `lzards-backup` Core task to facilitate making LZARDS backup requests in Cumulus ingest workflows
- **CUMULUS-2280**
  - In local api, retry to create tables if they fail to ensure localstack has had time to start fully.
- **CUMULUS-2290**
  - Add `queryFields` to granule schema, and this allows workflow tasks to add queryable data to granule record. For reference on how to add data to `queryFields` field, see [`example/cumulus-tf/kinesis_trigger_test_workflow.tf`](https://github.com/nasa/cumulus/blob/master/example/cumulus-tf/kinesis_trigger_test_workflow.tf).
- **CUMULUS-2318**
  - Added`async_operation_image` as `cumulus` module variable to allow for override of the async_operation container image.  Users can optionally specify a non-default docker image for use with Core async operations.

### Changed

- **CUMULUS-2020**
  - Updated Elasticsearch mappings to support case-insensitive search
- **CUMULUS-2124**
  - cumulus-rds-tf terraform module now takes engine_version as an input variable.
- **CUMULUS-2279**
  - Changed the formatting of granule CMR links: instead of a link to the `/search/granules.json` endpoint, now it is a direct link to `/search/concepts/conceptid.format`
- **CUMULUS-2296**
  - Improved PDR spec compliance of `parse-pdr` by updating `@cumulus/pvl` to parse fields in a manner more consistent with the PDR ICD, with respect to numbers and dates. Anything not matching the ICD expectations, or incompatible with Javascript parsing, will be parsed as a string instead.
- **CUMULUS-2344**
  - Elasticsearch API now allows you to reindex to an index that already exists
  - If using the Change Index operation and the new index doesn't exist, it will be created

### Removed

- **CUMULUS-2258**
  - Removed `tea_stack_name` variable from `tf-modules/distribution/variables.tf` and `tf-modules/cumulus/variables.tf`
  - Removed `egress_lambda_log_group` and `egress_lambda_log_subscription_filter` resources from `tf-modules/distribution/main.tf`

## [v4.0.0] 2020-11-20

### Migration notes

- Update the name of your `cumulus_message_adapter_lambda_layer_arn` variable for the `cumulus` module to `cumulus_message_adapter_lambda_layer_version_arn`. The value of the variable should remain the same (a layer version ARN of a Lambda layer for the [`cumulus-message-adapter`](https://github.com/nasa/cumulus-message-adapter/).
- **CUMULUS-2138** - Update all workflows using the `MoveGranules` step to add `UpdateGranulesCmrMetadataFileLinksStep`that runs after it. See the example [`IngestAndPublishWorkflow`](https://github.com/nasa/cumulus/blob/master/example/cumulus-tf/ingest_and_publish_granule_workflow.asl.json) for reference.
- **CUMULUS-2251**
  - Because it has been removed from the `cumulus` module, a new resource definition for `egress_api_gateway_log_subscription_filter` must be added to `cumulus-tf/main.tf`. For reference on how to define this resource, see [`example/cumulus-tf/main.tf`](https://github.com/nasa/cumulus/blob/master/example/cumulus-tf/main.tf).

### Added

- **CUMULUS-2248**
  - Updates Integration Tests README to point to new fake provider template.
- **CUMULUS-2239**
  - Add resource declaration to create a VPC endpoint in tea-map-cache module if `deploy_to_ngap` is false.
- **CUMULUS-2063**
  - Adds a new, optional query parameter to the `/collections[&getMMT=true]` and `/collections/active[&getMMT=true]` endpoints. When a user provides a value of `true` for `getMMT` in the query parameters, the endpoint will search CMR and update each collection's results with new key `MMTLink` containing a link to the MMT (Metadata Management Tool) if a CMR collection id is found.
- **CUMULUS-2170**
  - Adds ability to filter granule inventory reports
- **CUMULUS-2211**
  - Adds `granules/bulkReingest` endpoint to `@cumulus/api`
- **CUMULUS-2251**
  - Adds `log_api_gateway_to_cloudwatch` variable to `example/cumulus-tf/variables.tf`.
  - Adds `log_api_gateway_to_cloudwatch` variable to `thin_egress_app` module definition.

### Changed

- **CUMULUS-2216**
  - `/collection` and `/collection/active` endpoints now return collections without granule aggregate statistics by default. The original behavior is preserved and can be found by including a query param of `includeStats=true` on the request to the endpoint.
  - The `es/collections` Collection class takes a new parameter includeStats. It no longer appends granule aggregate statistics to the returned results by default. One must set the new parameter to any non-false value.
- **CUMULUS-2201**
  - Update `dbIndexer` lambda to process requests in serial
  - Fixes ingestPdrWithNodeNameSpec parsePdr provider error
- **CUMULUS-2251**
  - Moves Egress Api Gateway Log Group Filter from `tf-modules/distribution/main.tf` to `example/cumulus-tf/main.tf`

### Fixed

- **CUMULUS-2251**
  - This fixes a deployment error caused by depending on the `thin_egress_app` module output for a resource count.

### Removed

- **CUMULUS-2251**
  - Removes `tea_api_egress_log_group` variable from `tf-modules/distribution/variables.tf` and `tf-modules/cumulus/variables.tf`.

### BREAKING CHANGES

- **CUMULUS-2138** - CMR metadata update behavior has been removed from the `move-granules` task into a
new `update-granules-cmr-metadata-file-links` task.
- **CUMULUS-2216**
  - `/collection` and `/collection/active` endpoints now return collections without granule aggregate statistics by default. The original behavior is preserved and can be found by including a query param of `includeStats=true` on the request to the endpoint.  This is likely to affect the dashboard only but included here for the change of behavior.
- **[1956](https://github.com/nasa/cumulus/issues/1956)**
  - Update the name of the `cumulus_message_adapter_lambda_layer_arn` output from the `cumulus-message-adapter` module to `cumulus_message_adapter_lambda_layer_version_arn`. The output value has changed from being the ARN of the Lambda layer **without a version** to the ARN of the Lambda layer **with a version**.
  - Update the variable name in the `cumulus` and `ingest` modules from `cumulus_message_adapter_lambda_layer_arn` to `cumulus_message_adapter_lambda_layer_version_arn`

## [v3.0.1] 2020-10-21

- **CUMULUS-2203**
  - Update Core tasks to use
    [cumulus-message-adapter-js](https://github.com/nasa/cumulus-message-adapter-js)
    v2.0.0 to resolve memory leak/lambda ENOMEM constant failure issue.   This
    issue caused lambdas to slowly use all memory in the run environment and
    prevented AWS from halting/restarting warmed instances when task code was
    throwing consistent errors under load.

- **CUMULUS-2232**
  - Updated versions for `ajv`, `lodash`, `googleapis`, `archiver`, and
    `@cumulus/aws-client` to remediate vulnerabilities found in SNYK scan.

### Fixed

- **CUMULUS-2233**
  - Fixes /s3credentials bug where the expiration time on the cookie was set to a time that is always expired, so authentication was never being recognized as complete by the API. Consequently, the user would end up in a redirect loop and requests to /s3credentials would never complete successfully. The bug was caused by the fact that the code setting the expiration time for the cookie was expecting a time value in milliseconds, but was receiving the expirationTime from the EarthdataLoginClient in seconds. This bug has been fixed by converting seconds into milliseconds. Unit tests were added to test that the expiration time has been converted to milliseconds and checking that the cookie's expiration time is greater than the current time.

## [v3.0.0] 2020-10-7

### MIGRATION STEPS

- **CUMULUS-2099**
  - All references to `meta.queues` in workflow configuration must be replaced with references to queue URLs from Terraform resources. See the updated [data cookbooks](https://nasa.github.io/cumulus/docs/data-cookbooks/about-cookbooks) or example [Discover Granules workflow configuration](https://github.com/nasa/cumulus/blob/master/example/cumulus-tf/discover_granules_workflow.asl.json).
  - The steps for configuring queued execution throttling have changed. See the [updated documentation](https://nasa.github.io/cumulus/docs/data-cookbooks/throttling-queued-executions).
  - In addition to the configuration for execution throttling, the internal mechanism for tracking executions by queue has changed. As a result, you should **disable any rules or workflows scheduling executions via a throttled queue** before upgrading. Otherwise, you may be at risk of having **twice as many executions** as are configured for the queue while the updated tracking is deployed. You can re-enable these rules/workflows once the upgrade is complete.

- **CUMULUS-2111**
  - **Before you re-deploy your `cumulus-tf` module**, note that the [`thin-egress-app`][thin-egress-app] is no longer deployed by default as part of the `cumulus` module, so you must add the TEA module to your deployment and manually modify your Terraform state **to avoid losing your API gateway and impacting any Cloudfront endpoints pointing to those gateways**. If you don't care about losing your API gateway and impacting Cloudfront endpoints, you can ignore the instructions for manually modifying state.

    1. Add the [`thin-egress-app`][thin-egress-app] module to your `cumulus-tf` deployment as shown in the [Cumulus example deployment](https://github.com/nasa/cumulus/tree/master/example/cumulus-tf/main.tf).

         - Note that the values for `tea_stack_name` variable to the `cumulus` module and the `stack_name` variable to the `thin_egress_app` module **must match**
         - Also, if you are specifying the `stage_name` variable to the `thin_egress_app` module, **the value of the `tea_api_gateway_stage` variable to the `cumulus` module must match it**

    2. **If you want to preserve your existing `thin-egress-app` API gateway and avoid having to update your Cloudfront endpoint for distribution, then you must follow these instructions**: <https://nasa.github.io/cumulus/docs/upgrade-notes/migrate_tea_standalone>. Otherwise, you can re-deploy as usual.

  - If you provide your own custom bucket map to TEA as a standalone module, **you must ensure that your custom bucket map includes mappings for the `protected` and `public` buckets specified in your `cumulus-tf/terraform.tfvars`, otherwise Cumulus may not be able to determine the correct distribution URL for ingested files and you may encounter errors**

- **CUMULUS-2197**
  - EMS resources are now optional, and `ems_deploy` is set to `false` by default, which will delete your EMS resources.
  - If you would like to keep any deployed EMS resources, add the `ems_deploy` variable set to `true` in your `cumulus-tf/terraform.tfvars`

### BREAKING CHANGES

- **CUMULUS-2200**
  - Changes return from 303 redirect to 200 success for `Granule Inventory`'s
    `/reconciliationReport` returns.  The user (dashboard) must read the value
    of `url` from the return to get the s3SignedURL and then download the report.
- **CUMULUS-2099**
  - `meta.queues` has been removed from Cumulus core workflow messages.
  - `@cumulus/sf-sqs-report` workflow task no longer reads the reporting queue URL from `input.meta.queues.reporting` on the incoming event. Instead, it requires that the queue URL be set as the `reporting_queue_url` environment variable on the deployed Lambda.
- **CUMULUS-2111**
  - The deployment of the `thin-egress-app` module has be removed from `tf-modules/distribution`, which is a part of the `tf-modules/cumulus` module. Thus, the `thin-egress-app` module is no longer deployed for you by default. See the migration steps for details about how to add deployment for the `thin-egress-app`.
- **CUMULUS-2141**
  - The `parse-pdr` task has been updated to respect the `NODE_NAME` property in
    a PDR's `FILE_GROUP`. If a `NODE_NAME` is present, the task will query the
    Cumulus API for a provider with that host. If a provider is found, the
    output granule from the task will contain a `provider` property containing
    that provider. If `NODE_NAME` is set but a provider with that host cannot be
    found in the API, or if multiple providers are found with that same host,
    the task will fail.
  - The `queue-granules` task has been updated to expect an optional
    `granule.provider` property on each granule. If present, the granule will be
    enqueued using that provider. If not present, the task's `config.provider`
    will be used instead.
- **CUMULUS-2197**
  - EMS resources are now optional and will not be deployed by default. See migration steps for information
    about how to deploy EMS resources.

#### CODE CHANGES

- The `@cumulus/api-client.providers.getProviders` function now takes a
  `queryStringParameters` parameter which can be used to filter the providers
  which are returned
- The `@cumulus/aws-client/S3.getS3ObjectReadStreamAsync` function has been
  removed. It read the entire S3 object into memory before returning a read
  stream, which could cause Lambdas to run out of memory. Use
  `@cumulus/aws-client/S3.getObjectReadStream` instead.
- The `@cumulus/ingest/util.lookupMimeType` function now returns `undefined`
  rather than `null` if the mime type could not be found.
- The `@cumulus/ingest/lock.removeLock` function now returns `undefined`
- The `@cumulus/ingest/granule.generateMoveFileParams` function now returns
  `source: undefined` and `target :undefined` on the response object if either could not be
  determined. Previously, `null` had been returned.
- The `@cumulus/ingest/recursion.recursion` function must now be imported using
  `const { recursion } = require('@cumulus/ingest/recursion');`
- The `@cumulus/ingest/granule.getRenamedS3File` function has been renamed to
  `listVersionedObjects`
- `@cumulus/common.http` has been removed
- `@cumulus/common/http.download` has been removed

### Added

- **CUMULUS-1855**
  - Fixed SyncGranule task to return an empty granules list when given an empty
    (or absent) granules list on input, rather than throwing an exception
- **CUMULUS-1955**
  - Added `@cumulus/aws-client/S3.getObject` to get an AWS S3 object
  - Added `@cumulus/aws-client/S3.waitForObject` to get an AWS S3 object,
    retrying, if necessary
- **CUMULUS-1961**
  - Adds `startTimestamp` and `endTimestamp` parameters to endpoint
    `reconcilationReports`.  Setting these values will filter the returned
    report to cumulus data that falls within the timestamps. It also causes the
    report to be one directional, meaning cumulus is only reconciled with CMR,
    but not the other direction. The Granules will be filtered by their
    `updatedAt` values. Collections are filtered by the updatedAt time of their
    granules, i.e. Collections with granules that are updatedAt a time between
    the time parameters will be returned in the reconciliation reports.
  - Adds `startTimestamp` and `endTimestamp` parameters to create-reconciliation-reports
    lambda function. If either of these params is passed in with a value that can be
    converted to a date object, the inter-platform comparison between Cumulus and CMR will
    be one way.  That is, collections, granules, and files will be filtered by time for
    those found in Cumulus and only those compared to the CMR holdings. For the moment
    there is not enough information to change the internal consistency check, and S3 vs
    Cumulus comparisons are unchanged by the timestamps.
- **CUMULUS-1962**
  - Adds `location` as parameter to `/reconciliationReports` endpoint. Options are `S3`
    resulting in a S3 vs. Cumulus database search or `CMR` resulting in CMR vs. Cumulus database search.
- **CUMULUS-1963**
  - Adds `granuleId` as input parameter to `/reconcilationReports`
    endpoint. Limits inputs parameters to either `collectionId` or `granuleId`
    and will fail to create the report if both are provided.  Adding granuleId
    will find collections in Cumulus by granuleId and compare those one way
    with those in CMR.
  - `/reconciliationReports` now validates any input json before starting the
    async operation and the lambda handler no longer validates input
    parameters.
- **CUMULUS-1964**
  - Reports can now be filtered on provider
- **CUMULUS-1965**
  - Adds `collectionId` parameter to the `/reconcilationReports`
    endpoint. Setting this value will limit the scope of the reconcilation
    report to only the input collectionId when comparing Cumulus and
    CMR. `collectionId` is provided an array of strings e.g. `[shortname___version, shortname2___version2]`
- **CUMULUS-2107**
  - Added a new task, `update-cmr-access-constraints`, that will set access constraints in CMR Metadata.
    Currently supports UMMG-JSON and Echo10XML, where it will configure `AccessConstraints` and
    `RestrictionFlag/RestrictionComment`, respectively.
  - Added an operator doc on how to configure and run the access constraint update workflow, which will update the metadata using the new task, and then publish the updated metadata to CMR.
  - Added an operator doc on bulk operations.
- **CUMULUS-2111**
  - Added variables to `cumulus` module:
    - `tea_api_egress_log_group`
    - `tea_external_api_endpoint`
    - `tea_internal_api_endpoint`
    - `tea_rest_api_id`
    - `tea_rest_api_root_resource_id`
    - `tea_stack_name`
  - Added variables to `distribution` module:
    - `tea_api_egress_log_group`
    - `tea_external_api_endpoint`
    - `tea_internal_api_endpoint`
    - `tea_rest_api_id`
    - `tea_rest_api_root_resource_id`
    - `tea_stack_name`
- **CUMULUS-2112**
  - Added `@cumulus/api/lambdas/internal-reconciliation-report`, so create-reconciliation-report
    lambda can create `Internal` reconciliation report
- **CUMULUS-2116**
  - Added `@cumulus/api/models/granule.unpublishAndDeleteGranule` which
  unpublishes a granule from CMR and deletes it from Cumulus, but does not
  update the record to `published: false` before deletion
- **CUMULUS-2113**
  - Added Granule not found report to reports endpoint
  - Update reports to return breakdown by Granule of files both in DynamoDB and S3
- **CUMULUS-2123**
  - Added `cumulus-rds-tf` DB cluster module to `tf-modules` that adds a
    severless RDS Aurora/ PostgreSQL  database cluster to meet the PostgreSQL
    requirements for future releases.
  - Updated the default Cumulus module to take the following new required variables:
    - rds_user_access_secret_arn:
      AWS Secrets Manager secret ARN containing a JSON string of DB credentials
      (containing at least host, password, port as keys)
    - rds_security_group:
      RDS Security Group that provides connection access to the RDS cluster
  - Updated API lambdas and default ECS cluster to add them to the
    `rds_security_group` for database access
- **CUMULUS-2126**
  - The collections endpoint now writes to the RDS database
- **CUMULUS-2127**
  - Added migration to create collections relation for RDS database
- **CUMULUS-2129**
  - Added `data-migration1` Terraform module and Lambda to migrate data from Dynamo to RDS
    - Added support to Lambda for migrating collections data from Dynamo to RDS
- **CUMULUS-2155**
  - Added `rds_connection_heartbeat` to `cumulus` and `data-migration` tf
    modules.  If set to true, this diagnostic variable instructs Core's database
    code to fire off a connection 'heartbeat' query and log the timing/results
    for diagnostic purposes, and retry certain connection timeouts once.
    This option is disabled by default
- **CUMULUS-2156**
  - Support array inputs parameters for `Internal` reconciliation report
- **CUMULUS-2157**
  - Added support to `data-migration1` Lambda for migrating providers data from Dynamo to RDS
    - The migration process for providers will convert any credentials that are stored unencrypted or encrypted with an S3 keypair provider to be encrypted with a KMS key instead
- **CUMULUS-2161**
  - Rules now support an `executionNamePrefix` property. If set, any executions
    triggered as a result of that rule will use that prefix in the name of the
    execution.
  - The `QueueGranules` task now supports an `executionNamePrefix` property. Any
    executions queued by that task will use that prefix in the name of the
    execution. See the
    [example workflow](./example/cumulus-tf/discover_granules_with_execution_name_prefix_workflow.asl.json)
    for usage.
  - The `QueuePdrs` task now supports an `executionNamePrefix` config property.
    Any executions queued by that task will use that prefix in the name of the
    execution. See the
    [example workflow](./example/cumulus-tf/discover_and_queue_pdrs_with_execution_name_prefix_workflow.asl.json)
    for usage.
- **CUMULUS-2162**
  - Adds new report type to `/reconciliationReport` endpoint.  The new report
    is `Granule Inventory`. This report is a CSV file of all the granules in
    the Cumulus DB. This report will eventually replace the existing
    `granules-csv` endpoint which has been deprecated.
- **CUMULUS-2197**
  - Added `ems_deploy` variable to the `cumulus` module. This is set to false by default, except
    for our example deployment, where it is needed for integration tests.

### Changed

- Upgraded version of [TEA](https://github.com/asfadmin/thin-egress-app/) deployed with Cumulus to build 88.
- **CUMULUS-2107**
  - Updated the `applyWorkflow` functionality on the granules endpoint to take a `meta` property to pass into the workflow message.
  - Updated the `BULK_GRANULE` functionality on the granules endpoint to support the above `applyWorkflow` change.
- **CUMULUS-2111**
  - Changed `distribution_api_gateway_stage` variable for `cumulus` module to `tea_api_gateway_stage`
  - Changed `api_gateway_stage` variable for `distribution` module to `tea_api_gateway_stage`
- **CUMULUS-2224**
  - Updated `/reconciliationReport`'s file reconciliation to include `"EXTENDED METADATA"` as a valid CMR relatedUrls Type.

### Fixed

- **CUMULUS-2168**
  - Fixed issue where large number of documents (generally logs) in the
    `cumulus` elasticsearch index results in the collection granule stats
    queries failing for the collections list api endpoint
- **CUMULUS-1955**
  - Due to AWS's eventual consistency model, it was possible for PostToCMR to
    publish an earlier version of a CMR metadata file, rather than the latest
    version created in a workflow.  This fix guarantees that the latest version
    is published, as expected.
- **CUMULUS-1961**
  - Fixed `activeCollections` query only returning 10 results
- **CUMULUS-2201**
  - Fix Reconciliation Report integration test failures by waiting for collections appear
    in es list and ingesting a fake granule xml file to CMR
- **CUMULUS-2015**
  - Reduced concurrency of `QueueGranules` task. That task now has a
    `config.concurrency` option that defaults to `3`.
- **CUMULUS-2116**
  - Fixed a race condition with bulk granule delete causing deleted granules to still appear in Elasticsearch. Granules removed via bulk delete should now be removed from Elasticsearch.
- **CUMULUS-2163**
  - Remove the `public-read` ACL from the `move-granules` task
- **CUMULUS-2164**
  - Fix issue where `cumulus` index is recreated and attached to an alias if it has been previously deleted
- **CUMULUS-2195**
  - Fixed issue with redirect from `/token` not working when using a Cloudfront endpoint to access the Cumulus API with Launchpad authentication enabled. The redirect should now work properly whether you are using a plain API gateway URL or a Cloudfront endpoint pointing at an API gateway URL.
- **CUMULUS-2200**
  - Fixed issue where __in and __not queries were stripping spaces from values

### Deprecated

- **CUMULUS-1955**
  - `@cumulus/aws-client/S3.getS3Object()`
  - `@cumulus/message/Queue.getQueueNameByUrl()`
  - `@cumulus/message/Queue.getQueueName()`
- **CUMULUS-2162**
  - `@cumulus/api/endpoints/granules-csv/list()`

### Removed

- **CUMULUS-2111**
  - Removed `distribution_url` and `distribution_redirect_uri` outputs from the `cumulus` module
  - Removed variables from the `cumulus` module:
    - `distribution_url`
    - `log_api_gateway_to_cloudwatch`
    - `thin_egress_cookie_domain`
    - `thin_egress_domain_cert_arn`
    - `thin_egress_download_role_in_region_arn`
    - `thin_egress_jwt_algo`
    - `thin_egress_jwt_secret_name`
    - `thin_egress_lambda_code_dependency_archive_key`
    - `thin_egress_stack_name`
  - Removed outputs from the `distribution` module:
    - `distribution_url`
    - `internal_tea_api`
    - `rest_api_id`
    - `thin_egress_app_redirect_uri`
  - Removed variables from the `distribution` module:
    - `bucket_map_key`
    - `distribution_url`
    - `log_api_gateway_to_cloudwatch`
    - `thin_egress_cookie_domain`
    - `thin_egress_domain_cert_arn`
    - `thin_egress_download_role_in_region_arn`
    - `thin_egress_jwt_algo`
    - `thin_egress_jwt_secret_name`
    - `thin_egress_lambda_code_dependency_archive_key`
- **CUMULUS-2157**
  - Removed `providerSecretsMigration` and `verifyProviderSecretsMigration` lambdas
- Removed deprecated `@cumulus/sf-sns-report` task
- Removed code:
  - `@cumulus/aws-client/S3.calculateS3ObjectChecksum`
  - `@cumulus/aws-client/S3.getS3ObjectReadStream`
  - `@cumulus/cmrjs.getFullMetadata`
  - `@cumulus/cmrjs.getMetadata`
  - `@cumulus/common/util.isNil`
  - `@cumulus/common/util.isNull`
  - `@cumulus/common/util.isUndefined`
  - `@cumulus/common/util.lookupMimeType`
  - `@cumulus/common/util.mkdtempSync`
  - `@cumulus/common/util.negate`
  - `@cumulus/common/util.noop`
  - `@cumulus/common/util.omit`
  - `@cumulus/common/util.renameProperty`
  - `@cumulus/common/util.sleep`
  - `@cumulus/common/util.thread`
  - `@cumulus/ingest/granule.copyGranuleFile`
  - `@cumulus/ingest/granule.moveGranuleFile`
  - `@cumulus/integration-tests/api/rules.deleteRule`
  - `@cumulus/integration-tests/api/rules.getRule`
  - `@cumulus/integration-tests/api/rules.listRules`
  - `@cumulus/integration-tests/api/rules.postRule`
  - `@cumulus/integration-tests/api/rules.rerunRule`
  - `@cumulus/integration-tests/api/rules.updateRule`
  - `@cumulus/integration-tests/sfnStep.parseStepMessage`
  - `@cumulus/message/Queue.getQueueName`
  - `@cumulus/message/Queue.getQueueNameByUrl`

## v2.0.2+ Backport releases

Release v2.0.1 was the last release on the 2.0.x release series.

Changes after this version on the 2.0.x release series are limited
security/requested feature patches and will not be ported forward to future
releases unless there is a corresponding CHANGELOG entry.

For up-to-date CHANGELOG for the maintenance release branch see
[CHANGELOG.md](https://github.com/nasa/cumulus/blob/release-2.0.x/CHANGELOG.md)
from the 2.0.x branch.

For the most recent release information for the maintenance branch please see
the [release page](https://github.com/nasa/cumulus/releases)

## [v2.0.7] 2020-10-1 - [BACKPORT]

### Fixed

- CVE-2020-7720
  - Updated common `node-forge` dependency to 0.10.0 to address CVE finding

### [v2.0.6] 2020-09-25 - [BACKPORT]

### Fixed

- **CUMULUS-2168**
  - Fixed issue where large number of documents (generally logs) in the
    `cumulus` elasticsearch index results in the collection granule stats
    queries failing for the collections list api endpoint

### [v2.0.5] 2020-09-15 - [BACKPORT]

#### Added

- Added `thin_egress_stack_name` variable to `cumulus` and `distribution` Terraform modules to allow overriding the default Cloudformation stack name used for the `thin-egress-app`. **Please note that if you change/set this value for an existing deployment, it will destroy and re-create your API gateway for the `thin-egress-app`.**

#### Fixed

- Fix collection list queries. Removed fixes to collection stats, which break queries for a large number of granules.

### [v2.0.4] 2020-09-08 - [BACKPORT]

#### Changed

- Upgraded version of [TEA](https://github.com/asfadmin/thin-egress-app/) deployed with Cumulus to build 88.

### [v2.0.3] 2020-09-02 - [BACKPORT]

#### Fixed

- **CUMULUS-1961**
  - Fixed `activeCollections` query only returning 10 results

- **CUMULUS-2039**
  - Fix issue causing SyncGranules task to run out of memory on large granules

#### CODE CHANGES

- The `@cumulus/aws-client/S3.getS3ObjectReadStreamAsync` function has been
  removed. It read the entire S3 object into memory before returning a read
  stream, which could cause Lambdas to run out of memory. Use
  `@cumulus/aws-client/S3.getObjectReadStream` instead.

### [v2.0.2] 2020-08-17 - [BACKPORT]

#### CODE CHANGES

- The `@cumulus/ingest/util.lookupMimeType` function now returns `undefined`
  rather than `null` if the mime type could not be found.
- The `@cumulus/ingest/lock.removeLock` function now returns `undefined`

#### Added

- **CUMULUS-2116**
  - Added `@cumulus/api/models/granule.unpublishAndDeleteGranule` which
  unpublishes a granule from CMR and deletes it from Cumulus, but does not
  update the record to `published: false` before deletion

### Fixed

- **CUMULUS-2116**
  - Fixed a race condition with bulk granule delete causing deleted granules to still appear in Elasticsearch. Granules removed via bulk delete should now be removed from Elasticsearch.

## [v2.0.1] 2020-07-28

### Added

- **CUMULUS-1886**
  - Added `multiple sort keys` support to `@cumulus/api`
- **CUMULUS-2099**
  - `@cumulus/message/Queue.getQueueUrl` to get the queue URL specified in a Cumulus workflow message, if any.

### Fixed

- **[PR 1790](https://github.com/nasa/cumulus/pull/1790)**
  - Fixed bug with request headers in `@cumulus/launchpad-auth` causing Launchpad token requests to fail

## [v2.0.0] 2020-07-23

### BREAKING CHANGES

- Changes to the `@cumulus/api-client` package
  - The `CumulusApiClientError` class must now be imported using
    `const { CumulusApiClientError } = require('@cumulus/api-client/CumulusApiClientError')`
- The `@cumulus/sftp-client/SftpClient` class must now be imported using
  `const { SftpClient } = require('@cumulus/sftp-client');`
- Instances of `@cumulus/ingest/SftpProviderClient` no longer implicitly connect
  when `download`, `list`, or `sync` are called. You must call `connect` on the
  provider client before issuing one of those calls. Failure to do so will
  result in a "Client not connected" exception being thrown.
- Instances of `@cumulus/ingest/SftpProviderClient` no longer implicitly
  disconnect from the SFTP server when `list` is called.
- Instances of `@cumulus/sftp-client/SftpClient` must now be expclicitly closed
  by calling `.end()`
- Instances of `@cumulus/sftp-client/SftpClient` no longer implicitly connect to
  the server when `download`, `unlink`, `syncToS3`, `syncFromS3`, and `list` are
  called. You must explicitly call `connect` before calling one of those
  methods.
- Changes to the `@cumulus/common` package
  - `cloudwatch-event.getSfEventMessageObject()` now returns `undefined` if the
    message could not be found or could not be parsed. It previously returned
    `null`.
  - `S3KeyPairProvider.decrypt()` now throws an exception if the bucket
    containing the key cannot be determined.
  - `S3KeyPairProvider.decrypt()` now throws an exception if the stack cannot be
    determined.
  - `S3KeyPairProvider.encrypt()` now throws an exception if the bucket
    containing the key cannot be determined.
  - `S3KeyPairProvider.encrypt()` now throws an exception if the stack cannot be
    determined.
  - `sns-event.getSnsEventMessageObject()` now returns `undefined` if it could
    not be parsed. It previously returned `null`.
  - The `aws` module has been removed.
  - The `BucketsConfig.buckets` property is now read-only and private
  - The `test-utils.validateConfig()` function now resolves to `undefined`
    rather than `true`.
  - The `test-utils.validateInput()` function now resolves to `undefined` rather
    than `true`.
  - The `test-utils.validateOutput()` function now resolves to `undefined`
    rather than `true`.
  - The static `S3KeyPairProvider.retrieveKey()` function has been removed.
- Changes to the `@cumulus/cmrjs` package
  - `@cumulus/cmrjs.constructOnlineAccessUrl()` and
    `@cumulus/cmrjs/cmr-utils.constructOnlineAccessUrl()` previously took a
    `buckets` parameter, which was an instance of
    `@cumulus/common/BucketsConfig`. They now take a `bucketTypes` parameter,
    which is a simple object mapping bucket names to bucket types. Example:
    `{ 'private-1': 'private', 'public-1': 'public' }`
  - `@cumulus/cmrjs.reconcileCMRMetadata()` and
    `@cumulus/cmrjs/cmr-utils.reconcileCMRMetadata()` now take a **required**
    `bucketTypes` parameter, which is a simple object mapping bucket names to
    bucket types. Example: `{ 'private-1': 'private', 'public-1': 'public' }`
  - `@cumulus/cmrjs.updateCMRMetadata()` and
    `@cumulus/cmrjs/cmr-utils.updateCMRMetadata()` previously took an optional
    `inBuckets` parameter, which was an instance of
    `@cumulus/common/BucketsConfig`. They now take a **required** `bucketTypes`
    parameter, which is a simple object mapping bucket names to bucket types.
    Example: `{ 'private-1': 'private', 'public-1': 'public' }`
- The minimum supported version of all published Cumulus packages is now Node
  12.18.0
  - Tasks using the `cumuluss/cumulus-ecs-task` Docker image must be updated to
    `cumuluss/cumulus-ecs-task:1.7.0`. This can be done by updating the `image`
    property of any tasks defined using the `cumulus_ecs_service` Terraform
    module.
- Changes to `@cumulus/aws-client/S3`
  - The signature of the `getObjectSize` function has changed. It now takes a
    params object with three properties:
    - **s3**: an instance of an AWS.S3 object
    - **bucket**
    - **key**
  - The `getObjectSize` function will no longer retry if the object does not
    exist
- **CUMULUS-1861**
  - `@cumulus/message/Collections.getCollectionIdFromMessage` now throws a
    `CumulusMessageError` if `collectionName` and `collectionVersion` are missing
    from `meta.collection`.   Previously this method would return
    `'undefined___undefined'` instead
  - `@cumulus/integration-tests/addCollections` now returns an array of collections that
    were added rather than the count of added collections
- **CUMULUS-1930**
  - The `@cumulus/common/util.uuid()` function has been removed
- **CUMULUS-1955**
  - `@cumulus/aws-client/S3.multipartCopyObject` now returns an object with the
    AWS `etag` of the destination object
  - `@cumulus/ingest/S3ProviderClient.list` now sets a file object's `path`
    property to `undefined` instead of `null` when the file is at the top level
    of its bucket
  - The `sync` methods of the following classes in the `@cumulus/ingest` package
    now return an object with the AWS `s3uri` and `etag` of the destination file
    (they previously returned only a string representing the S3 URI)
    - `FtpProviderClient`
    - `HttpProviderClient`
    - `S3ProviderClient`
    - `SftpProviderClient`
- **CUMULUS-1958**
  - The following methods exported from `@cumulus/cmr-js/cmr-utils` were made
    async, and added distributionBucketMap as a parameter:
    - constructOnlineAccessUrl
    - generateFileUrl
    - reconcileCMRMetadata
    - updateCMRMetadata
- **CUMULUS-1969**
  - The `DiscoverPdrs` task now expects `provider_path` to be provided at
    `event.config.provider_path`, not `event.config.collection.provider_path`
  - `event.config.provider_path` is now a required parameter of the
    `DiscoverPdrs` task
  - `event.config.collection` is no longer a parameter to the `DiscoverPdrs`
    task
  - Collections no longer support the `provider_path` property. The tasks that
    relied on that property are now referencing `config.meta.provider_path`.
    Workflows should be updated accordingly.
- **CUMULUS-1977**
  - Moved bulk granule deletion endpoint from `/bulkDelete` to
    `/granules/bulkDelete`
- **CUMULUS-1991**
  - Updated CMR metadata generation to use "Download file.hdf" (where `file.hdf` is the filename of the given resource) as the resource description instead of "File to download"
  - CMR metadata updates now respect changes to resource descriptions (previously only changes to resource URLs were respected)

### MIGRATION STEPS

- Due to an issue with the AWS API Gateway and how the Thin Egress App Cloudformation template applies updates, you may need to redeploy your
  `thin-egress-app-EgressGateway` manually as a one time migration step.    If your deployment fails with an
  error similar to:

  ```bash
  Error: Lambda function (<stack>-tf-TeaCache) returned error: ({"errorType":"HTTPError","errorMessage":"Response code 404 (Not Found)"})
  ```

  Then follow the [AWS
  instructions](https://docs.aws.amazon.com/apigateway/latest/developerguide/how-to-deploy-api-with-console.html)
  to `Redeploy a REST API to a stage` for your egress API and re-run `terraform
  apply`.

### Added

- **CUMULUS-2081**
  - Add Integrator Guide section for onboarding
  - Add helpful tips documentation

- **CUMULUS-1902**
  - Add Common Use Cases section under Operator Docs

- **CUMULUS-2058**
  - Added `lambda_processing_role_name` as an output from the `cumulus` module
    to provide the processing role name
- **CUMULUS-1417**
  - Added a `checksumFor` property to collection `files` config. Set this
    property on a checksum file's definition matching the `regex` of the target
    file. More details in the ['Data Cookbooks
    Setup'](https://nasa.github.io/cumulus/docs/next/data-cookbooks/setup)
    documentation.
  - Added `checksumFor` validation to collections model.
- **CUMULUS-1956**
  - Added `@cumulus/earthata-login-client` package
  - The `/s3credentials` endpoint that is deployed as part of distribution now
    supports authentication using tokens created by a different application. If
    a request contains the `EDL-ClientId` and `EDL-Token` headers,
    authentication will be handled using that token rather than attempting to
    use OAuth.
  - `@cumulus/earthata-login-client.getTokenUsername()` now accepts an
    `xRequestId` argument, which will be included as the `X-Request-Id` header
    when calling Earthdata Login.
  - If the `s3Credentials` endpoint is invoked with an EDL token and an
    `X-Request-Id` header, that `X-Request-Id` header will be forwarded to
    Earthata Login.
- **CUMULUS-1957**
  - If EDL token authentication is being used, and the `EDL-Client-Name` header
    is set, `@the-client-name` will be appended to the end of the Earthdata
    Login username that is used as the `RoleSessionName` of the temporary IAM
    credentials. This value will show up in the AWS S3 server access logs.
- **CUMULUS-1958**
  - Add the ability for users to specify a `bucket_map_key` to the `cumulus`
    terraform module as an override for the default .yaml values that are passed
    to TEA by Core.    Using this option *requires* that each configured
    Cumulus 'distribution' bucket (e.g. public/protected buckets) have a single
    TEA mapping.  Multiple maps per bucket are not supported.
  - Updated Generating a distribution URL, the MoveGranules task and all CMR
    reconciliation functionality to utilize the TEA bucket map override.
  - Updated deploy process to utilize a bootstrap 'tea-map-cache' lambda that
    will, after deployment of Cumulus Core's TEA instance, query TEA for all
    protected/public buckets and generate a mapping configuration used
    internally by Core.  This object is also exposed as an output of the Cumulus
    module as `distribution_bucket_map`.
- **CUMULUS-1961**
  - Replaces DynamoDB for Elasticsearch for reconciliationReportForCumulusCMR
    comparisons between Cumulus and CMR.
- **CUMULUS-1970**
  - Created the `add-missing-file-checksums` workflow task
  - Added `@cumulus/aws-client/S3.calculateObjectHash()` function
  - Added `@cumulus/aws-client/S3.getObjectReadStream()` function
- **CUMULUS-1887**
  - Add additional fields to the granule CSV download file
- **CUMULUS-2019**
  - Add `infix` search to es query builder `@cumulus/api/es/es/queries` to
    support partial matching of the keywords

### Changed

- **CUMULUS-2032**
  - Updated @cumulus/ingest/HttpProviderClient to utilize a configuration key
    `httpListTimeout` to set the default timeout for discovery HTTP/HTTPS
    requests, and updates the default for the provider to 5 minutes (300 seconds).
  - Updated the DiscoverGranules and DiscoverPDRs tasks to utilize the updated
    configuration value if set via workflow config, and updates the default for
    these tasks to 5 minutes (300 seconds).

- **CUMULUS-176**
  - The API will now respond with a 400 status code when a request body contains
    invalid JSON. It had previously returned a 500 status code.
- **CUMULUS-1861**
  - Updates Rule objects to no longer require a collection.
  - Changes the DLQ behavior for `sfEventSqsToDbRecords` and
    `sfEventSqsToDbRecordsInputQueue`. Previously failure to write a database
    record would result in lambda success, and an error log in the CloudWatch
    logs.   The lambda has been updated to manually add a record to
    the `sfEventSqsToDbRecordsDeadLetterQueue` if the granule, execution, *or*
    pdr record fails to write, in addition to the previous error logging.
- **CUMULUS-1956**
  - The `/s3credentials` endpoint that is deployed as part of distribution now
    supports authentication using tokens created by a different application. If
    a request contains the `EDL-ClientId` and `EDL-Token` headers,
    authentication will be handled using that token rather than attempting to
    use OAuth.
- **CUMULUS-1977**
  - API endpoint POST `/granules/bulk` now returns a 202 status on a successful
    response instead of a 200 response
  - API endpoint DELETE `/granules/<granule-id>` now returns a 404 status if the
    granule record was already deleted
  - `@cumulus/api/models/Granule.update()` now returns the updated granule
    record
  - Implemented POST `/granules/bulkDelete` API endpoint to support deleting
    granules specified by ID or returned by the provided query in the request
    body. If the request is successful, the endpoint returns the async operation
    ID that has been started to remove the granules.
    - To use a query in the request body, your deployment must be
      [configured to access the Elasticsearch host for ESDIS metrics](https://nasa.github.io/cumulus/docs/additional-deployment-options/cloudwatch-logs-delivery#esdis-metrics)
      in your environment
  - Added `@cumulus/api/models/Granule.getRecord()` method to return raw record
    from DynamoDB
  - Added `@cumulus/api/models/Granule.delete()` method which handles deleting
    the granule record from DynamoDB and the granule files from S3
- **CUMULUS-1982**
  - The `globalConnectionLimit` property of providers is now optional and
    defaults to "unlimited"
- **CUMULUS-1997**
  - Added optional `launchpad` configuration to `@cumulus/hyrax-metadata-updates` task config schema.
- **CUMULUS-1991**
  - `@cumulus/cmrjs/src/cmr-utils/constructOnlineAccessUrls()` now throws an error if `cmrGranuleUrlType = "distribution"` and no distribution endpoint argument is provided
- **CUMULUS-2011**
  - Reconciliation reports are now generated within an AsyncOperation
- **CUMULUS-2016**
  - Upgrade TEA to version 79

### Fixed

- **CUMULUS-1991**
  - Added missing `DISTRIBUTION_ENDPOINT` environment variable for API lambdas. This environment variable is required for API requests to move granules.

- **CUMULUS-1961**
  - Fixed granules and executions query params not getting sent to API in granule list operation in `@cumulus/api-client`

### Deprecated

- `@cumulus/aws-client/S3.calculateS3ObjectChecksum()`
- `@cumulus/aws-client/S3.getS3ObjectReadStream()`
- `@cumulus/common/log.convertLogLevel()`
- `@cumulus/collection-config-store`
- `@cumulus/common/util.sleep()`

- **CUMULUS-1930**
  - `@cumulus/common/log.convertLogLevel()`
  - `@cumulus/common/util.isNull()`
  - `@cumulus/common/util.isUndefined()`
  - `@cumulus/common/util.negate()`
  - `@cumulus/common/util.noop()`
  - `@cumulus/common/util.isNil()`
  - `@cumulus/common/util.renameProperty()`
  - `@cumulus/common/util.lookupMimeType()`
  - `@cumulus/common/util.thread()`
  - `@cumulus/common/util.mkdtempSync()`

### Removed

- The deprecated `@cumulus/common.bucketsConfigJsonObject` function has been
  removed
- The deprecated `@cumulus/common.CollectionConfigStore` class has been removed
- The deprecated `@cumulus/common.concurrency` module has been removed
- The deprecated `@cumulus/common.constructCollectionId` function has been
  removed
- The deprecated `@cumulus/common.launchpad` module has been removed
- The deprecated `@cumulus/common.LaunchpadToken` class has been removed
- The deprecated `@cumulus/common.Semaphore` class has been removed
- The deprecated `@cumulus/common.stringUtils` module has been removed
- The deprecated `@cumulus/common/aws.cloudwatchlogs` function has been removed
- The deprecated `@cumulus/common/aws.deleteS3Files` function has been removed
- The deprecated `@cumulus/common/aws.deleteS3Object` function has been removed
- The deprecated `@cumulus/common/aws.dynamodb` function has been removed
- The deprecated `@cumulus/common/aws.dynamodbDocClient` function has been
  removed
- The deprecated `@cumulus/common/aws.getExecutionArn` function has been removed
- The deprecated `@cumulus/common/aws.headObject` function has been removed
- The deprecated `@cumulus/common/aws.listS3ObjectsV2` function has been removed
- The deprecated `@cumulus/common/aws.parseS3Uri` function has been removed
- The deprecated `@cumulus/common/aws.promiseS3Upload` function has been removed
- The deprecated `@cumulus/common/aws.recursivelyDeleteS3Bucket` function has
  been removed
- The deprecated `@cumulus/common/aws.s3CopyObject` function has been removed
- The deprecated `@cumulus/common/aws.s3ObjectExists` function has been removed
- The deprecated `@cumulus/common/aws.s3PutObject` function has been removed
- The deprecated `@cumulus/common/bucketsConfigJsonObject` function has been
  removed
- The deprecated `@cumulus/common/CloudWatchLogger` class has been removed
- The deprecated `@cumulus/common/collection-config-store.CollectionConfigStore`
  class has been removed
- The deprecated `@cumulus/common/collection-config-store.constructCollectionId`
  function has been removed
- The deprecated `@cumulus/common/concurrency.limit` function has been removed
- The deprecated `@cumulus/common/concurrency.mapTolerant` function has been
  removed
- The deprecated `@cumulus/common/concurrency.promiseUrl` function has been
  removed
- The deprecated `@cumulus/common/concurrency.toPromise` function has been
  removed
- The deprecated `@cumulus/common/concurrency.unless` function has been removed
- The deprecated `@cumulus/common/config.parseConfig` function has been removed
- The deprecated `@cumulus/common/config.resolveResource` function has been
  removed
- The deprecated `@cumulus/common/DynamoDb.get` function has been removed
- The deprecated `@cumulus/common/DynamoDb.scan` function has been removed
- The deprecated `@cumulus/common/FieldPattern` class has been removed
- The deprecated `@cumulus/common/launchpad.getLaunchpadToken` function has been
  removed
- The deprecated `@cumulus/common/launchpad.validateLaunchpadToken` function has
  been removed
- The deprecated `@cumulus/common/LaunchpadToken` class has been removed
- The deprecated `@cumulus/common/message.buildCumulusMeta` function has been
  removed
- The deprecated `@cumulus/common/message.buildQueueMessageFromTemplate`
  function has been removed
- The deprecated `@cumulus/common/message.getCollectionIdFromMessage` function
  has been removed
- The deprecated `@cumulus/common/message.getMaximumExecutions` function has
  been removed
- The deprecated `@cumulus/common/message.getMessageExecutionArn` function has
  been removed
- The deprecated `@cumulus/common/message.getMessageExecutionName` function has
  been removed
- The deprecated `@cumulus/common/message.getMessageFromTemplate` function has
  been removed
- The deprecated `@cumulus/common/message.getMessageGranules` function has been
  removed
- The deprecated `@cumulus/common/message.getMessageStateMachineArn` function
  has been removed
- The deprecated `@cumulus/common/message.getQueueName` function has been
  removed
- The deprecated `@cumulus/common/message.getQueueNameByUrl` function has been
  removed
- The deprecated `@cumulus/common/message.hasQueueAndExecutionLimit` function
  has been removed
- The deprecated `@cumulus/common/Semaphore` class has been removed
- The deprecated `@cumulus/common/string.globalReplace` functon has been removed
- The deprecated `@cumulus/common/string.isNonEmptyString` functon has been
  removed
- The deprecated `@cumulus/common/string.isValidHostname` functon has been
  removed
- The deprecated `@cumulus/common/string.match` functon has been removed
- The deprecated `@cumulus/common/string.matches` functon has been removed
- The deprecated `@cumulus/common/string.replace` functon has been removed
- The deprecated `@cumulus/common/string.toLower` functon has been removed
- The deprecated `@cumulus/common/string.toUpper` functon has been removed
- The deprecated `@cumulus/common/testUtils.getLocalstackEndpoint` function has been removed
- The deprecated `@cumulus/common/util.setErrorStack` function has been removed
- The `@cumulus/common/util.uuid` function has been removed
- The deprecated `@cumulus/common/workflows.getWorkflowArn` function has been
  removed
- The deprecated `@cumulus/common/workflows.getWorkflowFile` function has been
  removed
- The deprecated `@cumulus/common/workflows.getWorkflowList` function has been
  removed
- The deprecated `@cumulus/common/workflows.getWorkflowTemplate` function has
  been removed
- `@cumulus/aws-client/StepFunctions.toSfnExecutionName()`
- `@cumulus/aws-client/StepFunctions.fromSfnExecutionName()`
- `@cumulus/aws-client/StepFunctions.getExecutionArn()`
- `@cumulus/aws-client/StepFunctions.getExecutionUrl()`
- `@cumulus/aws-client/StepFunctions.getStateMachineArn()`
- `@cumulus/aws-client/StepFunctions.pullStepFunctionEvent()`
- `@cumulus/common/test-utils/throttleOnce()`
- `@cumulus/integration-tests/api/distribution.invokeApiDistributionLambda()`
- `@cumulus/integration-tests/api/distribution.getDistributionApiRedirect()`
- `@cumulus/integration-tests/api/distribution.getDistributionApiFileStream()`

## [v1.24.0] 2020-06-03

### BREAKING CHANGES

- **CUMULUS-1969**
  - The `DiscoverPdrs` task now expects `provider_path` to be provided at
    `event.config.provider_path`, not `event.config.collection.provider_path`
  - `event.config.provider_path` is now a required parameter of the
    `DiscoverPdrs` task
  - `event.config.collection` is no longer a parameter to the `DiscoverPdrs`
    task
  - Collections no longer support the `provider_path` property. The tasks that
    relied on that property are now referencing `config.meta.provider_path`.
    Workflows should be updated accordingly.

- **CUMULUS-1997**
  - `@cumulus/cmr-client/CMRSearchConceptQueue` parameters have been changed to take a `cmrSettings` object containing clientId, provider, and auth information. This can be generated using `@cumulus/cmrjs/cmr-utils/getCmrSettings`. The `cmrEnvironment` variable has been removed.

### Added

- **CUMULUS-1800**
  - Added task configuration setting named `syncChecksumFiles` to the
    SyncGranule task. This setting is `false` by default, but when set to
    `true`, all checksum files associated with data files that are downloaded
    will be downloaded as well.
- **CUMULUS-1952**
  - Updated HTTP(S) provider client to accept username/password for Basic authorization. This change adds support for Basic Authorization such as Earthdata login redirects to ingest (i.e. as implemented in SyncGranule), but not to discovery (i.e. as implemented in DiscoverGranules). Discovery still expects the provider's file system to be publicly accessible, but not the individual files and their contents.
  - **NOTE**: Using this in combination with the HTTP protocol may expose usernames and passwords to intermediary network entities. HTTPS is highly recommended.
- **CUMULUS-1997**
  - Added optional `launchpad` configuration to `@cumulus/hyrax-metadata-updates` task config schema.

### Fixed

- **CUMULUS-1997**
  - Updated all CMR operations to use configured authentication scheme
- **CUMULUS-2010**
  - Updated `@cumulus/api/launchpadSaml` to support multiple userGroup attributes from the SAML response

## [v1.23.2] 2020-05-22

### BREAKING CHANGES

- Updates to the Cumulus archive API:
  - All endpoints now return a `401` response instead of a `403` for any request where the JWT passed as a Bearer token is invalid.
  - POST `/refresh` and DELETE `/token/<token>` endpoints now return a `401` response for requests with expired tokens

- **CUMULUS-1894**
  - `@cumulus/ingest/granule.handleDuplicateFile()`
    - The `copyOptions` parameter has been removed
    - An `ACL` parameter has been added
  - `@cumulus/ingest/granule.renameS3FileWithTimestamp()`
    - Now returns `undefined`

- **CUMULUS-1896**
  Updated all Cumulus core lambdas to utilize the new message adapter streaming interface via [cumulus-message-adapter-js v1.2.0](https://github.com/nasa/cumulus-message-adapter-js/releases/tag/v1.2.0).   Users of this version of Cumulus (or later) must utilize version 1.3.0 or greater of the [cumulus-message-adapter](https://github.com/nasa/cumulus-message-adapter) to support core lambdas.

- **CUMULUS-1912**
  - `@cumulus/api` reconciliationReports list endpoint returns a list of reconciliationReport records instead of S3Uri.

- **CUMULUS-1969**
  - The `DiscoverGranules` task now expects `provider_path` to be provided at
    `event.config.provider_path`, not `event.config.collection.provider_path`
  - `config.provider_path` is now a required parameter of the `DiscoverGranules`
    task

### MIGRATION STEPS

- To take advantage of the new TTL-based access token expiration implemented in CUMULUS-1777 (see notes below) and clear out existing records in your access tokens table, do the following:
  1. Log out of any active dashboard sessions
  2. Use the AWS console or CLI to delete your `<prefix>-AccessTokensTable` DynamoDB table
  3. [Re-deploy your `data-persistence` module](https://nasa.github.io/cumulus/docs/deployment/upgrade-readme#update-data-persistence-resources), which should re-create the `<prefix>-AccessTokensTable` DynamoDB table
  4. Return to using the Cumulus API/dashboard as normal
- This release requires the Cumulus Message Adapter layer deployed with Cumulus Core to be at least 1.3.0, as the core lambdas have updated to [cumulus-message-adapter-js v1.2.0](https://github.com/nasa/cumulus-message-adapter-js/releases/tag/v1.2.0) and the new CMA interface.  As a result, users should:
  1. Follow the [Cumulus Message Adapter (CMA) deployment instructions](https://nasa.github.io/cumulus/docs/deployment/deployment-readme#deploy-the-cumulus-message-adapter-layer) and install a CMA layer version >=1.3.0
  2. If you are using any custom Node.js Lambdas in your workflows **and** the Cumulus CMA layer/`cumulus-message-adapter-js`, you must update your lambda to use [cumulus-message-adapter-js v1.2.0](https://github.com/nasa/cumulus-message-adapter-js/releases/tag/v1.2.0) and follow the migration instructions in the release notes. Prior versions of `cumulus-message-adapter-js` are not compatible with CMA >= 1.3.0.
- Migrate existing s3 reconciliation report records to database (CUMULUS-1911):
  - After update your `data persistence` module and Cumulus resources, run the command:

  ```bash
  ./node_modules/.bin/cumulus-api migrate --stack `<your-terraform-deployment-prefix>` --migrationVersion migration5
  ```

### Added

- Added a limit for concurrent Elasticsearch requests when doing an index from database operation
- Added the `es_request_concurrency` parameter to the archive and cumulus Terraform modules

- **CUMULUS-1995**
  - Added the `es_index_shards` parameter to the archive and cumulus Terraform modules to configure the number of shards for the ES index
    - If you have an existing ES index, you will need to [reindex](https://nasa.github.io/cumulus-api/#reindex) and then [change index](https://nasa.github.io/cumulus-api/#change-index) to take advantage of shard updates

- **CUMULUS-1894**
  - Added `@cumulus/aws-client/S3.moveObject()`

- **CUMULUS-1911**
  - Added ReconciliationReports table
  - Updated CreateReconciliationReport lambda to save Reconciliation Report records to database
  - Updated dbIndexer and IndexFromDatabase lambdas to index Reconciliation Report records to Elasticsearch
  - Added migration_5 to migrate existing s3 reconciliation report records to database and Elasticsearch
  - Updated `@cumulus/api` package, `tf-modules/archive` and `tf-modules/data-persistence` Terraform modules

- **CUMULUS-1916**
  - Added util function for seeding reconciliation reports when running API locally in dashboard

### Changed

- **CUMULUS-1777**
  - The `expirationTime` property is now a **required field** of the access tokens model.
  - Updated the `AccessTokens` table to set a [TTL](https://docs.aws.amazon.com/amazondynamodb/latest/developerguide/howitworks-ttl.html) on the `expirationTime` field in `tf-modules/data-persistence/dynamo.tf`. As a result, access token records in this table whose `expirationTime` has passed should be **automatically deleted by DynamoDB**.
  - Updated all code creating access token records in the Dynamo `AccessTokens` table to set the `expirationTime` field value in seconds from the epoch.
- **CUMULUS-1912**
  - Updated reconciliationReports endpoints to query against Elasticsearch, delete report from both database and s3
  - Added `@cumulus/api-client/reconciliationReports`
- **CUMULUS-1999**
  - Updated `@cumulus/common/util.deprecate()` so that only a single deprecation notice is printed for each name/version combination

### Fixed

- **CUMULUS-1894**
  - The `SyncGranule` task can now handle files larger than 5 GB
- **CUMULUS-1987**
  - `Remove granule from CMR` operation in `@cumulus/api` now passes token to CMR when fetching granule metadata, allowing removal of private granules
- **CUMULUS-1993**
  - For a given queue, the `sqs-message-consumer` Lambda will now only schedule workflows for rules matching the queue **and the collection information in each queue message (if any)**
    - The consumer also now only reads each queue message **once per Lambda invocation**, whereas previously each message was read **once per queue rule per Lambda invocation**
  - Fixed bug preventing the deletion of multiple SNS rules that share the same SNS topic

### Deprecated

- **CUMULUS-1894**
  - `@cumulus/ingest/granule.copyGranuleFile()`
  - `@cumulus/ingest/granule.moveGranuleFile()`

- **CUMULUS-1987** - Deprecated the following functions:
  - `@cumulus/cmrjs/getMetadata(cmrLink)` -> `@cumulus/cmr-client/CMR.getGranuleMetadata(cmrLink)`
  - `@cumulus/cmrjs/getFullMetadata(cmrLink)`

## [v1.22.1] 2020-05-04

**Note**: v1.22.0 was not released as a package due to npm/release concerns.  Users upgrading to 1.22.x should start with 1.22.1

### Added

- **CUMULUS-1894**
  - Added `@cumulus/aws-client/S3.multipartCopyObject()`
- **CUMULUS-408**
  - Added `certificateUri` field to provider schema. This optional field allows operators to specify an S3 uri to a CA bundle to use for HTTPS requests.
- **CUMULUS-1787**
  - Added `collections/active` endpoint for returning collections with active granules in `@cumulus/api`
- **CUMULUS-1799**
  - Added `@cumulus/common/stack.getBucketsConfigKey()` to return the S3 key for the buckets config object
  - Added `@cumulus/common/workflows.getWorkflowFileKey()` to return the S3 key for a workflow definition object
  - Added `@cumulus/common/workflows.getWorkflowsListKeyPrefix()` to return the S3 key prefix for objects containing workflow definitions
  - Added `@cumulus/message` package containing utilities for building and parsing Cumulus messages
- **CUMULUS-1850**
  - Added `@cumulus/aws-client/Kinesis.describeStream()` to get a Kinesis stream description
- **CUMULUS-1853**
  - Added `@cumulus/integration-tests/collections.createCollection()`
  - Added `@cumulus/integration-tests/executions.findExecutionArn()`
  - Added `@cumulus/integration-tests/executions.getExecutionWithStatus()`
  - Added `@cumulus/integration-tests/granules.getGranuleWithStatus()`
  - Added `@cumulus/integration-tests/providers.createProvider()`
  - Added `@cumulus/integration-tests/rules.createOneTimeRule()`

### Changed

- **CUMULUS-1682**
  - Moved all `@cumulus/ingest/parse-pdr` code into the `parse-pdr` task as it had become tightly coupled with that task's handler and was not used anywhere else. Unit tests also restored.
- **CUMULUS-1820**
  - Updated the Thin Egress App module used in `tf-modules/distribution/main.tf` to build 74. [See the release notes](https://github.com/asfadmin/thin-egress-app/releases/tag/tea-build.74).
- **CUMULUS-1852**
  - Updated POST endpoints for `/collections`, `/providers`, and `/rules` to log errors when returning a 500 response
  - Updated POST endpoint for `/collections`:
    - Return a 400 response when the `name` or `version` fields are missing
    - Return a 409 response if the collection already exists
    - Improved error messages to be more explicit
  - Updated POST endpoint for `/providers`:
    - Return a 400 response if the `host` field value is invalid
    - Return a 409 response if the provider already exists
  - Updated POST endpoint for `/rules`:
    - Return a 400 response if rule `name` is invalid
    - Return a 400 response if rule `type` is invalid
- **CUMULUS-1891**
  - Updated the following endpoints using async operations to return a 503 error if the ECS task  cannot be started and a 500 response for a non-specific error:
    - POST `/replays`
    - POST `/bulkDelete`
    - POST `/elasticsearch/index-from-database`
    - POST `/granules/bulk`

### Fixed

- **CUMULUS-408**
  - Fixed HTTPS discovery and ingest.

- **CUMULUS-1850**
  - Fixed a bug in Kinesis event processing where the message consumer would not properly filter available rules based on the collection information in the event and the Kinesis stream ARN

- **CUMULUS-1853**
  - Fixed a bug where attempting to create a rule containing a payload property
    would fail schema validation.

- **CUMULUS-1854**
  - Rule schema is validated before starting workflows or creating event source mappings

- **CUMULUS-1974**
  - Fixed @cumulus/api webpack config for missing underscore object due to underscore update

- **CUMULUS-2210**
  - Fixed `cmr_oauth_provider` variable not being propogated to reconciliation reports

### Deprecated

- **CUMULUS-1799** - Deprecated the following code. For cases where the code was moved into another package, the new code location is noted:
  - `@cumulus/aws-client/StepFunctions.fromSfnExecutionName()`
  - `@cumulus/aws-client/StepFunctions.toSfnExecutionName()`
  - `@cumulus/aws-client/StepFunctions.getExecutionArn()` -> `@cumulus/message/Executions.buildExecutionArn()`
  - `@cumulus/aws-client/StepFunctions.getExecutionUrl()` -> `@cumulus/message/Executions.getExecutionUrlFromArn()`
  - `@cumulus/aws-client/StepFunctions.getStateMachineArn()` -> `@cumulus/message/Executions.getStateMachineArnFromExecutionArn()`
  - `@cumulus/aws-client/StepFunctions.pullStepFunctionEvent()` -> `@cumulus/message/StepFunctions.pullStepFunctionEvent()`
  - `@cumulus/common/bucketsConfigJsonObject()`
  - `@cumulus/common/CloudWatchLogger`
  - `@cumulus/common/collection-config-store/CollectionConfigStore` -> `@cumulus/collection-config-store`
  - `@cumulus/common/collection-config-store.constructCollectionId()` -> `@cumulus/message/Collections.constructCollectionId`
  - `@cumulus/common/concurrency.limit()`
  - `@cumulus/common/concurrency.mapTolerant()`
  - `@cumulus/common/concurrency.promiseUrl()`
  - `@cumulus/common/concurrency.toPromise()`
  - `@cumulus/common/concurrency.unless()`
  - `@cumulus/common/config.buildSchema()`
  - `@cumulus/common/config.parseConfig()`
  - `@cumulus/common/config.resolveResource()`
  - `@cumulus/common/config.resourceToArn()`
  - `@cumulus/common/FieldPattern`
  - `@cumulus/common/launchpad.getLaunchpadToken()` -> `@cumulus/launchpad-auth/index.getLaunchpadToken()`
  - `@cumulus/common/LaunchpadToken` -> `@cumulus/launchpad-auth/LaunchpadToken`
  - `@cumulus/common/launchpad.validateLaunchpadToken()` -> `@cumulus/launchpad-auth/index.validateLaunchpadToken()`
  - `@cumulus/common/message.buildCumulusMeta()` -> `@cumulus/message/Build.buildCumulusMeta()`
  - `@cumulus/common/message.buildQueueMessageFromTemplate()` -> `@cumulus/message/Build.buildQueueMessageFromTemplate()`
  - `@cumulus/common/message.getCollectionIdFromMessage()` -> `@cumulus/message/Collections.getCollectionIdFromMessage()`
  - `@cumulus/common/message.getMessageExecutionArn()` -> `@cumulus/message/Executions.getMessageExecutionArn()`
  - `@cumulus/common/message.getMessageExecutionName()` -> `@cumulus/message/Executions.getMessageExecutionName()`
  - `@cumulus/common/message.getMaximumExecutions()` -> `@cumulus/message/Queue.getMaximumExecutions()`
  - `@cumulus/common/message.getMessageFromTemplate()`
  - `@cumulus/common/message.getMessageStateMachineArn()` -> `@cumulus/message/Executions.getMessageStateMachineArn()`)
  - `@cumulus/common/message.getMessageGranules()` -> `@cumulus/message/Granules.getMessageGranules()`
  - `@cumulus/common/message.getQueueNameByUrl()` -> `@cumulus/message/Queue.getQueueNameByUrl()`
  - `@cumulus/common/message.getQueueName()` -> `@cumulus/message/Queue.getQueueName()`)
  - `@cumulus/common/message.hasQueueAndExecutionLimit()` -> `@cumulus/message/Queue.hasQueueAndExecutionLimit()`
  - `@cumulus/common/Semaphore`
  - `@cumulus/common/test-utils.throttleOnce()`
  - `@cumulus/common/workflows.getWorkflowArn()`
  - `@cumulus/common/workflows.getWorkflowFile()`
  - `@cumulus/common/workflows.getWorkflowList()`
  - `@cumulus/common/workflows.getWorkflowTemplate()`
  - `@cumulus/integration-tests/sfnStep/SfnStep.parseStepMessage()` -> `@cumulus/message/StepFunctions.parseStepMessage()`
- **CUMULUS-1858** - Deprecated the following functions.
  - `@cumulus/common/string.globalReplace()`
  - `@cumulus/common/string.isNonEmptyString()`
  - `@cumulus/common/string.isValidHostname()`
  - `@cumulus/common/string.match()`
  - `@cumulus/common/string.matches()`
  - `@cumulus/common/string.replace()`
  - `@cumulus/common/string.toLower()`
  - `@cumulus/common/string.toUpper()`

### Removed

- **CUMULUS-1799**: Deprecated code removals:
  - Removed from `@cumulus/common/aws`:
    - `pullStepFunctionEvent()`
  - Removed `@cumulus/common/sfnStep`
  - Removed `@cumulus/common/StepFunctions`

## [v1.21.0] 2020-03-30

### PLEASE NOTE

- **CUMULUS-1762**: the `messageConsumer` for `sns` and `kinesis`-type rules now fetches
  the collection information from the message. You should ensure that your rule's collection
  name and version match what is in the message for these ingest messages to be processed.
  If no matching rule is found, an error will be thrown and logged in the
  `messageConsumer` Lambda function's log group.

### Added

- **CUMULUS-1629**`
  - Updates discover-granules task to respect/utilize duplicateHandling configuration such that
    - skip:               Duplicates will be filtered from the granule list
    - error:              Duplicates encountered will result in step failure
    - replace, version:   Duplicates will be ignored and handled as normal.
  - Adds a new copy of the API lambda `PrivateApiLambda()` which is configured to not require authentication. This Lambda is not connected to an API gateway
  - Adds `@cumulus/api-client` with functions for use by workflow lambdas to call the API when needed

- **CUMULUS-1732**
  - Added Python task/activity workflow and integration test (`PythonReferenceSpec`) to test `cumulus-message-adapter-python`and `cumulus-process-py` integration.
- **CUMULUS-1795**
  - Added an IAM policy on the Cumulus EC2 creation to enable SSM when the `deploy_to_ngap` flag is true

### Changed

- **CUMULUS-1762**
  - the `messageConsumer` for `sns` and `kinesis`-type rules now fetches the collection
    information from the message.

### Deprecated

- **CUMULUS-1629**
  - Deprecate `granulesApi`, `rulesApi`, `emsApi`, `executionsAPI` from `@cumulus/integration-test/api` in favor of code moved to `@cumulus/api-client`

### Removed

- **CUMULUS-1799**: Deprecated code removals
  - Removed deprecated method `@cumulus/api/models/Granule.createGranulesFromSns()`
  - Removed deprecated method `@cumulus/api/models/Granule.removeGranuleFromCmr()`
  - Removed from `@cumulus/common/aws`:
    - `apigateway()`
    - `buildS3Uri()`
    - `calculateS3ObjectChecksum()`
    - `cf()`
    - `cloudwatch()`
    - `cloudwatchevents()`
    - `cloudwatchlogs()`
    - `createAndWaitForDynamoDbTable()`
    - `createQueue()`
    - `deleteSQSMessage()`
    - `describeCfStackResources()`
    - `downloadS3File()`
    - `downloadS3Files()`
    - `DynamoDbSearchQueue` class
    - `dynamodbstreams()`
    - `ec2()`
    - `ecs()`
    - `fileExists()`
    - `findResourceArn()`
    - `fromSfnExecutionName()`
    - `getFileBucketAndKey()`
    - `getJsonS3Object()`
    - `getQueueUrl()`
    - `getObjectSize()`
    - `getS3ObjectReadStream()`
    - `getSecretString()`
    - `getStateMachineArn()`
    - `headObject()`
    - `isThrottlingException()`
    - `kinesis()`
    - `lambda()`
    - `listS3Objects()`
    - `promiseS3Upload()`
    - `publishSnsMessage()`
    - `putJsonS3Object()`
    - `receiveSQSMessages()`
    - `s3CopyObject()`
    - `s3GetObjectTagging()`
    - `s3Join()`
    - `S3ListObjectsV2Queue` class
    - `s3TagSetToQueryString()`
    - `s3PutObjectTagging()`
    - `secretsManager()`
    - `sendSQSMessage()`
    - `sfn()`
    - `sns()`
    - `sqs()`
    - `sqsQueueExists()`
    - `toSfnExecutionName()`
    - `uploadS3FileStream()`
    - `uploadS3Files()`
    - `validateS3ObjectChecksum()`
  - Removed `@cumulus/common/CloudFormationGateway` class
  - Removed `@cumulus/common/concurrency/Mutex` class
  - Removed `@cumulus/common/errors`
  - Removed `@cumulus/common/sftp`
  - Removed `@cumulus/common/string.unicodeEscape`
  - Removed `@cumulus/cmrjs/cmr-utils.getGranuleId()`
  - Removed `@cumulus/cmrjs/cmr-utils.getCmrFiles()`
  - Removed `@cumulus/cmrjs/cmr/CMR` class
  - Removed `@cumulus/cmrjs/cmr/CMRSearchConceptQueue` class
  - Removed `@cumulus/cmrjs/utils.getHost()`
  - Removed `@cumulus/cmrjs/utils.getIp()`
  - Removed `@cumulus/cmrjs/utils.hostId()`
  - Removed `@cumulus/cmrjs/utils/ummVersion()`
  - Removed `@cumulus/cmrjs/utils.updateToken()`
  - Removed `@cumulus/cmrjs/utils.validateUMMG()`
  - Removed `@cumulus/ingest/aws.getEndpoint()`
  - Removed `@cumulus/ingest/aws.getExecutionUrl()`
  - Removed `@cumulus/ingest/aws/invoke()`
  - Removed `@cumulus/ingest/aws/CloudWatch` class
  - Removed `@cumulus/ingest/aws/ECS` class
  - Removed `@cumulus/ingest/aws/Events` class
  - Removed `@cumulus/ingest/aws/SQS` class
  - Removed `@cumulus/ingest/aws/StepFunction` class
  - Removed `@cumulus/ingest/util.normalizeProviderPath()`
  - Removed `@cumulus/integration-tests/index.listCollections()`
  - Removed `@cumulus/integration-tests/index.listProviders()`
  - Removed `@cumulus/integration-tests/index.rulesList()`
  - Removed `@cumulus/integration-tests/api/api.addCollectionApi()`

## [v1.20.0] 2020-03-12

### BREAKING CHANGES

- **CUMULUS-1714**
  - Changed the format of the message sent to the granule SNS Topic. Message includes the granule record under `record` and the type of event under `event`. Messages with `deleted` events will have the record that was deleted with a `deletedAt` timestamp. Options for `event` are `Create | Update | Delete`
- **CUMULUS-1769** - `deploy_to_ngap` is now a **required** variable for the `tf-modules/cumulus` module. **For those deploying to NGAP environments, this variable should always be set to `true`.**

### Notable changes

- **CUMULUS-1739** - You can now exclude Elasticsearch from your `tf-modules/data-persistence` deployment (via `include_elasticsearch = false`) and your `tf-modules/cumulus` module will still deploy successfully.

- **CUMULUS-1769** - If you set `deploy_to_ngap = true` for the `tf-modules/archive` Terraform module, **you can only deploy your archive API gateway as `PRIVATE`**, not `EDGE`.

### Added

- Added `@cumulus/aws-client/S3.getS3ObjectReadStreamAsync()` to deal with S3 eventual consistency issues by checking for the existence an S3 object with retries before getting a readable stream for that object.
- **CUMULUS-1769**
  - Added `deploy_to_ngap` boolean variable for the `tf-modules/cumulus` and `tf-modules/archive` Terraform modules. This variable is required. **For those deploying to NGAP environments, this variable should always be set to `true`.**
- **HYRAX-70**
  - Add the hyrax-metadata-update task

### Changed

- [`AccessToken.get()`](https://github.com/nasa/cumulus/blob/master/packages/api/models/access-tokens.js) now enforces [strongly consistent reads from DynamoDB](https://docs.aws.amazon.com/amazondynamodb/latest/developerguide/HowItWorks.ReadConsistency.html)
- **CUMULUS-1739**
  - Updated `tf-modules/data-persistence` to make Elasticsearch alarm resources and outputs conditional on the `include_elasticsearch` variable
  - Updated `@cumulus/aws-client/S3.getObjectSize` to include automatic retries for any failures from `S3.headObject`
- **CUMULUS-1784**
  - Updated `@cumulus/api/lib/DistributionEvent.remoteIP()` to parse the IP address in an S3 access log from the `A-sourceip` query parameter if present, otherwise fallback to the original parsing behavior.
- **CUMULUS-1768**
  - The `stats/summary` endpoint reports the distinct collections for the number of granules reported

### Fixed

- **CUMULUS-1739** - Fixed the `tf-modules/cumulus` and `tf-modules/archive` modules to make these Elasticsearch variables truly optional:
  - `elasticsearch_domain_arn`
  - `elasticsearch_hostname`
  - `elasticsearch_security_group_id`

- **CUMULUS-1768**
  - Fixed the `stats/` endpoint so that data is correctly filtered by timestamp and `processingTime` is calculated correctly.

- **CUMULUS-1769**
  - In the `tf-modules/archive` Terraform module, the `lifecycle` block ignoring changes to the `policy` of the archive API gateway is now only enforced if `deploy_to_ngap = true`. This fixes a bug where users deploying outside of NGAP could not update their API gateway's resource policy when going from `PRIVATE` to `EDGE`, preventing their API from being accessed publicly.

- **CUMULUS-1775**
  - Fix/update api endpoint to use updated google auth endpoints such that it will work with new accounts

### Removed

- **CUMULUS-1768**
  - Removed API endpoints `stats/histogram` and `stats/average`. All advanced stats needs should be acquired from Cloud Metrics or similarly configured ELK stack.

## [v1.19.0] 2020-02-28

### BREAKING CHANGES

- **CUMULUS-1736**
  - The `@cumulus/discover-granules` task now sets the `dataType` of discovered
    granules based on the `name` of the configured collection, not the
    `dataType`.
  - The config schema of the `@cumulus/discover-granules` task now requires that
    collections contain a `version`.
  - The `@cumulus/sync-granule` task will set the `dataType` and `version` of a
    granule based on the configured collection if those fields are not already
    set on the granule. Previously it was using the `dataType` field of the
    configured collection, then falling back to the `name` field of the
    collection. This update will just use the `name` field of the collection to
    set the `dataType` field of the granule.

- **CUMULUS-1446**
  - Update the `@cumulus/integration-tests/api/executions.getExecution()`
    function to parse the response and return the execution, rather than return
    the full API response.

- **CUMULUS-1672**
  - The `cumulus` Terraform module in previous releases set a
    `Deployment = var.prefix` tag on all resources that it managed. In this
    release, a `tags` input variable has been added to the `cumulus` Terraform
    module to allow resource tagging to be customized. No default tags will be
    applied to Cumulus-managed resources. To replicate the previous behavior,
    set `tags = { Deployment: var.prefix }` as an input variable for the
    `cumulus` Terraform module.

- **CUMULUS-1684 Migration Instructions**
  - In previous releases, a provider's username and password were encrypted
    using a custom encryption library. That has now been updated to use KMS.
    This release includes a Lambda function named
    `<prefix>-ProviderSecretsMigration`, which will re-encrypt existing
    provider credentials to use KMS. After this release has been deployed, you
    will need to manually invoke that Lambda function using either the AWS CLI
    or AWS Console. It should only need to be successfully run once.
  - Future releases of Cumulus will invoke a
    `<prefix>-VerifyProviderSecretsMigration` Lambda function as part of the
    deployment, which will cause the deployment to fail if the migration
    Lambda has not been run.

- **CUMULUS-1718**
  - The `@cumulus/sf-sns-report` task for reporting mid-workflow updates has been retired.
  This task was used as the `PdrStatusReport` task in our ParsePdr example workflow.
  If you have a ParsePdr or other workflow using this task, use `@cumulus/sf-sqs-report` instead.
  Trying to deploy the old task will result in an error as the cumulus module no longer exports `sf_sns_report_task`.
  - Migration instruction: In your workflow definition, for each step using the old task change:
  `"Resource": "${module.cumulus.sf_sns_report_task.task_arn}"`
  to
  `"Resource": "${module.cumulus.sf_sqs_report_task.task_arn}"`

- **CUMULUS-1755**
  - The `thin_egress_jwt_secret_name` variable for the `tf-modules/cumulus` Terraform module is now **required**. This variable is passed on to the Thin Egress App in `tf-modules/distribution/main.tf`, which uses the keys stored in the secret to sign JWTs. See the [Thin Egress App documentation on how to create a value for this secret](https://github.com/asfadmin/thin-egress-app#setting-up-the-jwt-cookie-secrets).

### Added

- **CUMULUS-1446**
  - Add `@cumulus/common/FileUtils.readJsonFile()` function
  - Add `@cumulus/common/FileUtils.readTextFile()` function
  - Add `@cumulus/integration-tests/api/collections.createCollection()` function
  - Add `@cumulus/integration-tests/api/collections.deleteCollection()` function
  - Add `@cumulus/integration-tests/api/collections.getCollection()` function
  - Add `@cumulus/integration-tests/api/providers.getProvider()` function
  - Add `@cumulus/integration-tests/index.getExecutionOutput()` function
  - Add `@cumulus/integration-tests/index.loadCollection()` function
  - Add `@cumulus/integration-tests/index.loadProvider()` function
  - Add `@cumulus/integration-tests/index.readJsonFilesFromDir()` function

- **CUMULUS-1672**
  - Add a `tags` input variable to the `archive` Terraform module
  - Add a `tags` input variable to the `cumulus` Terraform module
  - Add a `tags` input variable to the `cumulus_ecs_service` Terraform module
  - Add a `tags` input variable to the `data-persistence` Terraform module
  - Add a `tags` input variable to the `distribution` Terraform module
  - Add a `tags` input variable to the `ingest` Terraform module
  - Add a `tags` input variable to the `s3-replicator` Terraform module

- **CUMULUS-1707**
  - Enable logrotate on ECS cluster

- **CUMULUS-1684**
  - Add a `@cumulus/aws-client/KMS` library of KMS-related functions
  - Add `@cumulus/aws-client/S3.getTextObject()`
  - Add `@cumulus/sftp-client` package
  - Create `ProviderSecretsMigration` Lambda function
  - Create `VerifyProviderSecretsMigration` Lambda function

- **CUMULUS-1548**
  - Add ability to put default Cumulus logs in Metrics' ELK stack
  - Add ability to add custom logs to Metrics' ELK Stack

- **CUMULUS-1702**
  - When logs are sent to Metrics' ELK stack, the logs endpoints will return results from there

- **CUMULUS-1459**
  - Async Operations are indexed in Elasticsearch
  - To index any existing async operations you'll need to perform an index from
    database function.

- **CUMULUS-1717**
  - Add `@cumulus/aws-client/deleteAndWaitForDynamoDbTableNotExists`, which
    deletes a DynamoDB table and waits to ensure the table no longer exists
  - Added `publishGranules` Lambda to handle publishing granule messages to SNS when granule records are written to DynamoDB
  - Added `@cumulus/api/models/Granule.storeGranulesFromCumulusMessage` to store granules from a Cumulus message to DynamoDB

- **CUMULUS-1718**
  - Added `@cumulus/sf-sqs-report` task to allow mid-workflow reporting updates.
  - Added `stepfunction_event_reporter_queue_url` and `sf_sqs_report_task` outputs to the `cumulus` module.
  - Added `publishPdrs` Lambda to handle publishing PDR messages to SNS when PDR records are written to DynamoDB.
  - Added `@cumulus/api/models/Pdr.storePdrFromCumulusMessage` to store PDRs from a Cumulus message to DynamoDB.
  - Added `@cumulus/aws-client/parseSQSMessageBody` to parse an SQS message body string into an object.

- **Ability to set custom backend API url in the archive module**
  - Add `api_url` definition in `tf-modules/cumulus/archive.tf`
  - Add `archive_api_url` variable in `tf-modules/cumulus/variables.tf`

- **CUMULUS-1741**
  - Added an optional `elasticsearch_security_group_ids` variable to the
    `data-persistence` Terraform module to allow additional security groups to
    be assigned to the Elasticsearch Domain.

- **CUMULUS-1752**
  - Added `@cumulus/integration-tests/api/distribution.invokeTEADistributionLambda` to simulate a request to the [Thin Egress App](https://github.com/asfadmin/thin-egress-app) by invoking the Lambda and getting a response payload.
  - Added `@cumulus/integration-tests/api/distribution.getTEARequestHeaders` to generate necessary request headers for a request to the Thin Egress App
  - Added `@cumulus/integration-tests/api/distribution.getTEADistributionApiFileStream` to get a response stream for a file served by Thin Egress App
  - Added `@cumulus/integration-tests/api/distribution.getTEADistributionApiRedirect` to get a redirect response from the Thin Egress App

- **CUMULUS-1755**
  - Added `@cumulus/aws-client/CloudFormation.describeCfStack()` to describe a Cloudformation stack
  - Added `@cumulus/aws-client/CloudFormation.getCfStackParameterValues()` to get multiple parameter values for a Cloudformation stack

### Changed

- **CUMULUS-1725**
  - Moved the logic that updates the granule files cache Dynamo table into its
    own Lambda function called `granuleFilesCacheUpdater`.

- **CUMULUS-1736**
  - The `collections` model in the API package now determines the name of a
    collection based on the `name` property, rather than using `dataType` and
    then falling back to `name`.
  - The `@cumulus/integration-tests.loadCollection()` function no longer appends
    the postfix to the end of the collection's `dataType`.
  - The `@cumulus/integration-tests.addCollections()` function no longer appends
    the postfix to the end of the collection's `dataType`.

- **CUMULUS-1672**
  - Add a `retryOptions` parameter to the `@cumulus/aws-client/S3.headObject`
     function, which will retry if the object being queried does not exist.

- **CUMULUS-1446**
  - Mark the `@cumulus/integration-tests/api.addCollectionApi()` function as
    deprecated
  - Mark the `@cumulus/integration-tests/index.listCollections()` function as
    deprecated
  - Mark the `@cumulus/integration-tests/index.listProviders()` function as
    deprecated
  - Mark the `@cumulus/integration-tests/index.rulesList()` function as
    deprecated

- **CUMULUS-1672**
  - Previously, the `cumulus` module defaulted to setting a
    `Deployment = var.prefix` tag on all resources that it managed. In this
    release, the `cumulus` module will now accept a `tags` input variable that
    defines the tags to be assigned to all resources that it manages.
  - Previously, the `data-persistence` module defaulted to setting a
    `Deployment = var.prefix` tag on all resources that it managed. In this
    release, the `data-persistence` module will now accept a `tags` input
    variable that defines the tags to be assigned to all resources that it
    manages.
  - Previously, the `distribution` module defaulted to setting a
    `Deployment = var.prefix` tag on all resources that it managed. In this
    release, the `distribution` module will now accept a `tags` input variable
    that defines the tags to be assigned to all resources that it manages.
  - Previously, the `ingest` module defaulted to setting a
    `Deployment = var.prefix` tag on all resources that it managed. In this
    release, the `ingest` module will now accept a `tags` input variable that
    defines the tags to be assigned to all resources that it manages.
  - Previously, the `s3-replicator` module defaulted to setting a
    `Deployment = var.prefix` tag on all resources that it managed. In this
    release, the `s3-replicator` module will now accept a `tags` input variable
    that defines the tags to be assigned to all resources that it manages.

- **CUMULUS-1684**
  - Update the API package to encrypt provider credentials using KMS instead of
    using RSA keys stored in S3

- **CUMULUS-1717**
  - Changed name of `cwSfExecutionEventToDb` Lambda to `cwSfEventToDbRecords`
  - Updated `cwSfEventToDbRecords` to write granule records to DynamoDB from the incoming Cumulus message

- **CUMULUS-1718**
  - Renamed `cwSfEventToDbRecords` to `sfEventSqsToDbRecords` due to architecture change to being a consumer of an SQS queue of Step Function Cloudwatch events.
  - Updated `sfEventSqsToDbRecords` to write PDR records to DynamoDB from the incoming Cumulus message
  - Moved `data-cookbooks/sns.md` to `data-cookbooks/ingest-notifications.md` and updated it to reflect recent changes.

- **CUMULUS-1748**
  - (S)FTP discovery tasks now use the provider-path as-is instead of forcing it to a relative path.
  - Improved error handling to catch permission denied FTP errors better and log them properly. Workflows will still fail encountering this error and we intend to consider that approach in a future ticket.

- **CUMULUS-1752**
  - Moved class for parsing distribution events to its own file: `@cumulus/api/lib/DistributionEvent.js`
    - Updated `DistributionEvent` to properly parse S3 access logs generated by requests from the [Thin Egress App](https://github.com/asfadmin/thin-egress-app)

- **CUMULUS-1753** - Changes to `@cumulus/ingest/HttpProviderClient.js`:
  - Removed regex filter in `HttpProviderClient.list()` that was used to return only files with an extension between 1 and 4 characters long. `HttpProviderClient.list()` will now return all files linked from the HTTP provider host.

- **CUMULUS-1755**
  - Updated the Thin Egress App module used in `tf-modules/distribution/main.tf` to build 61. [See the release notes](https://github.com/asfadmin/thin-egress-app/releases/tag/tea-build.61).

- **CUMULUS-1757**
  - Update @cumulus/cmr-client CMRSearchConceptQueue to take optional cmrEnvironment parameter

### Deprecated

- **CUMULUS-1684**
  - Deprecate `@cumulus/common/key-pair-provider/S3KeyPairProvider`
  - Deprecate `@cumulus/common/key-pair-provider/S3KeyPairProvider.encrypt()`
  - Deprecate `@cumulus/common/key-pair-provider/S3KeyPairProvider.decrypt()`
  - Deprecate `@cumulus/common/kms/KMS`
  - Deprecate `@cumulus/common/kms/KMS.encrypt()`
  - Deprecate `@cumulus/common/kms/KMS.decrypt()`
  - Deprecate `@cumulus/common/sftp.Sftp`

- **CUMULUS-1717**
  - Deprecate `@cumulus/api/models/Granule.createGranulesFromSns`

- **CUMULUS-1718**
  - Deprecate `@cumulus/sf-sns-report`.
    - This task has been updated to always throw an error directing the user to use `@cumulus/sf-sqs-report` instead. This was done because there is no longer an SNS topic to which to publish, and no consumers to listen to it.

- **CUMULUS-1748**
  - Deprecate `@cumulus/ingest/util.normalizeProviderPath`

- **CUMULUS-1752**
  - Deprecate `@cumulus/integration-tests/api/distribution.getDistributionApiFileStream`
  - Deprecate `@cumulus/integration-tests/api/distribution.getDistributionApiRedirect`
  - Deprecate `@cumulus/integration-tests/api/distribution.invokeApiDistributionLambda`

### Removed

- **CUMULUS-1684**
  - Remove the deployment script that creates encryption keys and stores them to
    S3

- **CUMULUS-1768**
  - Removed API endpoints `stats/histogram` and `stats/average`. All advanced stats needs should be acquired from Cloud Metrics or similarly configured ELK stack.

### Fixed

- **Fix default values for urs_url in variables.tf files**
  - Remove trailing `/` from default `urs_url` values.

- **CUMULUS-1610** - Add the Elasticsearch security group to the EC2 security groups

- **CUMULUS-1740** - `cumulus_meta.workflow_start_time` is now set in Cumulus
  messages

- **CUMULUS-1753** - Fixed `@cumulus/ingest/HttpProviderClient.js` to properly handle HTTP providers with:
  - Multiple link tags (e.g. `<a>`) per line of source code
  - Link tags in uppercase or lowercase (e.g. `<A>`)
  - Links with filepaths in the link target (e.g. `<a href="/path/to/file.txt">`). These files will be returned from HTTP file discovery **as the file name only** (e.g. `file.txt`).

- **CUMULUS-1768**
  - Fix an issue in the stats endpoints in `@cumulus/api` to send back stats for the correct type

## [v1.18.0] 2020-02-03

### BREAKING CHANGES

- **CUMULUS-1686**

  - `ecs_cluster_instance_image_id` is now a _required_ variable of the `cumulus` module, instead of optional.

- **CUMULUS-1698**

  - Change variable `saml_launchpad_metadata_path` to `saml_launchpad_metadata_url` in the `tf-modules/cumulus` Terraform module.

- **CUMULUS-1703**
  - Remove the unused `forceDownload` option from the `sync-granule` tasks's config
  - Remove the `@cumulus/ingest/granule.Discover` class
  - Remove the `@cumulus/ingest/granule.Granule` class
  - Remove the `@cumulus/ingest/pdr.Discover` class
  - Remove the `@cumulus/ingest/pdr.Granule` class
  - Remove the `@cumulus/ingest/parse-pdr.parsePdr` function

### Added

- **CUMULUS-1040**

  - Added `@cumulus/aws-client` package to provide utilities for working with AWS services and the Node.js AWS SDK
  - Added `@cumulus/errors` package which exports error classes for use in Cumulus workflow code
  - Added `@cumulus/integration-tests/sfnStep` to provide utilities for parsing step function execution histories

- **CUMULUS-1102**

  - Adds functionality to the @cumulus/api package for better local testing.
    - Adds data seeding for @cumulus/api's localAPI.
      - seed functions allow adding collections, executions, granules, pdrs, providers, and rules to a Localstack Elasticsearch and DynamoDB via `addCollections`, `addExecutions`, `addGranules`, `addPdrs`, `addProviders`, and `addRules`.
    - Adds `eraseDataStack` function to local API server code allowing resetting of local datastack for testing (ES and DynamoDB).
    - Adds optional parameters to the @cumulus/api bin serve to allow for launching the api without destroying the current data.

- **CUMULUS-1697**

  - Added the `@cumulus/tf-inventory` package that provides command line utilities for managing Terraform resources in your AWS account

- **CUMULUS-1703**

  - Add `@cumulus/aws-client/S3.createBucket` function
  - Add `@cumulus/aws-client/S3.putFile` function
  - Add `@cumulus/common/string.isNonEmptyString` function
  - Add `@cumulus/ingest/FtpProviderClient` class
  - Add `@cumulus/ingest/HttpProviderClient` class
  - Add `@cumulus/ingest/S3ProviderClient` class
  - Add `@cumulus/ingest/SftpProviderClient` class
  - Add `@cumulus/ingest/providerClientUtils.buildProviderClient` function
  - Add `@cumulus/ingest/providerClientUtils.fetchTextFile` function

- **CUMULUS-1731**

  - Add new optional input variables to the Cumulus Terraform module to support TEA upgrade:
    - `thin_egress_cookie_domain` - Valid domain for Thin Egress App cookie
    - `thin_egress_domain_cert_arn` - Certificate Manager SSL Cert ARN for Thin
      Egress App if deployed outside NGAP/CloudFront
    - `thin_egress_download_role_in_region_arn` - ARN for reading of Thin Egress
      App data buckets for in-region requests
    - `thin_egress_jwt_algo` - Algorithm with which to encode the Thin Egress
      App JWT cookie
    - `thin_egress_jwt_secret_name` - Name of AWS secret where keys for the Thin
      Egress App JWT encode/decode are stored
    - `thin_egress_lambda_code_dependency_archive_key` - Thin Egress App - S3
      Key of packaged python modules for lambda dependency layer

- **CUMULUS-1733**
  - Add `discovery-filtering` operator doc to document previously undocumented functionality.

- **CUMULUS-1737**
  - Added the `cumulus-test-cleanup` module to run a nightly cleanup on resources left over from the integration tests run from the `example/spec` directory.

### Changed

- **CUMULUS-1102**

  - Updates `@cumulus/api/auth/testAuth` to use JWT instead of random tokens.
  - Updates the default AMI for the ecs_cluster_instance_image_id.

- **CUMULUS-1622**

  - Mutex class has been deprecated in `@cumulus/common/concurrency` and will be removed in a future release.

- **CUMULUS-1686**

  - Changed `ecs_cluster_instance_image_id` to be a required variable of the `cumulus` module and removed the default value.
    The default was not available across accounts and regions, nor outside of NGAP and therefore not particularly useful.

- **CUMULUS-1688**

  - Updated `@cumulus/aws.receiveSQSMessages` not to replace `message.Body` with a parsed object. This behavior was undocumented and confusing as received messages appeared to contradict AWS docs that state `message.Body` is always a string.
  - Replaced `sf_watcher` CloudWatch rule from `cloudwatch-events.tf` with an EventSourceMapping on `sqs2sf` mapped to the `start_sf` SQS queue (in `event-sources.tf`).
  - Updated `sqs2sf` with an EventSourceMapping handler and unit test.

- **CUMULUS-1698**

  - Change variable `saml_launchpad_metadata_path` to `saml_launchpad_metadata_url` in the `tf-modules/cumulus` Terraform module.
  - Updated `@cumulus/api/launchpadSaml` to download launchpad IDP metadata from configured location when the metadata in s3 is not valid, and to work with updated IDP metadata and SAML response.

- **CUMULUS-1731**
  - Upgrade the version of the Thin Egress App deployed by Cumulus to v48
    - Note: New variables available, see the 'Added' section of this changelog.

### Fixed

- **CUMULUS-1664**

  - Updated `dbIndexer` Lambda to remove hardcoded references to DynamoDB table names.

- **CUMULUS-1733**
  - Fixed granule discovery recursion algorithm used in S/FTP protocols.

### Removed

- **CUMULUS-1481**
  - removed `process` config and output from PostToCmr as it was not required by the task nor downstream steps, and should still be in the output message's `meta` regardless.

### Deprecated

- **CUMULUS-1040**
  - Deprecated the following code. For cases where the code was moved into another package, the new code location is noted:
    - `@cumulus/common/CloudFormationGateway` -> `@cumulus/aws-client/CloudFormationGateway`
    - `@cumulus/common/DynamoDb` -> `@cumulus/aws-client/DynamoDb`
    - `@cumulus/common/errors` -> `@cumulus/errors`
    - `@cumulus/common/StepFunctions` -> `@cumulus/aws-client/StepFunctions`
    - All of the exported functions in `@cumulus/commmon/aws` (moved into `@cumulus/aws-client`), except:
      - `@cumulus/common/aws/isThrottlingException` -> `@cumulus/errors/isThrottlingException`
      - `@cumulus/common/aws/improveStackTrace` (not deprecated)
      - `@cumulus/common/aws/retryOnThrottlingException` (not deprecated)
    - `@cumulus/common/sfnStep/SfnStep.parseStepMessage` -> `@cumulus/integration-tests/sfnStep/SfnStep.parseStepMessage`
    - `@cumulus/common/sfnStep/ActivityStep` -> `@cumulus/integration-tests/sfnStep/ActivityStep`
    - `@cumulus/common/sfnStep/LambdaStep` -> `@cumulus/integration-tests/sfnStep/LambdaStep`
    - `@cumulus/common/string/unicodeEscape` -> `@cumulus/aws-client/StepFunctions.unicodeEscape`
    - `@cumulus/common/util/setErrorStack` -> `@cumulus/aws-client/util/setErrorStack`
    - `@cumulus/ingest/aws/invoke` -> `@cumulus/aws-client/Lambda/invoke`
    - `@cumulus/ingest/aws/CloudWatch.bucketSize`
    - `@cumulus/ingest/aws/CloudWatch.cw`
    - `@cumulus/ingest/aws/ECS.ecs`
    - `@cumulus/ingest/aws/ECS`
    - `@cumulus/ingest/aws/Events.putEvent` -> `@cumulus/aws-client/CloudwatchEvents.putEvent`
    - `@cumulus/ingest/aws/Events.deleteEvent` -> `@cumulus/aws-client/CloudwatchEvents.deleteEvent`
    - `@cumulus/ingest/aws/Events.deleteTarget` -> `@cumulus/aws-client/CloudwatchEvents.deleteTarget`
    - `@cumulus/ingest/aws/Events.putTarget` -> `@cumulus/aws-client/CloudwatchEvents.putTarget`
    - `@cumulus/ingest/aws/SQS.attributes` -> `@cumulus/aws-client/SQS.getQueueAttributes`
    - `@cumulus/ingest/aws/SQS.deleteMessage` -> `@cumulus/aws-client/SQS.deleteSQSMessage`
    - `@cumulus/ingest/aws/SQS.deleteQueue` -> `@cumulus/aws-client/SQS.deleteQueue`
    - `@cumulus/ingest/aws/SQS.getUrl` -> `@cumulus/aws-client/SQS.getQueueUrlByName`
    - `@cumulus/ingest/aws/SQS.receiveMessage` -> `@cumulus/aws-client/SQS.receiveSQSMessages`
    - `@cumulus/ingest/aws/SQS.sendMessage` -> `@cumulus/aws-client/SQS.sendSQSMessage`
    - `@cumulus/ingest/aws/StepFunction.getExecutionStatus` -> `@cumulus/aws-client/StepFunction.getExecutionStatus`
    - `@cumulus/ingest/aws/StepFunction.getExecutionUrl` -> `@cumulus/aws-client/StepFunction.getExecutionUrl`

## [v1.17.0] - 2019-12-31

### BREAKING CHANGES

- **CUMULUS-1498**
  - The `@cumulus/cmrjs.publish2CMR` function expects that the value of its
    `creds.password` parameter is a plaintext password.
  - Rather than using an encrypted password from the `cmr_password` environment
    variable, the `@cumulus/cmrjs.updateCMRMetadata` function now looks for an
    environment variable called `cmr_password_secret_name` and fetches the CMR
    password from that secret in AWS Secrets Manager.
  - The `@cumulus/post-to-cmr` task now expects a
    `config.cmr.passwordSecretName` value, rather than `config.cmr.password`.
    The CMR password will be fetched from that secret in AWS Secrets Manager.

### Added

- **CUMULUS-630**

  - Added support for replaying Kinesis records on a stream into the Cumulus Kinesis workflow triggering mechanism: either all the records, or some time slice delimited by start and end timestamps.
  - Added `/replays` endpoint to the operator API for triggering replays.
  - Added `Replay Kinesis Messages` documentation to Operator Docs.
  - Added `manualConsumer` lambda function to consume a Kinesis stream. Used by the replay AsyncOperation.

- **CUMULUS-1687**
  - Added new API endpoint for listing async operations at `/asyncOperations`
  - All asyncOperations now include the fields `description` and `operationType`. `operationType` can be one of the following. [`Bulk Delete`, `Bulk Granules`, `ES Index`, `Kinesis Replay`]

### Changed

- **CUMULUS-1626**

  - Updates Cumulus to use node10/CMA 1.1.2 for all of its internal lambdas in prep for AWS node 8 EOL

- **CUMULUS-1498**
  - Remove the DynamoDB Users table. The list of OAuth users who are allowed to
    use the API is now stored in S3.
  - The CMR password and Launchpad passphrase are now stored in Secrets Manager

## [v1.16.1] - 2019-12-6

**Please note**:

- The `region` argument to the `cumulus` Terraform module has been removed. You may see a warning or error if you have that variable populated.
- Your workflow tasks should use the following versions of the CMA libraries to utilize new granule, parentArn, asyncOperationId, and stackName fields on the logs:
  - `cumulus-message-adapter-js` version 1.0.10+
  - `cumulus-message-adapter-python` version 1.1.1+
  - `cumulus-message-adapter-java` version 1.2.11+
- The `data-persistence` module no longer manages the creation of an Elasticsearch service-linked role for deploying Elasticsearch to a VPC. Follow the [deployment instructions on preparing your VPC](https://nasa.github.io/cumulus/docs/deployment/deployment-readme#vpc-subnets-and-security-group) for guidance on how to create the Elasticsearch service-linked role manually.
- There is now a `distribution_api_gateway_stage` variable for the `tf-modules/cumulus` Terraform module that will be used as the API gateway stage name used for the distribution API (Thin Egress App)
- Default value for the `urs_url` variable is now `https://uat.urs.earthdata.nasa.gov/` in the `tf-modules/cumulus` and `tf-modules/archive` Terraform modules. So deploying the `cumulus` module without a `urs_url` variable set will integrate your Cumulus deployment with the UAT URS environment.

### Added

- **CUMULUS-1563**

  - Added `custom_domain_name` variable to `tf-modules/data-persistence` module

- **CUMULUS-1654**
  - Added new helpers to `@cumulus/common/execution-history`:
    - `getStepExitedEvent()` returns the `TaskStateExited` event in a workflow execution history after the given step completion/failure event
    - `getTaskExitedEventOutput()` returns the output message for a `TaskStateExited` event in a workflow execution history

### Changed

- **CUMULUS-1578**

  - Updates SAML launchpad configuration to authorize via configured userGroup.
    [See the NASA specific documentation (protected)](https://wiki.earthdata.nasa.gov/display/CUMULUS/Cumulus+SAML+Launchpad+Integration)

- **CUMULUS-1579**

  - Elasticsearch list queries use `match` instead of `term`. `term` had been analyzing the terms and not supporting `-` in the field values.

- **CUMULUS-1619**

  - Adds 4 new keys to `@cumulus/logger` to display granules, parentArn, asyncOperationId, and stackName.
  - Depends on `cumulus-message-adapter-js` version 1.0.10+. Cumulus tasks updated to use this version.

- **CUMULUS-1654**

  - Changed `@cumulus/common/SfnStep.parseStepMessage()` to a static class method

- **CUMULUS-1641**
  - Added `meta.retries` and `meta.visibilityTimeout` properties to sqs-type rule. To create sqs-type rule, you're required to configure a dead-letter queue on your queue.
  - Added `sqsMessageRemover` lambda which removes the message from SQS queue upon successful workflow execution.
  - Updated `sqsMessageConsumer` lambda to not delete message from SQS queue, and to retry the SQS message for configured number of times.

### Removed

- Removed `create_service_linked_role` variable from `tf-modules/data-persistence` module.

- **CUMULUS-1321**
  - The `region` argument to the `cumulus` Terraform module has been removed

### Fixed

- **CUMULUS-1668** - Fixed a race condition where executions may not have been
  added to the database correctly
- **CUMULUS-1654** - Fixed issue with `publishReports` Lambda not including workflow execution error information for failed workflows with a single step
- Fixed `tf-modules/cumulus` module so that the `urs_url` variable is passed on to its invocation of the `tf-modules/archive` module

## [v1.16.0] - 2019-11-15

### Added

- **CUMULUS-1321**

  - A `deploy_distribution_s3_credentials_endpoint` variable has been added to
    the `cumulus` Terraform module. If true, the NGAP-backed S3 credentials
    endpoint will be added to the Thin Egress App's API. Default: true

- **CUMULUS-1544**

  - Updated the `/granules/bulk` endpoint to correctly query Elasticsearch when
    granule ids are not provided.

- **CUMULUS-1580**
  - Added `/granules/bulk` endpoint to `@cumulus/api` to perform bulk actions on granules given either a list of granule ids or an Elasticsearch query and the workflow to perform.

### Changed

- **CUMULUS-1561**

  - Fix the way that we are handling Terraform provider version requirements
  - Pass provider configs into child modules using the method that the
    [Terraform documentation](https://www.terraform.io/docs/configuration/modules.html#providers-within-modules)
    suggests
  - Remove the `region` input variable from the `s3_access_test` Terraform module
  - Remove the `aws_profile` and `aws_region` input variables from the
    `s3-replicator` Terraform module

- **CUMULUS-1639**
  - Because of
    [S3's Data Consistency Model](https://docs.aws.amazon.com/AmazonS3/latest/dev/Introduction.html#BasicsObjects),
    there may be situations where a GET operation for an object can temporarily
    return a `NoSuchKey` response even if that object _has_ been created. The
    `@cumulus/common/aws.getS3Object()` function has been updated to support
    retries if a `NoSuchKey` response is returned by S3. This behavior can be
    enabled by passing a `retryOptions` object to that function. Supported
    values for that object can be found here:
    <https://github.com/tim-kos/node-retry#retryoperationoptions>

### Removed

- **CUMULUS-1559**
  - `logToSharedDestination` has been migrated to the Terraform deployment as `log_api_gateway_to_cloudwatch` and will ONLY apply to egress lambdas.
    Due to the differences in the Terraform deployment model, we cannot support a global log subscription toggle for a configurable subset of lambdas.
    However, setting up your own log forwarding for a Lambda with Terraform is fairly simple, as you will only need to add SubscriptionFilters to your Terraform configuration, one per log group.
    See [the Terraform documentation](https://www.terraform.io/docs/providers/aws/r/cloudwatch_log_subscription_filter.html) for details on how to do this.
    An empty FilterPattern ("") will capture all logs in a group.

## [v1.15.0] - 2019-11-04

### BREAKING CHANGES

- **CUMULUS-1644** - When a workflow execution begins or ends, the workflow
  payload is parsed and any new or updated PDRs or granules referenced in that
  workflow are stored to the Cumulus archive. The defined interface says that a
  PDR in `payload.pdr` will be added to the archive, and any granules in
  `payload.granules` will also be added to the archive. In previous releases,
  PDRs found in `meta.pdr` and granules found in `meta.input_granules` were also
  added to the archive. This caused unexpected behavior and has been removed.
  Only PDRs from `payload.pdr` and granules from `payload.granules` will now be
  added to the Cumulus archive.

- **CUMULUS-1449** - Cumulus now uses a universal workflow template when
  starting a workflow that contains general information specific to the
  deployment, but not specific to the workflow. Workflow task configs must be
  defined using AWS step function parameters. As part of this change,
  `CumulusConfig` has been retired and task configs must now be defined under
  the `cma.task_config` key in the Parameters section of a step function
  definition.

  **Migration instructions**:

  NOTE: These instructions require the use of Cumulus Message Adapter v1.1.x+.
  Please ensure you are using a compatible version before attempting to migrate
  workflow configurations. When defining workflow steps, remove any
  `CumulusConfig` section, as shown below:

  ```yaml
  ParsePdr:
    CumulusConfig:
      provider: "{$.meta.provider}"
      bucket: "{$.meta.buckets.internal.name}"
      stack: "{$.meta.stack}"
  ```

  Instead, use AWS Parameters to pass `task_config` for the task directly into
  the Cumulus Message Adapter:

  ```yaml
  ParsePdr:
    Parameters:
      cma:
        event.$: "$"
        task_config:
          provider: "{$.meta.provider}"
          bucket: "{$.meta.buckets.internal.name}"
          stack: "{$.meta.stack}"
  ```

  In this example, the `cma` key is used to pass parameters to the message
  adapter. Using `task_config` in combination with `event.$: '$'` allows the
  message adapter to process `task_config` as the `config` passed to the Cumulus
  task. See `example/workflows/sips.yml` in the core repository for further
  examples of how to set the Parameters.

  Additionally, workflow configurations for the `QueueGranules` and `QueuePdrs`
  tasks need to be updated:

  - `queue-pdrs` config changes:
    - `parsePdrMessageTemplateUri` replaced with `parsePdrWorkflow`, which is
      the workflow name (i.e. top-level name in `config.yml`, e.g. 'ParsePdr').
    - `internalBucket` and `stackName` configs now required to look up
      configuration from the deployment. Brings the task config in line with
      that of `queue-granules`.
  - `queue-granules` config change: `ingestGranuleMessageTemplateUri` replaced
    with `ingestGranuleWorkflow`, which is the workflow name (e.g.
    'IngestGranule').

- **CUMULUS-1396** - **Workflow steps at the beginning and end of a workflow
  using the `SfSnsReport` Lambda have now been deprecated (e.g. `StartStatus`,
  `StopStatus`) and should be removed from your workflow definitions**. These
  steps were used for publishing ingest notifications and have been replaced by
  an implementation using Cloudwatch events for Step Functions to trigger a
  Lambda that publishes ingest notifications. For further detail on how ingest
  notifications are published, see the notes below on **CUMULUS-1394**. For
  examples of how to update your workflow definitions, see our
  [example workflow definitions](https://github.com/nasa/cumulus/blob/master/example/workflows/).

- **CUMULUS-1470**
  - Remove Cumulus-defined ECS service autoscaling, allowing integrators to
    better customize autoscaling to meet their needs. In order to use
    autoscaling with ECS services, appropriate
    `AWS::ApplicationAutoScaling::ScalableTarget`,
    `AWS::ApplicationAutoScaling::ScalingPolicy`, and `AWS::CloudWatch::Alarm`
    resources should be defined in a kes overrides file. See
    [this example](https://github.com/nasa/cumulus/blob/release-1.15.x/example/overrides/app/cloudformation.template.yml)
    for an example.
  - The following config parameters are no longer used:
    - ecs.services.\<NAME\>.minTasks
    - ecs.services.\<NAME\>.maxTasks
    - ecs.services.\<NAME\>.scaleInActivityScheduleTime
    - ecs.services.\<NAME\>.scaleInAdjustmentPercent
    - ecs.services.\<NAME\>.scaleOutActivityScheduleTime
    - ecs.services.\<NAME\>.scaleOutAdjustmentPercent
    - ecs.services.\<NAME\>.activityName

### Added

- **CUMULUS-1100**

  - Added 30-day retention properties to all log groups that were missing those policies.

- **CUMULUS-1396**

  - Added `@cumulus/common/sfnStep`:
    - `LambdaStep` - A class for retrieving and parsing input and output to Lambda steps in AWS Step Functions
    - `ActivityStep` - A class for retrieving and parsing input and output to ECS activity steps in AWS Step Functions

- **CUMULUS-1574**

  - Added `GET /token` endpoint for SAML authorization when cumulus is protected by Launchpad.
    This lets a user retieve a token by hand that can be presented to the API.

- **CUMULUS-1625**

  - Added `sf_start_rate` variable to the `ingest` Terraform module, equivalent to `sqs_consumer_rate` in the old model, but will not be automatically applied to custom queues as that was.

- **CUMULUS-1513**
  - Added `sqs`-type rule support in the Cumulus API `@cumulus/api`
  - Added `sqsMessageConsumer` lambda which processes messages from the SQS queues configured in the `sqs` rules.

### Changed

- **CUMULUS-1639**

  - Because of
    [S3's Data Consistency Model](https://docs.aws.amazon.com/AmazonS3/latest/dev/Introduction.html#BasicsObjects),
    there may be situations where a GET operation for an object can temporarily
    return a `NoSuchKey` response even if that object _has_ been created. The
    `@cumulus/common/aws.getS3Object()` function will now retry up to 10 times
    if a `NoSuchKey` response is returned by S3. This can behavior can be
    overridden by passing `{ retries: 0 }` as the `retryOptions` argument.

- **CUMULUS-1449**

  - `queue-pdrs` & `queue-granules` config changes. Details in breaking changes section.
  - Cumulus now uses a universal workflow template when starting workflow that contains general information specific to the deployment, but not specific to the workflow.
  - Changed the way workflow configs are defined, from `CumulusConfig` to a `task_config` AWS Parameter.

- **CUMULUS-1452**

  - Changed the default ECS docker storage drive to `devicemapper`

- **CUMULUS-1453**
  - Removed config schema for `@cumulus/sf-sns-report` task
  - Updated `@cumulus/sf-sns-report` to always assume that it is running as an intermediate step in a workflow, not as the first or last step

### Removed

- **CUMULUS-1449**
  - Retired `CumulusConfig` as part of step function definitions, as this is an artifact of the way Kes parses workflow definitions that was not possible to migrate to Terraform. Use AWS Parameters and the `task_config` key instead. See change note above.
  - Removed individual workflow templates.

### Fixed

- **CUMULUS-1620** - Fixed bug where `message_adapter_version` does not correctly inject the CMA

- **CUMULUS-1396** - Updated `@cumulus/common/StepFunctions.getExecutionHistory()` to recursively fetch execution history when `nextToken` is returned in response

- **CUMULUS-1571** - Updated `@cumulus/common/DynamoDb.get()` to throw any errors encountered when trying to get a record and the record does exist

- **CUMULUS-1452**
  - Updated the EC2 initialization scripts to use full volume size for docker storage
  - Changed the default ECS docker storage drive to `devicemapper`

## [v1.14.5] - 2019-12-30 - [BACKPORT]

### Updated

- **CUMULUS-1626**
  - Updates Cumulus to use node10/CMA 1.1.2 for all of its internal lambdas in prep for AWS node 8 EOL

## [v1.14.4] - 2019-10-28

### Fixed

- **CUMULUS-1632** - Pinned `aws-elasticsearch-connector` package in `@cumulus/api` to version `8.1.3`, since `8.2.0` includes breaking changes

## [v1.14.3] - 2019-10-18

### Fixed

- **CUMULUS-1620** - Fixed bug where `message_adapter_version` does not correctly inject the CMA

- **CUMULUS-1572** - A granule is now included in discovery results even when
  none of its files has a matching file type in the associated collection
  configuration. Previously, if all files for a granule were unmatched by a file
  type configuration, the granule was excluded from the discovery results.
  Further, added support for a `boolean` property
  `ignoreFilesConfigForDiscovery`, which controls how a granule's files are
  filtered at discovery time.

## [v1.14.2] - 2019-10-08

### BREAKING CHANGES

Your Cumulus Message Adapter version should be pinned to `v1.0.13` or lower in your `app/config.yml` using `message_adapter_version: v1.0.13` OR you should use the workflow migration steps below to work with CMA v1.1.1+.

- **CUMULUS-1394** - The implementation of the `SfSnsReport` Lambda requires additional environment variables for integration with the new ingest notification SNS topics. Therefore, **you must update the definition of `SfSnsReport` in your `lambdas.yml` like so**:

```yaml
SfSnsReport:
  handler: index.handler
  timeout: 300
  source: node_modules/@cumulus/sf-sns-report/dist
  tables:
    - ExecutionsTable
  envs:
    execution_sns_topic_arn:
      function: Ref
      value: reportExecutionsSns
    granule_sns_topic_arn:
      function: Ref
      value: reportGranulesSns
    pdr_sns_topic_arn:
      function: Ref
      value: reportPdrsSns
```

- **CUMULUS-1447** -
  The newest release of the Cumulus Message Adapter (v1.1.1) requires that parameterized configuration be used for remote message functionality. Once released, Kes will automatically bring in CMA v1.1.1 without additional configuration.

  **Migration instructions**
  Oversized messages are no longer written to S3 automatically. In order to utilize remote messaging functionality, configure a `ReplaceConfig` AWS Step Function parameter on your CMA task:

  ```yaml
  ParsePdr:
    Parameters:
      cma:
        event.$: "$"
        ReplaceConfig:
          FullMessage: true
  ```

  Accepted fields in `ReplaceConfig` include `MaxSize`, `FullMessage`, `Path` and `TargetPath`.
  See https://github.com/nasa/cumulus-message-adapter/blob/master/CONTRACT.md#remote-message-configuration for full details.

  As this change is backward compatible in Cumulus Core, users wishing to utilize the previous version of the CMA may opt to transition to using a CMA lambda layer, or set `message_adapter_version` in their configuration to a version prior to v1.1.0.

### PLEASE NOTE

- **CUMULUS-1394** - Ingest notifications are now provided via 3 separate SNS topics for executions, granules, and PDRs, instead of a single `sftracker` SNS topic. Whereas the `sftracker` SNS topic received a full Cumulus execution message, the new topics all receive generated records for the given object. The new topics are only published to if the given object exists for the current execution. For a given execution/granule/PDR, **two messages will be received by each topic**: one message indicating that ingest is running and another message indicating that ingest has completed or failed. The new SNS topics are:

  - `reportExecutions` - Receives 1 message per execution
  - `reportGranules` - Receives 1 message per granule in an execution
  - `reportPdrs` - Receives 1 message per PDR

### Added

- **CUMULUS-639**

  - Adds SAML JWT and launchpad token authentication to Cumulus API (configurable)
    - **NOTE** to authenticate with Launchpad ensure your launchpad user_id is in the `<prefix>-UsersTable`
    - when Cumulus configured to protect API via Launchpad:
      - New endpoints
        - `GET /saml/login` - starting point for SAML SSO creates the login request url and redirects to the SAML Identity Provider Service (IDP)
        - `POST /saml/auth` - SAML Assertion Consumer Service. POST receiver from SAML IDP. Validates response, logs the user in, and returnes a SAML-based JWT.
    - Disabled endpoints
      - `POST /refresh`
      - Changes authorization worklow:
      - `ensureAuthorized` now presumes the bearer token is a JWT and tries to validate. If the token is malformed, it attempts to validate the token against Launchpad. This allows users to bring their own token as described here https://wiki.earthdata.nasa.gov/display/CUMULUS/Cumulus+API+with+Launchpad+Authentication. But it also allows dashboard users to manually authenticate via Launchpad SAML to receive a Launchpad-based JWT.

- **CUMULUS-1394**
  - Added `Granule.generateGranuleRecord()` method to granules model to generate a granule database record from a Cumulus execution message
  - Added `Pdr.generatePdrRecord()` method to PDRs model to generate a granule database record from a Cumulus execution message
  - Added helpers to `@cumulus/common/message`:
    - `getMessageExecutionName()` - Get the execution name from a Cumulus execution message
    - `getMessageStateMachineArn()` - Get the state machine ARN from a Cumulus execution message
    - `getMessageExecutionArn()` - Get the execution ARN for a Cumulus execution message
    - `getMessageGranules()` - Get the granules from a Cumulus execution message, if any.
  - Added `@cumulus/common/cloudwatch-event/isFailedSfStatus()` to determine if a Step Function status from a Cloudwatch event is a failed status

### Changed

- **CUMULUS-1308**

  - HTTP PUT of a Collection, Provider, or Rule via the Cumulus API now
    performs full replacement of the existing object with the object supplied
    in the request payload. Previous behavior was to perform a modification
    (partial update) by merging the existing object with the (possibly partial)
    object in the payload, but this did not conform to the HTTP standard, which
    specifies PATCH as the means for modifications rather than replacements.

- **CUMULUS-1375**

  - Migrate Cumulus from deprecated Elasticsearch JS client to new, supported one in `@cumulus/api`

- **CUMULUS-1485** Update `@cumulus/cmr-client` to return error message from CMR for validation failures.

- **CUMULUS-1394**

  - Renamed `Execution.generateDocFromPayload()` to `Execution.generateRecord()` on executions model. The method generates an execution database record from a Cumulus execution message.

- **CUMULUS-1432**

  - `logs` endpoint takes the level parameter as a string and not a number
  - Elasticsearch term query generation no longer converts numbers to boolean

- **CUMULUS-1447**

  - Consolidated all remote message handling code into @common/aws
  - Update remote message code to handle updated CMA remote message flags
  - Update example SIPS workflows to utilize Parameterized CMA configuration

- **CUMULUS-1448** Refactor workflows that are mutating cumulus_meta to utilize meta field

- **CUMULUS-1451**

  - Elasticsearch cluster setting `auto_create_index` will be set to false. This had been causing issues in the bootstrap lambda on deploy.

- **CUMULUS-1456**
  - `@cumulus/api` endpoints default error handler uses `boom` package to format errors, which is consistent with other API endpoint errors.

### Fixed

- **CUMULUS-1432** `logs` endpoint filter correctly filters logs by level
- **CUMULUS-1484** `useMessageAdapter` now does not set CUMULUS_MESSAGE_ADAPTER_DIR when `true`

### Removed

- **CUMULUS-1394**
  - Removed `sfTracker` SNS topic. Replaced by three new SNS topics for granule, execution, and PDR ingest notifications.
  - Removed unused functions from `@cumulus/common/aws`:
    - `getGranuleS3Params()`
    - `setGranuleStatus()`

## [v1.14.1] - 2019-08-29

### Fixed

- **CUMULUS-1455**

  - CMR token links updated to point to CMR legacy services rather than echo

- **CUMULUS-1211**
  - Errors thrown during granule discovery are no longer swallowed and ignored.
    Rather, errors are propagated to allow for proper error-handling and
    meaningful messaging.

## [v1.14.0] - 2019-08-22

### PLEASE NOTE

- We have encountered transient lambda service errors in our integration testing. Please handle transient service errors following [these guidelines](https://docs.aws.amazon.com/step-functions/latest/dg/bp-lambda-serviceexception.html). The workflows in the `example/workflows` folder have been updated with retries configured for these errors.

- **CUMULUS-799** added additional IAM permissions to support reading CloudWatch and API Gateway, so **you will have to redeploy your IAM stack.**

- **CUMULUS-800** Several items:

  - **Delete existing API Gateway stages**: To allow enabling of API Gateway logging, Cumulus now creates and manages a Stage resource during deployment. Before upgrading Cumulus, it is necessary to delete the API Gateway stages on both the Backend API and the Distribution API. Instructions are included in the documenation under [Delete API Gateway Stages](https://nasa.github.io/cumulus/docs/additional-deployment-options/delete-api-gateway-stages).

  - **Set up account permissions for API Gateway to write to CloudWatch**: In a one time operation for your AWS account, to enable CloudWatch Logs for API Gateway, you must first grant the API Gateway permission to read and write logs to CloudWatch for your account. The `AmazonAPIGatewayPushToCloudWatchLogs` managed policy (with an ARN of `arn:aws:iam::aws:policy/service-role/AmazonAPIGatewayPushToCloudWatchLogs`) has all the required permissions. You can find a simple how to in the documentation under [Enable API Gateway Logging.](https://nasa.github.io/cumulus/docs/additional-deployment-options/enable-gateway-logging-permissions)

  - **Configure API Gateway to write logs to CloudWatch** To enable execution logging for the distribution API set `config.yaml` `apiConfigs.distribution.logApigatewayToCloudwatch` value to `true`. More information [Enable API Gateway Logs](https://nasa.github.io/cumulus/docs/additional-deployment-options/enable-api-logs)

  - **Configure CloudWatch log delivery**: It is possible to deliver CloudWatch API execution and access logs to a cross-account shared AWS::Logs::Destination. An operator does this by adding the key `logToSharedDestination` to the `config.yml` at the default level with a value of a writable log destination. More information in the documenation under [Configure CloudWatch Logs Delivery.](https://nasa.github.io/cumulus/docs/additional-deployment-options/configure-cloudwatch-logs-delivery)

  - **Additional Lambda Logging**: It is now possible to configure any lambda to deliver logs to a shared subscriptions by setting `logToSharedDestination` to the ARN of a writable location (either an AWS::Logs::Destination or a Kinesis Stream) on any lambda config. Documentation for [Lambda Log Subscriptions](https://nasa.github.io/cumulus/docs/additional-deployment-options/additional-lambda-logging)

  - **Configure S3 Server Access Logs**: If you are running Cumulus in an NGAP environment you may [configure S3 Server Access Logs](https://nasa.github.io/cumulus/docs/next/deployment/server_access_logging) to be delivered to a shared bucket where the Metrics Team will ingest the logs into their ELK stack. Contact the Metrics team for permission and location.

- **CUMULUS-1368** The Cumulus distribution API has been deprecated and is being replaced by ASF's Thin Egress App. By default, the distribution API will not deploy. Please follow [the instructions for deploying and configuring Thin Egress](https://nasa.github.io/cumulus/docs/deployment/thin_egress_app).

To instead continue to deploy and use the legacy Cumulus distribution app, add the following to your `config.yml`:

```yaml
deployDistributionApi: true
```

If you deploy with no distribution app your deployment will succeed but you may encounter errors in your workflows, particularly in the `MoveGranule` task.

- **CUMULUS-1418** Users who are packaging the CMA in their Lambdas outside of Cumulus may need to update their Lambda configuration. Please see `BREAKING CHANGES` below for details.

### Added

- **CUMULUS-642**
  - Adds Launchpad as an authentication option for the Cumulus API.
  - Updated deployment documentation and added [instructions to setup Cumulus API Launchpad authentication](https://wiki.earthdata.nasa.gov/display/CUMULUS/Cumulus+API+with+Launchpad+Authentication)
- **CUMULUS-1418**
  - Adds usage docs/testing of lambda layers (introduced in PR1125), updates Core example tasks to use the updated `cumulus-ecs-task` and a CMA layer instead of kes CMA injection.
  - Added Terraform module to publish CMA as layer to user account.
- **PR1125** - Adds `layers` config option to support deploying Lambdas with layers
- **PR1128** - Added `useXRay` config option to enable AWS X-Ray for Lambdas.
- **CUMULUS-1345**
  - Adds new variables to the app deployment under `cmr`.
  - `cmrEnvironment` values are `SIT`, `UAT`, or `OPS` with `UAT` as the default.
  - `cmrLimit` and `cmrPageSize` have been added as configurable options.
- **CUMULUS-1273**
  - Added lambda function EmsProductMetadataReport to generate EMS Product Metadata report
- **CUMULUS-1226**
  - Added API endpoint `elasticsearch/index-from-database` to index to an Elasticsearch index from the database for recovery purposes and `elasticsearch/indices-status` to check the status of Elasticsearch indices via the API.
- **CUMULUS-824**
  - Added new Collection parameter `reportToEms` to configure whether the collection is reported to EMS
- **CUMULUS-1357**
  - Added new BackendApi endpoint `ems` that generates EMS reports.
- **CUMULUS-1241**
  - Added information about queues with maximum execution limits defined to default workflow templates (`meta.queueExecutionLimits`)
- **CUMULUS-1311**
  - Added `@cumulus/common/message` with various message parsing/preparation helpers
- **CUMULUS-812**

  - Added support for limiting the number of concurrent executions started from a queue. [See the data cookbook](https://nasa.github.io/cumulus/docs/data-cookbooks/throttling-queued-executions) for more information.

- **CUMULUS-1337**

  - Adds `cumulus.stackName` value to the `instanceMetadata` endpoint.

- **CUMULUS-1368**

  - Added `cmrGranuleUrlType` to the `@cumulus/move-granules` task. This determines what kind of links go in the CMR files. The options are `distribution`, `s3`, or `none`, with the default being distribution. If there is no distribution API being used with Cumulus, you must set the value to `s3` or `none`.

- Added `packages/s3-replicator` Terraform module to allow same-region s3 replication to metrics bucket.

- **CUMULUS-1392**

  - Added `tf-modules/report-granules` Terraform module which processes granule ingest notifications received via SNS and stores granule data to a database. The module includes:
    - SNS topic for publishing granule ingest notifications
    - Lambda to process granule notifications and store data
    - IAM permissions for the Lambda
    - Subscription for the Lambda to the SNS topic

- **CUMULUS-1393**

  - Added `tf-modules/report-pdrs` Terraform module which processes PDR ingest notifications received via SNS and stores PDR data to a database. The module includes:
    - SNS topic for publishing PDR ingest notifications
    - Lambda to process PDR notifications and store data
    - IAM permissions for the Lambda
    - Subscription for the Lambda to the SNS topic
  - Added unit tests for `@cumulus/api/models/pdrs.createPdrFromSns()`

- **CUMULUS-1400**

  - Added `tf-modules/report-executions` Terraform module which processes workflow execution information received via SNS and stores it to a database. The module includes:
    - SNS topic for publishing execution data
    - Lambda to process and store execution data
    - IAM permissions for the Lambda
    - Subscription for the Lambda to the SNS topic
  - Added `@cumulus/common/sns-event` which contains helpers for SNS events:
    - `isSnsEvent()` returns true if event is from SNS
    - `getSnsEventMessage()` extracts and parses the message from an SNS event
    - `getSnsEventMessageObject()` extracts and parses message object from an SNS event
  - Added `@cumulus/common/cloudwatch-event` which contains helpers for Cloudwatch events:
    - `isSfExecutionEvent()` returns true if event is from Step Functions
    - `isTerminalSfStatus()` determines if a Step Function status from a Cloudwatch event is a terminal status
    - `getSfEventStatus()` gets the Step Function status from a Cloudwatch event
    - `getSfEventDetailValue()` extracts a Step Function event detail field from a Cloudwatch event
    - `getSfEventMessageObject()` extracts and parses Step Function detail object from a Cloudwatch event

- **CUMULUS-1429**

  - Added `tf-modules/data-persistence` Terraform module which includes resources for data persistence in Cumulus:
    - DynamoDB tables
    - Elasticsearch with optional support for VPC
    - Cloudwatch alarm for number of Elasticsearch nodes

- **CUMULUS-1379** CMR Launchpad Authentication
  - Added `launchpad` configuration to `@cumulus/deployment/app/config.yml`, and cloudformation templates, workflow message, lambda configuration, api endpoint configuration
  - Added `@cumulus/common/LaunchpadToken` and `@cumulus/common/launchpad` to provide methods to get token and validate token
  - Updated lambdas to use Launchpad token for CMR actions (ingest and delete granules)
  - Updated deployment documentation and added [instructions to setup CMR client for Launchpad authentication](https://wiki.earthdata.nasa.gov/display/CUMULUS/CMR+Launchpad+Authentication)

## Changed

- **CUMULUS-1232**

  - Added retries to update `@cumulus/cmr-client` `updateToken()`

- **CUMULUS-1245 CUMULUS-795**

  - Added additional `ems` configuration parameters for sending the ingest reports to EMS
  - Added functionality to send daily ingest reports to EMS

- **CUMULUS-1241**

  - Removed the concept of "priority levels" and added ability to define a number of maximum concurrent executions per SQS queue
  - Changed mapping of Cumulus message properties for the `sqs2sfThrottle` lambda:
    - Queue name is read from `cumulus_meta.queueName`
    - Maximum executions for the queue is read from `meta.queueExecutionLimits[queueName]`, where `queueName` is `cumulus_meta.queueName`
  - Changed `sfSemaphoreDown` lambda to only attempt decrementing semaphores when:
    - the message is for a completed/failed/aborted/timed out workflow AND
    - `cumulus_meta.queueName` exists on the Cumulus message AND
    - An entry for the queue name (`cumulus_meta.queueName`) exists in the the object `meta.queueExecutionLimits` on the Cumulus message

- **CUMULUS-1338**

  - Updated `sfSemaphoreDown` lambda to be triggered via AWS Step Function Cloudwatch events instead of subscription to `sfTracker` SNS topic

- **CUMULUS-1311**

  - Updated `@cumulus/queue-granules` to set `cumulus_meta.queueName` for queued execution messages
  - Updated `@cumulus/queue-pdrs` to set `cumulus_meta.queueName` for queued execution messages
  - Updated `sqs2sfThrottle` lambda to immediately decrement queue semaphore value if dispatching Step Function execution throws an error

- **CUMULUS-1362**

  - Granule `processingStartTime` and `processingEndTime` will be set to the execution start time and end time respectively when there is no sync granule or post to cmr task present in the workflow

- **CUMULUS-1400**
  - Deprecated `@cumulus/ingest/aws/getExecutionArn`. Use `@cumulus/common/aws/getExecutionArn` instead.

### Fixed

- **CUMULUS-1439**

  - Fix bug with rule.logEventArn deletion on Kinesis rule update and fix unit test to verify

- **CUMULUS-796**

  - Added production information (collection ShortName and Version, granuleId) to EMS distribution report
  - Added functionality to send daily distribution reports to EMS

- **CUMULUS-1319**

  - Fixed a bug where granule ingest times were not being stored to the database

- **CUMULUS-1356**

  - The `Collection` model's `delete` method now _removes_ the specified item
    from the collection config store that was inserted by the `create` method.
    Previously, this behavior was missing.

- **CUMULUS-1374**
  - Addressed audit concerns (https://www.npmjs.com/advisories/782) in api package

### BREAKING CHANGES

### Changed

- **CUMULUS-1418**
  - Adding a default `cmaDir` key to configuration will cause `CUMULUS_MESSAGE_ADAPTER_DIR` to be set by default to `/opt` for any Lambda not setting `useCma` to true, or explicitly setting the CMA environment variable. In lambdas that package the CMA independently of the Cumulus packaging. Lambdas manually packaging the CMA should have their Lambda configuration updated to set the CMA path, or alternately if not using the CMA as a Lambda layer in this deployment set `cmaDir` to `./cumulus-message-adapter`.

### Removed

- **CUMULUS-1337**

  - Removes the S3 Access Metrics package added in CUMULUS-799

- **PR1130**
  - Removed code deprecated since v1.11.1:
    - Removed `@cumulus/common/step-functions`. Use `@cumulus/common/StepFunctions` instead.
    - Removed `@cumulus/api/lib/testUtils.fakeFilesFactory`. Use `@cumulus/api/lib/testUtils.fakeFileFactory` instead.
    - Removed `@cumulus/cmrjs/cmr` functions: `searchConcept`, `ingestConcept`, `deleteConcept`. Use the functions in `@cumulus/cmr-client` instead.
    - Removed `@cumulus/ingest/aws.getExecutionHistory`. Use `@cumulus/common/StepFunctions.getExecutionHistory` instead.

## [v1.13.5] - 2019-08-29 - [BACKPORT]

### Fixed

- **CUMULUS-1455** - CMR token links updated to point to CMR legacy services rather than echo

## [v1.13.4] - 2019-07-29

- **CUMULUS-1411** - Fix deployment issue when using a template override

## [v1.13.3] - 2019-07-26

- **CUMULUS-1345** Full backport of CUMULUS-1345 features - Adds new variables to the app deployment under `cmr`.
  - `cmrEnvironment` values are `SIT`, `UAT`, or `OPS` with `UAT` as the default.
  - `cmrLimit` and `cmrPageSize` have been added as configurable options.

## [v1.13.2] - 2019-07-25

- Re-release of v1.13.1 to fix broken npm packages.

## [v1.13.1] - 2019-07-22

- **CUMULUS-1374** - Resolve audit compliance with lodash version for api package subdependency
- **CUMULUS-1412** - Resolve audit compliance with googleapi package
- **CUMULUS-1345** - Backported CMR environment setting in getUrl to address immediate user need. CMR_ENVIRONMENT can now be used to set the CMR environment to OPS/SIT

## [v1.13.0] - 2019-5-20

### PLEASE NOTE

**CUMULUS-802** added some additional IAM permissions to support ECS autoscaling, so **you will have to redeploy your IAM stack.**
As a result of the changes for **CUMULUS-1193**, **CUMULUS-1264**, and **CUMULUS-1310**, **you must delete your existing stacks (except IAM) before deploying this version of Cumulus.**
If running Cumulus within a VPC and extended downtime is acceptable, we recommend doing this at the end of the day to allow AWS backend resources and network interfaces to be cleaned up overnight.

### BREAKING CHANGES

- **CUMULUS-1228**

  - The default AMI used by ECS instances is now an NGAP-compliant AMI. This
    will be a breaking change for non-NGAP deployments. If you do not deploy to
    NGAP, you will need to find the AMI ID of the
    [most recent Amazon ECS-optimized AMI](https://docs.aws.amazon.com/AmazonECS/latest/developerguide/ecs-optimized_AMI.html),
    and set the `ecs.amiid` property in your config. Instructions for finding
    the most recent NGAP AMI can be found using
    [these instructions](https://wiki.earthdata.nasa.gov/display/ESKB/Select+an+NGAP+Created+AMI).

- **CUMULUS-1310**

  - Database resources (DynamoDB, ElasticSearch) have been moved to an independent `db` stack.
    Migrations for this version will need to be user-managed. (e.g. [elasticsearch](https://docs.aws.amazon.com/elasticsearch-service/latest/developerguide/es-version-migration.html#snapshot-based-migration) and [dynamoDB](https://docs.aws.amazon.com/datapipeline/latest/DeveloperGuide/dp-template-exports3toddb.html)).
    Order of stack deployment is `iam` -> `db` -> `app`.
  - All stacks can now be deployed using a single `config.yml` file, i.e.: `kes cf deploy --kes-folder app --template node_modules/@cumulus/deployment/[iam|db|app] [...]`
    Backwards-compatible. For development, please re-run `npm run bootstrap` to build new `kes` overrides.
    Deployment docs have been updated to show how to deploy a single-config Cumulus instance.
  - `params` have been moved: Nest `params` fields under `app`, `db` or `iam` to override all Parameters for a particular stack's cloudformation template. Backwards-compatible with multi-config setups.
  - `stackName` and `stackNameNoDash` have been retired. Use `prefix` and `prefixNoDash` instead.
  - The `iams` section in `app/config.yml` IAM roles has been deprecated as a user-facing parameter,
    _unless_ your IAM role ARNs do not match the convention shown in `@cumulus/deployment/app/config.yml`
  - The `vpc.securityGroup` will need to be set with a pre-existing security group ID to use Cumulus in a VPC. Must allow inbound HTTP(S) (Port 443).

- **CUMULUS-1212**

  - `@cumulus/post-to-cmr` will now fail if any granules being processed are missing a metadata file. You can set the new config option `skipMetaCheck` to `true` to pass post-to-cmr without a metadata file.

- **CUMULUS-1232**

  - `@cumulus/sync-granule` will no longer silently pass if no checksum data is provided. It will use input
    from the granule object to:
    - Verify checksum if `checksumType` and `checksumValue` are in the file record OR a checksum file is provided
      (throws `InvalidChecksum` on fail), else log warning that no checksum is available.
    - Then, verify synced S3 file size if `file.size` is in the file record (throws `UnexpectedFileSize` on fail),
      else log warning that no file size is available.
    - Pass the step.

- **CUMULUS-1264**

  - The Cloudformation templating and deployment configuration has been substantially refactored.
    - `CumulusApiDefault` nested stack resource has been renamed to `CumulusApiDistribution`
    - `CumulusApiV1` nested stack resource has been renamed to `CumulusApiBackend`
  - The `urs: true` config option for when defining your lambdas (e.g. in `lambdas.yml`) has been deprecated. There are two new options to replace it:
    - `urs_redirect: 'token'`: This will expose a `TOKEN_REDIRECT_ENDPOINT` environment variable to your lambda that references the `/token` endpoint on the Cumulus backend API
    - `urs_redirect: 'distribution'`: This will expose a `DISTRIBUTION_REDIRECT_ENDPOINT` environment variable to your lambda that references the `/redirect` endpoint on the Cumulus distribution API

- **CUMULUS-1193**

  - The elasticsearch instance is moved behind the VPC.
  - Your account will need an Elasticsearch Service Linked role. This is a one-time setup for the account. You can follow the instructions to use the AWS console or AWS CLI [here](https://docs.aws.amazon.com/IAM/latest/UserGuide/using-service-linked-roles.html) or use the following AWS CLI command: `aws iam create-service-linked-role --aws-service-name es.amazonaws.com`

- **CUMULUS-802**

  - ECS `maxInstances` must be greater than `minInstances`. If you use defaults, no change is required.

- **CUMULUS-1269**
  - Brought Cumulus data models in line with CNM JSON schema:
    - Renamed file object `fileType` field to `type`
    - Renamed file object `fileSize` field to `size`
    - Renamed file object `checksumValue` field to `checksum` where not already done.
    - Added `ancillary` and `linkage` type support to file objects.

### Added

- **CUMULUS-799**

  - Added an S3 Access Metrics package which will take S3 Server Access Logs and
    write access metrics to CloudWatch

- **CUMULUS-1242** - Added `sqs2sfThrottle` lambda. The lambda reads SQS messages for queued executions and uses semaphores to only start new executions if the maximum number of executions defined for the priority key (`cumulus_meta.priorityKey`) has not been reached. Any SQS messages that are read but not used to start executions remain in the queue.

- **CUMULUS-1240**

  - Added `sfSemaphoreDown` lambda. This lambda receives SNS messages and for each message it decrements the semaphore used to track the number of running executions if:
    - the message is for a completed/failed workflow AND
    - the message contains a level of priority (`cumulus_meta.priorityKey`)
  - Added `sfSemaphoreDown` lambda as a subscriber to the `sfTracker` SNS topic

- **CUMULUS-1265**

  - Added `apiConfigs` configuration option to configure API Gateway to be private
  - All internal lambdas configured to run inside the VPC by default
  - Removed references to `NoVpc` lambdas from documentation and `example` folder.

- **CUMULUS-802**
  - Adds autoscaling of ECS clusters
  - Adds autoscaling of ECS services that are handling StepFunction activities

## Changed

- Updated `@cumulus/ingest/http/httpMixin.list()` to trim trailing spaces on discovered filenames

- **CUMULUS-1310**

  - Database resources (DynamoDB, ElasticSearch) have been moved to an independent `db` stack.
    This will enable future updates to avoid affecting database resources or requiring migrations.
    Migrations for this version will need to be user-managed.
    (e.g. [elasticsearch](https://docs.aws.amazon.com/elasticsearch-service/latest/developerguide/es-version-migration.html#snapshot-based-migration) and [dynamoDB](https://docs.aws.amazon.com/datapipeline/latest/DeveloperGuide/dp-template-exports3toddb.html)).
    Order of stack deployment is `iam` -> `db` -> `app`.
  - All stacks can now be deployed using a single `config.yml` file, i.e.: `kes cf deploy --kes-folder app --template node_modules/@cumulus/deployment/[iam|db|app] [...]`
    Backwards-compatible. Please re-run `npm run bootstrap` to build new `kes` overrides.
    Deployment docs have been updated to show how to deploy a single-config Cumulus instance.
  - `params` fields should now be nested under the stack key (i.e. `app`, `db` or `iam`) to provide Parameters for a particular stack's cloudformation template,
    for use with single-config instances. Keys _must_ match the name of the deployment package folder (`app`, `db`, or `iam`).
    Backwards-compatible with multi-config setups.
  - `stackName` and `stackNameNoDash` have been retired as user-facing config parameters. Use `prefix` and `prefixNoDash` instead.
    This will be used to create stack names for all stacks in a single-config use case.
    `stackName` may still be used as an override in multi-config usage, although this is discouraged.
    Warning: overriding the `db` stack's `stackName` will require you to set `dbStackName` in your `app/config.yml`.
    This parameter is required to fetch outputs from the `db` stack to reference in the `app` stack.
  - The `iams` section in `app/config.yml` IAM roles has been retired as a user-facing parameter,
    _unless_ your IAM role ARNs do not match the convention shown in `@cumulus/deployment/app/config.yml`
    In that case, overriding `iams` in your own config is recommended.
  - `iam` and `db` `cloudformation.yml` file names will have respective prefixes (e.g `iam.cloudformation.yml`).
  - Cumulus will now only attempt to create reconciliation reports for buckets of the `private`, `public` and `protected` types.
  - Cumulus will no longer set up its own security group.
    To pass a pre-existing security group for in-VPC deployments as a parameter to the Cumulus template, populate `vpc.securityGroup` in `config.yml`.
    This security group must allow inbound HTTP(S) traffic (Port 443). SSH traffic (Port 22) must be permitted for SSH access to ECS instances.
  - Deployment docs have been updated with examples for the new deployment model.

- **CUMULUS-1236**

  - Moves access to public files behind the distribution endpoint. Authentication is not required, but direct http access has been disallowed.

- **CUMULUS-1223**

  - Adds unauthenticated access for public bucket files to the Distribution API. Public files should be requested the same way as protected files, but for public files a redirect to a self-signed S3 URL will happen without requiring authentication with Earthdata login.

- **CUMULUS-1232**

  - Unifies duplicate handling in `ingest/granule.handleDuplicateFile` for maintainability.
  - Changed `ingest/granule.ingestFile` and `move-granules/index.moveFileRequest` to use new function.
  - Moved file versioning code to `ingest/granule.moveGranuleFileWithVersioning`
  - `ingest/granule.verifyFile` now also tests `file.size` for verification if it is in the file record and throws
    `UnexpectedFileSize` error for file size not matching input.
  - `ingest/granule.verifyFile` logs warnings if checksum and/or file size are not available.

- **CUMULUS-1193**

  - Moved reindex CLI functionality to an API endpoint. See [API docs](https://nasa.github.io/cumulus-api/#elasticsearch-1)

- **CUMULUS-1207**
  - No longer disable lambda event source mappings when disabling a rule

### Fixed

- Updated Lerna publish script so that published Cumulus packages will pin their dependencies on other Cumulus packages to exact versions (e.g. `1.12.1` instead of `^1.12.1`)

- **CUMULUS-1203**

  - Fixes IAM template's use of intrinsic functions such that IAM template overrides now work with kes

- **CUMULUS-1268**
  - Deployment will not fail if there are no ES alarms or ECS services

## [v1.12.1] - 2019-4-8

## [v1.12.0] - 2019-4-4

Note: There was an issue publishing 1.12.0. Upgrade to 1.12.1.

### BREAKING CHANGES

- **CUMULUS-1139**

  - `granule.applyWorkflow` uses the new-style granule record as input to workflows.

- **CUMULUS-1171**

  - Fixed provider handling in the API to make it consistent between protocols.
    NOTE: This is a breaking change. When applying this upgrade, users will need to:
    1. Disable all workflow rules
    2. Update any `http` or `https` providers so that the host field only
       contains a valid hostname or IP address, and the port field contains the
       provider port.
    3. Perform the deployment
    4. Re-enable workflow rules

- **CUMULUS-1176**:

  - `@cumulus/move-granules` input expectations have changed. `@cumulus/files-to-granules` is a new intermediate task to perform input translation in the old style.
    See the Added and Changed sections of this release changelog for more information.

- **CUMULUS-670**

  - The behavior of ParsePDR and related code has changed in this release. PDRs with FILE_TYPEs that do not conform to the PDR ICD (+ TGZ) (https://cdn.earthdata.nasa.gov/conduit/upload/6376/ESDS-RFC-030v1.0.pdf) will fail to parse.

- **CUMULUS-1208**
  - The granule object input to `@cumulus/queue-granules` will now be added to ingest workflow messages **as is**. In practice, this means that if you are using `@cumulus/queue-granules` to trigger ingest workflows and your granule objects input have invalid properties, then your ingest workflows will fail due to schema validation errors.

### Added

- **CUMULUS-777**
  - Added new cookbook entry on configuring Cumulus to track ancillary files.
- **CUMULUS-1183**
  - Kes overrides will now abort with a warning if a workflow step is configured without a corresponding
    lambda configuration
- **CUMULUS-1223**

  - Adds convenience function `@cumulus/common/bucketsConfigJsonObject` for fetching stack's bucket configuration as an object.

- **CUMULUS-853**
  - Updated FakeProcessing example lambda to include option to generate fake browse
  - Added feature documentation for ancillary metadata export, a new cookbook entry describing a workflow with ancillary metadata generation(browse), and related task definition documentation
- **CUMULUS-805**
  - Added a CloudWatch alarm to check running ElasticSearch instances, and a CloudWatch dashboard to view the health of ElasticSearch
  - Specify `AWS_REGION` in `.env` to be used by deployment script
- **CUMULUS-803**
  - Added CloudWatch alarms to check running tasks of each ECS service, and add the alarms to CloudWatch dashboard
- **CUMULUS-670**
  - Added Ancillary Metadata Export feature (see https://nasa.github.io/cumulus/docs/features/ancillary_metadata for more information)
  - Added new Collection file parameter "fileType" that allows configuration of workflow granule file fileType
- **CUMULUS-1184** - Added kes logging output to ensure we always see the state machine reference before failures due to configuration
- **CUMULUS-1105** - Added a dashboard endpoint to serve the dashboard from an S3 bucket
- **CUMULUS-1199** - Moves `s3credentials` endpoint from the backend to the distribution API.
- **CUMULUS-666**
  - Added `@api/endpoints/s3credentials` to allow EarthData Login authorized users to retrieve temporary security credentials for same-region direct S3 access.
- **CUMULUS-671**
  - Added `@packages/integration-tests/api/distribution/getDistributionApiS3SignedUrl()` to return the S3 signed URL for a file protected by the distribution API
- **CUMULUS-672**
  - Added `cmrMetadataFormat` and `cmrConceptId` to output for individual granules from `@cumulus/post-to-cmr`. `cmrMetadataFormat` will be read from the `cmrMetadataFormat` generated for each granule in `@cumulus/cmrjs/publish2CMR()`
  - Added helpers to `@packages/integration-tests/api/distribution`:
    - `getDistributionApiFileStream()` returns a stream to download files protected by the distribution API
    - `getDistributionFileUrl()` constructs URLs for requesting files from the distribution API
- **CUMULUS-1185** `@cumulus/api/models/Granule.removeGranuleFromCmrByGranule` to replace `@cumulus/api/models/Granule.removeGranuleFromCmr` and use the Granule UR from the CMR metadata to remove the granule from CMR

- **CUMULUS-1101**

  - Added new `@cumulus/checksum` package. This package provides functions to calculate and validate checksums.
  - Added new checksumming functions to `@cumulus/common/aws`: `calculateS3ObjectChecksum` and `validateS3ObjectChecksum`, which depend on the `checksum` package.

- CUMULUS-1171

  - Added `@cumulus/common` API documentation to `packages/common/docs/API.md`
  - Added an `npm run build-docs` task to `@cumulus/common`
  - Added `@cumulus/common/string#isValidHostname()`
  - Added `@cumulus/common/string#match()`
  - Added `@cumulus/common/string#matches()`
  - Added `@cumulus/common/string#toLower()`
  - Added `@cumulus/common/string#toUpper()`
  - Added `@cumulus/common/URLUtils#buildURL()`
  - Added `@cumulus/common/util#isNil()`
  - Added `@cumulus/common/util#isNull()`
  - Added `@cumulus/common/util#isUndefined()`
  - Added `@cumulus/common/util#negate()`

- **CUMULUS-1176**

  - Added new `@cumulus/files-to-granules` task to handle converting file array output from `cumulus-process` tasks into granule objects.
    Allows simplification of `@cumulus/move-granules` and `@cumulus/post-to-cmr`, see Changed section for more details.

- CUMULUS-1151 Compare the granule holdings in CMR with Cumulus' internal data store
- CUMULUS-1152 Compare the granule file holdings in CMR with Cumulus' internal data store

### Changed

- **CUMULUS-1216** - Updated `@cumulus/ingest/granule/ingestFile` to download files to expected staging location.
- **CUMULUS-1208** - Updated `@cumulus/ingest/queue/enqueueGranuleIngestMessage()` to not transform granule object passed to it when building an ingest message
- **CUMULUS-1198** - `@cumulus/ingest` no longer enforces any expectations about whether `provider_path` contains a leading slash or not.
- **CUMULUS-1170**
  - Update scripts and docs to use `npm` instead of `yarn`
  - Use `package-lock.json` files to ensure matching versions of npm packages
  - Update CI builds to use `npm ci` instead of `npm install`
- **CUMULUS-670**
  - Updated ParsePDR task to read standard PDR types+ (+ tgz as an external customer requirement) and add a fileType to granule-files on Granule discovery
  - Updated ParsePDR to fail if unrecognized type is used
  - Updated all relevant task schemas to include granule->files->filetype as a string value
  - Updated tests/test fixtures to include the fileType in the step function/task inputs and output validations as needed
  - Updated MoveGranules task to handle incoming configuration with new "fileType" values and to add them as appropriate to the lambda output.
  - Updated DiscoverGranules step/related workflows to read new Collection file parameter fileType that will map a discovered file to a workflow fileType
  - Updated CNM parser to add the fileType to the defined granule file fileType on ingest and updated integration tests to verify/validate that behavior
  - Updated generateEcho10XMLString in cmr-utils.js to use a map/related library to ensure order as CMR requires ordering for their online resources.
  - Updated post-to-cmr task to appropriately export CNM filetypes to CMR in echo10/UMM exports
- **CUMULUS-1139** - Granules stored in the API contain a `files` property. That schema has been greatly
  simplified and now better matches the CNM format.
  - The `name` property has been renamed to `fileName`.
  - The `filepath` property has been renamed to `key`.
  - The `checksumValue` property has been renamed to `checksum`.
  - The `path` property has been removed.
  - The `url_path` property has been removed.
  - The `filename` property (which contained an `s3://` URL) has been removed, and the `bucket`
    and `key` properties should be used instead. Any requests sent to the API containing a `granule.files[].filename`
    property will be rejected, and any responses coming back from the API will not contain that
    `filename` property.
  - A `source` property has been added, which is a URL indicating the original source of the file.
  - `@cumulus/ingest/granule.moveGranuleFiles()` no longer includes a `filename` field in its
    output. The `bucket` and `key` fields should be used instead.
- **CUMULUS-672**

  - Changed `@cumulus/integration-tests/api/EarthdataLogin.getEarthdataLoginRedirectResponse` to `@cumulus/integration-tests/api/EarthdataLogin.getEarthdataAccessToken`. The new function returns an access response from Earthdata login, if successful.
  - `@cumulus/integration-tests/cmr/getOnlineResources` now accepts an object of options, including `cmrMetadataFormat`. Based on the `cmrMetadataFormat`, the function will correctly retrieve the online resources for each metadata format (ECHO10, UMM-G)

- **CUMULUS-1101**

  - Moved `@cumulus/common/file/getFileChecksumFromStream` into `@cumulus/checksum`, and renamed it to `generateChecksumFromStream`.
    This is a breaking change for users relying on `@cumulus/common/file/getFileChecksumFromStream`.
  - Refactored `@cumulus/ingest/Granule` to depend on new `common/aws` checksum functions and remove significantly present checksumming code.
    - Deprecated `@cumulus/ingest/granule.validateChecksum`. Replaced with `@cumulus/ingest/granule.verifyFile`.
    - Renamed `granule.getChecksumFromFile` to `granule.retrieveSuppliedFileChecksumInformation` to be more accurate.
  - Deprecated `@cumulus/common/aws.checksumS3Objects`. Use `@cumulus/common/aws.calculateS3ObjectChecksum` instead.

- CUMULUS-1171

  - Fixed provider handling in the API to make it consistent between protocols.
    Before this change, FTP providers were configured using the `host` and
    `port` properties. HTTP providers ignored `port` and `protocol`, and stored
    an entire URL in the `host` property. Updated the API to only accept valid
    hostnames or IP addresses in the `provider.host` field. Updated ingest code
    to properly build HTTP and HTTPS URLs from `provider.protocol`,
    `provider.host`, and `provider.port`.
  - The default provider port was being set to 21, no matter what protocol was
    being used. Removed that default.

- **CUMULUS-1176**

  - `@cumulus/move-granules` breaking change:
    Input to `move-granules` is now expected to be in the form of a granules object (i.e. `{ granules: [ { ... }, { ... } ] }`);
    For backwards compatibility with array-of-files outputs from processing steps, use the new `@cumulus/files-to-granules` task as an intermediate step.
    This task will perform the input translation. This change allows `move-granules` to be simpler and behave more predictably.
    `config.granuleIdExtraction` and `config.input_granules` are no longer needed/used by `move-granules`.
  - `@cumulus/post-to-cmr`: `config.granuleIdExtraction` is no longer needed/used by `post-to-cmr`.

- CUMULUS-1174
  - Better error message and stacktrace for S3KeyPairProvider error reporting.

### Fixed

- **CUMULUS-1218** Reconciliation report will now scan only completed granules.
- `@cumulus/api` files and granules were not getting indexed correctly because files indexing was failing in `db-indexer`
- `@cumulus/deployment` A bug in the Cloudformation template was preventing the API from being able to be launched in a VPC, updated the IAM template to give the permissions to be able to run the API in a VPC

### Deprecated

- `@cumulus/api/models/Granule.removeGranuleFromCmr`, instead use `@cumulus/api/models/Granule.removeGranuleFromCmrByGranule`
- `@cumulus/ingest/granule.validateChecksum`, instead use `@cumulus/ingest/granule.verifyFile`
- `@cumulus/common/aws.checksumS3Objects`, instead use `@cumulus/common/aws.calculateS3ObjectChecksum`
- `@cumulus/cmrjs`: `getGranuleId` and `getCmrFiles` are deprecated due to changes in input handling.

## [v1.11.3] - 2019-3-5

### Added

- **CUMULUS-1187** - Added `@cumulus/ingest/granule/duplicateHandlingType()` to determine how duplicate files should be handled in an ingest workflow

### Fixed

- **CUMULUS-1187** - workflows not respecting the duplicate handling value specified in the collection
- Removed refreshToken schema requirement for OAuth

## [v1.11.2] - 2019-2-15

### Added

- CUMULUS-1169
  - Added a `@cumulus/common/StepFunctions` module. It contains functions for querying the AWS
    StepFunctions API. These functions have the ability to retry when a ThrottlingException occurs.
  - Added `@cumulus/common/aws.retryOnThrottlingException()`, which will wrap a function in code to
    retry on ThrottlingExceptions.
  - Added `@cumulus/common/test-utils.throttleOnce()`, which will cause a function to return a
    ThrottlingException the first time it is called, then return its normal result after that.
- CUMULUS-1103 Compare the collection holdings in CMR with Cumulus' internal data store
- CUMULUS-1099 Add support for UMMG JSON metadata versions > 1.4.
  - If a version is found in the metadata object, that version is used for processing and publishing to CMR otherwise, version 1.4 is assumed.
- CUMULUS-678
  - Added support for UMMG json v1.4 metadata files.
    `reconcileCMRMetadata` added to `@cumulus/cmrjs` to update metadata record with new file locations.
    `@cumulus/common/errors` adds two new error types `CMRMetaFileNotFound` and `InvalidArgument`.
    `@cumulus/common/test-utils` adds new function `randomId` to create a random string with id to help in debugging.
    `@cumulus/common/BucketsConfig` adds a new helper class `BucketsConfig` for working with bucket stack configuration and bucket names.
    `@cumulus/common/aws` adds new function `s3PutObjectTagging` as a convenience for the aws [s3().putObjectTagging](https://docs.aws.amazon.com/AWSJavaScriptSDK/latest/AWS/S3.html#putObjectTagging-property) function.
    `@cumulus/cmrjs` Adds: - `isCMRFile` - Identify an echo10(xml) or UMMG(json) metadata file. - `metadataObjectFromCMRFile` Read and parse CMR XML file from s3. - `updateCMRMetadata` Modify a cmr metadata (xml/json) file with updated information. - `publish2CMR` Posts XML or UMMG CMR data to CMR service. - `reconcileCMRMetadata` Reconciles cmr metadata file after a file moves.
- Adds some ECS and other permissions to StepRole to enable running ECS tasks from a workflow
- Added Apache logs to cumulus api and distribution lambdas
- **CUMULUS-1119** - Added `@cumulus/integration-tests/api/EarthdataLogin.getEarthdataLoginRedirectResponse` helper for integration tests to handle login with Earthdata and to return response from redirect to Cumulus API
- **CUMULUS-673** Added `@cumulus/common/file/getFileChecksumFromStream` to get file checksum from a readable stream

### Fixed

- CUMULUS-1123
  - Cloudformation template overrides now work as expected

### Changed

- CUMULUS-1169
  - Deprecated the `@cumulus/common/step-functions` module.
  - Updated code that queries the StepFunctions API to use the retry-enabled functions from
    `@cumulus/common/StepFunctions`
- CUMULUS-1121
  - Schema validation is now strongly enforced when writing to the database.
    Additional properties are not allowed and will result in a validation error.
- CUMULUS-678
  `tasks/move-granules` simplified and refactored to use functionality from cmrjs.
  `ingest/granules.moveGranuleFiles` now just moves granule files and returns a list of the updated files. Updating metadata now handled by `@cumulus/cmrjs/reconcileCMRMetadata`.
  `move-granules.updateGranuleMetadata` refactored and bugs fixed in the case of a file matching multiple collection.files.regexps.
  `getCmrXmlFiles` simplified and now only returns an object with the cmrfilename and the granuleId.
  `@cumulus/test-processing` - test processing task updated to generate UMM-G metadata

- CUMULUS-1043

  - `@cumulus/api` now uses [express](http://expressjs.com/) as the API engine.
  - All `@cumulus/api` endpoints on ApiGateway are consolidated to a single endpoint the uses `{proxy+}` definition.
  - All files under `packages/api/endpoints` along with associated tests are updated to support express's request and response objects.
  - Replaced environment variables `internal`, `bucket` and `systemBucket` with `system_bucket`.
  - Update `@cumulus/integration-tests` to work with updated cumulus-api express endpoints

- `@cumulus/integration-tests` - `buildAndExecuteWorkflow` and `buildWorkflow` updated to take a `meta` param to allow for additional fields to be added to the workflow `meta`

- **CUMULUS-1049** Updated `Retrieve Execution Status API` in `@cumulus/api`: If the execution doesn't exist in Step Function API, Cumulus API returns the execution status information from the database.

- **CUMULUS-1119**
  - Renamed `DISTRIBUTION_URL` environment variable to `DISTRIBUTION_ENDPOINT`
  - Renamed `DEPLOYMENT_ENDPOINT` environment variable to `DISTRIBUTION_REDIRECT_ENDPOINT`
  - Renamed `API_ENDPOINT` environment variable to `TOKEN_REDIRECT_ENDPOINT`

### Removed

- Functions deprecated before 1.11.0:
  - @cumulus/api/models/base: static Manager.createTable() and static Manager.deleteTable()
  - @cumulus/ingest/aws/S3
  - @cumulus/ingest/aws/StepFunction.getExecution()
  - @cumulus/ingest/aws/StepFunction.pullEvent()
  - @cumulus/ingest/consumer.Consume
  - @cumulus/ingest/granule/Ingest.getBucket()

### Deprecated

`@cmrjs/ingestConcept`, instead use the CMR object methods. `@cmrjs/CMR.ingestGranule` or `@cmrjs/CMR.ingestCollection`
`@cmrjs/searchConcept`, instead use the CMR object methods. `@cmrjs/CMR.searchGranules` or `@cmrjs/CMR.searchCollections`
`@cmrjs/deleteConcept`, instead use the CMR object methods. `@cmrjs/CMR.deleteGranule` or `@cmrjs/CMR.deleteCollection`

## [v1.11.1] - 2018-12-18

**Please Note**

- Ensure your `app/config.yml` has a `clientId` specified in the `cmr` section. This will allow CMR to identify your requests for better support and metrics.
  - For an example, please see [the example config](https://github.com/nasa/cumulus/blob/1c7e2bf41b75da9f87004c4e40fbcf0f39f56794/example/app/config.yml#L128).

### Added

- Added a `/tokenDelete` endpoint in `@cumulus/api` to delete access token records

### Changed

- CUMULUS-678
  `@cumulus/ingest/crypto` moved and renamed to `@cumulus/common/key-pair-provider`
  `@cumulus/ingest/aws` function: `KMSDecryptionFailed` and class: `KMS` extracted and moved to `@cumulus/common` and `KMS` is exported as `KMSProvider` from `@cumulus/common/key-pair-provider`
  `@cumulus/ingest/granule` functions: `publish`, `getGranuleId`, `getXMLMetadataAsString`, `getMetadataBodyAndTags`, `parseXmlString`, `getCmrXMLFiles`, `postS3Object`, `contructOnlineAccessUrls`, `updateMetadata`, extracted and moved to `@cumulus/cmrjs`
  `getGranuleId`, `getCmrXMLFiles`, `publish`, `updateMetadata` removed from `@cumulus/ingest/granule` and added to `@cumulus/cmrjs`;
  `updateMetadata` renamed `updateCMRMetadata`.
  `@cumulus/ingest` test files renamed.
- **CUMULUS-1070**
  - Add `'Client-Id'` header to all `@cumulus/cmrjs` requests (made via `searchConcept`, `ingestConcept`, and `deleteConcept`).
  - Updated `cumulus/example/app/config.yml` entry for `cmr.clientId` to use stackName for easier CMR-side identification.

## [v1.11.0] - 2018-11-30

**Please Note**

- Redeploy IAM roles:
  - CUMULUS-817 includes a migration that requires reconfiguration/redeployment of IAM roles. Please see the [upgrade instructions](https://nasa.github.io/cumulus/docs/upgrade/1.11.0) for more information.
  - CUMULUS-977 includes a few new SNS-related permissions added to the IAM roles that will require redeployment of IAM roles.
- `cumulus-message-adapter` v1.0.13+ is required for `@cumulus/api` granule reingest API to work properly. The latest version should be downloaded automatically by kes.
- A `TOKEN_SECRET` value (preferably 256-bit for security) must be added to `.env` to securely sign JWTs used for authorization in `@cumulus/api`

### Changed

- **CUUMULUS-1000** - Distribution endpoint now persists logins, instead of
  redirecting to Earthdata Login on every request
- **CUMULUS-783 CUMULUS-790** - Updated `@cumulus/sync-granule` and `@cumulus/move-granules` tasks to always overwrite existing files for manually-triggered reingest.
- **CUMULUS-906** - Updated `@cumulus/api` granule reingest API to
  - add `reingestGranule: true` and `forceDuplicateOverwrite: true` to Cumulus message `cumulus_meta.cumulus_context` field to indicate that the workflow is a manually triggered re-ingest.
  - return warning message to operator when duplicateHandling is not `replace`
  - `cumulus-message-adapter` v1.0.13+ is required.
- **CUMULUS-793** - Updated the granule move PUT request in `@cumulus/api` to reject the move with a 409 status code if one or more of the files already exist at the destination location
- Updated `@cumulus/helloworld` to use S3 to store state for pass on retry tests
- Updated `@cumulus/ingest`:
  - [Required for MAAP] `http.js#list` will now find links with a trailing whitespace
  - Removed code from `granule.js` which looked for files in S3 using `{ Bucket: discoveredFile.bucket, Key: discoveredFile.name }`. This is obsolete since `@cumulus/ingest` uses a `file-staging` and `constructCollectionId()` directory prefixes by default.
- **CUMULUS-989**
  - Updated `@cumulus/api` to use [JWT (JSON Web Token)](https://jwt.io/introduction/) as the transport format for API authorization tokens and to use JWT verification in the request authorization
  - Updated `/token` endpoint in `@cumulus/api` to return tokens as JWTs
  - Added a `/refresh` endpoint in `@cumulus/api` to request new access tokens from the OAuth provider using the refresh token
  - Added `refreshAccessToken` to `@cumulus/api/lib/EarthdataLogin` to manage refresh token requests with the Earthdata OAuth provider

### Added

- **CUMULUS-1050**
  - Separated configuration flags for originalPayload/finalPayload cleanup such that they can be set to different retention times
- **CUMULUS-798**
  - Added daily Executions cleanup CloudWatch event that triggers cleanExecutions lambda
  - Added cleanExecutions lambda that removes finalPayload/originalPayload field entries for records older than configured timeout value (execution_payload_retention_period), with a default of 30 days
- **CUMULUS-815/816**
  - Added 'originalPayload' and 'finalPayload' fields to Executions table
  - Updated Execution model to populate originalPayload with the execution payload on record creation
  - Updated Execution model code to populate finalPayload field with the execution payload on execution completion
  - Execution API now exposes the above fields
- **CUMULUS-977**
  - Rename `kinesisConsumer` to `messageConsumer` as it handles both Kinesis streams and SNS topics as of this version.
  - Add `sns`-type rule support. These rules create a subscription between an SNS topic and the `messageConsumer`.
    When a message is received, `messageConsumer` is triggered and passes the SNS message (JSON format expected) in
    its entirety to the workflow in the `payload` field of the Cumulus message. For more information on sns-type rules,
    see the [documentation](https://nasa.github.io/cumulus/docs/data-cookbooks/setup#rules).
- **CUMULUS-975**
  - Add `KinesisInboundEventLogger` and `KinesisOutboundEventLogger` API lambdas. These lambdas
    are utilized to dump incoming and outgoing ingest workflow kinesis streams
    to cloudwatch for analytics in case of AWS/stream failure.
  - Update rules model to allow tracking of log_event ARNs related to
    Rule event logging. Kinesis rule types will now automatically log
    incoming events via a Kinesis event triggered lambda.
    CUMULUS-975-migration-4
  - Update migration code to require explicit migration names per run
  - Added migration_4 to migrate/update exisitng Kinesis rules to have a log event mapping
  - Added new IAM policy for migration lambda
- **CUMULUS-775**
  - Adds a instance metadata endpoint to the `@cumulus/api` package.
  - Adds a new convenience function `hostId` to the `@cumulus/cmrjs` to help build environment specific cmr urls.
  - Fixed `@cumulus/cmrjs.searchConcept` to search and return CMR results.
  - Modified `@cumulus/cmrjs.CMR.searchGranule` and `@cumulus/cmrjs.CMR.searchCollection` to include CMR's provider as a default parameter to searches.
- **CUMULUS-965**
  - Add `@cumulus/test-data.loadJSONTestData()`,
    `@cumulus/test-data.loadTestData()`, and
    `@cumulus/test-data.streamTestData()` to safely load test data. These
    functions should be used instead of using `require()` to load test data,
    which could lead to tests interferring with each other.
  - Add a `@cumulus/common/util/deprecate()` function to mark a piece of code as
    deprecated
- **CUMULUS-986**
  - Added `waitForTestExecutionStart` to `@cumulus/integration-tests`
- **CUMULUS-919**
  - In `@cumulus/deployment`, added support for NGAP permissions boundaries for IAM roles with `useNgapPermissionBoundary` flag in `iam/config.yml`. Defaults to false.

### Fixed

- Fixed a bug where FTP sockets were not closed after an error, keeping the Lambda function active until it timed out [CUMULUS-972]
- **CUMULUS-656**
  - The API will no longer allow the deletion of a provider if that provider is
    referenced by a rule
  - The API will no longer allow the deletion of a collection if that collection
    is referenced by a rule
- Fixed a bug where `@cumulus/sf-sns-report` was not pulling large messages from S3 correctly.

### Deprecated

- `@cumulus/ingest/aws/StepFunction.pullEvent()`. Use `@cumulus/common/aws.pullStepFunctionEvent()`.
- `@cumulus/ingest/consumer.Consume` due to unpredictable implementation. Use `@cumulus/ingest/consumer.Consumer`.
  Call `Consumer.consume()` instead of `Consume.read()`.

## [v1.10.4] - 2018-11-28

### Added

- **CUMULUS-1008**
  - New `config.yml` parameter for SQS consumers: `sqs_consumer_rate: (default 500)`, which is the maximum number of
    messages the consumer will attempt to process per execution. Currently this is only used by the sf-starter consumer,
    which runs every minute by default, making this a messages-per-minute upper bound. SQS does not guarantee the number
    of messages returned per call, so this is not a fixed rate of consumption, only attempted number of messages received.

### Deprecated

- `@cumulus/ingest/consumer.Consume` due to unpredictable implementation. Use `@cumulus/ingest/consumer.Consumer`.

### Changed

- Backported update of `packages/api` dependency `@mapbox/dyno` to `1.4.2` to mitigate `event-stream` vulnerability.

## [v1.10.3] - 2018-10-31

### Added

- **CUMULUS-817**
  - Added AWS Dead Letter Queues for lambdas that are scheduled asynchronously/such that failures show up only in cloudwatch logs.
- **CUMULUS-956**
  - Migrated developer documentation and data-cookbooks to Docusaurus
    - supports versioning of documentation
  - Added `docs/docs-how-to.md` to outline how to do things like add new docs or locally install for testing.
  - Deployment/CI scripts have been updated to work with the new format
- **CUMULUS-811**
  - Added new S3 functions to `@cumulus/common/aws`:
    - `aws.s3TagSetToQueryString`: converts S3 TagSet array to querystring (for use with upload()).
    - `aws.s3PutObject`: Returns promise of S3 `putObject`, which puts an object on S3
    - `aws.s3CopyObject`: Returns promise of S3 `copyObject`, which copies an object in S3 to a new S3 location
    - `aws.s3GetObjectTagging`: Returns promise of S3 `getObjectTagging`, which returns an object containing an S3 TagSet.
  - `@/cumulus/common/aws.s3PutObject` defaults to an explicit `ACL` of 'private' if not overridden.
  - `@/cumulus/common/aws.s3CopyObject` defaults to an explicit `TaggingDirective` of 'COPY' if not overridden.

### Deprecated

- **CUMULUS-811**
  - Deprecated `@cumulus/ingest/aws.S3`. Member functions of this class will now
    log warnings pointing to similar functionality in `@cumulus/common/aws`.

## [v1.10.2] - 2018-10-24

### Added

- **CUMULUS-965**
  - Added a `@cumulus/logger` package
- **CUMULUS-885**
  - Added 'human readable' version identifiers to Lambda Versioning lambda aliases
- **CUMULUS-705**
  - Note: Make sure to update the IAM stack when deploying this update.
  - Adds an AsyncOperations model and associated DynamoDB table to the
    `@cumulus/api` package
  - Adds an /asyncOperations endpoint to the `@cumulus/api` package, which can
    be used to fetch the status of an AsyncOperation.
  - Adds a /bulkDelete endpoint to the `@cumulus/api` package, which performs an
    asynchronous bulk-delete operation. This is a stub right now which is only
    intended to demonstration how AsyncOperations work.
  - Adds an AsyncOperation ECS task to the `@cumulus/api` package, which will
    fetch an Lambda function, run it in ECS, and then store the result to the
    AsyncOperations table in DynamoDB.
- **CUMULUS-851** - Added workflow lambda versioning feature to allow in-flight workflows to use lambda versions that were in place when a workflow was initiated

  - Updated Kes custom code to remove logic that used the CMA file key to determine template compilation logic. Instead, utilize a `customCompilation` template configuration flag to indicate a template should use Cumulus's kes customized methods instead of 'core'.
  - Added `useWorkflowLambdaVersions` configuration option to enable the lambdaVersioning feature set. **This option is set to true by default** and should be set to false to disable the feature.
  - Added uniqueIdentifier configuration key to S3 sourced lambdas to optionally support S3 lambda resource versioning within this scheme. This key must be unique for each modified version of the lambda package and must be updated in configuration each time the source changes.
  - Added a new nested stack template that will create a `LambdaVersions` stack that will take lambda parameters from the base template, generate lambda versions/aliases and return outputs with references to the most 'current' lambda alias reference, and updated 'core' template to utilize these outputs (if `useWorkflowLambdaVersions` is enabled).

- Created a `@cumulus/api/lib/OAuth2` interface, which is implemented by the
  `@cumulus/api/lib/EarthdataLogin` and `@cumulus/api/lib/GoogleOAuth2` classes.
  Endpoints that need to handle authentication will determine which class to use
  based on environment variables. This also greatly simplifies testing.
- Added `@cumulus/api/lib/assertions`, containing more complex AVA test assertions
- Added PublishGranule workflow to publish a granule to CMR without full reingest. (ingest-in-place capability)

- `@cumulus/integration-tests` new functionality:
  - `listCollections` to list collections from a provided data directory
  - `deleteCollection` to delete list of collections from a deployed stack
  - `cleanUpCollections` combines the above in one function.
  - `listProviders` to list providers from a provided data directory
  - `deleteProviders` to delete list of providers from a deployed stack
  - `cleanUpProviders` combines the above in one function.
  - `@cumulus/integrations-tests/api.js`: `deleteGranule` and `deletePdr` functions to make `DELETE` requests to Cumulus API
  - `rules` API functionality for posting and deleting a rule and listing all rules
  - `wait-for-deploy` lambda for use in the redeployment tests
- `@cumulus/ingest/granule.js`: `ingestFile` inserts new `duplicate_found: true` field in the file's record if a duplicate file already exists on S3.
- `@cumulus/api`: `/execution-status` endpoint requests and returns complete execution output if execution output is stored in S3 due to size.
- Added option to use environment variable to set CMR host in `@cumulus/cmrjs`.
- **CUMULUS-781** - Added integration tests for `@cumulus/sync-granule` when `duplicateHandling` is set to `replace` or `skip`
- **CUMULUS-791** - `@cumulus/move-granules`: `moveFileRequest` inserts new `duplicate_found: true` field in the file's record if a duplicate file already exists on S3. Updated output schema to document new `duplicate_found` field.

### Removed

- Removed `@cumulus/common/fake-earthdata-login-server`. Tests can now create a
  service stub based on `@cumulus/api/lib/OAuth2` if testing requires handling
  authentication.

### Changed

- **CUMULUS-940** - modified `@cumulus/common/aws` `receiveSQSMessages` to take a parameter object instead of positional parameters. All defaults remain the same, but now access to long polling is available through `options.waitTimeSeconds`.
- **CUMULUS-948** - Update lambda functions `CNMToCMA` and `CnmResponse` in the `cumulus-data-shared` bucket and point the default stack to them.
- **CUMULUS-782** - Updated `@cumulus/sync-granule` task and `Granule.ingestFile` in `@cumulus/ingest` to keep both old and new data when a destination file with different checksum already exists and `duplicateHandling` is `version`
- Updated the config schema in `@cumulus/move-granules` to include the `moveStagedFiles` param.
- **CUMULUS-778** - Updated config schema and documentation in `@cumulus/sync-granule` to include `duplicateHandling` parameter for specifying how duplicate filenames should be handled
- **CUMULUS-779** - Updated `@cumulus/sync-granule` to throw `DuplicateFile` error when destination files already exist and `duplicateHandling` is `error`
- **CUMULUS-780** - Updated `@cumulus/sync-granule` to use `error` as the default for `duplicateHandling` when it is not specified
- **CUMULUS-780** - Updated `@cumulus/api` to use `error` as the default value for `duplicateHandling` in the `Collection` model
- **CUMULUS-785** - Updated the config schema and documentation in `@cumulus/move-granules` to include `duplicateHandling` parameter for specifying how duplicate filenames should be handled
- **CUMULUS-786, CUMULUS-787** - Updated `@cumulus/move-granules` to throw `DuplicateFile` error when destination files already exist and `duplicateHandling` is `error` or not specified
- **CUMULUS-789** - Updated `@cumulus/move-granules` to keep both old and new data when a destination file with different checksum already exists and `duplicateHandling` is `version`

### Fixed

- `getGranuleId` in `@cumulus/ingest` bug: `getGranuleId` was constructing an error using `filename` which was undefined. The fix replaces `filename` with the `uri` argument.
- Fixes to `del` in `@cumulus/api/endpoints/granules.js` to not error/fail when not all files exist in S3 (e.g. delete granule which has only 2 of 3 files ingested).
- `@cumulus/deployment/lib/crypto.js` now checks for private key existence properly.

## [v1.10.1] - 2018-09-4

### Fixed

- Fixed cloudformation template errors in `@cumulus/deployment/`
  - Replaced references to Fn::Ref: with Ref:
  - Moved long form template references to a newline

## [v1.10.0] - 2018-08-31

### Removed

- Removed unused and broken code from `@cumulus/common`
  - Removed `@cumulus/common/test-helpers`
  - Removed `@cumulus/common/task`
  - Removed `@cumulus/common/message-source`
  - Removed the `getPossiblyRemote` function from `@cumulus/common/aws`
  - Removed the `startPromisedSfnExecution` function from `@cumulus/common/aws`
  - Removed the `getCurrentSfnTask` function from `@cumulus/common/aws`

### Changed

- **CUMULUS-839** - In `@cumulus/sync-granule`, 'collection' is now an optional config parameter

### Fixed

- **CUMULUS-859** Moved duplicate code in `@cumulus/move-granules` and `@cumulus/post-to-cmr` to `@cumulus/ingest`. Fixed imports making assumptions about directory structure.
- `@cumulus/ingest/consumer` correctly limits the number of messages being received and processed from SQS. Details:
  - **Background:** `@cumulus/api` includes a lambda `<stack-name>-sqs2sf` which processes messages from the `<stack-name>-startSF` SQS queue every minute. The `sqs2sf` lambda uses `@cumulus/ingest/consumer` to receive and process messages from SQS.
  - **Bug:** More than `messageLimit` number of messages were being consumed and processed from the `<stack-name>-startSF` SQS queue. Many step functions were being triggered simultaneously by the lambda `<stack-name>-sqs2sf` (which consumes every minute from the `startSF` queue) and resulting in step function failure with the error: `An error occurred (ThrottlingException) when calling the GetExecutionHistory`.
  - **Fix:** `@cumulus/ingest/consumer#processMessages` now processes messages until `timeLimit` has passed _OR_ once it receives up to `messageLimit` messages. `sqs2sf` is deployed with a [default `messageLimit` of 10](https://github.com/nasa/cumulus/blob/670000c8a821ff37ae162385f921c40956e293f7/packages/deployment/app/config.yml#L147).
  - **IMPORTANT NOTE:** `consumer` will actually process up to `messageLimit * 2 - 1` messages. This is because sometimes `receiveSQSMessages` will return less than `messageLimit` messages and thus the consumer will continue to make calls to `receiveSQSMessages`. For example, given a `messageLimit` of 10 and subsequent calls to `receiveSQSMessages` returns up to 9 messages, the loop will continue and a final call could return up to 10 messages.

## [v1.9.1] - 2018-08-22

**Please Note** To take advantage of the added granule tracking API functionality, updates are required for the message adapter and its libraries. You should be on the following versions:

- `cumulus-message-adapter` 1.0.9+
- `cumulus-message-adapter-js` 1.0.4+
- `cumulus-message-adapter-java` 1.2.7+
- `cumulus-message-adapter-python` 1.0.5+

### Added

- **CUMULUS-687** Added logs endpoint to search for logs from a specific workflow execution in `@cumulus/api`. Added integration test.
- **CUMULUS-836** - `@cumulus/deployment` supports a configurable docker storage driver for ECS. ECS can be configured with either `devicemapper` (the default storage driver for AWS ECS-optimized AMIs) or `overlay2` (the storage driver used by the NGAP 2.0 AMI). The storage driver can be configured in `app/config.yml` with `ecs.docker.storageDriver: overlay2 | devicemapper`. The default is `overlay2`.
  - To support this configuration, a [Handlebars](https://handlebarsjs.com/) helper `ifEquals` was added to `packages/deployment/lib/kes.js`.
- **CUMULUS-836** - `@cumulus/api` added IAM roles required by the NGAP 2.0 AMI. The NGAP 2.0 AMI runs a script `register_instances_with_ssm.py` which requires the ECS IAM role to include `ec2:DescribeInstances` and `ssm:GetParameter` permissions.

### Fixed

- **CUMULUS-836** - `@cumulus/deployment` uses `overlay2` driver by default and does not attempt to write `--storage-opt dm.basesize` to fix [this error](https://github.com/moby/moby/issues/37039).
- **CUMULUS-413** Kinesis processing now captures all errrors.
  - Added kinesis fallback mechanism when errors occur during record processing.
  - Adds FallbackTopicArn to `@cumulus/api/lambdas.yml`
  - Adds fallbackConsumer lambda to `@cumulus/api`
  - Adds fallbackqueue option to lambda definitions capture lambda failures after three retries.
  - Adds kinesisFallback SNS topic to signal incoming errors from kinesis stream.
  - Adds kinesisFailureSQS to capture fully failed events from all retries.
- **CUMULUS-855** Adds integration test for kinesis' error path.
- **CUMULUS-686** Added workflow task name and version tracking via `@cumulus/api` executions endpoint under new `tasks` property, and under `workflow_tasks` in step input/output.
  - Depends on `cumulus-message-adapter` 1.0.9+, `cumulus-message-adapter-js` 1.0.4+, `cumulus-message-adapter-java` 1.2.7+ and `cumulus-message-adapter-python` 1.0.5+
- **CUMULUS-771**
  - Updated sync-granule to stream the remote file to s3
  - Added integration test for ingesting granules from ftp provider
  - Updated http/https integration tests for ingesting granules from http/https providers
- **CUMULUS-862** Updated `@cumulus/integration-tests` to handle remote lambda output
- **CUMULUS-856** Set the rule `state` to have default value `ENABLED`

### Changed

- In `@cumulus/deployment`, changed the example app config.yml to have additional IAM roles

## [v1.9.0] - 2018-08-06

**Please note** additional information and upgrade instructions [here](https://nasa.github.io/cumulus/docs/upgrade/1.9.0)

### Added

- **CUMULUS-712** - Added integration tests verifying expected behavior in workflows
- **GITC-776-2** - Add support for versioned collections

### Fixed

- **CUMULUS-832**
  - Fixed indentation in example config.yml in `@cumulus/deployment`
  - Fixed issue with new deployment using the default distribution endpoint in `@cumulus/deployment` and `@cumulus/api`

## [v1.8.1] - 2018-08-01

**Note** IAM roles should be re-deployed with this release.

- **Cumulus-726**
  - Added function to `@cumulus/integration-tests`: `sfnStep` includes `getStepInput` which returns the input to the schedule event of a given step function step.
  - Added IAM policy `@cumulus/deployment`: Lambda processing IAM role includes `kinesis::PutRecord` so step function lambdas can write to kinesis streams.
- **Cumulus Community Edition**
  - Added Google OAuth authentication token logic to `@cumulus/api`. Refactored token endpoint to use environment variable flag `OAUTH_PROVIDER` when determining with authentication method to use.
  - Added API Lambda memory configuration variable `api_lambda_memory` to `@cumulus/api` and `@cumulus/deployment`.

### Changed

- **Cumulus-726**
  - Changed function in `@cumulus/api`: `models/rules.js#addKinesisEventSource` was modified to call to `deleteKinesisEventSource` with all required parameters (rule's name, arn and type).
  - Changed function in `@cumulus/integration-tests`: `getStepOutput` can now be used to return output of failed steps. If users of this function want the output of a failed event, they can pass a third parameter `eventType` as `'failure'`. This function will work as always for steps which completed successfully.

### Removed

- **Cumulus-726**

  - Configuration change to `@cumulus/deployment`: Removed default auto scaling configuration for Granules and Files DynamoDB tables.

- **CUMULUS-688**
  - Add integration test for ExecutionStatus
  - Function addition to `@cumulus/integration-tests`: `api` includes `getExecutionStatus` which returns the execution status from the Cumulus API

## [v1.8.0] - 2018-07-23

### Added

- **CUMULUS-718** Adds integration test for Kinesis triggering a workflow.

- **GITC-776-3** Added more flexibility for rules. You can now edit all fields on the rule's record
  We may need to update the api documentation to reflect this.

- **CUMULUS-681** - Add ingest-in-place action to granules endpoint

  - new applyWorkflow action at PUT /granules/{granuleid} Applying a workflow starts an execution of the provided workflow and passes the granule record as payload.
    Parameter(s):
    - workflow - the workflow name

- **CUMULUS-685** - Add parent exeuction arn to the execution which is triggered from a parent step function

### Changed

- **CUMULUS-768** - Integration tests get S3 provider data from shared data folder

### Fixed

- **CUMULUS-746** - Move granule API correctly updates record in dynamo DB and cmr xml file
- **CUMULUS-766** - Populate database fileSize field from S3 if value not present in Ingest payload

## [v1.7.1] - 2018-07-27 - [BACKPORT]

### Fixed

- **CUMULUS-766** - Backport from 1.8.0 - Populate database fileSize field from S3 if value not present in Ingest payload

## [v1.7.0] - 2018-07-02

### Please note: [Upgrade Instructions](https://nasa.github.io/cumulus/docs/upgrade/1.7.0)

### Added

- **GITC-776-2** - Add support for versioned collectons
- **CUMULUS-491** - Add granule reconciliation API endpoints.
- **CUMULUS-480** Add suport for backup and recovery:
  - Add DynamoDB tables for granules, executions and pdrs
  - Add ability to write all records to S3
  - Add ability to download all DynamoDB records in form json files
  - Add ability to upload records to DynamoDB
  - Add migration scripts for copying granule, pdr and execution records from ElasticSearch to DynamoDB
  - Add IAM support for batchWrite on dynamoDB
-
- **CUMULUS-508** - `@cumulus/deployment` cloudformation template allows for lambdas and ECS clusters to have multiple AZ availability.
  - `@cumulus/deployment` also ensures docker uses `devicemapper` storage driver.
- **CUMULUS-755** - `@cumulus/deployment` Add DynamoDB autoscaling support.
  - Application developers can add autoscaling and override default values in their deployment's `app/config.yml` file using a `{TableName}Table:` key.

### Fixed

- **CUMULUS-747** - Delete granule API doesn't delete granule files in s3 and granule in elasticsearch
  - update the StreamSpecification DynamoDB tables to have StreamViewType: "NEW_AND_OLD_IMAGES"
  - delete granule files in s3
- **CUMULUS-398** - Fix not able to filter executions by workflow
- **CUMULUS-748** - Fix invalid lambda .zip files being validated/uploaded to AWS
- **CUMULUS-544** - Post to CMR task has UAT URL hard-coded
  - Made configurable: PostToCmr now requires CMR_ENVIRONMENT env to be set to 'SIT' or 'OPS' for those CMR environments. Default is UAT.

### Changed

- **GITC-776-4** - Changed Discover-pdrs to not rely on collection but use provider_path in config. It also has an optional filterPdrs regex configuration parameter

- **CUMULUS-710** - In the integration test suite, `getStepOutput` returns the output of the first successful step execution or last failed, if none exists

## [v1.6.0] - 2018-06-06

### Please note: [Upgrade Instructions](https://nasa.github.io/cumulus/docs/upgrade/1.6.0)

### Fixed

- **CUMULUS-602** - Format all logs sent to Elastic Search.
  - Extract cumulus log message and index it to Elastic Search.

### Added

- **CUMULUS-556** - add a mechanism for creating and running migration scripts on deployment.
- **CUMULUS-461** Support use of metadata date and other components in `url_path` property

### Changed

- **CUMULUS-477** Update bucket configuration to support multiple buckets of the same type:
  - Change the structure of the buckets to allow for more than one bucket of each type. The bucket structure is now:
    bucket-key:
    name: <bucket-name>
    type: <type> i.e. internal, public, etc.
  - Change IAM and app deployment configuration to support new bucket structure
  - Update tasks and workflows to support new bucket structure
  - Replace instances where buckets.internal is relied upon to either use the system bucket or a configured bucket
  - Move IAM template to the deployment package. NOTE: You now have to specify '--template node_modules/@cumulus/deployment/iam' in your IAM deployment
  - Add IAM cloudformation template support to filter buckets by type

## [v1.5.5] - 2018-05-30

### Added

- **CUMULUS-530** - PDR tracking through Queue-granules
  - Add optional `pdr` property to the sync-granule task's input config and output payload.
- **CUMULUS-548** - Create a Lambda task that generates EMS distribution reports
  - In order to supply EMS Distribution Reports, you must enable S3 Server
    Access Logging on any S3 buckets used for distribution. See [How Do I Enable Server Access Logging for an S3 Bucket?](https://docs.aws.amazon.com/AmazonS3/latest/user-guide/server-access-logging.html)
    The "Target bucket" setting should point at the Cumulus internal bucket.
    The "Target prefix" should be
    "<STACK_NAME>/ems-distribution/s3-server-access-logs/", where "STACK_NAME"
    is replaced with the name of your Cumulus stack.

### Fixed

- **CUMULUS-546 - Kinesis Consumer should catch and log invalid JSON**
  - Kinesis Consumer lambda catches and logs errors so that consumer doesn't get stuck in a loop re-processing bad json records.
- EMS report filenames are now based on their start time instead of the time
  instead of the time that the report was generated
- **CUMULUS-552 - Cumulus API returns different results for the same collection depending on query**
  - The collection, provider and rule records in elasticsearch are now replaced with records from dynamo db when the dynamo db records are updated.

### Added

- `@cumulus/deployment`'s default cloudformation template now configures storage for Docker to match the configured ECS Volume. The template defines Docker's devicemapper basesize (`dm.basesize`) using `ecs.volumeSize`. This addresses ECS default of limiting Docker containers to 10GB of storage ([Read more](https://aws.amazon.com/premiumsupport/knowledge-center/increase-default-ecs-docker-limit/)).

## [v1.5.4] - 2018-05-21

### Added

- **CUMULUS-535** - EMS Ingest, Archive, Archive Delete reports
  - Add lambda EmsReport to create daily EMS Ingest, Archive, Archive Delete reports
  - ems.provider property added to `@cumulus/deployment/app/config.yml`.
    To change the provider name, please add `ems: provider` property to `app/config.yml`.
- **CUMULUS-480** Use DynamoDB to store granules, pdrs and execution records
  - Activate PointInTime feature on DynamoDB tables
  - Increase test coverage on api package
  - Add ability to restore metadata records from json files to DynamoDB
- **CUMULUS-459** provide API endpoint for moving granules from one location on s3 to another

## [v1.5.3] - 2018-05-18

### Fixed

- **CUMULUS-557 - "Add dataType to DiscoverGranules output"**
  - Granules discovered by the DiscoverGranules task now include dataType
  - dataType is now a required property for granules used as input to the
    QueueGranules task
- **CUMULUS-550** Update deployment app/config.yml to force elasticsearch updates for deleted granules

## [v1.5.2] - 2018-05-15

### Fixed

- **CUMULUS-514 - "Unable to Delete the Granules"**
  - updated cmrjs.deleteConcept to return success if the record is not found
    in CMR.

### Added

- **CUMULUS-547** - The distribution API now includes an
  "earthdataLoginUsername" query parameter when it returns a signed S3 URL
- **CUMULUS-527 - "parse-pdr queues up all granules and ignores regex"**
  - Add an optional config property to the ParsePdr task called
    "granuleIdFilter". This property is a regular expression that is applied
    against the filename of the first file of each granule contained in the
    PDR. If the regular expression matches, then the granule is included in
    the output. Defaults to '.', which will match all granules in the PDR.
- File checksums in PDRs now support MD5
- Deployment support to subscribe to an SNS topic that already exists
- **CUMULUS-470, CUMULUS-471** In-region S3 Policy lambda added to API to update bucket policy for in-region access.
- **CUMULUS-533** Added fields to granule indexer to support EMS ingest and archive record creation
- **CUMULUS-534** Track deleted granules
  - added `deletedgranule` type to `cumulus` index.
  - **Important Note:** Force custom bootstrap to re-run by adding this to
    app/config.yml `es: elasticSearchMapping: 7`
- You can now deploy cumulus without ElasticSearch. Just add `es: null` to your `app/config.yml` file. This is only useful for debugging purposes. Cumulus still requires ElasticSearch to properly operate.
- `@cumulus/integration-tests` includes and exports the `addRules` function, which seeds rules into the DynamoDB table.
- Added capability to support EFS in cloud formation template. Also added
  optional capability to ssh to your instance and privileged lambda functions.
- Added support to force discovery of PDRs that have already been processed
  and filtering of selected data types
- `@cumulus/cmrjs` uses an environment variable `USER_IP_ADDRESS` or fallback
  IP address of `10.0.0.0` when a public IP address is not available. This
  supports lambda functions deployed into a VPC's private subnet, where no
  public IP address is available.

### Changed

- **CUMULUS-550** Custom bootstrap automatically adds new types to index on
  deployment

## [v1.5.1] - 2018-04-23

### Fixed

- add the missing dist folder to the hello-world task
- disable uglifyjs on the built version of the pdr-status-check (read: https://github.com/webpack-contrib/uglifyjs-webpack-plugin/issues/264)

## [v1.5.0] - 2018-04-23

### Changed

- Removed babel from all tasks and packages and increased minimum node requirements to version 8.10
- Lambda functions created by @cumulus/deployment will use node8.10 by default
- Moved [cumulus-integration-tests](https://github.com/nasa/cumulus-integration-tests) to the `example` folder CUMULUS-512
- Streamlined all packages dependencies (e.g. remove redundant dependencies and make sure versions are the same across packages)
- **CUMULUS-352:** Update Cumulus Elasticsearch indices to use [index aliases](https://www.elastic.co/guide/en/elasticsearch/reference/current/indices-aliases.html).
- **CUMULUS-519:** ECS tasks are no longer restarted after each CF deployment unless `ecs.restartTasksOnDeploy` is set to true
- **CUMULUS-298:** Updated log filterPattern to include all CloudWatch logs in ElasticSearch
- **CUMULUS-518:** Updates to the SyncGranule config schema
  - `granuleIdExtraction` is no longer a property
  - `process` is now an optional property
  - `provider_path` is no longer a property

### Fixed

- **CUMULUS-455 "Kes deployments using only an updated message adapter do not get automatically deployed"**
  - prepended the hash value of cumulus-message-adapter.zip file to the zip file name of lambda which uses message adapter.
  - the lambda function will be redeployed when message adapter or lambda function are updated
- Fixed a bug in the bootstrap lambda function where it stuck during update process
- Fixed a bug where the sf-sns-report task did not return the payload of the incoming message as the output of the task [CUMULUS-441]

### Added

- **CUMULUS-352:** Add reindex CLI to the API package.
- **CUMULUS-465:** Added mock http/ftp/sftp servers to the integration tests
- Added a `delete` method to the `@common/CollectionConfigStore` class
- **CUMULUS-467 "@cumulus/integration-tests or cumulus-integration-tests should seed provider and collection in deployed DynamoDB"**
  - `example` integration-tests populates providers and collections to database
  - `example` workflow messages are populated from workflow templates in s3, provider and collection information in database, and input payloads. Input templates are removed.
  - added `https` protocol to provider schema

## [v1.4.1] - 2018-04-11

### Fixed

- Sync-granule install

## [v1.4.0] - 2018-04-09

### Fixed

- **CUMULUS-392 "queue-granules not returning the sfn-execution-arns queued"**
  - updated queue-granules to return the sfn-execution-arns queued and pdr if exists.
  - added pdr to ingest message meta.pdr instead of payload, so the pdr information doesn't get lost in the ingest workflow, and ingested granule in elasticsearch has pdr name.
  - fixed sf-sns-report schema, remove the invalid part
  - fixed pdr-status-check schema, the failed execution contains arn and reason
- **CUMULUS-206** make sure homepage and repository urls exist in package.json files of tasks and packages

### Added

- Example folder with a cumulus deployment example

### Changed

- [CUMULUS-450](https://bugs.earthdata.nasa.gov/browse/CUMULUS-450) - Updated
  the config schema of the **queue-granules** task
  - The config no longer takes a "collection" property
  - The config now takes an "internalBucket" property
  - The config now takes a "stackName" property
- [CUMULUS-450](https://bugs.earthdata.nasa.gov/browse/CUMULUS-450) - Updated
  the config schema of the **parse-pdr** task
  - The config no longer takes a "collection" property
  - The "stack", "provider", and "bucket" config properties are now
    required
- **CUMULUS-469** Added a lambda to the API package to prototype creating an S3 bucket policy for direct, in-region S3 access for the prototype bucket

### Removed

- Removed the `findTmpTestDataDirectory()` function from
  `@cumulus/common/test-utils`

### Fixed

- [CUMULUS-450](https://bugs.earthdata.nasa.gov/browse/CUMULUS-450)
  - The **queue-granules** task now enqueues a **sync-granule** task with the
    correct collection config for that granule based on the granule's
    data-type. It had previously been using the collection config from the
    config of the **queue-granules** task, which was a problem if the granules
    being queued belonged to different data-types.
  - The **parse-pdr** task now handles the case where a PDR contains granules
    with different data types, and uses the correct granuleIdExtraction for
    each granule.

### Added

- **CUMULUS-448** Add code coverage checking using [nyc](https://github.com/istanbuljs/nyc).

## [v1.3.0] - 2018-03-29

### Deprecated

- discover-s3-granules is deprecated. The functionality is provided by the discover-granules task

### Fixed

- **CUMULUS-331:** Fix aws.downloadS3File to handle non-existent key
- Using test ftp provider for discover-granules testing [CUMULUS-427]
- **CUMULUS-304: "Add AWS API throttling to pdr-status-check task"** Added concurrency limit on SFN API calls. The default concurrency is 10 and is configurable through Lambda environment variable CONCURRENCY.
- **CUMULUS-414: "Schema validation not being performed on many tasks"** revised npm build scripts of tasks that use cumulus-message-adapter to place schema directories into dist directories.
- **CUMULUS-301:** Update all tests to use test-data package for testing data.
- **CUMULUS-271: "Empty response body from rules PUT endpoint"** Added the updated rule to response body.
- Increased memory allotment for `CustomBootstrap` lambda function. Resolves failed deployments where `CustomBootstrap` lambda function was failing with error `Process exited before completing request`. This was causing deployments to stall, fail to update and fail to rollback. This error is thrown when the lambda function tries to use more memory than it is allotted.
- Cumulus repository folders structure updated:
  - removed the `cumulus` folder altogether
  - moved `cumulus/tasks` to `tasks` folder at the root level
  - moved the tasks that are not converted to use CMA to `tasks/.not_CMA_compliant`
  - updated paths where necessary

### Added

- `@cumulus/integration-tests` - Added support for testing the output of an ECS activity as well as a Lambda function.

## [v1.2.0] - 2018-03-20

### Fixed

- Update vulnerable npm packages [CUMULUS-425]
- `@cumulus/api`: `kinesis-consumer.js` uses `sf-scheduler.js#schedule` instead of placing a message directly on the `startSF` SQS queue. This is a fix for [CUMULUS-359](https://bugs.earthdata.nasa.gov/browse/CUMULUS-359) because `sf-scheduler.js#schedule` looks up the provider and collection data in DynamoDB and adds it to the `meta` object of the enqueued message payload.
- `@cumulus/api`: `kinesis-consumer.js` catches and logs errors instead of doing an error callback. Before this change, `kinesis-consumer` was failing to process new records when an existing record caused an error because it would call back with an error and stop processing additional records. It keeps trying to process the record causing the error because it's "position" in the stream is unchanged. Catching and logging the errors is part 1 of the fix. Proposed part 2 is to enqueue the error and the message on a "dead-letter" queue so it can be processed later ([CUMULUS-413](https://bugs.earthdata.nasa.gov/browse/CUMULUS-413)).
- **CUMULUS-260: "PDR page on dashboard only shows zeros."** The PDR stats in LPDAAC are all 0s, even if the dashboard has been fixed to retrieve the correct fields. The current version of pdr-status-check has a few issues.
  - pdr is not included in the input/output schema. It's available from the input event. So the pdr status and stats are not updated when the ParsePdr workflow is complete. Adding the pdr to the input/output of the task will fix this.
  - pdr-status-check doesn't update pdr stats which prevent the real time pdr progress from showing up in the dashboard. To solve this, added lambda function sf-sns-report which is copied from @cumulus/api/lambdas/sf-sns-broadcast with modification, sf-sns-report can be used to report step function status anywhere inside a step function. So add step sf-sns-report after each pdr-status-check, we will get the PDR status progress at real time.
  - It's possible an execution is still in the queue and doesn't exist in sfn yet. Added code to handle 'ExecutionDoesNotExist' error when checking the execution status.
- Fixed `aws.cloudwatchevents()` typo in `packages/ingest/aws.js`. This typo was the root cause of the error: `Error: Could not process scheduled_ingest, Error: : aws.cloudwatchevents is not a constructor` seen when trying to update a rule.

### Removed

- `@cumulus/ingest/aws`: Remove queueWorkflowMessage which is no longer being used by `@cumulus/api`'s `kinesis-consumer.js`.

## [v1.1.4] - 2018-03-15

### Added

- added flag `useList` to parse-pdr [CUMULUS-404]

### Fixed

- Pass encrypted password to the ApiGranule Lambda function [CUMULUS-424]

## [v1.1.3] - 2018-03-14

### Fixed

- Changed @cumulus/deployment package install behavior. The build process will happen after installation

## [v1.1.2] - 2018-03-14

### Added

- added tools to @cumulus/integration-tests for local integration testing
- added end to end testing for discovering and parsing of PDRs
- `yarn e2e` command is available for end to end testing

### Fixed

- **CUMULUS-326: "Occasionally encounter "Too Many Requests" on deployment"** The api gateway calls will handle throttling errors
- **CUMULUS-175: "Dashboard providers not in sync with AWS providers."** The root cause of this bug - DynamoDB operations not showing up in Elasticsearch - was shared by collections and rules. The fix was to update providers', collections' and rules; POST, PUT and DELETE endpoints to operate on DynamoDB and using DynamoDB streams to update Elasticsearch. The following packages were made:
  - `@cumulus/deployment` deploys DynamoDB streams for the Collections, Providers and Rules tables as well as a new lambda function called `dbIndexer`. The `dbIndexer` lambda has an event source mapping which listens to each of the DynamoDB streams. The dbIndexer lambda receives events referencing operations on the DynamoDB table and updates the elasticsearch cluster accordingly.
  - The `@cumulus/api` endpoints for collections, providers and rules _only_ query DynamoDB, with the exception of LIST endpoints and the collections' GET endpoint.

### Updated

- Broke up `kes.override.js` of @cumulus/deployment to multiple modules and moved to a new location
- Expanded @cumulus/deployment test coverage
- all tasks were updated to use cumulus-message-adapter-js 1.0.1
- added build process to integration-tests package to babelify it before publication
- Update @cumulus/integration-tests lambda.js `getLambdaOutput` to return the entire lambda output. Previously `getLambdaOutput` returned only the payload.

## [v1.1.1] - 2018-03-08

### Removed

- Unused queue lambda in api/lambdas [CUMULUS-359]

### Fixed

- Kinesis message content is passed to the triggered workflow [CUMULUS-359]
- Kinesis message queues a workflow message and does not write to rules table [CUMULUS-359]

## [v1.1.0] - 2018-03-05

### Added

- Added a `jlog` function to `common/test-utils` to aid in test debugging
- Integration test package with command line tool [CUMULUS-200] by @laurenfrederick
- Test for FTP `useList` flag [CUMULUS-334] by @kkelly51

### Updated

- The `queue-pdrs` task now uses the [cumulus-message-adapter-js](https://github.com/nasa/cumulus-message-adapter-js)
  library
- Updated the `queue-pdrs` JSON schemas
- The test-utils schema validation functions now throw an error if validation
  fails
- The `queue-granules` task now uses the [cumulus-message-adapter-js](https://github.com/nasa/cumulus-message-adapter-js)
  library
- Updated the `queue-granules` JSON schemas

### Removed

- Removed the `getSfnExecutionByName` function from `common/aws`
- Removed the `getGranuleStatus` function from `common/aws`

## [v1.0.1] - 2018-02-27

### Added

- More tests for discover-pdrs, dicover-granules by @yjpa7145
- Schema validation utility for tests by @yjpa7145

### Changed

- Fix an FTP listing bug for servers that do not support STAT [CUMULUS-334] by @kkelly51

## [v1.0.0] - 2018-02-23

[unreleased]: https://github.com/nasa/cumulus/compare/v9.3.0...HEAD
[v9.3.0]: https://github.com/nasa/cumulus/compare/v9.2.1...v9.3.0
[v9.2.1]: https://github.com/nasa/cumulus/compare/v9.2.0...v9.2.1
[v9.2.0]: https://github.com/nasa/cumulus/compare/v9.1.0...v9.2.0
[v9.1.0]: https://github.com/nasa/cumulus/compare/v9.0.1...v9.1.0
[v9.0.1]: https://github.com/nasa/cumulus/compare/v9.0.0...v9.0.1
[v9.0.0]: https://github.com/nasa/cumulus/compare/v8.1.0...v9.0.0
[v8.1.0]: https://github.com/nasa/cumulus/compare/v8.0.0...v8.1.0
[v8.0.0]: https://github.com/nasa/cumulus/compare/v7.2.0...v8.0.0
[v7.2.0]: https://github.com/nasa/cumulus/compare/v7.1.0...v7.2.0
[v7.1.0]: https://github.com/nasa/cumulus/compare/v7.0.0...v7.1.0
[v7.0.0]: https://github.com/nasa/cumulus/compare/v6.0.0...v7.0.0
[v6.0.0]: https://github.com/nasa/cumulus/compare/v5.0.1...v6.0.0
[v5.0.1]: https://github.com/nasa/cumulus/compare/v5.0.0...v5.0.1
[v5.0.0]: https://github.com/nasa/cumulus/compare/v4.0.0...v5.0.0
[v4.0.0]: https://github.com/nasa/cumulus/compare/v3.0.1...v4.0.0
[v3.0.1]: https://github.com/nasa/cumulus/compare/v3.0.0...v3.0.1
[v3.0.0]: https://github.com/nasa/cumulus/compare/v2.0.1...v3.0.0
[v2.0.7]: https://github.com/nasa/cumulus/compare/v2.0.6...v2.0.7
[v2.0.6]: https://github.com/nasa/cumulus/compare/v2.0.5...v2.0.6
[v2.0.5]: https://github.com/nasa/cumulus/compare/v2.0.4...v2.0.5
[v2.0.4]: https://github.com/nasa/cumulus/compare/v2.0.3...v2.0.4
[v2.0.3]: https://github.com/nasa/cumulus/compare/v2.0.2...v2.0.3
[v2.0.2]: https://github.com/nasa/cumulus/compare/v2.0.1...v2.0.2
[v2.0.1]: https://github.com/nasa/cumulus/compare/v1.24.0...v2.0.1
[v2.0.0]: https://github.com/nasa/cumulus/compare/v1.24.0...v2.0.0
[v1.24.0]: https://github.com/nasa/cumulus/compare/v1.23.2...v1.24.0
[v1.23.2]: https://github.com/nasa/cumulus/compare/v1.22.1...v1.23.2
[v1.22.1]: https://github.com/nasa/cumulus/compare/v1.21.0...v1.22.1
[v1.21.0]: https://github.com/nasa/cumulus/compare/v1.20.0...v1.21.0
[v1.20.0]: https://github.com/nasa/cumulus/compare/v1.19.0...v1.20.0
[v1.19.0]: https://github.com/nasa/cumulus/compare/v1.18.0...v1.19.0
[v1.18.0]: https://github.com/nasa/cumulus/compare/v1.17.0...v1.18.0
[v1.17.0]: https://github.com/nasa/cumulus/compare/v1.16.1...v1.17.0
[v1.16.1]: https://github.com/nasa/cumulus/compare/v1.16.0...v1.16.1
[v1.16.0]: https://github.com/nasa/cumulus/compare/v1.15.0...v1.16.0
[v1.15.0]: https://github.com/nasa/cumulus/compare/v1.14.5...v1.15.0
[v1.14.5]: https://github.com/nasa/cumulus/compare/v1.14.4...v1.14.5
[v1.14.4]: https://github.com/nasa/cumulus/compare/v1.14.3...v1.14.4
[v1.14.3]: https://github.com/nasa/cumulus/compare/v1.14.2...v1.14.3
[v1.14.2]: https://github.com/nasa/cumulus/compare/v1.14.1...v1.14.2
[v1.14.1]: https://github.com/nasa/cumulus/compare/v1.14.0...v1.14.1
[v1.14.0]: https://github.com/nasa/cumulus/compare/v1.13.5...v1.14.0
[v1.13.5]: https://github.com/nasa/cumulus/compare/v1.13.4...v1.13.5
[v1.13.4]: https://github.com/nasa/cumulus/compare/v1.13.3...v1.13.4
[v1.13.3]: https://github.com/nasa/cumulus/compare/v1.13.2...v1.13.3
[v1.13.2]: https://github.com/nasa/cumulus/compare/v1.13.1...v1.13.2
[v1.13.1]: https://github.com/nasa/cumulus/compare/v1.13.0...v1.13.1
[v1.13.0]: https://github.com/nasa/cumulus/compare/v1.12.1...v1.13.0
[v1.12.1]: https://github.com/nasa/cumulus/compare/v1.12.0...v1.12.1
[v1.12.0]: https://github.com/nasa/cumulus/compare/v1.11.3...v1.12.0
[v1.11.3]: https://github.com/nasa/cumulus/compare/v1.11.2...v1.11.3
[v1.11.2]: https://github.com/nasa/cumulus/compare/v1.11.1...v1.11.2
[v1.11.1]: https://github.com/nasa/cumulus/compare/v1.11.0...v1.11.1
[v1.11.0]: https://github.com/nasa/cumulus/compare/v1.10.4...v1.11.0
[v1.10.4]: https://github.com/nasa/cumulus/compare/v1.10.3...v1.10.4
[v1.10.3]: https://github.com/nasa/cumulus/compare/v1.10.2...v1.10.3
[v1.10.2]: https://github.com/nasa/cumulus/compare/v1.10.1...v1.10.2
[v1.10.1]: https://github.com/nasa/cumulus/compare/v1.10.0...v1.10.1
[v1.10.0]: https://github.com/nasa/cumulus/compare/v1.9.1...v1.10.0
[v1.9.1]: https://github.com/nasa/cumulus/compare/v1.9.0...v1.9.1
[v1.9.0]: https://github.com/nasa/cumulus/compare/v1.8.1...v1.9.0
[v1.8.1]: https://github.com/nasa/cumulus/compare/v1.8.0...v1.8.1
[v1.8.0]: https://github.com/nasa/cumulus/compare/v1.7.0...v1.8.0
[v1.7.0]: https://github.com/nasa/cumulus/compare/v1.6.0...v1.7.0
[v1.6.0]: https://github.com/nasa/cumulus/compare/v1.5.5...v1.6.0
[v1.5.5]: https://github.com/nasa/cumulus/compare/v1.5.4...v1.5.5
[v1.5.4]: https://github.com/nasa/cumulus/compare/v1.5.3...v1.5.4
[v1.5.3]: https://github.com/nasa/cumulus/compare/v1.5.2...v1.5.3
[v1.5.2]: https://github.com/nasa/cumulus/compare/v1.5.1...v1.5.2
[v1.5.1]: https://github.com/nasa/cumulus/compare/v1.5.0...v1.5.1
[v1.5.0]: https://github.com/nasa/cumulus/compare/v1.4.1...v1.5.0
[v1.4.1]: https://github.com/nasa/cumulus/compare/v1.4.0...v1.4.1
[v1.4.0]: https://github.com/nasa/cumulus/compare/v1.3.0...v1.4.0
[v1.3.0]: https://github.com/nasa/cumulus/compare/v1.2.0...v1.3.0
[v1.2.0]: https://github.com/nasa/cumulus/compare/v1.1.4...v1.2.0
[v1.1.4]: https://github.com/nasa/cumulus/compare/v1.1.3...v1.1.4
[v1.1.3]: https://github.com/nasa/cumulus/compare/v1.1.2...v1.1.3
[v1.1.2]: https://github.com/nasa/cumulus/compare/v1.1.1...v1.1.2
[v1.1.1]: https://github.com/nasa/cumulus/compare/v1.0.1...v1.1.1
[v1.1.0]: https://github.com/nasa/cumulus/compare/v1.0.1...v1.1.0
[v1.0.1]: https://github.com/nasa/cumulus/compare/v1.0.0...v1.0.1
[v1.0.0]: https://github.com/nasa/cumulus/compare/pre-v1-release...v1.0.0

[thin-egress-app]: <https://github.com/asfadmin/thin-egress-app> "Thin Egress App"<|MERGE_RESOLUTION|>--- conflicted
+++ resolved
@@ -5,15 +5,12 @@
 The format is based on [Keep a Changelog](http://keepachangelog.com/en/1.0.0/).
 
 ## [Unreleased]
-<<<<<<< HEAD
 ### Notable changes
 
 - `@cumulus/sync-granule` task should now properly handle
 syncing files from HTTP/HTTPS providers where basic auth is
 required and involves a redirect to a different host (e.g.
 downloading files protected by Earthdata Login)
-=======
->>>>>>> 536609a2
 
 ### Added
 
