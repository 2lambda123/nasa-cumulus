# Changelog

All notable changes to this project will be documented in this file.

The format is based on [Keep a Changelog](http://keepachangelog.com/en/1.0.0/).

## Unreleased

### Added

- **CUMULUS-2860**
  - Added an optional configuration parameter `skipMetadataValidation` to `hyrax-metadata-updates` task
<<<<<<< HEAD
- **CUMULUS-2870**
  - Added `last_modified_date` as output to all tasks in Terraform `ingest` module.
=======
- **CUMULUS-NONE**
  - Added documentation on choosing and configuring RDS at `deployment/choosing_configuring_rds`.
>>>>>>> 59e11bf8

### Changed

- **CUMULUS-2864**
  - Updated `@cumulus/cmr-client/ingestUMMGranule` and `@cumulus/cmr-client/ingestConcept`
    functions to not perform separate validation request
<<<<<<< HEAD
- **CUMULUS-2870**
  - Updated `hello_world_service` module to pass in `lastModified` parameter in command list to trigger a Terraform state change when the `hello_world_task` is modified.
=======
- **CUMULUS-2703**
  - Updated `ORCA Backup` reconciliation report to report `cumulusFilesCount` and `orcaFilesCount`
>>>>>>> 59e11bf8

## [v11.0.0] 2022-03-24 [STABLE]

### v9.9->v11.0 MIGRATION NOTES

Release v11.0 is a maintenance release series, replacing v9.9.   If you are
upgrading to or past v11 from v9.9.x to this release, please pay attention to the following
migration notes from prior releases:

#### Migration steps

##### **After deploying the `data-persistence` module, but before deploying the main `cumulus` module**

- Due to a bug in the PUT `/rules/<name>` endpoint, the rule records in PostgreSQL may be
out of sync with records in DynamoDB. In order to bring the records into sync, re-run the
[previously deployed `data-migration1` Lambda](https://nasa.github.io/cumulus/docs/upgrade-notes/upgrade-rds#3-deploy-and-run-data-migration1) with a payload of
`{"forceRulesMigration": true}`:

```shell
aws lambda invoke --function-name $PREFIX-data-migration1 \
  --payload $(echo '{"forceRulesMigration": true}' | base64) $OUTFILE
```

##### As part of the `cumulus` deployment

- Please read the [documentation on the updates to the granule files schema for our Cumulus workflow tasks and how to upgrade your deployment for compatibility](https://nasa.github.io/cumulus/docs/upgrade-notes/update-task-file-schemas).
- (Optional) Update the `task-config` for all workflows that use the `sync-granule` task to include `workflowStartTime` set to
`{$.cumulus_meta.workflow_start_time}`. See [here](https://github.com/nasa/cumulus/blob/master/example/cumulus-tf/sync_granule_workflow.asl.json#L9) for an example.

### Notable changes

- **CUMULUS-2703**
  - `ORCA Backup` is now a supported `reportType` for the `POST /reconciliationReports` endpoint

### Added

- **CUMULUS-2311** - RDS Migration Epic Phase 2
  - **CUMULUS-2208**
    - Added `@cumulus/message/utils.parseException` to parse exception objects
    - Added helpers to `@cumulus/message/Granules`:
      - `getGranuleProductVolume`
      - `getGranuleTimeToPreprocess`
      - `getGranuleTimeToArchive`
      - `generateGranuleApiRecord`
    - Added `@cumulus/message/PDRs/generatePdrApiRecordFromMessage` to generate PDR from Cumulus workflow message
    - Added helpers to `@cumulus/es-client/indexer`:
      - `deleteAsyncOperation` to delete async operation records from Elasticsearch
      - `updateAsyncOperation` to update an async operation record in Elasticsearch
    - Added granules `PUT` endpoint to Cumulus API for updating a granule.
    Requests to this endpoint should be submitted **without an `action`**
    attribute in the request body.
    - Added `@cumulus/api-client/granules.updateGranule` to update granule via the API
  - **CUMULUS-2303**
    - Add translatePostgresProviderToApiProvider method to `@cumulus/db/translate/providers`
  - **CUMULUS-2306**
    - Updated API execution GET endpoint to read individual execution records
      from PostgreSQL database instead of DynamoDB
    - Updated API execution-status endpoint to read execution records from
      PostgreSQL database instead of DynamoDB
  - **CUMULUS-2302**
    - Added translatePostgresCollectionToApiCollection method to
      `@cumulus/db/translate/collections`
    - Added `searchWithUpdatedAtRange` method to
      `@cumulus/db/models/collections`
  - **CUMULUS-2301**
    - Created API asyncOperations POST endpoint to create async operations.
  - **CUMULUS-2307**
    - Updated API PDR GET endpoint to read individual PDR records from
      PostgreSQL database instead of DynamoDB
    - Added `deletePdr` to `@cumulus/api-client/pdrs`
  - **CUMULUS-2782**
    - Update API granules endpoint `move` action to update granules in the index
      and utilize postgres as the authoritative datastore
  - **CUMULUS-2769**
    - Update collection PUT endpoint to require existance of postgresql record
      and to ignore lack of dynamoDbRecord on update
  - **CUMULUS-2767**
    - Update provider PUT endpoint to require existence of PostgreSQL record
      and to ignore lack of DynamoDB record on update
  - **CUMULUS-2759**
    - Updates collection/provider/rules/granules creation (post) endpoints to
      primarily check for existence/collision in PostgreSQL database instead of DynamoDB
  - **CUMULUS-2714**
    - Added `@cumulus/db/base.deleteExcluding` method to allow for deletion of a
      record set with an exclusion list of cumulus_ids
  - **CUMULUS-2317**
    - Added `@cumulus/db/getFilesAndGranuleInfoQuery()` to build a query for searching file
    records in PostgreSQL and return specified granule information for each file
    - Added `@cumulus/db/QuerySearchClient` library to handle sequentially fetching and paging
    through results for an arbitrary PostgreSQL query
    - Added `insert` method to all `@cumulus/db` models to handle inserting multiple records into
    the database at once
    - Added `@cumulus/db/translatePostgresGranuleResultToApiGranule` helper to
    translate custom PostgreSQL granule result to API granule
  - **CUMULUS-2672**
    - Added migration to add `type` text column to Postgres database `files` table
  - **CUMULUS-2634**
    - Added new functions for upserting data to Elasticsearch:
      - `@cumulus/es-client/indexer.upsertExecution` to upsert an execution
      - `@cumulus/es-client/indexer.upsertPdr` to upsert a PDR
      - `@cumulus/es-client/indexer.upsertGranule` to upsert a granule
  - **CUMULUS-2510**
    - Added `execution_sns_topic_arn` environment variable to
      `sf_event_sqs_to_db_records` lambda TF definition.
    - Added to `sf_event_sqs_to_db_records_lambda` IAM policy to include
      permissions for SNS publish for `report_executions_topic`
    - Added `collection_sns_topic_arn` environment variable to
      `PrivateApiLambda` and `ApiEndpoints` lambdas.
    - Added `updateCollection` to `@cumulus/api-client`.
    - Added to `ecs_cluster` IAM policy to include permissions for SNS publish
      for `report_executions_sns_topic_arn`, `report_pdrs_sns_topic_arn`,
      `report_granules_sns_topic_arn`
    - Added variables for report topic ARNs to `process_dead_letter_archive.tf`
    - Added variable for granule report topic ARN to `bulk_operation.tf`
    - Added `pdr_sns_topic_arn` environment variable to
      `sf_event_sqs_to_db_records` lambda TF definition.
    - Added the new function `publishSnsMessageByDataType` in `@cumulus/api` to
      publish SNS messages to the report topics to PDRs, Collections, and
      Executions.
    - Added the following functions in `publishSnsMessageUtils` to handle
      publishing SNS messages for specific data and event types:
      - `publishCollectionUpdateSnsMessage`
      - `publishCollectionCreateSnsMessage`
      - `publishCollectionDeleteSnsMessage`
      - `publishGranuleUpdateSnsMessage`
      - `publishGranuleDeleteSnsMessage`
      - `publishGranuleCreateSnsMessage`
      - `publishExecutionSnsMessage`
      - `publishPdrSnsMessage`
      - `publishGranuleSnsMessageByEventType`
    - Added to `ecs_cluster` IAM policy to include permissions for SNS publish
      for `report_executions_topic` and `report_pdrs_topic`.
  - **CUMULUS-2315**
    - Added `paginateByCumulusId` to `@cumulus/db` `BasePgModel` to allow for paginated
      full-table select queries in support of elasticsearch indexing.
    - Added `getMaxCumulusId` to `@cumulus/db` `BasePgModel` to allow all
      derived table classes to support querying the current max `cumulus_id`.
  - **CUMULUS-2673**
    - Added `ES_HOST` environment variable to `postgres-migration-async-operation`
    Lambda using value of `elasticsearch_hostname` Terraform variable.
    - Added `elasticsearch_security_group_id` to security groups for
      `postgres-migration-async-operation` lambda.
    - Added permission for `DynamoDb:DeleteItem` to
      `postgres-migration-async-operation` lambda.
  - **CUMULUS-2778**
    - Updated default value of `async_operation_image` in
      `tf-modules/cumulus/variables.tf` to `cumuluss/async-operation:41`
    - Added `ES_HOST` environment variable to async operation ECS task
      definition to ensure that async operation tasks write to the correct
      Elasticsearch domain
- **CUMULUS-2642**
  - Reduces the reconcilation report's default maxResponseSize that returns
     the full report rather than an s3 signed url. Reports very close to the
     previous limits were failing to download, so the limit has been lowered to
     ensure all files are handled properly.
- **CUMULUS-2703**
  - Added `@cumulus/api/lambdas/reports/orca-backup-reconciliation-report` to create
    `ORCA Backup` reconciliation report

### Removed

- **CUMULUS-2311** - RDS Migration Epic Phase 2
  - **CUMULUS-2208**
    - Removed trigger for `dbIndexer` Lambda for DynamoDB tables:
      - `<prefix>-AsyncOperationsTable`
      - `<prefix>-CollectionsTable`
      - `<prefix>-ExecutionsTable`
      - `<prefix>-GranulesTable`
      - `<prefix>-PdrsTable`
      - `<prefix>-ProvidersTable`
      - `<prefix>-RulesTable`
  - **CUMULUS-2782**
    - Remove deprecated `@ingest/granule.moveGranuleFiles`
  - **CUMULUS-2770**
    - Removed `waitForModelStatus` from `example/spec/helpers/apiUtils` integration test helpers
  - **CUMULUS-2510**
    - Removed `stream_enabled` and `stream_view_type` from `executions_table` TF
      definition.
    - Removed `aws_lambda_event_source_mapping` TF definition on executions
      DynamoDB table.
    - Removed `stream_enabled` and `stream_view_type` from `collections_table`
      TF definition.
    - Removed `aws_lambda_event_source_mapping` TF definition on collections
      DynamoDB table.
    - Removed lambda `publish_collections` TF resource.
    - Removed `aws_lambda_event_source_mapping` TF definition on granules
    - Removed `stream_enabled` and `stream_view_type` from `pdrs_table` TF
      definition.
    - Removed `aws_lambda_event_source_mapping` TF definition on PDRs
      DynamoDB table.
  - **CUMULUS-2694**
    - Removed `@cumulus/api/models/granules.storeGranulesFromCumulusMessage()` method
  - **CUMULUS-2662**
    - Removed call to `addToLocalES` in POST `/granules` endpoint since it is
      redundant.
    - Removed call to `addToLocalES` in POST and PUT `/executions` endpoints
      since it is redundant.
    - Removed function `addToLocalES` from `es-client` package since it is no
      longer used.
  - **CUMULUS-2771**
    - Removed `_updateGranuleStatus` to update granule to "running" from `@cumulus/api/lib/ingest.reingestGranule`
    and `@cumulus/api/lib/ingest.applyWorkflow`

### Changed

- CVE-2022-2477
  - Update node-forge to 1.3.0 in `@cumulus/common` to address CVE-2022-2477
- **CUMULUS-2311** - RDS Migration Epic Phase 2
  - **CUMULUS_2641**
    - Update API granule schema to set productVolume as a string value
    - Update `@cumulus/message` package to set productVolume as string
      (calculated with `file.size` as a `BigInt`) to match API schema
    - Update `@cumulus/db` granule translation to translate `granule` objects to
      match the updated API schema
  - **CUMULUS-2714**
    - Updated
      - @cumulus/api/lib.writeRecords.writeGranulesFromMessage
      - @cumulus/api/lib.writeRecords.writeGranuleFromApi
      - @cumulus/api/lib.writeRecords.createGranuleFromApi
      - @cumulus/api/lib.writeRecords.updateGranuleFromApi
    - These methods now remove postgres file records that aren't contained in
        the write/update action if such file records exist.  This update
        maintains consistency with the writes to elasticsearch/dynamodb.
  - **CUMULUS-2672**
    - Updated `data-migration2` lambda to migrate Dynamo `granule.files[].type`
      instead of dropping it.
    - Updated `@cumlus/db` `translateApiFiletoPostgresFile` to retain `type`
    - Updated `@cumulus/db` `translatePostgresFileToApiFile` to retain `type`
    - Updated `@cumulus/types.api.file` to add `type` to the typing.
  - **CUMULUS-2315**
    - Update `index-from-database` lambda/ECS task and elasticsearch endpoint to read
      from PostgreSQL database
    - Update `index-from-database` endpoint to add the following configuration
      tuning parameters:
      - postgresResultPageSize -- The number of records to read from each
        postgres table per request.   Default is 1000.
      - postgresConnectionPoolSize -- The max number of connections to allow the
        index function to make to the database.  Default is 10.
      - esRequestConcurrency -- The maximium number of concurrent record
        translation/ES record update requests.   Default is 10.
  - **CUMULUS-2308**
    - Update `/granules/<granule_id>` GET endpoint to return PostgreSQL Granules instead of DynamoDB Granules
    - Update `/granules/<granule_id>` PUT endpoint to use PostgreSQL Granule as source rather than DynamoDB Granule
    - Update `unpublishGranule` (used in /granules PUT) to use PostgreSQL Granule as source rather than DynamoDB Granule
    - Update integration tests to use `waitForApiStatus` instead of `waitForModelStatus`
    - Update Granule ingest to update the Postgres Granule status as well as the DynamoDB Granule status
  - **CUMULUS-2302**
    - Update API collection GET endpoint to read individual provider records from
      PostgreSQL database instead of DynamoDB
    - Update sf-scheduler lambda to utilize API endpoint to get provider record
      from database via Private API lambda
    - Update API granule `reingest` endpoint to read collection from PostgreSQL
      database instead of DynamoDB
    - Update internal-reconciliation report to base report Collection comparison
      on PostgreSQL instead of DynamoDB
    - Moved createGranuleAndFiles `@cumulus/api` unit helper from `./lib` to
      `.test/helpers`
  - **CUMULUS-2208**
    - Moved all `@cumulus/api/es/*` code to new `@cumulus/es-client` package
    - Updated logic for collections API POST/PUT/DELETE to create/update/delete
      records directly in Elasticsearch in parallel with updates to
      DynamoDb/PostgreSQL
    - Updated logic for rules API POST/PUT/DELETE to create/update/delete
      records directly in Elasticsearch in parallel with updates to
      DynamoDb/PostgreSQL
    - Updated logic for providers API POST/PUT/DELETE to create/update/delete
      records directly in  Elasticsearch in parallel with updates to
      DynamoDb/PostgreSQL
    - Updated logic for PDRs API DELETE to delete records directly in
      Elasticsearch in parallel with deletes to DynamoDB/PostgreSQL
    - Updated logic for executions API DELETE to delete records directly in
      Elasticsearch in parallel with deletes to DynamoDB/PostgreSQL
    - Updated logic for granules API DELETE to delete records directly in
      Elasticsearch in parallel with deletes to DynamoDB/PostgreSQL
    - `sfEventSqsToDbRecords` Lambda now writes following data directly to
      Elasticsearch in parallel with writes to DynamoDB/PostgreSQL:
      - executions
      - PDRs
      - granules
    - All async operations are now written directly to Elasticsearch in parallel
      with DynamoDB/PostgreSQL
    - Updated logic for async operation API DELETE to delete records directly in
      Elasticsearch in parallel with deletes to DynamoDB/PostgreSQL
    - Moved:
      - `packages/api/lib/granules.getGranuleProductVolume` ->
      `@cumulus/message/Granules.getGranuleProductVolume`
      - `packages/api/lib/granules.getGranuleTimeToPreprocess`
      -> `@cumulus/message/Granules.getGranuleTimeToPreprocess`
      - `packages/api/lib/granules.getGranuleTimeToArchive` ->
      `@cumulus/message/Granules.getGranuleTimeToArchive`
      - `packages/api/models/Granule.generateGranuleRecord`
      -> `@cumulus/message/Granules.generateGranuleApiRecord`
  - **CUMULUS-2306**
    - Updated API local serve (`api/bin/serve.js`) setup code to add cleanup/executions
    related records
    - Updated @cumulus/db/models/granules-executions to add a delete method in
      support of local cleanup
    - Add spec/helpers/apiUtils/waitForApiStatus integration helper to retry API
      record retrievals on status in lieu of using `waitForModelStatus`
  - **CUMULUS-2303**
    - Update API provider GET endpoint to read individual provider records from
      PostgreSQL database instead of DynamoDB
    - Update sf-scheduler lambda to utilize API endpoint to get provider record
      from database via Private API lambda
  - **CUMULUS-2301**
    - Updated `getAsyncOperation` to read from PostgreSQL database instead of
      DynamoDB.
    - Added `translatePostgresAsyncOperationToApiAsyncOperation` function in
      `@cumulus/db/translate/async-operation`.
    - Updated `translateApiAsyncOperationToPostgresAsyncOperation` function to
      ensure that `output` is properly translated to an object for the
      PostgreSQL record for the following cases of `output` on the incoming API
      record:
      - `record.output` is a JSON stringified object
      - `record.output` is a JSON stringified array
      - `record.output` is a JSON stringified string
      - `record.output` is a string
  - **CUMULUS-2317**
    - Changed reconciliation reports to read file records from PostgreSQL instead of DynamoDB
  - **CUMULUS-2304**
    - Updated API rule GET endpoint to read individual rule records from
      PostgreSQL database instead of DynamoDB
    - Updated internal consumer lambdas for SNS, SQS and Kinesis to read
      rules from PostgreSQL.
  - **CUMULUS-2634**
    - Changed `sfEventSqsToDbRecords` Lambda to use new upsert helpers for executions, granules, and PDRs
    to ensure out-of-order writes are handled correctly when writing to Elasticsearch
  - **CUMULUS-2510**
    - Updated `@cumulus/api/lib/writeRecords/write-execution` to publish SNS
      messages after a successful write to Postgres, DynamoDB, and ES.
    - Updated functions `create` and `upsert` in the `db` model for Executions
      to return an array of objects containing all columns of the created or
      updated records.
    - Updated `@cumulus/api/endpoints/collections` to publish an SNS message
      after a successful collection delete, update (PUT), create (POST).
    - Updated functions `create` and `upsert` in the `db` model for Collections
      to return an array of objects containing all columns for the created or
      updated records.
    - Updated functions `create` and `upsert` in the `db` model for Granules
      to return an array of objects containing all columns for the created or
      updated records.
    - Updated `@cumulus/api/lib/writeRecords/write-granules` to publish SNS
      messages after a successful write to Postgres, DynamoDB, and ES.
    - Updated `@cumulus/api/lib/writeRecords/write-pdr` to publish SNS
      messages after a successful write to Postgres, DynamoDB, and ES.
  - **CUMULUS-2733**
    - Updated `_writeGranuleFiles` function creates an aggregate error which
      contains the workflow error, if any, as well as any error that may occur
      from writing granule files.
  - **CUMULUS-2674**
    - Updated `DELETE` endpoints for the following data types to check that record exists in
      PostgreSQL or Elasticsearch before proceeding with deletion:
      - `provider`
      - `async operations`
      - `collections`
      - `granules`
      - `executions`
      - `PDRs`
      - `rules`
  - **CUMULUS-2294**
    - Updated architecture and deployment documentation to reference RDS
  - **CUMULUS-2642**
    - Inventory and Granule Not Found Reconciliation Reports now compare
      Databse against S3 in on direction only, from Database to S3
      Objects. This means that only files in the database are compared against
      objects found on S3 and the filesInCumulus.onlyInS3 report key will
      always be empty. This significantly decreases the report output size and
      aligns with a users expectations.
    - Updates getFilesAndGranuleInfoQuery to take additional optional
      parameters `collectionIds`, `granuleIds`, and `providers` to allow
      targeting/filtering of the results.

  - **CUMULUS-2694**
    - Updated database write logic in `sfEventSqsToDbRccords` to log message if Cumulus
    workflow message is from pre-RDS deployment but still attempt parallel writing to DynamoDB
    and PostgreSQL
    - Updated database write logic in `sfEventSqsToDbRccords` to throw error if requirements to write execution to PostgreSQL cannot be met
  - **CUMULUS-2660**
    - Updated POST `/executions` endpoint to publish SNS message of created record to executions SNS topic
  - **CUMULUS-2661**
    - Updated PUT `/executions/<arn>` endpoint to publish SNS message of updated record to executions SNS topic
  - **CUMULUS-2765**
    - Updated `updateGranuleStatusToQueued` in `write-granules` to write to
      Elasticsearch and publish SNS message to granules topic.
  - **CUMULUS-2774**
    - Updated `constructGranuleSnsMessage` and `constructCollectionSnsMessage`
      to throw error if `eventType` is invalid or undefined.
  - **CUMULUS-2776**
    - Updated `getTableIndexDetails` in `db-indexer` to use correct
      `deleteFnName` for reconciliation reports.
  - **CUMULUS-2780**
    - Updated bulk granule reingest operation to read granules from PostgreSQL instead of DynamoDB.
  - **CUMULUS-2778**
    - Updated default value of `async_operation_image` in `tf-modules/cumulus/variables.tf` to `cumuluss/async-operation:38`
  - **CUMULUS-2854**
    - Updated rules model to decouple `createRuleTrigger` from `create`.
    - Updated rules POST endpoint to call `rulesModel.createRuleTrigger` directly to create rule trigger.
    - Updated rules PUT endpoints to call `rulesModel.createRuleTrigger` if update fails and reversion needs to occur.

### Fixed

- **CUMULUS-2311** - RDS Migration Epic Phase 2
  - **CUMULUS-2810**
    - Updated @cumulus/db/translate/translatePostgresProviderToApiProvider to
      correctly return provider password and updated tests to prevent
      reintroduction.
  - **CUMULUS-2778**
    - Fixed async operation docker image to correctly update record status in
    Elasticsearch
  - Updated localAPI to set additional env variable, and fixed `GET /executions/status` response
  - **CUMULUS-2877**
    - Ensure database records receive a timestamp when writing granules.

## [v10.1.2] 2022-03-11

### Added

- **CUMULUS-2859**
  - Update `postgres-db-migration` lambda timeout to default 900 seconds
  - Add `db_migration_lambda_timeout` variable to `data-persistence` module to
    allow this timeout to be user configurable
- **CUMULUS-2868**
  - Added `iam:PassRole` permission to `step_policy` in `tf-modules/ingest/iam.tf`

### Changed

- **CUMULUS-2849**
  - Updated `@cumulus/aws-client` to use new AWS SDK v3 packages for DynamoDB requests:
    - `@aws-sdk/client-dynamodb`
    - `@aws-sdk/lib-dynamodb`
    - `@aws-sdk/util-dynamodb`
  - Updated code for compatibility with AWS SDK v3 Dynamo packages
    - `@cumulus/api`
    - `@cumulus/errors`
    - `@cumulus/tf-inventory`
    - `lambdas/data-migration2`
    - `packages/api/ecs/async-operation`

### Fixed

- **CUMULUS-2849**
  - Fixed AWS service client memoization logic in `@cumulus/aws-client`

## [v10.1.1] 2022-03-04

### Migration steps

- Due to a bug in the PUT `/rules/<name>` endpoint, the rule records in PostgreSQL may be
out of sync with records in DynamoDB. In order to bring the records into sync, re-run the
[previously deployed `data-migration1` Lambda](https://nasa.github.io/cumulus/docs/upgrade-notes/upgrade-rds#3-deploy-and-run-data-migration1) with a payload of
`{"forceRulesMigration": true}`:

```shell
aws lambda invoke --function-name $PREFIX-data-migration1 \
  --payload $(echo '{"forceRulesMigration": true}' | base64) $OUTFILE
```

### Added

- **CUMULUS-2841**
  - Add integration test to validate PDR node provider that requires password
    credentials succeeds on ingest

- **CUMULUS-2846**
  - Added `@cumulus/db/translate/rule.translateApiRuleToPostgresRuleRaw` to translate API rule to PostgreSQL rules and
  **keep undefined fields**

### Changed

- **CUMULUS-NONE**
  - Adds logging to ecs/async-operation Docker conatiner that launches async
    tasks on ECS. Sets default async_operation_image_version to 39.

- **CUMULUS-2845**
  - Updated rules model to decouple `createRuleTrigger` from `create`.
  - Updated rules POST endpoint to call `rulesModel.createRuleTrigger` directly to create rule trigger.
  - Updated rules PUT endpoints to call `rulesModel.createRuleTrigger` if update fails and reversion needs to occur.
- **CUMULUS-2846**
  - Updated version of `localstack/localstack` used in local unit testing to `0.11.5`

### Fixed

- Upgraded lodash to version 4.17.21 to fix vulnerability
- **CUMULUS-2845**
  - Fixed bug in POST `/rules` endpoint causing rule records to be created
  inconsistently in DynamoDB and PostgreSQL
- **CUMULUS-2846**
  - Fixed logic for `PUT /rules/<name>` endpoint causing rules to be saved
  inconsistently between DynamoDB and PostgreSQL
- **CUMULUS-2854**
  - Fixed queue granules behavior where the task was not accounting for granules that
  *already* had createdAt set. Workflows downstream in this scenario should no longer
  fail to write their granules due to order-of-db-writes constraints in the database
  update logic.

## [v10.1.0] 2022-02-23

### Added

- **CUMULUS-2775**
  - Added a configurable parameter group for the RDS serverless database cluster deployed by `tf-modules/rds-cluster-tf`. The allowed parameters for the parameter group can be found in the AWS documentation of [allowed parameters for an Aurora PostgreSQL cluster](https://docs.aws.amazon.com/AmazonRDS/latest/AuroraUserGuide/AuroraPostgreSQL.Reference.ParameterGroups.html). By default, the following parameters are specified:
    - `shared_preload_libraries`: `pg_stat_statements,auto_explain`
    - `log_min_duration_statement`: `250`
    - `auto_explain.log_min_duration`: `250`
- **CUMULUS-2781**
  - Add api_config secret to hold API/Private API lambda configuration values
- **CUMULUS-2840**
  - Added an index on `granule_cumulus_id` to the RDS files table.

### Changed

- **CUMULUS-2492**
  - Modify collectionId logic to accomodate trailing underscores in collection short names. e.g. `shortName____`
- **CUMULUS-2847**
  - Move DyanmoDb table name into API keystore and initialize only on lambda cold start
- **CUMULUS-2833**
  - Updates provider model schema titles to display on the dashboard.
- **CUMULUS-2837**
  - Update process-s3-dead-letter-archive to unpack SQS events in addition to
    Cumulus Messages
  - Update process-s3-dead-letter-archive to look up execution status using
    getCumulusMessageFromExecutionEvent (common method with sfEventSqsToDbRecords)
  - Move methods in api/lib/cwSfExecutionEventUtils to
    @cumulus/message/StepFunctions
- **CUMULUS-2775**
  - Changed the `timeout_action` to `ForceApplyCapacityChange` by default for the RDS serverless database cluster `tf-modules/rds-cluster-tf`
- **CUMULUS-2781**
  - Update API lambda to utilize api_config secret for initial environment variables

### Fixed

- **CUMULUS-2853**
  - Move OAUTH_PROVIDER to lambda env variables to address regression in CUMULUS-2781
  - Add logging output to api app router
- Added Cloudwatch permissions to `<prefix>-steprole` in `tf-modules/ingest/iam.tf` to address the
`Error: error creating Step Function State Machine (xxx): AccessDeniedException: 'arn:aws:iam::XXX:role/xxx-steprole' is not authorized to create managed-rule`
error in non-NGAP accounts:
  - `events:PutTargets`
  - `events:PutRule`
  - `events:DescribeRule`

## [v10.0.1] 2022-02-03

### Fixed

- Fixed IAM permissions issue with `<prefix>-postgres-migration-async-operation` Lambda
which prevented it from running a Fargate task for data migration.

## [v10.0.0] 2022-02-01

### Migration steps

- Please read the [documentation on the updates to the granule files schema for our Cumulus workflow tasks and how to upgrade your deployment for compatibility](https://nasa.github.io/cumulus/docs/upgrade-notes/update-task-file-schemas).
- (Optional) Update the `task-config` for all workflows that use the `sync-granule` task to include `workflowStartTime` set to
`{$.cumulus_meta.workflow_start_time}`. See [here](https://github.com/nasa/cumulus/blob/master/example/cumulus-tf/sync_granule_workflow.asl.json#L9) for an example.

### BREAKING CHANGES

- **NDCUM-624**
  - Functions in @cumulus/cmrjs renamed for consistency with `isCMRFilename` and `isCMRFile`
    - `isECHO10File` -> `isECHO10Filename`
    - `isUMMGFile` -> `isUMMGFilename`
    - `isISOFile` -> `isCMRISOFilename`
- **CUMULUS-2388**
  - In order to standardize task messaging formats, please note the updated input, output and config schemas for the following Cumulus workflow tasks:
    - add-missing-file-checksums
    - files-to-granules
    - hyrax-metadata-updates
    - lzards-backup
    - move-granules
    - post-to-cmr
    - sync-granule
    - update-cmr-access-constraints
    - update-granules-cmr-metadata-file-links
  The primary focus of the schema updates was to standardize the format of granules, and
  particularly their files data. The granule `files` object now matches the file schema in the
  Cumulus database and thus also matches the `files` object produced by the API with use cases like
  `applyWorkflow`. This includes removal of `name` and `filename` in favor of `bucket` and `key`,
  removal of certain properties such as `etag` and `duplicate_found` and outputting them as
  separate objects stored in `meta`.
  - Checksum values calculated by `@cumulus/checksum` are now converted to string to standardize
  checksum formatting across the Cumulus library.

### Notable changes

- **CUMULUS-2718**
  - The `sync-granule` task has been updated to support an optional configuration parameter `workflowStartTime`. The output payload of `sync-granule` now includes a `createdAt` time for each granule which is set to the
  provided `workflowStartTime` or falls back to `Date.now()` if not provided. Workflows using
  `sync-granule` may be updated to include this parameter with the value of `{$.cumulus_meta.workflow_start_time}` in the `task_config`.
- Updated version of `@cumulus/cumulus-message-adapter-js` from `2.0.3` to `2.0.4` for
all Cumulus workflow tasks
- **CUMULUS-2783**
  - A bug in the ECS cluster autoscaling configuration has been
resolved. ECS clusters should now correctly autoscale by adding new cluster
instances according to the [policy configuration](https://github.com/nasa/cumulus/blob/master/tf-modules/cumulus/ecs_cluster.tf).
  - Async operations that are started by these endpoints will be run as ECS tasks
  with a launch type of Fargate, not EC2:
    - `POST /deadLetterArchive/recoverCumulusMessages`
    - `POST /elasticsearch/index-from-database`
    - `POST /granules/bulk`
    - `POST /granules/bulkDelete`
    - `POST /granules/bulkReingest`
    - `POST /migrationCounts`
    - `POST /reconciliationReports`
    - `POST /replays`
    - `POST /replays/sqs`

### Added

- Upgraded version of dependencies on `knex` package from `0.95.11` to `0.95.15`
- Added Terraform data sources to `example/cumulus-tf` module to retrieve default VPC and subnets in NGAP accounts
  - Added `vpc_tag_name` variable which defines the tags used to look up a VPC. Defaults to VPC tag name used in NGAP accounts
  - Added `subnets_tag_name` variable which defines the tags used to look up VPC subnets. Defaults to a subnet tag name used in NGAP accounts
- Added Terraform data sources to `example/data-persistence-tf` module to retrieve default VPC and subnets in NGAP accounts
  - Added `vpc_tag_name` variable which defines the tags used to look up a VPC. Defaults to VPC tag name used in NGAP accounts
  - Added `subnets_tag_name` variable which defines the tags used to look up VPC subnets. Defaults to a subnet tag name used in NGAP accounts
- Added Terraform data sources to `example/rds-cluster-tf` module to retrieve default VPC and subnets in NGAP accounts
  - Added `vpc_tag_name` variable which defines the tags used to look up a VPC. Defaults to VPC tag name used in NGAP accounts
  - Added `subnets_tag_name` variable which defines the tags used to look up VPC subnets. Defaults to tag names used in subnets in for NGAP accounts
- **CUMULUS-2299**
  - Added support for SHA checksum types with hyphens (e.g. `SHA-256` vs `SHA256`) to tasks that calculate checksums.
- **CUMULUS-2439**
  - Added CMR search client setting to the CreateReconciliationReport lambda function.
  - Added `cmr_search_client_config` tfvars to the archive and cumulus terraform modules.
  - Updated CreateReconciliationReport lambda to search CMR collections with CMRSearchConceptQueue.
- **CUMULUS-2441**
  - Added support for 'PROD' CMR environment.
- **CUMULUS-2456**
  - Updated api lambdas to query ORCA Private API
  - Updated example/cumulus-tf/orca.tf to the ORCA release v4.0.0-Beta3
- **CUMULUS-2638**
  - Adds documentation to clarify bucket config object use.
- **CUMULUS-2684**
  - Added optional collection level parameter `s3MultipartChunksizeMb` to collection's `meta` field
  - Updated `move-granules` task to take in an optional config parameter s3MultipartChunksizeMb
- **CUMULUS-2747**
  - Updated data management type doc to include additional fields for provider configurations
- **CUMULUS-2773**
  - Added a document to the workflow-tasks docs describing deployment, configuration and usage of the LZARDS backup task.

### Changed

- Made `vpc_id` variable optional for `example/cumulus-tf` module
- Made `vpc_id` and `subnet_ids` variables optional for `example/data-persistence-tf` module
- Made `vpc_id` and `subnets` variables optional for `example/rds-cluster-tf` module
- Changes audit script to handle integration test failure when `USE\_CACHED\_BOOTSTRAP` is disabled.
- Increases wait time for CMR to return online resources in integration tests
- **CUMULUS-1823**
  - Updates to Cumulus rule/provider schemas to improve field titles and descriptions.
- **CUMULUS-2638**
  - Transparent to users, remove typescript type `BucketType`.
- **CUMULUS-2718**
  - Updated config for SyncGranules to support optional `workflowStartTime`
  - Updated SyncGranules to provide `createdAt` on output based on `workflowStartTime` if provided,
  falling back to `Date.now()` if not provided.
  - Updated `task_config` of SyncGranule in example workflows
- **CUMULUS-2735**
  - Updated reconciliation reports to write formatted JSON to S3 to improve readability for
    large reports
  - Updated TEA version from 102 to 121 to address TEA deployment issue with the max size of
    a policy role being exceeded
- **CUMULUS-2743**
  - Updated bamboo Dockerfile to upgrade pip as part of the image creation process
- **CUMULUS-2744**
  - GET executions/status returns associated granules for executions retrieved from the Step Function API
- **CUMULUS-2751**
  - Upgraded all Cumulus (node.js) workflow tasks to use
    `@cumulus/cumulus-message-adapter-js` version `2.0.3`, which includes an
    update cma-js to better expose CMA stderr stream output on lambda timeouts
    as well as minor logging enhancements.
- **CUMULUS-2752**
  - Add new mappings for execution records to prevent dynamic field expansion from exceeding
  Elasticsearch field limits
    - Nested objects under `finalPayload.*` will not dynamically add new fields to mapping
    - Nested objects under `originalPayload.*` will not dynamically add new fields to mapping
    - Nested keys under `tasks` will not dynamically add new fields to mapping
- **CUMULUS-2753**
  - Updated example/cumulus-tf/orca.tf to the latest ORCA release v4.0.0-Beta2 which is compatible with granule.files file schema
  - Updated /orca/recovery to call new lambdas request_status_for_granule and request_status_for_job.
  - Updated orca integration test
- [**PR #2569**](https://github.com/nasa/cumulus/pull/2569)
  - Fixed `TypeError` thrown by `@cumulus/cmrjs/cmr-utils.getGranuleTemporalInfo` when
    a granule's associated UMM-G JSON metadata file does not contain a `ProviderDates`
    element that has a `Type` of either `"Update"` or `"Insert"`.  If neither are
    present, the granule's last update date falls back to the `"Create"` type
    provider date, or `undefined`, if none is present.
- **CUMULUS-2775**
  - Changed `@cumulus/api-client/invokeApi()` to accept a single accepted status code or an array
  of accepted status codes via `expectedStatusCodes`
- [**PR #2611**](https://github.com/nasa/cumulus/pull/2611)
  - Changed `@cumulus/launchpad-auth/LaunchpadToken.requestToken` and `validateToken`
    to use the HTTPS request option `https.pfx` instead of the deprecated `pfx` option
    for providing the certificate.
- **CUMULUS-2836**
  - Updates `cmr-utils/getGranuleTemporalInfo` to search for a SingleDateTime
    element, when beginningDateTime value is not
    found in the metadata file.  The granule's temporal information is
    returned so that both beginningDateTime and endingDateTime are set to the
    discovered singleDateTimeValue.
- **CUMULUS-2756**
  - Updated `_writeGranule()` in `write-granules.js` to catch failed granule writes due to schema validation, log the failure and then attempt to set the status of the granule to `failed` if it already exists to prevent a failure from allowing the granule to get "stuck" in a non-failed status.

### Fixed

- **CUMULUS-2775**
  - Updated `@cumulus/api-client` to not log an error for 201 response from `updateGranule`
- **CUMULUS-2783**
  - Added missing lower bound on scale out policy for ECS cluster to ensure that
  the cluster will autoscale correctly.
- **CUMULUS-2835**
  - Updated `hyrax-metadata-updates` task to support reading the DatasetId from ECHO10 XML, and the EntryTitle from UMM-G JSON; these are both valid alternatives to the shortname and version ID.

## [v9.9.3] 2021-02-17 [BACKPORT]

**Please note** changes in 9.9.3 may not yet be released in future versions, as
this is a backport and patch release on the 9.9.x series of releases. Updates that
are included in the future will have a corresponding CHANGELOG entry in future
releases.

- **CUMULUS-2853**
  - Move OAUTH_PROVIDER to lambda env variables to address regression in 9.9.2/CUMULUS-2275
  - Add logging output to api app router

## [v9.9.2] 2021-02-10 [BACKPORT]

**Please note** changes in 9.9.2 may not yet be released in future versions, as
this is a backport and patch release on the 9.9.x series of releases. Updates that
are included in the future will have a corresponding CHANGELOG entry in future
releases.### Added

- **CUMULUS-2775**
  - Added a configurable parameter group for the RDS serverless database cluster deployed by `tf-modules/rds-cluster-tf`. The allowed parameters for the parameter group can be found in the AWS documentation of [allowed parameters for an Aurora PostgreSQL cluster](https://docs.aws.amazon.com/AmazonRDS/latest/AuroraUserGuide/AuroraPostgreSQL.Reference.ParameterGroups.html). By default, the following parameters are specified:
    - `shared_preload_libraries`: `pg_stat_statements,auto_explain`
    - `log_min_duration_statement`: `250`
    - `auto_explain.log_min_duration`: `250`
- **CUMULUS-2840**
  - Added an index on `granule_cumulus_id` to the RDS files table.

### Changed

- **CUMULUS-2847**
  - Move DyanmoDb table name into API keystore and initialize only on lambda cold start
- **CUMULUS-2781**
  - Add api_config secret to hold API/Private API lambda configuration values
- **CUMULUS-2775**
  - Changed the `timeout_action` to `ForceApplyCapacityChange` by default for the RDS serverless database cluster `tf-modules/rds-cluster-tf`

## [v9.9.1] 2021-02-10 [BACKPORT]

**Please note** changes in 9.9.1 may not yet be released in future versions, as
this is a backport and patch release on the 9.9.x series of releases. Updates that
are included in the future will have a corresponding CHANGELOG entry in future
releases.

### Fixed

- **CUMULUS-2775**
  - Updated `@cumulus/api-client` to not log an error for 201 response from `updateGranule`

### Changed

- Updated version of `@cumulus/cumulus-message-adapter-js` from `2.0.3` to `2.0.4` for
all Cumulus workflow tasks
- **CUMULUS-2775**
  - Changed `@cumulus/api-client/invokeApi()` to accept a single accepted status code or an array
  of accepted status codes via `expectedStatusCodes`
- **CUMULUS-2837**
  - Update process-s3-dead-letter-archive to unpack SQS events in addition to
    Cumulus Messages
  - Update process-s3-dead-letter-archive to look up execution status using
    getCumulusMessageFromExecutionEvent (common method with sfEventSqsToDbRecords)
  - Move methods in api/lib/cwSfExecutionEventUtils to
    @cumulus/message/StepFunctions

## [v9.9.0] 2021-11-03

### Added

- **NDCUM-624**: Add support for ISO metadata files for the `MoveGranules` step
  - Add function `isISOFile` to check if a given file object is an ISO file
  - `granuleToCmrFileObject` and `granulesToCmrFileObjects` now take a
    `filterFunc` argument
    - `filterFunc`'s default value is `isCMRFile`, so the previous behavior is
      maintained if no value is given for this argument
    - `MoveGranules` passes a custom filter function to
      `granulesToCmrFileObjects` to check for `isISOFile` in addition to
      `isCMRFile`, so that metadata from `.iso.xml` files can be used in the
      `urlPathTemplate`
- [**PR #2535**](https://github.com/nasa/cumulus/pull/2535)
  - NSIDC and other cumulus users had desire for returning formatted dates for
    the 'url_path' date extraction utilities. Added 'dateFormat' function as
    an option for extracting and formating the entire date. See
    docs/workflow/workflow-configuration-how-to.md for more information.
- [**PR #2548**](https://github.com/nasa/cumulus/pull/2548)
  - Updated webpack configuration for html-loader v2
- **CUMULUS-2640**
  - Added Elasticsearch client scroll setting to the CreateReconciliationReport lambda function.
  - Added `elasticsearch_client_config` tfvars to the archive and cumulus terraform modules.
- **CUMULUS-2683**
  - Added `default_s3_multipart_chunksize_mb` setting to the `move-granules` lambda function.
  - Added `default_s3_multipart_chunksize_mb` tfvars to the cumulus and ingest terraform modules.
  - Added optional parameter `chunkSize` to `@cumulus/aws-client/S3.moveObject` and
    `@cumulus/aws-client/S3.multipartCopyObject` to set the chunk size of the S3 multipart uploads.
  - Renamed optional parameter `maxChunkSize` to `chunkSize` in
    `@cumulus/aws-client/lib/S3MultipartUploads.createMultipartChunks`.

### Changed

- Upgraded all Cumulus workflow tasks to use `@cumulus/cumulus-message-adapter-js` version `2.0.1`
- **CUMULUS-2725**
  - Updated providers endpoint to return encrypted password
  - Updated providers model to try decrypting credentials before encryption to allow for better handling of updating providers
- **CUMULUS-2734**
  - Updated `@cumulus/api/launchpadSaml.launchpadPublicCertificate` to correctly retrieve
    certificate from launchpad IdP metadata with and without namespace prefix.

## [v9.8.0] 2021-10-19

### Notable changes

- Published new tag [`36` of `cumuluss/async-operation` to Docker Hub](https://hub.docker.com/layers/cumuluss/async-operation/35/images/sha256-cf777a6ef5081cd90a0f9302d45243b6c0a568e6d977c0ee2ccc5a90b12d45d0?context=explore) for compatibility with
upgrades to `knex` package and to address security vulnerabilities.

### Added

- Added `@cumulus/db/createRejectableTransaction()` to handle creating a Knex transaction that **will throw an error** if the transaction rolls back. [As of Knex 0.95+, promise rejection on transaction rollback is no longer the default behavior](https://github.com/knex/knex/blob/master/UPGRADING.md#upgrading-to-version-0950).

- **CUMULUS-2639**
  - Increases logging on reconciliation reports.

- **CUMULUS-2670**
  - Updated `lambda_timeouts` string map variable for `cumulus` module to accept a
  `update_granules_cmr_metadata_file_links_task_timeout` property
- **CUMULUS-2598**
  - Add unit and integration tests to describe queued granules as ignored when
    duplicate handling is 'skip'

### Changed

- Updated `knex` version from 0.23.11 to 0.95.11 to address security vulnerabilities
- Updated default version of async operations Docker image to `cumuluss/async-operation:36`
- **CUMULUS-2590**
  - Granule applyWorkflow, Reingest actions and Bulk operation now update granule status to `queued` when scheduling the granule.
- **CUMULUS-2643**
  - relocates system file `buckets.json` out of the
    `s3://internal-bucket/workflows` directory into
    `s3://internal-bucket/buckets`.


## [v9.7.1] 2021-12-08 [Backport]

Please note changes in 9.7.0 may not yet be released in future versions, as this is a backport and patch release on the 9.7.x series of releases. Updates that are included in the future will have a corresponding CHANGELOG entry in future releases.
Fixed

- **CUMULUS-2751**
  - Update all tasks to update to use cumulus-message-adapter-js version 2.0.4

## [v9.7.0] 2021-10-01

### Notable Changes

- **CUMULUS-2583**
  - The `queue-granules` task now updates granule status to `queued` when a granule is queued. In order to prevent issues with the private API endpoint and Lambda API request and concurrency limits, this functionality runs with limited concurrency, which may increase the task's overall runtime when large numbers of granules are being queued. If you are facing Lambda timeout errors with this task, we recommend converting your `queue-granules` task to an ECS activity. This concurrency is configurable via the task config's `concurrency` value.
- **CUMULUS-2676**
  - The `discover-granules` task has been updated to limit concurrency on checks to identify and skip already ingested granules in order to prevent issues with the private API endpoint and Lambda API request and concurrency limits. This may increase the task's overall runtime when large numbers of granules are discovered. If you are facing Lambda timeout errors with this task, we recommend converting your `discover-granules` task to an ECS activity. This concurrency is configurable via the task config's `concurrency` value.
- Updated memory of `<prefix>-sfEventSqsToDbRecords` Lambda to 1024MB

### Added

- **CUMULUS-2000**
  - Updated `@cumulus/queue-granules` to respect a new config parameter: `preferredQueueBatchSize`. Queue-granules will respect this batchsize as best as it can to batch granules into workflow payloads. As workflows generally rely on information such as collection and provider expected to be shared across all granules in a workflow, queue-granules will break batches up by collection, as well as provider if there is a `provider` field on the granule. This may result in batches that are smaller than the preferred size, but never larger ones. The default value is 1, which preserves current behavior of queueing 1 granule per workflow.
- **CUMULUS-2630**
  - Adds a new workflow `DiscoverGranulesToThrottledQueue` that discovers and writes
    granules to a throttled background queue.  This allows discovery and ingest
    of larger numbers of granules without running into limits with lambda
    concurrency.

### Changed

- **CUMULUS-2720**
  - Updated Core CI scripts to validate CHANGELOG diffs as part of the lint process
- **CUMULUS-2695**
  - Updates the example/cumulus-tf deployment to change
    `archive_api_reserved_concurrency` from 8 to 5 to use fewer reserved lambda
    functions. If you see throttling errors on the `<stack>-apiEndpoints` you
    should increase this value.
  - Updates cumulus-tf/cumulus/variables.tf to change
    `archive_api_reserved_concurrency` from 8 to 15 to prevent throttling on
    the dashboard for default deployments.
- **CUMULUS-2584**
  - Updates `api/endpoints/execution-status.js` `get` method to include associated granules, as
    an array, for the provided execution.
  - Added `getExecutionArnsByGranuleCumulusId` returning a list of executionArns sorted by most recent first,
    for an input Granule Cumulus ID in support of the move of `translatePostgresGranuleToApiGranule` from RDS-Phase2
    feature branch
  - Added `getApiExecutionCumulusIds` returning cumulus IDs for a given list of executions
- **CUMULUS-NONE**
  - Downgrades elasticsearch version in testing container to 5.3 to match AWS version.
  - Update serve.js -> `eraseDynamoTables()`. Changed the call `Promise.all()` to `Promise.allSettled()` to ensure all dynamo records (provider records in particular) are deleted prior to reseeding.

### Fixed

- **CUMULUS-2583**
  - Fixed a race condition where granules set as “queued” were not able to be set as “running” or “completed”

## [v9.6.0] 2021-09-20

### Added

- **CUMULUS-2576**
  - Adds `PUT /granules` API endpoint to update a granule
  - Adds helper `updateGranule` to `@cumulus/api-client/granules`
- **CUMULUS-2606**
  - Adds `POST /granules/{granuleId}/executions` API endpoint to associate an execution with a granule
  - Adds helper `associateExecutionWithGranule` to `@cumulus/api-client/granules`
- **CUMULUS-2583**
  - Adds `queued` as option for granule's `status` field

### Changed

- Moved `ssh2` package from `@cumulus/common` to `@cumulus/sftp-client` and
  upgraded package from `^0.8.7` to `^1.0.0` to address security vulnerability
  issue in previous version.
- **CUMULUS-2583**
  - `QueueGranules` task now updates granule status to `queued` once it is added to the queue.

- **CUMULUS-2617**
  - Use the `Authorization` header for CMR Launchpad authentication instead of the deprecated `Echo-Token` header.

### Fixed

- Added missing permission for `<prefix>_ecs_cluster_instance_role` IAM role (used when running ECS services/tasks)
to allow `kms:Decrypt` on the KMS key used to encrypt provider credentials. Adding this permission fixes the `sync-granule` task when run as an ECS activity in a Step Function, which previously failed trying to decrypt credentials for providers.

- **CUMULUS-2576**
  - Adds default value to granule's timestamp when updating a granule via API.

## [v9.5.0] 2021-09-07

### BREAKING CHANGES

- Removed `logs` record type from mappings from Elasticsearch. This change **should not have**
any adverse impact on existing deployments, even those which still contain `logs` records,
but technically it is a breaking change to the Elasticsearch mappings.
- Changed `@cumulus/api-client/asyncOperations.getAsyncOperation` to return parsed JSON body
of response and not the raw API endpoint response

### Added

- **CUMULUS-2670**
  - Updated core `cumulus` module to take lambda_timeouts string map variable that allows timeouts of ingest tasks to be configurable. Allowed properties for the mapping include:
  - discover_granules_task_timeout
  - discover_pdrs_task_timeout
  - hyrax_metadata_update_tasks_timeout
  - lzards_backup_task_timeout
  - move_granules_task_timeout
  - parse_pdr_task_timeout
  - pdr_status_check_task_timeout
  - post_to_cmr_task_timeout
  - queue_granules_task_timeout
  - queue_pdrs_task_timeout
  - queue_workflow_task_timeout
  - sync_granule_task_timeout
- **CUMULUS-2575**
  - Adds `POST /granules` API endpoint to create a granule
  - Adds helper `createGranule` to `@cumulus/api-client`
- **CUMULUS-2577**
  - Adds `POST /executions` endpoint to create an execution
- **CUMULUS-2578**
  - Adds `PUT /executions` endpoint to update an execution
- **CUMULUS-2592**
  - Adds logging when messages fail to be added to queue
- **CUMULUS-2644**
  - Pulled `delete` method for `granules-executions.ts` implemented as part of CUMULUS-2306
  from the RDS-Phase-2 feature branch in support of CUMULUS-2644.
  - Pulled `erasePostgresTables` method in `serve.js` implemented as part of CUMULUS-2644,
  and CUMULUS-2306 from the RDS-Phase-2 feature branch in support of CUMULUS-2644
  - Added `resetPostgresDb` method to support resetting between integration test suite runs

### Changed

- Updated `processDeadLetterArchive` Lambda to return an object where
`processingSucceededKeys` is an array of the S3 keys for successfully
processed objects and `processingFailedKeys` is an array of S3 keys
for objects that could not be processed
- Updated async operations to handle writing records to the databases
when output of the operation is `undefined`

- **CUMULUS-2644**
  - Moved `migration` directory from the `db-migration-lambda` to the `db` package and
  updated unit test references to migrationDir to be pulled from `@cumulus/db`
  - Updated `@cumulus/api/bin/serveUtils` to write records to PostgreSQL tables

- **CUMULUS-2575**
  - Updates model/granule to allow a granule created from API to not require an
    execution to be associated with it. This is a backwards compatible change
    that will not affect granules created in the normal way.
  - Updates `@cumulus/db/src/model/granules` functions `get` and `exists` to
    enforce parameter checking so that requests include either (granule\_id
    and collection\_cumulus\_id) or (cumulus\_id) to prevent incorrect results.
  - `@cumulus/message/src/Collections.deconstructCollectionId` has been
    modified to throw a descriptive error if the input `collectionId` is
    undefined rather than `TypeError: Cannot read property 'split' of
    undefined`. This function has also been updated to throw descriptive errors
    if an incorrectly formatted collectionId is input.

## [v9.4.1] 2022-02-14 [BACKPORT]

**Please note** changes in 9.4.1 may not yet be released in future versions, as
this is a backport and patch release on the 9.4.x series of releases. Updates that
are included in the future will have a corresponding CHANGELOG entry in future
releases.

- **CUMULUS-2847**
  - Update dynamo configuration to read from S3 instead of System Manager
    Parameter Store
  - Move api configuration initialization outside the lambda handler to
    eliminate unneded S3 calls/require config on cold-start only
  - Moved `ssh2` package from `@cumulus/common` to `@cumulus/sftp-client` and
    upgraded package from `^0.8.7` to `^1.0.0` to address security vulnerability
    issue in previous version.
  - Fixed hyrax task package.json dev dependency
  - Update CNM lambda dependencies for Core tasks
    - cumulus-cnm-response-task: 1.4.4
    - cumulus-cnm-to-granule: 1.5.4
  - Whitelist ssh2 re: https://github.com/advisories/GHSA-652h-xwhf-q4h6

## [v9.4.0] 2021-08-16

### Notable changes

- `@cumulus/sync-granule` task should now properly handle
syncing files from HTTP/HTTPS providers where basic auth is
required and involves a redirect to a different host (e.g.
downloading files protected by Earthdata Login)

### Added

- **CUMULUS-2591**
  - Adds `failedExecutionStepName` to failed execution's jsonb error records.
    This is the name of the Step Function step for the last failed event in the
    execution's event history.
- **CUMULUS-2548**
  - Added `allowed_redirects` field to PostgreSQL `providers` table
  - Added `allowedRedirects` field to DynamoDB `<prefix>-providers` table
  - Added `@cumulus/aws-client/S3.streamS3Upload` to handle uploading the contents
  of a readable stream to S3 and returning a promise
- **CUMULUS-2373**
  - Added `replaySqsMessages` lambda to replay archived incoming SQS
    messages from S3.
  - Added `/replays/sqs` endpoint to trigger an async operation for
    the `replaySqsMessages` lambda.
  - Added unit tests and integration tests for new endpoint and lambda.
  - Added `getS3PrefixForArchivedMessage` to `ingest/sqs` package to get prefix
    for an archived message.
  - Added new `async_operation` type `SQS Replay`.
- **CUMULUS-2460**
  - Adds `POST` /executions/workflows-by-granules for retrieving workflow names common to a set of granules
  - Adds `workflowsByGranules` to `@cumulus/api-client/executions`
- **CUMULUS-2635**
  - Added helper functions:
    - `@cumulus/db/translate/file/translateApiPdrToPostgresPdr`

### Fixed

- **CUMULUS-2548**
  - Fixed `@cumulus/ingest/HttpProviderClient.sync` to
properly handle basic auth when redirecting to a different
host and/or host with a different port
- **CUMULUS-2626**
  - Update [PDR migration](https://github.com/nasa/cumulus/blob/master/lambdas/data-migration2/src/pdrs.ts) to correctly find Executions by a Dynamo PDR's `execution` field
- **CUMULUS-2635**
  - Update `data-migration2` to migrate PDRs before migrating granules.
  - Update `data-migration2` unit tests testing granules migration to reference
    PDR records to better model the DB schema.
  - Update `migratePdrRecord` to use `translateApiPdrToPostgresPdr` function.

### Changed

- **CUMULUS-2373**
  - Updated `getS3KeyForArchivedMessage` in `ingest/sqs` to store SQS messages
    by `queueName`.
- **CUMULUS-2630**
  - Updates the example/cumulus-tf deployment to change
    `archive_api_reserved_concurrency` from 2 to 8 to prevent throttling with
    the dashboard.

## [v9.3.0] 2021-07-26

### BREAKING CHANGES

- All API requests made by `@cumulus/api-client` will now throw an error if the status code
does not match the expected response (200 for most requests and 202 for a few requests that
trigger async operations). Previously the helpers in this package would return the response
regardless of the status code, so you may need to update any code using helpers from this
package to catch or to otherwise handle errors that you may encounter.
- The Cumulus API Lambda function has now been configured with reserved concurrency to ensure
availability in a high-concurrency environment. However, this also caps max concurrency which
may result in throttling errors if trying to reach the Cumulus API multiple times in a short
period. Reserved concurrency can be configured with the `archive_api_reserved_concurrency`
terraform variable on the Cumulus module and increased if you are seeing throttling errors.
The default reserved concurrency value is 8.

### Notable changes

- `cmr_custom_host` variable for `cumulus` module can now be used to configure Cumulus to
  integrate with a custom CMR host name and protocol (e.g.
  `http://custom-cmr-host.com`). Note that you **must** include a protocol
  (`http://` or `https://)  if specifying a value for this variable.
- The cumulus module configuration value`rds_connetion_heartbeat` and it's
  behavior has been replaced by a more robust database connection 'retry'
  solution.   Users can remove this value from their configuration, regardless
  of value.  See the `Changed` section notes on CUMULUS-2528 for more details.

### Added

- Added user doc describing new features related to the Cumulus dead letter archive.
- **CUMULUS-2327**
  - Added reserved concurrency setting to the Cumulus API lambda function.
  - Added relevant tfvars to the archive and cumulus terraform modules.
- **CUMULUS-2460**
  - Adds `POST` /executions/search-by-granules for retrieving executions from a list of granules or granule query
  - Adds `searchExecutionsByGranules` to `@cumulus/api-client/executions`
- **CUMULUS-2475**
  - Adds `GET` endpoint to distribution API
- **CUMULUS-2463**
  - `PUT /granules` reingest action allows a user to override the default execution
    to use by providing an optional `workflowName` or `executionArn` parameter on
    the request body.
  - `PUT /granules/bulkReingest` action allows a user to override the default
    execution/workflow combination to reingest with by providing an optional
    `workflowName` on the request body.
- Adds `workflowName` and `executionArn` params to @cumulus/api-client/reingestGranules
- **CUMULUS-2476**
  - Adds handler for authenticated `HEAD` Distribution requests replicating current behavior of TEA
- **CUMULUS-2478**
  - Implemented [bucket map](https://github.com/asfadmin/thin-egress-app#bucket-mapping).
  - Implemented /locate endpoint
  - Cumulus distribution API checks the file request against bucket map:
    - retrieves the bucket and key from file path
    - determines if the file request is public based on the bucket map rather than the bucket type
    - (EDL only) restricts download from PRIVATE_BUCKETS to users who belong to certain EDL User Groups
    - bucket prefix and object prefix are supported
  - Add 'Bearer token' support as an authorization method
- **CUMULUS-2486**
  - Implemented support for custom headers
  - Added 'Bearer token' support as an authorization method
- **CUMULUS-2487**
  - Added integration test for cumulus distribution API
- **CUMULUS-2569**
  - Created bucket map cache for cumulus distribution API
- **CUMULUS-2568**
  - Add `deletePdr`/PDR deletion functionality to `@cumulus/api-client/pdrs`
  - Add `removeCollectionAndAllDependencies` to integration test helpers
  - Added `example/spec/apiUtils.waitForApiStatus` to wait for a
  record to be returned by the API with a specific value for
  `status`
  - Added `example/spec/discoverUtils.uploadS3GranuleDataForDiscovery` to upload granule data fixtures
  to S3 with a randomized granule ID for `discover-granules` based
  integration tests
  - Added `example/spec/Collections.removeCollectionAndAllDependencies` to remove a collection and
  all dependent objects (e.g. PDRs, granules, executions) from the
  database via the API
  - Added helpers to `@cumulus/api-client`:
    - `pdrs.deletePdr` - Delete a PDR via the API
    - `replays.postKinesisReplays` - Submit a POST request to the `/replays` endpoint for replaying Kinesis messages

- `@cumulus/api-client/granules.getGranuleResponse` to return the raw endpoint response from the GET `/granules/<granuleId>` endpoint

### Changed

- Moved functions from `@cumulus/integration-tests` to `example/spec/helpers/workflowUtils`:
  - `startWorkflowExecution`
  - `startWorkflow`
  - `executeWorkflow`
  - `buildWorkflow`
  - `testWorkflow`
  - `buildAndExecuteWorkflow`
  - `buildAndStartWorkflow`
- `example/spec/helpers/workflowUtils.executeWorkflow` now uses
`waitForApiStatus` to ensure that the execution is `completed` or
`failed` before resolving
- `example/spec/helpers/testUtils.updateAndUploadTestFileToBucket`
now accepts an object of parameters rather than positional
arguments
- Removed PDR from the `payload` in the input payload test fixture for reconciliation report integration tests
- The following integration tests for PDR-based workflows were
updated to use randomized granule IDs:
  - `example/spec/parallel/ingest/ingestFromPdrSpec.js`
  - `example/spec/parallel/ingest/ingestFromPdrWithChildWorkflowMetaSpec.js`
  - `example/spec/parallel/ingest/ingestFromPdrWithExecutionNamePrefixSpec.js`
  - `example/spec/parallel/ingest/ingestPdrWithNodeNameSpec.js`
- Updated the `@cumulus/api-client/CumulusApiClientError` error class to include new properties that can be accessed directly on
the error object:
  - `statusCode` - The HTTP status code of the API response
  - `apiMessage` - The message from the API response
- Added `params.pRetryOptions` parameter to
`@cumulus/api-client/granules.deleteGranule` to control the retry
behavior
- Updated `cmr_custom_host` variable to accept a full protocol and host name
(e.g. `http://cmr-custom-host.com`), whereas it previously only accepted a host name
- **CUMULUS-2482**
  - Switches the default distribution app in the `example/cumulus-tf` deployment to the new Cumulus Distribution
  - TEA is still available by following instructions in `example/README.md`
- **CUMULUS-2463**
  - Increases the duration of allowed backoff times for a successful test from
    0.5 sec to 1 sec.
- **CUMULUS-2528**
  - Removed `rds_connection_heartbeat` as a configuration option from all
    Cumulus terraform modules
  - Removed `dbHeartBeat` as an environmental switch from
    `@cumulus/db.getKnexClient` in favor of more comprehensive general db
    connect retry solution
  - Added new `rds_connection_timing_configuration` string map to allow for
    configuration and tuning of Core's internal database retry/connection
    timeout behaviors.  These values map to connection pool configuration
    values for tarn (https://github.com/vincit/tarn.js/) which Core's database
    module / knex(https://www.npmjs.com/package/knex) use for this purpose:
    - acquireTimeoutMillis
    - createRetryIntervalMillis
    - createTimeoutMillis
    - idleTimeoutMillis
    - reapIntervalMillis
      Connection errors will result in a log line prepended with 'knex failed on
      attempted connection error' and sent from '@cumulus/db/connection'
  - Updated `@cumulus/db` and all terraform mdules to set default retry
    configuration values for the database module to cover existing database
    heartbeat connection failures as well as all other knex/tarn connection
    creation failures.

### Fixed

- Fixed bug where `cmr_custom_host` variable was not properly forwarded into `archive`, `ingest`, and `sqs-message-remover` modules from `cumulus` module
- Fixed bug where `parse-pdr` set a granule's provider to the entire provider record when a `NODE_NAME`
  is present. Expected behavior consistent with other tasks is to set the provider name in that field.
- **CUMULUS-2568**
  - Update reconciliation report integration test to have better cleanup/failure behavior
  - Fixed `@cumulus/api-client/pdrs.getPdr` to request correct endpoint for returning a PDR from the API
- **CUMULUS-2620**
  - Fixed a bug where a granule could be removed from CMR but still be set as
  `published: true` and with a CMR link in the Dynamo/PostgreSQL databases. Now,
  the CMR deletion and the Dynamo/PostgreSQL record updates will all succeed or fail
  together, preventing the database records from being out of sync with CMR.
  - Fixed `@cumulus/api-client/pdrs.getPdr` to request correct
  endpoint for returning a PDR from the API

## [v9.2.2] 2021-08-06 - [BACKPORT]

**Please note** changes in 9.2.2 may not yet be released in future versions, as
this is a backport and patch release on the 9.2.x series of releases. Updates that
are included in the future will have a corresponding CHANGELOG entry in future
releases.

### Added

- **CUMULUS-2635**
  - Added helper functions:
    - `@cumulus/db/translate/file/translateApiPdrToPostgresPdr`

### Fixed

- **CUMULUS-2635**
  - Update `data-migration2` to migrate PDRs before migrating granules.
  - Update `data-migration2` unit tests testing granules migration to reference
    PDR records to better model the DB schema.
  - Update `migratePdrRecord` to use `translateApiPdrToPostgresPdr` function.

## [v9.2.1] 2021-07-29 - [BACKPORT]

### Fixed

- **CUMULUS-2626**
  - Update [PDR migration](https://github.com/nasa/cumulus/blob/master/lambdas/data-migration2/src/pdrs.ts) to correctly find Executions by a Dynamo PDR's `execution` field

## [v9.2.0] 2021-06-22

### Added

- **CUMULUS-2475**
  - Adds `GET` endpoint to distribution API
- **CUMULUS-2476**
  - Adds handler for authenticated `HEAD` Distribution requests replicating current behavior of TEA

### Changed

- **CUMULUS-2482**
  - Switches the default distribution app in the `example/cumulus-tf` deployment to the new Cumulus Distribution
  - TEA is still available by following instructions in `example/README.md`

### Fixed

- **CUMULUS-2520**
  - Fixed error that prevented `/elasticsearch/index-from-database` from starting.
- **CUMULUS-2558**
  - Fixed issue where executions original_payload would not be retained on successful execution

## [v9.1.0] 2021-06-03

### BREAKING CHANGES

- @cumulus/api-client/granules.getGranule now returns the granule record from the GET /granules/<granuleId> endpoint, not the raw endpoint response
- **CUMULUS-2434**
  - To use the updated `update-granules-cmr-metadata-file-links` task, the
    granule  UMM-G metadata should have version 1.6.2 or later, since CMR s3
    link type 'GET DATA VIA DIRECT ACCESS' is not valid until UMM-G version
    [1.6.2](https://cdn.earthdata.nasa.gov/umm/granule/v1.6.2/umm-g-json-schema.json)
- **CUMULUS-2488**
  - Removed all EMS reporting including lambdas, endpoints, params, etc as all
    reporting is now handled through Cloud Metrics
- **CUMULUS-2472**
  - Moved existing `EarthdataLoginClient` to
    `@cumulus/oauth-client/EarthdataLoginClient` and updated all references in
    Cumulus Core.
  - Rename `EarthdataLoginClient` property from `earthdataLoginUrl` to
    `loginUrl for consistency with new OAuth clients. See example in
    [oauth-client
    README](https://github.com/nasa/cumulus/blob/master/packages/oauth-client/README.md)

### Added

- **HYRAX-439** - Corrected README.md according to a new Hyrax URL format.
- **CUMULUS-2354**
  - Adds configuration options to allow `/s3credentials` endpoint to distribute
    same-region read-only tokens based on a user's CMR ACLs.
  - Configures the example deployment to enable this feature.
- **CUMULUS-2442**
  - Adds option to generate cloudfront URL to lzards-backup task. This will require a few new task config options that have been documented in the [task README](https://github.com/nasa/cumulus/blob/master/tasks/lzards-backup/README.md).
- **CUMULUS-2470**
  - Added `/s3credentials` endpoint for distribution API
- **CUMULUS-2471**
  - Add `/s3credentialsREADME` endpoint to distribution API
- **CUMULUS-2473**
  - Updated `tf-modules/cumulus_distribution` module to take earthdata or cognito credentials
  - Configured `example/cumulus-tf/cumulus_distribution.tf` to use CSDAP credentials
- **CUMULUS-2474**
  - Add `S3ObjectStore` to `aws-client`. This class allows for interaction with the S3 object store.
  - Add `object-store` package which contains abstracted object store functions for working with various cloud providers
- **CUMULUS-2477**
  - Added `/`, `/login` and `/logout` endpoints to cumulus distribution api
- **CUMULUS-2479**
  - Adds /version endpoint to distribution API
- **CUMULUS-2497**
  - Created `isISOFile()` to check if a CMR file is a CMR ISO file.
- **CUMULUS-2371**
  - Added helpers to `@cumulus/ingest/sqs`:
    - `archiveSqsMessageToS3` - archives an incoming SQS message to S3
    - `deleteArchivedMessageFromS3` - deletes a processed SQS message from S3
  - Added call to `archiveSqsMessageToS3` to `sqs-message-consumer` which
    archives all incoming SQS messages to S3.
  - Added call to `deleteArchivedMessageFrom` to `sqs-message-remover` which
    deletes archived SQS message from S3 once it has been processed.

### Changed

- **[PR2224](https://github.com/nasa/cumulus/pull/2244)**
- **CUMULUS-2208**
  - Moved all `@cumulus/api/es/*` code to new `@cumulus/es-client` package
- Changed timeout on `sfEventSqsToDbRecords` Lambda to 60 seconds to match
  timeout for Knex library to acquire database connections
- **CUMULUS-2517**
  - Updated postgres-migration-count-tool default concurrency to '1'
- **CUMULUS-2489**
  - Updated docs for Terraform references in FAQs, glossary, and in Deployment sections
- **CUMULUS-2434**
  - Updated `@cumulus/cmrjs` `updateCMRMetadata` and related functions to add
    both HTTPS URLS and S3 URIs to CMR metadata.
  - Updated `update-granules-cmr-metadata-file-links` task to add both HTTPS
    URLs and S3 URIs to the OnlineAccessURLs field of CMR metadata. The task
    configuration parameter `cmrGranuleUrlType` now has default value `both`.
  - To use the updated `update-granules-cmr-metadata-file-links` task, the
    granule UMM-G metadata should have version 1.6.2 or later, since CMR s3 link
    type 'GET DATA VIA DIRECT ACCESS' is not valid until UMM-G version
    [1.6.2](https://cdn.earthdata.nasa.gov/umm/granule/v1.6.2/umm-g-json-schema.json)
- **CUMULUS-2472**
  - Renamed `@cumulus/earthdata-login-client` to more generic
    `@cumulus/oauth-client` as a parent  class for new OAuth clients.
  - Added `@cumulus/oauth-client/CognitoClient` to interface with AWS cognito login service.
- **CUMULUS-2497**
  - Changed the `@cumulus/cmrjs` package:
    - Updated `@cumulus/cmrjs/cmr-utils.getGranuleTemporalInfo()` so it now
      returns temporal info for CMR ISO 19115 SMAP XML files.
    - Updated `@cumulus/cmrjs/cmr-utils.isCmrFilename()` to include
      `isISOFile()`.
- **CUMULUS-2532**
  - Changed integration tests to use `api-client/granules` functions as opposed to granulesApi from `@cumulus/integration-tests`.

### Fixed

- **CUMULUS-2519**
  - Update @cumulus/integration-tests.buildWorkflow to fail if provider/collection API response is not successful
- **CUMULUS-2518**
  - Update sf-event-sqs-to-db-records to not throw if a collection is not
    defined on a payload that has no granules/an empty granule payload object
- **CUMULUS-2512**
  - Updated ingest package S3 provider client to take additional parameter
    `remoteAltBucket` on `download` method to allow for per-file override of
    provider bucket for checksum
  - Updated @cumulus/ingest.fetchTextFile's signature to be parameterized and
    added `remoteAltBucket`to allow for an override of the passed in provider
    bucket for the source file
  - Update "eslint-plugin-import" to be pinned to 2.22.1
- **CUMULUS-2520**
  - Fixed error that prevented `/elasticsearch/index-from-database` from starting.
- **CUMULUS-2532**
  - Fixed integration tests to have granule deletion occur before provider and
    collection deletion in test cleanup.
- **[2231](https://github.com/nasa/cumulus/issues/2231)**
  - Fixes broken relative path links in `docs/README.md`

### Removed

- **CUMULUS-2502**
  - Removed outdated documentation regarding Kibana index patterns for metrics.

## [v9.0.1] 2021-05-07

### Migration Steps

Please review the migration steps for 9.0.0 as this release is only a patch to
correct a failure in our build script and push out corrected release artifacts. The previous migration steps still apply.

### Changed

- Corrected `@cumulus/db` configuration to correctly build package.

## [v9.0.0] 2021-05-03

### Migration steps

- This release of Cumulus enables integration with a PostgreSQL database for archiving Cumulus data. There are several upgrade steps involved, **some of which need to be done before redeploying Cumulus**. See the [documentation on upgrading to the RDS release](https://nasa.github.io/cumulus/docs/upgrade-notes/upgrade-rds).

### BREAKING CHANGES

- **CUMULUS-2185** - RDS Migration Epic
  - **CUMULUS-2191**
    - Removed the following from the `@cumulus/api/models.asyncOperation` class in
      favor of the added `@cumulus/async-operations` module:
      - `start`
      - `startAsyncOperations`
  - **CUMULUS-2187**
    - The `async-operations` endpoint will now omit `output` instead of
      returning `none` when the operation did not return output.
  - **CUMULUS-2309**
    - Removed `@cumulus/api/models/granule.unpublishAndDeleteGranule` in favor
      of `@cumulus/api/lib/granule-remove-from-cmr.unpublishGranule` and
      `@cumulus/api/lib/granule-delete.deleteGranuleAndFiles`.
  - **CUMULUS-2385**
    - Updated `sf-event-sqs-to-db-records` to write a granule's files to
      PostgreSQL only after the workflow has exited the `Running` status.
      Please note that any workflow that uses `sf_sqs_report_task` for
      mid-workflow updates will be impacted.
    - Changed PostgreSQL `file` schema and TypeScript type definition to require
      `bucket` and `key` fields.
    - Updated granule/file write logic to mark a granule's status as "failed"
  - **CUMULUS-2455**
    - API `move granule` endpoint now moves granule files on a per-file basis
    - API `move granule` endpoint on granule file move failure will retain the
      file at it's original location, but continue to move any other granule
      files.
    - Removed the `move` method from the `@cumulus/api/models.granule` class.
      logic is now handled in `@cumulus/api/endpoints/granules` and is
      accessible via the Core API.

### Added

- **CUMULUS-2185** - RDS Migration Epic
  - **CUMULUS-2130**
    - Added postgres-migration-count-tool lambda/ECS task to allow for
      evaluation of database state
    - Added /migrationCounts api endpoint that allows running of the
      postgres-migration-count-tool as an asyncOperation
  - **CUMULUS-2394**
    - Updated PDR and Granule writes to check the step function
      workflow_start_time against the createdAt field for each record to ensure
      old records do not overwrite newer ones for legacy Dynamo and PostgreSQL
      writes
  - **CUMULUS-2188**
    - Added `data-migration2` Lambda to be run after `data-migration1`
    - Added logic to `data-migration2` Lambda for migrating execution records
      from DynamoDB to PostgreSQL
  - **CUMULUS-2191**
    - Added `@cumulus/async-operations` to core packages, exposing
      `startAsyncOperation` which will handle starting an async operation and
      adding an entry to both PostgreSQL and DynamoDb
  - **CUMULUS-2127**
    - Add schema migration for `collections` table
  - **CUMULUS-2129**
    - Added logic to `data-migration1` Lambda for migrating collection records
      from Dynamo to PostgreSQL
  - **CUMULUS-2157**
    - Add schema migration for `providers` table
    - Added logic to `data-migration1` Lambda for migrating provider records
      from Dynamo to PostgreSQL
  - **CUMULUS-2187**
    - Added logic to `data-migration1` Lambda for migrating async operation
      records from Dynamo to PostgreSQL
  - **CUMULUS-2198**
    - Added logic to `data-migration1` Lambda for migrating rule records from
      DynamoDB to PostgreSQL
  - **CUMULUS-2182**
    - Add schema migration for PDRs table
  - **CUMULUS-2230**
    - Add schema migration for `rules` table
  - **CUMULUS-2183**
    - Add schema migration for `asyncOperations` table
  - **CUMULUS-2184**
    - Add schema migration for `executions` table
  - **CUMULUS-2257**
    - Updated PostgreSQL table and column names to snake_case
    - Added `translateApiAsyncOperationToPostgresAsyncOperation` function to `@cumulus/db`
  - **CUMULUS-2186**
    - Added logic to `data-migration2` Lambda for migrating PDR records from
      DynamoDB to PostgreSQL
  - **CUMULUS-2235**
    - Added initial ingest load spec test/utility
  - **CUMULUS-2167**
    - Added logic to `data-migration2` Lambda for migrating Granule records from
      DynamoDB to PostgreSQL and parse Granule records to store File records in
      RDS.
  - **CUMULUS-2367**
    - Added `granules_executions` table to PostgreSQL schema to allow for a
      many-to-many relationship between granules and executions
      - The table refers to granule and execution records using foreign keys
        defined with ON CASCADE DELETE, which means that any time a granule or
        execution record is deleted, all of the records in the
        `granules_executions` table referring to that record will also be
        deleted.
    - Added `upsertGranuleWithExecutionJoinRecord` helper to `@cumulus/db` to
      allow for upserting a granule record and its corresponding
      `granules_execution` record
  - **CUMULUS-2128**
    - Added helper functions:
      - `@cumulus/db/translate/file/translateApiFiletoPostgresFile`
      - `@cumulus/db/translate/file/translateApiGranuletoPostgresGranule`
      - `@cumulus/message/Providers/getMessageProvider`
  - **CUMULUS-2190**
    - Added helper functions:
      - `@cumulus/message/Executions/getMessageExecutionOriginalPayload`
      - `@cumulus/message/Executions/getMessageExecutionFinalPayload`
      - `@cumulus/message/workflows/getMessageWorkflowTasks`
      - `@cumulus/message/workflows/getMessageWorkflowStartTime`
      - `@cumulus/message/workflows/getMessageWorkflowStopTime`
      - `@cumulus/message/workflows/getMessageWorkflowName`
  - **CUMULUS-2192**
    - Added helper functions:
      - `@cumulus/message/PDRs/getMessagePdrRunningExecutions`
      - `@cumulus/message/PDRs/getMessagePdrCompletedExecutions`
      - `@cumulus/message/PDRs/getMessagePdrFailedExecutions`
      - `@cumulus/message/PDRs/getMessagePdrStats`
      - `@cumulus/message/PDRs/getPdrPercentCompletion`
      - `@cumulus/message/workflows/getWorkflowDuration`
  - **CUMULUS-2199**
    - Added `translateApiRuleToPostgresRule` to `@cumulus/db` to translate API
      Rule to conform to Postgres Rule definition.
  - **CUMUlUS-2128**
    - Added "upsert" logic to the `sfEventSqsToDbRecords` Lambda for granule and
      file writes to the core PostgreSQL database
  - **CUMULUS-2199**
    - Updated Rules endpoint to write rules to core PostgreSQL database in
      addition to DynamoDB and to delete rules from the PostgreSQL database in
      addition to DynamoDB.
    - Updated `create` in Rules Model to take in optional `createdAt` parameter
      which sets the value of createdAt if not specified during function call.
  - **CUMULUS-2189**
    - Updated Provider endpoint logic to write providers in parallel to Core
      PostgreSQL database
    - Update integration tests to utilize API calls instead of direct
      api/model/Provider calls
  - **CUMULUS-2191**
    - Updated cumuluss/async-operation task to write async-operations to the
      PostgreSQL database.
  - **CUMULUS-2228**
    - Added logic to the `sfEventSqsToDbRecords` Lambda to write execution, PDR,
      and granule records to the core PostgreSQL database in parallel with
      writes to DynamoDB
  - **CUMUlUS-2190**
    - Added "upsert" logic to the `sfEventSqsToDbRecords` Lambda for PDR writes
      to the core PostgreSQL database
  - **CUMUlUS-2192**
    - Added "upsert" logic to the `sfEventSqsToDbRecords` Lambda for execution
      writes to the core PostgreSQL database
  - **CUMULUS-2187**
    - The `async-operations` endpoint will now omit `output` instead of
      returning `none` when the operation did not return output.
  - **CUMULUS-2167**
    - Change PostgreSQL schema definition for `files` to remove `filename` and
      `name` and only support `file_name`.
    - Change PostgreSQL schema definition for `files` to remove `size` to only
      support `file_size`.
    - Change `PostgresFile` to remove duplicate fields `filename` and `name` and
      rename `size` to `file_size`.
  - **CUMULUS-2266**
    - Change `sf-event-sqs-to-db-records` behavior to discard and not throw an
      error on an out-of-order/delayed message so as not to have it be sent to
      the DLQ.
  - **CUMULUS-2305**
    - Changed `DELETE /pdrs/{pdrname}` API behavior to also delete record from
      PostgreSQL database.
  - **CUMULUS-2309**
    - Changed `DELETE /granules/{granuleName}` API behavior to also delete
      record from PostgreSQL database.
    - Changed `Bulk operation BULK_GRANULE_DELETE` API behavior to also delete
      records from PostgreSQL database.
  - **CUMULUS-2367**
    - Updated `granule_cumulus_id` foreign key to granule in PostgreSQL `files`
      table to use a CASCADE delete, so records in the files table are
      automatically deleted by the database when the corresponding granule is
      deleted.
  - **CUMULUS-2407**
    - Updated data-migration1 and data-migration2 Lambdas to use UPSERT instead
      of UPDATE when migrating dynamoDB records to PostgreSQL.
    - Changed data-migration1 and data-migration2 logic to only update already
      migrated records if the incoming record update has a newer timestamp
  - **CUMULUS-2329**
    - Add `write-db-dlq-records-to-s3` lambda.
    - Add terraform config to automatically write db records DLQ messages to an
      s3 archive on the system bucket.
    - Add unit tests and a component spec test for the above.
  - **CUMULUS-2380**
    - Add `process-dead-letter-archive` lambda to pick up and process dead letters in the S3 system bucket dead letter archive.
    - Add `/deadLetterArchive/recoverCumulusMessages` endpoint to trigger an async operation to leverage this capability on demand.
    - Add unit tests and integration test for all of the above.
  - **CUMULUS-2406**
    - Updated parallel write logic to ensure that updatedAt/updated_at
      timestamps are the same in Dynamo/PG on record write for the following
      data types:
      - async operations
      - granules
      - executions
      - PDRs
  - **CUMULUS-2446**
    - Remove schema validation check against DynamoDB table for collections when
      migrating records from DynamoDB to core PostgreSQL database.
  - **CUMULUS-2447**
    - Changed `translateApiAsyncOperationToPostgresAsyncOperation` to call
      `JSON.stringify` and then `JSON.parse` on output.
  - **CUMULUS-2313**
    - Added `postgres-migration-async-operation` lambda to start an ECS task to
      run a the `data-migration2` lambda.
    - Updated `async_operations` table to include `Data Migration 2` as a new
      `operation_type`.
    - Updated `cumulus-tf/variables.tf` to include `optional_dynamo_tables` that
      will be merged with `dynamo_tables`.
  - **CUMULUS-2451**
    - Added summary type file `packages/db/src/types/summary.ts` with
      `MigrationSummary` and `DataMigration1` and `DataMigration2` types.
    - Updated `data-migration1` and `data-migration2` lambdas to return
      `MigrationSummary` objects.
    - Added logging for every batch of 100 records processed for executions,
      granules and files, and PDRs.
    - Removed `RecordAlreadyMigrated` logs in `data-migration1` and
      `data-migration2`
  - **CUMULUS-2452**
    - Added support for only migrating certain granules by specifying the
      `granuleSearchParams.granuleId` or `granuleSearchParams.collectionId`
      properties in the payload for the
      `<prefix>-postgres-migration-async-operation` Lambda
    - Added support for only running certain migrations for data-migration2 by
      specifying the `migrationsList` property in the payload for the
      `<prefix>-postgres-migration-async-operation` Lambda
  - **CUMULUS-2453**
    - Created `storeErrors` function which stores errors in system bucket.
    - Updated `executions` and `granulesAndFiles` data migrations to call `storeErrors` to store migration errors.
    - Added `system_bucket` variable to `data-migration2`.
  - **CUMULUS-2455**
    - Move granules API endpoint records move updates for migrated granule files
      if writing any of the granule files fails.
  - **CUMULUS-2468**
    - Added support for doing [DynamoDB parallel scanning](https://docs.aws.amazon.com/amazondynamodb/latest/developerguide/Scan.html#Scan.ParallelScan) for `executions` and `granules` migrations to improve performance. The behavior of the parallel scanning and writes can be controlled via the following properties on the event input to the `<prefix>-postgres-migration-async-operation` Lambda:
      - `granuleMigrationParams.parallelScanSegments`: How many segments to divide your granules DynamoDB table into for parallel scanning
      - `granuleMigrationParams.parallelScanLimit`: The maximum number of granule records to evaluate for each parallel scanning segment of the DynamoDB table
      - `granuleMigrationParams.writeConcurrency`: The maximum number of concurrent granule/file writes to perform to the PostgreSQL database across all DynamoDB segments
      - `executionMigrationParams.parallelScanSegments`: How many segments to divide your executions DynamoDB table into for parallel scanning
      - `executionMigrationParams.parallelScanLimit`: The maximum number of execution records to evaluate for each parallel scanning segment of the DynamoDB table
      - `executionMigrationParams.writeConcurrency`: The maximum number of concurrent execution writes to perform to the PostgreSQL database across all DynamoDB segments
  - **CUMULUS-2468** - Added `@cumulus/aws-client/DynamoDb.parallelScan` helper to perform [parallel scanning on DynamoDb tables](https://docs.aws.amazon.com/amazondynamodb/latest/developerguide/Scan.html#Scan.ParallelScan)
  - **CUMULUS-2507**
    - Updated granule record write logic to set granule status to `failed` in both Postgres and DynamoDB if any/all of its files fail to write to the database.

### Deprecated

- **CUMULUS-2185** - RDS Migration Epic
  - **CUMULUS-2455**
    - `@cumulus/ingest/moveGranuleFiles`

## [v8.1.2] 2021-07-29

**Please note** changes in 8.1.2 may not yet be released in future versions, as this
is a backport/patch release on the 8.x series of releases.  Updates that are
included in the future will have a corresponding CHANGELOG entry in future releases.

### Notable changes

- `cmr_custom_host` variable for `cumulus` module can now be used to configure Cumulus to
integrate with a custom CMR host name and protocol (e.g. `http://custom-cmr-host.com`). Note
that you **must** include a protocol (`http://` or `https://`) if specifying a value for this
variable.
- `@cumulus/sync-granule` task should now properly handle
syncing files from HTTP/HTTPS providers where basic auth is
required and involves a redirect to a different host (e.g.
downloading files protected by Earthdata Login)

### Added

- **CUMULUS-2548**
  - Added `allowed_redirects` field to PostgreSQL `providers` table
  - Added `allowedRedirects` field to DynamoDB `<prefix>-providers` table
  - Added `@cumulus/aws-client/S3.streamS3Upload` to handle uploading the contents
  of a readable stream to S3 and returning a promise

### Changed

- Updated `cmr_custom_host` variable to accept a full protocol and host name
(e.g. `http://cmr-custom-host.com`), whereas it previously only accepted a host name

### Fixed

- Fixed bug where `cmr_custom_host` variable was not properly forwarded into `archive`, `ingest`, and `sqs-message-remover` modules from `cumulus` module
- **CUMULUS-2548**
  - Fixed `@cumulus/ingest/HttpProviderClient.sync` to
properly handle basic auth when redirecting to a different
host and/or host with a different port

## [v8.1.1] 2021-04-30 -- Patch Release

**Please note** changes in 8.1.1 may not yet be released in future versions, as this
is a backport/patch release on the 8.x series of releases.  Updates that are
included in the future will have a corresponding CHANGELOG entry in future releases.

### Added

- **CUMULUS-2497**
  - Created `isISOFile()` to check if a CMR file is a CMR ISO file.

### Fixed

- **CUMULUS-2512**
  - Updated ingest package S3 provider client to take additional parameter
    `remoteAltBucket` on `download` method to allow for per-file override of
    provider bucket for checksum
  - Updated @cumulus/ingest.fetchTextFile's signature to be parameterized and
    added `remoteAltBucket`to allow for an override of the passed in provider
    bucket for the source file
  - Update "eslint-plugin-import" to be pinned to 2.22.1

### Changed

- **CUMULUS-2497**
  - Changed the `@cumulus/cmrjs` package:
    - Updated `@cumulus/cmrjs/cmr-utils.getGranuleTemporalInfo()` so it now
      returns temporal info for CMR ISO 19115 SMAP XML files.
    - Updated `@cumulus/cmrjs/cmr-utils.isCmrFilename()` to include
      `isISOFile()`.

- **[2216](https://github.com/nasa/cumulus/issues/2216)**
  - Removed "node-forge", "xml-crypto" from audit whitelist, added "underscore"

## [v8.1.0] 2021-04-29

### Added

- **CUMULUS-2348**
  - The `@cumulus/api` `/granules` and `/granules/{granuleId}` endpoints now take `getRecoveryStatus` parameter
  to include recoveryStatus in result granule(s)
  - The `@cumulus/api-client.granules.getGranule` function takes a `query` parameter which can be used to
  request additional granule information.
  - Published `@cumulus/api@7.2.1-alpha.0` for dashboard testing
- **CUMULUS-2469**
  - Added `tf-modules/cumulus_distribution` module to standup a skeleton
    distribution api

## [v8.0.0] 2021-04-08

### BREAKING CHANGES

- **CUMULUS-2428**
  - Changed `/granules/bulk` to use `queueUrl` property instead of a `queueName` property for setting the queue to use for scheduling bulk granule workflows

### Notable changes

- Bulk granule operations endpoint now supports setting a custom queue for scheduling workflows via the `queueUrl` property in the request body. If provided, this value should be the full URL for an SQS queue.

### Added

- **CUMULUS-2374**
  - Add cookbok entry for queueing PostToCmr step
  - Add example workflow to go with cookbook
- **CUMULUS-2421**
  - Added **experimental** `ecs_include_docker_cleanup_cronjob` boolean variable to the Cumulus module to enable cron job to clean up docker root storage blocks in ECS cluster template for non-`device-mapper` storage drivers. Default value is `false`. This fulfills a specific user support request. This feature is otherwise untested and will remain so until we can iterate with a better, more general-purpose solution. Use of this feature is **NOT** recommended unless you are certain you need it.

- **CUMULUS-1808**
  - Add additional error messaging in `deleteSnsTrigger` to give users more context about where to look to resolve ResourceNotFound error when disabling or deleting a rule.

### Fixed

- **CUMULUS-2281**
  - Changed discover-granules task to write discovered granules directly to
    logger, instead of via environment variable. This fixes a problem where a
    large number of found granules prevents this lambda from running as an
    activity with an E2BIG error.

## [v7.2.0] 2021-03-23

### Added

- **CUMULUS-2346**
  - Added orca API endpoint to `@cumulus/api` to get recovery status
  - Add `CopyToGlacier` step to [example IngestAndPublishGranuleWithOrca workflow](https://github.com/nasa/cumulus/blob/master/example/cumulus-tf/ingest_and_publish_granule_with_orca_workflow.tf)

### Changed

- **HYRAX-357**
  - Format of NGAP OPeNDAP URL changed and by default now is referring to concept id and optionally can include short name and version of collection.
  - `addShortnameAndVersionIdToConceptId` field has been added to the config inputs of the `hyrax-metadata-updates` task

## [v7.1.0] 2021-03-12

### Notable changes

- `sync-granule` task will now properly handle syncing 0 byte files to S3
- SQS/Kinesis rules now support scheduling workflows to a custom queue via the `rule.queueUrl` property. If provided, this value should be the full URL for an SQS queue.

### Added

- `tf-modules/cumulus` module now supports a `cmr_custom_host` variable that can
  be used to set to an arbitrary  host for making CMR requests (e.g.
  `https://custom-cmr-host.com`).
- Added `buckets` variable to `tf-modules/archive`
- **CUMULUS-2345**
  - Deploy ORCA with Cumulus, see `example/cumulus-tf/orca.tf` and `example/cumulus-tf/terraform.tfvars.example`
  - Add `CopyToGlacier` step to [example IngestAndPublishGranule workflow](https://github.com/nasa/cumulus/blob/master/example/cumulus-tf/ingest_and_publish_granule_workflow.asl.json)
- **CUMULUS-2424**
  - Added `childWorkflowMeta` to `queue-pdrs` config. An object passed to this config value will be merged into a child workflow message's `meta` object. For an example of how this can be used, see `example/cumulus-tf/discover_and_queue_pdrs_with_child_workflow_meta_workflow.asl.json`.
- **CUMULUS-2427**
  - Added support for using a custom queue with SQS and Kinesis rules. Whatever queue URL is set on the `rule.queueUrl` property will be used to schedule workflows for that rule. This change allows SQS/Kinesis rules to use [any throttled queues defined for a deployment](https://nasa.github.io/cumulus/docs/data-cookbooks/throttling-queued-executions).

### Fixed

- **CUMULUS-2394**
  - Updated PDR and Granule writes to check the step function `workflow_start_time` against
      the `createdAt` field  for each record to ensure old records do not
      overwrite newer ones

### Changed

- `<prefix>-lambda-api-gateway` IAM role used by API Gateway Lambda now
  supports accessing all buckets defined in your `buckets` variable except
  "internal" buckets
- Updated the default scroll duration used in ESScrollSearch and part of the
  reconciliation report functions as a result of testing and seeing timeouts
  at its current value of 2min.
- **CUMULUS-2355**
  - Added logic to disable `/s3Credentials` endpoint based upon value for
    environment variable `DISABLE_S3_CREDENTIALS`. If set to "true", the
    endpoint will not dispense S3 credentials and instead return a message
    indicating that the endpoint has been disabled.
- **CUMULUS-2397**
  - Updated `/elasticsearch` endpoint's `reindex` function to prevent
    reindexing when source and destination indices are the same.
- **CUMULUS-2420**
  - Updated test function `waitForAsyncOperationStatus` to take a retryObject
    and use exponential backoff.  Increased the total test duration for both
    AsycOperation specs and the ReconciliationReports tests.
  - Updated the default scroll duration used in ESScrollSearch and part of the
    reconciliation report functions as a result of testing and seeing timeouts
    at its current value of 2min.
- **CUMULUS-2427**
  - Removed `queueUrl` from the parameters object for `@cumulus/message/Build.buildQueueMessageFromTemplate`
  - Removed `queueUrl` from the parameters object for `@cumulus/message/Build.buildCumulusMeta`

### Fixed

- Fixed issue in `@cumulus/ingest/S3ProviderClient.sync()` preventing 0 byte files from being synced to S3.

### Removed

- Removed variables from `tf-modules/archive`:
  - `private_buckets`
  - `protected_buckets`
  - `public_buckets`

## [v7.0.0] 2021-02-22

### BREAKING CHANGES

- **CUMULUS-2362** - Endpoints for the logs (/logs) will now throw an error unless Metrics is set up

### Added

- **CUMULUS-2345**
  - Deploy ORCA with Cumulus, see `example/cumulus-tf/orca.tf` and `example/cumulus-tf/terraform.tfvars.example`
  - Add `CopyToGlacier` step to [example IngestAndPublishGranule workflow](https://github.com/nasa/cumulus/blob/master/example/cumulus-tf/ingest_and_publish_granule_workflow.asl.json)
- **CUMULUS-2376**
  - Added `cmrRevisionId` as an optional parameter to `post-to-cmr` that will be used when publishing metadata to CMR.
- **CUMULUS-2412**
  - Adds function `getCollectionsByShortNameAndVersion` to @cumulus/cmrjs that performs a compound query to CMR to retrieve collection information on a list of collections. This replaces a series of calls to the CMR for each collection with a single call on the `/collections` endpoint and should improve performance when CMR return times are increased.

### Changed

- **CUMULUS-2362**
  - Logs endpoints only work with Metrics set up
- **CUMULUS-2376**
  - Updated `publishUMMGJSON2CMR` to take in an optional `revisionId` parameter.
  - Updated `publishUMMGJSON2CMR` to throw an error if optional `revisionId` does not match resulting revision ID.
  - Updated `publishECHO10XML2CMR` to take in an optional `revisionId` parameter.
  - Updated `publishECHO10XML2CMR` to throw an error if optional `revisionId` does not match resulting revision ID.
  - Updated `publish2CMR` to take in optional `cmrRevisionId`.
  - Updated `getWriteHeaders` to take in an optional CMR Revision ID.
  - Updated `ingestGranule` to take in an optional CMR Revision ID to pass to `getWriteHeaders`.
  - Updated `ingestUMMGranule` to take in an optional CMR Revision ID to pass to `getWriteHeaders`.
- **CUMULUS-2350**
  - Updates the examples on the `/s3credentialsREADME`, to include Python and
    JavaScript code demonstrating how to refrsh  the s3credential for
    programatic access.
- **CUMULUS-2383**
  - PostToCMR task will return CMRInternalError when a `500` status is returned from CMR

## [v6.0.0] 2021-02-16

### MIGRATION NOTES

- **CUMULUS-2255** - Cumulus has upgraded its supported version of Terraform
  from **0.12.12** to **0.13.6**. Please see the [instructions to upgrade your
  deployments](https://github.com/nasa/cumulus/blob/master/docs/upgrade-notes/upgrading-tf-version-0.13.6.md).

- **CUMULUS-2350**
  - If the  `/s3credentialsREADME`, does not appear to be working after
    deployment, [manual redeployment](https://docs.aws.amazon.com/apigateway/latest/developerguide/how-to-deploy-api-with-console.html)
    of the API-gateway stage may be necessary to finish the deployment.

### BREAKING CHANGES

- **CUMULUS-2255** - Cumulus has upgraded its supported version of Terraform from **0.12.12** to **0.13.6**.

### Added

- **CUMULUS-2291**
  - Add provider filter to Granule Inventory Report
- **CUMULUS-2300**
  - Added `childWorkflowMeta` to `queue-granules` config. Object passed to this
    value will be merged into a child workflow message's  `meta` object. For an
    example of how this can be used, see
    `example/cumulus-tf/discover_granules_workflow.asl.json`.
- **CUMULUS-2350**
  - Adds an unprotected endpoint, `/s3credentialsREADME`, to the
    s3-credentials-endpoint that displays  information on how to use the
    `/s3credentials` endpoint
- **CUMULUS-2368**
  - Add QueueWorkflow task
- **CUMULUS-2391**
  - Add reportToEms to collections.files file schema
- **CUMULUS-2395**
  - Add Core module parameter `ecs_custom_sg_ids` to Cumulus module to allow for
    custom security group mappings
- **CUMULUS-2402**
  - Officially expose `sftp()` for use in `@cumulus/sftp-client`

### Changed

- **CUMULUS-2323**
  - The sync granules task when used with the s3 provider now uses the
    `source_bucket` key in `granule.files` objects.  If incoming payloads using
    this task have a `source_bucket` value for a file using the s3 provider, the
    task will attempt to sync from the bucket defined in the file's
    `source_bucket` key instead of the `provider`.
    - Updated `S3ProviderClient.sync` to allow for an optional bucket parameter
      in support of the changed behavior.
  - Removed `addBucketToFile` and related code from sync-granules task

- **CUMULUS-2255**
  - Updated Terraform deployment code syntax for compatibility with version 0.13.6
- **CUMULUS-2321**
  - Updated API endpoint GET `/reconciliationReports/{name}` to return the
    pre-signe s3 URL in addition to report data

### Fixed

- Updated `hyrax-metadata-updates` task so the opendap url has Type 'USE SERVICE API'

- **CUMULUS-2310**
  - Use valid filename for reconciliation report
- **CUMULUS-2351**
  - Inventory report no longer includes the File/Granule relation object in the
    okCountByGranules key of a report.  The information is only included when a
    'Granule Not Found' report is run.

### Removed

- **CUMULUS-2364**
  - Remove the internal Cumulus logging lambda (log2elasticsearch)

## [v5.0.1] 2021-01-27

### Changed

- **CUMULUS-2344**
  - Elasticsearch API now allows you to reindex to an index that already exists
  - If using the Change Index operation and the new index doesn't exist, it will be created
  - Regarding instructions for CUMULUS-2020, you can now do a change index
    operation before a reindex operation. This will
    ensure that new data will end up in the new index while Elasticsearch is reindexing.

- **CUMULUS-2351**
  - Inventory report no longer includes the File/Granule relation object in the okCountByGranules key of a report. The information is only included when a 'Granule Not Found' report is run.

### Removed

- **CUMULUS-2367**
  - Removed `execution_cumulus_id` column from granules RDS schema and data type

## [v5.0.0] 2021-01-12

### BREAKING CHANGES

- **CUMULUS-2020**
  - Elasticsearch data mappings have been updated to improve search and the API
    has been update to reflect those changes. See Migration notes on how to
    update the Elasticsearch mappings.

### Migration notes

- **CUMULUS-2020**
  - Elasticsearch data mappings have been updated to improve search. For
    example, case insensitive searching will now work (e.g. 'MOD' and 'mod' will
    return the same granule results). To use the improved Elasticsearch queries,
    [reindex](https://nasa.github.io/cumulus-api/#reindex) to create a new index
    with the correct types. Then perform a [change
    index](https://nasa.github.io/cumulus-api/#change-index) operation to use
    the new index.
- **CUMULUS-2258**
  - Because the `egress_lambda_log_group` and
    `egress_lambda_log_subscription_filter` resource were removed from the
    `cumulus` module, new definitions for these resources must be added to
    `cumulus-tf/main.tf`. For reference on how to define these resources, see
    [`example/cumulus-tf/thin_egress_app.tf`](https://github.com/nasa/cumulus/blob/master/example/cumulus-tf/thin_egress_app.tf).
  - The `tea_stack_name` variable being passed into the `cumulus` module should be removed
- **CUMULUS-2344**
  - Regarding instructions for CUMULUS-2020, you can now do a change index operation before a reindex operation. This will
    ensure that new data will end up in the new index while Elasticsearch is reindexing.

### BREAKING CHANGES

- **CUMULUS-2020**
  - Elasticsearch data mappings have been updated to improve search and the API has been updated to reflect those changes. See Migration notes on how to update the Elasticsearch mappings.

### Added

- **CUMULUS-2318**
  - Added`async_operation_image` as `cumulus` module variable to allow for override of the async_operation container image.  Users can optionally specify a non-default docker image for use with Core async operations.
- **CUMULUS-2219**
  - Added `lzards-backup` Core task to facilitate making LZARDS backup requests in Cumulus ingest workflows
- **CUMULUS-2092**
  - Add documentation for Granule Not Found Reports
- **HYRAX-320**
  - `@cumulus/hyrax-metadata-updates`Add component URI encoding for entry title id and granule ur to allow for values with special characters in them. For example, EntryTitleId 'Sentinel-6A MF/Jason-CS L2 Advanced Microwave Radiometer (AMR-C) NRT Geophysical Parameters' Now, URLs generated from such values will be encoded correctly and parsable by HyraxInTheCloud
- **CUMULUS-1370**
  - Add documentation for Getting Started section including FAQs
- **CUMULUS-2092**
  - Add documentation for Granule Not Found Reports
- **CUMULUS-2219**
  - Added `lzards-backup` Core task to facilitate making LZARDS backup requests in Cumulus ingest workflows
- **CUMULUS-2280**
  - In local api, retry to create tables if they fail to ensure localstack has had time to start fully.
- **CUMULUS-2290**
  - Add `queryFields` to granule schema, and this allows workflow tasks to add queryable data to granule record. For reference on how to add data to `queryFields` field, see [`example/cumulus-tf/kinesis_trigger_test_workflow.tf`](https://github.com/nasa/cumulus/blob/master/example/cumulus-tf/kinesis_trigger_test_workflow.tf).
- **CUMULUS-2318**
  - Added`async_operation_image` as `cumulus` module variable to allow for override of the async_operation container image.  Users can optionally specify a non-default docker image for use with Core async operations.

### Changed

- **CUMULUS-2020**
  - Updated Elasticsearch mappings to support case-insensitive search
- **CUMULUS-2124**
  - cumulus-rds-tf terraform module now takes engine_version as an input variable.
- **CUMULUS-2279**
  - Changed the formatting of granule CMR links: instead of a link to the `/search/granules.json` endpoint, now it is a direct link to `/search/concepts/conceptid.format`
- **CUMULUS-2296**
  - Improved PDR spec compliance of `parse-pdr` by updating `@cumulus/pvl` to parse fields in a manner more consistent with the PDR ICD, with respect to numbers and dates. Anything not matching the ICD expectations, or incompatible with Javascript parsing, will be parsed as a string instead.
- **CUMULUS-2344**
  - Elasticsearch API now allows you to reindex to an index that already exists
  - If using the Change Index operation and the new index doesn't exist, it will be created

### Removed

- **CUMULUS-2258**
  - Removed `tea_stack_name` variable from `tf-modules/distribution/variables.tf` and `tf-modules/cumulus/variables.tf`
  - Removed `egress_lambda_log_group` and `egress_lambda_log_subscription_filter` resources from `tf-modules/distribution/main.tf`

## [v4.0.0] 2020-11-20

### Migration notes

- Update the name of your `cumulus_message_adapter_lambda_layer_arn` variable for the `cumulus` module to `cumulus_message_adapter_lambda_layer_version_arn`. The value of the variable should remain the same (a layer version ARN of a Lambda layer for the [`cumulus-message-adapter`](https://github.com/nasa/cumulus-message-adapter/).
- **CUMULUS-2138** - Update all workflows using the `MoveGranules` step to add `UpdateGranulesCmrMetadataFileLinksStep`that runs after it. See the example [`IngestAndPublishWorkflow`](https://github.com/nasa/cumulus/blob/master/example/cumulus-tf/ingest_and_publish_granule_workflow.asl.json) for reference.
- **CUMULUS-2251**
  - Because it has been removed from the `cumulus` module, a new resource definition for `egress_api_gateway_log_subscription_filter` must be added to `cumulus-tf/main.tf`. For reference on how to define this resource, see [`example/cumulus-tf/main.tf`](https://github.com/nasa/cumulus/blob/master/example/cumulus-tf/main.tf).

### Added

- **CUMULUS-2248**
  - Updates Integration Tests README to point to new fake provider template.
- **CUMULUS-2239**
  - Add resource declaration to create a VPC endpoint in tea-map-cache module if `deploy_to_ngap` is false.
- **CUMULUS-2063**
  - Adds a new, optional query parameter to the `/collections[&getMMT=true]` and `/collections/active[&getMMT=true]` endpoints. When a user provides a value of `true` for `getMMT` in the query parameters, the endpoint will search CMR and update each collection's results with new key `MMTLink` containing a link to the MMT (Metadata Management Tool) if a CMR collection id is found.
- **CUMULUS-2170**
  - Adds ability to filter granule inventory reports
- **CUMULUS-2211**
  - Adds `granules/bulkReingest` endpoint to `@cumulus/api`
- **CUMULUS-2251**
  - Adds `log_api_gateway_to_cloudwatch` variable to `example/cumulus-tf/variables.tf`.
  - Adds `log_api_gateway_to_cloudwatch` variable to `thin_egress_app` module definition.

### Changed

- **CUMULUS-2216**
  - `/collection` and `/collection/active` endpoints now return collections without granule aggregate statistics by default. The original behavior is preserved and can be found by including a query param of `includeStats=true` on the request to the endpoint.
  - The `es/collections` Collection class takes a new parameter includeStats. It no longer appends granule aggregate statistics to the returned results by default. One must set the new parameter to any non-false value.
- **CUMULUS-2201**
  - Update `dbIndexer` lambda to process requests in serial
  - Fixes ingestPdrWithNodeNameSpec parsePdr provider error
- **CUMULUS-2251**
  - Moves Egress Api Gateway Log Group Filter from `tf-modules/distribution/main.tf` to `example/cumulus-tf/main.tf`

### Fixed

- **CUMULUS-2251**
  - This fixes a deployment error caused by depending on the `thin_egress_app` module output for a resource count.

### Removed

- **CUMULUS-2251**
  - Removes `tea_api_egress_log_group` variable from `tf-modules/distribution/variables.tf` and `tf-modules/cumulus/variables.tf`.

### BREAKING CHANGES

- **CUMULUS-2138** - CMR metadata update behavior has been removed from the `move-granules` task into a
new `update-granules-cmr-metadata-file-links` task.
- **CUMULUS-2216**
  - `/collection` and `/collection/active` endpoints now return collections without granule aggregate statistics by default. The original behavior is preserved and can be found by including a query param of `includeStats=true` on the request to the endpoint.  This is likely to affect the dashboard only but included here for the change of behavior.
- **[1956](https://github.com/nasa/cumulus/issues/1956)**
  - Update the name of the `cumulus_message_adapter_lambda_layer_arn` output from the `cumulus-message-adapter` module to `cumulus_message_adapter_lambda_layer_version_arn`. The output value has changed from being the ARN of the Lambda layer **without a version** to the ARN of the Lambda layer **with a version**.
  - Update the variable name in the `cumulus` and `ingest` modules from `cumulus_message_adapter_lambda_layer_arn` to `cumulus_message_adapter_lambda_layer_version_arn`

## [v3.0.1] 2020-10-21

- **CUMULUS-2203**
  - Update Core tasks to use
    [cumulus-message-adapter-js](https://github.com/nasa/cumulus-message-adapter-js)
    v2.0.0 to resolve memory leak/lambda ENOMEM constant failure issue.   This
    issue caused lambdas to slowly use all memory in the run environment and
    prevented AWS from halting/restarting warmed instances when task code was
    throwing consistent errors under load.

- **CUMULUS-2232**
  - Updated versions for `ajv`, `lodash`, `googleapis`, `archiver`, and
    `@cumulus/aws-client` to remediate vulnerabilities found in SNYK scan.

### Fixed

- **CUMULUS-2233**
  - Fixes /s3credentials bug where the expiration time on the cookie was set to a time that is always expired, so authentication was never being recognized as complete by the API. Consequently, the user would end up in a redirect loop and requests to /s3credentials would never complete successfully. The bug was caused by the fact that the code setting the expiration time for the cookie was expecting a time value in milliseconds, but was receiving the expirationTime from the EarthdataLoginClient in seconds. This bug has been fixed by converting seconds into milliseconds. Unit tests were added to test that the expiration time has been converted to milliseconds and checking that the cookie's expiration time is greater than the current time.

## [v3.0.0] 2020-10-7

### MIGRATION STEPS

- **CUMULUS-2099**
  - All references to `meta.queues` in workflow configuration must be replaced with references to queue URLs from Terraform resources. See the updated [data cookbooks](https://nasa.github.io/cumulus/docs/data-cookbooks/about-cookbooks) or example [Discover Granules workflow configuration](https://github.com/nasa/cumulus/blob/master/example/cumulus-tf/discover_granules_workflow.asl.json).
  - The steps for configuring queued execution throttling have changed. See the [updated documentation](https://nasa.github.io/cumulus/docs/data-cookbooks/throttling-queued-executions).
  - In addition to the configuration for execution throttling, the internal mechanism for tracking executions by queue has changed. As a result, you should **disable any rules or workflows scheduling executions via a throttled queue** before upgrading. Otherwise, you may be at risk of having **twice as many executions** as are configured for the queue while the updated tracking is deployed. You can re-enable these rules/workflows once the upgrade is complete.

- **CUMULUS-2111**
  - **Before you re-deploy your `cumulus-tf` module**, note that the [`thin-egress-app`][thin-egress-app] is no longer deployed by default as part of the `cumulus` module, so you must add the TEA module to your deployment and manually modify your Terraform state **to avoid losing your API gateway and impacting any Cloudfront endpoints pointing to those gateways**. If you don't care about losing your API gateway and impacting Cloudfront endpoints, you can ignore the instructions for manually modifying state.

    1. Add the [`thin-egress-app`][thin-egress-app] module to your `cumulus-tf` deployment as shown in the [Cumulus example deployment](https://github.com/nasa/cumulus/tree/master/example/cumulus-tf/main.tf).

         - Note that the values for `tea_stack_name` variable to the `cumulus` module and the `stack_name` variable to the `thin_egress_app` module **must match**
         - Also, if you are specifying the `stage_name` variable to the `thin_egress_app` module, **the value of the `tea_api_gateway_stage` variable to the `cumulus` module must match it**

    2. **If you want to preserve your existing `thin-egress-app` API gateway and avoid having to update your Cloudfront endpoint for distribution, then you must follow these instructions**: <https://nasa.github.io/cumulus/docs/upgrade-notes/migrate_tea_standalone>. Otherwise, you can re-deploy as usual.

  - If you provide your own custom bucket map to TEA as a standalone module, **you must ensure that your custom bucket map includes mappings for the `protected` and `public` buckets specified in your `cumulus-tf/terraform.tfvars`, otherwise Cumulus may not be able to determine the correct distribution URL for ingested files and you may encounter errors**

- **CUMULUS-2197**
  - EMS resources are now optional, and `ems_deploy` is set to `false` by default, which will delete your EMS resources.
  - If you would like to keep any deployed EMS resources, add the `ems_deploy` variable set to `true` in your `cumulus-tf/terraform.tfvars`

### BREAKING CHANGES

- **CUMULUS-2200**
  - Changes return from 303 redirect to 200 success for `Granule Inventory`'s
    `/reconciliationReport` returns.  The user (dashboard) must read the value
    of `url` from the return to get the s3SignedURL and then download the report.
- **CUMULUS-2099**
  - `meta.queues` has been removed from Cumulus core workflow messages.
  - `@cumulus/sf-sqs-report` workflow task no longer reads the reporting queue URL from `input.meta.queues.reporting` on the incoming event. Instead, it requires that the queue URL be set as the `reporting_queue_url` environment variable on the deployed Lambda.
- **CUMULUS-2111**
  - The deployment of the `thin-egress-app` module has be removed from `tf-modules/distribution`, which is a part of the `tf-modules/cumulus` module. Thus, the `thin-egress-app` module is no longer deployed for you by default. See the migration steps for details about how to add deployment for the `thin-egress-app`.
- **CUMULUS-2141**
  - The `parse-pdr` task has been updated to respect the `NODE_NAME` property in
    a PDR's `FILE_GROUP`. If a `NODE_NAME` is present, the task will query the
    Cumulus API for a provider with that host. If a provider is found, the
    output granule from the task will contain a `provider` property containing
    that provider. If `NODE_NAME` is set but a provider with that host cannot be
    found in the API, or if multiple providers are found with that same host,
    the task will fail.
  - The `queue-granules` task has been updated to expect an optional
    `granule.provider` property on each granule. If present, the granule will be
    enqueued using that provider. If not present, the task's `config.provider`
    will be used instead.
- **CUMULUS-2197**
  - EMS resources are now optional and will not be deployed by default. See migration steps for information
    about how to deploy EMS resources.

#### CODE CHANGES

- The `@cumulus/api-client.providers.getProviders` function now takes a
  `queryStringParameters` parameter which can be used to filter the providers
  which are returned
- The `@cumulus/aws-client/S3.getS3ObjectReadStreamAsync` function has been
  removed. It read the entire S3 object into memory before returning a read
  stream, which could cause Lambdas to run out of memory. Use
  `@cumulus/aws-client/S3.getObjectReadStream` instead.
- The `@cumulus/ingest/util.lookupMimeType` function now returns `undefined`
  rather than `null` if the mime type could not be found.
- The `@cumulus/ingest/lock.removeLock` function now returns `undefined`
- The `@cumulus/ingest/granule.generateMoveFileParams` function now returns
  `source: undefined` and `target :undefined` on the response object if either could not be
  determined. Previously, `null` had been returned.
- The `@cumulus/ingest/recursion.recursion` function must now be imported using
  `const { recursion } = require('@cumulus/ingest/recursion');`
- The `@cumulus/ingest/granule.getRenamedS3File` function has been renamed to
  `listVersionedObjects`
- `@cumulus/common.http` has been removed
- `@cumulus/common/http.download` has been removed

### Added

- **CUMULUS-1855**
  - Fixed SyncGranule task to return an empty granules list when given an empty
    (or absent) granules list on input, rather than throwing an exception
- **CUMULUS-1955**
  - Added `@cumulus/aws-client/S3.getObject` to get an AWS S3 object
  - Added `@cumulus/aws-client/S3.waitForObject` to get an AWS S3 object,
    retrying, if necessary
- **CUMULUS-1961**
  - Adds `startTimestamp` and `endTimestamp` parameters to endpoint
    `reconcilationReports`.  Setting these values will filter the returned
    report to cumulus data that falls within the timestamps. It also causes the
    report to be one directional, meaning cumulus is only reconciled with CMR,
    but not the other direction. The Granules will be filtered by their
    `updatedAt` values. Collections are filtered by the updatedAt time of their
    granules, i.e. Collections with granules that are updatedAt a time between
    the time parameters will be returned in the reconciliation reports.
  - Adds `startTimestamp` and `endTimestamp` parameters to create-reconciliation-reports
    lambda function. If either of these params is passed in with a value that can be
    converted to a date object, the inter-platform comparison between Cumulus and CMR will
    be one way.  That is, collections, granules, and files will be filtered by time for
    those found in Cumulus and only those compared to the CMR holdings. For the moment
    there is not enough information to change the internal consistency check, and S3 vs
    Cumulus comparisons are unchanged by the timestamps.
- **CUMULUS-1962**
  - Adds `location` as parameter to `/reconciliationReports` endpoint. Options are `S3`
    resulting in a S3 vs. Cumulus database search or `CMR` resulting in CMR vs. Cumulus database search.
- **CUMULUS-1963**
  - Adds `granuleId` as input parameter to `/reconcilationReports`
    endpoint. Limits inputs parameters to either `collectionId` or `granuleId`
    and will fail to create the report if both are provided.  Adding granuleId
    will find collections in Cumulus by granuleId and compare those one way
    with those in CMR.
  - `/reconciliationReports` now validates any input json before starting the
    async operation and the lambda handler no longer validates input
    parameters.
- **CUMULUS-1964**
  - Reports can now be filtered on provider
- **CUMULUS-1965**
  - Adds `collectionId` parameter to the `/reconcilationReports`
    endpoint. Setting this value will limit the scope of the reconcilation
    report to only the input collectionId when comparing Cumulus and
    CMR. `collectionId` is provided an array of strings e.g. `[shortname___version, shortname2___version2]`
- **CUMULUS-2107**
  - Added a new task, `update-cmr-access-constraints`, that will set access constraints in CMR Metadata.
    Currently supports UMMG-JSON and Echo10XML, where it will configure `AccessConstraints` and
    `RestrictionFlag/RestrictionComment`, respectively.
  - Added an operator doc on how to configure and run the access constraint update workflow, which will update the metadata using the new task, and then publish the updated metadata to CMR.
  - Added an operator doc on bulk operations.
- **CUMULUS-2111**
  - Added variables to `cumulus` module:
    - `tea_api_egress_log_group`
    - `tea_external_api_endpoint`
    - `tea_internal_api_endpoint`
    - `tea_rest_api_id`
    - `tea_rest_api_root_resource_id`
    - `tea_stack_name`
  - Added variables to `distribution` module:
    - `tea_api_egress_log_group`
    - `tea_external_api_endpoint`
    - `tea_internal_api_endpoint`
    - `tea_rest_api_id`
    - `tea_rest_api_root_resource_id`
    - `tea_stack_name`
- **CUMULUS-2112**
  - Added `@cumulus/api/lambdas/internal-reconciliation-report`, so create-reconciliation-report
    lambda can create `Internal` reconciliation report
- **CUMULUS-2116**
  - Added `@cumulus/api/models/granule.unpublishAndDeleteGranule` which
  unpublishes a granule from CMR and deletes it from Cumulus, but does not
  update the record to `published: false` before deletion
- **CUMULUS-2113**
  - Added Granule not found report to reports endpoint
  - Update reports to return breakdown by Granule of files both in DynamoDB and S3
- **CUMULUS-2123**
  - Added `cumulus-rds-tf` DB cluster module to `tf-modules` that adds a
    serverless RDS Aurora/PostgreSQL database cluster to meet the PostgreSQL
    requirements for future releases.
  - Updated the default Cumulus module to take the following new required variables:
    - rds_user_access_secret_arn:
      AWS Secrets Manager secret ARN containing a JSON string of DB credentials
      (containing at least host, password, port as keys)
    - rds_security_group:
      RDS Security Group that provides connection access to the RDS cluster
  - Updated API lambdas and default ECS cluster to add them to the
    `rds_security_group` for database access
- **CUMULUS-2126**
  - The collections endpoint now writes to the RDS database
- **CUMULUS-2127**
  - Added migration to create collections relation for RDS database
- **CUMULUS-2129**
  - Added `data-migration1` Terraform module and Lambda to migrate data from Dynamo to RDS
    - Added support to Lambda for migrating collections data from Dynamo to RDS
- **CUMULUS-2155**
  - Added `rds_connection_heartbeat` to `cumulus` and `data-migration` tf
    modules.  If set to true, this diagnostic variable instructs Core's database
    code to fire off a connection 'heartbeat' query and log the timing/results
    for diagnostic purposes, and retry certain connection timeouts once.
    This option is disabled by default
- **CUMULUS-2156**
  - Support array inputs parameters for `Internal` reconciliation report
- **CUMULUS-2157**
  - Added support to `data-migration1` Lambda for migrating providers data from Dynamo to RDS
    - The migration process for providers will convert any credentials that are stored unencrypted or encrypted with an S3 keypair provider to be encrypted with a KMS key instead
- **CUMULUS-2161**
  - Rules now support an `executionNamePrefix` property. If set, any executions
    triggered as a result of that rule will use that prefix in the name of the
    execution.
  - The `QueueGranules` task now supports an `executionNamePrefix` property. Any
    executions queued by that task will use that prefix in the name of the
    execution. See the
    [example workflow](./example/cumulus-tf/discover_granules_with_execution_name_prefix_workflow.asl.json)
    for usage.
  - The `QueuePdrs` task now supports an `executionNamePrefix` config property.
    Any executions queued by that task will use that prefix in the name of the
    execution. See the
    [example workflow](./example/cumulus-tf/discover_and_queue_pdrs_with_execution_name_prefix_workflow.asl.json)
    for usage.
- **CUMULUS-2162**
  - Adds new report type to `/reconciliationReport` endpoint.  The new report
    is `Granule Inventory`. This report is a CSV file of all the granules in
    the Cumulus DB. This report will eventually replace the existing
    `granules-csv` endpoint which has been deprecated.
- **CUMULUS-2197**
  - Added `ems_deploy` variable to the `cumulus` module. This is set to false by default, except
    for our example deployment, where it is needed for integration tests.

### Changed

- Upgraded version of [TEA](https://github.com/asfadmin/thin-egress-app/) deployed with Cumulus to build 88.
- **CUMULUS-2107**
  - Updated the `applyWorkflow` functionality on the granules endpoint to take a `meta` property to pass into the workflow message.
  - Updated the `BULK_GRANULE` functionality on the granules endpoint to support the above `applyWorkflow` change.
- **CUMULUS-2111**
  - Changed `distribution_api_gateway_stage` variable for `cumulus` module to `tea_api_gateway_stage`
  - Changed `api_gateway_stage` variable for `distribution` module to `tea_api_gateway_stage`
- **CUMULUS-2224**
  - Updated `/reconciliationReport`'s file reconciliation to include `"EXTENDED METADATA"` as a valid CMR relatedUrls Type.

### Fixed

- **CUMULUS-2168**
  - Fixed issue where large number of documents (generally logs) in the
    `cumulus` elasticsearch index results in the collection granule stats
    queries failing for the collections list api endpoint
- **CUMULUS-1955**
  - Due to AWS's eventual consistency model, it was possible for PostToCMR to
    publish an earlier version of a CMR metadata file, rather than the latest
    version created in a workflow.  This fix guarantees that the latest version
    is published, as expected.
- **CUMULUS-1961**
  - Fixed `activeCollections` query only returning 10 results
- **CUMULUS-2201**
  - Fix Reconciliation Report integration test failures by waiting for collections appear
    in es list and ingesting a fake granule xml file to CMR
- **CUMULUS-2015**
  - Reduced concurrency of `QueueGranules` task. That task now has a
    `config.concurrency` option that defaults to `3`.
- **CUMULUS-2116**
  - Fixed a race condition with bulk granule delete causing deleted granules to still appear in Elasticsearch. Granules removed via bulk delete should now be removed from Elasticsearch.
- **CUMULUS-2163**
  - Remove the `public-read` ACL from the `move-granules` task
- **CUMULUS-2164**
  - Fix issue where `cumulus` index is recreated and attached to an alias if it has been previously deleted
- **CUMULUS-2195**
  - Fixed issue with redirect from `/token` not working when using a Cloudfront endpoint to access the Cumulus API with Launchpad authentication enabled. The redirect should now work properly whether you are using a plain API gateway URL or a Cloudfront endpoint pointing at an API gateway URL.
- **CUMULUS-2200**
  - Fixed issue where __in and __not queries were stripping spaces from values

### Deprecated

- **CUMULUS-1955**
  - `@cumulus/aws-client/S3.getS3Object()`
  - `@cumulus/message/Queue.getQueueNameByUrl()`
  - `@cumulus/message/Queue.getQueueName()`
- **CUMULUS-2162**
  - `@cumulus/api/endpoints/granules-csv/list()`

### Removed

- **CUMULUS-2111**
  - Removed `distribution_url` and `distribution_redirect_uri` outputs from the `cumulus` module
  - Removed variables from the `cumulus` module:
    - `distribution_url`
    - `log_api_gateway_to_cloudwatch`
    - `thin_egress_cookie_domain`
    - `thin_egress_domain_cert_arn`
    - `thin_egress_download_role_in_region_arn`
    - `thin_egress_jwt_algo`
    - `thin_egress_jwt_secret_name`
    - `thin_egress_lambda_code_dependency_archive_key`
    - `thin_egress_stack_name`
  - Removed outputs from the `distribution` module:
    - `distribution_url`
    - `internal_tea_api`
    - `rest_api_id`
    - `thin_egress_app_redirect_uri`
  - Removed variables from the `distribution` module:
    - `bucket_map_key`
    - `distribution_url`
    - `log_api_gateway_to_cloudwatch`
    - `thin_egress_cookie_domain`
    - `thin_egress_domain_cert_arn`
    - `thin_egress_download_role_in_region_arn`
    - `thin_egress_jwt_algo`
    - `thin_egress_jwt_secret_name`
    - `thin_egress_lambda_code_dependency_archive_key`
- **CUMULUS-2157**
  - Removed `providerSecretsMigration` and `verifyProviderSecretsMigration` lambdas
- Removed deprecated `@cumulus/sf-sns-report` task
- Removed code:
  - `@cumulus/aws-client/S3.calculateS3ObjectChecksum`
  - `@cumulus/aws-client/S3.getS3ObjectReadStream`
  - `@cumulus/cmrjs.getFullMetadata`
  - `@cumulus/cmrjs.getMetadata`
  - `@cumulus/common/util.isNil`
  - `@cumulus/common/util.isNull`
  - `@cumulus/common/util.isUndefined`
  - `@cumulus/common/util.lookupMimeType`
  - `@cumulus/common/util.mkdtempSync`
  - `@cumulus/common/util.negate`
  - `@cumulus/common/util.noop`
  - `@cumulus/common/util.omit`
  - `@cumulus/common/util.renameProperty`
  - `@cumulus/common/util.sleep`
  - `@cumulus/common/util.thread`
  - `@cumulus/ingest/granule.copyGranuleFile`
  - `@cumulus/ingest/granule.moveGranuleFile`
  - `@cumulus/integration-tests/api/rules.deleteRule`
  - `@cumulus/integration-tests/api/rules.getRule`
  - `@cumulus/integration-tests/api/rules.listRules`
  - `@cumulus/integration-tests/api/rules.postRule`
  - `@cumulus/integration-tests/api/rules.rerunRule`
  - `@cumulus/integration-tests/api/rules.updateRule`
  - `@cumulus/integration-tests/sfnStep.parseStepMessage`
  - `@cumulus/message/Queue.getQueueName`
  - `@cumulus/message/Queue.getQueueNameByUrl`

## v2.0.2+ Backport releases

Release v2.0.1 was the last release on the 2.0.x release series.

Changes after this version on the 2.0.x release series are limited
security/requested feature patches and will not be ported forward to future
releases unless there is a corresponding CHANGELOG entry.

For up-to-date CHANGELOG for the maintenance release branch see
[CHANGELOG.md](https://github.com/nasa/cumulus/blob/release-2.0.x/CHANGELOG.md)
from the 2.0.x branch.

For the most recent release information for the maintenance branch please see
the [release page](https://github.com/nasa/cumulus/releases)

## [v2.0.7] 2020-10-1 - [BACKPORT]

### Fixed

- CVE-2020-7720
  - Updated common `node-forge` dependency to 0.10.0 to address CVE finding

### [v2.0.6] 2020-09-25 - [BACKPORT]

### Fixed

- **CUMULUS-2168**
  - Fixed issue where large number of documents (generally logs) in the
    `cumulus` elasticsearch index results in the collection granule stats
    queries failing for the collections list api endpoint

### [v2.0.5] 2020-09-15 - [BACKPORT]

#### Added

- Added `thin_egress_stack_name` variable to `cumulus` and `distribution` Terraform modules to allow overriding the default Cloudformation stack name used for the `thin-egress-app`. **Please note that if you change/set this value for an existing deployment, it will destroy and re-create your API gateway for the `thin-egress-app`.**

#### Fixed

- Fix collection list queries. Removed fixes to collection stats, which break queries for a large number of granules.

### [v2.0.4] 2020-09-08 - [BACKPORT]

#### Changed

- Upgraded version of [TEA](https://github.com/asfadmin/thin-egress-app/) deployed with Cumulus to build 88.

### [v2.0.3] 2020-09-02 - [BACKPORT]

#### Fixed

- **CUMULUS-1961**
  - Fixed `activeCollections` query only returning 10 results

- **CUMULUS-2039**
  - Fix issue causing SyncGranules task to run out of memory on large granules

#### CODE CHANGES

- The `@cumulus/aws-client/S3.getS3ObjectReadStreamAsync` function has been
  removed. It read the entire S3 object into memory before returning a read
  stream, which could cause Lambdas to run out of memory. Use
  `@cumulus/aws-client/S3.getObjectReadStream` instead.

### [v2.0.2] 2020-08-17 - [BACKPORT]

#### CODE CHANGES

- The `@cumulus/ingest/util.lookupMimeType` function now returns `undefined`
  rather than `null` if the mime type could not be found.
- The `@cumulus/ingest/lock.removeLock` function now returns `undefined`

#### Added

- **CUMULUS-2116**
  - Added `@cumulus/api/models/granule.unpublishAndDeleteGranule` which
  unpublishes a granule from CMR and deletes it from Cumulus, but does not
  update the record to `published: false` before deletion

### Fixed

- **CUMULUS-2116**
  - Fixed a race condition with bulk granule delete causing deleted granules to still appear in Elasticsearch. Granules removed via bulk delete should now be removed from Elasticsearch.

## [v2.0.1] 2020-07-28

### Added

- **CUMULUS-1886**
  - Added `multiple sort keys` support to `@cumulus/api`
- **CUMULUS-2099**
  - `@cumulus/message/Queue.getQueueUrl` to get the queue URL specified in a Cumulus workflow message, if any.

### Fixed

- **[PR 1790](https://github.com/nasa/cumulus/pull/1790)**
  - Fixed bug with request headers in `@cumulus/launchpad-auth` causing Launchpad token requests to fail

## [v2.0.0] 2020-07-23

### BREAKING CHANGES

- Changes to the `@cumulus/api-client` package
  - The `CumulusApiClientError` class must now be imported using
    `const { CumulusApiClientError } = require('@cumulus/api-client/CumulusApiClientError')`
- The `@cumulus/sftp-client/SftpClient` class must now be imported using
  `const { SftpClient } = require('@cumulus/sftp-client');`
- Instances of `@cumulus/ingest/SftpProviderClient` no longer implicitly connect
  when `download`, `list`, or `sync` are called. You must call `connect` on the
  provider client before issuing one of those calls. Failure to do so will
  result in a "Client not connected" exception being thrown.
- Instances of `@cumulus/ingest/SftpProviderClient` no longer implicitly
  disconnect from the SFTP server when `list` is called.
- Instances of `@cumulus/sftp-client/SftpClient` must now be explicitly closed
  by calling `.end()`
- Instances of `@cumulus/sftp-client/SftpClient` no longer implicitly connect to
  the server when `download`, `unlink`, `syncToS3`, `syncFromS3`, and `list` are
  called. You must explicitly call `connect` before calling one of those
  methods.
- Changes to the `@cumulus/common` package
  - `cloudwatch-event.getSfEventMessageObject()` now returns `undefined` if the
    message could not be found or could not be parsed. It previously returned
    `null`.
  - `S3KeyPairProvider.decrypt()` now throws an exception if the bucket
    containing the key cannot be determined.
  - `S3KeyPairProvider.decrypt()` now throws an exception if the stack cannot be
    determined.
  - `S3KeyPairProvider.encrypt()` now throws an exception if the bucket
    containing the key cannot be determined.
  - `S3KeyPairProvider.encrypt()` now throws an exception if the stack cannot be
    determined.
  - `sns-event.getSnsEventMessageObject()` now returns `undefined` if it could
    not be parsed. It previously returned `null`.
  - The `aws` module has been removed.
  - The `BucketsConfig.buckets` property is now read-only and private
  - The `test-utils.validateConfig()` function now resolves to `undefined`
    rather than `true`.
  - The `test-utils.validateInput()` function now resolves to `undefined` rather
    than `true`.
  - The `test-utils.validateOutput()` function now resolves to `undefined`
    rather than `true`.
  - The static `S3KeyPairProvider.retrieveKey()` function has been removed.
- Changes to the `@cumulus/cmrjs` package
  - `@cumulus/cmrjs.constructOnlineAccessUrl()` and
    `@cumulus/cmrjs/cmr-utils.constructOnlineAccessUrl()` previously took a
    `buckets` parameter, which was an instance of
    `@cumulus/common/BucketsConfig`. They now take a `bucketTypes` parameter,
    which is a simple object mapping bucket names to bucket types. Example:
    `{ 'private-1': 'private', 'public-1': 'public' }`
  - `@cumulus/cmrjs.reconcileCMRMetadata()` and
    `@cumulus/cmrjs/cmr-utils.reconcileCMRMetadata()` now take a **required**
    `bucketTypes` parameter, which is a simple object mapping bucket names to
    bucket types. Example: `{ 'private-1': 'private', 'public-1': 'public' }`
  - `@cumulus/cmrjs.updateCMRMetadata()` and
    `@cumulus/cmrjs/cmr-utils.updateCMRMetadata()` previously took an optional
    `inBuckets` parameter, which was an instance of
    `@cumulus/common/BucketsConfig`. They now take a **required** `bucketTypes`
    parameter, which is a simple object mapping bucket names to bucket types.
    Example: `{ 'private-1': 'private', 'public-1': 'public' }`
- The minimum supported version of all published Cumulus packages is now Node
  12.18.0
  - Tasks using the `cumuluss/cumulus-ecs-task` Docker image must be updated to
    `cumuluss/cumulus-ecs-task:1.7.0`. This can be done by updating the `image`
    property of any tasks defined using the `cumulus_ecs_service` Terraform
    module.
- Changes to `@cumulus/aws-client/S3`
  - The signature of the `getObjectSize` function has changed. It now takes a
    params object with three properties:
    - **s3**: an instance of an AWS.S3 object
    - **bucket**
    - **key**
  - The `getObjectSize` function will no longer retry if the object does not
    exist
- **CUMULUS-1861**
  - `@cumulus/message/Collections.getCollectionIdFromMessage` now throws a
    `CumulusMessageError` if `collectionName` and `collectionVersion` are missing
    from `meta.collection`.   Previously this method would return
    `'undefined___undefined'` instead
  - `@cumulus/integration-tests/addCollections` now returns an array of collections that
    were added rather than the count of added collections
- **CUMULUS-1930**
  - The `@cumulus/common/util.uuid()` function has been removed
- **CUMULUS-1955**
  - `@cumulus/aws-client/S3.multipartCopyObject` now returns an object with the
    AWS `etag` of the destination object
  - `@cumulus/ingest/S3ProviderClient.list` now sets a file object's `path`
    property to `undefined` instead of `null` when the file is at the top level
    of its bucket
  - The `sync` methods of the following classes in the `@cumulus/ingest` package
    now return an object with the AWS `s3uri` and `etag` of the destination file
    (they previously returned only a string representing the S3 URI)
    - `FtpProviderClient`
    - `HttpProviderClient`
    - `S3ProviderClient`
    - `SftpProviderClient`
- **CUMULUS-1958**
  - The following methods exported from `@cumulus/cmr-js/cmr-utils` were made
    async, and added distributionBucketMap as a parameter:
    - constructOnlineAccessUrl
    - generateFileUrl
    - reconcileCMRMetadata
    - updateCMRMetadata
- **CUMULUS-1969**
  - The `DiscoverPdrs` task now expects `provider_path` to be provided at
    `event.config.provider_path`, not `event.config.collection.provider_path`
  - `event.config.provider_path` is now a required parameter of the
    `DiscoverPdrs` task
  - `event.config.collection` is no longer a parameter to the `DiscoverPdrs`
    task
  - Collections no longer support the `provider_path` property. The tasks that
    relied on that property are now referencing `config.meta.provider_path`.
    Workflows should be updated accordingly.
- **CUMULUS-1977**
  - Moved bulk granule deletion endpoint from `/bulkDelete` to
    `/granules/bulkDelete`
- **CUMULUS-1991**
  - Updated CMR metadata generation to use "Download file.hdf" (where `file.hdf` is the filename of the given resource) as the resource description instead of "File to download"
  - CMR metadata updates now respect changes to resource descriptions (previously only changes to resource URLs were respected)

### MIGRATION STEPS

- Due to an issue with the AWS API Gateway and how the Thin Egress App Cloudformation template applies updates, you may need to redeploy your
  `thin-egress-app-EgressGateway` manually as a one time migration step.    If your deployment fails with an
  error similar to:

  ```bash
  Error: Lambda function (<stack>-tf-TeaCache) returned error: ({"errorType":"HTTPError","errorMessage":"Response code 404 (Not Found)"})
  ```

  Then follow the [AWS
  instructions](https://docs.aws.amazon.com/apigateway/latest/developerguide/how-to-deploy-api-with-console.html)
  to `Redeploy a REST API to a stage` for your egress API and re-run `terraform
  apply`.

### Added

- **CUMULUS-2081**
  - Add Integrator Guide section for onboarding
  - Add helpful tips documentation

- **CUMULUS-1902**
  - Add Common Use Cases section under Operator Docs

- **CUMULUS-2058**
  - Added `lambda_processing_role_name` as an output from the `cumulus` module
    to provide the processing role name
- **CUMULUS-1417**
  - Added a `checksumFor` property to collection `files` config. Set this
    property on a checksum file's definition matching the `regex` of the target
    file. More details in the ['Data Cookbooks
    Setup'](https://nasa.github.io/cumulus/docs/next/data-cookbooks/setup)
    documentation.
  - Added `checksumFor` validation to collections model.
- **CUMULUS-1956**
  - Added `@cumulus/earthata-login-client` package
  - The `/s3credentials` endpoint that is deployed as part of distribution now
    supports authentication using tokens created by a different application. If
    a request contains the `EDL-ClientId` and `EDL-Token` headers,
    authentication will be handled using that token rather than attempting to
    use OAuth.
  - `@cumulus/earthata-login-client.getTokenUsername()` now accepts an
    `xRequestId` argument, which will be included as the `X-Request-Id` header
    when calling Earthdata Login.
  - If the `s3Credentials` endpoint is invoked with an EDL token and an
    `X-Request-Id` header, that `X-Request-Id` header will be forwarded to
    Earthata Login.
- **CUMULUS-1957**
  - If EDL token authentication is being used, and the `EDL-Client-Name` header
    is set, `@the-client-name` will be appended to the end of the Earthdata
    Login username that is used as the `RoleSessionName` of the temporary IAM
    credentials. This value will show up in the AWS S3 server access logs.
- **CUMULUS-1958**
  - Add the ability for users to specify a `bucket_map_key` to the `cumulus`
    terraform module as an override for the default .yaml values that are passed
    to TEA by Core.    Using this option *requires* that each configured
    Cumulus 'distribution' bucket (e.g. public/protected buckets) have a single
    TEA mapping.  Multiple maps per bucket are not supported.
  - Updated Generating a distribution URL, the MoveGranules task and all CMR
    reconciliation functionality to utilize the TEA bucket map override.
  - Updated deploy process to utilize a bootstrap 'tea-map-cache' lambda that
    will, after deployment of Cumulus Core's TEA instance, query TEA for all
    protected/public buckets and generate a mapping configuration used
    internally by Core.  This object is also exposed as an output of the Cumulus
    module as `distribution_bucket_map`.
- **CUMULUS-1961**
  - Replaces DynamoDB for Elasticsearch for reconciliationReportForCumulusCMR
    comparisons between Cumulus and CMR.
- **CUMULUS-1970**
  - Created the `add-missing-file-checksums` workflow task
  - Added `@cumulus/aws-client/S3.calculateObjectHash()` function
  - Added `@cumulus/aws-client/S3.getObjectReadStream()` function
- **CUMULUS-1887**
  - Add additional fields to the granule CSV download file
- **CUMULUS-2019**
  - Add `infix` search to es query builder `@cumulus/api/es/es/queries` to
    support partial matching of the keywords

### Changed

- **CUMULUS-2032**
  - Updated @cumulus/ingest/HttpProviderClient to utilize a configuration key
    `httpListTimeout` to set the default timeout for discovery HTTP/HTTPS
    requests, and updates the default for the provider to 5 minutes (300 seconds).
  - Updated the DiscoverGranules and DiscoverPDRs tasks to utilize the updated
    configuration value if set via workflow config, and updates the default for
    these tasks to 5 minutes (300 seconds).

- **CUMULUS-176**
  - The API will now respond with a 400 status code when a request body contains
    invalid JSON. It had previously returned a 500 status code.
- **CUMULUS-1861**
  - Updates Rule objects to no longer require a collection.
  - Changes the DLQ behavior for `sfEventSqsToDbRecords` and
    `sfEventSqsToDbRecordsInputQueue`. Previously failure to write a database
    record would result in lambda success, and an error log in the CloudWatch
    logs.   The lambda has been updated to manually add a record to
    the `sfEventSqsToDbRecordsDeadLetterQueue` if the granule, execution, *or*
    pdr record fails to write, in addition to the previous error logging.
- **CUMULUS-1956**
  - The `/s3credentials` endpoint that is deployed as part of distribution now
    supports authentication using tokens created by a different application. If
    a request contains the `EDL-ClientId` and `EDL-Token` headers,
    authentication will be handled using that token rather than attempting to
    use OAuth.
- **CUMULUS-1977**
  - API endpoint POST `/granules/bulk` now returns a 202 status on a successful
    response instead of a 200 response
  - API endpoint DELETE `/granules/<granule-id>` now returns a 404 status if the
    granule record was already deleted
  - `@cumulus/api/models/Granule.update()` now returns the updated granule
    record
  - Implemented POST `/granules/bulkDelete` API endpoint to support deleting
    granules specified by ID or returned by the provided query in the request
    body. If the request is successful, the endpoint returns the async operation
    ID that has been started to remove the granules.
    - To use a query in the request body, your deployment must be
      [configured to access the Elasticsearch host for ESDIS metrics](https://nasa.github.io/cumulus/docs/additional-deployment-options/cloudwatch-logs-delivery#esdis-metrics)
      in your environment
  - Added `@cumulus/api/models/Granule.getRecord()` method to return raw record
    from DynamoDB
  - Added `@cumulus/api/models/Granule.delete()` method which handles deleting
    the granule record from DynamoDB and the granule files from S3
- **CUMULUS-1982**
  - The `globalConnectionLimit` property of providers is now optional and
    defaults to "unlimited"
- **CUMULUS-1997**
  - Added optional `launchpad` configuration to `@cumulus/hyrax-metadata-updates` task config schema.
- **CUMULUS-1991**
  - `@cumulus/cmrjs/src/cmr-utils/constructOnlineAccessUrls()` now throws an error if `cmrGranuleUrlType = "distribution"` and no distribution endpoint argument is provided
- **CUMULUS-2011**
  - Reconciliation reports are now generated within an AsyncOperation
- **CUMULUS-2016**
  - Upgrade TEA to version 79

### Fixed

- **CUMULUS-1991**
  - Added missing `DISTRIBUTION_ENDPOINT` environment variable for API lambdas. This environment variable is required for API requests to move granules.

- **CUMULUS-1961**
  - Fixed granules and executions query params not getting sent to API in granule list operation in `@cumulus/api-client`

### Deprecated

- `@cumulus/aws-client/S3.calculateS3ObjectChecksum()`
- `@cumulus/aws-client/S3.getS3ObjectReadStream()`
- `@cumulus/common/log.convertLogLevel()`
- `@cumulus/collection-config-store`
- `@cumulus/common/util.sleep()`

- **CUMULUS-1930**
  - `@cumulus/common/log.convertLogLevel()`
  - `@cumulus/common/util.isNull()`
  - `@cumulus/common/util.isUndefined()`
  - `@cumulus/common/util.negate()`
  - `@cumulus/common/util.noop()`
  - `@cumulus/common/util.isNil()`
  - `@cumulus/common/util.renameProperty()`
  - `@cumulus/common/util.lookupMimeType()`
  - `@cumulus/common/util.thread()`
  - `@cumulus/common/util.mkdtempSync()`

### Removed

- The deprecated `@cumulus/common.bucketsConfigJsonObject` function has been
  removed
- The deprecated `@cumulus/common.CollectionConfigStore` class has been removed
- The deprecated `@cumulus/common.concurrency` module has been removed
- The deprecated `@cumulus/common.constructCollectionId` function has been
  removed
- The deprecated `@cumulus/common.launchpad` module has been removed
- The deprecated `@cumulus/common.LaunchpadToken` class has been removed
- The deprecated `@cumulus/common.Semaphore` class has been removed
- The deprecated `@cumulus/common.stringUtils` module has been removed
- The deprecated `@cumulus/common/aws.cloudwatchlogs` function has been removed
- The deprecated `@cumulus/common/aws.deleteS3Files` function has been removed
- The deprecated `@cumulus/common/aws.deleteS3Object` function has been removed
- The deprecated `@cumulus/common/aws.dynamodb` function has been removed
- The deprecated `@cumulus/common/aws.dynamodbDocClient` function has been
  removed
- The deprecated `@cumulus/common/aws.getExecutionArn` function has been removed
- The deprecated `@cumulus/common/aws.headObject` function has been removed
- The deprecated `@cumulus/common/aws.listS3ObjectsV2` function has been removed
- The deprecated `@cumulus/common/aws.parseS3Uri` function has been removed
- The deprecated `@cumulus/common/aws.promiseS3Upload` function has been removed
- The deprecated `@cumulus/common/aws.recursivelyDeleteS3Bucket` function has
  been removed
- The deprecated `@cumulus/common/aws.s3CopyObject` function has been removed
- The deprecated `@cumulus/common/aws.s3ObjectExists` function has been removed
- The deprecated `@cumulus/common/aws.s3PutObject` function has been removed
- The deprecated `@cumulus/common/bucketsConfigJsonObject` function has been
  removed
- The deprecated `@cumulus/common/CloudWatchLogger` class has been removed
- The deprecated `@cumulus/common/collection-config-store.CollectionConfigStore`
  class has been removed
- The deprecated `@cumulus/common/collection-config-store.constructCollectionId`
  function has been removed
- The deprecated `@cumulus/common/concurrency.limit` function has been removed
- The deprecated `@cumulus/common/concurrency.mapTolerant` function has been
  removed
- The deprecated `@cumulus/common/concurrency.promiseUrl` function has been
  removed
- The deprecated `@cumulus/common/concurrency.toPromise` function has been
  removed
- The deprecated `@cumulus/common/concurrency.unless` function has been removed
- The deprecated `@cumulus/common/config.parseConfig` function has been removed
- The deprecated `@cumulus/common/config.resolveResource` function has been
  removed
- The deprecated `@cumulus/common/DynamoDb.get` function has been removed
- The deprecated `@cumulus/common/DynamoDb.scan` function has been removed
- The deprecated `@cumulus/common/FieldPattern` class has been removed
- The deprecated `@cumulus/common/launchpad.getLaunchpadToken` function has been
  removed
- The deprecated `@cumulus/common/launchpad.validateLaunchpadToken` function has
  been removed
- The deprecated `@cumulus/common/LaunchpadToken` class has been removed
- The deprecated `@cumulus/common/message.buildCumulusMeta` function has been
  removed
- The deprecated `@cumulus/common/message.buildQueueMessageFromTemplate`
  function has been removed
- The deprecated `@cumulus/common/message.getCollectionIdFromMessage` function
  has been removed
- The deprecated `@cumulus/common/message.getMaximumExecutions` function has
  been removed
- The deprecated `@cumulus/common/message.getMessageExecutionArn` function has
  been removed
- The deprecated `@cumulus/common/message.getMessageExecutionName` function has
  been removed
- The deprecated `@cumulus/common/message.getMessageFromTemplate` function has
  been removed
- The deprecated `@cumulus/common/message.getMessageGranules` function has been
  removed
- The deprecated `@cumulus/common/message.getMessageStateMachineArn` function
  has been removed
- The deprecated `@cumulus/common/message.getQueueName` function has been
  removed
- The deprecated `@cumulus/common/message.getQueueNameByUrl` function has been
  removed
- The deprecated `@cumulus/common/message.hasQueueAndExecutionLimit` function
  has been removed
- The deprecated `@cumulus/common/Semaphore` class has been removed
- The deprecated `@cumulus/common/string.globalReplace` function has been removed
- The deprecated `@cumulus/common/string.isNonEmptyString` function has been
  removed
- The deprecated `@cumulus/common/string.isValidHostname` function has been
  removed
- The deprecated `@cumulus/common/string.match` function has been removed
- The deprecated `@cumulus/common/string.matches` function has been removed
- The deprecated `@cumulus/common/string.replace` function has been removed
- The deprecated `@cumulus/common/string.toLower` function has been removed
- The deprecated `@cumulus/common/string.toUpper` function has been removed
- The deprecated `@cumulus/common/testUtils.getLocalstackEndpoint` function has been removed
- The deprecated `@cumulus/common/util.setErrorStack` function has been removed
- The `@cumulus/common/util.uuid` function has been removed
- The deprecated `@cumulus/common/workflows.getWorkflowArn` function has been
  removed
- The deprecated `@cumulus/common/workflows.getWorkflowFile` function has been
  removed
- The deprecated `@cumulus/common/workflows.getWorkflowList` function has been
  removed
- The deprecated `@cumulus/common/workflows.getWorkflowTemplate` function has
  been removed
- `@cumulus/aws-client/StepFunctions.toSfnExecutionName()`
- `@cumulus/aws-client/StepFunctions.fromSfnExecutionName()`
- `@cumulus/aws-client/StepFunctions.getExecutionArn()`
- `@cumulus/aws-client/StepFunctions.getExecutionUrl()`
- `@cumulus/aws-client/StepFunctions.getStateMachineArn()`
- `@cumulus/aws-client/StepFunctions.pullStepFunctionEvent()`
- `@cumulus/common/test-utils/throttleOnce()`
- `@cumulus/integration-tests/api/distribution.invokeApiDistributionLambda()`
- `@cumulus/integration-tests/api/distribution.getDistributionApiRedirect()`
- `@cumulus/integration-tests/api/distribution.getDistributionApiFileStream()`

## [v1.24.0] 2020-06-03

### BREAKING CHANGES

- **CUMULUS-1969**
  - The `DiscoverPdrs` task now expects `provider_path` to be provided at
    `event.config.provider_path`, not `event.config.collection.provider_path`
  - `event.config.provider_path` is now a required parameter of the
    `DiscoverPdrs` task
  - `event.config.collection` is no longer a parameter to the `DiscoverPdrs`
    task
  - Collections no longer support the `provider_path` property. The tasks that
    relied on that property are now referencing `config.meta.provider_path`.
    Workflows should be updated accordingly.

- **CUMULUS-1997**
  - `@cumulus/cmr-client/CMRSearchConceptQueue` parameters have been changed to take a `cmrSettings` object containing clientId, provider, and auth information. This can be generated using `@cumulus/cmrjs/cmr-utils/getCmrSettings`. The `cmrEnvironment` variable has been removed.

### Added

- **CUMULUS-1800**
  - Added task configuration setting named `syncChecksumFiles` to the
    SyncGranule task. This setting is `false` by default, but when set to
    `true`, all checksum files associated with data files that are downloaded
    will be downloaded as well.
- **CUMULUS-1952**
  - Updated HTTP(S) provider client to accept username/password for Basic authorization. This change adds support for Basic Authorization such as Earthdata login redirects to ingest (i.e. as implemented in SyncGranule), but not to discovery (i.e. as implemented in DiscoverGranules). Discovery still expects the provider's file system to be publicly accessible, but not the individual files and their contents.
  - **NOTE**: Using this in combination with the HTTP protocol may expose usernames and passwords to intermediary network entities. HTTPS is highly recommended.
- **CUMULUS-1997**
  - Added optional `launchpad` configuration to `@cumulus/hyrax-metadata-updates` task config schema.

### Fixed

- **CUMULUS-1997**
  - Updated all CMR operations to use configured authentication scheme
- **CUMULUS-2010**
  - Updated `@cumulus/api/launchpadSaml` to support multiple userGroup attributes from the SAML response

## [v1.23.2] 2020-05-22

### BREAKING CHANGES

- Updates to the Cumulus archive API:
  - All endpoints now return a `401` response instead of a `403` for any request where the JWT passed as a Bearer token is invalid.
  - POST `/refresh` and DELETE `/token/<token>` endpoints now return a `401` response for requests with expired tokens

- **CUMULUS-1894**
  - `@cumulus/ingest/granule.handleDuplicateFile()`
    - The `copyOptions` parameter has been removed
    - An `ACL` parameter has been added
  - `@cumulus/ingest/granule.renameS3FileWithTimestamp()`
    - Now returns `undefined`

- **CUMULUS-1896**
  Updated all Cumulus core lambdas to utilize the new message adapter streaming interface via [cumulus-message-adapter-js v1.2.0](https://github.com/nasa/cumulus-message-adapter-js/releases/tag/v1.2.0).   Users of this version of Cumulus (or later) must utilize version 1.3.0 or greater of the [cumulus-message-adapter](https://github.com/nasa/cumulus-message-adapter) to support core lambdas.

- **CUMULUS-1912**
  - `@cumulus/api` reconciliationReports list endpoint returns a list of reconciliationReport records instead of S3Uri.

- **CUMULUS-1969**
  - The `DiscoverGranules` task now expects `provider_path` to be provided at
    `event.config.provider_path`, not `event.config.collection.provider_path`
  - `config.provider_path` is now a required parameter of the `DiscoverGranules`
    task

### MIGRATION STEPS

- To take advantage of the new TTL-based access token expiration implemented in CUMULUS-1777 (see notes below) and clear out existing records in your access tokens table, do the following:
  1. Log out of any active dashboard sessions
  2. Use the AWS console or CLI to delete your `<prefix>-AccessTokensTable` DynamoDB table
  3. [Re-deploy your `data-persistence` module](https://nasa.github.io/cumulus/docs/deployment/upgrade-readme#update-data-persistence-resources), which should re-create the `<prefix>-AccessTokensTable` DynamoDB table
  4. Return to using the Cumulus API/dashboard as normal
- This release requires the Cumulus Message Adapter layer deployed with Cumulus Core to be at least 1.3.0, as the core lambdas have updated to [cumulus-message-adapter-js v1.2.0](https://github.com/nasa/cumulus-message-adapter-js/releases/tag/v1.2.0) and the new CMA interface.  As a result, users should:
  1. Follow the [Cumulus Message Adapter (CMA) deployment instructions](https://nasa.github.io/cumulus/docs/deployment/deployment-readme#deploy-the-cumulus-message-adapter-layer) and install a CMA layer version >=1.3.0
  2. If you are using any custom Node.js Lambdas in your workflows **and** the Cumulus CMA layer/`cumulus-message-adapter-js`, you must update your lambda to use [cumulus-message-adapter-js v1.2.0](https://github.com/nasa/cumulus-message-adapter-js/releases/tag/v1.2.0) and follow the migration instructions in the release notes. Prior versions of `cumulus-message-adapter-js` are not compatible with CMA >= 1.3.0.
- Migrate existing s3 reconciliation report records to database (CUMULUS-1911):
  - After update your `data persistence` module and Cumulus resources, run the command:

  ```bash
  ./node_modules/.bin/cumulus-api migrate --stack `<your-terraform-deployment-prefix>` --migrationVersion migration5
  ```

### Added

- Added a limit for concurrent Elasticsearch requests when doing an index from database operation
- Added the `es_request_concurrency` parameter to the archive and cumulus Terraform modules

- **CUMULUS-1995**
  - Added the `es_index_shards` parameter to the archive and cumulus Terraform modules to configure the number of shards for the ES index
    - If you have an existing ES index, you will need to [reindex](https://nasa.github.io/cumulus-api/#reindex) and then [change index](https://nasa.github.io/cumulus-api/#change-index) to take advantage of shard updates

- **CUMULUS-1894**
  - Added `@cumulus/aws-client/S3.moveObject()`

- **CUMULUS-1911**
  - Added ReconciliationReports table
  - Updated CreateReconciliationReport lambda to save Reconciliation Report records to database
  - Updated dbIndexer and IndexFromDatabase lambdas to index Reconciliation Report records to Elasticsearch
  - Added migration_5 to migrate existing s3 reconciliation report records to database and Elasticsearch
  - Updated `@cumulus/api` package, `tf-modules/archive` and `tf-modules/data-persistence` Terraform modules

- **CUMULUS-1916**
  - Added util function for seeding reconciliation reports when running API locally in dashboard

### Changed

- **CUMULUS-1777**
  - The `expirationTime` property is now a **required field** of the access tokens model.
  - Updated the `AccessTokens` table to set a [TTL](https://docs.aws.amazon.com/amazondynamodb/latest/developerguide/howitworks-ttl.html) on the `expirationTime` field in `tf-modules/data-persistence/dynamo.tf`. As a result, access token records in this table whose `expirationTime` has passed should be **automatically deleted by DynamoDB**.
  - Updated all code creating access token records in the Dynamo `AccessTokens` table to set the `expirationTime` field value in seconds from the epoch.
- **CUMULUS-1912**
  - Updated reconciliationReports endpoints to query against Elasticsearch, delete report from both database and s3
  - Added `@cumulus/api-client/reconciliationReports`
- **CUMULUS-1999**
  - Updated `@cumulus/common/util.deprecate()` so that only a single deprecation notice is printed for each name/version combination

### Fixed

- **CUMULUS-1894**
  - The `SyncGranule` task can now handle files larger than 5 GB
- **CUMULUS-1987**
  - `Remove granule from CMR` operation in `@cumulus/api` now passes token to CMR when fetching granule metadata, allowing removal of private granules
- **CUMULUS-1993**
  - For a given queue, the `sqs-message-consumer` Lambda will now only schedule workflows for rules matching the queue **and the collection information in each queue message (if any)**
    - The consumer also now only reads each queue message **once per Lambda invocation**, whereas previously each message was read **once per queue rule per Lambda invocation**
  - Fixed bug preventing the deletion of multiple SNS rules that share the same SNS topic

### Deprecated

- **CUMULUS-1894**
  - `@cumulus/ingest/granule.copyGranuleFile()`
  - `@cumulus/ingest/granule.moveGranuleFile()`

- **CUMULUS-1987** - Deprecated the following functions:
  - `@cumulus/cmrjs/getMetadata(cmrLink)` -> `@cumulus/cmr-client/CMR.getGranuleMetadata(cmrLink)`
  - `@cumulus/cmrjs/getFullMetadata(cmrLink)`

## [v1.22.1] 2020-05-04

**Note**: v1.22.0 was not released as a package due to npm/release concerns.  Users upgrading to 1.22.x should start with 1.22.1

### Added

- **CUMULUS-1894**
  - Added `@cumulus/aws-client/S3.multipartCopyObject()`
- **CUMULUS-408**
  - Added `certificateUri` field to provider schema. This optional field allows operators to specify an S3 uri to a CA bundle to use for HTTPS requests.
- **CUMULUS-1787**
  - Added `collections/active` endpoint for returning collections with active granules in `@cumulus/api`
- **CUMULUS-1799**
  - Added `@cumulus/common/stack.getBucketsConfigKey()` to return the S3 key for the buckets config object
  - Added `@cumulus/common/workflows.getWorkflowFileKey()` to return the S3 key for a workflow definition object
  - Added `@cumulus/common/workflows.getWorkflowsListKeyPrefix()` to return the S3 key prefix for objects containing workflow definitions
  - Added `@cumulus/message` package containing utilities for building and parsing Cumulus messages
- **CUMULUS-1850**
  - Added `@cumulus/aws-client/Kinesis.describeStream()` to get a Kinesis stream description
- **CUMULUS-1853**
  - Added `@cumulus/integration-tests/collections.createCollection()`
  - Added `@cumulus/integration-tests/executions.findExecutionArn()`
  - Added `@cumulus/integration-tests/executions.getExecutionWithStatus()`
  - Added `@cumulus/integration-tests/granules.getGranuleWithStatus()`
  - Added `@cumulus/integration-tests/providers.createProvider()`
  - Added `@cumulus/integration-tests/rules.createOneTimeRule()`

### Changed

- **CUMULUS-1682**
  - Moved all `@cumulus/ingest/parse-pdr` code into the `parse-pdr` task as it had become tightly coupled with that task's handler and was not used anywhere else. Unit tests also restored.
- **CUMULUS-1820**
  - Updated the Thin Egress App module used in `tf-modules/distribution/main.tf` to build 74. [See the release notes](https://github.com/asfadmin/thin-egress-app/releases/tag/tea-build.74).
- **CUMULUS-1852**
  - Updated POST endpoints for `/collections`, `/providers`, and `/rules` to log errors when returning a 500 response
  - Updated POST endpoint for `/collections`:
    - Return a 400 response when the `name` or `version` fields are missing
    - Return a 409 response if the collection already exists
    - Improved error messages to be more explicit
  - Updated POST endpoint for `/providers`:
    - Return a 400 response if the `host` field value is invalid
    - Return a 409 response if the provider already exists
  - Updated POST endpoint for `/rules`:
    - Return a 400 response if rule `name` is invalid
    - Return a 400 response if rule `type` is invalid
- **CUMULUS-1891**
  - Updated the following endpoints using async operations to return a 503 error if the ECS task  cannot be started and a 500 response for a non-specific error:
    - POST `/replays`
    - POST `/bulkDelete`
    - POST `/elasticsearch/index-from-database`
    - POST `/granules/bulk`

### Fixed

- **CUMULUS-408**
  - Fixed HTTPS discovery and ingest.

- **CUMULUS-1850**
  - Fixed a bug in Kinesis event processing where the message consumer would not properly filter available rules based on the collection information in the event and the Kinesis stream ARN

- **CUMULUS-1853**
  - Fixed a bug where attempting to create a rule containing a payload property
    would fail schema validation.

- **CUMULUS-1854**
  - Rule schema is validated before starting workflows or creating event source mappings

- **CUMULUS-1974**
  - Fixed @cumulus/api webpack config for missing underscore object due to underscore update

- **CUMULUS-2210**
  - Fixed `cmr_oauth_provider` variable not being propagated to reconciliation reports

### Deprecated

- **CUMULUS-1799** - Deprecated the following code. For cases where the code was moved into another package, the new code location is noted:
  - `@cumulus/aws-client/StepFunctions.fromSfnExecutionName()`
  - `@cumulus/aws-client/StepFunctions.toSfnExecutionName()`
  - `@cumulus/aws-client/StepFunctions.getExecutionArn()` -> `@cumulus/message/Executions.buildExecutionArn()`
  - `@cumulus/aws-client/StepFunctions.getExecutionUrl()` -> `@cumulus/message/Executions.getExecutionUrlFromArn()`
  - `@cumulus/aws-client/StepFunctions.getStateMachineArn()` -> `@cumulus/message/Executions.getStateMachineArnFromExecutionArn()`
  - `@cumulus/aws-client/StepFunctions.pullStepFunctionEvent()` -> `@cumulus/message/StepFunctions.pullStepFunctionEvent()`
  - `@cumulus/common/bucketsConfigJsonObject()`
  - `@cumulus/common/CloudWatchLogger`
  - `@cumulus/common/collection-config-store/CollectionConfigStore` -> `@cumulus/collection-config-store`
  - `@cumulus/common/collection-config-store.constructCollectionId()` -> `@cumulus/message/Collections.constructCollectionId`
  - `@cumulus/common/concurrency.limit()`
  - `@cumulus/common/concurrency.mapTolerant()`
  - `@cumulus/common/concurrency.promiseUrl()`
  - `@cumulus/common/concurrency.toPromise()`
  - `@cumulus/common/concurrency.unless()`
  - `@cumulus/common/config.buildSchema()`
  - `@cumulus/common/config.parseConfig()`
  - `@cumulus/common/config.resolveResource()`
  - `@cumulus/common/config.resourceToArn()`
  - `@cumulus/common/FieldPattern`
  - `@cumulus/common/launchpad.getLaunchpadToken()` -> `@cumulus/launchpad-auth/index.getLaunchpadToken()`
  - `@cumulus/common/LaunchpadToken` -> `@cumulus/launchpad-auth/LaunchpadToken`
  - `@cumulus/common/launchpad.validateLaunchpadToken()` -> `@cumulus/launchpad-auth/index.validateLaunchpadToken()`
  - `@cumulus/common/message.buildCumulusMeta()` -> `@cumulus/message/Build.buildCumulusMeta()`
  - `@cumulus/common/message.buildQueueMessageFromTemplate()` -> `@cumulus/message/Build.buildQueueMessageFromTemplate()`
  - `@cumulus/common/message.getCollectionIdFromMessage()` -> `@cumulus/message/Collections.getCollectionIdFromMessage()`
  - `@cumulus/common/message.getMessageExecutionArn()` -> `@cumulus/message/Executions.getMessageExecutionArn()`
  - `@cumulus/common/message.getMessageExecutionName()` -> `@cumulus/message/Executions.getMessageExecutionName()`
  - `@cumulus/common/message.getMaximumExecutions()` -> `@cumulus/message/Queue.getMaximumExecutions()`
  - `@cumulus/common/message.getMessageFromTemplate()`
  - `@cumulus/common/message.getMessageStateMachineArn()` -> `@cumulus/message/Executions.getMessageStateMachineArn()`)
  - `@cumulus/common/message.getMessageGranules()` -> `@cumulus/message/Granules.getMessageGranules()`
  - `@cumulus/common/message.getQueueNameByUrl()` -> `@cumulus/message/Queue.getQueueNameByUrl()`
  - `@cumulus/common/message.getQueueName()` -> `@cumulus/message/Queue.getQueueName()`)
  - `@cumulus/common/message.hasQueueAndExecutionLimit()` -> `@cumulus/message/Queue.hasQueueAndExecutionLimit()`
  - `@cumulus/common/Semaphore`
  - `@cumulus/common/test-utils.throttleOnce()`
  - `@cumulus/common/workflows.getWorkflowArn()`
  - `@cumulus/common/workflows.getWorkflowFile()`
  - `@cumulus/common/workflows.getWorkflowList()`
  - `@cumulus/common/workflows.getWorkflowTemplate()`
  - `@cumulus/integration-tests/sfnStep/SfnStep.parseStepMessage()` -> `@cumulus/message/StepFunctions.parseStepMessage()`
- **CUMULUS-1858** - Deprecated the following functions.
  - `@cumulus/common/string.globalReplace()`
  - `@cumulus/common/string.isNonEmptyString()`
  - `@cumulus/common/string.isValidHostname()`
  - `@cumulus/common/string.match()`
  - `@cumulus/common/string.matches()`
  - `@cumulus/common/string.replace()`
  - `@cumulus/common/string.toLower()`
  - `@cumulus/common/string.toUpper()`

### Removed

- **CUMULUS-1799**: Deprecated code removals:
  - Removed from `@cumulus/common/aws`:
    - `pullStepFunctionEvent()`
  - Removed `@cumulus/common/sfnStep`
  - Removed `@cumulus/common/StepFunctions`

## [v1.21.0] 2020-03-30

### PLEASE NOTE

- **CUMULUS-1762**: the `messageConsumer` for `sns` and `kinesis`-type rules now fetches
  the collection information from the message. You should ensure that your rule's collection
  name and version match what is in the message for these ingest messages to be processed.
  If no matching rule is found, an error will be thrown and logged in the
  `messageConsumer` Lambda function's log group.

### Added

- **CUMULUS-1629**`
  - Updates discover-granules task to respect/utilize duplicateHandling configuration such that
    - skip:               Duplicates will be filtered from the granule list
    - error:              Duplicates encountered will result in step failure
    - replace, version:   Duplicates will be ignored and handled as normal.
  - Adds a new copy of the API lambda `PrivateApiLambda()` which is configured to not require authentication. This Lambda is not connected to an API gateway
  - Adds `@cumulus/api-client` with functions for use by workflow lambdas to call the API when needed

- **CUMULUS-1732**
  - Added Python task/activity workflow and integration test (`PythonReferenceSpec`) to test `cumulus-message-adapter-python`and `cumulus-process-py` integration.
- **CUMULUS-1795**
  - Added an IAM policy on the Cumulus EC2 creation to enable SSM when the `deploy_to_ngap` flag is true

### Changed

- **CUMULUS-1762**
  - the `messageConsumer` for `sns` and `kinesis`-type rules now fetches the collection
    information from the message.

### Deprecated

- **CUMULUS-1629**
  - Deprecate `granulesApi`, `rulesApi`, `emsApi`, `executionsAPI` from `@cumulus/integration-test/api` in favor of code moved to `@cumulus/api-client`

### Removed

- **CUMULUS-1799**: Deprecated code removals
  - Removed deprecated method `@cumulus/api/models/Granule.createGranulesFromSns()`
  - Removed deprecated method `@cumulus/api/models/Granule.removeGranuleFromCmr()`
  - Removed from `@cumulus/common/aws`:
    - `apigateway()`
    - `buildS3Uri()`
    - `calculateS3ObjectChecksum()`
    - `cf()`
    - `cloudwatch()`
    - `cloudwatchevents()`
    - `cloudwatchlogs()`
    - `createAndWaitForDynamoDbTable()`
    - `createQueue()`
    - `deleteSQSMessage()`
    - `describeCfStackResources()`
    - `downloadS3File()`
    - `downloadS3Files()`
    - `DynamoDbSearchQueue` class
    - `dynamodbstreams()`
    - `ec2()`
    - `ecs()`
    - `fileExists()`
    - `findResourceArn()`
    - `fromSfnExecutionName()`
    - `getFileBucketAndKey()`
    - `getJsonS3Object()`
    - `getQueueUrl()`
    - `getObjectSize()`
    - `getS3ObjectReadStream()`
    - `getSecretString()`
    - `getStateMachineArn()`
    - `headObject()`
    - `isThrottlingException()`
    - `kinesis()`
    - `lambda()`
    - `listS3Objects()`
    - `promiseS3Upload()`
    - `publishSnsMessage()`
    - `putJsonS3Object()`
    - `receiveSQSMessages()`
    - `s3CopyObject()`
    - `s3GetObjectTagging()`
    - `s3Join()`
    - `S3ListObjectsV2Queue` class
    - `s3TagSetToQueryString()`
    - `s3PutObjectTagging()`
    - `secretsManager()`
    - `sendSQSMessage()`
    - `sfn()`
    - `sns()`
    - `sqs()`
    - `sqsQueueExists()`
    - `toSfnExecutionName()`
    - `uploadS3FileStream()`
    - `uploadS3Files()`
    - `validateS3ObjectChecksum()`
  - Removed `@cumulus/common/CloudFormationGateway` class
  - Removed `@cumulus/common/concurrency/Mutex` class
  - Removed `@cumulus/common/errors`
  - Removed `@cumulus/common/sftp`
  - Removed `@cumulus/common/string.unicodeEscape`
  - Removed `@cumulus/cmrjs/cmr-utils.getGranuleId()`
  - Removed `@cumulus/cmrjs/cmr-utils.getCmrFiles()`
  - Removed `@cumulus/cmrjs/cmr/CMR` class
  - Removed `@cumulus/cmrjs/cmr/CMRSearchConceptQueue` class
  - Removed `@cumulus/cmrjs/utils.getHost()`
  - Removed `@cumulus/cmrjs/utils.getIp()`
  - Removed `@cumulus/cmrjs/utils.hostId()`
  - Removed `@cumulus/cmrjs/utils/ummVersion()`
  - Removed `@cumulus/cmrjs/utils.updateToken()`
  - Removed `@cumulus/cmrjs/utils.validateUMMG()`
  - Removed `@cumulus/ingest/aws.getEndpoint()`
  - Removed `@cumulus/ingest/aws.getExecutionUrl()`
  - Removed `@cumulus/ingest/aws/invoke()`
  - Removed `@cumulus/ingest/aws/CloudWatch` class
  - Removed `@cumulus/ingest/aws/ECS` class
  - Removed `@cumulus/ingest/aws/Events` class
  - Removed `@cumulus/ingest/aws/SQS` class
  - Removed `@cumulus/ingest/aws/StepFunction` class
  - Removed `@cumulus/ingest/util.normalizeProviderPath()`
  - Removed `@cumulus/integration-tests/index.listCollections()`
  - Removed `@cumulus/integration-tests/index.listProviders()`
  - Removed `@cumulus/integration-tests/index.rulesList()`
  - Removed `@cumulus/integration-tests/api/api.addCollectionApi()`

## [v1.20.0] 2020-03-12

### BREAKING CHANGES

- **CUMULUS-1714**
  - Changed the format of the message sent to the granule SNS Topic. Message includes the granule record under `record` and the type of event under `event`. Messages with `deleted` events will have the record that was deleted with a `deletedAt` timestamp. Options for `event` are `Create | Update | Delete`
- **CUMULUS-1769** - `deploy_to_ngap` is now a **required** variable for the `tf-modules/cumulus` module. **For those deploying to NGAP environments, this variable should always be set to `true`.**

### Notable changes

- **CUMULUS-1739** - You can now exclude Elasticsearch from your `tf-modules/data-persistence` deployment (via `include_elasticsearch = false`) and your `tf-modules/cumulus` module will still deploy successfully.

- **CUMULUS-1769** - If you set `deploy_to_ngap = true` for the `tf-modules/archive` Terraform module, **you can only deploy your archive API gateway as `PRIVATE`**, not `EDGE`.

### Added

- Added `@cumulus/aws-client/S3.getS3ObjectReadStreamAsync()` to deal with S3 eventual consistency issues by checking for the existence an S3 object with retries before getting a readable stream for that object.
- **CUMULUS-1769**
  - Added `deploy_to_ngap` boolean variable for the `tf-modules/cumulus` and `tf-modules/archive` Terraform modules. This variable is required. **For those deploying to NGAP environments, this variable should always be set to `true`.**
- **HYRAX-70**
  - Add the hyrax-metadata-update task

### Changed

- [`AccessToken.get()`](https://github.com/nasa/cumulus/blob/master/packages/api/models/access-tokens.js) now enforces [strongly consistent reads from DynamoDB](https://docs.aws.amazon.com/amazondynamodb/latest/developerguide/HowItWorks.ReadConsistency.html)
- **CUMULUS-1739**
  - Updated `tf-modules/data-persistence` to make Elasticsearch alarm resources and outputs conditional on the `include_elasticsearch` variable
  - Updated `@cumulus/aws-client/S3.getObjectSize` to include automatic retries for any failures from `S3.headObject`
- **CUMULUS-1784**
  - Updated `@cumulus/api/lib/DistributionEvent.remoteIP()` to parse the IP address in an S3 access log from the `A-sourceip` query parameter if present, otherwise fallback to the original parsing behavior.
- **CUMULUS-1768**
  - The `stats/summary` endpoint reports the distinct collections for the number of granules reported

### Fixed

- **CUMULUS-1739** - Fixed the `tf-modules/cumulus` and `tf-modules/archive` modules to make these Elasticsearch variables truly optional:
  - `elasticsearch_domain_arn`
  - `elasticsearch_hostname`
  - `elasticsearch_security_group_id`

- **CUMULUS-1768**
  - Fixed the `stats/` endpoint so that data is correctly filtered by timestamp and `processingTime` is calculated correctly.

- **CUMULUS-1769**
  - In the `tf-modules/archive` Terraform module, the `lifecycle` block ignoring changes to the `policy` of the archive API gateway is now only enforced if `deploy_to_ngap = true`. This fixes a bug where users deploying outside of NGAP could not update their API gateway's resource policy when going from `PRIVATE` to `EDGE`, preventing their API from being accessed publicly.

- **CUMULUS-1775**
  - Fix/update api endpoint to use updated google auth endpoints such that it will work with new accounts

### Removed

- **CUMULUS-1768**
  - Removed API endpoints `stats/histogram` and `stats/average`. All advanced stats needs should be acquired from Cloud Metrics or similarly configured ELK stack.

## [v1.19.0] 2020-02-28

### BREAKING CHANGES

- **CUMULUS-1736**
  - The `@cumulus/discover-granules` task now sets the `dataType` of discovered
    granules based on the `name` of the configured collection, not the
    `dataType`.
  - The config schema of the `@cumulus/discover-granules` task now requires that
    collections contain a `version`.
  - The `@cumulus/sync-granule` task will set the `dataType` and `version` of a
    granule based on the configured collection if those fields are not already
    set on the granule. Previously it was using the `dataType` field of the
    configured collection, then falling back to the `name` field of the
    collection. This update will just use the `name` field of the collection to
    set the `dataType` field of the granule.

- **CUMULUS-1446**
  - Update the `@cumulus/integration-tests/api/executions.getExecution()`
    function to parse the response and return the execution, rather than return
    the full API response.

- **CUMULUS-1672**
  - The `cumulus` Terraform module in previous releases set a
    `Deployment = var.prefix` tag on all resources that it managed. In this
    release, a `tags` input variable has been added to the `cumulus` Terraform
    module to allow resource tagging to be customized. No default tags will be
    applied to Cumulus-managed resources. To replicate the previous behavior,
    set `tags = { Deployment: var.prefix }` as an input variable for the
    `cumulus` Terraform module.

- **CUMULUS-1684 Migration Instructions**
  - In previous releases, a provider's username and password were encrypted
    using a custom encryption library. That has now been updated to use KMS.
    This release includes a Lambda function named
    `<prefix>-ProviderSecretsMigration`, which will re-encrypt existing
    provider credentials to use KMS. After this release has been deployed, you
    will need to manually invoke that Lambda function using either the AWS CLI
    or AWS Console. It should only need to be successfully run once.
  - Future releases of Cumulus will invoke a
    `<prefix>-VerifyProviderSecretsMigration` Lambda function as part of the
    deployment, which will cause the deployment to fail if the migration
    Lambda has not been run.

- **CUMULUS-1718**
  - The `@cumulus/sf-sns-report` task for reporting mid-workflow updates has been retired.
  This task was used as the `PdrStatusReport` task in our ParsePdr example workflow.
  If you have a ParsePdr or other workflow using this task, use `@cumulus/sf-sqs-report` instead.
  Trying to deploy the old task will result in an error as the cumulus module no longer exports `sf_sns_report_task`.
  - Migration instruction: In your workflow definition, for each step using the old task change:
  `"Resource": "${module.cumulus.sf_sns_report_task.task_arn}"`
  to
  `"Resource": "${module.cumulus.sf_sqs_report_task.task_arn}"`

- **CUMULUS-1755**
  - The `thin_egress_jwt_secret_name` variable for the `tf-modules/cumulus` Terraform module is now **required**. This variable is passed on to the Thin Egress App in `tf-modules/distribution/main.tf`, which uses the keys stored in the secret to sign JWTs. See the [Thin Egress App documentation on how to create a value for this secret](https://github.com/asfadmin/thin-egress-app#setting-up-the-jwt-cookie-secrets).

### Added

- **CUMULUS-1446**
  - Add `@cumulus/common/FileUtils.readJsonFile()` function
  - Add `@cumulus/common/FileUtils.readTextFile()` function
  - Add `@cumulus/integration-tests/api/collections.createCollection()` function
  - Add `@cumulus/integration-tests/api/collections.deleteCollection()` function
  - Add `@cumulus/integration-tests/api/collections.getCollection()` function
  - Add `@cumulus/integration-tests/api/providers.getProvider()` function
  - Add `@cumulus/integration-tests/index.getExecutionOutput()` function
  - Add `@cumulus/integration-tests/index.loadCollection()` function
  - Add `@cumulus/integration-tests/index.loadProvider()` function
  - Add `@cumulus/integration-tests/index.readJsonFilesFromDir()` function

- **CUMULUS-1672**
  - Add a `tags` input variable to the `archive` Terraform module
  - Add a `tags` input variable to the `cumulus` Terraform module
  - Add a `tags` input variable to the `cumulus_ecs_service` Terraform module
  - Add a `tags` input variable to the `data-persistence` Terraform module
  - Add a `tags` input variable to the `distribution` Terraform module
  - Add a `tags` input variable to the `ingest` Terraform module
  - Add a `tags` input variable to the `s3-replicator` Terraform module

- **CUMULUS-1707**
  - Enable logrotate on ECS cluster

- **CUMULUS-1684**
  - Add a `@cumulus/aws-client/KMS` library of KMS-related functions
  - Add `@cumulus/aws-client/S3.getTextObject()`
  - Add `@cumulus/sftp-client` package
  - Create `ProviderSecretsMigration` Lambda function
  - Create `VerifyProviderSecretsMigration` Lambda function

- **CUMULUS-1548**
  - Add ability to put default Cumulus logs in Metrics' ELK stack
  - Add ability to add custom logs to Metrics' ELK Stack

- **CUMULUS-1702**
  - When logs are sent to Metrics' ELK stack, the logs endpoints will return results from there

- **CUMULUS-1459**
  - Async Operations are indexed in Elasticsearch
  - To index any existing async operations you'll need to perform an index from
    database function.

- **CUMULUS-1717**
  - Add `@cumulus/aws-client/deleteAndWaitForDynamoDbTableNotExists`, which
    deletes a DynamoDB table and waits to ensure the table no longer exists
  - Added `publishGranules` Lambda to handle publishing granule messages to SNS when granule records are written to DynamoDB
  - Added `@cumulus/api/models/Granule.storeGranulesFromCumulusMessage` to store granules from a Cumulus message to DynamoDB

- **CUMULUS-1718**
  - Added `@cumulus/sf-sqs-report` task to allow mid-workflow reporting updates.
  - Added `stepfunction_event_reporter_queue_url` and `sf_sqs_report_task` outputs to the `cumulus` module.
  - Added `publishPdrs` Lambda to handle publishing PDR messages to SNS when PDR records are written to DynamoDB.
  - Added `@cumulus/api/models/Pdr.storePdrFromCumulusMessage` to store PDRs from a Cumulus message to DynamoDB.
  - Added `@cumulus/aws-client/parseSQSMessageBody` to parse an SQS message body string into an object.

- **Ability to set custom backend API url in the archive module**
  - Add `api_url` definition in `tf-modules/cumulus/archive.tf`
  - Add `archive_api_url` variable in `tf-modules/cumulus/variables.tf`

- **CUMULUS-1741**
  - Added an optional `elasticsearch_security_group_ids` variable to the
    `data-persistence` Terraform module to allow additional security groups to
    be assigned to the Elasticsearch Domain.

- **CUMULUS-1752**
  - Added `@cumulus/integration-tests/api/distribution.invokeTEADistributionLambda` to simulate a request to the [Thin Egress App](https://github.com/asfadmin/thin-egress-app) by invoking the Lambda and getting a response payload.
  - Added `@cumulus/integration-tests/api/distribution.getTEARequestHeaders` to generate necessary request headers for a request to the Thin Egress App
  - Added `@cumulus/integration-tests/api/distribution.getTEADistributionApiFileStream` to get a response stream for a file served by Thin Egress App
  - Added `@cumulus/integration-tests/api/distribution.getTEADistributionApiRedirect` to get a redirect response from the Thin Egress App

- **CUMULUS-1755**
  - Added `@cumulus/aws-client/CloudFormation.describeCfStack()` to describe a Cloudformation stack
  - Added `@cumulus/aws-client/CloudFormation.getCfStackParameterValues()` to get multiple parameter values for a Cloudformation stack

### Changed

- **CUMULUS-1725**
  - Moved the logic that updates the granule files cache Dynamo table into its
    own Lambda function called `granuleFilesCacheUpdater`.

- **CUMULUS-1736**
  - The `collections` model in the API package now determines the name of a
    collection based on the `name` property, rather than using `dataType` and
    then falling back to `name`.
  - The `@cumulus/integration-tests.loadCollection()` function no longer appends
    the postfix to the end of the collection's `dataType`.
  - The `@cumulus/integration-tests.addCollections()` function no longer appends
    the postfix to the end of the collection's `dataType`.

- **CUMULUS-1672**
  - Add a `retryOptions` parameter to the `@cumulus/aws-client/S3.headObject`
     function, which will retry if the object being queried does not exist.

- **CUMULUS-1446**
  - Mark the `@cumulus/integration-tests/api.addCollectionApi()` function as
    deprecated
  - Mark the `@cumulus/integration-tests/index.listCollections()` function as
    deprecated
  - Mark the `@cumulus/integration-tests/index.listProviders()` function as
    deprecated
  - Mark the `@cumulus/integration-tests/index.rulesList()` function as
    deprecated

- **CUMULUS-1672**
  - Previously, the `cumulus` module defaulted to setting a
    `Deployment = var.prefix` tag on all resources that it managed. In this
    release, the `cumulus` module will now accept a `tags` input variable that
    defines the tags to be assigned to all resources that it manages.
  - Previously, the `data-persistence` module defaulted to setting a
    `Deployment = var.prefix` tag on all resources that it managed. In this
    release, the `data-persistence` module will now accept a `tags` input
    variable that defines the tags to be assigned to all resources that it
    manages.
  - Previously, the `distribution` module defaulted to setting a
    `Deployment = var.prefix` tag on all resources that it managed. In this
    release, the `distribution` module will now accept a `tags` input variable
    that defines the tags to be assigned to all resources that it manages.
  - Previously, the `ingest` module defaulted to setting a
    `Deployment = var.prefix` tag on all resources that it managed. In this
    release, the `ingest` module will now accept a `tags` input variable that
    defines the tags to be assigned to all resources that it manages.
  - Previously, the `s3-replicator` module defaulted to setting a
    `Deployment = var.prefix` tag on all resources that it managed. In this
    release, the `s3-replicator` module will now accept a `tags` input variable
    that defines the tags to be assigned to all resources that it manages.

- **CUMULUS-1684**
  - Update the API package to encrypt provider credentials using KMS instead of
    using RSA keys stored in S3

- **CUMULUS-1717**
  - Changed name of `cwSfExecutionEventToDb` Lambda to `cwSfEventToDbRecords`
  - Updated `cwSfEventToDbRecords` to write granule records to DynamoDB from the incoming Cumulus message

- **CUMULUS-1718**
  - Renamed `cwSfEventToDbRecords` to `sfEventSqsToDbRecords` due to architecture change to being a consumer of an SQS queue of Step Function Cloudwatch events.
  - Updated `sfEventSqsToDbRecords` to write PDR records to DynamoDB from the incoming Cumulus message
  - Moved `data-cookbooks/sns.md` to `data-cookbooks/ingest-notifications.md` and updated it to reflect recent changes.

- **CUMULUS-1748**
  - (S)FTP discovery tasks now use the provider-path as-is instead of forcing it to a relative path.
  - Improved error handling to catch permission denied FTP errors better and log them properly. Workflows will still fail encountering this error and we intend to consider that approach in a future ticket.

- **CUMULUS-1752**
  - Moved class for parsing distribution events to its own file: `@cumulus/api/lib/DistributionEvent.js`
    - Updated `DistributionEvent` to properly parse S3 access logs generated by requests from the [Thin Egress App](https://github.com/asfadmin/thin-egress-app)

- **CUMULUS-1753** - Changes to `@cumulus/ingest/HttpProviderClient.js`:
  - Removed regex filter in `HttpProviderClient.list()` that was used to return only files with an extension between 1 and 4 characters long. `HttpProviderClient.list()` will now return all files linked from the HTTP provider host.

- **CUMULUS-1755**
  - Updated the Thin Egress App module used in `tf-modules/distribution/main.tf` to build 61. [See the release notes](https://github.com/asfadmin/thin-egress-app/releases/tag/tea-build.61).

- **CUMULUS-1757**
  - Update @cumulus/cmr-client CMRSearchConceptQueue to take optional cmrEnvironment parameter

### Deprecated

- **CUMULUS-1684**
  - Deprecate `@cumulus/common/key-pair-provider/S3KeyPairProvider`
  - Deprecate `@cumulus/common/key-pair-provider/S3KeyPairProvider.encrypt()`
  - Deprecate `@cumulus/common/key-pair-provider/S3KeyPairProvider.decrypt()`
  - Deprecate `@cumulus/common/kms/KMS`
  - Deprecate `@cumulus/common/kms/KMS.encrypt()`
  - Deprecate `@cumulus/common/kms/KMS.decrypt()`
  - Deprecate `@cumulus/common/sftp.Sftp`

- **CUMULUS-1717**
  - Deprecate `@cumulus/api/models/Granule.createGranulesFromSns`

- **CUMULUS-1718**
  - Deprecate `@cumulus/sf-sns-report`.
    - This task has been updated to always throw an error directing the user to use `@cumulus/sf-sqs-report` instead. This was done because there is no longer an SNS topic to which to publish, and no consumers to listen to it.

- **CUMULUS-1748**
  - Deprecate `@cumulus/ingest/util.normalizeProviderPath`

- **CUMULUS-1752**
  - Deprecate `@cumulus/integration-tests/api/distribution.getDistributionApiFileStream`
  - Deprecate `@cumulus/integration-tests/api/distribution.getDistributionApiRedirect`
  - Deprecate `@cumulus/integration-tests/api/distribution.invokeApiDistributionLambda`

### Removed

- **CUMULUS-1684**
  - Remove the deployment script that creates encryption keys and stores them to
    S3

- **CUMULUS-1768**
  - Removed API endpoints `stats/histogram` and `stats/average`. All advanced stats needs should be acquired from Cloud Metrics or similarly configured ELK stack.

### Fixed

- **Fix default values for urs_url in variables.tf files**
  - Remove trailing `/` from default `urs_url` values.

- **CUMULUS-1610** - Add the Elasticsearch security group to the EC2 security groups

- **CUMULUS-1740** - `cumulus_meta.workflow_start_time` is now set in Cumulus
  messages

- **CUMULUS-1753** - Fixed `@cumulus/ingest/HttpProviderClient.js` to properly handle HTTP providers with:
  - Multiple link tags (e.g. `<a>`) per line of source code
  - Link tags in uppercase or lowercase (e.g. `<A>`)
  - Links with filepaths in the link target (e.g. `<a href="/path/to/file.txt">`). These files will be returned from HTTP file discovery **as the file name only** (e.g. `file.txt`).

- **CUMULUS-1768**
  - Fix an issue in the stats endpoints in `@cumulus/api` to send back stats for the correct type

## [v1.18.0] 2020-02-03

### BREAKING CHANGES

- **CUMULUS-1686**

  - `ecs_cluster_instance_image_id` is now a _required_ variable of the `cumulus` module, instead of optional.

- **CUMULUS-1698**

  - Change variable `saml_launchpad_metadata_path` to `saml_launchpad_metadata_url` in the `tf-modules/cumulus` Terraform module.

- **CUMULUS-1703**
  - Remove the unused `forceDownload` option from the `sync-granule` tasks's config
  - Remove the `@cumulus/ingest/granule.Discover` class
  - Remove the `@cumulus/ingest/granule.Granule` class
  - Remove the `@cumulus/ingest/pdr.Discover` class
  - Remove the `@cumulus/ingest/pdr.Granule` class
  - Remove the `@cumulus/ingest/parse-pdr.parsePdr` function

### Added

- **CUMULUS-1040**

  - Added `@cumulus/aws-client` package to provide utilities for working with AWS services and the Node.js AWS SDK
  - Added `@cumulus/errors` package which exports error classes for use in Cumulus workflow code
  - Added `@cumulus/integration-tests/sfnStep` to provide utilities for parsing step function execution histories

- **CUMULUS-1102**

  - Adds functionality to the @cumulus/api package for better local testing.
    - Adds data seeding for @cumulus/api's localAPI.
      - seed functions allow adding collections, executions, granules, pdrs, providers, and rules to a Localstack Elasticsearch and DynamoDB via `addCollections`, `addExecutions`, `addGranules`, `addPdrs`, `addProviders`, and `addRules`.
    - Adds `eraseDataStack` function to local API server code allowing resetting of local datastack for testing (ES and DynamoDB).
    - Adds optional parameters to the @cumulus/api bin serve to allow for launching the api without destroying the current data.

- **CUMULUS-1697**

  - Added the `@cumulus/tf-inventory` package that provides command line utilities for managing Terraform resources in your AWS account

- **CUMULUS-1703**

  - Add `@cumulus/aws-client/S3.createBucket` function
  - Add `@cumulus/aws-client/S3.putFile` function
  - Add `@cumulus/common/string.isNonEmptyString` function
  - Add `@cumulus/ingest/FtpProviderClient` class
  - Add `@cumulus/ingest/HttpProviderClient` class
  - Add `@cumulus/ingest/S3ProviderClient` class
  - Add `@cumulus/ingest/SftpProviderClient` class
  - Add `@cumulus/ingest/providerClientUtils.buildProviderClient` function
  - Add `@cumulus/ingest/providerClientUtils.fetchTextFile` function

- **CUMULUS-1731**

  - Add new optional input variables to the Cumulus Terraform module to support TEA upgrade:
    - `thin_egress_cookie_domain` - Valid domain for Thin Egress App cookie
    - `thin_egress_domain_cert_arn` - Certificate Manager SSL Cert ARN for Thin
      Egress App if deployed outside NGAP/CloudFront
    - `thin_egress_download_role_in_region_arn` - ARN for reading of Thin Egress
      App data buckets for in-region requests
    - `thin_egress_jwt_algo` - Algorithm with which to encode the Thin Egress
      App JWT cookie
    - `thin_egress_jwt_secret_name` - Name of AWS secret where keys for the Thin
      Egress App JWT encode/decode are stored
    - `thin_egress_lambda_code_dependency_archive_key` - Thin Egress App - S3
      Key of packaged python modules for lambda dependency layer

- **CUMULUS-1733**
  - Add `discovery-filtering` operator doc to document previously undocumented functionality.

- **CUMULUS-1737**
  - Added the `cumulus-test-cleanup` module to run a nightly cleanup on resources left over from the integration tests run from the `example/spec` directory.

### Changed

- **CUMULUS-1102**

  - Updates `@cumulus/api/auth/testAuth` to use JWT instead of random tokens.
  - Updates the default AMI for the ecs_cluster_instance_image_id.

- **CUMULUS-1622**

  - Mutex class has been deprecated in `@cumulus/common/concurrency` and will be removed in a future release.

- **CUMULUS-1686**

  - Changed `ecs_cluster_instance_image_id` to be a required variable of the `cumulus` module and removed the default value.
    The default was not available across accounts and regions, nor outside of NGAP and therefore not particularly useful.

- **CUMULUS-1688**

  - Updated `@cumulus/aws.receiveSQSMessages` not to replace `message.Body` with a parsed object. This behavior was undocumented and confusing as received messages appeared to contradict AWS docs that state `message.Body` is always a string.
  - Replaced `sf_watcher` CloudWatch rule from `cloudwatch-events.tf` with an EventSourceMapping on `sqs2sf` mapped to the `start_sf` SQS queue (in `event-sources.tf`).
  - Updated `sqs2sf` with an EventSourceMapping handler and unit test.

- **CUMULUS-1698**

  - Change variable `saml_launchpad_metadata_path` to `saml_launchpad_metadata_url` in the `tf-modules/cumulus` Terraform module.
  - Updated `@cumulus/api/launchpadSaml` to download launchpad IDP metadata from configured location when the metadata in s3 is not valid, and to work with updated IDP metadata and SAML response.

- **CUMULUS-1731**
  - Upgrade the version of the Thin Egress App deployed by Cumulus to v48
    - Note: New variables available, see the 'Added' section of this changelog.

### Fixed

- **CUMULUS-1664**

  - Updated `dbIndexer` Lambda to remove hardcoded references to DynamoDB table names.

- **CUMULUS-1733**
  - Fixed granule discovery recursion algorithm used in S/FTP protocols.

### Removed

- **CUMULUS-1481**
  - removed `process` config and output from PostToCmr as it was not required by the task nor downstream steps, and should still be in the output message's `meta` regardless.

### Deprecated

- **CUMULUS-1040**
  - Deprecated the following code. For cases where the code was moved into another package, the new code location is noted:
    - `@cumulus/common/CloudFormationGateway` -> `@cumulus/aws-client/CloudFormationGateway`
    - `@cumulus/common/DynamoDb` -> `@cumulus/aws-client/DynamoDb`
    - `@cumulus/common/errors` -> `@cumulus/errors`
    - `@cumulus/common/StepFunctions` -> `@cumulus/aws-client/StepFunctions`
    - All of the exported functions in `@cumulus/commmon/aws` (moved into `@cumulus/aws-client`), except:
      - `@cumulus/common/aws/isThrottlingException` -> `@cumulus/errors/isThrottlingException`
      - `@cumulus/common/aws/improveStackTrace` (not deprecated)
      - `@cumulus/common/aws/retryOnThrottlingException` (not deprecated)
    - `@cumulus/common/sfnStep/SfnStep.parseStepMessage` -> `@cumulus/integration-tests/sfnStep/SfnStep.parseStepMessage`
    - `@cumulus/common/sfnStep/ActivityStep` -> `@cumulus/integration-tests/sfnStep/ActivityStep`
    - `@cumulus/common/sfnStep/LambdaStep` -> `@cumulus/integration-tests/sfnStep/LambdaStep`
    - `@cumulus/common/string/unicodeEscape` -> `@cumulus/aws-client/StepFunctions.unicodeEscape`
    - `@cumulus/common/util/setErrorStack` -> `@cumulus/aws-client/util/setErrorStack`
    - `@cumulus/ingest/aws/invoke` -> `@cumulus/aws-client/Lambda/invoke`
    - `@cumulus/ingest/aws/CloudWatch.bucketSize`
    - `@cumulus/ingest/aws/CloudWatch.cw`
    - `@cumulus/ingest/aws/ECS.ecs`
    - `@cumulus/ingest/aws/ECS`
    - `@cumulus/ingest/aws/Events.putEvent` -> `@cumulus/aws-client/CloudwatchEvents.putEvent`
    - `@cumulus/ingest/aws/Events.deleteEvent` -> `@cumulus/aws-client/CloudwatchEvents.deleteEvent`
    - `@cumulus/ingest/aws/Events.deleteTarget` -> `@cumulus/aws-client/CloudwatchEvents.deleteTarget`
    - `@cumulus/ingest/aws/Events.putTarget` -> `@cumulus/aws-client/CloudwatchEvents.putTarget`
    - `@cumulus/ingest/aws/SQS.attributes` -> `@cumulus/aws-client/SQS.getQueueAttributes`
    - `@cumulus/ingest/aws/SQS.deleteMessage` -> `@cumulus/aws-client/SQS.deleteSQSMessage`
    - `@cumulus/ingest/aws/SQS.deleteQueue` -> `@cumulus/aws-client/SQS.deleteQueue`
    - `@cumulus/ingest/aws/SQS.getUrl` -> `@cumulus/aws-client/SQS.getQueueUrlByName`
    - `@cumulus/ingest/aws/SQS.receiveMessage` -> `@cumulus/aws-client/SQS.receiveSQSMessages`
    - `@cumulus/ingest/aws/SQS.sendMessage` -> `@cumulus/aws-client/SQS.sendSQSMessage`
    - `@cumulus/ingest/aws/StepFunction.getExecutionStatus` -> `@cumulus/aws-client/StepFunction.getExecutionStatus`
    - `@cumulus/ingest/aws/StepFunction.getExecutionUrl` -> `@cumulus/aws-client/StepFunction.getExecutionUrl`

## [v1.17.0] - 2019-12-31

### BREAKING CHANGES

- **CUMULUS-1498**
  - The `@cumulus/cmrjs.publish2CMR` function expects that the value of its
    `creds.password` parameter is a plaintext password.
  - Rather than using an encrypted password from the `cmr_password` environment
    variable, the `@cumulus/cmrjs.updateCMRMetadata` function now looks for an
    environment variable called `cmr_password_secret_name` and fetches the CMR
    password from that secret in AWS Secrets Manager.
  - The `@cumulus/post-to-cmr` task now expects a
    `config.cmr.passwordSecretName` value, rather than `config.cmr.password`.
    The CMR password will be fetched from that secret in AWS Secrets Manager.

### Added

- **CUMULUS-630**

  - Added support for replaying Kinesis records on a stream into the Cumulus Kinesis workflow triggering mechanism: either all the records, or some time slice delimited by start and end timestamps.
  - Added `/replays` endpoint to the operator API for triggering replays.
  - Added `Replay Kinesis Messages` documentation to Operator Docs.
  - Added `manualConsumer` lambda function to consume a Kinesis stream. Used by the replay AsyncOperation.

- **CUMULUS-1687**
  - Added new API endpoint for listing async operations at `/asyncOperations`
  - All asyncOperations now include the fields `description` and `operationType`. `operationType` can be one of the following. [`Bulk Delete`, `Bulk Granules`, `ES Index`, `Kinesis Replay`]

### Changed

- **CUMULUS-1626**

  - Updates Cumulus to use node10/CMA 1.1.2 for all of its internal lambdas in prep for AWS node 8 EOL

- **CUMULUS-1498**
  - Remove the DynamoDB Users table. The list of OAuth users who are allowed to
    use the API is now stored in S3.
  - The CMR password and Launchpad passphrase are now stored in Secrets Manager

## [v1.16.1] - 2019-12-6

**Please note**:

- The `region` argument to the `cumulus` Terraform module has been removed. You may see a warning or error if you have that variable populated.
- Your workflow tasks should use the following versions of the CMA libraries to utilize new granule, parentArn, asyncOperationId, and stackName fields on the logs:
  - `cumulus-message-adapter-js` version 1.0.10+
  - `cumulus-message-adapter-python` version 1.1.1+
  - `cumulus-message-adapter-java` version 1.2.11+
- The `data-persistence` module no longer manages the creation of an Elasticsearch service-linked role for deploying Elasticsearch to a VPC. Follow the [deployment instructions on preparing your VPC](https://nasa.github.io/cumulus/docs/deployment/deployment-readme#vpc-subnets-and-security-group) for guidance on how to create the Elasticsearch service-linked role manually.
- There is now a `distribution_api_gateway_stage` variable for the `tf-modules/cumulus` Terraform module that will be used as the API gateway stage name used for the distribution API (Thin Egress App)
- Default value for the `urs_url` variable is now `https://uat.urs.earthdata.nasa.gov/` in the `tf-modules/cumulus` and `tf-modules/archive` Terraform modules. So deploying the `cumulus` module without a `urs_url` variable set will integrate your Cumulus deployment with the UAT URS environment.

### Added

- **CUMULUS-1563**

  - Added `custom_domain_name` variable to `tf-modules/data-persistence` module

- **CUMULUS-1654**
  - Added new helpers to `@cumulus/common/execution-history`:
    - `getStepExitedEvent()` returns the `TaskStateExited` event in a workflow execution history after the given step completion/failure event
    - `getTaskExitedEventOutput()` returns the output message for a `TaskStateExited` event in a workflow execution history

### Changed

- **CUMULUS-1578**

  - Updates SAML launchpad configuration to authorize via configured userGroup.
    [See the NASA specific documentation (protected)](https://wiki.earthdata.nasa.gov/display/CUMULUS/Cumulus+SAML+Launchpad+Integration)

- **CUMULUS-1579**

  - Elasticsearch list queries use `match` instead of `term`. `term` had been analyzing the terms and not supporting `-` in the field values.

- **CUMULUS-1619**

  - Adds 4 new keys to `@cumulus/logger` to display granules, parentArn, asyncOperationId, and stackName.
  - Depends on `cumulus-message-adapter-js` version 1.0.10+. Cumulus tasks updated to use this version.

- **CUMULUS-1654**

  - Changed `@cumulus/common/SfnStep.parseStepMessage()` to a static class method

- **CUMULUS-1641**
  - Added `meta.retries` and `meta.visibilityTimeout` properties to sqs-type rule. To create sqs-type rule, you're required to configure a dead-letter queue on your queue.
  - Added `sqsMessageRemover` lambda which removes the message from SQS queue upon successful workflow execution.
  - Updated `sqsMessageConsumer` lambda to not delete message from SQS queue, and to retry the SQS message for configured number of times.

### Removed

- Removed `create_service_linked_role` variable from `tf-modules/data-persistence` module.

- **CUMULUS-1321**
  - The `region` argument to the `cumulus` Terraform module has been removed

### Fixed

- **CUMULUS-1668** - Fixed a race condition where executions may not have been
  added to the database correctly
- **CUMULUS-1654** - Fixed issue with `publishReports` Lambda not including workflow execution error information for failed workflows with a single step
- Fixed `tf-modules/cumulus` module so that the `urs_url` variable is passed on to its invocation of the `tf-modules/archive` module

## [v1.16.0] - 2019-11-15

### Added

- **CUMULUS-1321**

  - A `deploy_distribution_s3_credentials_endpoint` variable has been added to
    the `cumulus` Terraform module. If true, the NGAP-backed S3 credentials
    endpoint will be added to the Thin Egress App's API. Default: true

- **CUMULUS-1544**

  - Updated the `/granules/bulk` endpoint to correctly query Elasticsearch when
    granule ids are not provided.

- **CUMULUS-1580**
  - Added `/granules/bulk` endpoint to `@cumulus/api` to perform bulk actions on granules given either a list of granule ids or an Elasticsearch query and the workflow to perform.

### Changed

- **CUMULUS-1561**

  - Fix the way that we are handling Terraform provider version requirements
  - Pass provider configs into child modules using the method that the
    [Terraform documentation](https://www.terraform.io/docs/configuration/modules.html#providers-within-modules)
    suggests
  - Remove the `region` input variable from the `s3_access_test` Terraform module
  - Remove the `aws_profile` and `aws_region` input variables from the
    `s3-replicator` Terraform module

- **CUMULUS-1639**
  - Because of
    [S3's Data Consistency Model](https://docs.aws.amazon.com/AmazonS3/latest/dev/Introduction.html#BasicsObjects),
    there may be situations where a GET operation for an object can temporarily
    return a `NoSuchKey` response even if that object _has_ been created. The
    `@cumulus/common/aws.getS3Object()` function has been updated to support
    retries if a `NoSuchKey` response is returned by S3. This behavior can be
    enabled by passing a `retryOptions` object to that function. Supported
    values for that object can be found here:
    <https://github.com/tim-kos/node-retry#retryoperationoptions>

### Removed

- **CUMULUS-1559**
  - `logToSharedDestination` has been migrated to the Terraform deployment as `log_api_gateway_to_cloudwatch` and will ONLY apply to egress lambdas.
    Due to the differences in the Terraform deployment model, we cannot support a global log subscription toggle for a configurable subset of lambdas.
    However, setting up your own log forwarding for a Lambda with Terraform is fairly simple, as you will only need to add SubscriptionFilters to your Terraform configuration, one per log group.
    See [the Terraform documentation](https://www.terraform.io/docs/providers/aws/r/cloudwatch_log_subscription_filter.html) for details on how to do this.
    An empty FilterPattern ("") will capture all logs in a group.

## [v1.15.0] - 2019-11-04

### BREAKING CHANGES

- **CUMULUS-1644** - When a workflow execution begins or ends, the workflow
  payload is parsed and any new or updated PDRs or granules referenced in that
  workflow are stored to the Cumulus archive. The defined interface says that a
  PDR in `payload.pdr` will be added to the archive, and any granules in
  `payload.granules` will also be added to the archive. In previous releases,
  PDRs found in `meta.pdr` and granules found in `meta.input_granules` were also
  added to the archive. This caused unexpected behavior and has been removed.
  Only PDRs from `payload.pdr` and granules from `payload.granules` will now be
  added to the Cumulus archive.

- **CUMULUS-1449** - Cumulus now uses a universal workflow template when
  starting a workflow that contains general information specific to the
  deployment, but not specific to the workflow. Workflow task configs must be
  defined using AWS step function parameters. As part of this change,
  `CumulusConfig` has been retired and task configs must now be defined under
  the `cma.task_config` key in the Parameters section of a step function
  definition.

  **Migration instructions**:

  NOTE: These instructions require the use of Cumulus Message Adapter v1.1.x+.
  Please ensure you are using a compatible version before attempting to migrate
  workflow configurations. When defining workflow steps, remove any
  `CumulusConfig` section, as shown below:

  ```yaml
  ParsePdr:
    CumulusConfig:
      provider: "{$.meta.provider}"
      bucket: "{$.meta.buckets.internal.name}"
      stack: "{$.meta.stack}"
  ```

  Instead, use AWS Parameters to pass `task_config` for the task directly into
  the Cumulus Message Adapter:

  ```yaml
  ParsePdr:
    Parameters:
      cma:
        event.$: "$"
        task_config:
          provider: "{$.meta.provider}"
          bucket: "{$.meta.buckets.internal.name}"
          stack: "{$.meta.stack}"
  ```

  In this example, the `cma` key is used to pass parameters to the message
  adapter. Using `task_config` in combination with `event.$: '$'` allows the
  message adapter to process `task_config` as the `config` passed to the Cumulus
  task. See `example/workflows/sips.yml` in the core repository for further
  examples of how to set the Parameters.

  Additionally, workflow configurations for the `QueueGranules` and `QueuePdrs`
  tasks need to be updated:

  - `queue-pdrs` config changes:
    - `parsePdrMessageTemplateUri` replaced with `parsePdrWorkflow`, which is
      the workflow name (i.e. top-level name in `config.yml`, e.g. 'ParsePdr').
    - `internalBucket` and `stackName` configs now required to look up
      configuration from the deployment. Brings the task config in line with
      that of `queue-granules`.
  - `queue-granules` config change: `ingestGranuleMessageTemplateUri` replaced
    with `ingestGranuleWorkflow`, which is the workflow name (e.g.
    'IngestGranule').

- **CUMULUS-1396** - **Workflow steps at the beginning and end of a workflow
  using the `SfSnsReport` Lambda have now been deprecated (e.g. `StartStatus`,
  `StopStatus`) and should be removed from your workflow definitions**. These
  steps were used for publishing ingest notifications and have been replaced by
  an implementation using Cloudwatch events for Step Functions to trigger a
  Lambda that publishes ingest notifications. For further detail on how ingest
  notifications are published, see the notes below on **CUMULUS-1394**. For
  examples of how to update your workflow definitions, see our
  [example workflow definitions](https://github.com/nasa/cumulus/blob/master/example/workflows/).

- **CUMULUS-1470**
  - Remove Cumulus-defined ECS service autoscaling, allowing integrators to
    better customize autoscaling to meet their needs. In order to use
    autoscaling with ECS services, appropriate
    `AWS::ApplicationAutoScaling::ScalableTarget`,
    `AWS::ApplicationAutoScaling::ScalingPolicy`, and `AWS::CloudWatch::Alarm`
    resources should be defined in a kes overrides file. See
    [this example](https://github.com/nasa/cumulus/blob/release-1.15.x/example/overrides/app/cloudformation.template.yml)
    for an example.
  - The following config parameters are no longer used:
    - ecs.services.\<NAME\>.minTasks
    - ecs.services.\<NAME\>.maxTasks
    - ecs.services.\<NAME\>.scaleInActivityScheduleTime
    - ecs.services.\<NAME\>.scaleInAdjustmentPercent
    - ecs.services.\<NAME\>.scaleOutActivityScheduleTime
    - ecs.services.\<NAME\>.scaleOutAdjustmentPercent
    - ecs.services.\<NAME\>.activityName

### Added

- **CUMULUS-1100**

  - Added 30-day retention properties to all log groups that were missing those policies.

- **CUMULUS-1396**

  - Added `@cumulus/common/sfnStep`:
    - `LambdaStep` - A class for retrieving and parsing input and output to Lambda steps in AWS Step Functions
    - `ActivityStep` - A class for retrieving and parsing input and output to ECS activity steps in AWS Step Functions

- **CUMULUS-1574**

  - Added `GET /token` endpoint for SAML authorization when cumulus is protected by Launchpad.
    This lets a user retrieve a token by hand that can be presented to the API.

- **CUMULUS-1625**

  - Added `sf_start_rate` variable to the `ingest` Terraform module, equivalent to `sqs_consumer_rate` in the old model, but will not be automatically applied to custom queues as that was.

- **CUMULUS-1513**
  - Added `sqs`-type rule support in the Cumulus API `@cumulus/api`
  - Added `sqsMessageConsumer` lambda which processes messages from the SQS queues configured in the `sqs` rules.

### Changed

- **CUMULUS-1639**

  - Because of
    [S3's Data Consistency Model](https://docs.aws.amazon.com/AmazonS3/latest/dev/Introduction.html#BasicsObjects),
    there may be situations where a GET operation for an object can temporarily
    return a `NoSuchKey` response even if that object _has_ been created. The
    `@cumulus/common/aws.getS3Object()` function will now retry up to 10 times
    if a `NoSuchKey` response is returned by S3. This can behavior can be
    overridden by passing `{ retries: 0 }` as the `retryOptions` argument.

- **CUMULUS-1449**

  - `queue-pdrs` & `queue-granules` config changes. Details in breaking changes section.
  - Cumulus now uses a universal workflow template when starting workflow that contains general information specific to the deployment, but not specific to the workflow.
  - Changed the way workflow configs are defined, from `CumulusConfig` to a `task_config` AWS Parameter.

- **CUMULUS-1452**

  - Changed the default ECS docker storage drive to `devicemapper`

- **CUMULUS-1453**
  - Removed config schema for `@cumulus/sf-sns-report` task
  - Updated `@cumulus/sf-sns-report` to always assume that it is running as an intermediate step in a workflow, not as the first or last step

### Removed

- **CUMULUS-1449**
  - Retired `CumulusConfig` as part of step function definitions, as this is an artifact of the way Kes parses workflow definitions that was not possible to migrate to Terraform. Use AWS Parameters and the `task_config` key instead. See change note above.
  - Removed individual workflow templates.

### Fixed

- **CUMULUS-1620** - Fixed bug where `message_adapter_version` does not correctly inject the CMA

- **CUMULUS-1396** - Updated `@cumulus/common/StepFunctions.getExecutionHistory()` to recursively fetch execution history when `nextToken` is returned in response

- **CUMULUS-1571** - Updated `@cumulus/common/DynamoDb.get()` to throw any errors encountered when trying to get a record and the record does exist

- **CUMULUS-1452**
  - Updated the EC2 initialization scripts to use full volume size for docker storage
  - Changed the default ECS docker storage drive to `devicemapper`

## [v1.14.5] - 2019-12-30 - [BACKPORT]

### Updated

- **CUMULUS-1626**
  - Updates Cumulus to use node10/CMA 1.1.2 for all of its internal lambdas in prep for AWS node 8 EOL

## [v1.14.4] - 2019-10-28

### Fixed

- **CUMULUS-1632** - Pinned `aws-elasticsearch-connector` package in `@cumulus/api` to version `8.1.3`, since `8.2.0` includes breaking changes

## [v1.14.3] - 2019-10-18

### Fixed

- **CUMULUS-1620** - Fixed bug where `message_adapter_version` does not correctly inject the CMA

- **CUMULUS-1572** - A granule is now included in discovery results even when
  none of its files has a matching file type in the associated collection
  configuration. Previously, if all files for a granule were unmatched by a file
  type configuration, the granule was excluded from the discovery results.
  Further, added support for a `boolean` property
  `ignoreFilesConfigForDiscovery`, which controls how a granule's files are
  filtered at discovery time.

## [v1.14.2] - 2019-10-08

### BREAKING CHANGES

Your Cumulus Message Adapter version should be pinned to `v1.0.13` or lower in your `app/config.yml` using `message_adapter_version: v1.0.13` OR you should use the workflow migration steps below to work with CMA v1.1.1+.

- **CUMULUS-1394** - The implementation of the `SfSnsReport` Lambda requires additional environment variables for integration with the new ingest notification SNS topics. Therefore, **you must update the definition of `SfSnsReport` in your `lambdas.yml` like so**:

```yaml
SfSnsReport:
  handler: index.handler
  timeout: 300
  source: node_modules/@cumulus/sf-sns-report/dist
  tables:
    - ExecutionsTable
  envs:
    execution_sns_topic_arn:
      function: Ref
      value: reportExecutionsSns
    granule_sns_topic_arn:
      function: Ref
      value: reportGranulesSns
    pdr_sns_topic_arn:
      function: Ref
      value: reportPdrsSns
```

- **CUMULUS-1447** -
  The newest release of the Cumulus Message Adapter (v1.1.1) requires that parameterized configuration be used for remote message functionality. Once released, Kes will automatically bring in CMA v1.1.1 without additional configuration.

  **Migration instructions**
  Oversized messages are no longer written to S3 automatically. In order to utilize remote messaging functionality, configure a `ReplaceConfig` AWS Step Function parameter on your CMA task:

  ```yaml
  ParsePdr:
    Parameters:
      cma:
        event.$: "$"
        ReplaceConfig:
          FullMessage: true
  ```

  Accepted fields in `ReplaceConfig` include `MaxSize`, `FullMessage`, `Path` and `TargetPath`.
  See https://github.com/nasa/cumulus-message-adapter/blob/master/CONTRACT.md#remote-message-configuration for full details.

  As this change is backward compatible in Cumulus Core, users wishing to utilize the previous version of the CMA may opt to transition to using a CMA lambda layer, or set `message_adapter_version` in their configuration to a version prior to v1.1.0.

### PLEASE NOTE

- **CUMULUS-1394** - Ingest notifications are now provided via 3 separate SNS topics for executions, granules, and PDRs, instead of a single `sftracker` SNS topic. Whereas the `sftracker` SNS topic received a full Cumulus execution message, the new topics all receive generated records for the given object. The new topics are only published to if the given object exists for the current execution. For a given execution/granule/PDR, **two messages will be received by each topic**: one message indicating that ingest is running and another message indicating that ingest has completed or failed. The new SNS topics are:

  - `reportExecutions` - Receives 1 message per execution
  - `reportGranules` - Receives 1 message per granule in an execution
  - `reportPdrs` - Receives 1 message per PDR

### Added

- **CUMULUS-639**

  - Adds SAML JWT and launchpad token authentication to Cumulus API (configurable)
    - **NOTE** to authenticate with Launchpad ensure your launchpad user_id is in the `<prefix>-UsersTable`
    - when Cumulus configured to protect API via Launchpad:
      - New endpoints
        - `GET /saml/login` - starting point for SAML SSO creates the login request url and redirects to the SAML Identity Provider Service (IDP)
        - `POST /saml/auth` - SAML Assertion Consumer Service. POST receiver from SAML IDP. Validates response, logs the user in, and returns a SAML-based JWT.
    - Disabled endpoints
      - `POST /refresh`
      - Changes authorization worklow:
      - `ensureAuthorized` now presumes the bearer token is a JWT and tries to validate. If the token is malformed, it attempts to validate the token against Launchpad. This allows users to bring their own token as described here https://wiki.earthdata.nasa.gov/display/CUMULUS/Cumulus+API+with+Launchpad+Authentication. But it also allows dashboard users to manually authenticate via Launchpad SAML to receive a Launchpad-based JWT.

- **CUMULUS-1394**
  - Added `Granule.generateGranuleRecord()` method to granules model to generate a granule database record from a Cumulus execution message
  - Added `Pdr.generatePdrRecord()` method to PDRs model to generate a granule database record from a Cumulus execution message
  - Added helpers to `@cumulus/common/message`:
    - `getMessageExecutionName()` - Get the execution name from a Cumulus execution message
    - `getMessageStateMachineArn()` - Get the state machine ARN from a Cumulus execution message
    - `getMessageExecutionArn()` - Get the execution ARN for a Cumulus execution message
    - `getMessageGranules()` - Get the granules from a Cumulus execution message, if any.
  - Added `@cumulus/common/cloudwatch-event/isFailedSfStatus()` to determine if a Step Function status from a Cloudwatch event is a failed status

### Changed

- **CUMULUS-1308**

  - HTTP PUT of a Collection, Provider, or Rule via the Cumulus API now
    performs full replacement of the existing object with the object supplied
    in the request payload. Previous behavior was to perform a modification
    (partial update) by merging the existing object with the (possibly partial)
    object in the payload, but this did not conform to the HTTP standard, which
    specifies PATCH as the means for modifications rather than replacements.

- **CUMULUS-1375**

  - Migrate Cumulus from deprecated Elasticsearch JS client to new, supported one in `@cumulus/api`

- **CUMULUS-1485** Update `@cumulus/cmr-client` to return error message from CMR for validation failures.

- **CUMULUS-1394**

  - Renamed `Execution.generateDocFromPayload()` to `Execution.generateRecord()` on executions model. The method generates an execution database record from a Cumulus execution message.

- **CUMULUS-1432**

  - `logs` endpoint takes the level parameter as a string and not a number
  - Elasticsearch term query generation no longer converts numbers to boolean

- **CUMULUS-1447**

  - Consolidated all remote message handling code into @common/aws
  - Update remote message code to handle updated CMA remote message flags
  - Update example SIPS workflows to utilize Parameterized CMA configuration

- **CUMULUS-1448** Refactor workflows that are mutating cumulus_meta to utilize meta field

- **CUMULUS-1451**

  - Elasticsearch cluster setting `auto_create_index` will be set to false. This had been causing issues in the bootstrap lambda on deploy.

- **CUMULUS-1456**
  - `@cumulus/api` endpoints default error handler uses `boom` package to format errors, which is consistent with other API endpoint errors.

### Fixed

- **CUMULUS-1432** `logs` endpoint filter correctly filters logs by level
- **CUMULUS-1484** `useMessageAdapter` now does not set CUMULUS_MESSAGE_ADAPTER_DIR when `true`

### Removed

- **CUMULUS-1394**
  - Removed `sfTracker` SNS topic. Replaced by three new SNS topics for granule, execution, and PDR ingest notifications.
  - Removed unused functions from `@cumulus/common/aws`:
    - `getGranuleS3Params()`
    - `setGranuleStatus()`

## [v1.14.1] - 2019-08-29

### Fixed

- **CUMULUS-1455**

  - CMR token links updated to point to CMR legacy services rather than echo

- **CUMULUS-1211**
  - Errors thrown during granule discovery are no longer swallowed and ignored.
    Rather, errors are propagated to allow for proper error-handling and
    meaningful messaging.

## [v1.14.0] - 2019-08-22

### PLEASE NOTE

- We have encountered transient lambda service errors in our integration testing. Please handle transient service errors following [these guidelines](https://docs.aws.amazon.com/step-functions/latest/dg/bp-lambda-serviceexception.html). The workflows in the `example/workflows` folder have been updated with retries configured for these errors.

- **CUMULUS-799** added additional IAM permissions to support reading CloudWatch and API Gateway, so **you will have to redeploy your IAM stack.**

- **CUMULUS-800** Several items:

  - **Delete existing API Gateway stages**: To allow enabling of API Gateway logging, Cumulus now creates and manages a Stage resource during deployment. Before upgrading Cumulus, it is necessary to delete the API Gateway stages on both the Backend API and the Distribution API. Instructions are included in the documentation under [Delete API Gateway Stages](https://nasa.github.io/cumulus/docs/additional-deployment-options/delete-api-gateway-stages).

  - **Set up account permissions for API Gateway to write to CloudWatch**: In a one time operation for your AWS account, to enable CloudWatch Logs for API Gateway, you must first grant the API Gateway permission to read and write logs to CloudWatch for your account. The `AmazonAPIGatewayPushToCloudWatchLogs` managed policy (with an ARN of `arn:aws:iam::aws:policy/service-role/AmazonAPIGatewayPushToCloudWatchLogs`) has all the required permissions. You can find a simple how to in the documentation under [Enable API Gateway Logging.](https://nasa.github.io/cumulus/docs/additional-deployment-options/enable-gateway-logging-permissions)

  - **Configure API Gateway to write logs to CloudWatch** To enable execution logging for the distribution API set `config.yaml` `apiConfigs.distribution.logApigatewayToCloudwatch` value to `true`. More information [Enable API Gateway Logs](https://nasa.github.io/cumulus/docs/additional-deployment-options/enable-api-logs)

  - **Configure CloudWatch log delivery**: It is possible to deliver CloudWatch API execution and access logs to a cross-account shared AWS::Logs::Destination. An operator does this by adding the key `logToSharedDestination` to the `config.yml` at the default level with a value of a writable log destination. More information in the documentation under [Configure CloudWatch Logs Delivery.](https://nasa.github.io/cumulus/docs/additional-deployment-options/configure-cloudwatch-logs-delivery)

  - **Additional Lambda Logging**: It is now possible to configure any lambda to deliver logs to a shared subscriptions by setting `logToSharedDestination` to the ARN of a writable location (either an AWS::Logs::Destination or a Kinesis Stream) on any lambda config. Documentation for [Lambda Log Subscriptions](https://nasa.github.io/cumulus/docs/additional-deployment-options/additional-lambda-logging)

  - **Configure S3 Server Access Logs**: If you are running Cumulus in an NGAP environment you may [configure S3 Server Access Logs](https://nasa.github.io/cumulus/docs/next/deployment/server_access_logging) to be delivered to a shared bucket where the Metrics Team will ingest the logs into their ELK stack. Contact the Metrics team for permission and location.

- **CUMULUS-1368** The Cumulus distribution API has been deprecated and is being replaced by ASF's Thin Egress App. By default, the distribution API will not deploy. Please follow [the instructions for deploying and configuring Thin Egress](https://nasa.github.io/cumulus/docs/deployment/thin_egress_app).

To instead continue to deploy and use the legacy Cumulus distribution app, add the following to your `config.yml`:

```yaml
deployDistributionApi: true
```

If you deploy with no distribution app your deployment will succeed but you may encounter errors in your workflows, particularly in the `MoveGranule` task.

- **CUMULUS-1418** Users who are packaging the CMA in their Lambdas outside of Cumulus may need to update their Lambda configuration. Please see `BREAKING CHANGES` below for details.

### Added

- **CUMULUS-642**
  - Adds Launchpad as an authentication option for the Cumulus API.
  - Updated deployment documentation and added [instructions to setup Cumulus API Launchpad authentication](https://wiki.earthdata.nasa.gov/display/CUMULUS/Cumulus+API+with+Launchpad+Authentication)
- **CUMULUS-1418**
  - Adds usage docs/testing of lambda layers (introduced in PR1125), updates Core example tasks to use the updated `cumulus-ecs-task` and a CMA layer instead of kes CMA injection.
  - Added Terraform module to publish CMA as layer to user account.
- **PR1125** - Adds `layers` config option to support deploying Lambdas with layers
- **PR1128** - Added `useXRay` config option to enable AWS X-Ray for Lambdas.
- **CUMULUS-1345**
  - Adds new variables to the app deployment under `cmr`.
  - `cmrEnvironment` values are `SIT`, `UAT`, or `OPS` with `UAT` as the default.
  - `cmrLimit` and `cmrPageSize` have been added as configurable options.
- **CUMULUS-1273**
  - Added lambda function EmsProductMetadataReport to generate EMS Product Metadata report
- **CUMULUS-1226**
  - Added API endpoint `elasticsearch/index-from-database` to index to an Elasticsearch index from the database for recovery purposes and `elasticsearch/indices-status` to check the status of Elasticsearch indices via the API.
- **CUMULUS-824**
  - Added new Collection parameter `reportToEms` to configure whether the collection is reported to EMS
- **CUMULUS-1357**
  - Added new BackendApi endpoint `ems` that generates EMS reports.
- **CUMULUS-1241**
  - Added information about queues with maximum execution limits defined to default workflow templates (`meta.queueExecutionLimits`)
- **CUMULUS-1311**
  - Added `@cumulus/common/message` with various message parsing/preparation helpers
- **CUMULUS-812**

  - Added support for limiting the number of concurrent executions started from a queue. [See the data cookbook](https://nasa.github.io/cumulus/docs/data-cookbooks/throttling-queued-executions) for more information.

- **CUMULUS-1337**

  - Adds `cumulus.stackName` value to the `instanceMetadata` endpoint.

- **CUMULUS-1368**

  - Added `cmrGranuleUrlType` to the `@cumulus/move-granules` task. This determines what kind of links go in the CMR files. The options are `distribution`, `s3`, or `none`, with the default being distribution. If there is no distribution API being used with Cumulus, you must set the value to `s3` or `none`.

- Added `packages/s3-replicator` Terraform module to allow same-region s3 replication to metrics bucket.

- **CUMULUS-1392**

  - Added `tf-modules/report-granules` Terraform module which processes granule ingest notifications received via SNS and stores granule data to a database. The module includes:
    - SNS topic for publishing granule ingest notifications
    - Lambda to process granule notifications and store data
    - IAM permissions for the Lambda
    - Subscription for the Lambda to the SNS topic

- **CUMULUS-1393**

  - Added `tf-modules/report-pdrs` Terraform module which processes PDR ingest notifications received via SNS and stores PDR data to a database. The module includes:
    - SNS topic for publishing PDR ingest notifications
    - Lambda to process PDR notifications and store data
    - IAM permissions for the Lambda
    - Subscription for the Lambda to the SNS topic
  - Added unit tests for `@cumulus/api/models/pdrs.createPdrFromSns()`

- **CUMULUS-1400**

  - Added `tf-modules/report-executions` Terraform module which processes workflow execution information received via SNS and stores it to a database. The module includes:
    - SNS topic for publishing execution data
    - Lambda to process and store execution data
    - IAM permissions for the Lambda
    - Subscription for the Lambda to the SNS topic
  - Added `@cumulus/common/sns-event` which contains helpers for SNS events:
    - `isSnsEvent()` returns true if event is from SNS
    - `getSnsEventMessage()` extracts and parses the message from an SNS event
    - `getSnsEventMessageObject()` extracts and parses message object from an SNS event
  - Added `@cumulus/common/cloudwatch-event` which contains helpers for Cloudwatch events:
    - `isSfExecutionEvent()` returns true if event is from Step Functions
    - `isTerminalSfStatus()` determines if a Step Function status from a Cloudwatch event is a terminal status
    - `getSfEventStatus()` gets the Step Function status from a Cloudwatch event
    - `getSfEventDetailValue()` extracts a Step Function event detail field from a Cloudwatch event
    - `getSfEventMessageObject()` extracts and parses Step Function detail object from a Cloudwatch event

- **CUMULUS-1429**

  - Added `tf-modules/data-persistence` Terraform module which includes resources for data persistence in Cumulus:
    - DynamoDB tables
    - Elasticsearch with optional support for VPC
    - Cloudwatch alarm for number of Elasticsearch nodes

- **CUMULUS-1379** CMR Launchpad Authentication
  - Added `launchpad` configuration to `@cumulus/deployment/app/config.yml`, and cloudformation templates, workflow message, lambda configuration, api endpoint configuration
  - Added `@cumulus/common/LaunchpadToken` and `@cumulus/common/launchpad` to provide methods to get token and validate token
  - Updated lambdas to use Launchpad token for CMR actions (ingest and delete granules)
  - Updated deployment documentation and added [instructions to setup CMR client for Launchpad authentication](https://wiki.earthdata.nasa.gov/display/CUMULUS/CMR+Launchpad+Authentication)

## Changed

- **CUMULUS-1232**

  - Added retries to update `@cumulus/cmr-client` `updateToken()`

- **CUMULUS-1245 CUMULUS-795**

  - Added additional `ems` configuration parameters for sending the ingest reports to EMS
  - Added functionality to send daily ingest reports to EMS

- **CUMULUS-1241**

  - Removed the concept of "priority levels" and added ability to define a number of maximum concurrent executions per SQS queue
  - Changed mapping of Cumulus message properties for the `sqs2sfThrottle` lambda:
    - Queue name is read from `cumulus_meta.queueName`
    - Maximum executions for the queue is read from `meta.queueExecutionLimits[queueName]`, where `queueName` is `cumulus_meta.queueName`
  - Changed `sfSemaphoreDown` lambda to only attempt decrementing semaphores when:
    - the message is for a completed/failed/aborted/timed out workflow AND
    - `cumulus_meta.queueName` exists on the Cumulus message AND
    - An entry for the queue name (`cumulus_meta.queueName`) exists in the the object `meta.queueExecutionLimits` on the Cumulus message

- **CUMULUS-1338**

  - Updated `sfSemaphoreDown` lambda to be triggered via AWS Step Function Cloudwatch events instead of subscription to `sfTracker` SNS topic

- **CUMULUS-1311**

  - Updated `@cumulus/queue-granules` to set `cumulus_meta.queueName` for queued execution messages
  - Updated `@cumulus/queue-pdrs` to set `cumulus_meta.queueName` for queued execution messages
  - Updated `sqs2sfThrottle` lambda to immediately decrement queue semaphore value if dispatching Step Function execution throws an error

- **CUMULUS-1362**

  - Granule `processingStartTime` and `processingEndTime` will be set to the execution start time and end time respectively when there is no sync granule or post to cmr task present in the workflow

- **CUMULUS-1400**
  - Deprecated `@cumulus/ingest/aws/getExecutionArn`. Use `@cumulus/common/aws/getExecutionArn` instead.

### Fixed

- **CUMULUS-1439**

  - Fix bug with rule.logEventArn deletion on Kinesis rule update and fix unit test to verify

- **CUMULUS-796**

  - Added production information (collection ShortName and Version, granuleId) to EMS distribution report
  - Added functionality to send daily distribution reports to EMS

- **CUMULUS-1319**

  - Fixed a bug where granule ingest times were not being stored to the database

- **CUMULUS-1356**

  - The `Collection` model's `delete` method now _removes_ the specified item
    from the collection config store that was inserted by the `create` method.
    Previously, this behavior was missing.

- **CUMULUS-1374**
  - Addressed audit concerns (https://www.npmjs.com/advisories/782) in api package

### BREAKING CHANGES

### Changed

- **CUMULUS-1418**
  - Adding a default `cmaDir` key to configuration will cause `CUMULUS_MESSAGE_ADAPTER_DIR` to be set by default to `/opt` for any Lambda not setting `useCma` to true, or explicitly setting the CMA environment variable. In lambdas that package the CMA independently of the Cumulus packaging. Lambdas manually packaging the CMA should have their Lambda configuration updated to set the CMA path, or alternately if not using the CMA as a Lambda layer in this deployment set `cmaDir` to `./cumulus-message-adapter`.

### Removed

- **CUMULUS-1337**

  - Removes the S3 Access Metrics package added in CUMULUS-799

- **PR1130**
  - Removed code deprecated since v1.11.1:
    - Removed `@cumulus/common/step-functions`. Use `@cumulus/common/StepFunctions` instead.
    - Removed `@cumulus/api/lib/testUtils.fakeFilesFactory`. Use `@cumulus/api/lib/testUtils.fakeFileFactory` instead.
    - Removed `@cumulus/cmrjs/cmr` functions: `searchConcept`, `ingestConcept`, `deleteConcept`. Use the functions in `@cumulus/cmr-client` instead.
    - Removed `@cumulus/ingest/aws.getExecutionHistory`. Use `@cumulus/common/StepFunctions.getExecutionHistory` instead.

## [v1.13.5] - 2019-08-29 - [BACKPORT]

### Fixed

- **CUMULUS-1455** - CMR token links updated to point to CMR legacy services rather than echo

## [v1.13.4] - 2019-07-29

- **CUMULUS-1411** - Fix deployment issue when using a template override

## [v1.13.3] - 2019-07-26

- **CUMULUS-1345** Full backport of CUMULUS-1345 features - Adds new variables to the app deployment under `cmr`.
  - `cmrEnvironment` values are `SIT`, `UAT`, or `OPS` with `UAT` as the default.
  - `cmrLimit` and `cmrPageSize` have been added as configurable options.

## [v1.13.2] - 2019-07-25

- Re-release of v1.13.1 to fix broken npm packages.

## [v1.13.1] - 2019-07-22

- **CUMULUS-1374** - Resolve audit compliance with lodash version for api package subdependency
- **CUMULUS-1412** - Resolve audit compliance with googleapi package
- **CUMULUS-1345** - Backported CMR environment setting in getUrl to address immediate user need. CMR_ENVIRONMENT can now be used to set the CMR environment to OPS/SIT

## [v1.13.0] - 2019-5-20

### PLEASE NOTE

**CUMULUS-802** added some additional IAM permissions to support ECS autoscaling, so **you will have to redeploy your IAM stack.**
As a result of the changes for **CUMULUS-1193**, **CUMULUS-1264**, and **CUMULUS-1310**, **you must delete your existing stacks (except IAM) before deploying this version of Cumulus.**
If running Cumulus within a VPC and extended downtime is acceptable, we recommend doing this at the end of the day to allow AWS backend resources and network interfaces to be cleaned up overnight.

### BREAKING CHANGES

- **CUMULUS-1228**

  - The default AMI used by ECS instances is now an NGAP-compliant AMI. This
    will be a breaking change for non-NGAP deployments. If you do not deploy to
    NGAP, you will need to find the AMI ID of the
    [most recent Amazon ECS-optimized AMI](https://docs.aws.amazon.com/AmazonECS/latest/developerguide/ecs-optimized_AMI.html),
    and set the `ecs.amiid` property in your config. Instructions for finding
    the most recent NGAP AMI can be found using
    [these instructions](https://wiki.earthdata.nasa.gov/display/ESKB/Select+an+NGAP+Created+AMI).

- **CUMULUS-1310**

  - Database resources (DynamoDB, ElasticSearch) have been moved to an independent `db` stack.
    Migrations for this version will need to be user-managed. (e.g. [elasticsearch](https://docs.aws.amazon.com/elasticsearch-service/latest/developerguide/es-version-migration.html#snapshot-based-migration) and [dynamoDB](https://docs.aws.amazon.com/datapipeline/latest/DeveloperGuide/dp-template-exports3toddb.html)).
    Order of stack deployment is `iam` -> `db` -> `app`.
  - All stacks can now be deployed using a single `config.yml` file, i.e.: `kes cf deploy --kes-folder app --template node_modules/@cumulus/deployment/[iam|db|app] [...]`
    Backwards-compatible. For development, please re-run `npm run bootstrap` to build new `kes` overrides.
    Deployment docs have been updated to show how to deploy a single-config Cumulus instance.
  - `params` have been moved: Nest `params` fields under `app`, `db` or `iam` to override all Parameters for a particular stack's cloudformation template. Backwards-compatible with multi-config setups.
  - `stackName` and `stackNameNoDash` have been retired. Use `prefix` and `prefixNoDash` instead.
  - The `iams` section in `app/config.yml` IAM roles has been deprecated as a user-facing parameter,
    _unless_ your IAM role ARNs do not match the convention shown in `@cumulus/deployment/app/config.yml`
  - The `vpc.securityGroup` will need to be set with a pre-existing security group ID to use Cumulus in a VPC. Must allow inbound HTTP(S) (Port 443).

- **CUMULUS-1212**

  - `@cumulus/post-to-cmr` will now fail if any granules being processed are missing a metadata file. You can set the new config option `skipMetaCheck` to `true` to pass post-to-cmr without a metadata file.

- **CUMULUS-1232**

  - `@cumulus/sync-granule` will no longer silently pass if no checksum data is provided. It will use input
    from the granule object to:
    - Verify checksum if `checksumType` and `checksumValue` are in the file record OR a checksum file is provided
      (throws `InvalidChecksum` on fail), else log warning that no checksum is available.
    - Then, verify synced S3 file size if `file.size` is in the file record (throws `UnexpectedFileSize` on fail),
      else log warning that no file size is available.
    - Pass the step.

- **CUMULUS-1264**

  - The Cloudformation templating and deployment configuration has been substantially refactored.
    - `CumulusApiDefault` nested stack resource has been renamed to `CumulusApiDistribution`
    - `CumulusApiV1` nested stack resource has been renamed to `CumulusApiBackend`
  - The `urs: true` config option for when defining your lambdas (e.g. in `lambdas.yml`) has been deprecated. There are two new options to replace it:
    - `urs_redirect: 'token'`: This will expose a `TOKEN_REDIRECT_ENDPOINT` environment variable to your lambda that references the `/token` endpoint on the Cumulus backend API
    - `urs_redirect: 'distribution'`: This will expose a `DISTRIBUTION_REDIRECT_ENDPOINT` environment variable to your lambda that references the `/redirect` endpoint on the Cumulus distribution API

- **CUMULUS-1193**

  - The elasticsearch instance is moved behind the VPC.
  - Your account will need an Elasticsearch Service Linked role. This is a one-time setup for the account. You can follow the instructions to use the AWS console or AWS CLI [here](https://docs.aws.amazon.com/IAM/latest/UserGuide/using-service-linked-roles.html) or use the following AWS CLI command: `aws iam create-service-linked-role --aws-service-name es.amazonaws.com`

- **CUMULUS-802**

  - ECS `maxInstances` must be greater than `minInstances`. If you use defaults, no change is required.

- **CUMULUS-1269**
  - Brought Cumulus data models in line with CNM JSON schema:
    - Renamed file object `fileType` field to `type`
    - Renamed file object `fileSize` field to `size`
    - Renamed file object `checksumValue` field to `checksum` where not already done.
    - Added `ancillary` and `linkage` type support to file objects.

### Added

- **CUMULUS-799**

  - Added an S3 Access Metrics package which will take S3 Server Access Logs and
    write access metrics to CloudWatch

- **CUMULUS-1242** - Added `sqs2sfThrottle` lambda. The lambda reads SQS messages for queued executions and uses semaphores to only start new executions if the maximum number of executions defined for the priority key (`cumulus_meta.priorityKey`) has not been reached. Any SQS messages that are read but not used to start executions remain in the queue.

- **CUMULUS-1240**

  - Added `sfSemaphoreDown` lambda. This lambda receives SNS messages and for each message it decrements the semaphore used to track the number of running executions if:
    - the message is for a completed/failed workflow AND
    - the message contains a level of priority (`cumulus_meta.priorityKey`)
  - Added `sfSemaphoreDown` lambda as a subscriber to the `sfTracker` SNS topic

- **CUMULUS-1265**

  - Added `apiConfigs` configuration option to configure API Gateway to be private
  - All internal lambdas configured to run inside the VPC by default
  - Removed references to `NoVpc` lambdas from documentation and `example` folder.

- **CUMULUS-802**
  - Adds autoscaling of ECS clusters
  - Adds autoscaling of ECS services that are handling StepFunction activities

## Changed

- Updated `@cumulus/ingest/http/httpMixin.list()` to trim trailing spaces on discovered filenames

- **CUMULUS-1310**

  - Database resources (DynamoDB, ElasticSearch) have been moved to an independent `db` stack.
    This will enable future updates to avoid affecting database resources or requiring migrations.
    Migrations for this version will need to be user-managed.
    (e.g. [elasticsearch](https://docs.aws.amazon.com/elasticsearch-service/latest/developerguide/es-version-migration.html#snapshot-based-migration) and [dynamoDB](https://docs.aws.amazon.com/datapipeline/latest/DeveloperGuide/dp-template-exports3toddb.html)).
    Order of stack deployment is `iam` -> `db` -> `app`.
  - All stacks can now be deployed using a single `config.yml` file, i.e.: `kes cf deploy --kes-folder app --template node_modules/@cumulus/deployment/[iam|db|app] [...]`
    Backwards-compatible. Please re-run `npm run bootstrap` to build new `kes` overrides.
    Deployment docs have been updated to show how to deploy a single-config Cumulus instance.
  - `params` fields should now be nested under the stack key (i.e. `app`, `db` or `iam`) to provide Parameters for a particular stack's cloudformation template,
    for use with single-config instances. Keys _must_ match the name of the deployment package folder (`app`, `db`, or `iam`).
    Backwards-compatible with multi-config setups.
  - `stackName` and `stackNameNoDash` have been retired as user-facing config parameters. Use `prefix` and `prefixNoDash` instead.
    This will be used to create stack names for all stacks in a single-config use case.
    `stackName` may still be used as an override in multi-config usage, although this is discouraged.
    Warning: overriding the `db` stack's `stackName` will require you to set `dbStackName` in your `app/config.yml`.
    This parameter is required to fetch outputs from the `db` stack to reference in the `app` stack.
  - The `iams` section in `app/config.yml` IAM roles has been retired as a user-facing parameter,
    _unless_ your IAM role ARNs do not match the convention shown in `@cumulus/deployment/app/config.yml`
    In that case, overriding `iams` in your own config is recommended.
  - `iam` and `db` `cloudformation.yml` file names will have respective prefixes (e.g `iam.cloudformation.yml`).
  - Cumulus will now only attempt to create reconciliation reports for buckets of the `private`, `public` and `protected` types.
  - Cumulus will no longer set up its own security group.
    To pass a pre-existing security group for in-VPC deployments as a parameter to the Cumulus template, populate `vpc.securityGroup` in `config.yml`.
    This security group must allow inbound HTTP(S) traffic (Port 443). SSH traffic (Port 22) must be permitted for SSH access to ECS instances.
  - Deployment docs have been updated with examples for the new deployment model.

- **CUMULUS-1236**

  - Moves access to public files behind the distribution endpoint. Authentication is not required, but direct http access has been disallowed.

- **CUMULUS-1223**

  - Adds unauthenticated access for public bucket files to the Distribution API. Public files should be requested the same way as protected files, but for public files a redirect to a self-signed S3 URL will happen without requiring authentication with Earthdata login.

- **CUMULUS-1232**

  - Unifies duplicate handling in `ingest/granule.handleDuplicateFile` for maintainability.
  - Changed `ingest/granule.ingestFile` and `move-granules/index.moveFileRequest` to use new function.
  - Moved file versioning code to `ingest/granule.moveGranuleFileWithVersioning`
  - `ingest/granule.verifyFile` now also tests `file.size` for verification if it is in the file record and throws
    `UnexpectedFileSize` error for file size not matching input.
  - `ingest/granule.verifyFile` logs warnings if checksum and/or file size are not available.

- **CUMULUS-1193**

  - Moved reindex CLI functionality to an API endpoint. See [API docs](https://nasa.github.io/cumulus-api/#elasticsearch-1)

- **CUMULUS-1207**
  - No longer disable lambda event source mappings when disabling a rule

### Fixed

- Updated Lerna publish script so that published Cumulus packages will pin their dependencies on other Cumulus packages to exact versions (e.g. `1.12.1` instead of `^1.12.1`)

- **CUMULUS-1203**

  - Fixes IAM template's use of intrinsic functions such that IAM template overrides now work with kes

- **CUMULUS-1268**
  - Deployment will not fail if there are no ES alarms or ECS services

## [v1.12.1] - 2019-4-8

## [v1.12.0] - 2019-4-4

Note: There was an issue publishing 1.12.0. Upgrade to 1.12.1.

### BREAKING CHANGES

- **CUMULUS-1139**

  - `granule.applyWorkflow` uses the new-style granule record as input to workflows.

- **CUMULUS-1171**

  - Fixed provider handling in the API to make it consistent between protocols.
    NOTE: This is a breaking change. When applying this upgrade, users will need to:
    1. Disable all workflow rules
    2. Update any `http` or `https` providers so that the host field only
       contains a valid hostname or IP address, and the port field contains the
       provider port.
    3. Perform the deployment
    4. Re-enable workflow rules

- **CUMULUS-1176**:

  - `@cumulus/move-granules` input expectations have changed. `@cumulus/files-to-granules` is a new intermediate task to perform input translation in the old style.
    See the Added and Changed sections of this release changelog for more information.

- **CUMULUS-670**

  - The behavior of ParsePDR and related code has changed in this release. PDRs with FILE_TYPEs that do not conform to the PDR ICD (+ TGZ) (https://cdn.earthdata.nasa.gov/conduit/upload/6376/ESDS-RFC-030v1.0.pdf) will fail to parse.

- **CUMULUS-1208**
  - The granule object input to `@cumulus/queue-granules` will now be added to ingest workflow messages **as is**. In practice, this means that if you are using `@cumulus/queue-granules` to trigger ingest workflows and your granule objects input have invalid properties, then your ingest workflows will fail due to schema validation errors.

### Added

- **CUMULUS-777**
  - Added new cookbook entry on configuring Cumulus to track ancillary files.
- **CUMULUS-1183**
  - Kes overrides will now abort with a warning if a workflow step is configured without a corresponding
    lambda configuration
- **CUMULUS-1223**

  - Adds convenience function `@cumulus/common/bucketsConfigJsonObject` for fetching stack's bucket configuration as an object.

- **CUMULUS-853**
  - Updated FakeProcessing example lambda to include option to generate fake browse
  - Added feature documentation for ancillary metadata export, a new cookbook entry describing a workflow with ancillary metadata generation(browse), and related task definition documentation
- **CUMULUS-805**
  - Added a CloudWatch alarm to check running ElasticSearch instances, and a CloudWatch dashboard to view the health of ElasticSearch
  - Specify `AWS_REGION` in `.env` to be used by deployment script
- **CUMULUS-803**
  - Added CloudWatch alarms to check running tasks of each ECS service, and add the alarms to CloudWatch dashboard
- **CUMULUS-670**
  - Added Ancillary Metadata Export feature (see https://nasa.github.io/cumulus/docs/features/ancillary_metadata for more information)
  - Added new Collection file parameter "fileType" that allows configuration of workflow granule file fileType
- **CUMULUS-1184** - Added kes logging output to ensure we always see the state machine reference before failures due to configuration
- **CUMULUS-1105** - Added a dashboard endpoint to serve the dashboard from an S3 bucket
- **CUMULUS-1199** - Moves `s3credentials` endpoint from the backend to the distribution API.
- **CUMULUS-666**
  - Added `@api/endpoints/s3credentials` to allow EarthData Login authorized users to retrieve temporary security credentials for same-region direct S3 access.
- **CUMULUS-671**
  - Added `@packages/integration-tests/api/distribution/getDistributionApiS3SignedUrl()` to return the S3 signed URL for a file protected by the distribution API
- **CUMULUS-672**
  - Added `cmrMetadataFormat` and `cmrConceptId` to output for individual granules from `@cumulus/post-to-cmr`. `cmrMetadataFormat` will be read from the `cmrMetadataFormat` generated for each granule in `@cumulus/cmrjs/publish2CMR()`
  - Added helpers to `@packages/integration-tests/api/distribution`:
    - `getDistributionApiFileStream()` returns a stream to download files protected by the distribution API
    - `getDistributionFileUrl()` constructs URLs for requesting files from the distribution API
- **CUMULUS-1185** `@cumulus/api/models/Granule.removeGranuleFromCmrByGranule` to replace `@cumulus/api/models/Granule.removeGranuleFromCmr` and use the Granule UR from the CMR metadata to remove the granule from CMR

- **CUMULUS-1101**

  - Added new `@cumulus/checksum` package. This package provides functions to calculate and validate checksums.
  - Added new checksumming functions to `@cumulus/common/aws`: `calculateS3ObjectChecksum` and `validateS3ObjectChecksum`, which depend on the `checksum` package.

- CUMULUS-1171

  - Added `@cumulus/common` API documentation to `packages/common/docs/API.md`
  - Added an `npm run build-docs` task to `@cumulus/common`
  - Added `@cumulus/common/string#isValidHostname()`
  - Added `@cumulus/common/string#match()`
  - Added `@cumulus/common/string#matches()`
  - Added `@cumulus/common/string#toLower()`
  - Added `@cumulus/common/string#toUpper()`
  - Added `@cumulus/common/URLUtils#buildURL()`
  - Added `@cumulus/common/util#isNil()`
  - Added `@cumulus/common/util#isNull()`
  - Added `@cumulus/common/util#isUndefined()`
  - Added `@cumulus/common/util#negate()`

- **CUMULUS-1176**

  - Added new `@cumulus/files-to-granules` task to handle converting file array output from `cumulus-process` tasks into granule objects.
    Allows simplification of `@cumulus/move-granules` and `@cumulus/post-to-cmr`, see Changed section for more details.

- CUMULUS-1151 Compare the granule holdings in CMR with Cumulus' internal data store
- CUMULUS-1152 Compare the granule file holdings in CMR with Cumulus' internal data store

### Changed

- **CUMULUS-1216** - Updated `@cumulus/ingest/granule/ingestFile` to download files to expected staging location.
- **CUMULUS-1208** - Updated `@cumulus/ingest/queue/enqueueGranuleIngestMessage()` to not transform granule object passed to it when building an ingest message
- **CUMULUS-1198** - `@cumulus/ingest` no longer enforces any expectations about whether `provider_path` contains a leading slash or not.
- **CUMULUS-1170**
  - Update scripts and docs to use `npm` instead of `yarn`
  - Use `package-lock.json` files to ensure matching versions of npm packages
  - Update CI builds to use `npm ci` instead of `npm install`
- **CUMULUS-670**
  - Updated ParsePDR task to read standard PDR types+ (+ tgz as an external customer requirement) and add a fileType to granule-files on Granule discovery
  - Updated ParsePDR to fail if unrecognized type is used
  - Updated all relevant task schemas to include granule->files->filetype as a string value
  - Updated tests/test fixtures to include the fileType in the step function/task inputs and output validations as needed
  - Updated MoveGranules task to handle incoming configuration with new "fileType" values and to add them as appropriate to the lambda output.
  - Updated DiscoverGranules step/related workflows to read new Collection file parameter fileType that will map a discovered file to a workflow fileType
  - Updated CNM parser to add the fileType to the defined granule file fileType on ingest and updated integration tests to verify/validate that behavior
  - Updated generateEcho10XMLString in cmr-utils.js to use a map/related library to ensure order as CMR requires ordering for their online resources.
  - Updated post-to-cmr task to appropriately export CNM filetypes to CMR in echo10/UMM exports
- **CUMULUS-1139** - Granules stored in the API contain a `files` property. That schema has been greatly
  simplified and now better matches the CNM format.
  - The `name` property has been renamed to `fileName`.
  - The `filepath` property has been renamed to `key`.
  - The `checksumValue` property has been renamed to `checksum`.
  - The `path` property has been removed.
  - The `url_path` property has been removed.
  - The `filename` property (which contained an `s3://` URL) has been removed, and the `bucket`
    and `key` properties should be used instead. Any requests sent to the API containing a `granule.files[].filename`
    property will be rejected, and any responses coming back from the API will not contain that
    `filename` property.
  - A `source` property has been added, which is a URL indicating the original source of the file.
  - `@cumulus/ingest/granule.moveGranuleFiles()` no longer includes a `filename` field in its
    output. The `bucket` and `key` fields should be used instead.
- **CUMULUS-672**

  - Changed `@cumulus/integration-tests/api/EarthdataLogin.getEarthdataLoginRedirectResponse` to `@cumulus/integration-tests/api/EarthdataLogin.getEarthdataAccessToken`. The new function returns an access response from Earthdata login, if successful.
  - `@cumulus/integration-tests/cmr/getOnlineResources` now accepts an object of options, including `cmrMetadataFormat`. Based on the `cmrMetadataFormat`, the function will correctly retrieve the online resources for each metadata format (ECHO10, UMM-G)

- **CUMULUS-1101**

  - Moved `@cumulus/common/file/getFileChecksumFromStream` into `@cumulus/checksum`, and renamed it to `generateChecksumFromStream`.
    This is a breaking change for users relying on `@cumulus/common/file/getFileChecksumFromStream`.
  - Refactored `@cumulus/ingest/Granule` to depend on new `common/aws` checksum functions and remove significantly present checksumming code.
    - Deprecated `@cumulus/ingest/granule.validateChecksum`. Replaced with `@cumulus/ingest/granule.verifyFile`.
    - Renamed `granule.getChecksumFromFile` to `granule.retrieveSuppliedFileChecksumInformation` to be more accurate.
  - Deprecated `@cumulus/common/aws.checksumS3Objects`. Use `@cumulus/common/aws.calculateS3ObjectChecksum` instead.

- CUMULUS-1171

  - Fixed provider handling in the API to make it consistent between protocols.
    Before this change, FTP providers were configured using the `host` and
    `port` properties. HTTP providers ignored `port` and `protocol`, and stored
    an entire URL in the `host` property. Updated the API to only accept valid
    hostnames or IP addresses in the `provider.host` field. Updated ingest code
    to properly build HTTP and HTTPS URLs from `provider.protocol`,
    `provider.host`, and `provider.port`.
  - The default provider port was being set to 21, no matter what protocol was
    being used. Removed that default.

- **CUMULUS-1176**

  - `@cumulus/move-granules` breaking change:
    Input to `move-granules` is now expected to be in the form of a granules object (i.e. `{ granules: [ { ... }, { ... } ] }`);
    For backwards compatibility with array-of-files outputs from processing steps, use the new `@cumulus/files-to-granules` task as an intermediate step.
    This task will perform the input translation. This change allows `move-granules` to be simpler and behave more predictably.
    `config.granuleIdExtraction` and `config.input_granules` are no longer needed/used by `move-granules`.
  - `@cumulus/post-to-cmr`: `config.granuleIdExtraction` is no longer needed/used by `post-to-cmr`.

- CUMULUS-1174
  - Better error message and stacktrace for S3KeyPairProvider error reporting.

### Fixed

- **CUMULUS-1218** Reconciliation report will now scan only completed granules.
- `@cumulus/api` files and granules were not getting indexed correctly because files indexing was failing in `db-indexer`
- `@cumulus/deployment` A bug in the Cloudformation template was preventing the API from being able to be launched in a VPC, updated the IAM template to give the permissions to be able to run the API in a VPC

### Deprecated

- `@cumulus/api/models/Granule.removeGranuleFromCmr`, instead use `@cumulus/api/models/Granule.removeGranuleFromCmrByGranule`
- `@cumulus/ingest/granule.validateChecksum`, instead use `@cumulus/ingest/granule.verifyFile`
- `@cumulus/common/aws.checksumS3Objects`, instead use `@cumulus/common/aws.calculateS3ObjectChecksum`
- `@cumulus/cmrjs`: `getGranuleId` and `getCmrFiles` are deprecated due to changes in input handling.

## [v1.11.3] - 2019-3-5

### Added

- **CUMULUS-1187** - Added `@cumulus/ingest/granule/duplicateHandlingType()` to determine how duplicate files should be handled in an ingest workflow

### Fixed

- **CUMULUS-1187** - workflows not respecting the duplicate handling value specified in the collection
- Removed refreshToken schema requirement for OAuth

## [v1.11.2] - 2019-2-15

### Added

- CUMULUS-1169
  - Added a `@cumulus/common/StepFunctions` module. It contains functions for querying the AWS
    StepFunctions API. These functions have the ability to retry when a ThrottlingException occurs.
  - Added `@cumulus/common/aws.retryOnThrottlingException()`, which will wrap a function in code to
    retry on ThrottlingExceptions.
  - Added `@cumulus/common/test-utils.throttleOnce()`, which will cause a function to return a
    ThrottlingException the first time it is called, then return its normal result after that.
- CUMULUS-1103 Compare the collection holdings in CMR with Cumulus' internal data store
- CUMULUS-1099 Add support for UMMG JSON metadata versions > 1.4.
  - If a version is found in the metadata object, that version is used for processing and publishing to CMR otherwise, version 1.4 is assumed.
- CUMULUS-678
  - Added support for UMMG json v1.4 metadata files.
    `reconcileCMRMetadata` added to `@cumulus/cmrjs` to update metadata record with new file locations.
    `@cumulus/common/errors` adds two new error types `CMRMetaFileNotFound` and `InvalidArgument`.
    `@cumulus/common/test-utils` adds new function `randomId` to create a random string with id to help in debugging.
    `@cumulus/common/BucketsConfig` adds a new helper class `BucketsConfig` for working with bucket stack configuration and bucket names.
    `@cumulus/common/aws` adds new function `s3PutObjectTagging` as a convenience for the aws [s3().putObjectTagging](https://docs.aws.amazon.com/AWSJavaScriptSDK/latest/AWS/S3.html#putObjectTagging-property) function.
    `@cumulus/cmrjs` Adds: - `isCMRFile` - Identify an echo10(xml) or UMMG(json) metadata file. - `metadataObjectFromCMRFile` Read and parse CMR XML file from s3. - `updateCMRMetadata` Modify a cmr metadata (xml/json) file with updated information. - `publish2CMR` Posts XML or UMMG CMR data to CMR service. - `reconcileCMRMetadata` Reconciles cmr metadata file after a file moves.
- Adds some ECS and other permissions to StepRole to enable running ECS tasks from a workflow
- Added Apache logs to cumulus api and distribution lambdas
- **CUMULUS-1119** - Added `@cumulus/integration-tests/api/EarthdataLogin.getEarthdataLoginRedirectResponse` helper for integration tests to handle login with Earthdata and to return response from redirect to Cumulus API
- **CUMULUS-673** Added `@cumulus/common/file/getFileChecksumFromStream` to get file checksum from a readable stream

### Fixed

- CUMULUS-1123
  - Cloudformation template overrides now work as expected

### Changed

- CUMULUS-1169
  - Deprecated the `@cumulus/common/step-functions` module.
  - Updated code that queries the StepFunctions API to use the retry-enabled functions from
    `@cumulus/common/StepFunctions`
- CUMULUS-1121
  - Schema validation is now strongly enforced when writing to the database.
    Additional properties are not allowed and will result in a validation error.
- CUMULUS-678
  `tasks/move-granules` simplified and refactored to use functionality from cmrjs.
  `ingest/granules.moveGranuleFiles` now just moves granule files and returns a list of the updated files. Updating metadata now handled by `@cumulus/cmrjs/reconcileCMRMetadata`.
  `move-granules.updateGranuleMetadata` refactored and bugs fixed in the case of a file matching multiple collection.files.regexps.
  `getCmrXmlFiles` simplified and now only returns an object with the cmrfilename and the granuleId.
  `@cumulus/test-processing` - test processing task updated to generate UMM-G metadata

- CUMULUS-1043

  - `@cumulus/api` now uses [express](http://expressjs.com/) as the API engine.
  - All `@cumulus/api` endpoints on ApiGateway are consolidated to a single endpoint the uses `{proxy+}` definition.
  - All files under `packages/api/endpoints` along with associated tests are updated to support express's request and response objects.
  - Replaced environment variables `internal`, `bucket` and `systemBucket` with `system_bucket`.
  - Update `@cumulus/integration-tests` to work with updated cumulus-api express endpoints

- `@cumulus/integration-tests` - `buildAndExecuteWorkflow` and `buildWorkflow` updated to take a `meta` param to allow for additional fields to be added to the workflow `meta`

- **CUMULUS-1049** Updated `Retrieve Execution Status API` in `@cumulus/api`: If the execution doesn't exist in Step Function API, Cumulus API returns the execution status information from the database.

- **CUMULUS-1119**
  - Renamed `DISTRIBUTION_URL` environment variable to `DISTRIBUTION_ENDPOINT`
  - Renamed `DEPLOYMENT_ENDPOINT` environment variable to `DISTRIBUTION_REDIRECT_ENDPOINT`
  - Renamed `API_ENDPOINT` environment variable to `TOKEN_REDIRECT_ENDPOINT`

### Removed

- Functions deprecated before 1.11.0:
  - @cumulus/api/models/base: static Manager.createTable() and static Manager.deleteTable()
  - @cumulus/ingest/aws/S3
  - @cumulus/ingest/aws/StepFunction.getExecution()
  - @cumulus/ingest/aws/StepFunction.pullEvent()
  - @cumulus/ingest/consumer.Consume
  - @cumulus/ingest/granule/Ingest.getBucket()

### Deprecated

`@cmrjs/ingestConcept`, instead use the CMR object methods. `@cmrjs/CMR.ingestGranule` or `@cmrjs/CMR.ingestCollection`
`@cmrjs/searchConcept`, instead use the CMR object methods. `@cmrjs/CMR.searchGranules` or `@cmrjs/CMR.searchCollections`
`@cmrjs/deleteConcept`, instead use the CMR object methods. `@cmrjs/CMR.deleteGranule` or `@cmrjs/CMR.deleteCollection`

## [v1.11.1] - 2018-12-18

**Please Note**

- Ensure your `app/config.yml` has a `clientId` specified in the `cmr` section. This will allow CMR to identify your requests for better support and metrics.
  - For an example, please see [the example config](https://github.com/nasa/cumulus/blob/1c7e2bf41b75da9f87004c4e40fbcf0f39f56794/example/app/config.yml#L128).

### Added

- Added a `/tokenDelete` endpoint in `@cumulus/api` to delete access token records

### Changed

- CUMULUS-678
  `@cumulus/ingest/crypto` moved and renamed to `@cumulus/common/key-pair-provider`
  `@cumulus/ingest/aws` function: `KMSDecryptionFailed` and class: `KMS` extracted and moved to `@cumulus/common` and `KMS` is exported as `KMSProvider` from `@cumulus/common/key-pair-provider`
  `@cumulus/ingest/granule` functions: `publish`, `getGranuleId`, `getXMLMetadataAsString`, `getMetadataBodyAndTags`, `parseXmlString`, `getCmrXMLFiles`, `postS3Object`, `contructOnlineAccessUrls`, `updateMetadata`, extracted and moved to `@cumulus/cmrjs`
  `getGranuleId`, `getCmrXMLFiles`, `publish`, `updateMetadata` removed from `@cumulus/ingest/granule` and added to `@cumulus/cmrjs`;
  `updateMetadata` renamed `updateCMRMetadata`.
  `@cumulus/ingest` test files renamed.
- **CUMULUS-1070**
  - Add `'Client-Id'` header to all `@cumulus/cmrjs` requests (made via `searchConcept`, `ingestConcept`, and `deleteConcept`).
  - Updated `cumulus/example/app/config.yml` entry for `cmr.clientId` to use stackName for easier CMR-side identification.

## [v1.11.0] - 2018-11-30

**Please Note**

- Redeploy IAM roles:
  - CUMULUS-817 includes a migration that requires reconfiguration/redeployment of IAM roles. Please see the [upgrade instructions](https://nasa.github.io/cumulus/docs/upgrade/1.11.0) for more information.
  - CUMULUS-977 includes a few new SNS-related permissions added to the IAM roles that will require redeployment of IAM roles.
- `cumulus-message-adapter` v1.0.13+ is required for `@cumulus/api` granule reingest API to work properly. The latest version should be downloaded automatically by kes.
- A `TOKEN_SECRET` value (preferably 256-bit for security) must be added to `.env` to securely sign JWTs used for authorization in `@cumulus/api`

### Changed

- **CUUMULUS-1000** - Distribution endpoint now persists logins, instead of
  redirecting to Earthdata Login on every request
- **CUMULUS-783 CUMULUS-790** - Updated `@cumulus/sync-granule` and `@cumulus/move-granules` tasks to always overwrite existing files for manually-triggered reingest.
- **CUMULUS-906** - Updated `@cumulus/api` granule reingest API to
  - add `reingestGranule: true` and `forceDuplicateOverwrite: true` to Cumulus message `cumulus_meta.cumulus_context` field to indicate that the workflow is a manually triggered re-ingest.
  - return warning message to operator when duplicateHandling is not `replace`
  - `cumulus-message-adapter` v1.0.13+ is required.
- **CUMULUS-793** - Updated the granule move PUT request in `@cumulus/api` to reject the move with a 409 status code if one or more of the files already exist at the destination location
- Updated `@cumulus/helloworld` to use S3 to store state for pass on retry tests
- Updated `@cumulus/ingest`:
  - [Required for MAAP] `http.js#list` will now find links with a trailing whitespace
  - Removed code from `granule.js` which looked for files in S3 using `{ Bucket: discoveredFile.bucket, Key: discoveredFile.name }`. This is obsolete since `@cumulus/ingest` uses a `file-staging` and `constructCollectionId()` directory prefixes by default.
- **CUMULUS-989**
  - Updated `@cumulus/api` to use [JWT (JSON Web Token)](https://jwt.io/introduction/) as the transport format for API authorization tokens and to use JWT verification in the request authorization
  - Updated `/token` endpoint in `@cumulus/api` to return tokens as JWTs
  - Added a `/refresh` endpoint in `@cumulus/api` to request new access tokens from the OAuth provider using the refresh token
  - Added `refreshAccessToken` to `@cumulus/api/lib/EarthdataLogin` to manage refresh token requests with the Earthdata OAuth provider

### Added

- **CUMULUS-1050**
  - Separated configuration flags for originalPayload/finalPayload cleanup such that they can be set to different retention times
- **CUMULUS-798**
  - Added daily Executions cleanup CloudWatch event that triggers cleanExecutions lambda
  - Added cleanExecutions lambda that removes finalPayload/originalPayload field entries for records older than configured timeout value (execution_payload_retention_period), with a default of 30 days
- **CUMULUS-815/816**
  - Added 'originalPayload' and 'finalPayload' fields to Executions table
  - Updated Execution model to populate originalPayload with the execution payload on record creation
  - Updated Execution model code to populate finalPayload field with the execution payload on execution completion
  - Execution API now exposes the above fields
- **CUMULUS-977**
  - Rename `kinesisConsumer` to `messageConsumer` as it handles both Kinesis streams and SNS topics as of this version.
  - Add `sns`-type rule support. These rules create a subscription between an SNS topic and the `messageConsumer`.
    When a message is received, `messageConsumer` is triggered and passes the SNS message (JSON format expected) in
    its entirety to the workflow in the `payload` field of the Cumulus message. For more information on sns-type rules,
    see the [documentation](https://nasa.github.io/cumulus/docs/data-cookbooks/setup#rules).
- **CUMULUS-975**
  - Add `KinesisInboundEventLogger` and `KinesisOutboundEventLogger` API lambdas. These lambdas
    are utilized to dump incoming and outgoing ingest workflow kinesis streams
    to cloudwatch for analytics in case of AWS/stream failure.
  - Update rules model to allow tracking of log_event ARNs related to
    Rule event logging. Kinesis rule types will now automatically log
    incoming events via a Kinesis event triggered lambda.
    CUMULUS-975-migration-4
  - Update migration code to require explicit migration names per run
  - Added migration_4 to migrate/update existing Kinesis rules to have a log event mapping
  - Added new IAM policy for migration lambda
- **CUMULUS-775**
  - Adds a instance metadata endpoint to the `@cumulus/api` package.
  - Adds a new convenience function `hostId` to the `@cumulus/cmrjs` to help build environment specific cmr urls.
  - Fixed `@cumulus/cmrjs.searchConcept` to search and return CMR results.
  - Modified `@cumulus/cmrjs.CMR.searchGranule` and `@cumulus/cmrjs.CMR.searchCollection` to include CMR's provider as a default parameter to searches.
- **CUMULUS-965**
  - Add `@cumulus/test-data.loadJSONTestData()`,
    `@cumulus/test-data.loadTestData()`, and
    `@cumulus/test-data.streamTestData()` to safely load test data. These
    functions should be used instead of using `require()` to load test data,
    which could lead to tests interfering with each other.
  - Add a `@cumulus/common/util/deprecate()` function to mark a piece of code as
    deprecated
- **CUMULUS-986**
  - Added `waitForTestExecutionStart` to `@cumulus/integration-tests`
- **CUMULUS-919**
  - In `@cumulus/deployment`, added support for NGAP permissions boundaries for IAM roles with `useNgapPermissionBoundary` flag in `iam/config.yml`. Defaults to false.

### Fixed

- Fixed a bug where FTP sockets were not closed after an error, keeping the Lambda function active until it timed out [CUMULUS-972]
- **CUMULUS-656**
  - The API will no longer allow the deletion of a provider if that provider is
    referenced by a rule
  - The API will no longer allow the deletion of a collection if that collection
    is referenced by a rule
- Fixed a bug where `@cumulus/sf-sns-report` was not pulling large messages from S3 correctly.

### Deprecated

- `@cumulus/ingest/aws/StepFunction.pullEvent()`. Use `@cumulus/common/aws.pullStepFunctionEvent()`.
- `@cumulus/ingest/consumer.Consume` due to unpredictable implementation. Use `@cumulus/ingest/consumer.Consumer`.
  Call `Consumer.consume()` instead of `Consume.read()`.

## [v1.10.4] - 2018-11-28

### Added

- **CUMULUS-1008**
  - New `config.yml` parameter for SQS consumers: `sqs_consumer_rate: (default 500)`, which is the maximum number of
    messages the consumer will attempt to process per execution. Currently this is only used by the sf-starter consumer,
    which runs every minute by default, making this a messages-per-minute upper bound. SQS does not guarantee the number
    of messages returned per call, so this is not a fixed rate of consumption, only attempted number of messages received.

### Deprecated

- `@cumulus/ingest/consumer.Consume` due to unpredictable implementation. Use `@cumulus/ingest/consumer.Consumer`.

### Changed

- Backported update of `packages/api` dependency `@mapbox/dyno` to `1.4.2` to mitigate `event-stream` vulnerability.

## [v1.10.3] - 2018-10-31

### Added

- **CUMULUS-817**
  - Added AWS Dead Letter Queues for lambdas that are scheduled asynchronously/such that failures show up only in cloudwatch logs.
- **CUMULUS-956**
  - Migrated developer documentation and data-cookbooks to Docusaurus
    - supports versioning of documentation
  - Added `docs/docs-how-to.md` to outline how to do things like add new docs or locally install for testing.
  - Deployment/CI scripts have been updated to work with the new format
- **CUMULUS-811**
  - Added new S3 functions to `@cumulus/common/aws`:
    - `aws.s3TagSetToQueryString`: converts S3 TagSet array to querystring (for use with upload()).
    - `aws.s3PutObject`: Returns promise of S3 `putObject`, which puts an object on S3
    - `aws.s3CopyObject`: Returns promise of S3 `copyObject`, which copies an object in S3 to a new S3 location
    - `aws.s3GetObjectTagging`: Returns promise of S3 `getObjectTagging`, which returns an object containing an S3 TagSet.
  - `@/cumulus/common/aws.s3PutObject` defaults to an explicit `ACL` of 'private' if not overridden.
  - `@/cumulus/common/aws.s3CopyObject` defaults to an explicit `TaggingDirective` of 'COPY' if not overridden.

### Deprecated

- **CUMULUS-811**
  - Deprecated `@cumulus/ingest/aws.S3`. Member functions of this class will now
    log warnings pointing to similar functionality in `@cumulus/common/aws`.

## [v1.10.2] - 2018-10-24

### Added

- **CUMULUS-965**
  - Added a `@cumulus/logger` package
- **CUMULUS-885**
  - Added 'human readable' version identifiers to Lambda Versioning lambda aliases
- **CUMULUS-705**
  - Note: Make sure to update the IAM stack when deploying this update.
  - Adds an AsyncOperations model and associated DynamoDB table to the
    `@cumulus/api` package
  - Adds an /asyncOperations endpoint to the `@cumulus/api` package, which can
    be used to fetch the status of an AsyncOperation.
  - Adds a /bulkDelete endpoint to the `@cumulus/api` package, which performs an
    asynchronous bulk-delete operation. This is a stub right now which is only
    intended to demonstration how AsyncOperations work.
  - Adds an AsyncOperation ECS task to the `@cumulus/api` package, which will
    fetch an Lambda function, run it in ECS, and then store the result to the
    AsyncOperations table in DynamoDB.
- **CUMULUS-851** - Added workflow lambda versioning feature to allow in-flight workflows to use lambda versions that were in place when a workflow was initiated

  - Updated Kes custom code to remove logic that used the CMA file key to determine template compilation logic. Instead, utilize a `customCompilation` template configuration flag to indicate a template should use Cumulus's kes customized methods instead of 'core'.
  - Added `useWorkflowLambdaVersions` configuration option to enable the lambdaVersioning feature set. **This option is set to true by default** and should be set to false to disable the feature.
  - Added uniqueIdentifier configuration key to S3 sourced lambdas to optionally support S3 lambda resource versioning within this scheme. This key must be unique for each modified version of the lambda package and must be updated in configuration each time the source changes.
  - Added a new nested stack template that will create a `LambdaVersions` stack that will take lambda parameters from the base template, generate lambda versions/aliases and return outputs with references to the most 'current' lambda alias reference, and updated 'core' template to utilize these outputs (if `useWorkflowLambdaVersions` is enabled).

- Created a `@cumulus/api/lib/OAuth2` interface, which is implemented by the
  `@cumulus/api/lib/EarthdataLogin` and `@cumulus/api/lib/GoogleOAuth2` classes.
  Endpoints that need to handle authentication will determine which class to use
  based on environment variables. This also greatly simplifies testing.
- Added `@cumulus/api/lib/assertions`, containing more complex AVA test assertions
- Added PublishGranule workflow to publish a granule to CMR without full reingest. (ingest-in-place capability)

- `@cumulus/integration-tests` new functionality:
  - `listCollections` to list collections from a provided data directory
  - `deleteCollection` to delete list of collections from a deployed stack
  - `cleanUpCollections` combines the above in one function.
  - `listProviders` to list providers from a provided data directory
  - `deleteProviders` to delete list of providers from a deployed stack
  - `cleanUpProviders` combines the above in one function.
  - `@cumulus/integrations-tests/api.js`: `deleteGranule` and `deletePdr` functions to make `DELETE` requests to Cumulus API
  - `rules` API functionality for posting and deleting a rule and listing all rules
  - `wait-for-deploy` lambda for use in the redeployment tests
- `@cumulus/ingest/granule.js`: `ingestFile` inserts new `duplicate_found: true` field in the file's record if a duplicate file already exists on S3.
- `@cumulus/api`: `/execution-status` endpoint requests and returns complete execution output if execution output is stored in S3 due to size.
- Added option to use environment variable to set CMR host in `@cumulus/cmrjs`.
- **CUMULUS-781** - Added integration tests for `@cumulus/sync-granule` when `duplicateHandling` is set to `replace` or `skip`
- **CUMULUS-791** - `@cumulus/move-granules`: `moveFileRequest` inserts new `duplicate_found: true` field in the file's record if a duplicate file already exists on S3. Updated output schema to document new `duplicate_found` field.

### Removed

- Removed `@cumulus/common/fake-earthdata-login-server`. Tests can now create a
  service stub based on `@cumulus/api/lib/OAuth2` if testing requires handling
  authentication.

### Changed

- **CUMULUS-940** - modified `@cumulus/common/aws` `receiveSQSMessages` to take a parameter object instead of positional parameters. All defaults remain the same, but now access to long polling is available through `options.waitTimeSeconds`.
- **CUMULUS-948** - Update lambda functions `CNMToCMA` and `CnmResponse` in the `cumulus-data-shared` bucket and point the default stack to them.
- **CUMULUS-782** - Updated `@cumulus/sync-granule` task and `Granule.ingestFile` in `@cumulus/ingest` to keep both old and new data when a destination file with different checksum already exists and `duplicateHandling` is `version`
- Updated the config schema in `@cumulus/move-granules` to include the `moveStagedFiles` param.
- **CUMULUS-778** - Updated config schema and documentation in `@cumulus/sync-granule` to include `duplicateHandling` parameter for specifying how duplicate filenames should be handled
- **CUMULUS-779** - Updated `@cumulus/sync-granule` to throw `DuplicateFile` error when destination files already exist and `duplicateHandling` is `error`
- **CUMULUS-780** - Updated `@cumulus/sync-granule` to use `error` as the default for `duplicateHandling` when it is not specified
- **CUMULUS-780** - Updated `@cumulus/api` to use `error` as the default value for `duplicateHandling` in the `Collection` model
- **CUMULUS-785** - Updated the config schema and documentation in `@cumulus/move-granules` to include `duplicateHandling` parameter for specifying how duplicate filenames should be handled
- **CUMULUS-786, CUMULUS-787** - Updated `@cumulus/move-granules` to throw `DuplicateFile` error when destination files already exist and `duplicateHandling` is `error` or not specified
- **CUMULUS-789** - Updated `@cumulus/move-granules` to keep both old and new data when a destination file with different checksum already exists and `duplicateHandling` is `version`

### Fixed

- `getGranuleId` in `@cumulus/ingest` bug: `getGranuleId` was constructing an error using `filename` which was undefined. The fix replaces `filename` with the `uri` argument.
- Fixes to `del` in `@cumulus/api/endpoints/granules.js` to not error/fail when not all files exist in S3 (e.g. delete granule which has only 2 of 3 files ingested).
- `@cumulus/deployment/lib/crypto.js` now checks for private key existence properly.

## [v1.10.1] - 2018-09-4

### Fixed

- Fixed cloudformation template errors in `@cumulus/deployment/`
  - Replaced references to Fn::Ref: with Ref:
  - Moved long form template references to a newline

## [v1.10.0] - 2018-08-31

### Removed

- Removed unused and broken code from `@cumulus/common`
  - Removed `@cumulus/common/test-helpers`
  - Removed `@cumulus/common/task`
  - Removed `@cumulus/common/message-source`
  - Removed the `getPossiblyRemote` function from `@cumulus/common/aws`
  - Removed the `startPromisedSfnExecution` function from `@cumulus/common/aws`
  - Removed the `getCurrentSfnTask` function from `@cumulus/common/aws`

### Changed

- **CUMULUS-839** - In `@cumulus/sync-granule`, 'collection' is now an optional config parameter

### Fixed

- **CUMULUS-859** Moved duplicate code in `@cumulus/move-granules` and `@cumulus/post-to-cmr` to `@cumulus/ingest`. Fixed imports making assumptions about directory structure.
- `@cumulus/ingest/consumer` correctly limits the number of messages being received and processed from SQS. Details:
  - **Background:** `@cumulus/api` includes a lambda `<stack-name>-sqs2sf` which processes messages from the `<stack-name>-startSF` SQS queue every minute. The `sqs2sf` lambda uses `@cumulus/ingest/consumer` to receive and process messages from SQS.
  - **Bug:** More than `messageLimit` number of messages were being consumed and processed from the `<stack-name>-startSF` SQS queue. Many step functions were being triggered simultaneously by the lambda `<stack-name>-sqs2sf` (which consumes every minute from the `startSF` queue) and resulting in step function failure with the error: `An error occurred (ThrottlingException) when calling the GetExecutionHistory`.
  - **Fix:** `@cumulus/ingest/consumer#processMessages` now processes messages until `timeLimit` has passed _OR_ once it receives up to `messageLimit` messages. `sqs2sf` is deployed with a [default `messageLimit` of 10](https://github.com/nasa/cumulus/blob/670000c8a821ff37ae162385f921c40956e293f7/packages/deployment/app/config.yml#L147).
  - **IMPORTANT NOTE:** `consumer` will actually process up to `messageLimit * 2 - 1` messages. This is because sometimes `receiveSQSMessages` will return less than `messageLimit` messages and thus the consumer will continue to make calls to `receiveSQSMessages`. For example, given a `messageLimit` of 10 and subsequent calls to `receiveSQSMessages` returns up to 9 messages, the loop will continue and a final call could return up to 10 messages.

## [v1.9.1] - 2018-08-22

**Please Note** To take advantage of the added granule tracking API functionality, updates are required for the message adapter and its libraries. You should be on the following versions:

- `cumulus-message-adapter` 1.0.9+
- `cumulus-message-adapter-js` 1.0.4+
- `cumulus-message-adapter-java` 1.2.7+
- `cumulus-message-adapter-python` 1.0.5+

### Added

- **CUMULUS-687** Added logs endpoint to search for logs from a specific workflow execution in `@cumulus/api`. Added integration test.
- **CUMULUS-836** - `@cumulus/deployment` supports a configurable docker storage driver for ECS. ECS can be configured with either `devicemapper` (the default storage driver for AWS ECS-optimized AMIs) or `overlay2` (the storage driver used by the NGAP 2.0 AMI). The storage driver can be configured in `app/config.yml` with `ecs.docker.storageDriver: overlay2 | devicemapper`. The default is `overlay2`.
  - To support this configuration, a [Handlebars](https://handlebarsjs.com/) helper `ifEquals` was added to `packages/deployment/lib/kes.js`.
- **CUMULUS-836** - `@cumulus/api` added IAM roles required by the NGAP 2.0 AMI. The NGAP 2.0 AMI runs a script `register_instances_with_ssm.py` which requires the ECS IAM role to include `ec2:DescribeInstances` and `ssm:GetParameter` permissions.

### Fixed

- **CUMULUS-836** - `@cumulus/deployment` uses `overlay2` driver by default and does not attempt to write `--storage-opt dm.basesize` to fix [this error](https://github.com/moby/moby/issues/37039).
- **CUMULUS-413** Kinesis processing now captures all errors.
  - Added kinesis fallback mechanism when errors occur during record processing.
  - Adds FallbackTopicArn to `@cumulus/api/lambdas.yml`
  - Adds fallbackConsumer lambda to `@cumulus/api`
  - Adds fallbackqueue option to lambda definitions capture lambda failures after three retries.
  - Adds kinesisFallback SNS topic to signal incoming errors from kinesis stream.
  - Adds kinesisFailureSQS to capture fully failed events from all retries.
- **CUMULUS-855** Adds integration test for kinesis' error path.
- **CUMULUS-686** Added workflow task name and version tracking via `@cumulus/api` executions endpoint under new `tasks` property, and under `workflow_tasks` in step input/output.
  - Depends on `cumulus-message-adapter` 1.0.9+, `cumulus-message-adapter-js` 1.0.4+, `cumulus-message-adapter-java` 1.2.7+ and `cumulus-message-adapter-python` 1.0.5+
- **CUMULUS-771**
  - Updated sync-granule to stream the remote file to s3
  - Added integration test for ingesting granules from ftp provider
  - Updated http/https integration tests for ingesting granules from http/https providers
- **CUMULUS-862** Updated `@cumulus/integration-tests` to handle remote lambda output
- **CUMULUS-856** Set the rule `state` to have default value `ENABLED`

### Changed

- In `@cumulus/deployment`, changed the example app config.yml to have additional IAM roles

## [v1.9.0] - 2018-08-06

**Please note** additional information and upgrade instructions [here](https://nasa.github.io/cumulus/docs/upgrade/1.9.0)

### Added

- **CUMULUS-712** - Added integration tests verifying expected behavior in workflows
- **GITC-776-2** - Add support for versioned collections

### Fixed

- **CUMULUS-832**
  - Fixed indentation in example config.yml in `@cumulus/deployment`
  - Fixed issue with new deployment using the default distribution endpoint in `@cumulus/deployment` and `@cumulus/api`

## [v1.8.1] - 2018-08-01

**Note** IAM roles should be re-deployed with this release.

- **Cumulus-726**
  - Added function to `@cumulus/integration-tests`: `sfnStep` includes `getStepInput` which returns the input to the schedule event of a given step function step.
  - Added IAM policy `@cumulus/deployment`: Lambda processing IAM role includes `kinesis::PutRecord` so step function lambdas can write to kinesis streams.
- **Cumulus Community Edition**
  - Added Google OAuth authentication token logic to `@cumulus/api`. Refactored token endpoint to use environment variable flag `OAUTH_PROVIDER` when determining with authentication method to use.
  - Added API Lambda memory configuration variable `api_lambda_memory` to `@cumulus/api` and `@cumulus/deployment`.

### Changed

- **Cumulus-726**
  - Changed function in `@cumulus/api`: `models/rules.js#addKinesisEventSource` was modified to call to `deleteKinesisEventSource` with all required parameters (rule's name, arn and type).
  - Changed function in `@cumulus/integration-tests`: `getStepOutput` can now be used to return output of failed steps. If users of this function want the output of a failed event, they can pass a third parameter `eventType` as `'failure'`. This function will work as always for steps which completed successfully.

### Removed

- **Cumulus-726**

  - Configuration change to `@cumulus/deployment`: Removed default auto scaling configuration for Granules and Files DynamoDB tables.

- **CUMULUS-688**
  - Add integration test for ExecutionStatus
  - Function addition to `@cumulus/integration-tests`: `api` includes `getExecutionStatus` which returns the execution status from the Cumulus API

## [v1.8.0] - 2018-07-23

### Added

- **CUMULUS-718** Adds integration test for Kinesis triggering a workflow.

- **GITC-776-3** Added more flexibility for rules. You can now edit all fields on the rule's record
  We may need to update the api documentation to reflect this.

- **CUMULUS-681** - Add ingest-in-place action to granules endpoint

  - new applyWorkflow action at PUT /granules/{granuleid} Applying a workflow starts an execution of the provided workflow and passes the granule record as payload.
    Parameter(s):
    - workflow - the workflow name

- **CUMULUS-685** - Add parent exeuction arn to the execution which is triggered from a parent step function

### Changed

- **CUMULUS-768** - Integration tests get S3 provider data from shared data folder

### Fixed

- **CUMULUS-746** - Move granule API correctly updates record in dynamo DB and cmr xml file
- **CUMULUS-766** - Populate database fileSize field from S3 if value not present in Ingest payload

## [v1.7.1] - 2018-07-27 - [BACKPORT]

### Fixed

- **CUMULUS-766** - Backport from 1.8.0 - Populate database fileSize field from S3 if value not present in Ingest payload

## [v1.7.0] - 2018-07-02

### Please note: [Upgrade Instructions](https://nasa.github.io/cumulus/docs/upgrade/1.7.0)

### Added

- **GITC-776-2** - Add support for versioned collections
- **CUMULUS-491** - Add granule reconciliation API endpoints.
- **CUMULUS-480** Add support for backup and recovery:
  - Add DynamoDB tables for granules, executions and pdrs
  - Add ability to write all records to S3
  - Add ability to download all DynamoDB records in form json files
  - Add ability to upload records to DynamoDB
  - Add migration scripts for copying granule, pdr and execution records from ElasticSearch to DynamoDB
  - Add IAM support for batchWrite on dynamoDB
-
- **CUMULUS-508** - `@cumulus/deployment` cloudformation template allows for lambdas and ECS clusters to have multiple AZ availability.
  - `@cumulus/deployment` also ensures docker uses `devicemapper` storage driver.
- **CUMULUS-755** - `@cumulus/deployment` Add DynamoDB autoscaling support.
  - Application developers can add autoscaling and override default values in their deployment's `app/config.yml` file using a `{TableName}Table:` key.

### Fixed

- **CUMULUS-747** - Delete granule API doesn't delete granule files in s3 and granule in elasticsearch
  - update the StreamSpecification DynamoDB tables to have StreamViewType: "NEW_AND_OLD_IMAGES"
  - delete granule files in s3
- **CUMULUS-398** - Fix not able to filter executions by workflow
- **CUMULUS-748** - Fix invalid lambda .zip files being validated/uploaded to AWS
- **CUMULUS-544** - Post to CMR task has UAT URL hard-coded
  - Made configurable: PostToCmr now requires CMR_ENVIRONMENT env to be set to 'SIT' or 'OPS' for those CMR environments. Default is UAT.

### Changed

- **GITC-776-4** - Changed Discover-pdrs to not rely on collection but use provider_path in config. It also has an optional filterPdrs regex configuration parameter

- **CUMULUS-710** - In the integration test suite, `getStepOutput` returns the output of the first successful step execution or last failed, if none exists

## [v1.6.0] - 2018-06-06

### Please note: [Upgrade Instructions](https://nasa.github.io/cumulus/docs/upgrade/1.6.0)

### Fixed

- **CUMULUS-602** - Format all logs sent to Elastic Search.
  - Extract cumulus log message and index it to Elastic Search.

### Added

- **CUMULUS-556** - add a mechanism for creating and running migration scripts on deployment.
- **CUMULUS-461** Support use of metadata date and other components in `url_path` property

### Changed

- **CUMULUS-477** Update bucket configuration to support multiple buckets of the same type:
  - Change the structure of the buckets to allow for more than one bucket of each type. The bucket structure is now:
    bucket-key:
    name: <bucket-name>
    type: <type> i.e. internal, public, etc.
  - Change IAM and app deployment configuration to support new bucket structure
  - Update tasks and workflows to support new bucket structure
  - Replace instances where buckets.internal is relied upon to either use the system bucket or a configured bucket
  - Move IAM template to the deployment package. NOTE: You now have to specify '--template node_modules/@cumulus/deployment/iam' in your IAM deployment
  - Add IAM cloudformation template support to filter buckets by type

## [v1.5.5] - 2018-05-30

### Added

- **CUMULUS-530** - PDR tracking through Queue-granules
  - Add optional `pdr` property to the sync-granule task's input config and output payload.
- **CUMULUS-548** - Create a Lambda task that generates EMS distribution reports
  - In order to supply EMS Distribution Reports, you must enable S3 Server
    Access Logging on any S3 buckets used for distribution. See [How Do I Enable Server Access Logging for an S3 Bucket?](https://docs.aws.amazon.com/AmazonS3/latest/user-guide/server-access-logging.html)
    The "Target bucket" setting should point at the Cumulus internal bucket.
    The "Target prefix" should be
    "<STACK_NAME>/ems-distribution/s3-server-access-logs/", where "STACK_NAME"
    is replaced with the name of your Cumulus stack.

### Fixed

- **CUMULUS-546 - Kinesis Consumer should catch and log invalid JSON**
  - Kinesis Consumer lambda catches and logs errors so that consumer doesn't get stuck in a loop re-processing bad json records.
- EMS report filenames are now based on their start time instead of the time
  instead of the time that the report was generated
- **CUMULUS-552 - Cumulus API returns different results for the same collection depending on query**
  - The collection, provider and rule records in elasticsearch are now replaced with records from dynamo db when the dynamo db records are updated.

### Added

- `@cumulus/deployment`'s default cloudformation template now configures storage for Docker to match the configured ECS Volume. The template defines Docker's devicemapper basesize (`dm.basesize`) using `ecs.volumeSize`. This addresses ECS default of limiting Docker containers to 10GB of storage ([Read more](https://aws.amazon.com/premiumsupport/knowledge-center/increase-default-ecs-docker-limit/)).

## [v1.5.4] - 2018-05-21

### Added

- **CUMULUS-535** - EMS Ingest, Archive, Archive Delete reports
  - Add lambda EmsReport to create daily EMS Ingest, Archive, Archive Delete reports
  - ems.provider property added to `@cumulus/deployment/app/config.yml`.
    To change the provider name, please add `ems: provider` property to `app/config.yml`.
- **CUMULUS-480** Use DynamoDB to store granules, pdrs and execution records
  - Activate PointInTime feature on DynamoDB tables
  - Increase test coverage on api package
  - Add ability to restore metadata records from json files to DynamoDB
- **CUMULUS-459** provide API endpoint for moving granules from one location on s3 to another

## [v1.5.3] - 2018-05-18

### Fixed

- **CUMULUS-557 - "Add dataType to DiscoverGranules output"**
  - Granules discovered by the DiscoverGranules task now include dataType
  - dataType is now a required property for granules used as input to the
    QueueGranules task
- **CUMULUS-550** Update deployment app/config.yml to force elasticsearch updates for deleted granules

## [v1.5.2] - 2018-05-15

### Fixed

- **CUMULUS-514 - "Unable to Delete the Granules"**
  - updated cmrjs.deleteConcept to return success if the record is not found
    in CMR.

### Added

- **CUMULUS-547** - The distribution API now includes an
  "earthdataLoginUsername" query parameter when it returns a signed S3 URL
- **CUMULUS-527 - "parse-pdr queues up all granules and ignores regex"**
  - Add an optional config property to the ParsePdr task called
    "granuleIdFilter". This property is a regular expression that is applied
    against the filename of the first file of each granule contained in the
    PDR. If the regular expression matches, then the granule is included in
    the output. Defaults to '.', which will match all granules in the PDR.
- File checksums in PDRs now support MD5
- Deployment support to subscribe to an SNS topic that already exists
- **CUMULUS-470, CUMULUS-471** In-region S3 Policy lambda added to API to update bucket policy for in-region access.
- **CUMULUS-533** Added fields to granule indexer to support EMS ingest and archive record creation
- **CUMULUS-534** Track deleted granules
  - added `deletedgranule` type to `cumulus` index.
  - **Important Note:** Force custom bootstrap to re-run by adding this to
    app/config.yml `es: elasticSearchMapping: 7`
- You can now deploy cumulus without ElasticSearch. Just add `es: null` to your `app/config.yml` file. This is only useful for debugging purposes. Cumulus still requires ElasticSearch to properly operate.
- `@cumulus/integration-tests` includes and exports the `addRules` function, which seeds rules into the DynamoDB table.
- Added capability to support EFS in cloud formation template. Also added
  optional capability to ssh to your instance and privileged lambda functions.
- Added support to force discovery of PDRs that have already been processed
  and filtering of selected data types
- `@cumulus/cmrjs` uses an environment variable `USER_IP_ADDRESS` or fallback
  IP address of `10.0.0.0` when a public IP address is not available. This
  supports lambda functions deployed into a VPC's private subnet, where no
  public IP address is available.

### Changed

- **CUMULUS-550** Custom bootstrap automatically adds new types to index on
  deployment

## [v1.5.1] - 2018-04-23

### Fixed

- add the missing dist folder to the hello-world task
- disable uglifyjs on the built version of the pdr-status-check (read: https://github.com/webpack-contrib/uglifyjs-webpack-plugin/issues/264)

## [v1.5.0] - 2018-04-23

### Changed

- Removed babel from all tasks and packages and increased minimum node requirements to version 8.10
- Lambda functions created by @cumulus/deployment will use node8.10 by default
- Moved [cumulus-integration-tests](https://github.com/nasa/cumulus-integration-tests) to the `example` folder CUMULUS-512
- Streamlined all packages dependencies (e.g. remove redundant dependencies and make sure versions are the same across packages)
- **CUMULUS-352:** Update Cumulus Elasticsearch indices to use [index aliases](https://www.elastic.co/guide/en/elasticsearch/reference/current/indices-aliases.html).
- **CUMULUS-519:** ECS tasks are no longer restarted after each CF deployment unless `ecs.restartTasksOnDeploy` is set to true
- **CUMULUS-298:** Updated log filterPattern to include all CloudWatch logs in ElasticSearch
- **CUMULUS-518:** Updates to the SyncGranule config schema
  - `granuleIdExtraction` is no longer a property
  - `process` is now an optional property
  - `provider_path` is no longer a property

### Fixed

- **CUMULUS-455 "Kes deployments using only an updated message adapter do not get automatically deployed"**
  - prepended the hash value of cumulus-message-adapter.zip file to the zip file name of lambda which uses message adapter.
  - the lambda function will be redeployed when message adapter or lambda function are updated
- Fixed a bug in the bootstrap lambda function where it stuck during update process
- Fixed a bug where the sf-sns-report task did not return the payload of the incoming message as the output of the task [CUMULUS-441]

### Added

- **CUMULUS-352:** Add reindex CLI to the API package.
- **CUMULUS-465:** Added mock http/ftp/sftp servers to the integration tests
- Added a `delete` method to the `@common/CollectionConfigStore` class
- **CUMULUS-467 "@cumulus/integration-tests or cumulus-integration-tests should seed provider and collection in deployed DynamoDB"**
  - `example` integration-tests populates providers and collections to database
  - `example` workflow messages are populated from workflow templates in s3, provider and collection information in database, and input payloads. Input templates are removed.
  - added `https` protocol to provider schema

## [v1.4.1] - 2018-04-11

### Fixed

- Sync-granule install

## [v1.4.0] - 2018-04-09

### Fixed

- **CUMULUS-392 "queue-granules not returning the sfn-execution-arns queued"**
  - updated queue-granules to return the sfn-execution-arns queued and pdr if exists.
  - added pdr to ingest message meta.pdr instead of payload, so the pdr information doesn't get lost in the ingest workflow, and ingested granule in elasticsearch has pdr name.
  - fixed sf-sns-report schema, remove the invalid part
  - fixed pdr-status-check schema, the failed execution contains arn and reason
- **CUMULUS-206** make sure homepage and repository urls exist in package.json files of tasks and packages

### Added

- Example folder with a cumulus deployment example

### Changed

- [CUMULUS-450](https://bugs.earthdata.nasa.gov/browse/CUMULUS-450) - Updated
  the config schema of the **queue-granules** task
  - The config no longer takes a "collection" property
  - The config now takes an "internalBucket" property
  - The config now takes a "stackName" property
- [CUMULUS-450](https://bugs.earthdata.nasa.gov/browse/CUMULUS-450) - Updated
  the config schema of the **parse-pdr** task
  - The config no longer takes a "collection" property
  - The "stack", "provider", and "bucket" config properties are now
    required
- **CUMULUS-469** Added a lambda to the API package to prototype creating an S3 bucket policy for direct, in-region S3 access for the prototype bucket

### Removed

- Removed the `findTmpTestDataDirectory()` function from
  `@cumulus/common/test-utils`

### Fixed

- [CUMULUS-450](https://bugs.earthdata.nasa.gov/browse/CUMULUS-450)
  - The **queue-granules** task now enqueues a **sync-granule** task with the
    correct collection config for that granule based on the granule's
    data-type. It had previously been using the collection config from the
    config of the **queue-granules** task, which was a problem if the granules
    being queued belonged to different data-types.
  - The **parse-pdr** task now handles the case where a PDR contains granules
    with different data types, and uses the correct granuleIdExtraction for
    each granule.

### Added

- **CUMULUS-448** Add code coverage checking using [nyc](https://github.com/istanbuljs/nyc).

## [v1.3.0] - 2018-03-29

### Deprecated

- discover-s3-granules is deprecated. The functionality is provided by the discover-granules task

### Fixed

- **CUMULUS-331:** Fix aws.downloadS3File to handle non-existent key
- Using test ftp provider for discover-granules testing [CUMULUS-427]
- **CUMULUS-304: "Add AWS API throttling to pdr-status-check task"** Added concurrency limit on SFN API calls. The default concurrency is 10 and is configurable through Lambda environment variable CONCURRENCY.
- **CUMULUS-414: "Schema validation not being performed on many tasks"** revised npm build scripts of tasks that use cumulus-message-adapter to place schema directories into dist directories.
- **CUMULUS-301:** Update all tests to use test-data package for testing data.
- **CUMULUS-271: "Empty response body from rules PUT endpoint"** Added the updated rule to response body.
- Increased memory allotment for `CustomBootstrap` lambda function. Resolves failed deployments where `CustomBootstrap` lambda function was failing with error `Process exited before completing request`. This was causing deployments to stall, fail to update and fail to rollback. This error is thrown when the lambda function tries to use more memory than it is allotted.
- Cumulus repository folders structure updated:
  - removed the `cumulus` folder altogether
  - moved `cumulus/tasks` to `tasks` folder at the root level
  - moved the tasks that are not converted to use CMA to `tasks/.not_CMA_compliant`
  - updated paths where necessary

### Added

- `@cumulus/integration-tests` - Added support for testing the output of an ECS activity as well as a Lambda function.

## [v1.2.0] - 2018-03-20

### Fixed

- Update vulnerable npm packages [CUMULUS-425]
- `@cumulus/api`: `kinesis-consumer.js` uses `sf-scheduler.js#schedule` instead of placing a message directly on the `startSF` SQS queue. This is a fix for [CUMULUS-359](https://bugs.earthdata.nasa.gov/browse/CUMULUS-359) because `sf-scheduler.js#schedule` looks up the provider and collection data in DynamoDB and adds it to the `meta` object of the enqueued message payload.
- `@cumulus/api`: `kinesis-consumer.js` catches and logs errors instead of doing an error callback. Before this change, `kinesis-consumer` was failing to process new records when an existing record caused an error because it would call back with an error and stop processing additional records. It keeps trying to process the record causing the error because it's "position" in the stream is unchanged. Catching and logging the errors is part 1 of the fix. Proposed part 2 is to enqueue the error and the message on a "dead-letter" queue so it can be processed later ([CUMULUS-413](https://bugs.earthdata.nasa.gov/browse/CUMULUS-413)).
- **CUMULUS-260: "PDR page on dashboard only shows zeros."** The PDR stats in LPDAAC are all 0s, even if the dashboard has been fixed to retrieve the correct fields. The current version of pdr-status-check has a few issues.
  - pdr is not included in the input/output schema. It's available from the input event. So the pdr status and stats are not updated when the ParsePdr workflow is complete. Adding the pdr to the input/output of the task will fix this.
  - pdr-status-check doesn't update pdr stats which prevent the real time pdr progress from showing up in the dashboard. To solve this, added lambda function sf-sns-report which is copied from @cumulus/api/lambdas/sf-sns-broadcast with modification, sf-sns-report can be used to report step function status anywhere inside a step function. So add step sf-sns-report after each pdr-status-check, we will get the PDR status progress at real time.
  - It's possible an execution is still in the queue and doesn't exist in sfn yet. Added code to handle 'ExecutionDoesNotExist' error when checking the execution status.
- Fixed `aws.cloudwatchevents()` typo in `packages/ingest/aws.js`. This typo was the root cause of the error: `Error: Could not process scheduled_ingest, Error: : aws.cloudwatchevents is not a constructor` seen when trying to update a rule.

### Removed

- `@cumulus/ingest/aws`: Remove queueWorkflowMessage which is no longer being used by `@cumulus/api`'s `kinesis-consumer.js`.

## [v1.1.4] - 2018-03-15

### Added

- added flag `useList` to parse-pdr [CUMULUS-404]

### Fixed

- Pass encrypted password to the ApiGranule Lambda function [CUMULUS-424]

## [v1.1.3] - 2018-03-14

### Fixed

- Changed @cumulus/deployment package install behavior. The build process will happen after installation

## [v1.1.2] - 2018-03-14

### Added

- added tools to @cumulus/integration-tests for local integration testing
- added end to end testing for discovering and parsing of PDRs
- `yarn e2e` command is available for end to end testing

### Fixed

- **CUMULUS-326: "Occasionally encounter "Too Many Requests" on deployment"** The api gateway calls will handle throttling errors
- **CUMULUS-175: "Dashboard providers not in sync with AWS providers."** The root cause of this bug - DynamoDB operations not showing up in Elasticsearch - was shared by collections and rules. The fix was to update providers', collections' and rules; POST, PUT and DELETE endpoints to operate on DynamoDB and using DynamoDB streams to update Elasticsearch. The following packages were made:
  - `@cumulus/deployment` deploys DynamoDB streams for the Collections, Providers and Rules tables as well as a new lambda function called `dbIndexer`. The `dbIndexer` lambda has an event source mapping which listens to each of the DynamoDB streams. The dbIndexer lambda receives events referencing operations on the DynamoDB table and updates the elasticsearch cluster accordingly.
  - The `@cumulus/api` endpoints for collections, providers and rules _only_ query DynamoDB, with the exception of LIST endpoints and the collections' GET endpoint.

### Updated

- Broke up `kes.override.js` of @cumulus/deployment to multiple modules and moved to a new location
- Expanded @cumulus/deployment test coverage
- all tasks were updated to use cumulus-message-adapter-js 1.0.1
- added build process to integration-tests package to babelify it before publication
- Update @cumulus/integration-tests lambda.js `getLambdaOutput` to return the entire lambda output. Previously `getLambdaOutput` returned only the payload.

## [v1.1.1] - 2018-03-08

### Removed

- Unused queue lambda in api/lambdas [CUMULUS-359]

### Fixed

- Kinesis message content is passed to the triggered workflow [CUMULUS-359]
- Kinesis message queues a workflow message and does not write to rules table [CUMULUS-359]

## [v1.1.0] - 2018-03-05

### Added

- Added a `jlog` function to `common/test-utils` to aid in test debugging
- Integration test package with command line tool [CUMULUS-200] by @laurenfrederick
- Test for FTP `useList` flag [CUMULUS-334] by @kkelly51

### Updated

- The `queue-pdrs` task now uses the [cumulus-message-adapter-js](https://github.com/nasa/cumulus-message-adapter-js)
  library
- Updated the `queue-pdrs` JSON schemas
- The test-utils schema validation functions now throw an error if validation
  fails
- The `queue-granules` task now uses the [cumulus-message-adapter-js](https://github.com/nasa/cumulus-message-adapter-js)
  library
- Updated the `queue-granules` JSON schemas

### Removed

- Removed the `getSfnExecutionByName` function from `common/aws`
- Removed the `getGranuleStatus` function from `common/aws`

## [v1.0.1] - 2018-02-27

### Added

- More tests for discover-pdrs, dicover-granules by @yjpa7145
- Schema validation utility for tests by @yjpa7145

### Changed

- Fix an FTP listing bug for servers that do not support STAT [CUMULUS-334] by @kkelly51

## [v1.0.0] - 2018-02-23

[unreleased]: https://github.com/nasa/cumulus/compare/v11.0.0...HEAD
[v11.0.0]: https://github.com/nasa/cumulus/compare/v10.1.2...v11.0.0
[v10.1.2]: https://github.com/nasa/cumulus/compare/v10.1.1...v10.1.2
[v10.1.1]: https://github.com/nasa/cumulus/compare/v10.1.0...v10.1.1
[v10.1.0]: https://github.com/nasa/cumulus/compare/v10.0.1...v10.1.0
[v10.0.1]: https://github.com/nasa/cumulus/compare/v10.0.0...v10.0.1
[v10.0.0]: https://github.com/nasa/cumulus/compare/v9.9.0...v10.0.0
[v9.9.3]: https://github.com/nasa/cumulus/compare/v9.9.2...v9.9.3
[v9.9.2]: https://github.com/nasa/cumulus/compare/v9.9.1...v9.9.2
[v9.9.1]: https://github.com/nasa/cumulus/compare/v9.9.0...v9.9.1
[v9.9.0]: https://github.com/nasa/cumulus/compare/v9.8.0...v9.9.0
[v9.8.0]: https://github.com/nasa/cumulus/compare/v9.7.0...v9.8.0
[v9.7.1]: https://github.com/nasa/cumulus/compare/v9.7.0...v9.7.1
[v9.7.0]: https://github.com/nasa/cumulus/compare/v9.6.0...v9.7.0
[v9.6.0]: https://github.com/nasa/cumulus/compare/v9.5.0...v9.6.0
[v9.5.0]: https://github.com/nasa/cumulus/compare/v9.4.0...v9.5.0
[v9.4.1]: https://github.com/nasa/cumulus/compare/v9.3.0...v9.4.1
[v9.4.0]: https://github.com/nasa/cumulus/compare/v9.3.0...v9.4.0
[v9.3.0]: https://github.com/nasa/cumulus/compare/v9.2.2...v9.3.0
[v9.2.2]: https://github.com/nasa/cumulus/compare/v9.2.1...v9.2.2
[v9.2.1]: https://github.com/nasa/cumulus/compare/v9.2.0...v9.2.1
[v9.2.0]: https://github.com/nasa/cumulus/compare/v9.1.0...v9.2.0
[v9.1.0]: https://github.com/nasa/cumulus/compare/v9.0.1...v9.1.0
[v9.0.1]: https://github.com/nasa/cumulus/compare/v9.0.0...v9.0.1
[v9.0.0]: https://github.com/nasa/cumulus/compare/v8.1.0...v9.0.0
[v8.1.0]: https://github.com/nasa/cumulus/compare/v8.0.0...v8.1.0
[v8.0.0]: https://github.com/nasa/cumulus/compare/v7.2.0...v8.0.0
[v7.2.0]: https://github.com/nasa/cumulus/compare/v7.1.0...v7.2.0
[v7.1.0]: https://github.com/nasa/cumulus/compare/v7.0.0...v7.1.0
[v7.0.0]: https://github.com/nasa/cumulus/compare/v6.0.0...v7.0.0
[v6.0.0]: https://github.com/nasa/cumulus/compare/v5.0.1...v6.0.0
[v5.0.1]: https://github.com/nasa/cumulus/compare/v5.0.0...v5.0.1
[v5.0.0]: https://github.com/nasa/cumulus/compare/v4.0.0...v5.0.0
[v4.0.0]: https://github.com/nasa/cumulus/compare/v3.0.1...v4.0.0
[v3.0.1]: https://github.com/nasa/cumulus/compare/v3.0.0...v3.0.1
[v3.0.0]: https://github.com/nasa/cumulus/compare/v2.0.1...v3.0.0
[v2.0.7]: https://github.com/nasa/cumulus/compare/v2.0.6...v2.0.7
[v2.0.6]: https://github.com/nasa/cumulus/compare/v2.0.5...v2.0.6
[v2.0.5]: https://github.com/nasa/cumulus/compare/v2.0.4...v2.0.5
[v2.0.4]: https://github.com/nasa/cumulus/compare/v2.0.3...v2.0.4
[v2.0.3]: https://github.com/nasa/cumulus/compare/v2.0.2...v2.0.3
[v2.0.2]: https://github.com/nasa/cumulus/compare/v2.0.1...v2.0.2
[v2.0.1]: https://github.com/nasa/cumulus/compare/v1.24.0...v2.0.1
[v2.0.0]: https://github.com/nasa/cumulus/compare/v1.24.0...v2.0.0
[v1.24.0]: https://github.com/nasa/cumulus/compare/v1.23.2...v1.24.0
[v1.23.2]: https://github.com/nasa/cumulus/compare/v1.22.1...v1.23.2
[v1.22.1]: https://github.com/nasa/cumulus/compare/v1.21.0...v1.22.1
[v1.21.0]: https://github.com/nasa/cumulus/compare/v1.20.0...v1.21.0
[v1.20.0]: https://github.com/nasa/cumulus/compare/v1.19.0...v1.20.0
[v1.19.0]: https://github.com/nasa/cumulus/compare/v1.18.0...v1.19.0
[v1.18.0]: https://github.com/nasa/cumulus/compare/v1.17.0...v1.18.0
[v1.17.0]: https://github.com/nasa/cumulus/compare/v1.16.1...v1.17.0
[v1.16.1]: https://github.com/nasa/cumulus/compare/v1.16.0...v1.16.1
[v1.16.0]: https://github.com/nasa/cumulus/compare/v1.15.0...v1.16.0
[v1.15.0]: https://github.com/nasa/cumulus/compare/v1.14.5...v1.15.0
[v1.14.5]: https://github.com/nasa/cumulus/compare/v1.14.4...v1.14.5
[v1.14.4]: https://github.com/nasa/cumulus/compare/v1.14.3...v1.14.4
[v1.14.3]: https://github.com/nasa/cumulus/compare/v1.14.2...v1.14.3
[v1.14.2]: https://github.com/nasa/cumulus/compare/v1.14.1...v1.14.2
[v1.14.1]: https://github.com/nasa/cumulus/compare/v1.14.0...v1.14.1
[v1.14.0]: https://github.com/nasa/cumulus/compare/v1.13.5...v1.14.0
[v1.13.5]: https://github.com/nasa/cumulus/compare/v1.13.4...v1.13.5
[v1.13.4]: https://github.com/nasa/cumulus/compare/v1.13.3...v1.13.4
[v1.13.3]: https://github.com/nasa/cumulus/compare/v1.13.2...v1.13.3
[v1.13.2]: https://github.com/nasa/cumulus/compare/v1.13.1...v1.13.2
[v1.13.1]: https://github.com/nasa/cumulus/compare/v1.13.0...v1.13.1
[v1.13.0]: https://github.com/nasa/cumulus/compare/v1.12.1...v1.13.0
[v1.12.1]: https://github.com/nasa/cumulus/compare/v1.12.0...v1.12.1
[v1.12.0]: https://github.com/nasa/cumulus/compare/v1.11.3...v1.12.0
[v1.11.3]: https://github.com/nasa/cumulus/compare/v1.11.2...v1.11.3
[v1.11.2]: https://github.com/nasa/cumulus/compare/v1.11.1...v1.11.2
[v1.11.1]: https://github.com/nasa/cumulus/compare/v1.11.0...v1.11.1
[v1.11.0]: https://github.com/nasa/cumulus/compare/v1.10.4...v1.11.0
[v1.10.4]: https://github.com/nasa/cumulus/compare/v1.10.3...v1.10.4
[v1.10.3]: https://github.com/nasa/cumulus/compare/v1.10.2...v1.10.3
[v1.10.2]: https://github.com/nasa/cumulus/compare/v1.10.1...v1.10.2
[v1.10.1]: https://github.com/nasa/cumulus/compare/v1.10.0...v1.10.1
[v1.10.0]: https://github.com/nasa/cumulus/compare/v1.9.1...v1.10.0
[v1.9.1]: https://github.com/nasa/cumulus/compare/v1.9.0...v1.9.1
[v1.9.0]: https://github.com/nasa/cumulus/compare/v1.8.1...v1.9.0
[v1.8.1]: https://github.com/nasa/cumulus/compare/v1.8.0...v1.8.1
[v1.8.0]: https://github.com/nasa/cumulus/compare/v1.7.0...v1.8.0
[v1.7.0]: https://github.com/nasa/cumulus/compare/v1.6.0...v1.7.0
[v1.6.0]: https://github.com/nasa/cumulus/compare/v1.5.5...v1.6.0
[v1.5.5]: https://github.com/nasa/cumulus/compare/v1.5.4...v1.5.5
[v1.5.4]: https://github.com/nasa/cumulus/compare/v1.5.3...v1.5.4
[v1.5.3]: https://github.com/nasa/cumulus/compare/v1.5.2...v1.5.3
[v1.5.2]: https://github.com/nasa/cumulus/compare/v1.5.1...v1.5.2
[v1.5.1]: https://github.com/nasa/cumulus/compare/v1.5.0...v1.5.1
[v1.5.0]: https://github.com/nasa/cumulus/compare/v1.4.1...v1.5.0
[v1.4.1]: https://github.com/nasa/cumulus/compare/v1.4.0...v1.4.1
[v1.4.0]: https://github.com/nasa/cumulus/compare/v1.3.0...v1.4.0
[v1.3.0]: https://github.com/nasa/cumulus/compare/v1.2.0...v1.3.0
[v1.2.0]: https://github.com/nasa/cumulus/compare/v1.1.4...v1.2.0
[v1.1.4]: https://github.com/nasa/cumulus/compare/v1.1.3...v1.1.4
[v1.1.3]: https://github.com/nasa/cumulus/compare/v1.1.2...v1.1.3
[v1.1.2]: https://github.com/nasa/cumulus/compare/v1.1.1...v1.1.2
[v1.1.1]: https://github.com/nasa/cumulus/compare/v1.0.1...v1.1.1
[v1.1.0]: https://github.com/nasa/cumulus/compare/v1.0.1...v1.1.0
[v1.0.1]: https://github.com/nasa/cumulus/compare/v1.0.0...v1.0.1
[v1.0.0]: https://github.com/nasa/cumulus/compare/pre-v1-release...v1.0.0

[thin-egress-app]: <https://github.com/asfadmin/thin-egress-app> "Thin Egress App"<|MERGE_RESOLUTION|>--- conflicted
+++ resolved
@@ -10,26 +10,20 @@
 
 - **CUMULUS-2860**
   - Added an optional configuration parameter `skipMetadataValidation` to `hyrax-metadata-updates` task
-<<<<<<< HEAD
 - **CUMULUS-2870**
   - Added `last_modified_date` as output to all tasks in Terraform `ingest` module.
-=======
 - **CUMULUS-NONE**
   - Added documentation on choosing and configuring RDS at `deployment/choosing_configuring_rds`.
->>>>>>> 59e11bf8
 
 ### Changed
 
+- **CUMULUS-2703**
+  - Updated `ORCA Backup` reconciliation report to report `cumulusFilesCount` and `orcaFilesCount`
 - **CUMULUS-2864**
   - Updated `@cumulus/cmr-client/ingestUMMGranule` and `@cumulus/cmr-client/ingestConcept`
     functions to not perform separate validation request
-<<<<<<< HEAD
 - **CUMULUS-2870**
   - Updated `hello_world_service` module to pass in `lastModified` parameter in command list to trigger a Terraform state change when the `hello_world_task` is modified.
-=======
-- **CUMULUS-2703**
-  - Updated `ORCA Backup` reconciliation report to report `cumulusFilesCount` and `orcaFilesCount`
->>>>>>> 59e11bf8
 
 ## [v11.0.0] 2022-03-24 [STABLE]
 
