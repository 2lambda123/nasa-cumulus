# Changelog

All notable changes to this project will be documented in this file.

The format is based on [Keep a Changelog](http://keepachangelog.com/en/1.0.0/).

## Unreleased

<<<<<<< HEAD
### Breaking Changes

- **CUMULUS-3147**
  - The minimum supported version for all published Cumulus Core npm packages is now Node 16.19.0
  - Tasks using the `cumuluss/cumulus-ecs-task` Docker image must be updated to `cumuluss/cumulus-ecs-task:1.9.0.` This can be done by updating the `image` property of any tasks defined using the `cumulus_ecs_service` Terraform module.

## Notable changes
  - Updated Dockerfile of async operation docker image to build from node:16.19.0-buster
  - Published new tag [`44` of `cumuluss/async-operation` to Docker Hub](https://hub.docker.com/layers/cumuluss/async-operation/44/images/sha256-8d757276714153e4ab8c24a2b7b6b9ffee14cc78b482d9924e7093af88362b04?context=explore) which was built with node:16.19.0-buster.
  - Sets default async_operation_image version to 44.
=======
## [v14.1.0] 2023-02-27
>>>>>>> 85ecd23d

### MIGRATION notes

From this release forward Core will be tested against PostgreSQL 11   Existing
release compatibility testing was done for release 11.1.8/14.0.0+.   Users
should migrate their datastores to Aurora PostgreSQL 11.13+ compatible data stores
as soon as possible.

Users utilizing the `cumulus-rds-tf` module will have upgraded/had their
database clusters forcibly upgraded at the next maintenance window after 31 Jan
2023.   Our guidance to mitigate this issue is to do a manual (outside of
terraform) upgrade.   This will result in the cluster being upgraded with a
manually set parameter group not managed by terraform.

If you manually upgraded and the cluster is now on version 11.13, to continue
using the `cumulus-rds-tf` module *once upgraded* update following module
configuration values if set, or allow their defaults to be utilized:

```terraform
parameter_group_family = "aurora-postgresql11"
engine_version = 11.13
```

When you apply this update, the original PostgreSQL v10 parameter group will be
removed, and recreated using PG11 defaults/configured terraform values and
update the database cluster to use the new configuration.

- **CUMULUS-3121**
  - Added a map of variables for the cloud_watch_log retention_in_days for the various cloudwatch_log_groups, as opposed to keeping them hardcoded at 30 days. Can be configured by adding the <module>_<cloudwatch_log_group_name>_log_retention value in days to the cloudwatch_log_retention_groups map variable

### Added

- **CUMULUS-3193**
  - Add a Python version file
- **CUMULUS-3121**
  - Added a map of variables for the cloud_watch_log retention_in_days for the various cloudwatch_log_groups, as opposed to keeping them hardcoded at 30 days. Can be configured by adding the <module>_<cloudwatch_log_group_name>_log_retention value in days to the cloudwatch_log_retention_groups map variable
- **CUMULUS-3071**
  - Added 'PATCH' granules endpoint as an exact duplicate of the existing `PUT`
    endpoint.    In future releases the `PUT` endpoint will be replaced with valid PUT logic
    behavior (complete overwrite) in a future release.   **The existing PUT
    implementation is deprecated** and users should move all existing usage of
    `PUT` to `PATCH` before upgrading to a release with `CUMULUS-3072`.

### Removed

- Removed a few tests that were disabled 3-4 years ago

### Fixed

- **CUMULUS-3033**
  - Fixed `granuleEsQuery` to properly terminate if `body.hit.total.value` is 0.
- **CUMULUS-3072**
  - Fixed issue introduced in CUMULUS-3070 where new granules incorrectly write
    a value for `files` as `[]` to elasticsearch instead of undefined in cases
    where `[]` is specified in the new granule.
  - Fixed issue introduced in CUMULUS-3070 where DynamoDB granules with a value
   `files` as `[]` when the granule does *not* have the files value set as
   mutable (e.g. in a `running` state) from a framework message write *and*
   files was not previously defined will write `[]` instead of leaving the value
   undefined.

- The `getLambdaAliases` function has been removed from the `@cumulus/integration-tests` package
- The `getLambdaVersions` function has been removed from the `@cumulus/integration-tests` package
- **CUMULUS-3117**
  - Update `@cumulus/es-client/indexer.js` to properly handle framework write
    constraints for queued granules.    Queued writes will now be properly
    dropped from elasticsearch writes along with the primary datastore(s) when
    write constraints apply
- **CUMULUS-3134**
  - Get tests working on M1 Macs
- **CUMULUS-3148**:
  - Updates cumulus-rds-tf to use defaults for PostgreSQL 11.13
  - Update IngestGranuleSuccessSpec as test was dependant on file ordering and
    PostgreSQL 11 upgrade exposed dependency on database results in the API return
  - Update unit test container to utilize PostgreSQL 11.13 container
- **CUMULUS-3149**
  - Updates the api `/granules/bulkDelete` endpoint to take the
    following configuration keys for the bulkDelete:
    - concurrency - Number of concurrent bulk deletions to process at a time.
            Defaults to 10, increasing this value may improve throughput at the cost
            of additional database/CMR/etc load.
    - maxDbConnections - Defaults to `concurrency`, and generally should not be
        changed unless troubleshooting performance concerns.
  - Updates all bulk api endpoints to add knexDebug boolean query parameter to
    allow for debugging of database connection issues in the future.  Defaults
    to false.
  - Fixed logic defect in bulk deletion logic where an information query was
    nested in a transaction call, resulting in transactions holding knex
    connection pool connections in a blocking way that would not resolve,
    resulting in deletion failures.
- **CUMULUS-3142**
  - Fix issue from CUMULUS-3070 where undefined values for status results in
    unexpected insertion failure on PATCH.
- **CUMULUS-3181**
  - Fixed `sqsMessageRemover` lambda to correctly retrieve ENABLED sqs rules.

- **CUMULUS-3189**
  - Upgraded `cumulus-process` and `cumulus-message-adapter-python` versions to
    support pip 23.0
- **CUMULUS-3196**
  - Moved `createServer` initialization outside the `s3-credentials-endpoint` lambda
    handler to reduce file descriptor usage
- README shell snippets better support copying
- **CUMULUS-3111**
  - Fix issue where if granule update dropped due to write constraints for writeGranuleFromMessage, still possible for granule files to be written
  - Fix issue where if granule update is limited to status and timestamp values due to write constraints for writeGranuleFromMessage, Dynamo or ES granules could be out of sync with PG

### Changed
- **Snyk Security**
  - Upgraded jsonwebtoken from 8.5.1 to 9.0.0
  - CUMULUS-3160: Upgrade knex from 0.95.15 to 2.4.1
  - Upgraded got from 11.8.3 to ^11.8.5
- **Dependabot Security**
  - Upgraded the python package dependencies of the example lambdas
- **CUMULUS-3043**
  - Organize & link Getting Started public docs for better user guidance
  - Update Getting Started sections with current content
- **CUMULUS-3046**
  - Update 'Deployment' public docs
  - Apply grammar, link fixes, and continuity/taxonomy standards
- **CUMULUS-3071**
  - Updated `@cumulus/api-client` packages to use `PATCH` protocol for existing
    granule `PUT` calls, this change should not require user updates for
    `api-client` users.
    - `@cumulus/api-client/granules.updateGranule`
    - `@cumulus/api-client/granules.moveGranule`
    - `@cumulus/api-client/granules.updateGranule`
    - `@cumulus/api-client/granules.reingestGranule`
    - `@cumulus/api-client/granules.removeFromCMR`
    - `@cumulus/api-client/granules.applyWorkflow`
- **CUMULUS-3097**
  - Changed `@cumulus/cmr-client` package's token from Echo-Token to Earthdata Login (EDL) token in updateToken method
  - Updated CMR header and token tests to reflect the Earthdata Login changes
- **CUMULUS-3144**
  - Increased the memory of API lambda to 1280MB
- **CUMULUS-3140**
  - Update release note to include cumulus-api release
- **CUMULUS-3193**
  - Update eslint config to better support typing
- Improve linting of TS files

## [v14.0.0] 2022-12-08

### Breaking Changes

- **CUMULUS-2915**
  - API endpoint GET `/executions/status/${executionArn}` returns `presignedS3Url` and `data`
  - The user (dashboard) must read the `s3SignedURL` and `data` from the return
- **CUMULUS-3070/3074**
  - Updated granule PUT/POST endpoints to no longer respect message write
    constraints.  Functionally this means that:
    - Granules with older createdAt values will replace newer ones, instead of
        ignoring the write request
    - Granules that attempt to set a non-complete state (e.g. 'queued' and
        'running') will now ignore execution state/state change and always write
    - Granules being set to non-complete state will update all values passed in,
      instead of being restricted to `['createdAt', 'updatedAt', 'timestamp',
      'status', 'execution']`

### Added

- **CUMULUS-3070**
  - Remove granules dynamoDb model logic that sets default publish value on record
    validation
  - Update API granule write logic to not set default publish value on record
    updates to avoid overwrite (PATCH behavior)
  - Update API granule write logic to publish to false on record
    creation if not specified
  - Update message granule write logic to set default publish value on record
    creation update.
  - Update granule write logic to set published to default value of `false` if
    `null` is explicitly set with intention to delete the value.
  - Removed dataType/version from api granule schema
  - Added `@cumulus/api/endpoints/granules` unit to cover duration overwrite
    logic for PUT/PATCH endpoint.
- **CUMULUS-3098**
  - Added task configuration setting named `failTaskWhenFileBackupFail` to the
    `lzards-backup` task. This setting is `false` by default, but when set to
    `true`, task will fail if one of the file backup request fails.

### Changed

- Updated CI deploy process to utilize the distribution module in the published zip file which
    will be run against for the integration tests
- **CUMULUS-2915**
  - Updated API endpoint GET `/executions/status/${executionArn}` to return the
    presigned s3 URL in addition to execution status data
- **CUMULUS-3045**
  - Update GitHub FAQs:
    - Add new and refreshed content for previous sections
    - Add new dedicated Workflows section
- **CUMULUS-3070**
  - Updated API granule write logic to no longer require createdAt value in
    dynamo/API granule validation.   Write-time createdAt defaults will be set in the case
    of new API granule writes without the value set, and createdAt will be
    overwritten if it already exists.
  - Refactored granule write logic to allow PATCH behavior on API granule update
    such that existing createdAt values will be retained in case of overwrite
    across all API granule writes.
  - Updated granule write code to validate written createdAt is synced between
    datastores in cases where granule.createdAt is not provided for a new
    granule.
  - Updated @cumulus/db/translate/granules.translateApiGranuleToPostgresGranuleWithoutNilsRemoved to validate incoming values to ensure values that can't be set to null are not
  - Updated @cumulus/db/translate/granules.translateApiGranuleToPostgresGranuleWithoutNilsRemoved to handle null values in incoming ApiGranule
  - Updated @cumulus/db/types/granules.PostgresGranule typings to allow for null values
  - Added ApiGranuleRecord to @cumulus/api/granule type to represent a written/retrieved from datastore API granule record.
  - Update API/Message write logic to handle nulls as deletion in granule PUT/message write logic
- **CUMULUS-3075**
  - Changed the API endpoint return value for a granule with no files. When a granule has no files, the return value beforehand for
    the translatePostgresGranuletoApiGranule, the function which does the translation of a Postgres granule to an API granule, was
    undefined, now changed to an empty array.
  - Existing behavior which relied on the pre-disposed undefined value was changed to instead accept the empty array.
  - Standardized tests in order to expect an empty array for a granule with no files files' object instead of undefined.
- **CUMULUS-3077**
  - Updated `lambdas/data-migration2` granule and files migration to have a `removeExcessFiles` function like in write-granules that will remove file records no longer associated with a granule being migrated
- **CUMULUS-3080**
  - Changed the retention period in days from 14 to 30 for cloudwatch logs for NIST-5 compliance
- **CUMULUS-3100**
  - Updated `POST` granules endpoint to check if granuleId exists across all collections rather than a single collection.
  - Updated `PUT` granules endpoint to check if granuleId exists across a different collection and throw conflict error if so.
  - Updated logic for writing granules from a message to check if granuleId exists across a different collection and throw conflict error if so.

### Fixed

- **CUMULUS-3070**
  - Fixed inaccurate typings for PostgresGranule in @cumulus/db/types/granule
  - Fixed inaccurate typings for @cumulus/api/granules.ApiGranule and updated to
    allow null
- **CUMULUS-3104**
  - Fixed TS compilation error on aws-client package caused by @aws-sdk/client-s3 3.202.0 upgrade
- **CUMULUS-3116**
  - Reverted the default ElasticSearch sorting behavior to the pre-13.3.0 configuration
  - Results from ElasticSearch are sorted by default by the `timestamp` field. This means that the order
  is not guaranteed if two or more records have identical timestamps as there is no secondary sort/tie-breaker.

## [v13.4.0] 2022-10-31

### Notable changes

- **CUMULUS-3104**
  - Published new tag [`43` of `cumuluss/async-operation` to Docker Hub](https://hub.docker.com/layers/cumuluss/async-operation/43/images/sha256-5f989c7d45db3dde87c88c553182d1e4e250a1e09af691a84ff6aa683088b948?context=explore) which was built with node:14.19.3-buster.

### Added

- **CUMULUS-2998**
  - Added Memory Size and Timeout terraform variable configuration for the following Cumulus tasks:
    - fake_processing_task_timeout and fake_processing_task_memory_size
    - files_to_granules_task_timeout and files_to_granule_task_memory_size
    - hello_world_task_timeout and hello_world_task_memory_size
    - sf_sqs_report_task_timeout and sf_sqs_report_task_memory_size
- **CUMULUS-2986**
  - Adds Terraform memory_size configurations to lambda functions with customizable timeouts enabled (the minimum default size has also been raised from 256 MB to 512 MB)
    allowed properties include:
      - add_missing_file_checksums_task_memory_size
      - discover_granules_task_memory_size
      - discover_pdrs_task_memory_size
      - hyrax_metadata_updates_task_memory_size
      - lzards_backup_task_memory_size
      - move_granules_task_memory_size
      - parse_pdr_task_memory_size
      - pdr_status_check_task_memory_size
      - post_to_cmr_task_memory_size
      - queue_granules_task_memory_size
      - queue_pdrs_task_memory_size
      - queue_workflow_task_memory_size
      - sync_granule_task_memory_size
      - update_cmr_access_constraints_task_memory_size
      - update_granules_cmr_task_memory_size
  - Initializes the lambda_memory_size(s) variable in the Terraform variable list
  - Adds Terraform timeout variable for add_missing_file_checksums_task
- **CUMULUS-2631**
  - Added 'Bearer token' support to s3credentials endpoint
- **CUMULUS-2787**
  - Added `lzards-api-client` package to Cumulus with `submitQueryToLzards` method
- **CUMULUS-2944**
  - Added configuration to increase the limit for body-parser's JSON and URL encoded parsers to allow for larger input payloads

### Changed


- Updated `example/cumulus-tf/variables.tf` to have `cmr_oauth_provider` default to `launchpad`
- **CUMULUS-3024**
  - Update PUT /granules endpoint to operate consistently across datastores
    (PostgreSQL, ElasticSearch, DynamoDB). Previously it was possible, given a
    partial Granule payload to have different data in Dynamo/ElasticSearch and PostgreSQL
  - Given a partial Granule object, the /granules update endpoint now operates
    with behavior more consistent with a PATCH operation where fields not provided
    in the payload will not be updated in the datastores.
  - Granule translation (db/src/granules.ts) now supports removing null/undefined fields when converting from API to Postgres
    granule formats.
  - Update granule write logic: if a `null` files key is provided in an update payload (e.g. `files: null`),
    an error will be thrown. `null` files were not previously supported and would throw potentially unclear errors. This makes the error clearer and more explicit.
  - Update granule write logic: If an empty array is provided for the `files` key, all files will be removed in all datastores
- **CUMULUS-2787**
  - Updated `lzards-backup-task` to send Cumulus provider and granule createdAt values as metadata in LZARDS backup request to support querying LZARDS for reconciliation reports
- **CUMULUS-2913**
  - Changed `process-dead-letter-archive` lambda to put messages from S3 dead
    letter archive that fail to process to new S3 location.
- **CUMULUS-2974**
  - The `DELETE /granules/<granuleId>` endpoint now includes additional details about granule
    deletion, including collection, deleted granule ID, deleted files, and deletion time.
- **CUMULUS-3027**
  - Pinned typescript to ~4.7.x to address typing incompatibility issues
    discussed in https://github.com/knex/knex/pull/5279
  - Update generate-ts-build-cache script to always install root project dependencies
- **CUMULUS-3104**
  - Updated Dockerfile of async operation docker image to build from node:14.19.3-buster
  - Sets default async_operation_image version to 43.
  - Upgraded saml2-js 4.0.0, rewire to 6.0.0 to address security vulnerabilities
  - Fixed TS compilation error caused by @aws-sdk/client-s3 3.190->3.193 upgrade

## [v13.3.2] 2022-10-10 [BACKPORT]

**Please note** changes in 13.3.2 may not yet be released in future versions, as
this is a backport and patch release on the 13.3.x series of releases. Updates that
are included in the future will have a corresponding CHANGELOG entry in future
releases.

### Fixed

- **CUMULUS-2557**
  - Updated `@cumulus/aws-client/S3/moveObject` to handle zero byte files (0 byte files).
- **CUMULUS-2971**
  - Updated `@cumulus/aws-client/S3ObjectStore` class to take string query parameters and
    its methods `signGetObject` and `signHeadObject` to take parameter presignOptions
- **CUMULUS-3021**
  - Updated `@cumulus/api-client/collections` and `@cumulus/integration-tests/api` to encode
    collection version in the URI path
- **CUMULUS-3024**
  - Update PUT /granules endpoint to operate consistently across datastores
    (PostgreSQL, ElasticSearch, DynamoDB). Previously it was possible, given a
    partial Granule payload to have different data in Dynamo/ElasticSearch and PostgreSQL
  - Given a partial Granule object, the /granules update endpoint now operates
    with behavior more consistent with a PATCH operation where fields not provided
    in the payload will not be updated in the datastores.
  - Granule translation (db/src/granules.ts) now supports removing null/undefined fields when converting from API to Postgres
    granule formats.
  - Update granule write logic: if a `null` files key is provided in an update payload (e.g. `files: null`),
    an error will be thrown. `null` files were not previously supported and would throw potentially unclear errors. This makes the error clearer and more explicit.
  - Update granule write logic: If an empty array is provided for the `files` key, all files will be removed in all datastores

## [v13.3.0] 2022-8-19

### Notable Changes

- **CUMULUS-2930**
  - The `GET /granules` endpoint has a new optional query parameter:
    `searchContext`, which is used to resume listing within the same search
    context. It is provided in every response from the endpoint as
    `meta.searchContext`. The searchContext value must be submitted with every
    consequent API call, and must be fetched from each new response to maintain
    the context.
  - Use of the `searchContext` query string parameter allows listing past 10,000 results.
  - Note that using the `from` query param in a request will cause the `searchContext` to
    be ignored and also make the query subject to the 10,000 results cap again.
  - Updated `GET /granules` endpoint to leverage ElasticSearch search-after API.
    The endpoint will only use search-after when the `searchContext` parameter
    is provided in a request.

## [v13.2.1] 2022-8-10 [BACKPORT]

### Notable changes

- **CUMULUS-3019**
  - Fix file write logic to delete files by `granule_cumulus_id` instead of
    `cumulus_id`. Previous logic removed files by matching `file.cumulus_id`
    to `granule.cumulus_id`.

## [v13.2.0] 2022-8-04

### Changed

- **CUMULUS-2940**
  - Updated bulk operation lambda to utilize system wide rds_connection_timing
    configuration parameters from the main `cumulus` module
- **CUMULUS-2980**
  - Updated `ingestPdrWithNodeNameSpec.js` to use `deleteProvidersAndAllDependenciesByHost` function.
  - Removed `deleteProvidersByHost`function.
- **CUMULUS-2954**
  - Updated Backup LZARDS task to run as a single task in a step function workflow.
  - Updated task to allow user to provide `collectionId` in workflow input and
    updated task to use said `collectionId` to look up the corresponding collection record in RDS.

## [v13.1.0] 2022-7-22

### MIGRATION notes

- The changes introduced in CUMULUS-2962 will re-introduce a
  `files_granules_cumulus_id_index` on the `files` table in the RDS database.
  This index will be automatically created as part of the bootstrap lambda
  function *on deployment* of the `data-persistence` module.

  *In cases where the index is already applied, this update will have no effect*.

  **Please Note**: In some cases where ingest is occurring at high volume levels and/or the
  files table has > 150M file records, the migration may
  fail on deployment due to timing required to both acquire the table state needed for the
  migration and time to create the index given the resources available.

  For reference a rx.5 large Aurora/RDS database
  with *no activity* took roughly 6 minutes to create the index for a file table with 300M records and no active ingest, however timed out when the same migration was attempted
  in production with possible activity on the table.

  If you believe you are subject to the above consideration, you may opt to
  manually create the `files` table index *prior* to deploying this version of
  Core with the following procedure:

  -----

  - Verify you do not have the index:

  ```text
  select * from pg_indexes where tablename = 'files';

   schemaname | tablename |        indexname        | tablespace |                                       indexdef
  ------------+-----------+-------------------------+------------+---------------------------------------------------------------------------------------
   public     | files     | files_pkey              |            | CREATE UNIQUE INDEX files_pkey ON public.files USING btree (cumulus_id)
   public     | files     | files_bucket_key_unique |            | CREATE UNIQUE INDEX files_bucket_key_unique ON public.files USING btree (bucket, key)
  ```

  In this instance you should not see an `indexname` row with
  `files_granules_cumulus_id_index` as the value.     If you *do*, you should be
  clear to proceed with the installation.
  - Quiesce ingest

  Stop all ingest operations in Cumulus Core according to your operational
  procedures.    You should validate that it appears there are no active queries that
  appear to be inserting granules/files into the database as a secondary method
  of evaluating the database system state:

  ```text
  select pid, query, state, wait_event_type, wait_event from pg_stat_activity where state = 'active';
  ```

  If query rows are returned with a `query` value that involves the files table,
  make sure ingest is halted and no other granule-update activity is running on
  the system.

  Note: In rare instances if there are hung queries that are unable to resolve, it may be necessary to
  manually use psql [Server Signaling
  Functions](https://www.postgresql.org/docs/10/functions-admin.html#FUNCTIONS-ADMIN-SIGNAL)
  `pg_cancel_backend` and/or
  `pg_terminate_backend` if the migration will not complete in the next step.

  - Create the Index

  Run the following query to create the index.    Depending on the situation
  this may take many minutes to complete, and you will note your CPU load and
  disk I/O rates increase on your cluster:

  ```text
  CREATE INDEX files_granule_cumulus_id_index ON files (granule_cumulus_id);
  ```

  You should see a response like:

  ```text
  CREATE INDEX
  ```

  and can verify the index `files_granule_cumulus_id_index` was created:

  ```text
  => select * from pg_indexes where tablename = 'files';
  schemaname | tablename |           indexname            | tablespace |                                           indexdef
   ------------+-----------+--------------------------------+------------+----------------------------------------------------------------------------------------------
   public     | files     | files_pkey                     |            | CREATE UNIQUE INDEX files_pkey ON public.files USING btree (cumulus_id)
   public     | files     | files_bucket_key_unique        |            | CREATE UNIQUE INDEX files_bucket_key_unique ON public.files USING btree (bucket, key)
   public     | files     | files_granule_cumulus_id_index |            | CREATE INDEX files_granule_cumulus_id_index ON public.files USING btree (granule_cumulus_id)
  (3 rows)
  ```

  - Once this is complete, you may deploy this version of Cumulus as you
    normally would.
  **If you are unable to stop ingest for the above procedure** *and* cannot
  migrate with deployment, you may be able to manually create the index while
  writes are ongoing using postgres's `CONCURRENTLY` option for `CREATE INDEX`.
  This can have significant impacts on CPU/write IO, particularly if you are
  already using a significant amount of your cluster resources, and may result
  in failed writes or an unexpected index/database state.

  PostgreSQL's
  [documentation](https://www.postgresql.org/docs/10/sql-createindex.html#SQL-CREATEINDEX-CONCURRENTLY)
  provides more information on this option.   Please be aware it is
  **unsupported** by Cumulus at this time, so community members that opt to go
  this route should proceed with caution.

  -----

### Notable changes

- **CUMULUS-2962**
  - Re-added database structural migration to `files` table to add an index on `granule_cumulus_id`
- **CUMULUS-2929**
  - Updated `move-granule` task to check the optional collection configuration parameter
    `meta.granuleMetadataFileExtension` to determine the granule metadata file.
    If none is specified, the granule CMR metadata or ISO metadata file is used.

### Changed

- Updated Moment.js package to 2.29.4 to address security vulnerability
- **CUMULUS-2967**
  - Added fix example/spec/helpers/Provider that doesn't fail deletion 404 in
    case of deletion race conditions
### Fixed

- **CUMULUS-2995**
  - Updated Lerna package to 5.1.8 to address security vulnerability

- **CUMULUS-2863**
  - Fixed `@cumulus/api` `validateAndUpdateSqsRule` method to allow 0 retries and 0 visibilityTimeout
    in rule's meta.

- **CUMULUS-2959**
  - Fixed `@cumulus/api` `granules` module to convert numeric productVolume to string
    when an old granule record is retrieved from DynamoDB
- Fixed the following links on Cumulus docs' [Getting Started](https://nasa.github.io/cumulus/docs/getting-started) page:
    * Cumulus Deployment
    * Terraform Best Practices
    * Integrator Common Use Cases
- Also corrected the _How to Deploy Cumulus_ link in the [Glossary](https://nasa.github.io/cumulus/docs/glossary)


## [v13.0.1] 2022-7-12

- **CUMULUS-2995**
  - Updated Moment.js package to 2.29.4 to address security vulnerability

## [v13.0.0] 2022-06-13

### MIGRATION NOTES

- The changes introduced in CUMULUS-2955 should result in removal of
  `files_granule_cumulus_id_index` from the `files` table (added in the v11.1.1
  release).  The success of this operation is dependent on system ingest load.

  In rare cases where data-persistence deployment fails because the
  `postgres-db-migration` times out, it may be required to manually remove the
  index and then redeploy:

  ```text
  DROP INDEX IF EXISTS files_granule_cumulus_id_index;
  ```

### Breaking Changes

- **CUMULUS-2931**

  - Updates CustomBootstrap lambda to default to failing if attempting to remove
    a pre-existing `cumulus-alias` index that would collide with the required
    `cumulus-alias` *alias*.   A configuration parameter
    `elasticsearch_remove_index_alias_conflict`  on the `cumulus` and
    `archive` modules has been added to enable the original behavior that would
    remove the invalid index (and all it's data).
  - Updates `@cumulus/es-client.bootstrapElasticSearch` signature to be
    parameterized and accommodate a new parameter `removeAliasConflict` which
    allows/disallows the deletion of a conflicting `cumulus-alias` index

### Notable changes

- **CUMULUS-2929**
  - Updated `move-granule` task to check the optional collection configuration parameter
    `meta.granuleMetadataFileExtension` to determine the granule metadata file.
    If none is specified, the granule CMR metadata or ISO metadata file is used.

### Added

- **CUMULUS-2929**
  - Added optional collection configuration `meta.granuleMetadataFileExtension` to specify CMR metadata
    file extension for tasks that utilize metadata file lookups

- **CUMULUS-2939**
  - Added `@cumulus/api/lambdas/start-async-operation` to start an async operation

- **CUMULUS-2953**
  - Added `skipMetadataCheck` flag to config for Hyrax metadata updates task.
  - If this config flag is set to `true`, and a granule has no CMR file, the task will simply return the input values.

- **CUMULUS-2966**
  - Added extractPath operation and support of nested string replacement to `url_path` in the collection configuration

### Changed

- **CUMULUS-2965**
  - Update `cumulus-rds-tf` module to ignore `engine_version` lifecycle changes
- **CUMULUS-2967**
  - Added fix example/spec/helpers/Provider that doesn't fail deletion 404 in
    case of deletion race conditions
- **CUMULUS-2955**
  - Updates `20220126172008_files_granule_id_index` to *not* create an index on
    `granule_cumulus_id` on the files table.
  - Adds `20220609024044_remove_files_granule_id_index` migration to revert
    changes from `20220126172008_files_granule_id_index` on any deployed stacks
    that might have the index to ensure consistency in deployed stacks

- **CUMULUS-2923**
  - Changed public key setup for SFTP local testing.
- **CUMULUS-2939**
  - Updated `@cumulus/api` `granules/bulk*`, `elasticsearch/index-from-database` and
    `POST reconciliationReports` endpoints to invoke StartAsyncOperation lambda

### Fixed

- **CUMULUS-2863**
  - Fixed `@cumulus/api` `validateAndUpdateSqsRule` method to allow 0 retries
    and 0 visibilityTimeout in rule's meta.
- **CUMULUS-2961**
  - Fixed `data-migration2` granule migration logic to allow for DynamoDb granules that have a null/empty string value for `execution`.   The migration will now migrate them without a linked execution.
  - Fixed `@cumulus/api` `validateAndUpdateSqsRule` method to allow 0 retries and 0 visibilityTimeout
    in rule's meta.

- **CUMULUS-2959**
  - Fixed `@cumulus/api` `granules` module to convert numeric productVolume to string
    when an old granule record is retrieved from DynamoDB.

## [v12.0.3] 2022-10-03 [BACKPORT]

**Please note** changes in 12.0.3 may not yet be released in future versions, as
this is a backport and patch release on the 12.0.x series of releases. Updates that
are included in the future will have a corresponding CHANGELOG entry in future
releases.

### Fixed

- **CUMULUS-3024**
  - Update PUT /granules endpoint to operate consistently across datastores
    (PostgreSQL, ElasticSearch, DynamoDB). Previously it was possible, given a
    partial Granule payload to have different data in Dynamo/ElasticSearch and PostgreSQL
  - Given a partial Granule object, the /granules update endpoint now operates
    with behavior more consistent with a PATCH operation where fields not provided
    in the payload will not be updated in the datastores.
  - Granule translation (db/src/granules.ts) now supports removing null/undefined fields when converting from API to Postgres
    granule formats.
  - Update granule write logic: if a `null` files key is provided in an update payload (e.g. `files: null`),
    an error will be thrown. `null` files were not previously supported and would throw potentially unclear errors. This makes the error clearer and more explicit.
  - Update granule write logic: If an empty array is provided for the `files` key, all files will be removed in all datastores
- **CUMULUS-2971**
  - Updated `@cumulus/aws-client/S3ObjectStore` class to take string query parameters and
    its methods `signGetObject` and `signHeadObject` to take parameter presignOptions
- **CUMULUS-2557**
  - Updated `@cumulus/aws-client/S3/moveObject` to handle zero byte files (0 byte files).
- **CUMULUS-3021**
  - Updated `@cumulus/api-client/collections` and `@cumulus/integration-tests/api` to encode
    collection version in the URI path

## [v12.0.2] 2022-08-10 [BACKPORT]

**Please note** changes in 12.0.2 may not yet be released in future versions, as
this is a backport and patch release on the 12.0.x series of releases. Updates that
are included in the future will have a corresponding CHANGELOG entry in future
releases.

### Notable Changes

- **CUMULUS-3019**
  - Fix file write logic to delete files by `granule_cumulus_id` instead of
      `cumulus_id`. Previous logic removed files by matching `file.cumulus_id`
      to `granule.cumulus_id`.

## [v12.0.1] 2022-07-18

- **CUMULUS-2995**
  - Updated Moment.js package to 2.29.4 to address security vulnerability

## [v12.0.0] 2022-05-20

### Breaking Changes

- **CUMULUS-2903**

  - The minimum supported version for all published Cumulus Core npm packages is now Node 14.19.1
  - Tasks using the `cumuluss/cumulus-ecs-task` Docker image must be updated to
    `cumuluss/cumulus-ecs-task:1.8.0`. This can be done by updating the `image`
    property of any tasks defined using the `cumulus_ecs_service` Terraform
    module.

### Changed

- **CUMULUS-2932**

  - Updates `SyncGranule` task to include `disableOrDefaultAcl` function that uses
    the configuration ACL parameter to set ACL to private by default or disable ACL.
  - Updates `@cumulus/sync-granule` `download()` function to take in ACL parameter
  - Updates `@cumulus/ingest` `proceed()` function to take in ACL parameter
  - Updates `@cumulus/ingest` `addLock()` function to take in an optional ACL parameter
  - Updates `SyncGranule` example worfklow config
    `example/cumulus-tf/sync_granule_workflow.asl.json` to include `ACL`
    parameter.

## [v11.1.8] 2022-11-07 [BACKPORT]

**Please note** changes in 11.1.7 may not yet be released in future versions, as
this is a backport and patch release on the 11.1.x series of releases. Updates that
are included in the future will have a corresponding CHANGELOG entry in future
releases.

### Breaking Changes

- **CUMULUS-2903**
  - The minimum supported version for all published Cumulus Core npm packages is now Node 14.19.1
  - Tasks using the `cumuluss/cumulus-ecs-task` Docker image must be updated to
    `cumuluss/cumulus-ecs-task:1.8.0`. This can be done by updating the `image`
    property of any tasks defined using the `cumulus_ecs_service` Terraform
    module.

### Notable changes

- Published new tag [`43` of `cumuluss/async-operation` to Docker Hub](https://hub.docker.com/layers/cumuluss/async-operation/43/images/sha256-5f989c7d45db3dde87c88c553182d1e4e250a1e09af691a84ff6aa683088b948?context=explore) which was built with node:14.19.3-buster.

### Changed

- **CUMULUS-3104**
  - Updated Dockerfile of async operation docker image to build from node:14.19.3-buster
  - Sets default async_operation_image version to 43.
  - Upgraded saml2-js 4.0.0, rewire to 6.0.0 to address security vulnerabilities
  - Fixed TS compilation error on aws-client package caused by @aws-sdk/client-s3 3.202.0 upgrade

- **CUMULUS-3080**
  - Changed the retention period in days from 14 to 30 for cloudwatch logs for NIST-5 compliance

## [v11.1.7] 2022-10-05 [BACKPORT]

**Please note** changes in 11.1.7 may not yet be released in future versions, as
this is a backport and patch release on the 11.1.x series of releases. Updates that
are included in the future will have a corresponding CHANGELOG entry in future
releases.

### Fixed

- **CUMULUS-3024**
  - Update PUT /granules endpoint to operate consistently across datastores
    (PostgreSQL, ElasticSearch, DynamoDB). Previously it was possible, given a
    partial Granule payload to have different data in Dynamo/ElasticSearch and PostgreSQL
  - Given a partial Granule object, the /granules update endpoint now operates
    with behavior more consistent with a PATCH operation where fields not provided
    in the payload will not be updated in the datastores.
  - Granule translation (db/src/granules.ts) now supports removing null/undefined fields when converting from API to Postgres
    granule formats.
  - Update granule write logic: if a `null` files key is provided in an update payload (e.g. `files: null`),
    an error will be thrown. `null` files were not previously supported and would throw potentially unclear errors. This makes the error clearer and more explicit.
  - Update granule write logic: If an empty array is provided for the `files` key, all files will be removed in all datastores
- **CUMULUS-2971**
  - Updated `@cumulus/aws-client/S3ObjectStore` class to take string query parameters and
    its methods `signGetObject` and `signHeadObject` to take parameter presignOptions
- **CUMULUS-2557**
  - Updated `@cumulus/aws-client/S3/moveObject` to handle zero byte files (0 byte files).
- **CUMULUS-3021**
  - Updated `@cumulus/api-client/collections` and `@cumulus/integration-tests/api` to encode
    collection version in the URI path
- **CUMULUS-3027**
  - Pinned typescript to ~4.7.x to address typing incompatibility issues
    discussed in https://github.com/knex/knex/pull/5279
  - Update generate-ts-build-cache script to always install root project dependencies

## [v11.1.5] 2022-08-10 [BACKPORT]

**Please note** changes in 11.1.5 may not yet be released in future versions, as
this is a backport and patch release on the 11.1.x series of releases. Updates that
are included in the future will have a corresponding CHANGELOG entry in future
releases.

### Notable changes

- **CUMULUS-3019**
  - Fix file write logic to delete files by `granule_cumulus_id` instead of
      `cumulus_id`. Previous logic removed files by matching `file.cumulus_id`
      to `granule.cumulus_id`.

## [v11.1.4] 2022-07-18

**Please note** changes in 11.1.4 may not yet be released in future versions, as
this is a backport and patch release on the 11.1.x series of releases. Updates that
are included in the future will have a corresponding CHANGELOG entry in future
releases.

### MIGRATION notes


- The changes introduced in CUMULUS-2962 will re-introduce a
  `files_granules_cumulus_id_index` on the `files` table in the RDS database.
  This index will be automatically created as part of the bootstrap lambda
  function *on deployment* of the `data-persistence` module.

  *In cases where the index is already applied, this update will have no effect*.

  **Please Note**: In some cases where ingest is occurring at high volume levels and/or the
  files table has > 150M file records, the migration may
  fail on deployment due to timing required to both acquire the table state needed for the
  migration and time to create the index given the resources available.

  For reference a rx.5 large Aurora/RDS database
  with *no activity* took roughly 6 minutes to create the index for a file table with 300M records and no active ingest, however timed out when the same migration was attempted
  in production with possible activity on the table.

  If you believe you are subject to the above consideration, you may opt to
  manually create the `files` table index *prior* to deploying this version of
  Core with the following procedure:

  -----

  - Verify you do not have the index:

  ```text
  select * from pg_indexes where tablename = 'files';

   schemaname | tablename |        indexname        | tablespace |                                       indexdef
  ------------+-----------+-------------------------+------------+---------------------------------------------------------------------------------------
   public     | files     | files_pkey              |            | CREATE UNIQUE INDEX files_pkey ON public.files USING btree (cumulus_id)
   public     | files     | files_bucket_key_unique |            | CREATE UNIQUE INDEX files_bucket_key_unique ON public.files USING btree (bucket, key)
  ```

  In this instance you should not see an `indexname` row with
  `files_granules_cumulus_id_index` as the value.     If you *do*, you should be
  clear to proceed with the installation.
  - Quiesce ingest

  Stop all ingest operations in Cumulus Core according to your operational
  procedures.    You should validate that it appears there are no active queries that
  appear to be inserting granules/files into the database as a secondary method
  of evaluating the database system state:

  ```text
  select pid, query, state, wait_event_type, wait_event from pg_stat_activity where state = 'active';
  ```

  If query rows are returned with a `query` value that involves the files table,
  make sure ingest is halted and no other granule-update activity is running on
  the system.

  Note: In rare instances if there are hung queries that are unable to resolve, it may be necessary to
  manually use psql [Server Signaling
  Functions](https://www.postgresql.org/docs/10/functions-admin.html#FUNCTIONS-ADMIN-SIGNAL)
  `pg_cancel_backend` and/or
  `pg_terminate_backend` if the migration will not complete in the next step.

  - Create the Index

  Run the following query to create the index.    Depending on the situation
  this may take many minutes to complete, and you will note your CPU load and
  disk I/O rates increase on your cluster:

  ```text
  CREATE INDEX files_granule_cumulus_id_index ON files (granule_cumulus_id);
  ```

  You should see a response like:

  ```text
  CREATE INDEX
  ```

  and can verify the index `files_granule_cumulus_id_index` was created:

  ```text
  => select * from pg_indexes where tablename = 'files';
  schemaname | tablename |           indexname            | tablespace |                                           indexdef
   ------------+-----------+--------------------------------+------------+----------------------------------------------------------------------------------------------
   public     | files     | files_pkey                     |            | CREATE UNIQUE INDEX files_pkey ON public.files USING btree (cumulus_id)
   public     | files     | files_bucket_key_unique        |            | CREATE UNIQUE INDEX files_bucket_key_unique ON public.files USING btree (bucket, key)
   public     | files     | files_granule_cumulus_id_index |            | CREATE INDEX files_granule_cumulus_id_index ON public.files USING btree (granule_cumulus_id)
  (3 rows)
  ```

  - Once this is complete, you may deploy this version of Cumulus as you
    normally would.
  **If you are unable to stop ingest for the above procedure** *and* cannot
  migrate with deployment, you may be able to manually create the index while
  writes are ongoing using postgres's `CONCURRENTLY` option for `CREATE INDEX`.
  This can have significant impacts on CPU/write IO, particularly if you are
  already using a significant amount of your cluster resources, and may result
  in failed writes or an unexpected index/database state.

  PostgreSQL's
  [documentation](https://www.postgresql.org/docs/10/sql-createindex.html#SQL-CREATEINDEX-CONCURRENTLY)
  provides more information on this option.   Please be aware it is
  **unsupported** by Cumulus at this time, so community members that opt to go
  this route should proceed with caution.

  -----

### Changed

- Updated Moment.js package to 2.29.4 to address security vulnerability

## [v11.1.3] 2022-06-24

**Please note** changes in 11.1.3 may not yet be released in future versions, as
this is a backport and patch release on the 11.1.x series of releases. Updates that
are included in the future will have a corresponding CHANGELOG entry in future
releases.

### Notable changes

- **CUMULUS-2929**
  - Updated `move-granule` task to check the optional collection configuration parameter
    `meta.granuleMetadataFileExtension` to determine the granule metadata file.
    If none is specified, the granule CMR metadata or ISO metadata file is used.

### Added

- **CUMULUS-2929**
  - Added optional collection configuration `meta.granuleMetadataFileExtension` to specify CMR metadata
    file extension for tasks that utilize metadata file lookups
- **CUMULUS-2966**
  - Added extractPath operation and support of nested string replacement to `url_path` in the collection configuration
### Fixed

- **CUMULUS-2863**
  - Fixed `@cumulus/api` `validateAndUpdateSqsRule` method to allow 0 retries
    and 0 visibilityTimeout in rule's meta.
- **CUMULUS-2959**
  - Fixed `@cumulus/api` `granules` module to convert numeric productVolume to string
    when an old granule record is retrieved from DynamoDB.
- **CUMULUS-2961**
  - Fixed `data-migration2` granule migration logic to allow for DynamoDb granules that have a null/empty string value for `execution`.   The migration will now migrate them without a linked execution.

## [v11.1.2] 2022-06-13

**Please note** changes in 11.1.2 may not yet be released in future versions, as
this is a backport and patch release on the 11.1.x series of releases. Updates that
are included in the future will have a corresponding CHANGELOG entry in future
releases.

### MIGRATION NOTES

- The changes introduced in CUMULUS-2955 should result in removal of
  `files_granule_cumulus_id_index` from the `files` table (added in the v11.1.1
  release).  The success of this operation is dependent on system ingest load

  In rare cases where data-persistence deployment fails because the
  `postgres-db-migration` times out, it may be required to manually remove the
  index and then redeploy:

  ```text
  > DROP INDEX IF EXISTS postgres-db-migration;
  DROP INDEX
  ```

### Changed

- **CUMULUS-2955**
  - Updates `20220126172008_files_granule_id_index` to *not* create an index on
    `granule_cumulus_id` on the files table.
  - Adds `20220609024044_remove_files_granule_id_index` migration to revert
    changes from `20220126172008_files_granule_id_index` on any deployed stacks
    that might have the index to ensure consistency in deployed stacks

## [v11.1.1] 2022-04-26

### Added

### Changed

- **CUMULUS-2885**
  - Updated `@cumulus/aws-client` to use new AWS SDK v3 packages for S3 requests:
    - `@aws-sdk/client-s3`
    - `@aws-sdk/lib-storage`
    - `@aws-sdk/s3-request-presigner`
  - Updated code for compatibility with updated `@cumulus/aws-client` and AWS SDK v3 S3 packages:
    - `@cumulus/api`
    - `@cumulus/async-operations`
    - `@cumulus/cmrjs`
    - `@cumulus/common`
    - `@cumulus/collection-config-store`
    - `@cumulus/ingest`
    - `@cumulus/launchpad-auth`
    - `@cumulus/sftp-client`
    - `@cumulus/tf-inventory`
    - `lambdas/data-migration2`
    - `tasks/add-missing-file-checksums`
    - `tasks/hyrax-metadata-updates`
    - `tasks/lzards-backup`
    - `tasks/sync-granule`
- **CUMULUS-2886**
  - Updated `@cumulus/aws-client` to use new AWS SDK v3 packages for API Gateway requests:
    - `@aws-sdk/client-api-gateway`
- **CUMULUS-2920**
  - Update npm version for Core build to 8.6
- **CUMULUS-2922**
  - Added `@cumulus/example-lib` package to example project to allow unit tests `example/script/lib` dependency.
  - Updates Mutex unit test to address changes made in [#2902](https://github.com/nasa/cumulus/pull/2902/files)
- **CUMULUS-2924**
  - Update acquireTimeoutMillis to 400 seconds for the db-provision-lambda module to address potential timeout issues on RDS database start
- **CUMULUS-2925**
  - Updates CI to utilize `audit-ci` v6.2.0
  - Updates CI to utilize a on-container filesystem when building Core in 'uncached' mode
  - Updates CI to selectively bootstrap Core modules in the cleanup job phase
- **CUMULUS-2934**
  - Update CI Docker container build to install pipenv to prevent contention on parallel lambda builds


## [v11.1.0] 2022-04-07

### MIGRATION NOTES

- 11.1.0 is an amendment release and supersedes 11.0.0. However, follow the migration steps for 11.0.0.

- **CUMULUS-2905**
  - Updates migration script with new `migrateAndOverwrite` and
    `migrateOnlyFiles` options.

### Added

- **CUMULUS-2860**
  - Added an optional configuration parameter `skipMetadataValidation` to `hyrax-metadata-updates` task
- **CUMULUS-2870**
  - Added `last_modified_date` as output to all tasks in Terraform `ingest` module.
- **CUMULUS-NONE**
  - Added documentation on choosing and configuring RDS at `deployment/choosing_configuring_rds`.

### Changed

- **CUMULUS-2703**
  - Updated `ORCA Backup` reconciliation report to report `cumulusFilesCount` and `orcaFilesCount`
- **CUMULUS-2849**
  - Updated `@cumulus/aws-client` to use new AWS SDK v3 packages for DynamoDB requests:
    - `@aws-sdk/client-dynamodb`
    - `@aws-sdk/lib-dynamodb`
    - `@aws-sdk/util-dynamodb`
  - Updated code for compatibility with AWS SDK v3 Dynamo packages
    - `@cumulus/api`
    - `@cumulus/errors`
    - `@cumulus/tf-inventory`
    - `lambdas/data-migration2`
    - `packages/api/ecs/async-operation`
- **CUMULUS-2864**
  - Updated `@cumulus/cmr-client/ingestUMMGranule` and `@cumulus/cmr-client/ingestConcept`
    functions to not perform separate validation request
- **CUMULUS-2870**
  - Updated `hello_world_service` module to pass in `lastModified` parameter in command list to trigger a Terraform state change when the `hello_world_task` is modified.

### Fixed

- **CUMULUS-2849**
  - Fixed AWS service client memoization logic in `@cumulus/aws-client`

## [v11.0.0] 2022-03-24 [STABLE]

### v9.9->v11.0 MIGRATION NOTES

Release v11.0 is a maintenance release series, replacing v9.9.   If you are
upgrading to or past v11 from v9.9.x to this release, please pay attention to the following
migration notes from prior releases:

#### Migration steps

##### **After deploying the `data-persistence` module, but before deploying the main `cumulus` module**

- Due to a bug in the PUT `/rules/<name>` endpoint, the rule records in PostgreSQL may be
out of sync with records in DynamoDB. In order to bring the records into sync, re-deploy and re-run the
[`data-migration1` Lambda](https://nasa.github.io/cumulus/docs/upgrade-notes/upgrade-rds#3-deploy-and-run-data-migration1) with a payload of
`{"forceRulesMigration": true}`:

```shell
aws lambda invoke --function-name $PREFIX-data-migration1 \
  --payload $(echo '{"forceRulesMigration": true}' | base64) $OUTFILE
```

##### As part of the `cumulus` deployment

- Please read the [documentation on the updates to the granule files schema for our Cumulus workflow tasks and how to upgrade your deployment for compatibility](https://nasa.github.io/cumulus/docs/upgrade-notes/update-task-file-schemas).
- (Optional) Update the `task-config` for all workflows that use the `sync-granule` task to include `workflowStartTime` set to
`{$.cumulus_meta.workflow_start_time}`. See [here](https://github.com/nasa/cumulus/blob/master/example/cumulus-tf/sync_granule_workflow.asl.json#L9) for an example.

##### After the `cumulus` deployment

As part of the work on the RDS Phase 2 feature, it was decided to re-add the
granule file `type` property on the file table (detailed reasoning
https://wiki.earthdata.nasa.gov/pages/viewpage.action?pageId=219186829).  This
change was implemented as part of CUMULUS-2672/CUMULUS-2673, however granule
records ingested prior to v11 will *not* have the file.type property stored in the
PostGreSQL database, and on installation of v11 API calls to get granule.files
will not return this value. We anticipate most users are impacted by this issue.

Users that are impacted by these changes should re-run the granule migration
lambda to *only* migrate granule file records:

```shell
PAYLOAD=$(echo '{"migrationsList": ["granules"], "granuleMigrationParams": {"migrateOnlyFiles": "true"}}' | base64)
aws lambda invoke --function-name $PREFIX-postgres-migration-async-operation \
--payload $PAYLOAD $OUTFILE
```

You should note that this will *only* move files for granule records in
PostgreSQL.  **If you have not completed the phase 1 data migration or
have granule records in dynamo that are not in PostgreSQL, the migration will
report failure for both the DynamoDB granule and all the associated files and the file
records will not be updated**.

If you prefer to do a full granule and file migration, you may instead
opt to run the migration with the `migrateAndOverwrite` option instead, this will re-run a
full granule/files migration and overwrite all values in the PostgreSQL database from
what is in DynamoDB for both granules and associated files:

```shell
PAYLOAD=$(echo '{"migrationsList": ["granules"], "granuleMigrationParams": {"migrateAndOverwrite": "true"}}' | base64)
aws lambda invoke --function-name $PREFIX-postgres-migration-async-operation \
--payload $PAYLOAD $OUTFILE
```

*Please note*: Since this data migration is copying all of your granule data
from DynamoDB to PostgreSQL, it can take multiple hours (or even days) to run,
depending on how much data you have and how much parallelism you configure the
migration to use. In general, the more parallelism you configure the migration
to use, the faster it will go, but the higher load it will put on your
PostgreSQL database. Excessive database load can cause database outages and
result in data loss/recovery scenarios. Thus, the parallelism settings for the
migration are intentionally set by default to conservative values but are
configurable.      If this impacts only some of your data products you may want
to consider using other `granuleMigrationParams`.

Please see [the second data migration
docs](https://nasa.github.io/cumulus/docs/upgrade-notes/upgrade-rds#5-run-the-second-data-migration)
for more on this tool if you are unfamiliar with the various options.

### Notable changes

- **CUMULUS-2703**
  - `ORCA Backup` is now a supported `reportType` for the `POST /reconciliationReports` endpoint

### Added

- **CUMULUS-2311** - RDS Migration Epic Phase 2
  - **CUMULUS-2208**
    - Added `@cumulus/message/utils.parseException` to parse exception objects
    - Added helpers to `@cumulus/message/Granules`:
      - `getGranuleProductVolume`
      - `getGranuleTimeToPreprocess`
      - `getGranuleTimeToArchive`
      - `generateGranuleApiRecord`
    - Added `@cumulus/message/PDRs/generatePdrApiRecordFromMessage` to generate PDR from Cumulus workflow message
    - Added helpers to `@cumulus/es-client/indexer`:
      - `deleteAsyncOperation` to delete async operation records from Elasticsearch
      - `updateAsyncOperation` to update an async operation record in Elasticsearch
    - Added granules `PUT` endpoint to Cumulus API for updating a granule.
    Requests to this endpoint should be submitted **without an `action`**
    attribute in the request body.
    - Added `@cumulus/api-client/granules.updateGranule` to update granule via the API
  - **CUMULUS-2303**
    - Add translatePostgresProviderToApiProvider method to `@cumulus/db/translate/providers`
  - **CUMULUS-2306**
    - Updated API execution GET endpoint to read individual execution records
      from PostgreSQL database instead of DynamoDB
    - Updated API execution-status endpoint to read execution records from
      PostgreSQL database instead of DynamoDB
  - **CUMULUS-2302**
    - Added translatePostgresCollectionToApiCollection method to
      `@cumulus/db/translate/collections`
    - Added `searchWithUpdatedAtRange` method to
      `@cumulus/db/models/collections`
  - **CUMULUS-2301**
    - Created API asyncOperations POST endpoint to create async operations.
  - **CUMULUS-2307**
    - Updated API PDR GET endpoint to read individual PDR records from
      PostgreSQL database instead of DynamoDB
    - Added `deletePdr` to `@cumulus/api-client/pdrs`
  - **CUMULUS-2782**
    - Update API granules endpoint `move` action to update granules in the index
      and utilize postgres as the authoritative datastore
  - **CUMULUS-2769**
    - Update collection PUT endpoint to require existance of postgresql record
      and to ignore lack of dynamoDbRecord on update
  - **CUMULUS-2767**
    - Update provider PUT endpoint to require existence of PostgreSQL record
      and to ignore lack of DynamoDB record on update
  - **CUMULUS-2759**
    - Updates collection/provider/rules/granules creation (post) endpoints to
      primarily check for existence/collision in PostgreSQL database instead of DynamoDB
  - **CUMULUS-2714**
    - Added `@cumulus/db/base.deleteExcluding` method to allow for deletion of a
      record set with an exclusion list of cumulus_ids
  - **CUMULUS-2317**
    - Added `@cumulus/db/getFilesAndGranuleInfoQuery()` to build a query for searching file
    records in PostgreSQL and return specified granule information for each file
    - Added `@cumulus/db/QuerySearchClient` library to handle sequentially fetching and paging
    through results for an arbitrary PostgreSQL query
    - Added `insert` method to all `@cumulus/db` models to handle inserting multiple records into
    the database at once
    - Added `@cumulus/db/translatePostgresGranuleResultToApiGranule` helper to
    translate custom PostgreSQL granule result to API granule
  - **CUMULUS-2672**
    - Added migration to add `type` text column to Postgres database `files` table
  - **CUMULUS-2634**
    - Added new functions for upserting data to Elasticsearch:
      - `@cumulus/es-client/indexer.upsertExecution` to upsert an execution
      - `@cumulus/es-client/indexer.upsertPdr` to upsert a PDR
      - `@cumulus/es-client/indexer.upsertGranule` to upsert a granule
  - **CUMULUS-2510**
    - Added `execution_sns_topic_arn` environment variable to
      `sf_event_sqs_to_db_records` lambda TF definition.
    - Added to `sf_event_sqs_to_db_records_lambda` IAM policy to include
      permissions for SNS publish for `report_executions_topic`
    - Added `collection_sns_topic_arn` environment variable to
      `PrivateApiLambda` and `ApiEndpoints` lambdas.
    - Added `updateCollection` to `@cumulus/api-client`.
    - Added to `ecs_cluster` IAM policy to include permissions for SNS publish
      for `report_executions_sns_topic_arn`, `report_pdrs_sns_topic_arn`,
      `report_granules_sns_topic_arn`
    - Added variables for report topic ARNs to `process_dead_letter_archive.tf`
    - Added variable for granule report topic ARN to `bulk_operation.tf`
    - Added `pdr_sns_topic_arn` environment variable to
      `sf_event_sqs_to_db_records` lambda TF definition.
    - Added the new function `publishSnsMessageByDataType` in `@cumulus/api` to
      publish SNS messages to the report topics to PDRs, Collections, and
      Executions.
    - Added the following functions in `publishSnsMessageUtils` to handle
      publishing SNS messages for specific data and event types:
      - `publishCollectionUpdateSnsMessage`
      - `publishCollectionCreateSnsMessage`
      - `publishCollectionDeleteSnsMessage`
      - `publishGranuleUpdateSnsMessage`
      - `publishGranuleDeleteSnsMessage`
      - `publishGranuleCreateSnsMessage`
      - `publishExecutionSnsMessage`
      - `publishPdrSnsMessage`
      - `publishGranuleSnsMessageByEventType`
    - Added to `ecs_cluster` IAM policy to include permissions for SNS publish
      for `report_executions_topic` and `report_pdrs_topic`.
  - **CUMULUS-2315**
    - Added `paginateByCumulusId` to `@cumulus/db` `BasePgModel` to allow for paginated
      full-table select queries in support of elasticsearch indexing.
    - Added `getMaxCumulusId` to `@cumulus/db` `BasePgModel` to allow all
      derived table classes to support querying the current max `cumulus_id`.
  - **CUMULUS-2673**
    - Added `ES_HOST` environment variable to `postgres-migration-async-operation`
    Lambda using value of `elasticsearch_hostname` Terraform variable.
    - Added `elasticsearch_security_group_id` to security groups for
      `postgres-migration-async-operation` lambda.
    - Added permission for `DynamoDb:DeleteItem` to
      `postgres-migration-async-operation` lambda.
  - **CUMULUS-2778**
    - Updated default value of `async_operation_image` in
      `tf-modules/cumulus/variables.tf` to `cumuluss/async-operation:41`
    - Added `ES_HOST` environment variable to async operation ECS task
      definition to ensure that async operation tasks write to the correct
      Elasticsearch domain
- **CUMULUS-2642**
  - Reduces the reconcilation report's default maxResponseSize that returns
     the full report rather than an s3 signed url. Reports very close to the
     previous limits were failing to download, so the limit has been lowered to
     ensure all files are handled properly.
- **CUMULUS-2703**
  - Added `@cumulus/api/lambdas/reports/orca-backup-reconciliation-report` to create
    `ORCA Backup` reconciliation report

### Removed

- **CUMULUS-2311** - RDS Migration Epic Phase 2
  - **CUMULUS-2208**
    - Removed trigger for `dbIndexer` Lambda for DynamoDB tables:
      - `<prefix>-AsyncOperationsTable`
      - `<prefix>-CollectionsTable`
      - `<prefix>-ExecutionsTable`
      - `<prefix>-GranulesTable`
      - `<prefix>-PdrsTable`
      - `<prefix>-ProvidersTable`
      - `<prefix>-RulesTable`
  - **CUMULUS-2782**
    - Remove deprecated `@ingest/granule.moveGranuleFiles`
  - **CUMULUS-2770**
    - Removed `waitForModelStatus` from `example/spec/helpers/apiUtils` integration test helpers
  - **CUMULUS-2510**
    - Removed `stream_enabled` and `stream_view_type` from `executions_table` TF
      definition.
    - Removed `aws_lambda_event_source_mapping` TF definition on executions
      DynamoDB table.
    - Removed `stream_enabled` and `stream_view_type` from `collections_table`
      TF definition.
    - Removed `aws_lambda_event_source_mapping` TF definition on collections
      DynamoDB table.
    - Removed lambda `publish_collections` TF resource.
    - Removed `aws_lambda_event_source_mapping` TF definition on granules
    - Removed `stream_enabled` and `stream_view_type` from `pdrs_table` TF
      definition.
    - Removed `aws_lambda_event_source_mapping` TF definition on PDRs
      DynamoDB table.
  - **CUMULUS-2694**
    - Removed `@cumulus/api/models/granules.storeGranulesFromCumulusMessage()` method
  - **CUMULUS-2662**
    - Removed call to `addToLocalES` in POST `/granules` endpoint since it is
      redundant.
    - Removed call to `addToLocalES` in POST and PUT `/executions` endpoints
      since it is redundant.
    - Removed function `addToLocalES` from `es-client` package since it is no
      longer used.
  - **CUMULUS-2771**
    - Removed `_updateGranuleStatus` to update granule to "running" from `@cumulus/api/lib/ingest.reingestGranule`
    and `@cumulus/api/lib/ingest.applyWorkflow`

### Changed

- CVE-2022-2477
  - Update node-forge to 1.3.0 in `@cumulus/common` to address CVE-2022-2477
- **CUMULUS-2311** - RDS Migration Epic Phase 2
  - **CUMULUS_2641**
    - Update API granule schema to set productVolume as a string value
    - Update `@cumulus/message` package to set productVolume as string
      (calculated with `file.size` as a `BigInt`) to match API schema
    - Update `@cumulus/db` granule translation to translate `granule` objects to
      match the updated API schema
  - **CUMULUS-2714**
    - Updated
      - @cumulus/api/lib.writeRecords.writeGranulesFromMessage
      - @cumulus/api/lib.writeRecords.writeGranuleFromApi
      - @cumulus/api/lib.writeRecords.createGranuleFromApi
      - @cumulus/api/lib.writeRecords.updateGranuleFromApi
    - These methods now remove postgres file records that aren't contained in
        the write/update action if such file records exist.  This update
        maintains consistency with the writes to elasticsearch/dynamodb.
  - **CUMULUS-2672**
    - Updated `data-migration2` lambda to migrate Dynamo `granule.files[].type`
      instead of dropping it.
    - Updated `@cumlus/db` `translateApiFiletoPostgresFile` to retain `type`
    - Updated `@cumulus/db` `translatePostgresFileToApiFile` to retain `type`
    - Updated `@cumulus/types.api.file` to add `type` to the typing.
  - **CUMULUS-2315**
    - Update `index-from-database` lambda/ECS task and elasticsearch endpoint to read
      from PostgreSQL database
    - Update `index-from-database` endpoint to add the following configuration
      tuning parameters:
      - postgresResultPageSize -- The number of records to read from each
        postgres table per request.   Default is 1000.
      - postgresConnectionPoolSize -- The max number of connections to allow the
        index function to make to the database.  Default is 10.
      - esRequestConcurrency -- The maximium number of concurrent record
        translation/ES record update requests.   Default is 10.
  - **CUMULUS-2308**
    - Update `/granules/<granule_id>` GET endpoint to return PostgreSQL Granules instead of DynamoDB Granules
    - Update `/granules/<granule_id>` PUT endpoint to use PostgreSQL Granule as source rather than DynamoDB Granule
    - Update `unpublishGranule` (used in /granules PUT) to use PostgreSQL Granule as source rather than DynamoDB Granule
    - Update integration tests to use `waitForApiStatus` instead of `waitForModelStatus`
    - Update Granule ingest to update the Postgres Granule status as well as the DynamoDB Granule status
  - **CUMULUS-2302**
    - Update API collection GET endpoint to read individual provider records from
      PostgreSQL database instead of DynamoDB
    - Update sf-scheduler lambda to utilize API endpoint to get provider record
      from database via Private API lambda
    - Update API granule `reingest` endpoint to read collection from PostgreSQL
      database instead of DynamoDB
    - Update internal-reconciliation report to base report Collection comparison
      on PostgreSQL instead of DynamoDB
    - Moved createGranuleAndFiles `@cumulus/api` unit helper from `./lib` to
      `.test/helpers`
  - **CUMULUS-2208**
    - Moved all `@cumulus/api/es/*` code to new `@cumulus/es-client` package
    - Updated logic for collections API POST/PUT/DELETE to create/update/delete
      records directly in Elasticsearch in parallel with updates to
      DynamoDb/PostgreSQL
    - Updated logic for rules API POST/PUT/DELETE to create/update/delete
      records directly in Elasticsearch in parallel with updates to
      DynamoDb/PostgreSQL
    - Updated logic for providers API POST/PUT/DELETE to create/update/delete
      records directly in  Elasticsearch in parallel with updates to
      DynamoDb/PostgreSQL
    - Updated logic for PDRs API DELETE to delete records directly in
      Elasticsearch in parallel with deletes to DynamoDB/PostgreSQL
    - Updated logic for executions API DELETE to delete records directly in
      Elasticsearch in parallel with deletes to DynamoDB/PostgreSQL
    - Updated logic for granules API DELETE to delete records directly in
      Elasticsearch in parallel with deletes to DynamoDB/PostgreSQL
    - `sfEventSqsToDbRecords` Lambda now writes following data directly to
      Elasticsearch in parallel with writes to DynamoDB/PostgreSQL:
      - executions
      - PDRs
      - granules
    - All async operations are now written directly to Elasticsearch in parallel
      with DynamoDB/PostgreSQL
    - Updated logic for async operation API DELETE to delete records directly in
      Elasticsearch in parallel with deletes to DynamoDB/PostgreSQL
    - Moved:
      - `packages/api/lib/granules.getGranuleProductVolume` ->
      `@cumulus/message/Granules.getGranuleProductVolume`
      - `packages/api/lib/granules.getGranuleTimeToPreprocess`
      -> `@cumulus/message/Granules.getGranuleTimeToPreprocess`
      - `packages/api/lib/granules.getGranuleTimeToArchive` ->
      `@cumulus/message/Granules.getGranuleTimeToArchive`
      - `packages/api/models/Granule.generateGranuleRecord`
      -> `@cumulus/message/Granules.generateGranuleApiRecord`
  - **CUMULUS-2306**
    - Updated API local serve (`api/bin/serve.js`) setup code to add cleanup/executions
    related records
    - Updated @cumulus/db/models/granules-executions to add a delete method in
      support of local cleanup
    - Add spec/helpers/apiUtils/waitForApiStatus integration helper to retry API
      record retrievals on status in lieu of using `waitForModelStatus`
  - **CUMULUS-2303**
    - Update API provider GET endpoint to read individual provider records from
      PostgreSQL database instead of DynamoDB
    - Update sf-scheduler lambda to utilize API endpoint to get provider record
      from database via Private API lambda
  - **CUMULUS-2301**
    - Updated `getAsyncOperation` to read from PostgreSQL database instead of
      DynamoDB.
    - Added `translatePostgresAsyncOperationToApiAsyncOperation` function in
      `@cumulus/db/translate/async-operation`.
    - Updated `translateApiAsyncOperationToPostgresAsyncOperation` function to
      ensure that `output` is properly translated to an object for the
      PostgreSQL record for the following cases of `output` on the incoming API
      record:
      - `record.output` is a JSON stringified object
      - `record.output` is a JSON stringified array
      - `record.output` is a JSON stringified string
      - `record.output` is a string
  - **CUMULUS-2317**
    - Changed reconciliation reports to read file records from PostgreSQL instead of DynamoDB
  - **CUMULUS-2304**
    - Updated API rule GET endpoint to read individual rule records from
      PostgreSQL database instead of DynamoDB
    - Updated internal consumer lambdas for SNS, SQS and Kinesis to read
      rules from PostgreSQL.
  - **CUMULUS-2634**
    - Changed `sfEventSqsToDbRecords` Lambda to use new upsert helpers for executions, granules, and PDRs
    to ensure out-of-order writes are handled correctly when writing to Elasticsearch
  - **CUMULUS-2510**
    - Updated `@cumulus/api/lib/writeRecords/write-execution` to publish SNS
      messages after a successful write to Postgres, DynamoDB, and ES.
    - Updated functions `create` and `upsert` in the `db` model for Executions
      to return an array of objects containing all columns of the created or
      updated records.
    - Updated `@cumulus/api/endpoints/collections` to publish an SNS message
      after a successful collection delete, update (PUT), create (POST).
    - Updated functions `create` and `upsert` in the `db` model for Collections
      to return an array of objects containing all columns for the created or
      updated records.
    - Updated functions `create` and `upsert` in the `db` model for Granules
      to return an array of objects containing all columns for the created or
      updated records.
    - Updated `@cumulus/api/lib/writeRecords/write-granules` to publish SNS
      messages after a successful write to Postgres, DynamoDB, and ES.
    - Updated `@cumulus/api/lib/writeRecords/write-pdr` to publish SNS
      messages after a successful write to Postgres, DynamoDB, and ES.
  - **CUMULUS-2733**
    - Updated `_writeGranuleFiles` function creates an aggregate error which
      contains the workflow error, if any, as well as any error that may occur
      from writing granule files.
  - **CUMULUS-2674**
    - Updated `DELETE` endpoints for the following data types to check that record exists in
      PostgreSQL or Elasticsearch before proceeding with deletion:
      - `provider`
      - `async operations`
      - `collections`
      - `granules`
      - `executions`
      - `PDRs`
      - `rules`
  - **CUMULUS-2294**
    - Updated architecture and deployment documentation to reference RDS
  - **CUMULUS-2642**
    - Inventory and Granule Not Found Reconciliation Reports now compare
      Databse against S3 in on direction only, from Database to S3
      Objects. This means that only files in the database are compared against
      objects found on S3 and the filesInCumulus.onlyInS3 report key will
      always be empty. This significantly decreases the report output size and
      aligns with a users expectations.
    - Updates getFilesAndGranuleInfoQuery to take additional optional
      parameters `collectionIds`, `granuleIds`, and `providers` to allow
      targeting/filtering of the results.

  - **CUMULUS-2694**
    - Updated database write logic in `sfEventSqsToDbRccords` to log message if Cumulus
    workflow message is from pre-RDS deployment but still attempt parallel writing to DynamoDB
    and PostgreSQL
    - Updated database write logic in `sfEventSqsToDbRccords` to throw error if requirements to write execution to PostgreSQL cannot be met
  - **CUMULUS-2660**
    - Updated POST `/executions` endpoint to publish SNS message of created record to executions SNS topic
  - **CUMULUS-2661**
    - Updated PUT `/executions/<arn>` endpoint to publish SNS message of updated record to executions SNS topic
  - **CUMULUS-2765**
    - Updated `updateGranuleStatusToQueued` in `write-granules` to write to
      Elasticsearch and publish SNS message to granules topic.
  - **CUMULUS-2774**
    - Updated `constructGranuleSnsMessage` and `constructCollectionSnsMessage`
      to throw error if `eventType` is invalid or undefined.
  - **CUMULUS-2776**
    - Updated `getTableIndexDetails` in `db-indexer` to use correct
      `deleteFnName` for reconciliation reports.
  - **CUMULUS-2780**
    - Updated bulk granule reingest operation to read granules from PostgreSQL instead of DynamoDB.
  - **CUMULUS-2778**
    - Updated default value of `async_operation_image` in `tf-modules/cumulus/variables.tf` to `cumuluss/async-operation:38`
  - **CUMULUS-2854**
    - Updated rules model to decouple `createRuleTrigger` from `create`.
    - Updated rules POST endpoint to call `rulesModel.createRuleTrigger` directly to create rule trigger.
    - Updated rules PUT endpoints to call `rulesModel.createRuleTrigger` if update fails and reversion needs to occur.

### Fixed

- **CUMULUS-2311** - RDS Migration Epic Phase 2
  - **CUMULUS-2810**
    - Updated @cumulus/db/translate/translatePostgresProviderToApiProvider to
      correctly return provider password and updated tests to prevent
      reintroduction.
  - **CUMULUS-2778**
    - Fixed async operation docker image to correctly update record status in
    Elasticsearch
  - Updated localAPI to set additional env variable, and fixed `GET /executions/status` response
  - **CUMULUS-2877**
    - Ensure database records receive a timestamp when writing granules.

## [v10.1.3] 2022-06-28 [BACKPORT]

### Added

- **CUMULUS-2966**
  - Added extractPath operation and support of nested string replacement to `url_path` in the collection configuration

## [v10.1.2] 2022-03-11

### Added

- **CUMULUS-2859**
  - Update `postgres-db-migration` lambda timeout to default 900 seconds
  - Add `db_migration_lambda_timeout` variable to `data-persistence` module to
    allow this timeout to be user configurable
- **CUMULUS-2868**
  - Added `iam:PassRole` permission to `step_policy` in `tf-modules/ingest/iam.tf`

## [v10.1.1] 2022-03-04

### Migration steps

- Due to a bug in the PUT `/rules/<name>` endpoint, the rule records in PostgreSQL may be
out of sync with records in DynamoDB. In order to bring the records into sync, re-run the
[previously deployed `data-migration1` Lambda](https://nasa.github.io/cumulus/docs/upgrade-notes/upgrade-rds#3-deploy-and-run-data-migration1) with a payload of
`{"forceRulesMigration": true}`:

```shell
aws lambda invoke --function-name $PREFIX-data-migration1 \
  --payload $(echo '{"forceRulesMigration": true}' | base64) $OUTFILE
```

### Added

- **CUMULUS-2841**
  - Add integration test to validate PDR node provider that requires password
    credentials succeeds on ingest

- **CUMULUS-2846**
  - Added `@cumulus/db/translate/rule.translateApiRuleToPostgresRuleRaw` to translate API rule to PostgreSQL rules and
  **keep undefined fields**

### Changed

- **CUMULUS-NONE**
  - Adds logging to ecs/async-operation Docker container that launches async
    tasks on ECS. Sets default async_operation_image_version to 39.

- **CUMULUS-2845**
  - Updated rules model to decouple `createRuleTrigger` from `create`.
  - Updated rules POST endpoint to call `rulesModel.createRuleTrigger` directly to create rule trigger.
  - Updated rules PUT endpoints to call `rulesModel.createRuleTrigger` if update fails and reversion needs to occur.
- **CUMULUS-2846**
  - Updated version of `localstack/localstack` used in local unit testing to `0.11.5`

### Fixed

- Upgraded lodash to version 4.17.21 to fix vulnerability
- **CUMULUS-2845**
  - Fixed bug in POST `/rules` endpoint causing rule records to be created
  inconsistently in DynamoDB and PostgreSQL
- **CUMULUS-2846**
  - Fixed logic for `PUT /rules/<name>` endpoint causing rules to be saved
  inconsistently between DynamoDB and PostgreSQL
- **CUMULUS-2854**
  - Fixed queue granules behavior where the task was not accounting for granules that
  *already* had createdAt set. Workflows downstream in this scenario should no longer
  fail to write their granules due to order-of-db-writes constraints in the database
  update logic.

## [v10.1.0] 2022-02-23

### Added

- **CUMULUS-2775**
  - Added a configurable parameter group for the RDS serverless database cluster deployed by `tf-modules/rds-cluster-tf`. The allowed parameters for the parameter group can be found in the AWS documentation of [allowed parameters for an Aurora PostgreSQL cluster](https://docs.aws.amazon.com/AmazonRDS/latest/AuroraUserGuide/AuroraPostgreSQL.Reference.ParameterGroups.html). By default, the following parameters are specified:
    - `shared_preload_libraries`: `pg_stat_statements,auto_explain`
    - `log_min_duration_statement`: `250`
    - `auto_explain.log_min_duration`: `250`
- **CUMULUS-2781**
  - Add api_config secret to hold API/Private API lambda configuration values
- **CUMULUS-2840**
  - Added an index on `granule_cumulus_id` to the RDS files table.

### Changed

- **CUMULUS-2492**
  - Modify collectionId logic to accomodate trailing underscores in collection short names. e.g. `shortName____`
- **CUMULUS-2847**
  - Move DyanmoDb table name into API keystore and initialize only on lambda cold start
- **CUMULUS-2833**
  - Updates provider model schema titles to display on the dashboard.
- **CUMULUS-2837**
  - Update process-s3-dead-letter-archive to unpack SQS events in addition to
    Cumulus Messages
  - Update process-s3-dead-letter-archive to look up execution status using
    getCumulusMessageFromExecutionEvent (common method with sfEventSqsToDbRecords)
  - Move methods in api/lib/cwSfExecutionEventUtils to
    @cumulus/message/StepFunctions
- **CUMULUS-2775**
  - Changed the `timeout_action` to `ForceApplyCapacityChange` by default for the RDS serverless database cluster `tf-modules/rds-cluster-tf`
- **CUMULUS-2781**
  - Update API lambda to utilize api_config secret for initial environment variables

### Fixed

- **CUMULUS-2853**
  - Move OAUTH_PROVIDER to lambda env variables to address regression in CUMULUS-2781
  - Add logging output to api app router
- Added Cloudwatch permissions to `<prefix>-steprole` in `tf-modules/ingest/iam.tf` to address the
`Error: error creating Step Function State Machine (xxx): AccessDeniedException: 'arn:aws:iam::XXX:role/xxx-steprole' is not authorized to create managed-rule`
error in non-NGAP accounts:
  - `events:PutTargets`
  - `events:PutRule`
  - `events:DescribeRule`

## [v10.0.1] 2022-02-03

### Fixed

- Fixed IAM permissions issue with `<prefix>-postgres-migration-async-operation` Lambda
which prevented it from running a Fargate task for data migration.

## [v10.0.0] 2022-02-01

### Migration steps

- Please read the [documentation on the updates to the granule files schema for our Cumulus workflow tasks and how to upgrade your deployment for compatibility](https://nasa.github.io/cumulus/docs/upgrade-notes/update-task-file-schemas).
- (Optional) Update the `task-config` for all workflows that use the `sync-granule` task to include `workflowStartTime` set to
`{$.cumulus_meta.workflow_start_time}`. See [here](https://github.com/nasa/cumulus/blob/master/example/cumulus-tf/sync_granule_workflow.asl.json#L9) for an example.

### BREAKING CHANGES

- **NDCUM-624**
  - Functions in @cumulus/cmrjs renamed for consistency with `isCMRFilename` and `isCMRFile`
    - `isECHO10File` -> `isECHO10Filename`
    - `isUMMGFile` -> `isUMMGFilename`
    - `isISOFile` -> `isCMRISOFilename`
- **CUMULUS-2388**
  - In order to standardize task messaging formats, please note the updated input, output and config schemas for the following Cumulus workflow tasks:
    - add-missing-file-checksums
    - files-to-granules
    - hyrax-metadata-updates
    - lzards-backup
    - move-granules
    - post-to-cmr
    - sync-granule
    - update-cmr-access-constraints
    - update-granules-cmr-metadata-file-links
  The primary focus of the schema updates was to standardize the format of granules, and
  particularly their files data. The granule `files` object now matches the file schema in the
  Cumulus database and thus also matches the `files` object produced by the API with use cases like
  `applyWorkflow`. This includes removal of `name` and `filename` in favor of `bucket` and `key`,
  removal of certain properties such as `etag` and `duplicate_found` and outputting them as
  separate objects stored in `meta`.
  - Checksum values calculated by `@cumulus/checksum` are now converted to string to standardize
  checksum formatting across the Cumulus library.

### Notable changes

- **CUMULUS-2718**
  - The `sync-granule` task has been updated to support an optional configuration parameter `workflowStartTime`. The output payload of `sync-granule` now includes a `createdAt` time for each granule which is set to the
  provided `workflowStartTime` or falls back to `Date.now()` if not provided. Workflows using
  `sync-granule` may be updated to include this parameter with the value of `{$.cumulus_meta.workflow_start_time}` in the `task_config`.
- Updated version of `@cumulus/cumulus-message-adapter-js` from `2.0.3` to `2.0.4` for
all Cumulus workflow tasks
- **CUMULUS-2783**
  - A bug in the ECS cluster autoscaling configuration has been
resolved. ECS clusters should now correctly autoscale by adding new cluster
instances according to the [policy configuration](https://github.com/nasa/cumulus/blob/master/tf-modules/cumulus/ecs_cluster.tf).
  - Async operations that are started by these endpoints will be run as ECS tasks
  with a launch type of Fargate, not EC2:
    - `POST /deadLetterArchive/recoverCumulusMessages`
    - `POST /elasticsearch/index-from-database`
    - `POST /granules/bulk`
    - `POST /granules/bulkDelete`
    - `POST /granules/bulkReingest`
    - `POST /migrationCounts`
    - `POST /reconciliationReports`
    - `POST /replays`
    - `POST /replays/sqs`

### Added

- Upgraded version of dependencies on `knex` package from `0.95.11` to `0.95.15`
- Added Terraform data sources to `example/cumulus-tf` module to retrieve default VPC and subnets in NGAP accounts
  - Added `vpc_tag_name` variable which defines the tags used to look up a VPC. Defaults to VPC tag name used in NGAP accounts
  - Added `subnets_tag_name` variable which defines the tags used to look up VPC subnets. Defaults to a subnet tag name used in NGAP accounts
- Added Terraform data sources to `example/data-persistence-tf` module to retrieve default VPC and subnets in NGAP accounts
  - Added `vpc_tag_name` variable which defines the tags used to look up a VPC. Defaults to VPC tag name used in NGAP accounts
  - Added `subnets_tag_name` variable which defines the tags used to look up VPC subnets. Defaults to a subnet tag name used in NGAP accounts
- Added Terraform data sources to `example/rds-cluster-tf` module to retrieve default VPC and subnets in NGAP accounts
  - Added `vpc_tag_name` variable which defines the tags used to look up a VPC. Defaults to VPC tag name used in NGAP accounts
  - Added `subnets_tag_name` variable which defines the tags used to look up VPC subnets. Defaults to tag names used in subnets in for NGAP accounts
- **CUMULUS-2299**
  - Added support for SHA checksum types with hyphens (e.g. `SHA-256` vs `SHA256`) to tasks that calculate checksums.
- **CUMULUS-2439**
  - Added CMR search client setting to the CreateReconciliationReport lambda function.
  - Added `cmr_search_client_config` tfvars to the archive and cumulus terraform modules.
  - Updated CreateReconciliationReport lambda to search CMR collections with CMRSearchConceptQueue.
- **CUMULUS-2441**
  - Added support for 'PROD' CMR environment.
- **CUMULUS-2456**
  - Updated api lambdas to query ORCA Private API
  - Updated example/cumulus-tf/orca.tf to the ORCA release v4.0.0-Beta3
- **CUMULUS-2638**
  - Adds documentation to clarify bucket config object use.
- **CUMULUS-2684**
  - Added optional collection level parameter `s3MultipartChunksizeMb` to collection's `meta` field
  - Updated `move-granules` task to take in an optional config parameter s3MultipartChunksizeMb
- **CUMULUS-2747**
  - Updated data management type doc to include additional fields for provider configurations
- **CUMULUS-2773**
  - Added a document to the workflow-tasks docs describing deployment, configuration and usage of the LZARDS backup task.

### Changed

- Made `vpc_id` variable optional for `example/cumulus-tf` module
- Made `vpc_id` and `subnet_ids` variables optional for `example/data-persistence-tf` module
- Made `vpc_id` and `subnets` variables optional for `example/rds-cluster-tf` module
- Changes audit script to handle integration test failure when `USE\_CACHED\_BOOTSTRAP` is disabled.
- Increases wait time for CMR to return online resources in integration tests
- **CUMULUS-1823**
  - Updates to Cumulus rule/provider schemas to improve field titles and descriptions.
- **CUMULUS-2638**
  - Transparent to users, remove typescript type `BucketType`.
- **CUMULUS-2718**
  - Updated config for SyncGranules to support optional `workflowStartTime`
  - Updated SyncGranules to provide `createdAt` on output based on `workflowStartTime` if provided,
  falling back to `Date.now()` if not provided.
  - Updated `task_config` of SyncGranule in example workflows
- **CUMULUS-2735**
  - Updated reconciliation reports to write formatted JSON to S3 to improve readability for
    large reports
  - Updated TEA version from 102 to 121 to address TEA deployment issue with the max size of
    a policy role being exceeded
- **CUMULUS-2743**
  - Updated bamboo Dockerfile to upgrade pip as part of the image creation process
- **CUMULUS-2744**
  - GET executions/status returns associated granules for executions retrieved from the Step Function API
- **CUMULUS-2751**
  - Upgraded all Cumulus (node.js) workflow tasks to use
    `@cumulus/cumulus-message-adapter-js` version `2.0.3`, which includes an
    update cma-js to better expose CMA stderr stream output on lambda timeouts
    as well as minor logging enhancements.
- **CUMULUS-2752**
  - Add new mappings for execution records to prevent dynamic field expansion from exceeding
  Elasticsearch field limits
    - Nested objects under `finalPayload.*` will not dynamically add new fields to mapping
    - Nested objects under `originalPayload.*` will not dynamically add new fields to mapping
    - Nested keys under `tasks` will not dynamically add new fields to mapping
- **CUMULUS-2753**
  - Updated example/cumulus-tf/orca.tf to the latest ORCA release v4.0.0-Beta2 which is compatible with granule.files file schema
  - Updated /orca/recovery to call new lambdas request_status_for_granule and request_status_for_job.
  - Updated orca integration test
- [**PR #2569**](https://github.com/nasa/cumulus/pull/2569)
  - Fixed `TypeError` thrown by `@cumulus/cmrjs/cmr-utils.getGranuleTemporalInfo` when
    a granule's associated UMM-G JSON metadata file does not contain a `ProviderDates`
    element that has a `Type` of either `"Update"` or `"Insert"`.  If neither are
    present, the granule's last update date falls back to the `"Create"` type
    provider date, or `undefined`, if none is present.
- **CUMULUS-2775**
  - Changed `@cumulus/api-client/invokeApi()` to accept a single accepted status code or an array
  of accepted status codes via `expectedStatusCodes`
- [**PR #2611**](https://github.com/nasa/cumulus/pull/2611)
  - Changed `@cumulus/launchpad-auth/LaunchpadToken.requestToken` and `validateToken`
    to use the HTTPS request option `https.pfx` instead of the deprecated `pfx` option
    for providing the certificate.
- **CUMULUS-2836**
  - Updates `cmr-utils/getGranuleTemporalInfo` to search for a SingleDateTime
    element, when beginningDateTime value is not
    found in the metadata file.  The granule's temporal information is
    returned so that both beginningDateTime and endingDateTime are set to the
    discovered singleDateTimeValue.
- **CUMULUS-2756**
  - Updated `_writeGranule()` in `write-granules.js` to catch failed granule writes due to schema validation, log the failure and then attempt to set the status of the granule to `failed` if it already exists to prevent a failure from allowing the granule to get "stuck" in a non-failed status.

### Fixed

- **CUMULUS-2775**
  - Updated `@cumulus/api-client` to not log an error for 201 response from `updateGranule`
- **CUMULUS-2783**
  - Added missing lower bound on scale out policy for ECS cluster to ensure that
  the cluster will autoscale correctly.
- **CUMULUS-2835**
  - Updated `hyrax-metadata-updates` task to support reading the DatasetId from ECHO10 XML, and the EntryTitle from UMM-G JSON; these are both valid alternatives to the shortname and version ID.

## [v9.9.3] 2021-02-17 [BACKPORT]

**Please note** changes in 9.9.3 may not yet be released in future versions, as
this is a backport and patch release on the 9.9.x series of releases. Updates that
are included in the future will have a corresponding CHANGELOG entry in future
releases.

- **CUMULUS-2853**
  - Move OAUTH_PROVIDER to lambda env variables to address regression in 9.9.2/CUMULUS-2275
  - Add logging output to api app router

## [v9.9.2] 2021-02-10 [BACKPORT]

**Please note** changes in 9.9.2 may not yet be released in future versions, as
this is a backport and patch release on the 9.9.x series of releases. Updates that
are included in the future will have a corresponding CHANGELOG entry in future
releases.### Added

- **CUMULUS-2775**
  - Added a configurable parameter group for the RDS serverless database cluster deployed by `tf-modules/rds-cluster-tf`. The allowed parameters for the parameter group can be found in the AWS documentation of [allowed parameters for an Aurora PostgreSQL cluster](https://docs.aws.amazon.com/AmazonRDS/latest/AuroraUserGuide/AuroraPostgreSQL.Reference.ParameterGroups.html). By default, the following parameters are specified:
    - `shared_preload_libraries`: `pg_stat_statements,auto_explain`
    - `log_min_duration_statement`: `250`
    - `auto_explain.log_min_duration`: `250`
- **CUMULUS-2840**
  - Added an index on `granule_cumulus_id` to the RDS files table.

### Changed

- **CUMULUS-2847**
  - Move DyanmoDb table name into API keystore and initialize only on lambda cold start
- **CUMULUS-2781**
  - Add api_config secret to hold API/Private API lambda configuration values
- **CUMULUS-2775**
  - Changed the `timeout_action` to `ForceApplyCapacityChange` by default for the RDS serverless database cluster `tf-modules/rds-cluster-tf`

## [v9.9.1] 2021-02-10 [BACKPORT]

**Please note** changes in 9.9.1 may not yet be released in future versions, as
this is a backport and patch release on the 9.9.x series of releases. Updates that
are included in the future will have a corresponding CHANGELOG entry in future
releases.

### Fixed

- **CUMULUS-2775**
  - Updated `@cumulus/api-client` to not log an error for 201 response from `updateGranule`

### Changed

- Updated version of `@cumulus/cumulus-message-adapter-js` from `2.0.3` to `2.0.4` for
all Cumulus workflow tasks
- **CUMULUS-2775**
  - Changed `@cumulus/api-client/invokeApi()` to accept a single accepted status code or an array
  of accepted status codes via `expectedStatusCodes`
- **CUMULUS-2837**
  - Update process-s3-dead-letter-archive to unpack SQS events in addition to
    Cumulus Messages
  - Update process-s3-dead-letter-archive to look up execution status using
    getCumulusMessageFromExecutionEvent (common method with sfEventSqsToDbRecords)
  - Move methods in api/lib/cwSfExecutionEventUtils to
    @cumulus/message/StepFunctions

## [v9.9.0] 2021-11-03

### Added

- **NDCUM-624**: Add support for ISO metadata files for the `MoveGranules` step
  - Add function `isISOFile` to check if a given file object is an ISO file
  - `granuleToCmrFileObject` and `granulesToCmrFileObjects` now take a
    `filterFunc` argument
    - `filterFunc`'s default value is `isCMRFile`, so the previous behavior is
      maintained if no value is given for this argument
    - `MoveGranules` passes a custom filter function to
      `granulesToCmrFileObjects` to check for `isISOFile` in addition to
      `isCMRFile`, so that metadata from `.iso.xml` files can be used in the
      `urlPathTemplate`
- [**PR #2535**](https://github.com/nasa/cumulus/pull/2535)
  - NSIDC and other cumulus users had desire for returning formatted dates for
    the 'url_path' date extraction utilities. Added 'dateFormat' function as
    an option for extracting and formating the entire date. See
    docs/workflow/workflow-configuration-how-to.md for more information.
- [**PR #2548**](https://github.com/nasa/cumulus/pull/2548)
  - Updated webpack configuration for html-loader v2
- **CUMULUS-2640**
  - Added Elasticsearch client scroll setting to the CreateReconciliationReport lambda function.
  - Added `elasticsearch_client_config` tfvars to the archive and cumulus terraform modules.
- **CUMULUS-2683**
  - Added `default_s3_multipart_chunksize_mb` setting to the `move-granules` lambda function.
  - Added `default_s3_multipart_chunksize_mb` tfvars to the cumulus and ingest terraform modules.
  - Added optional parameter `chunkSize` to `@cumulus/aws-client/S3.moveObject` and
    `@cumulus/aws-client/S3.multipartCopyObject` to set the chunk size of the S3 multipart uploads.
  - Renamed optional parameter `maxChunkSize` to `chunkSize` in
    `@cumulus/aws-client/lib/S3MultipartUploads.createMultipartChunks`.

### Changed

- Upgraded all Cumulus workflow tasks to use `@cumulus/cumulus-message-adapter-js` version `2.0.1`
- **CUMULUS-2725**
  - Updated providers endpoint to return encrypted password
  - Updated providers model to try decrypting credentials before encryption to allow for better handling of updating providers
- **CUMULUS-2734**
  - Updated `@cumulus/api/launchpadSaml.launchpadPublicCertificate` to correctly retrieve
    certificate from launchpad IdP metadata with and without namespace prefix.

## [v9.8.0] 2021-10-19

### Notable changes

- Published new tag [`36` of `cumuluss/async-operation` to Docker Hub](https://hub.docker.com/layers/cumuluss/async-operation/35/images/sha256-cf777a6ef5081cd90a0f9302d45243b6c0a568e6d977c0ee2ccc5a90b12d45d0?context=explore) for compatibility with
upgrades to `knex` package and to address security vulnerabilities.

### Added

- Added `@cumulus/db/createRejectableTransaction()` to handle creating a Knex transaction that **will throw an error** if the transaction rolls back. [As of Knex 0.95+, promise rejection on transaction rollback is no longer the default behavior](https://github.com/knex/knex/blob/master/UPGRADING.md#upgrading-to-version-0950).

- **CUMULUS-2639**
  - Increases logging on reconciliation reports.

- **CUMULUS-2670**
  - Updated `lambda_timeouts` string map variable for `cumulus` module to accept a
  `update_granules_cmr_metadata_file_links_task_timeout` property
- **CUMULUS-2598**
  - Add unit and integration tests to describe queued granules as ignored when
    duplicate handling is 'skip'

### Changed

- Updated `knex` version from 0.23.11 to 0.95.11 to address security vulnerabilities
- Updated default version of async operations Docker image to `cumuluss/async-operation:36`
- **CUMULUS-2590**
  - Granule applyWorkflow, Reingest actions and Bulk operation now update granule status to `queued` when scheduling the granule.
- **CUMULUS-2643**
  - relocates system file `buckets.json` out of the
    `s3://internal-bucket/workflows` directory into
    `s3://internal-bucket/buckets`.


## [v9.7.1] 2021-12-08 [Backport]

Please note changes in 9.7.0 may not yet be released in future versions, as this is a backport and patch release on the 9.7.x series of releases. Updates that are included in the future will have a corresponding CHANGELOG entry in future releases.
Fixed

- **CUMULUS-2751**
  - Update all tasks to update to use cumulus-message-adapter-js version 2.0.4

## [v9.7.0] 2021-10-01

### Notable Changes

- **CUMULUS-2583**
  - The `queue-granules` task now updates granule status to `queued` when a granule is queued. In order to prevent issues with the private API endpoint and Lambda API request and concurrency limits, this functionality runs with limited concurrency, which may increase the task's overall runtime when large numbers of granules are being queued. If you are facing Lambda timeout errors with this task, we recommend converting your `queue-granules` task to an ECS activity. This concurrency is configurable via the task config's `concurrency` value.
- **CUMULUS-2676**
  - The `discover-granules` task has been updated to limit concurrency on checks to identify and skip already ingested granules in order to prevent issues with the private API endpoint and Lambda API request and concurrency limits. This may increase the task's overall runtime when large numbers of granules are discovered. If you are facing Lambda timeout errors with this task, we recommend converting your `discover-granules` task to an ECS activity. This concurrency is configurable via the task config's `concurrency` value.
- Updated memory of `<prefix>-sfEventSqsToDbRecords` Lambda to 1024MB

### Added

- **CUMULUS-2000**
  - Updated `@cumulus/queue-granules` to respect a new config parameter: `preferredQueueBatchSize`. Queue-granules will respect this batchsize as best as it can to batch granules into workflow payloads. As workflows generally rely on information such as collection and provider expected to be shared across all granules in a workflow, queue-granules will break batches up by collection, as well as provider if there is a `provider` field on the granule. This may result in batches that are smaller than the preferred size, but never larger ones. The default value is 1, which preserves current behavior of queueing 1 granule per workflow.
- **CUMULUS-2630**
  - Adds a new workflow `DiscoverGranulesToThrottledQueue` that discovers and writes
    granules to a throttled background queue.  This allows discovery and ingest
    of larger numbers of granules without running into limits with lambda
    concurrency.

### Changed

- **CUMULUS-2720**
  - Updated Core CI scripts to validate CHANGELOG diffs as part of the lint process
- **CUMULUS-2695**
  - Updates the example/cumulus-tf deployment to change
    `archive_api_reserved_concurrency` from 8 to 5 to use fewer reserved lambda
    functions. If you see throttling errors on the `<stack>-apiEndpoints` you
    should increase this value.
  - Updates cumulus-tf/cumulus/variables.tf to change
    `archive_api_reserved_concurrency` from 8 to 15 to prevent throttling on
    the dashboard for default deployments.
- **CUMULUS-2584**
  - Updates `api/endpoints/execution-status.js` `get` method to include associated granules, as
    an array, for the provided execution.
  - Added `getExecutionArnsByGranuleCumulusId` returning a list of executionArns sorted by most recent first,
    for an input Granule Cumulus ID in support of the move of `translatePostgresGranuleToApiGranule` from RDS-Phase2
    feature branch
  - Added `getApiExecutionCumulusIds` returning cumulus IDs for a given list of executions
- **CUMULUS-NONE**
  - Downgrades elasticsearch version in testing container to 5.3 to match AWS version.
  - Update serve.js -> `eraseDynamoTables()`. Changed the call `Promise.all()` to `Promise.allSettled()` to ensure all dynamo records (provider records in particular) are deleted prior to reseeding.

### Fixed

- **CUMULUS-2583**
  - Fixed a race condition where granules set as “queued” were not able to be set as “running” or “completed”

## [v9.6.0] 2021-09-20

### Added

- **CUMULUS-2576**
  - Adds `PUT /granules` API endpoint to update a granule
  - Adds helper `updateGranule` to `@cumulus/api-client/granules`
- **CUMULUS-2606**
  - Adds `POST /granules/{granuleId}/executions` API endpoint to associate an execution with a granule
  - Adds helper `associateExecutionWithGranule` to `@cumulus/api-client/granules`
- **CUMULUS-2583**
  - Adds `queued` as option for granule's `status` field

### Changed

- Moved `ssh2` package from `@cumulus/common` to `@cumulus/sftp-client` and
  upgraded package from `^0.8.7` to `^1.0.0` to address security vulnerability
  issue in previous version.
- **CUMULUS-2583**
  - `QueueGranules` task now updates granule status to `queued` once it is added to the queue.

- **CUMULUS-2617**
  - Use the `Authorization` header for CMR Launchpad authentication instead of the deprecated `Echo-Token` header.

### Fixed

- Added missing permission for `<prefix>_ecs_cluster_instance_role` IAM role (used when running ECS services/tasks)
to allow `kms:Decrypt` on the KMS key used to encrypt provider credentials. Adding this permission fixes the `sync-granule` task when run as an ECS activity in a Step Function, which previously failed trying to decrypt credentials for providers.

- **CUMULUS-2576**
  - Adds default value to granule's timestamp when updating a granule via API.

## [v9.5.0] 2021-09-07

### BREAKING CHANGES

- Removed `logs` record type from mappings from Elasticsearch. This change **should not have**
any adverse impact on existing deployments, even those which still contain `logs` records,
but technically it is a breaking change to the Elasticsearch mappings.
- Changed `@cumulus/api-client/asyncOperations.getAsyncOperation` to return parsed JSON body
of response and not the raw API endpoint response

### Added

- **CUMULUS-2670**
  - Updated core `cumulus` module to take lambda_timeouts string map variable that allows timeouts of ingest tasks to be configurable. Allowed properties for the mapping include:
  - discover_granules_task_timeout
  - discover_pdrs_task_timeout
  - hyrax_metadata_update_tasks_timeout
  - lzards_backup_task_timeout
  - move_granules_task_timeout
  - parse_pdr_task_timeout
  - pdr_status_check_task_timeout
  - post_to_cmr_task_timeout
  - queue_granules_task_timeout
  - queue_pdrs_task_timeout
  - queue_workflow_task_timeout
  - sync_granule_task_timeout
- **CUMULUS-2575**
  - Adds `POST /granules` API endpoint to create a granule
  - Adds helper `createGranule` to `@cumulus/api-client`
- **CUMULUS-2577**
  - Adds `POST /executions` endpoint to create an execution
- **CUMULUS-2578**
  - Adds `PUT /executions` endpoint to update an execution
- **CUMULUS-2592**
  - Adds logging when messages fail to be added to queue
- **CUMULUS-2644**
  - Pulled `delete` method for `granules-executions.ts` implemented as part of CUMULUS-2306
  from the RDS-Phase-2 feature branch in support of CUMULUS-2644.
  - Pulled `erasePostgresTables` method in `serve.js` implemented as part of CUMULUS-2644,
  and CUMULUS-2306 from the RDS-Phase-2 feature branch in support of CUMULUS-2644
  - Added `resetPostgresDb` method to support resetting between integration test suite runs

### Changed

- Updated `processDeadLetterArchive` Lambda to return an object where
`processingSucceededKeys` is an array of the S3 keys for successfully
processed objects and `processingFailedKeys` is an array of S3 keys
for objects that could not be processed
- Updated async operations to handle writing records to the databases
when output of the operation is `undefined`

- **CUMULUS-2644**
  - Moved `migration` directory from the `db-migration-lambda` to the `db` package and
  updated unit test references to migrationDir to be pulled from `@cumulus/db`
  - Updated `@cumulus/api/bin/serveUtils` to write records to PostgreSQL tables

- **CUMULUS-2575**
  - Updates model/granule to allow a granule created from API to not require an
    execution to be associated with it. This is a backwards compatible change
    that will not affect granules created in the normal way.
  - Updates `@cumulus/db/src/model/granules` functions `get` and `exists` to
    enforce parameter checking so that requests include either (granule\_id
    and collection\_cumulus\_id) or (cumulus\_id) to prevent incorrect results.
  - `@cumulus/message/src/Collections.deconstructCollectionId` has been
    modified to throw a descriptive error if the input `collectionId` is
    undefined rather than `TypeError: Cannot read property 'split' of
    undefined`. This function has also been updated to throw descriptive errors
    if an incorrectly formatted collectionId is input.

## [v9.4.1] 2022-02-14 [BACKPORT]

**Please note** changes in 9.4.1 may not yet be released in future versions, as
this is a backport and patch release on the 9.4.x series of releases. Updates that
are included in the future will have a corresponding CHANGELOG entry in future
releases.

- **CUMULUS-2847**
  - Update dynamo configuration to read from S3 instead of System Manager
    Parameter Store
  - Move api configuration initialization outside the lambda handler to
    eliminate unneded S3 calls/require config on cold-start only
  - Moved `ssh2` package from `@cumulus/common` to `@cumulus/sftp-client` and
    upgraded package from `^0.8.7` to `^1.0.0` to address security vulnerability
    issue in previous version.
  - Fixed hyrax task package.json dev dependency
  - Update CNM lambda dependencies for Core tasks
    - cumulus-cnm-response-task: 1.4.4
    - cumulus-cnm-to-granule: 1.5.4
  - Whitelist ssh2 re: https://github.com/advisories/GHSA-652h-xwhf-q4h6

## [v9.4.0] 2021-08-16

### Notable changes

- `@cumulus/sync-granule` task should now properly handle
syncing files from HTTP/HTTPS providers where basic auth is
required and involves a redirect to a different host (e.g.
downloading files protected by Earthdata Login)

### Added

- **CUMULUS-2591**
  - Adds `failedExecutionStepName` to failed execution's jsonb error records.
    This is the name of the Step Function step for the last failed event in the
    execution's event history.
- **CUMULUS-2548**
  - Added `allowed_redirects` field to PostgreSQL `providers` table
  - Added `allowedRedirects` field to DynamoDB `<prefix>-providers` table
  - Added `@cumulus/aws-client/S3.streamS3Upload` to handle uploading the contents
  of a readable stream to S3 and returning a promise
- **CUMULUS-2373**
  - Added `replaySqsMessages` lambda to replay archived incoming SQS
    messages from S3.
  - Added `/replays/sqs` endpoint to trigger an async operation for
    the `replaySqsMessages` lambda.
  - Added unit tests and integration tests for new endpoint and lambda.
  - Added `getS3PrefixForArchivedMessage` to `ingest/sqs` package to get prefix
    for an archived message.
  - Added new `async_operation` type `SQS Replay`.
- **CUMULUS-2460**
  - Adds `POST` /executions/workflows-by-granules for retrieving workflow names common to a set of granules
  - Adds `workflowsByGranules` to `@cumulus/api-client/executions`
- **CUMULUS-2635**
  - Added helper functions:
    - `@cumulus/db/translate/file/translateApiPdrToPostgresPdr`

### Fixed

- **CUMULUS-2548**
  - Fixed `@cumulus/ingest/HttpProviderClient.sync` to
properly handle basic auth when redirecting to a different
host and/or host with a different port
- **CUMULUS-2626**
  - Update [PDR migration](https://github.com/nasa/cumulus/blob/master/lambdas/data-migration2/src/pdrs.ts) to correctly find Executions by a Dynamo PDR's `execution` field
- **CUMULUS-2635**
  - Update `data-migration2` to migrate PDRs before migrating granules.
  - Update `data-migration2` unit tests testing granules migration to reference
    PDR records to better model the DB schema.
  - Update `migratePdrRecord` to use `translateApiPdrToPostgresPdr` function.

### Changed

- **CUMULUS-2373**
  - Updated `getS3KeyForArchivedMessage` in `ingest/sqs` to store SQS messages
    by `queueName`.
- **CUMULUS-2630**
  - Updates the example/cumulus-tf deployment to change
    `archive_api_reserved_concurrency` from 2 to 8 to prevent throttling with
    the dashboard.

## [v9.3.0] 2021-07-26

### BREAKING CHANGES

- All API requests made by `@cumulus/api-client` will now throw an error if the status code
does not match the expected response (200 for most requests and 202 for a few requests that
trigger async operations). Previously the helpers in this package would return the response
regardless of the status code, so you may need to update any code using helpers from this
package to catch or to otherwise handle errors that you may encounter.
- The Cumulus API Lambda function has now been configured with reserved concurrency to ensure
availability in a high-concurrency environment. However, this also caps max concurrency which
may result in throttling errors if trying to reach the Cumulus API multiple times in a short
period. Reserved concurrency can be configured with the `archive_api_reserved_concurrency`
terraform variable on the Cumulus module and increased if you are seeing throttling errors.
The default reserved concurrency value is 8.

### Notable changes

- `cmr_custom_host` variable for `cumulus` module can now be used to configure Cumulus to
  integrate with a custom CMR host name and protocol (e.g.
  `http://custom-cmr-host.com`). Note that you **must** include a protocol
  (`http://` or `https://)  if specifying a value for this variable.
- The cumulus module configuration value`rds_connetion_heartbeat` and it's
  behavior has been replaced by a more robust database connection 'retry'
  solution.   Users can remove this value from their configuration, regardless
  of value.  See the `Changed` section notes on CUMULUS-2528 for more details.

### Added

- Added user doc describing new features related to the Cumulus dead letter archive.
- **CUMULUS-2327**
  - Added reserved concurrency setting to the Cumulus API lambda function.
  - Added relevant tfvars to the archive and cumulus terraform modules.
- **CUMULUS-2460**
  - Adds `POST` /executions/search-by-granules for retrieving executions from a list of granules or granule query
  - Adds `searchExecutionsByGranules` to `@cumulus/api-client/executions`
- **CUMULUS-2475**
  - Adds `GET` endpoint to distribution API
- **CUMULUS-2463**
  - `PUT /granules` reingest action allows a user to override the default execution
    to use by providing an optional `workflowName` or `executionArn` parameter on
    the request body.
  - `PUT /granules/bulkReingest` action allows a user to override the default
    execution/workflow combination to reingest with by providing an optional
    `workflowName` on the request body.
- Adds `workflowName` and `executionArn` params to @cumulus/api-client/reingestGranules
- **CUMULUS-2476**
  - Adds handler for authenticated `HEAD` Distribution requests replicating current behavior of TEA
- **CUMULUS-2478**
  - Implemented [bucket map](https://github.com/asfadmin/thin-egress-app#bucket-mapping).
  - Implemented /locate endpoint
  - Cumulus distribution API checks the file request against bucket map:
    - retrieves the bucket and key from file path
    - determines if the file request is public based on the bucket map rather than the bucket type
    - (EDL only) restricts download from PRIVATE_BUCKETS to users who belong to certain EDL User Groups
    - bucket prefix and object prefix are supported
  - Add 'Bearer token' support as an authorization method
- **CUMULUS-2486**
  - Implemented support for custom headers
  - Added 'Bearer token' support as an authorization method
- **CUMULUS-2487**
  - Added integration test for cumulus distribution API
- **CUMULUS-2569**
  - Created bucket map cache for cumulus distribution API
- **CUMULUS-2568**
  - Add `deletePdr`/PDR deletion functionality to `@cumulus/api-client/pdrs`
  - Add `removeCollectionAndAllDependencies` to integration test helpers
  - Added `example/spec/apiUtils.waitForApiStatus` to wait for a
  record to be returned by the API with a specific value for
  `status`
  - Added `example/spec/discoverUtils.uploadS3GranuleDataForDiscovery` to upload granule data fixtures
  to S3 with a randomized granule ID for `discover-granules` based
  integration tests
  - Added `example/spec/Collections.removeCollectionAndAllDependencies` to remove a collection and
  all dependent objects (e.g. PDRs, granules, executions) from the
  database via the API
  - Added helpers to `@cumulus/api-client`:
    - `pdrs.deletePdr` - Delete a PDR via the API
    - `replays.postKinesisReplays` - Submit a POST request to the `/replays` endpoint for replaying Kinesis messages

- `@cumulus/api-client/granules.getGranuleResponse` to return the raw endpoint response from the GET `/granules/<granuleId>` endpoint

### Changed

- Moved functions from `@cumulus/integration-tests` to `example/spec/helpers/workflowUtils`:
  - `startWorkflowExecution`
  - `startWorkflow`
  - `executeWorkflow`
  - `buildWorkflow`
  - `testWorkflow`
  - `buildAndExecuteWorkflow`
  - `buildAndStartWorkflow`
- `example/spec/helpers/workflowUtils.executeWorkflow` now uses
`waitForApiStatus` to ensure that the execution is `completed` or
`failed` before resolving
- `example/spec/helpers/testUtils.updateAndUploadTestFileToBucket`
now accepts an object of parameters rather than positional
arguments
- Removed PDR from the `payload` in the input payload test fixture for reconciliation report integration tests
- The following integration tests for PDR-based workflows were
updated to use randomized granule IDs:
  - `example/spec/parallel/ingest/ingestFromPdrSpec.js`
  - `example/spec/parallel/ingest/ingestFromPdrWithChildWorkflowMetaSpec.js`
  - `example/spec/parallel/ingest/ingestFromPdrWithExecutionNamePrefixSpec.js`
  - `example/spec/parallel/ingest/ingestPdrWithNodeNameSpec.js`
- Updated the `@cumulus/api-client/CumulusApiClientError` error class to include new properties that can be accessed directly on
the error object:
  - `statusCode` - The HTTP status code of the API response
  - `apiMessage` - The message from the API response
- Added `params.pRetryOptions` parameter to
`@cumulus/api-client/granules.deleteGranule` to control the retry
behavior
- Updated `cmr_custom_host` variable to accept a full protocol and host name
(e.g. `http://cmr-custom-host.com`), whereas it previously only accepted a host name
- **CUMULUS-2482**
  - Switches the default distribution app in the `example/cumulus-tf` deployment to the new Cumulus Distribution
  - TEA is still available by following instructions in `example/README.md`
- **CUMULUS-2463**
  - Increases the duration of allowed backoff times for a successful test from
    0.5 sec to 1 sec.
- **CUMULUS-2528**
  - Removed `rds_connection_heartbeat` as a configuration option from all
    Cumulus terraform modules
  - Removed `dbHeartBeat` as an environmental switch from
    `@cumulus/db.getKnexClient` in favor of more comprehensive general db
    connect retry solution
  - Added new `rds_connection_timing_configuration` string map to allow for
    configuration and tuning of Core's internal database retry/connection
    timeout behaviors.  These values map to connection pool configuration
    values for tarn (https://github.com/vincit/tarn.js/) which Core's database
    module / knex(https://www.npmjs.com/package/knex) use for this purpose:
    - acquireTimeoutMillis
    - createRetryIntervalMillis
    - createTimeoutMillis
    - idleTimeoutMillis
    - reapIntervalMillis
      Connection errors will result in a log line prepended with 'knex failed on
      attempted connection error' and sent from '@cumulus/db/connection'
  - Updated `@cumulus/db` and all terraform mdules to set default retry
    configuration values for the database module to cover existing database
    heartbeat connection failures as well as all other knex/tarn connection
    creation failures.

### Fixed

- Fixed bug where `cmr_custom_host` variable was not properly forwarded into `archive`, `ingest`, and `sqs-message-remover` modules from `cumulus` module
- Fixed bug where `parse-pdr` set a granule's provider to the entire provider record when a `NODE_NAME`
  is present. Expected behavior consistent with other tasks is to set the provider name in that field.
- **CUMULUS-2568**
  - Update reconciliation report integration test to have better cleanup/failure behavior
  - Fixed `@cumulus/api-client/pdrs.getPdr` to request correct endpoint for returning a PDR from the API
- **CUMULUS-2620**
  - Fixed a bug where a granule could be removed from CMR but still be set as
  `published: true` and with a CMR link in the Dynamo/PostgreSQL databases. Now,
  the CMR deletion and the Dynamo/PostgreSQL record updates will all succeed or fail
  together, preventing the database records from being out of sync with CMR.
  - Fixed `@cumulus/api-client/pdrs.getPdr` to request correct
  endpoint for returning a PDR from the API

## [v9.2.2] 2021-08-06 - [BACKPORT]

**Please note** changes in 9.2.2 may not yet be released in future versions, as
this is a backport and patch release on the 9.2.x series of releases. Updates that
are included in the future will have a corresponding CHANGELOG entry in future
releases.

### Added

- **CUMULUS-2635**
  - Added helper functions:
    - `@cumulus/db/translate/file/translateApiPdrToPostgresPdr`

### Fixed

- **CUMULUS-2635**
  - Update `data-migration2` to migrate PDRs before migrating granules.
  - Update `data-migration2` unit tests testing granules migration to reference
    PDR records to better model the DB schema.
  - Update `migratePdrRecord` to use `translateApiPdrToPostgresPdr` function.

## [v9.2.1] 2021-07-29 - [BACKPORT]

### Fixed

- **CUMULUS-2626**
  - Update [PDR migration](https://github.com/nasa/cumulus/blob/master/lambdas/data-migration2/src/pdrs.ts) to correctly find Executions by a Dynamo PDR's `execution` field

## [v9.2.0] 2021-06-22

### Added

- **CUMULUS-2475**
  - Adds `GET` endpoint to distribution API
- **CUMULUS-2476**
  - Adds handler for authenticated `HEAD` Distribution requests replicating current behavior of TEA

### Changed

- **CUMULUS-2482**
  - Switches the default distribution app in the `example/cumulus-tf` deployment to the new Cumulus Distribution
  - TEA is still available by following instructions in `example/README.md`

### Fixed

- **CUMULUS-2520**
  - Fixed error that prevented `/elasticsearch/index-from-database` from starting.
- **CUMULUS-2558**
  - Fixed issue where executions original_payload would not be retained on successful execution

## [v9.1.0] 2021-06-03

### BREAKING CHANGES

- @cumulus/api-client/granules.getGranule now returns the granule record from the GET /granules/<granuleId> endpoint, not the raw endpoint response
- **CUMULUS-2434**
  - To use the updated `update-granules-cmr-metadata-file-links` task, the
    granule  UMM-G metadata should have version 1.6.2 or later, since CMR s3
    link type 'GET DATA VIA DIRECT ACCESS' is not valid until UMM-G version
    [1.6.2](https://cdn.earthdata.nasa.gov/umm/granule/v1.6.2/umm-g-json-schema.json)
- **CUMULUS-2488**
  - Removed all EMS reporting including lambdas, endpoints, params, etc as all
    reporting is now handled through Cloud Metrics
- **CUMULUS-2472**
  - Moved existing `EarthdataLoginClient` to
    `@cumulus/oauth-client/EarthdataLoginClient` and updated all references in
    Cumulus Core.
  - Rename `EarthdataLoginClient` property from `earthdataLoginUrl` to
    `loginUrl for consistency with new OAuth clients. See example in
    [oauth-client
    README](https://github.com/nasa/cumulus/blob/master/packages/oauth-client/README.md)

### Added

- **HYRAX-439** - Corrected README.md according to a new Hyrax URL format.
- **CUMULUS-2354**
  - Adds configuration options to allow `/s3credentials` endpoint to distribute
    same-region read-only tokens based on a user's CMR ACLs.
  - Configures the example deployment to enable this feature.
- **CUMULUS-2442**
  - Adds option to generate cloudfront URL to lzards-backup task. This will require a few new task config options that have been documented in the [task README](https://github.com/nasa/cumulus/blob/master/tasks/lzards-backup/README.md).
- **CUMULUS-2470**
  - Added `/s3credentials` endpoint for distribution API
- **CUMULUS-2471**
  - Add `/s3credentialsREADME` endpoint to distribution API
- **CUMULUS-2473**
  - Updated `tf-modules/cumulus_distribution` module to take earthdata or cognito credentials
  - Configured `example/cumulus-tf/cumulus_distribution.tf` to use CSDAP credentials
- **CUMULUS-2474**
  - Add `S3ObjectStore` to `aws-client`. This class allows for interaction with the S3 object store.
  - Add `object-store` package which contains abstracted object store functions for working with various cloud providers
- **CUMULUS-2477**
  - Added `/`, `/login` and `/logout` endpoints to cumulus distribution api
- **CUMULUS-2479**
  - Adds /version endpoint to distribution API
- **CUMULUS-2497**
  - Created `isISOFile()` to check if a CMR file is a CMR ISO file.
- **CUMULUS-2371**
  - Added helpers to `@cumulus/ingest/sqs`:
    - `archiveSqsMessageToS3` - archives an incoming SQS message to S3
    - `deleteArchivedMessageFromS3` - deletes a processed SQS message from S3
  - Added call to `archiveSqsMessageToS3` to `sqs-message-consumer` which
    archives all incoming SQS messages to S3.
  - Added call to `deleteArchivedMessageFrom` to `sqs-message-remover` which
    deletes archived SQS message from S3 once it has been processed.

### Changed

- **[PR2224](https://github.com/nasa/cumulus/pull/2244)**
- **CUMULUS-2208**
  - Moved all `@cumulus/api/es/*` code to new `@cumulus/es-client` package
- Changed timeout on `sfEventSqsToDbRecords` Lambda to 60 seconds to match
  timeout for Knex library to acquire database connections
- **CUMULUS-2517**
  - Updated postgres-migration-count-tool default concurrency to '1'
- **CUMULUS-2489**
  - Updated docs for Terraform references in FAQs, glossary, and in Deployment sections
- **CUMULUS-2434**
  - Updated `@cumulus/cmrjs` `updateCMRMetadata` and related functions to add
    both HTTPS URLS and S3 URIs to CMR metadata.
  - Updated `update-granules-cmr-metadata-file-links` task to add both HTTPS
    URLs and S3 URIs to the OnlineAccessURLs field of CMR metadata. The task
    configuration parameter `cmrGranuleUrlType` now has default value `both`.
  - To use the updated `update-granules-cmr-metadata-file-links` task, the
    granule UMM-G metadata should have version 1.6.2 or later, since CMR s3 link
    type 'GET DATA VIA DIRECT ACCESS' is not valid until UMM-G version
    [1.6.2](https://cdn.earthdata.nasa.gov/umm/granule/v1.6.2/umm-g-json-schema.json)
- **CUMULUS-2472**
  - Renamed `@cumulus/earthdata-login-client` to more generic
    `@cumulus/oauth-client` as a parent  class for new OAuth clients.
  - Added `@cumulus/oauth-client/CognitoClient` to interface with AWS cognito login service.
- **CUMULUS-2497**
  - Changed the `@cumulus/cmrjs` package:
    - Updated `@cumulus/cmrjs/cmr-utils.getGranuleTemporalInfo()` so it now
      returns temporal info for CMR ISO 19115 SMAP XML files.
    - Updated `@cumulus/cmrjs/cmr-utils.isCmrFilename()` to include
      `isISOFile()`.
- **CUMULUS-2532**
  - Changed integration tests to use `api-client/granules` functions as opposed to granulesApi from `@cumulus/integration-tests`.

### Fixed

- **CUMULUS-2519**
  - Update @cumulus/integration-tests.buildWorkflow to fail if provider/collection API response is not successful
- **CUMULUS-2518**
  - Update sf-event-sqs-to-db-records to not throw if a collection is not
    defined on a payload that has no granules/an empty granule payload object
- **CUMULUS-2512**
  - Updated ingest package S3 provider client to take additional parameter
    `remoteAltBucket` on `download` method to allow for per-file override of
    provider bucket for checksum
  - Updated @cumulus/ingest.fetchTextFile's signature to be parameterized and
    added `remoteAltBucket`to allow for an override of the passed in provider
    bucket for the source file
  - Update "eslint-plugin-import" to be pinned to 2.22.1
- **CUMULUS-2520**
  - Fixed error that prevented `/elasticsearch/index-from-database` from starting.
- **CUMULUS-2532**
  - Fixed integration tests to have granule deletion occur before provider and
    collection deletion in test cleanup.
- **[2231](https://github.com/nasa/cumulus/issues/2231)**
  - Fixes broken relative path links in `docs/README.md`

### Removed

- **CUMULUS-2502**
  - Removed outdated documentation regarding Kibana index patterns for metrics.

## [v9.0.1] 2021-05-07

### Migration Steps

Please review the migration steps for 9.0.0 as this release is only a patch to
correct a failure in our build script and push out corrected release artifacts. The previous migration steps still apply.

### Changed

- Corrected `@cumulus/db` configuration to correctly build package.

## [v9.0.0] 2021-05-03

### Migration steps

- This release of Cumulus enables integration with a PostgreSQL database for archiving Cumulus data. There are several upgrade steps involved, **some of which need to be done before redeploying Cumulus**. See the [documentation on upgrading to the RDS release](https://nasa.github.io/cumulus/docs/upgrade-notes/upgrade-rds).

### BREAKING CHANGES

- **CUMULUS-2185** - RDS Migration Epic
  - **CUMULUS-2191**
    - Removed the following from the `@cumulus/api/models.asyncOperation` class in
      favor of the added `@cumulus/async-operations` module:
      - `start`
      - `startAsyncOperations`
  - **CUMULUS-2187**
    - The `async-operations` endpoint will now omit `output` instead of
      returning `none` when the operation did not return output.
  - **CUMULUS-2309**
    - Removed `@cumulus/api/models/granule.unpublishAndDeleteGranule` in favor
      of `@cumulus/api/lib/granule-remove-from-cmr.unpublishGranule` and
      `@cumulus/api/lib/granule-delete.deleteGranuleAndFiles`.
  - **CUMULUS-2385**
    - Updated `sf-event-sqs-to-db-records` to write a granule's files to
      PostgreSQL only after the workflow has exited the `Running` status.
      Please note that any workflow that uses `sf_sqs_report_task` for
      mid-workflow updates will be impacted.
    - Changed PostgreSQL `file` schema and TypeScript type definition to require
      `bucket` and `key` fields.
    - Updated granule/file write logic to mark a granule's status as "failed"
  - **CUMULUS-2455**
    - API `move granule` endpoint now moves granule files on a per-file basis
    - API `move granule` endpoint on granule file move failure will retain the
      file at it's original location, but continue to move any other granule
      files.
    - Removed the `move` method from the `@cumulus/api/models.granule` class.
      logic is now handled in `@cumulus/api/endpoints/granules` and is
      accessible via the Core API.

### Added

- **CUMULUS-2185** - RDS Migration Epic
  - **CUMULUS-2130**
    - Added postgres-migration-count-tool lambda/ECS task to allow for
      evaluation of database state
    - Added /migrationCounts api endpoint that allows running of the
      postgres-migration-count-tool as an asyncOperation
  - **CUMULUS-2394**
    - Updated PDR and Granule writes to check the step function
      workflow_start_time against the createdAt field for each record to ensure
      old records do not overwrite newer ones for legacy Dynamo and PostgreSQL
      writes
  - **CUMULUS-2188**
    - Added `data-migration2` Lambda to be run after `data-migration1`
    - Added logic to `data-migration2` Lambda for migrating execution records
      from DynamoDB to PostgreSQL
  - **CUMULUS-2191**
    - Added `@cumulus/async-operations` to core packages, exposing
      `startAsyncOperation` which will handle starting an async operation and
      adding an entry to both PostgreSQL and DynamoDb
  - **CUMULUS-2127**
    - Add schema migration for `collections` table
  - **CUMULUS-2129**
    - Added logic to `data-migration1` Lambda for migrating collection records
      from Dynamo to PostgreSQL
  - **CUMULUS-2157**
    - Add schema migration for `providers` table
    - Added logic to `data-migration1` Lambda for migrating provider records
      from Dynamo to PostgreSQL
  - **CUMULUS-2187**
    - Added logic to `data-migration1` Lambda for migrating async operation
      records from Dynamo to PostgreSQL
  - **CUMULUS-2198**
    - Added logic to `data-migration1` Lambda for migrating rule records from
      DynamoDB to PostgreSQL
  - **CUMULUS-2182**
    - Add schema migration for PDRs table
  - **CUMULUS-2230**
    - Add schema migration for `rules` table
  - **CUMULUS-2183**
    - Add schema migration for `asyncOperations` table
  - **CUMULUS-2184**
    - Add schema migration for `executions` table
  - **CUMULUS-2257**
    - Updated PostgreSQL table and column names to snake_case
    - Added `translateApiAsyncOperationToPostgresAsyncOperation` function to `@cumulus/db`
  - **CUMULUS-2186**
    - Added logic to `data-migration2` Lambda for migrating PDR records from
      DynamoDB to PostgreSQL
  - **CUMULUS-2235**
    - Added initial ingest load spec test/utility
  - **CUMULUS-2167**
    - Added logic to `data-migration2` Lambda for migrating Granule records from
      DynamoDB to PostgreSQL and parse Granule records to store File records in
      RDS.
  - **CUMULUS-2367**
    - Added `granules_executions` table to PostgreSQL schema to allow for a
      many-to-many relationship between granules and executions
      - The table refers to granule and execution records using foreign keys
        defined with ON CASCADE DELETE, which means that any time a granule or
        execution record is deleted, all of the records in the
        `granules_executions` table referring to that record will also be
        deleted.
    - Added `upsertGranuleWithExecutionJoinRecord` helper to `@cumulus/db` to
      allow for upserting a granule record and its corresponding
      `granules_execution` record
  - **CUMULUS-2128**
    - Added helper functions:
      - `@cumulus/db/translate/file/translateApiFiletoPostgresFile`
      - `@cumulus/db/translate/file/translateApiGranuletoPostgresGranule`
      - `@cumulus/message/Providers/getMessageProvider`
  - **CUMULUS-2190**
    - Added helper functions:
      - `@cumulus/message/Executions/getMessageExecutionOriginalPayload`
      - `@cumulus/message/Executions/getMessageExecutionFinalPayload`
      - `@cumulus/message/workflows/getMessageWorkflowTasks`
      - `@cumulus/message/workflows/getMessageWorkflowStartTime`
      - `@cumulus/message/workflows/getMessageWorkflowStopTime`
      - `@cumulus/message/workflows/getMessageWorkflowName`
  - **CUMULUS-2192**
    - Added helper functions:
      - `@cumulus/message/PDRs/getMessagePdrRunningExecutions`
      - `@cumulus/message/PDRs/getMessagePdrCompletedExecutions`
      - `@cumulus/message/PDRs/getMessagePdrFailedExecutions`
      - `@cumulus/message/PDRs/getMessagePdrStats`
      - `@cumulus/message/PDRs/getPdrPercentCompletion`
      - `@cumulus/message/workflows/getWorkflowDuration`
  - **CUMULUS-2199**
    - Added `translateApiRuleToPostgresRule` to `@cumulus/db` to translate API
      Rule to conform to Postgres Rule definition.
  - **CUMUlUS-2128**
    - Added "upsert" logic to the `sfEventSqsToDbRecords` Lambda for granule and
      file writes to the core PostgreSQL database
  - **CUMULUS-2199**
    - Updated Rules endpoint to write rules to core PostgreSQL database in
      addition to DynamoDB and to delete rules from the PostgreSQL database in
      addition to DynamoDB.
    - Updated `create` in Rules Model to take in optional `createdAt` parameter
      which sets the value of createdAt if not specified during function call.
  - **CUMULUS-2189**
    - Updated Provider endpoint logic to write providers in parallel to Core
      PostgreSQL database
    - Update integration tests to utilize API calls instead of direct
      api/model/Provider calls
  - **CUMULUS-2191**
    - Updated cumuluss/async-operation task to write async-operations to the
      PostgreSQL database.
  - **CUMULUS-2228**
    - Added logic to the `sfEventSqsToDbRecords` Lambda to write execution, PDR,
      and granule records to the core PostgreSQL database in parallel with
      writes to DynamoDB
  - **CUMUlUS-2190**
    - Added "upsert" logic to the `sfEventSqsToDbRecords` Lambda for PDR writes
      to the core PostgreSQL database
  - **CUMUlUS-2192**
    - Added "upsert" logic to the `sfEventSqsToDbRecords` Lambda for execution
      writes to the core PostgreSQL database
  - **CUMULUS-2187**
    - The `async-operations` endpoint will now omit `output` instead of
      returning `none` when the operation did not return output.
  - **CUMULUS-2167**
    - Change PostgreSQL schema definition for `files` to remove `filename` and
      `name` and only support `file_name`.
    - Change PostgreSQL schema definition for `files` to remove `size` to only
      support `file_size`.
    - Change `PostgresFile` to remove duplicate fields `filename` and `name` and
      rename `size` to `file_size`.
  - **CUMULUS-2266**
    - Change `sf-event-sqs-to-db-records` behavior to discard and not throw an
      error on an out-of-order/delayed message so as not to have it be sent to
      the DLQ.
  - **CUMULUS-2305**
    - Changed `DELETE /pdrs/{pdrname}` API behavior to also delete record from
      PostgreSQL database.
  - **CUMULUS-2309**
    - Changed `DELETE /granules/{granuleName}` API behavior to also delete
      record from PostgreSQL database.
    - Changed `Bulk operation BULK_GRANULE_DELETE` API behavior to also delete
      records from PostgreSQL database.
  - **CUMULUS-2367**
    - Updated `granule_cumulus_id` foreign key to granule in PostgreSQL `files`
      table to use a CASCADE delete, so records in the files table are
      automatically deleted by the database when the corresponding granule is
      deleted.
  - **CUMULUS-2407**
    - Updated data-migration1 and data-migration2 Lambdas to use UPSERT instead
      of UPDATE when migrating dynamoDB records to PostgreSQL.
    - Changed data-migration1 and data-migration2 logic to only update already
      migrated records if the incoming record update has a newer timestamp
  - **CUMULUS-2329**
    - Add `write-db-dlq-records-to-s3` lambda.
    - Add terraform config to automatically write db records DLQ messages to an
      s3 archive on the system bucket.
    - Add unit tests and a component spec test for the above.
  - **CUMULUS-2380**
    - Add `process-dead-letter-archive` lambda to pick up and process dead letters in the S3 system bucket dead letter archive.
    - Add `/deadLetterArchive/recoverCumulusMessages` endpoint to trigger an async operation to leverage this capability on demand.
    - Add unit tests and integration test for all of the above.
  - **CUMULUS-2406**
    - Updated parallel write logic to ensure that updatedAt/updated_at
      timestamps are the same in Dynamo/PG on record write for the following
      data types:
      - async operations
      - granules
      - executions
      - PDRs
  - **CUMULUS-2446**
    - Remove schema validation check against DynamoDB table for collections when
      migrating records from DynamoDB to core PostgreSQL database.
  - **CUMULUS-2447**
    - Changed `translateApiAsyncOperationToPostgresAsyncOperation` to call
      `JSON.stringify` and then `JSON.parse` on output.
  - **CUMULUS-2313**
    - Added `postgres-migration-async-operation` lambda to start an ECS task to
      run a the `data-migration2` lambda.
    - Updated `async_operations` table to include `Data Migration 2` as a new
      `operation_type`.
    - Updated `cumulus-tf/variables.tf` to include `optional_dynamo_tables` that
      will be merged with `dynamo_tables`.
  - **CUMULUS-2451**
    - Added summary type file `packages/db/src/types/summary.ts` with
      `MigrationSummary` and `DataMigration1` and `DataMigration2` types.
    - Updated `data-migration1` and `data-migration2` lambdas to return
      `MigrationSummary` objects.
    - Added logging for every batch of 100 records processed for executions,
      granules and files, and PDRs.
    - Removed `RecordAlreadyMigrated` logs in `data-migration1` and
      `data-migration2`
  - **CUMULUS-2452**
    - Added support for only migrating certain granules by specifying the
      `granuleSearchParams.granuleId` or `granuleSearchParams.collectionId`
      properties in the payload for the
      `<prefix>-postgres-migration-async-operation` Lambda
    - Added support for only running certain migrations for data-migration2 by
      specifying the `migrationsList` property in the payload for the
      `<prefix>-postgres-migration-async-operation` Lambda
  - **CUMULUS-2453**
    - Created `storeErrors` function which stores errors in system bucket.
    - Updated `executions` and `granulesAndFiles` data migrations to call `storeErrors` to store migration errors.
    - Added `system_bucket` variable to `data-migration2`.
  - **CUMULUS-2455**
    - Move granules API endpoint records move updates for migrated granule files
      if writing any of the granule files fails.
  - **CUMULUS-2468**
    - Added support for doing [DynamoDB parallel scanning](https://docs.aws.amazon.com/amazondynamodb/latest/developerguide/Scan.html#Scan.ParallelScan) for `executions` and `granules` migrations to improve performance. The behavior of the parallel scanning and writes can be controlled via the following properties on the event input to the `<prefix>-postgres-migration-async-operation` Lambda:
      - `granuleMigrationParams.parallelScanSegments`: How many segments to divide your granules DynamoDB table into for parallel scanning
      - `granuleMigrationParams.parallelScanLimit`: The maximum number of granule records to evaluate for each parallel scanning segment of the DynamoDB table
      - `granuleMigrationParams.writeConcurrency`: The maximum number of concurrent granule/file writes to perform to the PostgreSQL database across all DynamoDB segments
      - `executionMigrationParams.parallelScanSegments`: How many segments to divide your executions DynamoDB table into for parallel scanning
      - `executionMigrationParams.parallelScanLimit`: The maximum number of execution records to evaluate for each parallel scanning segment of the DynamoDB table
      - `executionMigrationParams.writeConcurrency`: The maximum number of concurrent execution writes to perform to the PostgreSQL database across all DynamoDB segments
  - **CUMULUS-2468** - Added `@cumulus/aws-client/DynamoDb.parallelScan` helper to perform [parallel scanning on DynamoDb tables](https://docs.aws.amazon.com/amazondynamodb/latest/developerguide/Scan.html#Scan.ParallelScan)
  - **CUMULUS-2507**
    - Updated granule record write logic to set granule status to `failed` in both Postgres and DynamoDB if any/all of its files fail to write to the database.

### Deprecated

- **CUMULUS-2185** - RDS Migration Epic
  - **CUMULUS-2455**
    - `@cumulus/ingest/moveGranuleFiles`

## [v8.1.2] 2021-07-29

**Please note** changes in 8.1.2 may not yet be released in future versions, as this
is a backport/patch release on the 8.x series of releases.  Updates that are
included in the future will have a corresponding CHANGELOG entry in future releases.

### Notable changes

- `cmr_custom_host` variable for `cumulus` module can now be used to configure Cumulus to
integrate with a custom CMR host name and protocol (e.g. `http://custom-cmr-host.com`). Note
that you **must** include a protocol (`http://` or `https://`) if specifying a value for this
variable.
- `@cumulus/sync-granule` task should now properly handle
syncing files from HTTP/HTTPS providers where basic auth is
required and involves a redirect to a different host (e.g.
downloading files protected by Earthdata Login)

### Added

- **CUMULUS-2548**
  - Added `allowed_redirects` field to PostgreSQL `providers` table
  - Added `allowedRedirects` field to DynamoDB `<prefix>-providers` table
  - Added `@cumulus/aws-client/S3.streamS3Upload` to handle uploading the contents
  of a readable stream to S3 and returning a promise

### Changed

- Updated `cmr_custom_host` variable to accept a full protocol and host name
(e.g. `http://cmr-custom-host.com`), whereas it previously only accepted a host name

### Fixed

- Fixed bug where `cmr_custom_host` variable was not properly forwarded into `archive`, `ingest`, and `sqs-message-remover` modules from `cumulus` module
- **CUMULUS-2548**
  - Fixed `@cumulus/ingest/HttpProviderClient.sync` to
properly handle basic auth when redirecting to a different
host and/or host with a different port

## [v8.1.1] 2021-04-30 -- Patch Release

**Please note** changes in 8.1.1 may not yet be released in future versions, as this
is a backport/patch release on the 8.x series of releases.  Updates that are
included in the future will have a corresponding CHANGELOG entry in future releases.

### Added

- **CUMULUS-2497**
  - Created `isISOFile()` to check if a CMR file is a CMR ISO file.

### Fixed

- **CUMULUS-2512**
  - Updated ingest package S3 provider client to take additional parameter
    `remoteAltBucket` on `download` method to allow for per-file override of
    provider bucket for checksum
  - Updated @cumulus/ingest.fetchTextFile's signature to be parameterized and
    added `remoteAltBucket`to allow for an override of the passed in provider
    bucket for the source file
  - Update "eslint-plugin-import" to be pinned to 2.22.1

### Changed

- **CUMULUS-2497**
  - Changed the `@cumulus/cmrjs` package:
    - Updated `@cumulus/cmrjs/cmr-utils.getGranuleTemporalInfo()` so it now
      returns temporal info for CMR ISO 19115 SMAP XML files.
    - Updated `@cumulus/cmrjs/cmr-utils.isCmrFilename()` to include
      `isISOFile()`.

- **[2216](https://github.com/nasa/cumulus/issues/2216)**
  - Removed "node-forge", "xml-crypto" from audit whitelist, added "underscore"

## [v8.1.0] 2021-04-29

### Added

- **CUMULUS-2348**
  - The `@cumulus/api` `/granules` and `/granules/{granuleId}` endpoints now take `getRecoveryStatus` parameter
  to include recoveryStatus in result granule(s)
  - The `@cumulus/api-client.granules.getGranule` function takes a `query` parameter which can be used to
  request additional granule information.
  - Published `@cumulus/api@7.2.1-alpha.0` for dashboard testing
- **CUMULUS-2469**
  - Added `tf-modules/cumulus_distribution` module to standup a skeleton
    distribution api

## [v8.0.0] 2021-04-08

### BREAKING CHANGES

- **CUMULUS-2428**
  - Changed `/granules/bulk` to use `queueUrl` property instead of a `queueName` property for setting the queue to use for scheduling bulk granule workflows

### Notable changes

- Bulk granule operations endpoint now supports setting a custom queue for scheduling workflows via the `queueUrl` property in the request body. If provided, this value should be the full URL for an SQS queue.

### Added

- **CUMULUS-2374**
  - Add cookbok entry for queueing PostToCmr step
  - Add example workflow to go with cookbook
- **CUMULUS-2421**
  - Added **experimental** `ecs_include_docker_cleanup_cronjob` boolean variable to the Cumulus module to enable cron job to clean up docker root storage blocks in ECS cluster template for non-`device-mapper` storage drivers. Default value is `false`. This fulfills a specific user support request. This feature is otherwise untested and will remain so until we can iterate with a better, more general-purpose solution. Use of this feature is **NOT** recommended unless you are certain you need it.

- **CUMULUS-1808**
  - Add additional error messaging in `deleteSnsTrigger` to give users more context about where to look to resolve ResourceNotFound error when disabling or deleting a rule.

### Fixed

- **CUMULUS-2281**
  - Changed discover-granules task to write discovered granules directly to
    logger, instead of via environment variable. This fixes a problem where a
    large number of found granules prevents this lambda from running as an
    activity with an E2BIG error.

## [v7.2.0] 2021-03-23

### Added

- **CUMULUS-2346**
  - Added orca API endpoint to `@cumulus/api` to get recovery status
  - Add `CopyToGlacier` step to [example IngestAndPublishGranuleWithOrca workflow](https://github.com/nasa/cumulus/blob/master/example/cumulus-tf/ingest_and_publish_granule_with_orca_workflow.tf)

### Changed

- **HYRAX-357**
  - Format of NGAP OPeNDAP URL changed and by default now is referring to concept id and optionally can include short name and version of collection.
  - `addShortnameAndVersionIdToConceptId` field has been added to the config inputs of the `hyrax-metadata-updates` task

## [v7.1.0] 2021-03-12

### Notable changes

- `sync-granule` task will now properly handle syncing 0 byte files to S3
- SQS/Kinesis rules now support scheduling workflows to a custom queue via the `rule.queueUrl` property. If provided, this value should be the full URL for an SQS queue.

### Added

- `tf-modules/cumulus` module now supports a `cmr_custom_host` variable that can
  be used to set to an arbitrary  host for making CMR requests (e.g.
  `https://custom-cmr-host.com`).
- Added `buckets` variable to `tf-modules/archive`
- **CUMULUS-2345**
  - Deploy ORCA with Cumulus, see `example/cumulus-tf/orca.tf` and `example/cumulus-tf/terraform.tfvars.example`
  - Add `CopyToGlacier` step to [example IngestAndPublishGranule workflow](https://github.com/nasa/cumulus/blob/master/example/cumulus-tf/ingest_and_publish_granule_workflow.asl.json)
- **CUMULUS-2424**
  - Added `childWorkflowMeta` to `queue-pdrs` config. An object passed to this config value will be merged into a child workflow message's `meta` object. For an example of how this can be used, see `example/cumulus-tf/discover_and_queue_pdrs_with_child_workflow_meta_workflow.asl.json`.
- **CUMULUS-2427**
  - Added support for using a custom queue with SQS and Kinesis rules. Whatever queue URL is set on the `rule.queueUrl` property will be used to schedule workflows for that rule. This change allows SQS/Kinesis rules to use [any throttled queues defined for a deployment](https://nasa.github.io/cumulus/docs/data-cookbooks/throttling-queued-executions).

### Fixed

- **CUMULUS-2394**
  - Updated PDR and Granule writes to check the step function `workflow_start_time` against
      the `createdAt` field  for each record to ensure old records do not
      overwrite newer ones

### Changed

- `<prefix>-lambda-api-gateway` IAM role used by API Gateway Lambda now
  supports accessing all buckets defined in your `buckets` variable except
  "internal" buckets
- Updated the default scroll duration used in ESScrollSearch and part of the
  reconciliation report functions as a result of testing and seeing timeouts
  at its current value of 2min.
- **CUMULUS-2355**
  - Added logic to disable `/s3Credentials` endpoint based upon value for
    environment variable `DISABLE_S3_CREDENTIALS`. If set to "true", the
    endpoint will not dispense S3 credentials and instead return a message
    indicating that the endpoint has been disabled.
- **CUMULUS-2397**
  - Updated `/elasticsearch` endpoint's `reindex` function to prevent
    reindexing when source and destination indices are the same.
- **CUMULUS-2420**
  - Updated test function `waitForAsyncOperationStatus` to take a retryObject
    and use exponential backoff.  Increased the total test duration for both
    AsycOperation specs and the ReconciliationReports tests.
  - Updated the default scroll duration used in ESScrollSearch and part of the
    reconciliation report functions as a result of testing and seeing timeouts
    at its current value of 2min.
- **CUMULUS-2427**
  - Removed `queueUrl` from the parameters object for `@cumulus/message/Build.buildQueueMessageFromTemplate`
  - Removed `queueUrl` from the parameters object for `@cumulus/message/Build.buildCumulusMeta`

### Fixed

- Fixed issue in `@cumulus/ingest/S3ProviderClient.sync()` preventing 0 byte files from being synced to S3.

### Removed

- Removed variables from `tf-modules/archive`:
  - `private_buckets`
  - `protected_buckets`
  - `public_buckets`

## [v7.0.0] 2021-02-22

### BREAKING CHANGES

- **CUMULUS-2362** - Endpoints for the logs (/logs) will now throw an error unless Metrics is set up

### Added

- **CUMULUS-2345**
  - Deploy ORCA with Cumulus, see `example/cumulus-tf/orca.tf` and `example/cumulus-tf/terraform.tfvars.example`
  - Add `CopyToGlacier` step to [example IngestAndPublishGranule workflow](https://github.com/nasa/cumulus/blob/master/example/cumulus-tf/ingest_and_publish_granule_workflow.asl.json)
- **CUMULUS-2376**
  - Added `cmrRevisionId` as an optional parameter to `post-to-cmr` that will be used when publishing metadata to CMR.
- **CUMULUS-2412**
  - Adds function `getCollectionsByShortNameAndVersion` to @cumulus/cmrjs that performs a compound query to CMR to retrieve collection information on a list of collections. This replaces a series of calls to the CMR for each collection with a single call on the `/collections` endpoint and should improve performance when CMR return times are increased.

### Changed

- **CUMULUS-2362**
  - Logs endpoints only work with Metrics set up
- **CUMULUS-2376**
  - Updated `publishUMMGJSON2CMR` to take in an optional `revisionId` parameter.
  - Updated `publishUMMGJSON2CMR` to throw an error if optional `revisionId` does not match resulting revision ID.
  - Updated `publishECHO10XML2CMR` to take in an optional `revisionId` parameter.
  - Updated `publishECHO10XML2CMR` to throw an error if optional `revisionId` does not match resulting revision ID.
  - Updated `publish2CMR` to take in optional `cmrRevisionId`.
  - Updated `getWriteHeaders` to take in an optional CMR Revision ID.
  - Updated `ingestGranule` to take in an optional CMR Revision ID to pass to `getWriteHeaders`.
  - Updated `ingestUMMGranule` to take in an optional CMR Revision ID to pass to `getWriteHeaders`.
- **CUMULUS-2350**
  - Updates the examples on the `/s3credentialsREADME`, to include Python and
    JavaScript code demonstrating how to refrsh  the s3credential for
    programatic access.
- **CUMULUS-2383**
  - PostToCMR task will return CMRInternalError when a `500` status is returned from CMR

## [v6.0.0] 2021-02-16

### MIGRATION NOTES

- **CUMULUS-2255** - Cumulus has upgraded its supported version of Terraform
  from **0.12.12** to **0.13.6**. Please see the [instructions to upgrade your
  deployments](https://github.com/nasa/cumulus/blob/master/docs/upgrade-notes/upgrading-tf-version-0.13.6.md).

- **CUMULUS-2350**
  - If the  `/s3credentialsREADME`, does not appear to be working after
    deployment, [manual redeployment](https://docs.aws.amazon.com/apigateway/latest/developerguide/how-to-deploy-api-with-console.html)
    of the API-gateway stage may be necessary to finish the deployment.

### BREAKING CHANGES

- **CUMULUS-2255** - Cumulus has upgraded its supported version of Terraform from **0.12.12** to **0.13.6**.

### Added

- **CUMULUS-2291**
  - Add provider filter to Granule Inventory Report
- **CUMULUS-2300**
  - Added `childWorkflowMeta` to `queue-granules` config. Object passed to this
    value will be merged into a child workflow message's  `meta` object. For an
    example of how this can be used, see
    `example/cumulus-tf/discover_granules_workflow.asl.json`.
- **CUMULUS-2350**
  - Adds an unprotected endpoint, `/s3credentialsREADME`, to the
    s3-credentials-endpoint that displays  information on how to use the
    `/s3credentials` endpoint
- **CUMULUS-2368**
  - Add QueueWorkflow task
- **CUMULUS-2391**
  - Add reportToEms to collections.files file schema
- **CUMULUS-2395**
  - Add Core module parameter `ecs_custom_sg_ids` to Cumulus module to allow for
    custom security group mappings
- **CUMULUS-2402**
  - Officially expose `sftp()` for use in `@cumulus/sftp-client`

### Changed

- **CUMULUS-2323**
  - The sync granules task when used with the s3 provider now uses the
    `source_bucket` key in `granule.files` objects.  If incoming payloads using
    this task have a `source_bucket` value for a file using the s3 provider, the
    task will attempt to sync from the bucket defined in the file's
    `source_bucket` key instead of the `provider`.
    - Updated `S3ProviderClient.sync` to allow for an optional bucket parameter
      in support of the changed behavior.
  - Removed `addBucketToFile` and related code from sync-granules task

- **CUMULUS-2255**
  - Updated Terraform deployment code syntax for compatibility with version 0.13.6
- **CUMULUS-2321**
  - Updated API endpoint GET `/reconciliationReports/{name}` to return the
    presigned s3 URL in addition to report data

### Fixed

- Updated `hyrax-metadata-updates` task so the opendap url has Type 'USE SERVICE API'

- **CUMULUS-2310**
  - Use valid filename for reconciliation report
- **CUMULUS-2351**
  - Inventory report no longer includes the File/Granule relation object in the
    okCountByGranules key of a report.  The information is only included when a
    'Granule Not Found' report is run.

### Removed

- **CUMULUS-2364**
  - Remove the internal Cumulus logging lambda (log2elasticsearch)

## [v5.0.1] 2021-01-27

### Changed

- **CUMULUS-2344**
  - Elasticsearch API now allows you to reindex to an index that already exists
  - If using the Change Index operation and the new index doesn't exist, it will be created
  - Regarding instructions for CUMULUS-2020, you can now do a change index
    operation before a reindex operation. This will
    ensure that new data will end up in the new index while Elasticsearch is reindexing.

- **CUMULUS-2351**
  - Inventory report no longer includes the File/Granule relation object in the okCountByGranules key of a report. The information is only included when a 'Granule Not Found' report is run.

### Removed

- **CUMULUS-2367**
  - Removed `execution_cumulus_id` column from granules RDS schema and data type

## [v5.0.0] 2021-01-12

### BREAKING CHANGES

- **CUMULUS-2020**
  - Elasticsearch data mappings have been updated to improve search and the API
    has been update to reflect those changes. See Migration notes on how to
    update the Elasticsearch mappings.

### Migration notes

- **CUMULUS-2020**
  - Elasticsearch data mappings have been updated to improve search. For
    example, case insensitive searching will now work (e.g. 'MOD' and 'mod' will
    return the same granule results). To use the improved Elasticsearch queries,
    [reindex](https://nasa.github.io/cumulus-api/#reindex) to create a new index
    with the correct types. Then perform a [change
    index](https://nasa.github.io/cumulus-api/#change-index) operation to use
    the new index.
- **CUMULUS-2258**
  - Because the `egress_lambda_log_group` and
    `egress_lambda_log_subscription_filter` resource were removed from the
    `cumulus` module, new definitions for these resources must be added to
    `cumulus-tf/main.tf`. For reference on how to define these resources, see
    [`example/cumulus-tf/thin_egress_app.tf`](https://github.com/nasa/cumulus/blob/master/example/cumulus-tf/thin_egress_app.tf).
  - The `tea_stack_name` variable being passed into the `cumulus` module should be removed
- **CUMULUS-2344**
  - Regarding instructions for CUMULUS-2020, you can now do a change index operation before a reindex operation. This will
    ensure that new data will end up in the new index while Elasticsearch is reindexing.

### BREAKING CHANGES

- **CUMULUS-2020**
  - Elasticsearch data mappings have been updated to improve search and the API has been updated to reflect those changes. See Migration notes on how to update the Elasticsearch mappings.

### Added

- **CUMULUS-2318**
  - Added`async_operation_image` as `cumulus` module variable to allow for override of the async_operation container image.  Users can optionally specify a non-default docker image for use with Core async operations.
- **CUMULUS-2219**
  - Added `lzards-backup` Core task to facilitate making LZARDS backup requests in Cumulus ingest workflows
- **CUMULUS-2092**
  - Add documentation for Granule Not Found Reports
- **HYRAX-320**
  - `@cumulus/hyrax-metadata-updates`Add component URI encoding for entry title id and granule ur to allow for values with special characters in them. For example, EntryTitleId 'Sentinel-6A MF/Jason-CS L2 Advanced Microwave Radiometer (AMR-C) NRT Geophysical Parameters' Now, URLs generated from such values will be encoded correctly and parsable by HyraxInTheCloud
- **CUMULUS-1370**
  - Add documentation for Getting Started section including FAQs
- **CUMULUS-2092**
  - Add documentation for Granule Not Found Reports
- **CUMULUS-2219**
  - Added `lzards-backup` Core task to facilitate making LZARDS backup requests in Cumulus ingest workflows
- **CUMULUS-2280**
  - In local api, retry to create tables if they fail to ensure localstack has had time to start fully.
- **CUMULUS-2290**
  - Add `queryFields` to granule schema, and this allows workflow tasks to add queryable data to granule record. For reference on how to add data to `queryFields` field, see [`example/cumulus-tf/kinesis_trigger_test_workflow.tf`](https://github.com/nasa/cumulus/blob/master/example/cumulus-tf/kinesis_trigger_test_workflow.tf).
- **CUMULUS-2318**
  - Added`async_operation_image` as `cumulus` module variable to allow for override of the async_operation container image.  Users can optionally specify a non-default docker image for use with Core async operations.

### Changed

- **CUMULUS-2020**
  - Updated Elasticsearch mappings to support case-insensitive search
- **CUMULUS-2124**
  - cumulus-rds-tf terraform module now takes engine_version as an input variable.
- **CUMULUS-2279**
  - Changed the formatting of granule CMR links: instead of a link to the `/search/granules.json` endpoint, now it is a direct link to `/search/concepts/conceptid.format`
- **CUMULUS-2296**
  - Improved PDR spec compliance of `parse-pdr` by updating `@cumulus/pvl` to parse fields in a manner more consistent with the PDR ICD, with respect to numbers and dates. Anything not matching the ICD expectations, or incompatible with Javascript parsing, will be parsed as a string instead.
- **CUMULUS-2344**
  - Elasticsearch API now allows you to reindex to an index that already exists
  - If using the Change Index operation and the new index doesn't exist, it will be created

### Removed

- **CUMULUS-2258**
  - Removed `tea_stack_name` variable from `tf-modules/distribution/variables.tf` and `tf-modules/cumulus/variables.tf`
  - Removed `egress_lambda_log_group` and `egress_lambda_log_subscription_filter` resources from `tf-modules/distribution/main.tf`

## [v4.0.0] 2020-11-20

### Migration notes

- Update the name of your `cumulus_message_adapter_lambda_layer_arn` variable for the `cumulus` module to `cumulus_message_adapter_lambda_layer_version_arn`. The value of the variable should remain the same (a layer version ARN of a Lambda layer for the [`cumulus-message-adapter`](https://github.com/nasa/cumulus-message-adapter/).
- **CUMULUS-2138** - Update all workflows using the `MoveGranules` step to add `UpdateGranulesCmrMetadataFileLinksStep`that runs after it. See the example [`IngestAndPublishWorkflow`](https://github.com/nasa/cumulus/blob/master/example/cumulus-tf/ingest_and_publish_granule_workflow.asl.json) for reference.
- **CUMULUS-2251**
  - Because it has been removed from the `cumulus` module, a new resource definition for `egress_api_gateway_log_subscription_filter` must be added to `cumulus-tf/main.tf`. For reference on how to define this resource, see [`example/cumulus-tf/main.tf`](https://github.com/nasa/cumulus/blob/master/example/cumulus-tf/main.tf).

### Added

- **CUMULUS-2248**
  - Updates Integration Tests README to point to new fake provider template.
- **CUMULUS-2239**
  - Add resource declaration to create a VPC endpoint in tea-map-cache module if `deploy_to_ngap` is false.
- **CUMULUS-2063**
  - Adds a new, optional query parameter to the `/collections[&getMMT=true]` and `/collections/active[&getMMT=true]` endpoints. When a user provides a value of `true` for `getMMT` in the query parameters, the endpoint will search CMR and update each collection's results with new key `MMTLink` containing a link to the MMT (Metadata Management Tool) if a CMR collection id is found.
- **CUMULUS-2170**
  - Adds ability to filter granule inventory reports
- **CUMULUS-2211**
  - Adds `granules/bulkReingest` endpoint to `@cumulus/api`
- **CUMULUS-2251**
  - Adds `log_api_gateway_to_cloudwatch` variable to `example/cumulus-tf/variables.tf`.
  - Adds `log_api_gateway_to_cloudwatch` variable to `thin_egress_app` module definition.

### Changed

- **CUMULUS-2216**
  - `/collection` and `/collection/active` endpoints now return collections without granule aggregate statistics by default. The original behavior is preserved and can be found by including a query param of `includeStats=true` on the request to the endpoint.
  - The `es/collections` Collection class takes a new parameter includeStats. It no longer appends granule aggregate statistics to the returned results by default. One must set the new parameter to any non-false value.
- **CUMULUS-2201**
  - Update `dbIndexer` lambda to process requests in serial
  - Fixes ingestPdrWithNodeNameSpec parsePdr provider error
- **CUMULUS-2251**
  - Moves Egress Api Gateway Log Group Filter from `tf-modules/distribution/main.tf` to `example/cumulus-tf/main.tf`

### Fixed

- **CUMULUS-2251**
  - This fixes a deployment error caused by depending on the `thin_egress_app` module output for a resource count.

### Removed

- **CUMULUS-2251**
  - Removes `tea_api_egress_log_group` variable from `tf-modules/distribution/variables.tf` and `tf-modules/cumulus/variables.tf`.

### BREAKING CHANGES

- **CUMULUS-2138** - CMR metadata update behavior has been removed from the `move-granules` task into a
new `update-granules-cmr-metadata-file-links` task.
- **CUMULUS-2216**
  - `/collection` and `/collection/active` endpoints now return collections without granule aggregate statistics by default. The original behavior is preserved and can be found by including a query param of `includeStats=true` on the request to the endpoint.  This is likely to affect the dashboard only but included here for the change of behavior.
- **[1956](https://github.com/nasa/cumulus/issues/1956)**
  - Update the name of the `cumulus_message_adapter_lambda_layer_arn` output from the `cumulus-message-adapter` module to `cumulus_message_adapter_lambda_layer_version_arn`. The output value has changed from being the ARN of the Lambda layer **without a version** to the ARN of the Lambda layer **with a version**.
  - Update the variable name in the `cumulus` and `ingest` modules from `cumulus_message_adapter_lambda_layer_arn` to `cumulus_message_adapter_lambda_layer_version_arn`

## [v3.0.1] 2020-10-21

- **CUMULUS-2203**
  - Update Core tasks to use
    [cumulus-message-adapter-js](https://github.com/nasa/cumulus-message-adapter-js)
    v2.0.0 to resolve memory leak/lambda ENOMEM constant failure issue.   This
    issue caused lambdas to slowly use all memory in the run environment and
    prevented AWS from halting/restarting warmed instances when task code was
    throwing consistent errors under load.

- **CUMULUS-2232**
  - Updated versions for `ajv`, `lodash`, `googleapis`, `archiver`, and
    `@cumulus/aws-client` to remediate vulnerabilities found in SNYK scan.

### Fixed

- **CUMULUS-2233**
  - Fixes /s3credentials bug where the expiration time on the cookie was set to a time that is always expired, so authentication was never being recognized as complete by the API. Consequently, the user would end up in a redirect loop and requests to /s3credentials would never complete successfully. The bug was caused by the fact that the code setting the expiration time for the cookie was expecting a time value in milliseconds, but was receiving the expirationTime from the EarthdataLoginClient in seconds. This bug has been fixed by converting seconds into milliseconds. Unit tests were added to test that the expiration time has been converted to milliseconds and checking that the cookie's expiration time is greater than the current time.

## [v3.0.0] 2020-10-7

### MIGRATION STEPS

- **CUMULUS-2099**
  - All references to `meta.queues` in workflow configuration must be replaced with references to queue URLs from Terraform resources. See the updated [data cookbooks](https://nasa.github.io/cumulus/docs/data-cookbooks/about-cookbooks) or example [Discover Granules workflow configuration](https://github.com/nasa/cumulus/blob/master/example/cumulus-tf/discover_granules_workflow.asl.json).
  - The steps for configuring queued execution throttling have changed. See the [updated documentation](https://nasa.github.io/cumulus/docs/data-cookbooks/throttling-queued-executions).
  - In addition to the configuration for execution throttling, the internal mechanism for tracking executions by queue has changed. As a result, you should **disable any rules or workflows scheduling executions via a throttled queue** before upgrading. Otherwise, you may be at risk of having **twice as many executions** as are configured for the queue while the updated tracking is deployed. You can re-enable these rules/workflows once the upgrade is complete.

- **CUMULUS-2111**
  - **Before you re-deploy your `cumulus-tf` module**, note that the [`thin-egress-app`][thin-egress-app] is no longer deployed by default as part of the `cumulus` module, so you must add the TEA module to your deployment and manually modify your Terraform state **to avoid losing your API gateway and impacting any Cloudfront endpoints pointing to those gateways**. If you don't care about losing your API gateway and impacting Cloudfront endpoints, you can ignore the instructions for manually modifying state.

    1. Add the [`thin-egress-app`][thin-egress-app] module to your `cumulus-tf` deployment as shown in the [Cumulus example deployment](https://github.com/nasa/cumulus/tree/master/example/cumulus-tf/main.tf).

         - Note that the values for `tea_stack_name` variable to the `cumulus` module and the `stack_name` variable to the `thin_egress_app` module **must match**
         - Also, if you are specifying the `stage_name` variable to the `thin_egress_app` module, **the value of the `tea_api_gateway_stage` variable to the `cumulus` module must match it**

    2. **If you want to preserve your existing `thin-egress-app` API gateway and avoid having to update your Cloudfront endpoint for distribution, then you must follow these instructions**: <https://nasa.github.io/cumulus/docs/upgrade-notes/migrate_tea_standalone>. Otherwise, you can re-deploy as usual.

  - If you provide your own custom bucket map to TEA as a standalone module, **you must ensure that your custom bucket map includes mappings for the `protected` and `public` buckets specified in your `cumulus-tf/terraform.tfvars`, otherwise Cumulus may not be able to determine the correct distribution URL for ingested files and you may encounter errors**

- **CUMULUS-2197**
  - EMS resources are now optional, and `ems_deploy` is set to `false` by default, which will delete your EMS resources.
  - If you would like to keep any deployed EMS resources, add the `ems_deploy` variable set to `true` in your `cumulus-tf/terraform.tfvars`

### BREAKING CHANGES

- **CUMULUS-2200**
  - Changes return from 303 redirect to 200 success for `Granule Inventory`'s
    `/reconciliationReport` returns.  The user (dashboard) must read the value
    of `url` from the return to get the s3SignedURL and then download the report.
- **CUMULUS-2099**
  - `meta.queues` has been removed from Cumulus core workflow messages.
  - `@cumulus/sf-sqs-report` workflow task no longer reads the reporting queue URL from `input.meta.queues.reporting` on the incoming event. Instead, it requires that the queue URL be set as the `reporting_queue_url` environment variable on the deployed Lambda.
- **CUMULUS-2111**
  - The deployment of the `thin-egress-app` module has be removed from `tf-modules/distribution`, which is a part of the `tf-modules/cumulus` module. Thus, the `thin-egress-app` module is no longer deployed for you by default. See the migration steps for details about how to add deployment for the `thin-egress-app`.
- **CUMULUS-2141**
  - The `parse-pdr` task has been updated to respect the `NODE_NAME` property in
    a PDR's `FILE_GROUP`. If a `NODE_NAME` is present, the task will query the
    Cumulus API for a provider with that host. If a provider is found, the
    output granule from the task will contain a `provider` property containing
    that provider. If `NODE_NAME` is set but a provider with that host cannot be
    found in the API, or if multiple providers are found with that same host,
    the task will fail.
  - The `queue-granules` task has been updated to expect an optional
    `granule.provider` property on each granule. If present, the granule will be
    enqueued using that provider. If not present, the task's `config.provider`
    will be used instead.
- **CUMULUS-2197**
  - EMS resources are now optional and will not be deployed by default. See migration steps for information
    about how to deploy EMS resources.

#### CODE CHANGES

- The `@cumulus/api-client.providers.getProviders` function now takes a
  `queryStringParameters` parameter which can be used to filter the providers
  which are returned
- The `@cumulus/aws-client/S3.getS3ObjectReadStreamAsync` function has been
  removed. It read the entire S3 object into memory before returning a read
  stream, which could cause Lambdas to run out of memory. Use
  `@cumulus/aws-client/S3.getObjectReadStream` instead.
- The `@cumulus/ingest/util.lookupMimeType` function now returns `undefined`
  rather than `null` if the mime type could not be found.
- The `@cumulus/ingest/lock.removeLock` function now returns `undefined`
- The `@cumulus/ingest/granule.generateMoveFileParams` function now returns
  `source: undefined` and `target :undefined` on the response object if either could not be
  determined. Previously, `null` had been returned.
- The `@cumulus/ingest/recursion.recursion` function must now be imported using
  `const { recursion } = require('@cumulus/ingest/recursion');`
- The `@cumulus/ingest/granule.getRenamedS3File` function has been renamed to
  `listVersionedObjects`
- `@cumulus/common.http` has been removed
- `@cumulus/common/http.download` has been removed

### Added

- **CUMULUS-1855**
  - Fixed SyncGranule task to return an empty granules list when given an empty
    (or absent) granules list on input, rather than throwing an exception
- **CUMULUS-1955**
  - Added `@cumulus/aws-client/S3.getObject` to get an AWS S3 object
  - Added `@cumulus/aws-client/S3.waitForObject` to get an AWS S3 object,
    retrying, if necessary
- **CUMULUS-1961**
  - Adds `startTimestamp` and `endTimestamp` parameters to endpoint
    `reconcilationReports`.  Setting these values will filter the returned
    report to cumulus data that falls within the timestamps. It also causes the
    report to be one directional, meaning cumulus is only reconciled with CMR,
    but not the other direction. The Granules will be filtered by their
    `updatedAt` values. Collections are filtered by the updatedAt time of their
    granules, i.e. Collections with granules that are updatedAt a time between
    the time parameters will be returned in the reconciliation reports.
  - Adds `startTimestamp` and `endTimestamp` parameters to create-reconciliation-reports
    lambda function. If either of these params is passed in with a value that can be
    converted to a date object, the inter-platform comparison between Cumulus and CMR will
    be one way.  That is, collections, granules, and files will be filtered by time for
    those found in Cumulus and only those compared to the CMR holdings. For the moment
    there is not enough information to change the internal consistency check, and S3 vs
    Cumulus comparisons are unchanged by the timestamps.
- **CUMULUS-1962**
  - Adds `location` as parameter to `/reconciliationReports` endpoint. Options are `S3`
    resulting in a S3 vs. Cumulus database search or `CMR` resulting in CMR vs. Cumulus database search.
- **CUMULUS-1963**
  - Adds `granuleId` as input parameter to `/reconcilationReports`
    endpoint. Limits inputs parameters to either `collectionId` or `granuleId`
    and will fail to create the report if both are provided.  Adding granuleId
    will find collections in Cumulus by granuleId and compare those one way
    with those in CMR.
  - `/reconciliationReports` now validates any input json before starting the
    async operation and the lambda handler no longer validates input
    parameters.
- **CUMULUS-1964**
  - Reports can now be filtered on provider
- **CUMULUS-1965**
  - Adds `collectionId` parameter to the `/reconcilationReports`
    endpoint. Setting this value will limit the scope of the reconcilation
    report to only the input collectionId when comparing Cumulus and
    CMR. `collectionId` is provided an array of strings e.g. `[shortname___version, shortname2___version2]`
- **CUMULUS-2107**
  - Added a new task, `update-cmr-access-constraints`, that will set access constraints in CMR Metadata.
    Currently supports UMMG-JSON and Echo10XML, where it will configure `AccessConstraints` and
    `RestrictionFlag/RestrictionComment`, respectively.
  - Added an operator doc on how to configure and run the access constraint update workflow, which will update the metadata using the new task, and then publish the updated metadata to CMR.
  - Added an operator doc on bulk operations.
- **CUMULUS-2111**
  - Added variables to `cumulus` module:
    - `tea_api_egress_log_group`
    - `tea_external_api_endpoint`
    - `tea_internal_api_endpoint`
    - `tea_rest_api_id`
    - `tea_rest_api_root_resource_id`
    - `tea_stack_name`
  - Added variables to `distribution` module:
    - `tea_api_egress_log_group`
    - `tea_external_api_endpoint`
    - `tea_internal_api_endpoint`
    - `tea_rest_api_id`
    - `tea_rest_api_root_resource_id`
    - `tea_stack_name`
- **CUMULUS-2112**
  - Added `@cumulus/api/lambdas/internal-reconciliation-report`, so create-reconciliation-report
    lambda can create `Internal` reconciliation report
- **CUMULUS-2116**
  - Added `@cumulus/api/models/granule.unpublishAndDeleteGranule` which
  unpublishes a granule from CMR and deletes it from Cumulus, but does not
  update the record to `published: false` before deletion
- **CUMULUS-2113**
  - Added Granule not found report to reports endpoint
  - Update reports to return breakdown by Granule of files both in DynamoDB and S3
- **CUMULUS-2123**
  - Added `cumulus-rds-tf` DB cluster module to `tf-modules` that adds a
    serverless RDS Aurora/PostgreSQL database cluster to meet the PostgreSQL
    requirements for future releases.
  - Updated the default Cumulus module to take the following new required variables:
    - rds_user_access_secret_arn:
      AWS Secrets Manager secret ARN containing a JSON string of DB credentials
      (containing at least host, password, port as keys)
    - rds_security_group:
      RDS Security Group that provides connection access to the RDS cluster
  - Updated API lambdas and default ECS cluster to add them to the
    `rds_security_group` for database access
- **CUMULUS-2126**
  - The collections endpoint now writes to the RDS database
- **CUMULUS-2127**
  - Added migration to create collections relation for RDS database
- **CUMULUS-2129**
  - Added `data-migration1` Terraform module and Lambda to migrate data from Dynamo to RDS
    - Added support to Lambda for migrating collections data from Dynamo to RDS
- **CUMULUS-2155**
  - Added `rds_connection_heartbeat` to `cumulus` and `data-migration` tf
    modules.  If set to true, this diagnostic variable instructs Core's database
    code to fire off a connection 'heartbeat' query and log the timing/results
    for diagnostic purposes, and retry certain connection timeouts once.
    This option is disabled by default
- **CUMULUS-2156**
  - Support array inputs parameters for `Internal` reconciliation report
- **CUMULUS-2157**
  - Added support to `data-migration1` Lambda for migrating providers data from Dynamo to RDS
    - The migration process for providers will convert any credentials that are stored unencrypted or encrypted with an S3 keypair provider to be encrypted with a KMS key instead
- **CUMULUS-2161**
  - Rules now support an `executionNamePrefix` property. If set, any executions
    triggered as a result of that rule will use that prefix in the name of the
    execution.
  - The `QueueGranules` task now supports an `executionNamePrefix` property. Any
    executions queued by that task will use that prefix in the name of the
    execution. See the
    [example workflow](./example/cumulus-tf/discover_granules_with_execution_name_prefix_workflow.asl.json)
    for usage.
  - The `QueuePdrs` task now supports an `executionNamePrefix` config property.
    Any executions queued by that task will use that prefix in the name of the
    execution. See the
    [example workflow](./example/cumulus-tf/discover_and_queue_pdrs_with_execution_name_prefix_workflow.asl.json)
    for usage.
- **CUMULUS-2162**
  - Adds new report type to `/reconciliationReport` endpoint.  The new report
    is `Granule Inventory`. This report is a CSV file of all the granules in
    the Cumulus DB. This report will eventually replace the existing
    `granules-csv` endpoint which has been deprecated.
- **CUMULUS-2197**
  - Added `ems_deploy` variable to the `cumulus` module. This is set to false by default, except
    for our example deployment, where it is needed for integration tests.

### Changed

- Upgraded version of [TEA](https://github.com/asfadmin/thin-egress-app/) deployed with Cumulus to build 88.
- **CUMULUS-2107**
  - Updated the `applyWorkflow` functionality on the granules endpoint to take a `meta` property to pass into the workflow message.
  - Updated the `BULK_GRANULE` functionality on the granules endpoint to support the above `applyWorkflow` change.
- **CUMULUS-2111**
  - Changed `distribution_api_gateway_stage` variable for `cumulus` module to `tea_api_gateway_stage`
  - Changed `api_gateway_stage` variable for `distribution` module to `tea_api_gateway_stage`
- **CUMULUS-2224**
  - Updated `/reconciliationReport`'s file reconciliation to include `"EXTENDED METADATA"` as a valid CMR relatedUrls Type.

### Fixed

- **CUMULUS-2168**
  - Fixed issue where large number of documents (generally logs) in the
    `cumulus` elasticsearch index results in the collection granule stats
    queries failing for the collections list api endpoint
- **CUMULUS-1955**
  - Due to AWS's eventual consistency model, it was possible for PostToCMR to
    publish an earlier version of a CMR metadata file, rather than the latest
    version created in a workflow.  This fix guarantees that the latest version
    is published, as expected.
- **CUMULUS-1961**
  - Fixed `activeCollections` query only returning 10 results
- **CUMULUS-2201**
  - Fix Reconciliation Report integration test failures by waiting for collections appear
    in es list and ingesting a fake granule xml file to CMR
- **CUMULUS-2015**
  - Reduced concurrency of `QueueGranules` task. That task now has a
    `config.concurrency` option that defaults to `3`.
- **CUMULUS-2116**
  - Fixed a race condition with bulk granule delete causing deleted granules to still appear in Elasticsearch. Granules removed via bulk delete should now be removed from Elasticsearch.
- **CUMULUS-2163**
  - Remove the `public-read` ACL from the `move-granules` task
- **CUMULUS-2164**
  - Fix issue where `cumulus` index is recreated and attached to an alias if it has been previously deleted
- **CUMULUS-2195**
  - Fixed issue with redirect from `/token` not working when using a Cloudfront endpoint to access the Cumulus API with Launchpad authentication enabled. The redirect should now work properly whether you are using a plain API gateway URL or a Cloudfront endpoint pointing at an API gateway URL.
- **CUMULUS-2200**
  - Fixed issue where __in and __not queries were stripping spaces from values

### Deprecated

- **CUMULUS-1955**
  - `@cumulus/aws-client/S3.getS3Object()`
  - `@cumulus/message/Queue.getQueueNameByUrl()`
  - `@cumulus/message/Queue.getQueueName()`
- **CUMULUS-2162**
  - `@cumulus/api/endpoints/granules-csv/list()`

### Removed

- **CUMULUS-2111**
  - Removed `distribution_url` and `distribution_redirect_uri` outputs from the `cumulus` module
  - Removed variables from the `cumulus` module:
    - `distribution_url`
    - `log_api_gateway_to_cloudwatch`
    - `thin_egress_cookie_domain`
    - `thin_egress_domain_cert_arn`
    - `thin_egress_download_role_in_region_arn`
    - `thin_egress_jwt_algo`
    - `thin_egress_jwt_secret_name`
    - `thin_egress_lambda_code_dependency_archive_key`
    - `thin_egress_stack_name`
  - Removed outputs from the `distribution` module:
    - `distribution_url`
    - `internal_tea_api`
    - `rest_api_id`
    - `thin_egress_app_redirect_uri`
  - Removed variables from the `distribution` module:
    - `bucket_map_key`
    - `distribution_url`
    - `log_api_gateway_to_cloudwatch`
    - `thin_egress_cookie_domain`
    - `thin_egress_domain_cert_arn`
    - `thin_egress_download_role_in_region_arn`
    - `thin_egress_jwt_algo`
    - `thin_egress_jwt_secret_name`
    - `thin_egress_lambda_code_dependency_archive_key`
- **CUMULUS-2157**
  - Removed `providerSecretsMigration` and `verifyProviderSecretsMigration` lambdas
- Removed deprecated `@cumulus/sf-sns-report` task
- Removed code:
  - `@cumulus/aws-client/S3.calculateS3ObjectChecksum`
  - `@cumulus/aws-client/S3.getS3ObjectReadStream`
  - `@cumulus/cmrjs.getFullMetadata`
  - `@cumulus/cmrjs.getMetadata`
  - `@cumulus/common/util.isNil`
  - `@cumulus/common/util.isNull`
  - `@cumulus/common/util.isUndefined`
  - `@cumulus/common/util.lookupMimeType`
  - `@cumulus/common/util.mkdtempSync`
  - `@cumulus/common/util.negate`
  - `@cumulus/common/util.noop`
  - `@cumulus/common/util.omit`
  - `@cumulus/common/util.renameProperty`
  - `@cumulus/common/util.sleep`
  - `@cumulus/common/util.thread`
  - `@cumulus/ingest/granule.copyGranuleFile`
  - `@cumulus/ingest/granule.moveGranuleFile`
  - `@cumulus/integration-tests/api/rules.deleteRule`
  - `@cumulus/integration-tests/api/rules.getRule`
  - `@cumulus/integration-tests/api/rules.listRules`
  - `@cumulus/integration-tests/api/rules.postRule`
  - `@cumulus/integration-tests/api/rules.rerunRule`
  - `@cumulus/integration-tests/api/rules.updateRule`
  - `@cumulus/integration-tests/sfnStep.parseStepMessage`
  - `@cumulus/message/Queue.getQueueName`
  - `@cumulus/message/Queue.getQueueNameByUrl`

## v2.0.2+ Backport releases

Release v2.0.1 was the last release on the 2.0.x release series.

Changes after this version on the 2.0.x release series are limited
security/requested feature patches and will not be ported forward to future
releases unless there is a corresponding CHANGELOG entry.

For up-to-date CHANGELOG for the maintenance release branch see
[CHANGELOG.md](https://github.com/nasa/cumulus/blob/release-2.0.x/CHANGELOG.md)
from the 2.0.x branch.

For the most recent release information for the maintenance branch please see
the [release page](https://github.com/nasa/cumulus/releases)

## [v2.0.7] 2020-10-1 - [BACKPORT]

### Fixed

- CVE-2020-7720
  - Updated common `node-forge` dependency to 0.10.0 to address CVE finding

### [v2.0.6] 2020-09-25 - [BACKPORT]

### Fixed

- **CUMULUS-2168**
  - Fixed issue where large number of documents (generally logs) in the
    `cumulus` elasticsearch index results in the collection granule stats
    queries failing for the collections list api endpoint

### [v2.0.5] 2020-09-15 - [BACKPORT]

#### Added

- Added `thin_egress_stack_name` variable to `cumulus` and `distribution` Terraform modules to allow overriding the default Cloudformation stack name used for the `thin-egress-app`. **Please note that if you change/set this value for an existing deployment, it will destroy and re-create your API gateway for the `thin-egress-app`.**

#### Fixed

- Fix collection list queries. Removed fixes to collection stats, which break queries for a large number of granules.

### [v2.0.4] 2020-09-08 - [BACKPORT]

#### Changed

- Upgraded version of [TEA](https://github.com/asfadmin/thin-egress-app/) deployed with Cumulus to build 88.

### [v2.0.3] 2020-09-02 - [BACKPORT]

#### Fixed

- **CUMULUS-1961**
  - Fixed `activeCollections` query only returning 10 results

- **CUMULUS-2039**
  - Fix issue causing SyncGranules task to run out of memory on large granules

#### CODE CHANGES

- The `@cumulus/aws-client/S3.getS3ObjectReadStreamAsync` function has been
  removed. It read the entire S3 object into memory before returning a read
  stream, which could cause Lambdas to run out of memory. Use
  `@cumulus/aws-client/S3.getObjectReadStream` instead.

### [v2.0.2] 2020-08-17 - [BACKPORT]

#### CODE CHANGES

- The `@cumulus/ingest/util.lookupMimeType` function now returns `undefined`
  rather than `null` if the mime type could not be found.
- The `@cumulus/ingest/lock.removeLock` function now returns `undefined`

#### Added

- **CUMULUS-2116**
  - Added `@cumulus/api/models/granule.unpublishAndDeleteGranule` which
  unpublishes a granule from CMR and deletes it from Cumulus, but does not
  update the record to `published: false` before deletion

### Fixed

- **CUMULUS-2116**
  - Fixed a race condition with bulk granule delete causing deleted granules to still appear in Elasticsearch. Granules removed via bulk delete should now be removed from Elasticsearch.

## [v2.0.1] 2020-07-28

### Added

- **CUMULUS-1886**
  - Added `multiple sort keys` support to `@cumulus/api`
- **CUMULUS-2099**
  - `@cumulus/message/Queue.getQueueUrl` to get the queue URL specified in a Cumulus workflow message, if any.

### Fixed

- **[PR 1790](https://github.com/nasa/cumulus/pull/1790)**
  - Fixed bug with request headers in `@cumulus/launchpad-auth` causing Launchpad token requests to fail

## [v2.0.0] 2020-07-23

### BREAKING CHANGES

- Changes to the `@cumulus/api-client` package
  - The `CumulusApiClientError` class must now be imported using
    `const { CumulusApiClientError } = require('@cumulus/api-client/CumulusApiClientError')`
- The `@cumulus/sftp-client/SftpClient` class must now be imported using
  `const { SftpClient } = require('@cumulus/sftp-client');`
- Instances of `@cumulus/ingest/SftpProviderClient` no longer implicitly connect
  when `download`, `list`, or `sync` are called. You must call `connect` on the
  provider client before issuing one of those calls. Failure to do so will
  result in a "Client not connected" exception being thrown.
- Instances of `@cumulus/ingest/SftpProviderClient` no longer implicitly
  disconnect from the SFTP server when `list` is called.
- Instances of `@cumulus/sftp-client/SftpClient` must now be explicitly closed
  by calling `.end()`
- Instances of `@cumulus/sftp-client/SftpClient` no longer implicitly connect to
  the server when `download`, `unlink`, `syncToS3`, `syncFromS3`, and `list` are
  called. You must explicitly call `connect` before calling one of those
  methods.
- Changes to the `@cumulus/common` package
  - `cloudwatch-event.getSfEventMessageObject()` now returns `undefined` if the
    message could not be found or could not be parsed. It previously returned
    `null`.
  - `S3KeyPairProvider.decrypt()` now throws an exception if the bucket
    containing the key cannot be determined.
  - `S3KeyPairProvider.decrypt()` now throws an exception if the stack cannot be
    determined.
  - `S3KeyPairProvider.encrypt()` now throws an exception if the bucket
    containing the key cannot be determined.
  - `S3KeyPairProvider.encrypt()` now throws an exception if the stack cannot be
    determined.
  - `sns-event.getSnsEventMessageObject()` now returns `undefined` if it could
    not be parsed. It previously returned `null`.
  - The `aws` module has been removed.
  - The `BucketsConfig.buckets` property is now read-only and private
  - The `test-utils.validateConfig()` function now resolves to `undefined`
    rather than `true`.
  - The `test-utils.validateInput()` function now resolves to `undefined` rather
    than `true`.
  - The `test-utils.validateOutput()` function now resolves to `undefined`
    rather than `true`.
  - The static `S3KeyPairProvider.retrieveKey()` function has been removed.
- Changes to the `@cumulus/cmrjs` package
  - `@cumulus/cmrjs.constructOnlineAccessUrl()` and
    `@cumulus/cmrjs/cmr-utils.constructOnlineAccessUrl()` previously took a
    `buckets` parameter, which was an instance of
    `@cumulus/common/BucketsConfig`. They now take a `bucketTypes` parameter,
    which is a simple object mapping bucket names to bucket types. Example:
    `{ 'private-1': 'private', 'public-1': 'public' }`
  - `@cumulus/cmrjs.reconcileCMRMetadata()` and
    `@cumulus/cmrjs/cmr-utils.reconcileCMRMetadata()` now take a **required**
    `bucketTypes` parameter, which is a simple object mapping bucket names to
    bucket types. Example: `{ 'private-1': 'private', 'public-1': 'public' }`
  - `@cumulus/cmrjs.updateCMRMetadata()` and
    `@cumulus/cmrjs/cmr-utils.updateCMRMetadata()` previously took an optional
    `inBuckets` parameter, which was an instance of
    `@cumulus/common/BucketsConfig`. They now take a **required** `bucketTypes`
    parameter, which is a simple object mapping bucket names to bucket types.
    Example: `{ 'private-1': 'private', 'public-1': 'public' }`
- The minimum supported version of all published Cumulus packages is now Node
  12.18.0
  - Tasks using the `cumuluss/cumulus-ecs-task` Docker image must be updated to
    `cumuluss/cumulus-ecs-task:1.7.0`. This can be done by updating the `image`
    property of any tasks defined using the `cumulus_ecs_service` Terraform
    module.
- Changes to `@cumulus/aws-client/S3`
  - The signature of the `getObjectSize` function has changed. It now takes a
    params object with three properties:
    - **s3**: an instance of an AWS.S3 object
    - **bucket**
    - **key**
  - The `getObjectSize` function will no longer retry if the object does not
    exist
- **CUMULUS-1861**
  - `@cumulus/message/Collections.getCollectionIdFromMessage` now throws a
    `CumulusMessageError` if `collectionName` and `collectionVersion` are missing
    from `meta.collection`.   Previously this method would return
    `'undefined___undefined'` instead
  - `@cumulus/integration-tests/addCollections` now returns an array of collections that
    were added rather than the count of added collections
- **CUMULUS-1930**
  - The `@cumulus/common/util.uuid()` function has been removed
- **CUMULUS-1955**
  - `@cumulus/aws-client/S3.multipartCopyObject` now returns an object with the
    AWS `etag` of the destination object
  - `@cumulus/ingest/S3ProviderClient.list` now sets a file object's `path`
    property to `undefined` instead of `null` when the file is at the top level
    of its bucket
  - The `sync` methods of the following classes in the `@cumulus/ingest` package
    now return an object with the AWS `s3uri` and `etag` of the destination file
    (they previously returned only a string representing the S3 URI)
    - `FtpProviderClient`
    - `HttpProviderClient`
    - `S3ProviderClient`
    - `SftpProviderClient`
- **CUMULUS-1958**
  - The following methods exported from `@cumulus/cmr-js/cmr-utils` were made
    async, and added distributionBucketMap as a parameter:
    - constructOnlineAccessUrl
    - generateFileUrl
    - reconcileCMRMetadata
    - updateCMRMetadata
- **CUMULUS-1969**
  - The `DiscoverPdrs` task now expects `provider_path` to be provided at
    `event.config.provider_path`, not `event.config.collection.provider_path`
  - `event.config.provider_path` is now a required parameter of the
    `DiscoverPdrs` task
  - `event.config.collection` is no longer a parameter to the `DiscoverPdrs`
    task
  - Collections no longer support the `provider_path` property. The tasks that
    relied on that property are now referencing `config.meta.provider_path`.
    Workflows should be updated accordingly.
- **CUMULUS-1977**
  - Moved bulk granule deletion endpoint from `/bulkDelete` to
    `/granules/bulkDelete`
- **CUMULUS-1991**
  - Updated CMR metadata generation to use "Download file.hdf" (where `file.hdf` is the filename of the given resource) as the resource description instead of "File to download"
  - CMR metadata updates now respect changes to resource descriptions (previously only changes to resource URLs were respected)

### MIGRATION STEPS

- Due to an issue with the AWS API Gateway and how the Thin Egress App Cloudformation template applies updates, you may need to redeploy your
  `thin-egress-app-EgressGateway` manually as a one time migration step.    If your deployment fails with an
  error similar to:

  ```bash
  Error: Lambda function (<stack>-tf-TeaCache) returned error: ({"errorType":"HTTPError","errorMessage":"Response code 404 (Not Found)"})
  ```

  Then follow the [AWS
  instructions](https://docs.aws.amazon.com/apigateway/latest/developerguide/how-to-deploy-api-with-console.html)
  to `Redeploy a REST API to a stage` for your egress API and re-run `terraform
  apply`.

### Added

- **CUMULUS-2081**
  - Add Integrator Guide section for onboarding
  - Add helpful tips documentation

- **CUMULUS-1902**
  - Add Common Use Cases section under Operator Docs

- **CUMULUS-2058**
  - Added `lambda_processing_role_name` as an output from the `cumulus` module
    to provide the processing role name
- **CUMULUS-1417**
  - Added a `checksumFor` property to collection `files` config. Set this
    property on a checksum file's definition matching the `regex` of the target
    file. More details in the ['Data Cookbooks
    Setup'](https://nasa.github.io/cumulus/docs/next/data-cookbooks/setup)
    documentation.
  - Added `checksumFor` validation to collections model.
- **CUMULUS-1956**
  - Added `@cumulus/earthata-login-client` package
  - The `/s3credentials` endpoint that is deployed as part of distribution now
    supports authentication using tokens created by a different application. If
    a request contains the `EDL-ClientId` and `EDL-Token` headers,
    authentication will be handled using that token rather than attempting to
    use OAuth.
  - `@cumulus/earthata-login-client.getTokenUsername()` now accepts an
    `xRequestId` argument, which will be included as the `X-Request-Id` header
    when calling Earthdata Login.
  - If the `s3Credentials` endpoint is invoked with an EDL token and an
    `X-Request-Id` header, that `X-Request-Id` header will be forwarded to
    Earthata Login.
- **CUMULUS-1957**
  - If EDL token authentication is being used, and the `EDL-Client-Name` header
    is set, `@the-client-name` will be appended to the end of the Earthdata
    Login username that is used as the `RoleSessionName` of the temporary IAM
    credentials. This value will show up in the AWS S3 server access logs.
- **CUMULUS-1958**
  - Add the ability for users to specify a `bucket_map_key` to the `cumulus`
    terraform module as an override for the default .yaml values that are passed
    to TEA by Core.    Using this option *requires* that each configured
    Cumulus 'distribution' bucket (e.g. public/protected buckets) have a single
    TEA mapping.  Multiple maps per bucket are not supported.
  - Updated Generating a distribution URL, the MoveGranules task and all CMR
    reconciliation functionality to utilize the TEA bucket map override.
  - Updated deploy process to utilize a bootstrap 'tea-map-cache' lambda that
    will, after deployment of Cumulus Core's TEA instance, query TEA for all
    protected/public buckets and generate a mapping configuration used
    internally by Core.  This object is also exposed as an output of the Cumulus
    module as `distribution_bucket_map`.
- **CUMULUS-1961**
  - Replaces DynamoDB for Elasticsearch for reconciliationReportForCumulusCMR
    comparisons between Cumulus and CMR.
- **CUMULUS-1970**
  - Created the `add-missing-file-checksums` workflow task
  - Added `@cumulus/aws-client/S3.calculateObjectHash()` function
  - Added `@cumulus/aws-client/S3.getObjectReadStream()` function
- **CUMULUS-1887**
  - Add additional fields to the granule CSV download file
- **CUMULUS-2019**
  - Add `infix` search to es query builder `@cumulus/api/es/es/queries` to
    support partial matching of the keywords

### Changed

- **CUMULUS-2032**
  - Updated @cumulus/ingest/HttpProviderClient to utilize a configuration key
    `httpListTimeout` to set the default timeout for discovery HTTP/HTTPS
    requests, and updates the default for the provider to 5 minutes (300 seconds).
  - Updated the DiscoverGranules and DiscoverPDRs tasks to utilize the updated
    configuration value if set via workflow config, and updates the default for
    these tasks to 5 minutes (300 seconds).

- **CUMULUS-176**
  - The API will now respond with a 400 status code when a request body contains
    invalid JSON. It had previously returned a 500 status code.
- **CUMULUS-1861**
  - Updates Rule objects to no longer require a collection.
  - Changes the DLQ behavior for `sfEventSqsToDbRecords` and
    `sfEventSqsToDbRecordsInputQueue`. Previously failure to write a database
    record would result in lambda success, and an error log in the CloudWatch
    logs.   The lambda has been updated to manually add a record to
    the `sfEventSqsToDbRecordsDeadLetterQueue` if the granule, execution, *or*
    pdr record fails to write, in addition to the previous error logging.
- **CUMULUS-1956**
  - The `/s3credentials` endpoint that is deployed as part of distribution now
    supports authentication using tokens created by a different application. If
    a request contains the `EDL-ClientId` and `EDL-Token` headers,
    authentication will be handled using that token rather than attempting to
    use OAuth.
- **CUMULUS-1977**
  - API endpoint POST `/granules/bulk` now returns a 202 status on a successful
    response instead of a 200 response
  - API endpoint DELETE `/granules/<granule-id>` now returns a 404 status if the
    granule record was already deleted
  - `@cumulus/api/models/Granule.update()` now returns the updated granule
    record
  - Implemented POST `/granules/bulkDelete` API endpoint to support deleting
    granules specified by ID or returned by the provided query in the request
    body. If the request is successful, the endpoint returns the async operation
    ID that has been started to remove the granules.
    - To use a query in the request body, your deployment must be
      [configured to access the Elasticsearch host for ESDIS metrics](https://nasa.github.io/cumulus/docs/additional-deployment-options/cloudwatch-logs-delivery#esdis-metrics)
      in your environment
  - Added `@cumulus/api/models/Granule.getRecord()` method to return raw record
    from DynamoDB
  - Added `@cumulus/api/models/Granule.delete()` method which handles deleting
    the granule record from DynamoDB and the granule files from S3
- **CUMULUS-1982**
  - The `globalConnectionLimit` property of providers is now optional and
    defaults to "unlimited"
- **CUMULUS-1997**
  - Added optional `launchpad` configuration to `@cumulus/hyrax-metadata-updates` task config schema.
- **CUMULUS-1991**
  - `@cumulus/cmrjs/src/cmr-utils/constructOnlineAccessUrls()` now throws an error if `cmrGranuleUrlType = "distribution"` and no distribution endpoint argument is provided
- **CUMULUS-2011**
  - Reconciliation reports are now generated within an AsyncOperation
- **CUMULUS-2016**
  - Upgrade TEA to version 79

### Fixed

- **CUMULUS-1991**
  - Added missing `DISTRIBUTION_ENDPOINT` environment variable for API lambdas. This environment variable is required for API requests to move granules.

- **CUMULUS-1961**
  - Fixed granules and executions query params not getting sent to API in granule list operation in `@cumulus/api-client`

### Deprecated

- `@cumulus/aws-client/S3.calculateS3ObjectChecksum()`
- `@cumulus/aws-client/S3.getS3ObjectReadStream()`
- `@cumulus/common/log.convertLogLevel()`
- `@cumulus/collection-config-store`
- `@cumulus/common/util.sleep()`

- **CUMULUS-1930**
  - `@cumulus/common/log.convertLogLevel()`
  - `@cumulus/common/util.isNull()`
  - `@cumulus/common/util.isUndefined()`
  - `@cumulus/common/util.negate()`
  - `@cumulus/common/util.noop()`
  - `@cumulus/common/util.isNil()`
  - `@cumulus/common/util.renameProperty()`
  - `@cumulus/common/util.lookupMimeType()`
  - `@cumulus/common/util.thread()`
  - `@cumulus/common/util.mkdtempSync()`

### Removed

- The deprecated `@cumulus/common.bucketsConfigJsonObject` function has been
  removed
- The deprecated `@cumulus/common.CollectionConfigStore` class has been removed
- The deprecated `@cumulus/common.concurrency` module has been removed
- The deprecated `@cumulus/common.constructCollectionId` function has been
  removed
- The deprecated `@cumulus/common.launchpad` module has been removed
- The deprecated `@cumulus/common.LaunchpadToken` class has been removed
- The deprecated `@cumulus/common.Semaphore` class has been removed
- The deprecated `@cumulus/common.stringUtils` module has been removed
- The deprecated `@cumulus/common/aws.cloudwatchlogs` function has been removed
- The deprecated `@cumulus/common/aws.deleteS3Files` function has been removed
- The deprecated `@cumulus/common/aws.deleteS3Object` function has been removed
- The deprecated `@cumulus/common/aws.dynamodb` function has been removed
- The deprecated `@cumulus/common/aws.dynamodbDocClient` function has been
  removed
- The deprecated `@cumulus/common/aws.getExecutionArn` function has been removed
- The deprecated `@cumulus/common/aws.headObject` function has been removed
- The deprecated `@cumulus/common/aws.listS3ObjectsV2` function has been removed
- The deprecated `@cumulus/common/aws.parseS3Uri` function has been removed
- The deprecated `@cumulus/common/aws.promiseS3Upload` function has been removed
- The deprecated `@cumulus/common/aws.recursivelyDeleteS3Bucket` function has
  been removed
- The deprecated `@cumulus/common/aws.s3CopyObject` function has been removed
- The deprecated `@cumulus/common/aws.s3ObjectExists` function has been removed
- The deprecated `@cumulus/common/aws.s3PutObject` function has been removed
- The deprecated `@cumulus/common/bucketsConfigJsonObject` function has been
  removed
- The deprecated `@cumulus/common/CloudWatchLogger` class has been removed
- The deprecated `@cumulus/common/collection-config-store.CollectionConfigStore`
  class has been removed
- The deprecated `@cumulus/common/collection-config-store.constructCollectionId`
  function has been removed
- The deprecated `@cumulus/common/concurrency.limit` function has been removed
- The deprecated `@cumulus/common/concurrency.mapTolerant` function has been
  removed
- The deprecated `@cumulus/common/concurrency.promiseUrl` function has been
  removed
- The deprecated `@cumulus/common/concurrency.toPromise` function has been
  removed
- The deprecated `@cumulus/common/concurrency.unless` function has been removed
- The deprecated `@cumulus/common/config.parseConfig` function has been removed
- The deprecated `@cumulus/common/config.resolveResource` function has been
  removed
- The deprecated `@cumulus/common/DynamoDb.get` function has been removed
- The deprecated `@cumulus/common/DynamoDb.scan` function has been removed
- The deprecated `@cumulus/common/FieldPattern` class has been removed
- The deprecated `@cumulus/common/launchpad.getLaunchpadToken` function has been
  removed
- The deprecated `@cumulus/common/launchpad.validateLaunchpadToken` function has
  been removed
- The deprecated `@cumulus/common/LaunchpadToken` class has been removed
- The deprecated `@cumulus/common/message.buildCumulusMeta` function has been
  removed
- The deprecated `@cumulus/common/message.buildQueueMessageFromTemplate`
  function has been removed
- The deprecated `@cumulus/common/message.getCollectionIdFromMessage` function
  has been removed
- The deprecated `@cumulus/common/message.getMaximumExecutions` function has
  been removed
- The deprecated `@cumulus/common/message.getMessageExecutionArn` function has
  been removed
- The deprecated `@cumulus/common/message.getMessageExecutionName` function has
  been removed
- The deprecated `@cumulus/common/message.getMessageFromTemplate` function has
  been removed
- The deprecated `@cumulus/common/message.getMessageGranules` function has been
  removed
- The deprecated `@cumulus/common/message.getMessageStateMachineArn` function
  has been removed
- The deprecated `@cumulus/common/message.getQueueName` function has been
  removed
- The deprecated `@cumulus/common/message.getQueueNameByUrl` function has been
  removed
- The deprecated `@cumulus/common/message.hasQueueAndExecutionLimit` function
  has been removed
- The deprecated `@cumulus/common/Semaphore` class has been removed
- The deprecated `@cumulus/common/string.globalReplace` function has been removed
- The deprecated `@cumulus/common/string.isNonEmptyString` function has been
  removed
- The deprecated `@cumulus/common/string.isValidHostname` function has been
  removed
- The deprecated `@cumulus/common/string.match` function has been removed
- The deprecated `@cumulus/common/string.matches` function has been removed
- The deprecated `@cumulus/common/string.replace` function has been removed
- The deprecated `@cumulus/common/string.toLower` function has been removed
- The deprecated `@cumulus/common/string.toUpper` function has been removed
- The deprecated `@cumulus/common/testUtils.getLocalstackEndpoint` function has been removed
- The deprecated `@cumulus/common/util.setErrorStack` function has been removed
- The `@cumulus/common/util.uuid` function has been removed
- The deprecated `@cumulus/common/workflows.getWorkflowArn` function has been
  removed
- The deprecated `@cumulus/common/workflows.getWorkflowFile` function has been
  removed
- The deprecated `@cumulus/common/workflows.getWorkflowList` function has been
  removed
- The deprecated `@cumulus/common/workflows.getWorkflowTemplate` function has
  been removed
- `@cumulus/aws-client/StepFunctions.toSfnExecutionName()`
- `@cumulus/aws-client/StepFunctions.fromSfnExecutionName()`
- `@cumulus/aws-client/StepFunctions.getExecutionArn()`
- `@cumulus/aws-client/StepFunctions.getExecutionUrl()`
- `@cumulus/aws-client/StepFunctions.getStateMachineArn()`
- `@cumulus/aws-client/StepFunctions.pullStepFunctionEvent()`
- `@cumulus/common/test-utils/throttleOnce()`
- `@cumulus/integration-tests/api/distribution.invokeApiDistributionLambda()`
- `@cumulus/integration-tests/api/distribution.getDistributionApiRedirect()`
- `@cumulus/integration-tests/api/distribution.getDistributionApiFileStream()`

## [v1.24.0] 2020-06-03

### BREAKING CHANGES

- **CUMULUS-1969**
  - The `DiscoverPdrs` task now expects `provider_path` to be provided at
    `event.config.provider_path`, not `event.config.collection.provider_path`
  - `event.config.provider_path` is now a required parameter of the
    `DiscoverPdrs` task
  - `event.config.collection` is no longer a parameter to the `DiscoverPdrs`
    task
  - Collections no longer support the `provider_path` property. The tasks that
    relied on that property are now referencing `config.meta.provider_path`.
    Workflows should be updated accordingly.

- **CUMULUS-1997**
  - `@cumulus/cmr-client/CMRSearchConceptQueue` parameters have been changed to take a `cmrSettings` object containing clientId, provider, and auth information. This can be generated using `@cumulus/cmrjs/cmr-utils/getCmrSettings`. The `cmrEnvironment` variable has been removed.

### Added

- **CUMULUS-1800**
  - Added task configuration setting named `syncChecksumFiles` to the
    SyncGranule task. This setting is `false` by default, but when set to
    `true`, all checksum files associated with data files that are downloaded
    will be downloaded as well.
- **CUMULUS-1952**
  - Updated HTTP(S) provider client to accept username/password for Basic authorization. This change adds support for Basic Authorization such as Earthdata login redirects to ingest (i.e. as implemented in SyncGranule), but not to discovery (i.e. as implemented in DiscoverGranules). Discovery still expects the provider's file system to be publicly accessible, but not the individual files and their contents.
  - **NOTE**: Using this in combination with the HTTP protocol may expose usernames and passwords to intermediary network entities. HTTPS is highly recommended.
- **CUMULUS-1997**
  - Added optional `launchpad` configuration to `@cumulus/hyrax-metadata-updates` task config schema.

### Fixed

- **CUMULUS-1997**
  - Updated all CMR operations to use configured authentication scheme
- **CUMULUS-2010**
  - Updated `@cumulus/api/launchpadSaml` to support multiple userGroup attributes from the SAML response

## [v1.23.2] 2020-05-22

### BREAKING CHANGES

- Updates to the Cumulus archive API:
  - All endpoints now return a `401` response instead of a `403` for any request where the JWT passed as a Bearer token is invalid.
  - POST `/refresh` and DELETE `/token/<token>` endpoints now return a `401` response for requests with expired tokens

- **CUMULUS-1894**
  - `@cumulus/ingest/granule.handleDuplicateFile()`
    - The `copyOptions` parameter has been removed
    - An `ACL` parameter has been added
  - `@cumulus/ingest/granule.renameS3FileWithTimestamp()`
    - Now returns `undefined`

- **CUMULUS-1896**
  Updated all Cumulus core lambdas to utilize the new message adapter streaming interface via [cumulus-message-adapter-js v1.2.0](https://github.com/nasa/cumulus-message-adapter-js/releases/tag/v1.2.0).   Users of this version of Cumulus (or later) must utilize version 1.3.0 or greater of the [cumulus-message-adapter](https://github.com/nasa/cumulus-message-adapter) to support core lambdas.

- **CUMULUS-1912**
  - `@cumulus/api` reconciliationReports list endpoint returns a list of reconciliationReport records instead of S3Uri.

- **CUMULUS-1969**
  - The `DiscoverGranules` task now expects `provider_path` to be provided at
    `event.config.provider_path`, not `event.config.collection.provider_path`
  - `config.provider_path` is now a required parameter of the `DiscoverGranules`
    task

### MIGRATION STEPS

- To take advantage of the new TTL-based access token expiration implemented in CUMULUS-1777 (see notes below) and clear out existing records in your access tokens table, do the following:
  1. Log out of any active dashboard sessions
  2. Use the AWS console or CLI to delete your `<prefix>-AccessTokensTable` DynamoDB table
  3. [Re-deploy your `data-persistence` module](https://nasa.github.io/cumulus/docs/deployment/upgrade-readme#update-data-persistence-resources), which should re-create the `<prefix>-AccessTokensTable` DynamoDB table
  4. Return to using the Cumulus API/dashboard as normal
- This release requires the Cumulus Message Adapter layer deployed with Cumulus Core to be at least 1.3.0, as the core lambdas have updated to [cumulus-message-adapter-js v1.2.0](https://github.com/nasa/cumulus-message-adapter-js/releases/tag/v1.2.0) and the new CMA interface.  As a result, users should:
  1. Follow the [Cumulus Message Adapter (CMA) deployment instructions](https://nasa.github.io/cumulus/docs/deployment/deployment-readme#deploy-the-cumulus-message-adapter-layer) and install a CMA layer version >=1.3.0
  2. If you are using any custom Node.js Lambdas in your workflows **and** the Cumulus CMA layer/`cumulus-message-adapter-js`, you must update your lambda to use [cumulus-message-adapter-js v1.2.0](https://github.com/nasa/cumulus-message-adapter-js/releases/tag/v1.2.0) and follow the migration instructions in the release notes. Prior versions of `cumulus-message-adapter-js` are not compatible with CMA >= 1.3.0.
- Migrate existing s3 reconciliation report records to database (CUMULUS-1911):
  - After update your `data persistence` module and Cumulus resources, run the command:

  ```bash
  ./node_modules/.bin/cumulus-api migrate --stack `<your-terraform-deployment-prefix>` --migrationVersion migration5
  ```

### Added

- Added a limit for concurrent Elasticsearch requests when doing an index from database operation
- Added the `es_request_concurrency` parameter to the archive and cumulus Terraform modules

- **CUMULUS-1995**
  - Added the `es_index_shards` parameter to the archive and cumulus Terraform modules to configure the number of shards for the ES index
    - If you have an existing ES index, you will need to [reindex](https://nasa.github.io/cumulus-api/#reindex) and then [change index](https://nasa.github.io/cumulus-api/#change-index) to take advantage of shard updates

- **CUMULUS-1894**
  - Added `@cumulus/aws-client/S3.moveObject()`

- **CUMULUS-1911**
  - Added ReconciliationReports table
  - Updated CreateReconciliationReport lambda to save Reconciliation Report records to database
  - Updated dbIndexer and IndexFromDatabase lambdas to index Reconciliation Report records to Elasticsearch
  - Added migration_5 to migrate existing s3 reconciliation report records to database and Elasticsearch
  - Updated `@cumulus/api` package, `tf-modules/archive` and `tf-modules/data-persistence` Terraform modules

- **CUMULUS-1916**
  - Added util function for seeding reconciliation reports when running API locally in dashboard

### Changed

- **CUMULUS-1777**
  - The `expirationTime` property is now a **required field** of the access tokens model.
  - Updated the `AccessTokens` table to set a [TTL](https://docs.aws.amazon.com/amazondynamodb/latest/developerguide/howitworks-ttl.html) on the `expirationTime` field in `tf-modules/data-persistence/dynamo.tf`. As a result, access token records in this table whose `expirationTime` has passed should be **automatically deleted by DynamoDB**.
  - Updated all code creating access token records in the Dynamo `AccessTokens` table to set the `expirationTime` field value in seconds from the epoch.
- **CUMULUS-1912**
  - Updated reconciliationReports endpoints to query against Elasticsearch, delete report from both database and s3
  - Added `@cumulus/api-client/reconciliationReports`
- **CUMULUS-1999**
  - Updated `@cumulus/common/util.deprecate()` so that only a single deprecation notice is printed for each name/version combination

### Fixed

- **CUMULUS-1894**
  - The `SyncGranule` task can now handle files larger than 5 GB
- **CUMULUS-1987**
  - `Remove granule from CMR` operation in `@cumulus/api` now passes token to CMR when fetching granule metadata, allowing removal of private granules
- **CUMULUS-1993**
  - For a given queue, the `sqs-message-consumer` Lambda will now only schedule workflows for rules matching the queue **and the collection information in each queue message (if any)**
    - The consumer also now only reads each queue message **once per Lambda invocation**, whereas previously each message was read **once per queue rule per Lambda invocation**
  - Fixed bug preventing the deletion of multiple SNS rules that share the same SNS topic

### Deprecated

- **CUMULUS-1894**
  - `@cumulus/ingest/granule.copyGranuleFile()`
  - `@cumulus/ingest/granule.moveGranuleFile()`

- **CUMULUS-1987** - Deprecated the following functions:
  - `@cumulus/cmrjs/getMetadata(cmrLink)` -> `@cumulus/cmr-client/CMR.getGranuleMetadata(cmrLink)`
  - `@cumulus/cmrjs/getFullMetadata(cmrLink)`

## [v1.22.1] 2020-05-04

**Note**: v1.22.0 was not released as a package due to npm/release concerns.  Users upgrading to 1.22.x should start with 1.22.1

### Added

- **CUMULUS-1894**
  - Added `@cumulus/aws-client/S3.multipartCopyObject()`
- **CUMULUS-408**
  - Added `certificateUri` field to provider schema. This optional field allows operators to specify an S3 uri to a CA bundle to use for HTTPS requests.
- **CUMULUS-1787**
  - Added `collections/active` endpoint for returning collections with active granules in `@cumulus/api`
- **CUMULUS-1799**
  - Added `@cumulus/common/stack.getBucketsConfigKey()` to return the S3 key for the buckets config object
  - Added `@cumulus/common/workflows.getWorkflowFileKey()` to return the S3 key for a workflow definition object
  - Added `@cumulus/common/workflows.getWorkflowsListKeyPrefix()` to return the S3 key prefix for objects containing workflow definitions
  - Added `@cumulus/message` package containing utilities for building and parsing Cumulus messages
- **CUMULUS-1850**
  - Added `@cumulus/aws-client/Kinesis.describeStream()` to get a Kinesis stream description
- **CUMULUS-1853**
  - Added `@cumulus/integration-tests/collections.createCollection()`
  - Added `@cumulus/integration-tests/executions.findExecutionArn()`
  - Added `@cumulus/integration-tests/executions.getExecutionWithStatus()`
  - Added `@cumulus/integration-tests/granules.getGranuleWithStatus()`
  - Added `@cumulus/integration-tests/providers.createProvider()`
  - Added `@cumulus/integration-tests/rules.createOneTimeRule()`

### Changed

- **CUMULUS-1682**
  - Moved all `@cumulus/ingest/parse-pdr` code into the `parse-pdr` task as it had become tightly coupled with that task's handler and was not used anywhere else. Unit tests also restored.
- **CUMULUS-1820**
  - Updated the Thin Egress App module used in `tf-modules/distribution/main.tf` to build 74. [See the release notes](https://github.com/asfadmin/thin-egress-app/releases/tag/tea-build.74).
- **CUMULUS-1852**
  - Updated POST endpoints for `/collections`, `/providers`, and `/rules` to log errors when returning a 500 response
  - Updated POST endpoint for `/collections`:
    - Return a 400 response when the `name` or `version` fields are missing
    - Return a 409 response if the collection already exists
    - Improved error messages to be more explicit
  - Updated POST endpoint for `/providers`:
    - Return a 400 response if the `host` field value is invalid
    - Return a 409 response if the provider already exists
  - Updated POST endpoint for `/rules`:
    - Return a 400 response if rule `name` is invalid
    - Return a 400 response if rule `type` is invalid
- **CUMULUS-1891**
  - Updated the following endpoints using async operations to return a 503 error if the ECS task  cannot be started and a 500 response for a non-specific error:
    - POST `/replays`
    - POST `/bulkDelete`
    - POST `/elasticsearch/index-from-database`
    - POST `/granules/bulk`

### Fixed

- **CUMULUS-408**
  - Fixed HTTPS discovery and ingest.

- **CUMULUS-1850**
  - Fixed a bug in Kinesis event processing where the message consumer would not properly filter available rules based on the collection information in the event and the Kinesis stream ARN

- **CUMULUS-1853**
  - Fixed a bug where attempting to create a rule containing a payload property
    would fail schema validation.

- **CUMULUS-1854**
  - Rule schema is validated before starting workflows or creating event source mappings

- **CUMULUS-1974**
  - Fixed @cumulus/api webpack config for missing underscore object due to underscore update

- **CUMULUS-2210**
  - Fixed `cmr_oauth_provider` variable not being propagated to reconciliation reports

### Deprecated

- **CUMULUS-1799** - Deprecated the following code. For cases where the code was moved into another package, the new code location is noted:
  - `@cumulus/aws-client/StepFunctions.fromSfnExecutionName()`
  - `@cumulus/aws-client/StepFunctions.toSfnExecutionName()`
  - `@cumulus/aws-client/StepFunctions.getExecutionArn()` -> `@cumulus/message/Executions.buildExecutionArn()`
  - `@cumulus/aws-client/StepFunctions.getExecutionUrl()` -> `@cumulus/message/Executions.getExecutionUrlFromArn()`
  - `@cumulus/aws-client/StepFunctions.getStateMachineArn()` -> `@cumulus/message/Executions.getStateMachineArnFromExecutionArn()`
  - `@cumulus/aws-client/StepFunctions.pullStepFunctionEvent()` -> `@cumulus/message/StepFunctions.pullStepFunctionEvent()`
  - `@cumulus/common/bucketsConfigJsonObject()`
  - `@cumulus/common/CloudWatchLogger`
  - `@cumulus/common/collection-config-store/CollectionConfigStore` -> `@cumulus/collection-config-store`
  - `@cumulus/common/collection-config-store.constructCollectionId()` -> `@cumulus/message/Collections.constructCollectionId`
  - `@cumulus/common/concurrency.limit()`
  - `@cumulus/common/concurrency.mapTolerant()`
  - `@cumulus/common/concurrency.promiseUrl()`
  - `@cumulus/common/concurrency.toPromise()`
  - `@cumulus/common/concurrency.unless()`
  - `@cumulus/common/config.buildSchema()`
  - `@cumulus/common/config.parseConfig()`
  - `@cumulus/common/config.resolveResource()`
  - `@cumulus/common/config.resourceToArn()`
  - `@cumulus/common/FieldPattern`
  - `@cumulus/common/launchpad.getLaunchpadToken()` -> `@cumulus/launchpad-auth/index.getLaunchpadToken()`
  - `@cumulus/common/LaunchpadToken` -> `@cumulus/launchpad-auth/LaunchpadToken`
  - `@cumulus/common/launchpad.validateLaunchpadToken()` -> `@cumulus/launchpad-auth/index.validateLaunchpadToken()`
  - `@cumulus/common/message.buildCumulusMeta()` -> `@cumulus/message/Build.buildCumulusMeta()`
  - `@cumulus/common/message.buildQueueMessageFromTemplate()` -> `@cumulus/message/Build.buildQueueMessageFromTemplate()`
  - `@cumulus/common/message.getCollectionIdFromMessage()` -> `@cumulus/message/Collections.getCollectionIdFromMessage()`
  - `@cumulus/common/message.getMessageExecutionArn()` -> `@cumulus/message/Executions.getMessageExecutionArn()`
  - `@cumulus/common/message.getMessageExecutionName()` -> `@cumulus/message/Executions.getMessageExecutionName()`
  - `@cumulus/common/message.getMaximumExecutions()` -> `@cumulus/message/Queue.getMaximumExecutions()`
  - `@cumulus/common/message.getMessageFromTemplate()`
  - `@cumulus/common/message.getMessageStateMachineArn()` -> `@cumulus/message/Executions.getMessageStateMachineArn()`)
  - `@cumulus/common/message.getMessageGranules()` -> `@cumulus/message/Granules.getMessageGranules()`
  - `@cumulus/common/message.getQueueNameByUrl()` -> `@cumulus/message/Queue.getQueueNameByUrl()`
  - `@cumulus/common/message.getQueueName()` -> `@cumulus/message/Queue.getQueueName()`)
  - `@cumulus/common/message.hasQueueAndExecutionLimit()` -> `@cumulus/message/Queue.hasQueueAndExecutionLimit()`
  - `@cumulus/common/Semaphore`
  - `@cumulus/common/test-utils.throttleOnce()`
  - `@cumulus/common/workflows.getWorkflowArn()`
  - `@cumulus/common/workflows.getWorkflowFile()`
  - `@cumulus/common/workflows.getWorkflowList()`
  - `@cumulus/common/workflows.getWorkflowTemplate()`
  - `@cumulus/integration-tests/sfnStep/SfnStep.parseStepMessage()` -> `@cumulus/message/StepFunctions.parseStepMessage()`
- **CUMULUS-1858** - Deprecated the following functions.
  - `@cumulus/common/string.globalReplace()`
  - `@cumulus/common/string.isNonEmptyString()`
  - `@cumulus/common/string.isValidHostname()`
  - `@cumulus/common/string.match()`
  - `@cumulus/common/string.matches()`
  - `@cumulus/common/string.replace()`
  - `@cumulus/common/string.toLower()`
  - `@cumulus/common/string.toUpper()`

### Removed

- **CUMULUS-1799**: Deprecated code removals:
  - Removed from `@cumulus/common/aws`:
    - `pullStepFunctionEvent()`
  - Removed `@cumulus/common/sfnStep`
  - Removed `@cumulus/common/StepFunctions`

## [v1.21.0] 2020-03-30

### PLEASE NOTE

- **CUMULUS-1762**: the `messageConsumer` for `sns` and `kinesis`-type rules now fetches
  the collection information from the message. You should ensure that your rule's collection
  name and version match what is in the message for these ingest messages to be processed.
  If no matching rule is found, an error will be thrown and logged in the
  `messageConsumer` Lambda function's log group.

### Added

- **CUMULUS-1629**`
  - Updates discover-granules task to respect/utilize duplicateHandling configuration such that
    - skip:               Duplicates will be filtered from the granule list
    - error:              Duplicates encountered will result in step failure
    - replace, version:   Duplicates will be ignored and handled as normal.
  - Adds a new copy of the API lambda `PrivateApiLambda()` which is configured to not require authentication. This Lambda is not connected to an API gateway
  - Adds `@cumulus/api-client` with functions for use by workflow lambdas to call the API when needed

- **CUMULUS-1732**
  - Added Python task/activity workflow and integration test (`PythonReferenceSpec`) to test `cumulus-message-adapter-python`and `cumulus-process-py` integration.
- **CUMULUS-1795**
  - Added an IAM policy on the Cumulus EC2 creation to enable SSM when the `deploy_to_ngap` flag is true

### Changed

- **CUMULUS-1762**
  - the `messageConsumer` for `sns` and `kinesis`-type rules now fetches the collection
    information from the message.

### Deprecated

- **CUMULUS-1629**
  - Deprecate `granulesApi`, `rulesApi`, `emsApi`, `executionsAPI` from `@cumulus/integration-test/api` in favor of code moved to `@cumulus/api-client`

### Removed

- **CUMULUS-1799**: Deprecated code removals
  - Removed deprecated method `@cumulus/api/models/Granule.createGranulesFromSns()`
  - Removed deprecated method `@cumulus/api/models/Granule.removeGranuleFromCmr()`
  - Removed from `@cumulus/common/aws`:
    - `apigateway()`
    - `buildS3Uri()`
    - `calculateS3ObjectChecksum()`
    - `cf()`
    - `cloudwatch()`
    - `cloudwatchevents()`
    - `cloudwatchlogs()`
    - `createAndWaitForDynamoDbTable()`
    - `createQueue()`
    - `deleteSQSMessage()`
    - `describeCfStackResources()`
    - `downloadS3File()`
    - `downloadS3Files()`
    - `DynamoDbSearchQueue` class
    - `dynamodbstreams()`
    - `ec2()`
    - `ecs()`
    - `fileExists()`
    - `findResourceArn()`
    - `fromSfnExecutionName()`
    - `getFileBucketAndKey()`
    - `getJsonS3Object()`
    - `getQueueUrl()`
    - `getObjectSize()`
    - `getS3ObjectReadStream()`
    - `getSecretString()`
    - `getStateMachineArn()`
    - `headObject()`
    - `isThrottlingException()`
    - `kinesis()`
    - `lambda()`
    - `listS3Objects()`
    - `promiseS3Upload()`
    - `publishSnsMessage()`
    - `putJsonS3Object()`
    - `receiveSQSMessages()`
    - `s3CopyObject()`
    - `s3GetObjectTagging()`
    - `s3Join()`
    - `S3ListObjectsV2Queue` class
    - `s3TagSetToQueryString()`
    - `s3PutObjectTagging()`
    - `secretsManager()`
    - `sendSQSMessage()`
    - `sfn()`
    - `sns()`
    - `sqs()`
    - `sqsQueueExists()`
    - `toSfnExecutionName()`
    - `uploadS3FileStream()`
    - `uploadS3Files()`
    - `validateS3ObjectChecksum()`
  - Removed `@cumulus/common/CloudFormationGateway` class
  - Removed `@cumulus/common/concurrency/Mutex` class
  - Removed `@cumulus/common/errors`
  - Removed `@cumulus/common/sftp`
  - Removed `@cumulus/common/string.unicodeEscape`
  - Removed `@cumulus/cmrjs/cmr-utils.getGranuleId()`
  - Removed `@cumulus/cmrjs/cmr-utils.getCmrFiles()`
  - Removed `@cumulus/cmrjs/cmr/CMR` class
  - Removed `@cumulus/cmrjs/cmr/CMRSearchConceptQueue` class
  - Removed `@cumulus/cmrjs/utils.getHost()`
  - Removed `@cumulus/cmrjs/utils.getIp()`
  - Removed `@cumulus/cmrjs/utils.hostId()`
  - Removed `@cumulus/cmrjs/utils/ummVersion()`
  - Removed `@cumulus/cmrjs/utils.updateToken()`
  - Removed `@cumulus/cmrjs/utils.validateUMMG()`
  - Removed `@cumulus/ingest/aws.getEndpoint()`
  - Removed `@cumulus/ingest/aws.getExecutionUrl()`
  - Removed `@cumulus/ingest/aws/invoke()`
  - Removed `@cumulus/ingest/aws/CloudWatch` class
  - Removed `@cumulus/ingest/aws/ECS` class
  - Removed `@cumulus/ingest/aws/Events` class
  - Removed `@cumulus/ingest/aws/SQS` class
  - Removed `@cumulus/ingest/aws/StepFunction` class
  - Removed `@cumulus/ingest/util.normalizeProviderPath()`
  - Removed `@cumulus/integration-tests/index.listCollections()`
  - Removed `@cumulus/integration-tests/index.listProviders()`
  - Removed `@cumulus/integration-tests/index.rulesList()`
  - Removed `@cumulus/integration-tests/api/api.addCollectionApi()`

## [v1.20.0] 2020-03-12

### BREAKING CHANGES

- **CUMULUS-1714**
  - Changed the format of the message sent to the granule SNS Topic. Message includes the granule record under `record` and the type of event under `event`. Messages with `deleted` events will have the record that was deleted with a `deletedAt` timestamp. Options for `event` are `Create | Update | Delete`
- **CUMULUS-1769** - `deploy_to_ngap` is now a **required** variable for the `tf-modules/cumulus` module. **For those deploying to NGAP environments, this variable should always be set to `true`.**

### Notable changes

- **CUMULUS-1739** - You can now exclude Elasticsearch from your `tf-modules/data-persistence` deployment (via `include_elasticsearch = false`) and your `tf-modules/cumulus` module will still deploy successfully.

- **CUMULUS-1769** - If you set `deploy_to_ngap = true` for the `tf-modules/archive` Terraform module, **you can only deploy your archive API gateway as `PRIVATE`**, not `EDGE`.

### Added

- Added `@cumulus/aws-client/S3.getS3ObjectReadStreamAsync()` to deal with S3 eventual consistency issues by checking for the existence an S3 object with retries before getting a readable stream for that object.
- **CUMULUS-1769**
  - Added `deploy_to_ngap` boolean variable for the `tf-modules/cumulus` and `tf-modules/archive` Terraform modules. This variable is required. **For those deploying to NGAP environments, this variable should always be set to `true`.**
- **HYRAX-70**
  - Add the hyrax-metadata-update task

### Changed

- [`AccessToken.get()`](https://github.com/nasa/cumulus/blob/master/packages/api/models/access-tokens.js) now enforces [strongly consistent reads from DynamoDB](https://docs.aws.amazon.com/amazondynamodb/latest/developerguide/HowItWorks.ReadConsistency.html)
- **CUMULUS-1739**
  - Updated `tf-modules/data-persistence` to make Elasticsearch alarm resources and outputs conditional on the `include_elasticsearch` variable
  - Updated `@cumulus/aws-client/S3.getObjectSize` to include automatic retries for any failures from `S3.headObject`
- **CUMULUS-1784**
  - Updated `@cumulus/api/lib/DistributionEvent.remoteIP()` to parse the IP address in an S3 access log from the `A-sourceip` query parameter if present, otherwise fallback to the original parsing behavior.
- **CUMULUS-1768**
  - The `stats/summary` endpoint reports the distinct collections for the number of granules reported

### Fixed

- **CUMULUS-1739** - Fixed the `tf-modules/cumulus` and `tf-modules/archive` modules to make these Elasticsearch variables truly optional:
  - `elasticsearch_domain_arn`
  - `elasticsearch_hostname`
  - `elasticsearch_security_group_id`

- **CUMULUS-1768**
  - Fixed the `stats/` endpoint so that data is correctly filtered by timestamp and `processingTime` is calculated correctly.

- **CUMULUS-1769**
  - In the `tf-modules/archive` Terraform module, the `lifecycle` block ignoring changes to the `policy` of the archive API gateway is now only enforced if `deploy_to_ngap = true`. This fixes a bug where users deploying outside of NGAP could not update their API gateway's resource policy when going from `PRIVATE` to `EDGE`, preventing their API from being accessed publicly.

- **CUMULUS-1775**
  - Fix/update api endpoint to use updated google auth endpoints such that it will work with new accounts

### Removed

- **CUMULUS-1768**
  - Removed API endpoints `stats/histogram` and `stats/average`. All advanced stats needs should be acquired from Cloud Metrics or similarly configured ELK stack.

## [v1.19.0] 2020-02-28

### BREAKING CHANGES

- **CUMULUS-1736**
  - The `@cumulus/discover-granules` task now sets the `dataType` of discovered
    granules based on the `name` of the configured collection, not the
    `dataType`.
  - The config schema of the `@cumulus/discover-granules` task now requires that
    collections contain a `version`.
  - The `@cumulus/sync-granule` task will set the `dataType` and `version` of a
    granule based on the configured collection if those fields are not already
    set on the granule. Previously it was using the `dataType` field of the
    configured collection, then falling back to the `name` field of the
    collection. This update will just use the `name` field of the collection to
    set the `dataType` field of the granule.

- **CUMULUS-1446**
  - Update the `@cumulus/integration-tests/api/executions.getExecution()`
    function to parse the response and return the execution, rather than return
    the full API response.

- **CUMULUS-1672**
  - The `cumulus` Terraform module in previous releases set a
    `Deployment = var.prefix` tag on all resources that it managed. In this
    release, a `tags` input variable has been added to the `cumulus` Terraform
    module to allow resource tagging to be customized. No default tags will be
    applied to Cumulus-managed resources. To replicate the previous behavior,
    set `tags = { Deployment: var.prefix }` as an input variable for the
    `cumulus` Terraform module.

- **CUMULUS-1684 Migration Instructions**
  - In previous releases, a provider's username and password were encrypted
    using a custom encryption library. That has now been updated to use KMS.
    This release includes a Lambda function named
    `<prefix>-ProviderSecretsMigration`, which will re-encrypt existing
    provider credentials to use KMS. After this release has been deployed, you
    will need to manually invoke that Lambda function using either the AWS CLI
    or AWS Console. It should only need to be successfully run once.
  - Future releases of Cumulus will invoke a
    `<prefix>-VerifyProviderSecretsMigration` Lambda function as part of the
    deployment, which will cause the deployment to fail if the migration
    Lambda has not been run.

- **CUMULUS-1718**
  - The `@cumulus/sf-sns-report` task for reporting mid-workflow updates has been retired.
  This task was used as the `PdrStatusReport` task in our ParsePdr example workflow.
  If you have a ParsePdr or other workflow using this task, use `@cumulus/sf-sqs-report` instead.
  Trying to deploy the old task will result in an error as the cumulus module no longer exports `sf_sns_report_task`.
  - Migration instruction: In your workflow definition, for each step using the old task change:
  `"Resource": "${module.cumulus.sf_sns_report_task.task_arn}"`
  to
  `"Resource": "${module.cumulus.sf_sqs_report_task.task_arn}"`

- **CUMULUS-1755**
  - The `thin_egress_jwt_secret_name` variable for the `tf-modules/cumulus` Terraform module is now **required**. This variable is passed on to the Thin Egress App in `tf-modules/distribution/main.tf`, which uses the keys stored in the secret to sign JWTs. See the [Thin Egress App documentation on how to create a value for this secret](https://github.com/asfadmin/thin-egress-app#setting-up-the-jwt-cookie-secrets).

### Added

- **CUMULUS-1446**
  - Add `@cumulus/common/FileUtils.readJsonFile()` function
  - Add `@cumulus/common/FileUtils.readTextFile()` function
  - Add `@cumulus/integration-tests/api/collections.createCollection()` function
  - Add `@cumulus/integration-tests/api/collections.deleteCollection()` function
  - Add `@cumulus/integration-tests/api/collections.getCollection()` function
  - Add `@cumulus/integration-tests/api/providers.getProvider()` function
  - Add `@cumulus/integration-tests/index.getExecutionOutput()` function
  - Add `@cumulus/integration-tests/index.loadCollection()` function
  - Add `@cumulus/integration-tests/index.loadProvider()` function
  - Add `@cumulus/integration-tests/index.readJsonFilesFromDir()` function

- **CUMULUS-1672**
  - Add a `tags` input variable to the `archive` Terraform module
  - Add a `tags` input variable to the `cumulus` Terraform module
  - Add a `tags` input variable to the `cumulus_ecs_service` Terraform module
  - Add a `tags` input variable to the `data-persistence` Terraform module
  - Add a `tags` input variable to the `distribution` Terraform module
  - Add a `tags` input variable to the `ingest` Terraform module
  - Add a `tags` input variable to the `s3-replicator` Terraform module

- **CUMULUS-1707**
  - Enable logrotate on ECS cluster

- **CUMULUS-1684**
  - Add a `@cumulus/aws-client/KMS` library of KMS-related functions
  - Add `@cumulus/aws-client/S3.getTextObject()`
  - Add `@cumulus/sftp-client` package
  - Create `ProviderSecretsMigration` Lambda function
  - Create `VerifyProviderSecretsMigration` Lambda function

- **CUMULUS-1548**
  - Add ability to put default Cumulus logs in Metrics' ELK stack
  - Add ability to add custom logs to Metrics' ELK Stack

- **CUMULUS-1702**
  - When logs are sent to Metrics' ELK stack, the logs endpoints will return results from there

- **CUMULUS-1459**
  - Async Operations are indexed in Elasticsearch
  - To index any existing async operations you'll need to perform an index from
    database function.

- **CUMULUS-1717**
  - Add `@cumulus/aws-client/deleteAndWaitForDynamoDbTableNotExists`, which
    deletes a DynamoDB table and waits to ensure the table no longer exists
  - Added `publishGranules` Lambda to handle publishing granule messages to SNS when granule records are written to DynamoDB
  - Added `@cumulus/api/models/Granule.storeGranulesFromCumulusMessage` to store granules from a Cumulus message to DynamoDB

- **CUMULUS-1718**
  - Added `@cumulus/sf-sqs-report` task to allow mid-workflow reporting updates.
  - Added `stepfunction_event_reporter_queue_url` and `sf_sqs_report_task` outputs to the `cumulus` module.
  - Added `publishPdrs` Lambda to handle publishing PDR messages to SNS when PDR records are written to DynamoDB.
  - Added `@cumulus/api/models/Pdr.storePdrFromCumulusMessage` to store PDRs from a Cumulus message to DynamoDB.
  - Added `@cumulus/aws-client/parseSQSMessageBody` to parse an SQS message body string into an object.

- **Ability to set custom backend API url in the archive module**
  - Add `api_url` definition in `tf-modules/cumulus/archive.tf`
  - Add `archive_api_url` variable in `tf-modules/cumulus/variables.tf`

- **CUMULUS-1741**
  - Added an optional `elasticsearch_security_group_ids` variable to the
    `data-persistence` Terraform module to allow additional security groups to
    be assigned to the Elasticsearch Domain.

- **CUMULUS-1752**
  - Added `@cumulus/integration-tests/api/distribution.invokeTEADistributionLambda` to simulate a request to the [Thin Egress App](https://github.com/asfadmin/thin-egress-app) by invoking the Lambda and getting a response payload.
  - Added `@cumulus/integration-tests/api/distribution.getTEARequestHeaders` to generate necessary request headers for a request to the Thin Egress App
  - Added `@cumulus/integration-tests/api/distribution.getTEADistributionApiFileStream` to get a response stream for a file served by Thin Egress App
  - Added `@cumulus/integration-tests/api/distribution.getTEADistributionApiRedirect` to get a redirect response from the Thin Egress App

- **CUMULUS-1755**
  - Added `@cumulus/aws-client/CloudFormation.describeCfStack()` to describe a Cloudformation stack
  - Added `@cumulus/aws-client/CloudFormation.getCfStackParameterValues()` to get multiple parameter values for a Cloudformation stack

### Changed

- **CUMULUS-1725**
  - Moved the logic that updates the granule files cache Dynamo table into its
    own Lambda function called `granuleFilesCacheUpdater`.

- **CUMULUS-1736**
  - The `collections` model in the API package now determines the name of a
    collection based on the `name` property, rather than using `dataType` and
    then falling back to `name`.
  - The `@cumulus/integration-tests.loadCollection()` function no longer appends
    the postfix to the end of the collection's `dataType`.
  - The `@cumulus/integration-tests.addCollections()` function no longer appends
    the postfix to the end of the collection's `dataType`.

- **CUMULUS-1672**
  - Add a `retryOptions` parameter to the `@cumulus/aws-client/S3.headObject`
     function, which will retry if the object being queried does not exist.

- **CUMULUS-1446**
  - Mark the `@cumulus/integration-tests/api.addCollectionApi()` function as
    deprecated
  - Mark the `@cumulus/integration-tests/index.listCollections()` function as
    deprecated
  - Mark the `@cumulus/integration-tests/index.listProviders()` function as
    deprecated
  - Mark the `@cumulus/integration-tests/index.rulesList()` function as
    deprecated

- **CUMULUS-1672**
  - Previously, the `cumulus` module defaulted to setting a
    `Deployment = var.prefix` tag on all resources that it managed. In this
    release, the `cumulus` module will now accept a `tags` input variable that
    defines the tags to be assigned to all resources that it manages.
  - Previously, the `data-persistence` module defaulted to setting a
    `Deployment = var.prefix` tag on all resources that it managed. In this
    release, the `data-persistence` module will now accept a `tags` input
    variable that defines the tags to be assigned to all resources that it
    manages.
  - Previously, the `distribution` module defaulted to setting a
    `Deployment = var.prefix` tag on all resources that it managed. In this
    release, the `distribution` module will now accept a `tags` input variable
    that defines the tags to be assigned to all resources that it manages.
  - Previously, the `ingest` module defaulted to setting a
    `Deployment = var.prefix` tag on all resources that it managed. In this
    release, the `ingest` module will now accept a `tags` input variable that
    defines the tags to be assigned to all resources that it manages.
  - Previously, the `s3-replicator` module defaulted to setting a
    `Deployment = var.prefix` tag on all resources that it managed. In this
    release, the `s3-replicator` module will now accept a `tags` input variable
    that defines the tags to be assigned to all resources that it manages.

- **CUMULUS-1684**
  - Update the API package to encrypt provider credentials using KMS instead of
    using RSA keys stored in S3

- **CUMULUS-1717**
  - Changed name of `cwSfExecutionEventToDb` Lambda to `cwSfEventToDbRecords`
  - Updated `cwSfEventToDbRecords` to write granule records to DynamoDB from the incoming Cumulus message

- **CUMULUS-1718**
  - Renamed `cwSfEventToDbRecords` to `sfEventSqsToDbRecords` due to architecture change to being a consumer of an SQS queue of Step Function Cloudwatch events.
  - Updated `sfEventSqsToDbRecords` to write PDR records to DynamoDB from the incoming Cumulus message
  - Moved `data-cookbooks/sns.md` to `data-cookbooks/ingest-notifications.md` and updated it to reflect recent changes.

- **CUMULUS-1748**
  - (S)FTP discovery tasks now use the provider-path as-is instead of forcing it to a relative path.
  - Improved error handling to catch permission denied FTP errors better and log them properly. Workflows will still fail encountering this error and we intend to consider that approach in a future ticket.

- **CUMULUS-1752**
  - Moved class for parsing distribution events to its own file: `@cumulus/api/lib/DistributionEvent.js`
    - Updated `DistributionEvent` to properly parse S3 access logs generated by requests from the [Thin Egress App](https://github.com/asfadmin/thin-egress-app)

- **CUMULUS-1753** - Changes to `@cumulus/ingest/HttpProviderClient.js`:
  - Removed regex filter in `HttpProviderClient.list()` that was used to return only files with an extension between 1 and 4 characters long. `HttpProviderClient.list()` will now return all files linked from the HTTP provider host.

- **CUMULUS-1755**
  - Updated the Thin Egress App module used in `tf-modules/distribution/main.tf` to build 61. [See the release notes](https://github.com/asfadmin/thin-egress-app/releases/tag/tea-build.61).

- **CUMULUS-1757**
  - Update @cumulus/cmr-client CMRSearchConceptQueue to take optional cmrEnvironment parameter

### Deprecated

- **CUMULUS-1684**
  - Deprecate `@cumulus/common/key-pair-provider/S3KeyPairProvider`
  - Deprecate `@cumulus/common/key-pair-provider/S3KeyPairProvider.encrypt()`
  - Deprecate `@cumulus/common/key-pair-provider/S3KeyPairProvider.decrypt()`
  - Deprecate `@cumulus/common/kms/KMS`
  - Deprecate `@cumulus/common/kms/KMS.encrypt()`
  - Deprecate `@cumulus/common/kms/KMS.decrypt()`
  - Deprecate `@cumulus/common/sftp.Sftp`

- **CUMULUS-1717**
  - Deprecate `@cumulus/api/models/Granule.createGranulesFromSns`

- **CUMULUS-1718**
  - Deprecate `@cumulus/sf-sns-report`.
    - This task has been updated to always throw an error directing the user to use `@cumulus/sf-sqs-report` instead. This was done because there is no longer an SNS topic to which to publish, and no consumers to listen to it.

- **CUMULUS-1748**
  - Deprecate `@cumulus/ingest/util.normalizeProviderPath`

- **CUMULUS-1752**
  - Deprecate `@cumulus/integration-tests/api/distribution.getDistributionApiFileStream`
  - Deprecate `@cumulus/integration-tests/api/distribution.getDistributionApiRedirect`
  - Deprecate `@cumulus/integration-tests/api/distribution.invokeApiDistributionLambda`

### Removed

- **CUMULUS-1684**
  - Remove the deployment script that creates encryption keys and stores them to
    S3

- **CUMULUS-1768**
  - Removed API endpoints `stats/histogram` and `stats/average`. All advanced stats needs should be acquired from Cloud Metrics or similarly configured ELK stack.

### Fixed

- **Fix default values for urs_url in variables.tf files**
  - Remove trailing `/` from default `urs_url` values.

- **CUMULUS-1610** - Add the Elasticsearch security group to the EC2 security groups

- **CUMULUS-1740** - `cumulus_meta.workflow_start_time` is now set in Cumulus
  messages

- **CUMULUS-1753** - Fixed `@cumulus/ingest/HttpProviderClient.js` to properly handle HTTP providers with:
  - Multiple link tags (e.g. `<a>`) per line of source code
  - Link tags in uppercase or lowercase (e.g. `<A>`)
  - Links with filepaths in the link target (e.g. `<a href="/path/to/file.txt">`). These files will be returned from HTTP file discovery **as the file name only** (e.g. `file.txt`).

- **CUMULUS-1768**
  - Fix an issue in the stats endpoints in `@cumulus/api` to send back stats for the correct type

## [v1.18.0] 2020-02-03

### BREAKING CHANGES

- **CUMULUS-1686**

  - `ecs_cluster_instance_image_id` is now a _required_ variable of the `cumulus` module, instead of optional.

- **CUMULUS-1698**

  - Change variable `saml_launchpad_metadata_path` to `saml_launchpad_metadata_url` in the `tf-modules/cumulus` Terraform module.

- **CUMULUS-1703**
  - Remove the unused `forceDownload` option from the `sync-granule` tasks's config
  - Remove the `@cumulus/ingest/granule.Discover` class
  - Remove the `@cumulus/ingest/granule.Granule` class
  - Remove the `@cumulus/ingest/pdr.Discover` class
  - Remove the `@cumulus/ingest/pdr.Granule` class
  - Remove the `@cumulus/ingest/parse-pdr.parsePdr` function

### Added

- **CUMULUS-1040**

  - Added `@cumulus/aws-client` package to provide utilities for working with AWS services and the Node.js AWS SDK
  - Added `@cumulus/errors` package which exports error classes for use in Cumulus workflow code
  - Added `@cumulus/integration-tests/sfnStep` to provide utilities for parsing step function execution histories

- **CUMULUS-1102**

  - Adds functionality to the @cumulus/api package for better local testing.
    - Adds data seeding for @cumulus/api's localAPI.
      - seed functions allow adding collections, executions, granules, pdrs, providers, and rules to a Localstack Elasticsearch and DynamoDB via `addCollections`, `addExecutions`, `addGranules`, `addPdrs`, `addProviders`, and `addRules`.
    - Adds `eraseDataStack` function to local API server code allowing resetting of local datastack for testing (ES and DynamoDB).
    - Adds optional parameters to the @cumulus/api bin serve to allow for launching the api without destroying the current data.

- **CUMULUS-1697**

  - Added the `@cumulus/tf-inventory` package that provides command line utilities for managing Terraform resources in your AWS account

- **CUMULUS-1703**

  - Add `@cumulus/aws-client/S3.createBucket` function
  - Add `@cumulus/aws-client/S3.putFile` function
  - Add `@cumulus/common/string.isNonEmptyString` function
  - Add `@cumulus/ingest/FtpProviderClient` class
  - Add `@cumulus/ingest/HttpProviderClient` class
  - Add `@cumulus/ingest/S3ProviderClient` class
  - Add `@cumulus/ingest/SftpProviderClient` class
  - Add `@cumulus/ingest/providerClientUtils.buildProviderClient` function
  - Add `@cumulus/ingest/providerClientUtils.fetchTextFile` function

- **CUMULUS-1731**

  - Add new optional input variables to the Cumulus Terraform module to support TEA upgrade:
    - `thin_egress_cookie_domain` - Valid domain for Thin Egress App cookie
    - `thin_egress_domain_cert_arn` - Certificate Manager SSL Cert ARN for Thin
      Egress App if deployed outside NGAP/CloudFront
    - `thin_egress_download_role_in_region_arn` - ARN for reading of Thin Egress
      App data buckets for in-region requests
    - `thin_egress_jwt_algo` - Algorithm with which to encode the Thin Egress
      App JWT cookie
    - `thin_egress_jwt_secret_name` - Name of AWS secret where keys for the Thin
      Egress App JWT encode/decode are stored
    - `thin_egress_lambda_code_dependency_archive_key` - Thin Egress App - S3
      Key of packaged python modules for lambda dependency layer

- **CUMULUS-1733**
  - Add `discovery-filtering` operator doc to document previously undocumented functionality.

- **CUMULUS-1737**
  - Added the `cumulus-test-cleanup` module to run a nightly cleanup on resources left over from the integration tests run from the `example/spec` directory.

### Changed

- **CUMULUS-1102**

  - Updates `@cumulus/api/auth/testAuth` to use JWT instead of random tokens.
  - Updates the default AMI for the ecs_cluster_instance_image_id.

- **CUMULUS-1622**

  - Mutex class has been deprecated in `@cumulus/common/concurrency` and will be removed in a future release.

- **CUMULUS-1686**

  - Changed `ecs_cluster_instance_image_id` to be a required variable of the `cumulus` module and removed the default value.
    The default was not available across accounts and regions, nor outside of NGAP and therefore not particularly useful.

- **CUMULUS-1688**

  - Updated `@cumulus/aws.receiveSQSMessages` not to replace `message.Body` with a parsed object. This behavior was undocumented and confusing as received messages appeared to contradict AWS docs that state `message.Body` is always a string.
  - Replaced `sf_watcher` CloudWatch rule from `cloudwatch-events.tf` with an EventSourceMapping on `sqs2sf` mapped to the `start_sf` SQS queue (in `event-sources.tf`).
  - Updated `sqs2sf` with an EventSourceMapping handler and unit test.

- **CUMULUS-1698**

  - Change variable `saml_launchpad_metadata_path` to `saml_launchpad_metadata_url` in the `tf-modules/cumulus` Terraform module.
  - Updated `@cumulus/api/launchpadSaml` to download launchpad IDP metadata from configured location when the metadata in s3 is not valid, and to work with updated IDP metadata and SAML response.

- **CUMULUS-1731**
  - Upgrade the version of the Thin Egress App deployed by Cumulus to v48
    - Note: New variables available, see the 'Added' section of this changelog.

### Fixed

- **CUMULUS-1664**

  - Updated `dbIndexer` Lambda to remove hardcoded references to DynamoDB table names.

- **CUMULUS-1733**
  - Fixed granule discovery recursion algorithm used in S/FTP protocols.

### Removed

- **CUMULUS-1481**
  - removed `process` config and output from PostToCmr as it was not required by the task nor downstream steps, and should still be in the output message's `meta` regardless.

### Deprecated

- **CUMULUS-1040**
  - Deprecated the following code. For cases where the code was moved into another package, the new code location is noted:
    - `@cumulus/common/CloudFormationGateway` -> `@cumulus/aws-client/CloudFormationGateway`
    - `@cumulus/common/DynamoDb` -> `@cumulus/aws-client/DynamoDb`
    - `@cumulus/common/errors` -> `@cumulus/errors`
    - `@cumulus/common/StepFunctions` -> `@cumulus/aws-client/StepFunctions`
    - All of the exported functions in `@cumulus/commmon/aws` (moved into `@cumulus/aws-client`), except:
      - `@cumulus/common/aws/isThrottlingException` -> `@cumulus/errors/isThrottlingException`
      - `@cumulus/common/aws/improveStackTrace` (not deprecated)
      - `@cumulus/common/aws/retryOnThrottlingException` (not deprecated)
    - `@cumulus/common/sfnStep/SfnStep.parseStepMessage` -> `@cumulus/integration-tests/sfnStep/SfnStep.parseStepMessage`
    - `@cumulus/common/sfnStep/ActivityStep` -> `@cumulus/integration-tests/sfnStep/ActivityStep`
    - `@cumulus/common/sfnStep/LambdaStep` -> `@cumulus/integration-tests/sfnStep/LambdaStep`
    - `@cumulus/common/string/unicodeEscape` -> `@cumulus/aws-client/StepFunctions.unicodeEscape`
    - `@cumulus/common/util/setErrorStack` -> `@cumulus/aws-client/util/setErrorStack`
    - `@cumulus/ingest/aws/invoke` -> `@cumulus/aws-client/Lambda/invoke`
    - `@cumulus/ingest/aws/CloudWatch.bucketSize`
    - `@cumulus/ingest/aws/CloudWatch.cw`
    - `@cumulus/ingest/aws/ECS.ecs`
    - `@cumulus/ingest/aws/ECS`
    - `@cumulus/ingest/aws/Events.putEvent` -> `@cumulus/aws-client/CloudwatchEvents.putEvent`
    - `@cumulus/ingest/aws/Events.deleteEvent` -> `@cumulus/aws-client/CloudwatchEvents.deleteEvent`
    - `@cumulus/ingest/aws/Events.deleteTarget` -> `@cumulus/aws-client/CloudwatchEvents.deleteTarget`
    - `@cumulus/ingest/aws/Events.putTarget` -> `@cumulus/aws-client/CloudwatchEvents.putTarget`
    - `@cumulus/ingest/aws/SQS.attributes` -> `@cumulus/aws-client/SQS.getQueueAttributes`
    - `@cumulus/ingest/aws/SQS.deleteMessage` -> `@cumulus/aws-client/SQS.deleteSQSMessage`
    - `@cumulus/ingest/aws/SQS.deleteQueue` -> `@cumulus/aws-client/SQS.deleteQueue`
    - `@cumulus/ingest/aws/SQS.getUrl` -> `@cumulus/aws-client/SQS.getQueueUrlByName`
    - `@cumulus/ingest/aws/SQS.receiveMessage` -> `@cumulus/aws-client/SQS.receiveSQSMessages`
    - `@cumulus/ingest/aws/SQS.sendMessage` -> `@cumulus/aws-client/SQS.sendSQSMessage`
    - `@cumulus/ingest/aws/StepFunction.getExecutionStatus` -> `@cumulus/aws-client/StepFunction.getExecutionStatus`
    - `@cumulus/ingest/aws/StepFunction.getExecutionUrl` -> `@cumulus/aws-client/StepFunction.getExecutionUrl`

## [v1.17.0] - 2019-12-31

### BREAKING CHANGES

- **CUMULUS-1498**
  - The `@cumulus/cmrjs.publish2CMR` function expects that the value of its
    `creds.password` parameter is a plaintext password.
  - Rather than using an encrypted password from the `cmr_password` environment
    variable, the `@cumulus/cmrjs.updateCMRMetadata` function now looks for an
    environment variable called `cmr_password_secret_name` and fetches the CMR
    password from that secret in AWS Secrets Manager.
  - The `@cumulus/post-to-cmr` task now expects a
    `config.cmr.passwordSecretName` value, rather than `config.cmr.password`.
    The CMR password will be fetched from that secret in AWS Secrets Manager.

### Added

- **CUMULUS-630**

  - Added support for replaying Kinesis records on a stream into the Cumulus Kinesis workflow triggering mechanism: either all the records, or some time slice delimited by start and end timestamps.
  - Added `/replays` endpoint to the operator API for triggering replays.
  - Added `Replay Kinesis Messages` documentation to Operator Docs.
  - Added `manualConsumer` lambda function to consume a Kinesis stream. Used by the replay AsyncOperation.

- **CUMULUS-1687**
  - Added new API endpoint for listing async operations at `/asyncOperations`
  - All asyncOperations now include the fields `description` and `operationType`. `operationType` can be one of the following. [`Bulk Delete`, `Bulk Granules`, `ES Index`, `Kinesis Replay`]

### Changed

- **CUMULUS-1626**

  - Updates Cumulus to use node10/CMA 1.1.2 for all of its internal lambdas in prep for AWS node 8 EOL

- **CUMULUS-1498**
  - Remove the DynamoDB Users table. The list of OAuth users who are allowed to
    use the API is now stored in S3.
  - The CMR password and Launchpad passphrase are now stored in Secrets Manager

## [v1.16.1] - 2019-12-6

**Please note**:

- The `region` argument to the `cumulus` Terraform module has been removed. You may see a warning or error if you have that variable populated.
- Your workflow tasks should use the following versions of the CMA libraries to utilize new granule, parentArn, asyncOperationId, and stackName fields on the logs:
  - `cumulus-message-adapter-js` version 1.0.10+
  - `cumulus-message-adapter-python` version 1.1.1+
  - `cumulus-message-adapter-java` version 1.2.11+
- The `data-persistence` module no longer manages the creation of an Elasticsearch service-linked role for deploying Elasticsearch to a VPC. Follow the [deployment instructions on preparing your VPC](https://nasa.github.io/cumulus/docs/deployment/deployment-readme#vpc-subnets-and-security-group) for guidance on how to create the Elasticsearch service-linked role manually.
- There is now a `distribution_api_gateway_stage` variable for the `tf-modules/cumulus` Terraform module that will be used as the API gateway stage name used for the distribution API (Thin Egress App)
- Default value for the `urs_url` variable is now `https://uat.urs.earthdata.nasa.gov/` in the `tf-modules/cumulus` and `tf-modules/archive` Terraform modules. So deploying the `cumulus` module without a `urs_url` variable set will integrate your Cumulus deployment with the UAT URS environment.

### Added

- **CUMULUS-1563**

  - Added `custom_domain_name` variable to `tf-modules/data-persistence` module

- **CUMULUS-1654**
  - Added new helpers to `@cumulus/common/execution-history`:
    - `getStepExitedEvent()` returns the `TaskStateExited` event in a workflow execution history after the given step completion/failure event
    - `getTaskExitedEventOutput()` returns the output message for a `TaskStateExited` event in a workflow execution history

### Changed

- **CUMULUS-1578**

  - Updates SAML launchpad configuration to authorize via configured userGroup.
    [See the NASA specific documentation (protected)](https://wiki.earthdata.nasa.gov/display/CUMULUS/Cumulus+SAML+Launchpad+Integration)

- **CUMULUS-1579**

  - Elasticsearch list queries use `match` instead of `term`. `term` had been analyzing the terms and not supporting `-` in the field values.

- **CUMULUS-1619**

  - Adds 4 new keys to `@cumulus/logger` to display granules, parentArn, asyncOperationId, and stackName.
  - Depends on `cumulus-message-adapter-js` version 1.0.10+. Cumulus tasks updated to use this version.

- **CUMULUS-1654**

  - Changed `@cumulus/common/SfnStep.parseStepMessage()` to a static class method

- **CUMULUS-1641**
  - Added `meta.retries` and `meta.visibilityTimeout` properties to sqs-type rule. To create sqs-type rule, you're required to configure a dead-letter queue on your queue.
  - Added `sqsMessageRemover` lambda which removes the message from SQS queue upon successful workflow execution.
  - Updated `sqsMessageConsumer` lambda to not delete message from SQS queue, and to retry the SQS message for configured number of times.

### Removed

- Removed `create_service_linked_role` variable from `tf-modules/data-persistence` module.

- **CUMULUS-1321**
  - The `region` argument to the `cumulus` Terraform module has been removed

### Fixed

- **CUMULUS-1668** - Fixed a race condition where executions may not have been
  added to the database correctly
- **CUMULUS-1654** - Fixed issue with `publishReports` Lambda not including workflow execution error information for failed workflows with a single step
- Fixed `tf-modules/cumulus` module so that the `urs_url` variable is passed on to its invocation of the `tf-modules/archive` module

## [v1.16.0] - 2019-11-15

### Added

- **CUMULUS-1321**

  - A `deploy_distribution_s3_credentials_endpoint` variable has been added to
    the `cumulus` Terraform module. If true, the NGAP-backed S3 credentials
    endpoint will be added to the Thin Egress App's API. Default: true

- **CUMULUS-1544**

  - Updated the `/granules/bulk` endpoint to correctly query Elasticsearch when
    granule ids are not provided.

- **CUMULUS-1580**
  - Added `/granules/bulk` endpoint to `@cumulus/api` to perform bulk actions on granules given either a list of granule ids or an Elasticsearch query and the workflow to perform.

### Changed

- **CUMULUS-1561**

  - Fix the way that we are handling Terraform provider version requirements
  - Pass provider configs into child modules using the method that the
    [Terraform documentation](https://www.terraform.io/docs/configuration/modules.html#providers-within-modules)
    suggests
  - Remove the `region` input variable from the `s3_access_test` Terraform module
  - Remove the `aws_profile` and `aws_region` input variables from the
    `s3-replicator` Terraform module

- **CUMULUS-1639**
  - Because of
    [S3's Data Consistency Model](https://docs.aws.amazon.com/AmazonS3/latest/dev/Introduction.html#BasicsObjects),
    there may be situations where a GET operation for an object can temporarily
    return a `NoSuchKey` response even if that object _has_ been created. The
    `@cumulus/common/aws.getS3Object()` function has been updated to support
    retries if a `NoSuchKey` response is returned by S3. This behavior can be
    enabled by passing a `retryOptions` object to that function. Supported
    values for that object can be found here:
    <https://github.com/tim-kos/node-retry#retryoperationoptions>

### Removed

- **CUMULUS-1559**
  - `logToSharedDestination` has been migrated to the Terraform deployment as `log_api_gateway_to_cloudwatch` and will ONLY apply to egress lambdas.
    Due to the differences in the Terraform deployment model, we cannot support a global log subscription toggle for a configurable subset of lambdas.
    However, setting up your own log forwarding for a Lambda with Terraform is fairly simple, as you will only need to add SubscriptionFilters to your Terraform configuration, one per log group.
    See [the Terraform documentation](https://www.terraform.io/docs/providers/aws/r/cloudwatch_log_subscription_filter.html) for details on how to do this.
    An empty FilterPattern ("") will capture all logs in a group.

## [v1.15.0] - 2019-11-04

### BREAKING CHANGES

- **CUMULUS-1644** - When a workflow execution begins or ends, the workflow
  payload is parsed and any new or updated PDRs or granules referenced in that
  workflow are stored to the Cumulus archive. The defined interface says that a
  PDR in `payload.pdr` will be added to the archive, and any granules in
  `payload.granules` will also be added to the archive. In previous releases,
  PDRs found in `meta.pdr` and granules found in `meta.input_granules` were also
  added to the archive. This caused unexpected behavior and has been removed.
  Only PDRs from `payload.pdr` and granules from `payload.granules` will now be
  added to the Cumulus archive.

- **CUMULUS-1449** - Cumulus now uses a universal workflow template when
  starting a workflow that contains general information specific to the
  deployment, but not specific to the workflow. Workflow task configs must be
  defined using AWS step function parameters. As part of this change,
  `CumulusConfig` has been retired and task configs must now be defined under
  the `cma.task_config` key in the Parameters section of a step function
  definition.

  **Migration instructions**:

  NOTE: These instructions require the use of Cumulus Message Adapter v1.1.x+.
  Please ensure you are using a compatible version before attempting to migrate
  workflow configurations. When defining workflow steps, remove any
  `CumulusConfig` section, as shown below:

  ```yaml
  ParsePdr:
    CumulusConfig:
      provider: "{$.meta.provider}"
      bucket: "{$.meta.buckets.internal.name}"
      stack: "{$.meta.stack}"
  ```

  Instead, use AWS Parameters to pass `task_config` for the task directly into
  the Cumulus Message Adapter:

  ```yaml
  ParsePdr:
    Parameters:
      cma:
        event.$: "$"
        task_config:
          provider: "{$.meta.provider}"
          bucket: "{$.meta.buckets.internal.name}"
          stack: "{$.meta.stack}"
  ```

  In this example, the `cma` key is used to pass parameters to the message
  adapter. Using `task_config` in combination with `event.$: '$'` allows the
  message adapter to process `task_config` as the `config` passed to the Cumulus
  task. See `example/workflows/sips.yml` in the core repository for further
  examples of how to set the Parameters.

  Additionally, workflow configurations for the `QueueGranules` and `QueuePdrs`
  tasks need to be updated:

  - `queue-pdrs` config changes:
    - `parsePdrMessageTemplateUri` replaced with `parsePdrWorkflow`, which is
      the workflow name (i.e. top-level name in `config.yml`, e.g. 'ParsePdr').
    - `internalBucket` and `stackName` configs now required to look up
      configuration from the deployment. Brings the task config in line with
      that of `queue-granules`.
  - `queue-granules` config change: `ingestGranuleMessageTemplateUri` replaced
    with `ingestGranuleWorkflow`, which is the workflow name (e.g.
    'IngestGranule').

- **CUMULUS-1396** - **Workflow steps at the beginning and end of a workflow
  using the `SfSnsReport` Lambda have now been deprecated (e.g. `StartStatus`,
  `StopStatus`) and should be removed from your workflow definitions**. These
  steps were used for publishing ingest notifications and have been replaced by
  an implementation using Cloudwatch events for Step Functions to trigger a
  Lambda that publishes ingest notifications. For further detail on how ingest
  notifications are published, see the notes below on **CUMULUS-1394**. For
  examples of how to update your workflow definitions, see our
  [example workflow definitions](https://github.com/nasa/cumulus/blob/master/example/workflows/).

- **CUMULUS-1470**
  - Remove Cumulus-defined ECS service autoscaling, allowing integrators to
    better customize autoscaling to meet their needs. In order to use
    autoscaling with ECS services, appropriate
    `AWS::ApplicationAutoScaling::ScalableTarget`,
    `AWS::ApplicationAutoScaling::ScalingPolicy`, and `AWS::CloudWatch::Alarm`
    resources should be defined in a kes overrides file. See
    [this example](https://github.com/nasa/cumulus/blob/release-1.15.x/example/overrides/app/cloudformation.template.yml)
    for an example.
  - The following config parameters are no longer used:
    - ecs.services.\<NAME\>.minTasks
    - ecs.services.\<NAME\>.maxTasks
    - ecs.services.\<NAME\>.scaleInActivityScheduleTime
    - ecs.services.\<NAME\>.scaleInAdjustmentPercent
    - ecs.services.\<NAME\>.scaleOutActivityScheduleTime
    - ecs.services.\<NAME\>.scaleOutAdjustmentPercent
    - ecs.services.\<NAME\>.activityName

### Added

- **CUMULUS-1100**

  - Added 30-day retention properties to all log groups that were missing those policies.

- **CUMULUS-1396**

  - Added `@cumulus/common/sfnStep`:
    - `LambdaStep` - A class for retrieving and parsing input and output to Lambda steps in AWS Step Functions
    - `ActivityStep` - A class for retrieving and parsing input and output to ECS activity steps in AWS Step Functions

- **CUMULUS-1574**

  - Added `GET /token` endpoint for SAML authorization when cumulus is protected by Launchpad.
    This lets a user retrieve a token by hand that can be presented to the API.

- **CUMULUS-1625**

  - Added `sf_start_rate` variable to the `ingest` Terraform module, equivalent to `sqs_consumer_rate` in the old model, but will not be automatically applied to custom queues as that was.

- **CUMULUS-1513**
  - Added `sqs`-type rule support in the Cumulus API `@cumulus/api`
  - Added `sqsMessageConsumer` lambda which processes messages from the SQS queues configured in the `sqs` rules.

### Changed

- **CUMULUS-1639**

  - Because of
    [S3's Data Consistency Model](https://docs.aws.amazon.com/AmazonS3/latest/dev/Introduction.html#BasicsObjects),
    there may be situations where a GET operation for an object can temporarily
    return a `NoSuchKey` response even if that object _has_ been created. The
    `@cumulus/common/aws.getS3Object()` function will now retry up to 10 times
    if a `NoSuchKey` response is returned by S3. This can behavior can be
    overridden by passing `{ retries: 0 }` as the `retryOptions` argument.

- **CUMULUS-1449**

  - `queue-pdrs` & `queue-granules` config changes. Details in breaking changes section.
  - Cumulus now uses a universal workflow template when starting workflow that contains general information specific to the deployment, but not specific to the workflow.
  - Changed the way workflow configs are defined, from `CumulusConfig` to a `task_config` AWS Parameter.

- **CUMULUS-1452**

  - Changed the default ECS docker storage drive to `devicemapper`

- **CUMULUS-1453**
  - Removed config schema for `@cumulus/sf-sns-report` task
  - Updated `@cumulus/sf-sns-report` to always assume that it is running as an intermediate step in a workflow, not as the first or last step

### Removed

- **CUMULUS-1449**
  - Retired `CumulusConfig` as part of step function definitions, as this is an artifact of the way Kes parses workflow definitions that was not possible to migrate to Terraform. Use AWS Parameters and the `task_config` key instead. See change note above.
  - Removed individual workflow templates.

### Fixed

- **CUMULUS-1620** - Fixed bug where `message_adapter_version` does not correctly inject the CMA

- **CUMULUS-1396** - Updated `@cumulus/common/StepFunctions.getExecutionHistory()` to recursively fetch execution history when `nextToken` is returned in response

- **CUMULUS-1571** - Updated `@cumulus/common/DynamoDb.get()` to throw any errors encountered when trying to get a record and the record does exist

- **CUMULUS-1452**
  - Updated the EC2 initialization scripts to use full volume size for docker storage
  - Changed the default ECS docker storage drive to `devicemapper`

## [v1.14.5] - 2019-12-30 - [BACKPORT]

### Updated

- **CUMULUS-1626**
  - Updates Cumulus to use node10/CMA 1.1.2 for all of its internal lambdas in prep for AWS node 8 EOL

## [v1.14.4] - 2019-10-28

### Fixed

- **CUMULUS-1632** - Pinned `aws-elasticsearch-connector` package in `@cumulus/api` to version `8.1.3`, since `8.2.0` includes breaking changes

## [v1.14.3] - 2019-10-18

### Fixed

- **CUMULUS-1620** - Fixed bug where `message_adapter_version` does not correctly inject the CMA

- **CUMULUS-1572** - A granule is now included in discovery results even when
  none of its files has a matching file type in the associated collection
  configuration. Previously, if all files for a granule were unmatched by a file
  type configuration, the granule was excluded from the discovery results.
  Further, added support for a `boolean` property
  `ignoreFilesConfigForDiscovery`, which controls how a granule's files are
  filtered at discovery time.

## [v1.14.2] - 2019-10-08

### BREAKING CHANGES

Your Cumulus Message Adapter version should be pinned to `v1.0.13` or lower in your `app/config.yml` using `message_adapter_version: v1.0.13` OR you should use the workflow migration steps below to work with CMA v1.1.1+.

- **CUMULUS-1394** - The implementation of the `SfSnsReport` Lambda requires additional environment variables for integration with the new ingest notification SNS topics. Therefore, **you must update the definition of `SfSnsReport` in your `lambdas.yml` like so**:

```yaml
SfSnsReport:
  handler: index.handler
  timeout: 300
  source: node_modules/@cumulus/sf-sns-report/dist
  tables:
    - ExecutionsTable
  envs:
    execution_sns_topic_arn:
      function: Ref
      value: reportExecutionsSns
    granule_sns_topic_arn:
      function: Ref
      value: reportGranulesSns
    pdr_sns_topic_arn:
      function: Ref
      value: reportPdrsSns
```

- **CUMULUS-1447** -
  The newest release of the Cumulus Message Adapter (v1.1.1) requires that parameterized configuration be used for remote message functionality. Once released, Kes will automatically bring in CMA v1.1.1 without additional configuration.

  **Migration instructions**
  Oversized messages are no longer written to S3 automatically. In order to utilize remote messaging functionality, configure a `ReplaceConfig` AWS Step Function parameter on your CMA task:

  ```yaml
  ParsePdr:
    Parameters:
      cma:
        event.$: "$"
        ReplaceConfig:
          FullMessage: true
  ```

  Accepted fields in `ReplaceConfig` include `MaxSize`, `FullMessage`, `Path` and `TargetPath`.
  See https://github.com/nasa/cumulus-message-adapter/blob/master/CONTRACT.md#remote-message-configuration for full details.

  As this change is backward compatible in Cumulus Core, users wishing to utilize the previous version of the CMA may opt to transition to using a CMA lambda layer, or set `message_adapter_version` in their configuration to a version prior to v1.1.0.

### PLEASE NOTE

- **CUMULUS-1394** - Ingest notifications are now provided via 3 separate SNS topics for executions, granules, and PDRs, instead of a single `sftracker` SNS topic. Whereas the `sftracker` SNS topic received a full Cumulus execution message, the new topics all receive generated records for the given object. The new topics are only published to if the given object exists for the current execution. For a given execution/granule/PDR, **two messages will be received by each topic**: one message indicating that ingest is running and another message indicating that ingest has completed or failed. The new SNS topics are:

  - `reportExecutions` - Receives 1 message per execution
  - `reportGranules` - Receives 1 message per granule in an execution
  - `reportPdrs` - Receives 1 message per PDR

### Added

- **CUMULUS-639**

  - Adds SAML JWT and launchpad token authentication to Cumulus API (configurable)
    - **NOTE** to authenticate with Launchpad ensure your launchpad user_id is in the `<prefix>-UsersTable`
    - when Cumulus configured to protect API via Launchpad:
      - New endpoints
        - `GET /saml/login` - starting point for SAML SSO creates the login request url and redirects to the SAML Identity Provider Service (IDP)
        - `POST /saml/auth` - SAML Assertion Consumer Service. POST receiver from SAML IDP. Validates response, logs the user in, and returns a SAML-based JWT.
    - Disabled endpoints
      - `POST /refresh`
      - Changes authorization worklow:
      - `ensureAuthorized` now presumes the bearer token is a JWT and tries to validate. If the token is malformed, it attempts to validate the token against Launchpad. This allows users to bring their own token as described here https://wiki.earthdata.nasa.gov/display/CUMULUS/Cumulus+API+with+Launchpad+Authentication. But it also allows dashboard users to manually authenticate via Launchpad SAML to receive a Launchpad-based JWT.

- **CUMULUS-1394**
  - Added `Granule.generateGranuleRecord()` method to granules model to generate a granule database record from a Cumulus execution message
  - Added `Pdr.generatePdrRecord()` method to PDRs model to generate a granule database record from a Cumulus execution message
  - Added helpers to `@cumulus/common/message`:
    - `getMessageExecutionName()` - Get the execution name from a Cumulus execution message
    - `getMessageStateMachineArn()` - Get the state machine ARN from a Cumulus execution message
    - `getMessageExecutionArn()` - Get the execution ARN for a Cumulus execution message
    - `getMessageGranules()` - Get the granules from a Cumulus execution message, if any.
  - Added `@cumulus/common/cloudwatch-event/isFailedSfStatus()` to determine if a Step Function status from a Cloudwatch event is a failed status

### Changed

- **CUMULUS-1308**

  - HTTP PUT of a Collection, Provider, or Rule via the Cumulus API now
    performs full replacement of the existing object with the object supplied
    in the request payload. Previous behavior was to perform a modification
    (partial update) by merging the existing object with the (possibly partial)
    object in the payload, but this did not conform to the HTTP standard, which
    specifies PATCH as the means for modifications rather than replacements.

- **CUMULUS-1375**

  - Migrate Cumulus from deprecated Elasticsearch JS client to new, supported one in `@cumulus/api`

- **CUMULUS-1485** Update `@cumulus/cmr-client` to return error message from CMR for validation failures.

- **CUMULUS-1394**

  - Renamed `Execution.generateDocFromPayload()` to `Execution.generateRecord()` on executions model. The method generates an execution database record from a Cumulus execution message.

- **CUMULUS-1432**

  - `logs` endpoint takes the level parameter as a string and not a number
  - Elasticsearch term query generation no longer converts numbers to boolean

- **CUMULUS-1447**

  - Consolidated all remote message handling code into @common/aws
  - Update remote message code to handle updated CMA remote message flags
  - Update example SIPS workflows to utilize Parameterized CMA configuration

- **CUMULUS-1448** Refactor workflows that are mutating cumulus_meta to utilize meta field

- **CUMULUS-1451**

  - Elasticsearch cluster setting `auto_create_index` will be set to false. This had been causing issues in the bootstrap lambda on deploy.

- **CUMULUS-1456**
  - `@cumulus/api` endpoints default error handler uses `boom` package to format errors, which is consistent with other API endpoint errors.

### Fixed

- **CUMULUS-1432** `logs` endpoint filter correctly filters logs by level
- **CUMULUS-1484** `useMessageAdapter` now does not set CUMULUS_MESSAGE_ADAPTER_DIR when `true`

### Removed

- **CUMULUS-1394**
  - Removed `sfTracker` SNS topic. Replaced by three new SNS topics for granule, execution, and PDR ingest notifications.
  - Removed unused functions from `@cumulus/common/aws`:
    - `getGranuleS3Params()`
    - `setGranuleStatus()`

## [v1.14.1] - 2019-08-29

### Fixed

- **CUMULUS-1455**

  - CMR token links updated to point to CMR legacy services rather than echo

- **CUMULUS-1211**
  - Errors thrown during granule discovery are no longer swallowed and ignored.
    Rather, errors are propagated to allow for proper error-handling and
    meaningful messaging.

## [v1.14.0] - 2019-08-22

### PLEASE NOTE

- We have encountered transient lambda service errors in our integration testing. Please handle transient service errors following [these guidelines](https://docs.aws.amazon.com/step-functions/latest/dg/bp-lambda-serviceexception.html). The workflows in the `example/workflows` folder have been updated with retries configured for these errors.

- **CUMULUS-799** added additional IAM permissions to support reading CloudWatch and API Gateway, so **you will have to redeploy your IAM stack.**

- **CUMULUS-800** Several items:

  - **Delete existing API Gateway stages**: To allow enabling of API Gateway logging, Cumulus now creates and manages a Stage resource during deployment. Before upgrading Cumulus, it is necessary to delete the API Gateway stages on both the Backend API and the Distribution API. Instructions are included in the documentation under [Delete API Gateway Stages](https://nasa.github.io/cumulus/docs/additional-deployment-options/delete-api-gateway-stages).

  - **Set up account permissions for API Gateway to write to CloudWatch**: In a one time operation for your AWS account, to enable CloudWatch Logs for API Gateway, you must first grant the API Gateway permission to read and write logs to CloudWatch for your account. The `AmazonAPIGatewayPushToCloudWatchLogs` managed policy (with an ARN of `arn:aws:iam::aws:policy/service-role/AmazonAPIGatewayPushToCloudWatchLogs`) has all the required permissions. You can find a simple how to in the documentation under [Enable API Gateway Logging.](https://nasa.github.io/cumulus/docs/additional-deployment-options/enable-gateway-logging-permissions)

  - **Configure API Gateway to write logs to CloudWatch** To enable execution logging for the distribution API set `config.yaml` `apiConfigs.distribution.logApigatewayToCloudwatch` value to `true`. More information [Enable API Gateway Logs](https://nasa.github.io/cumulus/docs/additional-deployment-options/enable-api-logs)

  - **Configure CloudWatch log delivery**: It is possible to deliver CloudWatch API execution and access logs to a cross-account shared AWS::Logs::Destination. An operator does this by adding the key `logToSharedDestination` to the `config.yml` at the default level with a value of a writable log destination. More information in the documentation under [Configure CloudWatch Logs Delivery.](https://nasa.github.io/cumulus/docs/additional-deployment-options/configure-cloudwatch-logs-delivery)

  - **Additional Lambda Logging**: It is now possible to configure any lambda to deliver logs to a shared subscriptions by setting `logToSharedDestination` to the ARN of a writable location (either an AWS::Logs::Destination or a Kinesis Stream) on any lambda config. Documentation for [Lambda Log Subscriptions](https://nasa.github.io/cumulus/docs/additional-deployment-options/additional-lambda-logging)

  - **Configure S3 Server Access Logs**: If you are running Cumulus in an NGAP environment you may [configure S3 Server Access Logs](https://nasa.github.io/cumulus/docs/next/deployment/server_access_logging) to be delivered to a shared bucket where the Metrics Team will ingest the logs into their ELK stack. Contact the Metrics team for permission and location.

- **CUMULUS-1368** The Cumulus distribution API has been deprecated and is being replaced by ASF's Thin Egress App. By default, the distribution API will not deploy. Please follow [the instructions for deploying and configuring Thin Egress](https://nasa.github.io/cumulus/docs/deployment/thin_egress_app).

To instead continue to deploy and use the legacy Cumulus distribution app, add the following to your `config.yml`:

```yaml
deployDistributionApi: true
```

If you deploy with no distribution app your deployment will succeed but you may encounter errors in your workflows, particularly in the `MoveGranule` task.

- **CUMULUS-1418** Users who are packaging the CMA in their Lambdas outside of Cumulus may need to update their Lambda configuration. Please see `BREAKING CHANGES` below for details.

### Added

- **CUMULUS-642**
  - Adds Launchpad as an authentication option for the Cumulus API.
  - Updated deployment documentation and added [instructions to setup Cumulus API Launchpad authentication](https://wiki.earthdata.nasa.gov/display/CUMULUS/Cumulus+API+with+Launchpad+Authentication)
- **CUMULUS-1418**
  - Adds usage docs/testing of lambda layers (introduced in PR1125), updates Core example tasks to use the updated `cumulus-ecs-task` and a CMA layer instead of kes CMA injection.
  - Added Terraform module to publish CMA as layer to user account.
- **PR1125** - Adds `layers` config option to support deploying Lambdas with layers
- **PR1128** - Added `useXRay` config option to enable AWS X-Ray for Lambdas.
- **CUMULUS-1345**
  - Adds new variables to the app deployment under `cmr`.
  - `cmrEnvironment` values are `SIT`, `UAT`, or `OPS` with `UAT` as the default.
  - `cmrLimit` and `cmrPageSize` have been added as configurable options.
- **CUMULUS-1273**
  - Added lambda function EmsProductMetadataReport to generate EMS Product Metadata report
- **CUMULUS-1226**
  - Added API endpoint `elasticsearch/index-from-database` to index to an Elasticsearch index from the database for recovery purposes and `elasticsearch/indices-status` to check the status of Elasticsearch indices via the API.
- **CUMULUS-824**
  - Added new Collection parameter `reportToEms` to configure whether the collection is reported to EMS
- **CUMULUS-1357**
  - Added new BackendApi endpoint `ems` that generates EMS reports.
- **CUMULUS-1241**
  - Added information about queues with maximum execution limits defined to default workflow templates (`meta.queueExecutionLimits`)
- **CUMULUS-1311**
  - Added `@cumulus/common/message` with various message parsing/preparation helpers
- **CUMULUS-812**

  - Added support for limiting the number of concurrent executions started from a queue. [See the data cookbook](https://nasa.github.io/cumulus/docs/data-cookbooks/throttling-queued-executions) for more information.

- **CUMULUS-1337**

  - Adds `cumulus.stackName` value to the `instanceMetadata` endpoint.

- **CUMULUS-1368**

  - Added `cmrGranuleUrlType` to the `@cumulus/move-granules` task. This determines what kind of links go in the CMR files. The options are `distribution`, `s3`, or `none`, with the default being distribution. If there is no distribution API being used with Cumulus, you must set the value to `s3` or `none`.

- Added `packages/s3-replicator` Terraform module to allow same-region s3 replication to metrics bucket.

- **CUMULUS-1392**

  - Added `tf-modules/report-granules` Terraform module which processes granule ingest notifications received via SNS and stores granule data to a database. The module includes:
    - SNS topic for publishing granule ingest notifications
    - Lambda to process granule notifications and store data
    - IAM permissions for the Lambda
    - Subscription for the Lambda to the SNS topic

- **CUMULUS-1393**

  - Added `tf-modules/report-pdrs` Terraform module which processes PDR ingest notifications received via SNS and stores PDR data to a database. The module includes:
    - SNS topic for publishing PDR ingest notifications
    - Lambda to process PDR notifications and store data
    - IAM permissions for the Lambda
    - Subscription for the Lambda to the SNS topic
  - Added unit tests for `@cumulus/api/models/pdrs.createPdrFromSns()`

- **CUMULUS-1400**

  - Added `tf-modules/report-executions` Terraform module which processes workflow execution information received via SNS and stores it to a database. The module includes:
    - SNS topic for publishing execution data
    - Lambda to process and store execution data
    - IAM permissions for the Lambda
    - Subscription for the Lambda to the SNS topic
  - Added `@cumulus/common/sns-event` which contains helpers for SNS events:
    - `isSnsEvent()` returns true if event is from SNS
    - `getSnsEventMessage()` extracts and parses the message from an SNS event
    - `getSnsEventMessageObject()` extracts and parses message object from an SNS event
  - Added `@cumulus/common/cloudwatch-event` which contains helpers for Cloudwatch events:
    - `isSfExecutionEvent()` returns true if event is from Step Functions
    - `isTerminalSfStatus()` determines if a Step Function status from a Cloudwatch event is a terminal status
    - `getSfEventStatus()` gets the Step Function status from a Cloudwatch event
    - `getSfEventDetailValue()` extracts a Step Function event detail field from a Cloudwatch event
    - `getSfEventMessageObject()` extracts and parses Step Function detail object from a Cloudwatch event

- **CUMULUS-1429**

  - Added `tf-modules/data-persistence` Terraform module which includes resources for data persistence in Cumulus:
    - DynamoDB tables
    - Elasticsearch with optional support for VPC
    - Cloudwatch alarm for number of Elasticsearch nodes

- **CUMULUS-1379** CMR Launchpad Authentication
  - Added `launchpad` configuration to `@cumulus/deployment/app/config.yml`, and cloudformation templates, workflow message, lambda configuration, api endpoint configuration
  - Added `@cumulus/common/LaunchpadToken` and `@cumulus/common/launchpad` to provide methods to get token and validate token
  - Updated lambdas to use Launchpad token for CMR actions (ingest and delete granules)
  - Updated deployment documentation and added [instructions to setup CMR client for Launchpad authentication](https://wiki.earthdata.nasa.gov/display/CUMULUS/CMR+Launchpad+Authentication)

## Changed

- **CUMULUS-1232**

  - Added retries to update `@cumulus/cmr-client` `updateToken()`

- **CUMULUS-1245 CUMULUS-795**

  - Added additional `ems` configuration parameters for sending the ingest reports to EMS
  - Added functionality to send daily ingest reports to EMS

- **CUMULUS-1241**

  - Removed the concept of "priority levels" and added ability to define a number of maximum concurrent executions per SQS queue
  - Changed mapping of Cumulus message properties for the `sqs2sfThrottle` lambda:
    - Queue name is read from `cumulus_meta.queueName`
    - Maximum executions for the queue is read from `meta.queueExecutionLimits[queueName]`, where `queueName` is `cumulus_meta.queueName`
  - Changed `sfSemaphoreDown` lambda to only attempt decrementing semaphores when:
    - the message is for a completed/failed/aborted/timed out workflow AND
    - `cumulus_meta.queueName` exists on the Cumulus message AND
    - An entry for the queue name (`cumulus_meta.queueName`) exists in the the object `meta.queueExecutionLimits` on the Cumulus message

- **CUMULUS-1338**

  - Updated `sfSemaphoreDown` lambda to be triggered via AWS Step Function Cloudwatch events instead of subscription to `sfTracker` SNS topic

- **CUMULUS-1311**

  - Updated `@cumulus/queue-granules` to set `cumulus_meta.queueName` for queued execution messages
  - Updated `@cumulus/queue-pdrs` to set `cumulus_meta.queueName` for queued execution messages
  - Updated `sqs2sfThrottle` lambda to immediately decrement queue semaphore value if dispatching Step Function execution throws an error

- **CUMULUS-1362**

  - Granule `processingStartTime` and `processingEndTime` will be set to the execution start time and end time respectively when there is no sync granule or post to cmr task present in the workflow

- **CUMULUS-1400**
  - Deprecated `@cumulus/ingest/aws/getExecutionArn`. Use `@cumulus/common/aws/getExecutionArn` instead.

### Fixed

- **CUMULUS-1439**

  - Fix bug with rule.logEventArn deletion on Kinesis rule update and fix unit test to verify

- **CUMULUS-796**

  - Added production information (collection ShortName and Version, granuleId) to EMS distribution report
  - Added functionality to send daily distribution reports to EMS

- **CUMULUS-1319**

  - Fixed a bug where granule ingest times were not being stored to the database

- **CUMULUS-1356**

  - The `Collection` model's `delete` method now _removes_ the specified item
    from the collection config store that was inserted by the `create` method.
    Previously, this behavior was missing.

- **CUMULUS-1374**
  - Addressed audit concerns (https://www.npmjs.com/advisories/782) in api package

### BREAKING CHANGES

### Changed

- **CUMULUS-1418**
  - Adding a default `cmaDir` key to configuration will cause `CUMULUS_MESSAGE_ADAPTER_DIR` to be set by default to `/opt` for any Lambda not setting `useCma` to true, or explicitly setting the CMA environment variable. In lambdas that package the CMA independently of the Cumulus packaging. Lambdas manually packaging the CMA should have their Lambda configuration updated to set the CMA path, or alternately if not using the CMA as a Lambda layer in this deployment set `cmaDir` to `./cumulus-message-adapter`.

### Removed

- **CUMULUS-1337**

  - Removes the S3 Access Metrics package added in CUMULUS-799

- **PR1130**
  - Removed code deprecated since v1.11.1:
    - Removed `@cumulus/common/step-functions`. Use `@cumulus/common/StepFunctions` instead.
    - Removed `@cumulus/api/lib/testUtils.fakeFilesFactory`. Use `@cumulus/api/lib/testUtils.fakeFileFactory` instead.
    - Removed `@cumulus/cmrjs/cmr` functions: `searchConcept`, `ingestConcept`, `deleteConcept`. Use the functions in `@cumulus/cmr-client` instead.
    - Removed `@cumulus/ingest/aws.getExecutionHistory`. Use `@cumulus/common/StepFunctions.getExecutionHistory` instead.

## [v1.13.5] - 2019-08-29 - [BACKPORT]

### Fixed

- **CUMULUS-1455** - CMR token links updated to point to CMR legacy services rather than echo

## [v1.13.4] - 2019-07-29

- **CUMULUS-1411** - Fix deployment issue when using a template override

## [v1.13.3] - 2019-07-26

- **CUMULUS-1345** Full backport of CUMULUS-1345 features - Adds new variables to the app deployment under `cmr`.
  - `cmrEnvironment` values are `SIT`, `UAT`, or `OPS` with `UAT` as the default.
  - `cmrLimit` and `cmrPageSize` have been added as configurable options.

## [v1.13.2] - 2019-07-25

- Re-release of v1.13.1 to fix broken npm packages.

## [v1.13.1] - 2019-07-22

- **CUMULUS-1374** - Resolve audit compliance with lodash version for api package subdependency
- **CUMULUS-1412** - Resolve audit compliance with googleapi package
- **CUMULUS-1345** - Backported CMR environment setting in getUrl to address immediate user need. CMR_ENVIRONMENT can now be used to set the CMR environment to OPS/SIT

## [v1.13.0] - 2019-5-20

### PLEASE NOTE

**CUMULUS-802** added some additional IAM permissions to support ECS autoscaling, so **you will have to redeploy your IAM stack.**
As a result of the changes for **CUMULUS-1193**, **CUMULUS-1264**, and **CUMULUS-1310**, **you must delete your existing stacks (except IAM) before deploying this version of Cumulus.**
If running Cumulus within a VPC and extended downtime is acceptable, we recommend doing this at the end of the day to allow AWS backend resources and network interfaces to be cleaned up overnight.

### BREAKING CHANGES

- **CUMULUS-1228**

  - The default AMI used by ECS instances is now an NGAP-compliant AMI. This
    will be a breaking change for non-NGAP deployments. If you do not deploy to
    NGAP, you will need to find the AMI ID of the
    [most recent Amazon ECS-optimized AMI](https://docs.aws.amazon.com/AmazonECS/latest/developerguide/ecs-optimized_AMI.html),
    and set the `ecs.amiid` property in your config. Instructions for finding
    the most recent NGAP AMI can be found using
    [these instructions](https://wiki.earthdata.nasa.gov/display/ESKB/Select+an+NGAP+Created+AMI).

- **CUMULUS-1310**

  - Database resources (DynamoDB, ElasticSearch) have been moved to an independent `db` stack.
    Migrations for this version will need to be user-managed. (e.g. [elasticsearch](https://docs.aws.amazon.com/elasticsearch-service/latest/developerguide/es-version-migration.html#snapshot-based-migration) and [dynamoDB](https://docs.aws.amazon.com/datapipeline/latest/DeveloperGuide/dp-template-exports3toddb.html)).
    Order of stack deployment is `iam` -> `db` -> `app`.
  - All stacks can now be deployed using a single `config.yml` file, i.e.: `kes cf deploy --kes-folder app --template node_modules/@cumulus/deployment/[iam|db|app] [...]`
    Backwards-compatible. For development, please re-run `npm run bootstrap` to build new `kes` overrides.
    Deployment docs have been updated to show how to deploy a single-config Cumulus instance.
  - `params` have been moved: Nest `params` fields under `app`, `db` or `iam` to override all Parameters for a particular stack's cloudformation template. Backwards-compatible with multi-config setups.
  - `stackName` and `stackNameNoDash` have been retired. Use `prefix` and `prefixNoDash` instead.
  - The `iams` section in `app/config.yml` IAM roles has been deprecated as a user-facing parameter,
    _unless_ your IAM role ARNs do not match the convention shown in `@cumulus/deployment/app/config.yml`
  - The `vpc.securityGroup` will need to be set with a pre-existing security group ID to use Cumulus in a VPC. Must allow inbound HTTP(S) (Port 443).

- **CUMULUS-1212**

  - `@cumulus/post-to-cmr` will now fail if any granules being processed are missing a metadata file. You can set the new config option `skipMetaCheck` to `true` to pass post-to-cmr without a metadata file.

- **CUMULUS-1232**

  - `@cumulus/sync-granule` will no longer silently pass if no checksum data is provided. It will use input
    from the granule object to:
    - Verify checksum if `checksumType` and `checksumValue` are in the file record OR a checksum file is provided
      (throws `InvalidChecksum` on fail), else log warning that no checksum is available.
    - Then, verify synced S3 file size if `file.size` is in the file record (throws `UnexpectedFileSize` on fail),
      else log warning that no file size is available.
    - Pass the step.

- **CUMULUS-1264**

  - The Cloudformation templating and deployment configuration has been substantially refactored.
    - `CumulusApiDefault` nested stack resource has been renamed to `CumulusApiDistribution`
    - `CumulusApiV1` nested stack resource has been renamed to `CumulusApiBackend`
  - The `urs: true` config option for when defining your lambdas (e.g. in `lambdas.yml`) has been deprecated. There are two new options to replace it:
    - `urs_redirect: 'token'`: This will expose a `TOKEN_REDIRECT_ENDPOINT` environment variable to your lambda that references the `/token` endpoint on the Cumulus backend API
    - `urs_redirect: 'distribution'`: This will expose a `DISTRIBUTION_REDIRECT_ENDPOINT` environment variable to your lambda that references the `/redirect` endpoint on the Cumulus distribution API

- **CUMULUS-1193**

  - The elasticsearch instance is moved behind the VPC.
  - Your account will need an Elasticsearch Service Linked role. This is a one-time setup for the account. You can follow the instructions to use the AWS console or AWS CLI [here](https://docs.aws.amazon.com/IAM/latest/UserGuide/using-service-linked-roles.html) or use the following AWS CLI command: `aws iam create-service-linked-role --aws-service-name es.amazonaws.com`

- **CUMULUS-802**

  - ECS `maxInstances` must be greater than `minInstances`. If you use defaults, no change is required.

- **CUMULUS-1269**
  - Brought Cumulus data models in line with CNM JSON schema:
    - Renamed file object `fileType` field to `type`
    - Renamed file object `fileSize` field to `size`
    - Renamed file object `checksumValue` field to `checksum` where not already done.
    - Added `ancillary` and `linkage` type support to file objects.

### Added

- **CUMULUS-799**

  - Added an S3 Access Metrics package which will take S3 Server Access Logs and
    write access metrics to CloudWatch

- **CUMULUS-1242** - Added `sqs2sfThrottle` lambda. The lambda reads SQS messages for queued executions and uses semaphores to only start new executions if the maximum number of executions defined for the priority key (`cumulus_meta.priorityKey`) has not been reached. Any SQS messages that are read but not used to start executions remain in the queue.

- **CUMULUS-1240**

  - Added `sfSemaphoreDown` lambda. This lambda receives SNS messages and for each message it decrements the semaphore used to track the number of running executions if:
    - the message is for a completed/failed workflow AND
    - the message contains a level of priority (`cumulus_meta.priorityKey`)
  - Added `sfSemaphoreDown` lambda as a subscriber to the `sfTracker` SNS topic

- **CUMULUS-1265**

  - Added `apiConfigs` configuration option to configure API Gateway to be private
  - All internal lambdas configured to run inside the VPC by default
  - Removed references to `NoVpc` lambdas from documentation and `example` folder.

- **CUMULUS-802**
  - Adds autoscaling of ECS clusters
  - Adds autoscaling of ECS services that are handling StepFunction activities

## Changed

- Updated `@cumulus/ingest/http/httpMixin.list()` to trim trailing spaces on discovered filenames

- **CUMULUS-1310**

  - Database resources (DynamoDB, ElasticSearch) have been moved to an independent `db` stack.
    This will enable future updates to avoid affecting database resources or requiring migrations.
    Migrations for this version will need to be user-managed.
    (e.g. [elasticsearch](https://docs.aws.amazon.com/elasticsearch-service/latest/developerguide/es-version-migration.html#snapshot-based-migration) and [dynamoDB](https://docs.aws.amazon.com/datapipeline/latest/DeveloperGuide/dp-template-exports3toddb.html)).
    Order of stack deployment is `iam` -> `db` -> `app`.
  - All stacks can now be deployed using a single `config.yml` file, i.e.: `kes cf deploy --kes-folder app --template node_modules/@cumulus/deployment/[iam|db|app] [...]`
    Backwards-compatible. Please re-run `npm run bootstrap` to build new `kes` overrides.
    Deployment docs have been updated to show how to deploy a single-config Cumulus instance.
  - `params` fields should now be nested under the stack key (i.e. `app`, `db` or `iam`) to provide Parameters for a particular stack's cloudformation template,
    for use with single-config instances. Keys _must_ match the name of the deployment package folder (`app`, `db`, or `iam`).
    Backwards-compatible with multi-config setups.
  - `stackName` and `stackNameNoDash` have been retired as user-facing config parameters. Use `prefix` and `prefixNoDash` instead.
    This will be used to create stack names for all stacks in a single-config use case.
    `stackName` may still be used as an override in multi-config usage, although this is discouraged.
    Warning: overriding the `db` stack's `stackName` will require you to set `dbStackName` in your `app/config.yml`.
    This parameter is required to fetch outputs from the `db` stack to reference in the `app` stack.
  - The `iams` section in `app/config.yml` IAM roles has been retired as a user-facing parameter,
    _unless_ your IAM role ARNs do not match the convention shown in `@cumulus/deployment/app/config.yml`
    In that case, overriding `iams` in your own config is recommended.
  - `iam` and `db` `cloudformation.yml` file names will have respective prefixes (e.g `iam.cloudformation.yml`).
  - Cumulus will now only attempt to create reconciliation reports for buckets of the `private`, `public` and `protected` types.
  - Cumulus will no longer set up its own security group.
    To pass a pre-existing security group for in-VPC deployments as a parameter to the Cumulus template, populate `vpc.securityGroup` in `config.yml`.
    This security group must allow inbound HTTP(S) traffic (Port 443). SSH traffic (Port 22) must be permitted for SSH access to ECS instances.
  - Deployment docs have been updated with examples for the new deployment model.

- **CUMULUS-1236**

  - Moves access to public files behind the distribution endpoint. Authentication is not required, but direct http access has been disallowed.

- **CUMULUS-1223**

  - Adds unauthenticated access for public bucket files to the Distribution API. Public files should be requested the same way as protected files, but for public files a redirect to a self-signed S3 URL will happen without requiring authentication with Earthdata login.

- **CUMULUS-1232**

  - Unifies duplicate handling in `ingest/granule.handleDuplicateFile` for maintainability.
  - Changed `ingest/granule.ingestFile` and `move-granules/index.moveFileRequest` to use new function.
  - Moved file versioning code to `ingest/granule.moveGranuleFileWithVersioning`
  - `ingest/granule.verifyFile` now also tests `file.size` for verification if it is in the file record and throws
    `UnexpectedFileSize` error for file size not matching input.
  - `ingest/granule.verifyFile` logs warnings if checksum and/or file size are not available.

- **CUMULUS-1193**

  - Moved reindex CLI functionality to an API endpoint. See [API docs](https://nasa.github.io/cumulus-api/#elasticsearch-1)

- **CUMULUS-1207**
  - No longer disable lambda event source mappings when disabling a rule

### Fixed

- Updated Lerna publish script so that published Cumulus packages will pin their dependencies on other Cumulus packages to exact versions (e.g. `1.12.1` instead of `^1.12.1`)

- **CUMULUS-1203**

  - Fixes IAM template's use of intrinsic functions such that IAM template overrides now work with kes

- **CUMULUS-1268**
  - Deployment will not fail if there are no ES alarms or ECS services

## [v1.12.1] - 2019-4-8

## [v1.12.0] - 2019-4-4

Note: There was an issue publishing 1.12.0. Upgrade to 1.12.1.

### BREAKING CHANGES

- **CUMULUS-1139**

  - `granule.applyWorkflow` uses the new-style granule record as input to workflows.

- **CUMULUS-1171**

  - Fixed provider handling in the API to make it consistent between protocols.
    NOTE: This is a breaking change. When applying this upgrade, users will need to:
    1. Disable all workflow rules
    2. Update any `http` or `https` providers so that the host field only
       contains a valid hostname or IP address, and the port field contains the
       provider port.
    3. Perform the deployment
    4. Re-enable workflow rules

- **CUMULUS-1176**:

  - `@cumulus/move-granules` input expectations have changed. `@cumulus/files-to-granules` is a new intermediate task to perform input translation in the old style.
    See the Added and Changed sections of this release changelog for more information.

- **CUMULUS-670**

  - The behavior of ParsePDR and related code has changed in this release. PDRs with FILE_TYPEs that do not conform to the PDR ICD (+ TGZ) (https://cdn.earthdata.nasa.gov/conduit/upload/6376/ESDS-RFC-030v1.0.pdf) will fail to parse.

- **CUMULUS-1208**
  - The granule object input to `@cumulus/queue-granules` will now be added to ingest workflow messages **as is**. In practice, this means that if you are using `@cumulus/queue-granules` to trigger ingest workflows and your granule objects input have invalid properties, then your ingest workflows will fail due to schema validation errors.

### Added

- **CUMULUS-777**
  - Added new cookbook entry on configuring Cumulus to track ancillary files.
- **CUMULUS-1183**
  - Kes overrides will now abort with a warning if a workflow step is configured without a corresponding
    lambda configuration
- **CUMULUS-1223**

  - Adds convenience function `@cumulus/common/bucketsConfigJsonObject` for fetching stack's bucket configuration as an object.

- **CUMULUS-853**
  - Updated FakeProcessing example lambda to include option to generate fake browse
  - Added feature documentation for ancillary metadata export, a new cookbook entry describing a workflow with ancillary metadata generation(browse), and related task definition documentation
- **CUMULUS-805**
  - Added a CloudWatch alarm to check running ElasticSearch instances, and a CloudWatch dashboard to view the health of ElasticSearch
  - Specify `AWS_REGION` in `.env` to be used by deployment script
- **CUMULUS-803**
  - Added CloudWatch alarms to check running tasks of each ECS service, and add the alarms to CloudWatch dashboard
- **CUMULUS-670**
  - Added Ancillary Metadata Export feature (see https://nasa.github.io/cumulus/docs/features/ancillary_metadata for more information)
  - Added new Collection file parameter "fileType" that allows configuration of workflow granule file fileType
- **CUMULUS-1184** - Added kes logging output to ensure we always see the state machine reference before failures due to configuration
- **CUMULUS-1105** - Added a dashboard endpoint to serve the dashboard from an S3 bucket
- **CUMULUS-1199** - Moves `s3credentials` endpoint from the backend to the distribution API.
- **CUMULUS-666**
  - Added `@api/endpoints/s3credentials` to allow EarthData Login authorized users to retrieve temporary security credentials for same-region direct S3 access.
- **CUMULUS-671**
  - Added `@packages/integration-tests/api/distribution/getDistributionApiS3SignedUrl()` to return the S3 signed URL for a file protected by the distribution API
- **CUMULUS-672**
  - Added `cmrMetadataFormat` and `cmrConceptId` to output for individual granules from `@cumulus/post-to-cmr`. `cmrMetadataFormat` will be read from the `cmrMetadataFormat` generated for each granule in `@cumulus/cmrjs/publish2CMR()`
  - Added helpers to `@packages/integration-tests/api/distribution`:
    - `getDistributionApiFileStream()` returns a stream to download files protected by the distribution API
    - `getDistributionFileUrl()` constructs URLs for requesting files from the distribution API
- **CUMULUS-1185** `@cumulus/api/models/Granule.removeGranuleFromCmrByGranule` to replace `@cumulus/api/models/Granule.removeGranuleFromCmr` and use the Granule UR from the CMR metadata to remove the granule from CMR

- **CUMULUS-1101**

  - Added new `@cumulus/checksum` package. This package provides functions to calculate and validate checksums.
  - Added new checksumming functions to `@cumulus/common/aws`: `calculateS3ObjectChecksum` and `validateS3ObjectChecksum`, which depend on the `checksum` package.

- CUMULUS-1171

  - Added `@cumulus/common` API documentation to `packages/common/docs/API.md`
  - Added an `npm run build-docs` task to `@cumulus/common`
  - Added `@cumulus/common/string#isValidHostname()`
  - Added `@cumulus/common/string#match()`
  - Added `@cumulus/common/string#matches()`
  - Added `@cumulus/common/string#toLower()`
  - Added `@cumulus/common/string#toUpper()`
  - Added `@cumulus/common/URLUtils#buildURL()`
  - Added `@cumulus/common/util#isNil()`
  - Added `@cumulus/common/util#isNull()`
  - Added `@cumulus/common/util#isUndefined()`
  - Added `@cumulus/common/util#negate()`

- **CUMULUS-1176**

  - Added new `@cumulus/files-to-granules` task to handle converting file array output from `cumulus-process` tasks into granule objects.
    Allows simplification of `@cumulus/move-granules` and `@cumulus/post-to-cmr`, see Changed section for more details.

- CUMULUS-1151 Compare the granule holdings in CMR with Cumulus' internal data store
- CUMULUS-1152 Compare the granule file holdings in CMR with Cumulus' internal data store

### Changed

- **CUMULUS-1216** - Updated `@cumulus/ingest/granule/ingestFile` to download files to expected staging location.
- **CUMULUS-1208** - Updated `@cumulus/ingest/queue/enqueueGranuleIngestMessage()` to not transform granule object passed to it when building an ingest message
- **CUMULUS-1198** - `@cumulus/ingest` no longer enforces any expectations about whether `provider_path` contains a leading slash or not.
- **CUMULUS-1170**
  - Update scripts and docs to use `npm` instead of `yarn`
  - Use `package-lock.json` files to ensure matching versions of npm packages
  - Update CI builds to use `npm ci` instead of `npm install`
- **CUMULUS-670**
  - Updated ParsePDR task to read standard PDR types+ (+ tgz as an external customer requirement) and add a fileType to granule-files on Granule discovery
  - Updated ParsePDR to fail if unrecognized type is used
  - Updated all relevant task schemas to include granule->files->filetype as a string value
  - Updated tests/test fixtures to include the fileType in the step function/task inputs and output validations as needed
  - Updated MoveGranules task to handle incoming configuration with new "fileType" values and to add them as appropriate to the lambda output.
  - Updated DiscoverGranules step/related workflows to read new Collection file parameter fileType that will map a discovered file to a workflow fileType
  - Updated CNM parser to add the fileType to the defined granule file fileType on ingest and updated integration tests to verify/validate that behavior
  - Updated generateEcho10XMLString in cmr-utils.js to use a map/related library to ensure order as CMR requires ordering for their online resources.
  - Updated post-to-cmr task to appropriately export CNM filetypes to CMR in echo10/UMM exports
- **CUMULUS-1139** - Granules stored in the API contain a `files` property. That schema has been greatly
  simplified and now better matches the CNM format.
  - The `name` property has been renamed to `fileName`.
  - The `filepath` property has been renamed to `key`.
  - The `checksumValue` property has been renamed to `checksum`.
  - The `path` property has been removed.
  - The `url_path` property has been removed.
  - The `filename` property (which contained an `s3://` URL) has been removed, and the `bucket`
    and `key` properties should be used instead. Any requests sent to the API containing a `granule.files[].filename`
    property will be rejected, and any responses coming back from the API will not contain that
    `filename` property.
  - A `source` property has been added, which is a URL indicating the original source of the file.
  - `@cumulus/ingest/granule.moveGranuleFiles()` no longer includes a `filename` field in its
    output. The `bucket` and `key` fields should be used instead.
- **CUMULUS-672**

  - Changed `@cumulus/integration-tests/api/EarthdataLogin.getEarthdataLoginRedirectResponse` to `@cumulus/integration-tests/api/EarthdataLogin.getEarthdataAccessToken`. The new function returns an access response from Earthdata login, if successful.
  - `@cumulus/integration-tests/cmr/getOnlineResources` now accepts an object of options, including `cmrMetadataFormat`. Based on the `cmrMetadataFormat`, the function will correctly retrieve the online resources for each metadata format (ECHO10, UMM-G)

- **CUMULUS-1101**

  - Moved `@cumulus/common/file/getFileChecksumFromStream` into `@cumulus/checksum`, and renamed it to `generateChecksumFromStream`.
    This is a breaking change for users relying on `@cumulus/common/file/getFileChecksumFromStream`.
  - Refactored `@cumulus/ingest/Granule` to depend on new `common/aws` checksum functions and remove significantly present checksumming code.
    - Deprecated `@cumulus/ingest/granule.validateChecksum`. Replaced with `@cumulus/ingest/granule.verifyFile`.
    - Renamed `granule.getChecksumFromFile` to `granule.retrieveSuppliedFileChecksumInformation` to be more accurate.
  - Deprecated `@cumulus/common/aws.checksumS3Objects`. Use `@cumulus/common/aws.calculateS3ObjectChecksum` instead.

- CUMULUS-1171

  - Fixed provider handling in the API to make it consistent between protocols.
    Before this change, FTP providers were configured using the `host` and
    `port` properties. HTTP providers ignored `port` and `protocol`, and stored
    an entire URL in the `host` property. Updated the API to only accept valid
    hostnames or IP addresses in the `provider.host` field. Updated ingest code
    to properly build HTTP and HTTPS URLs from `provider.protocol`,
    `provider.host`, and `provider.port`.
  - The default provider port was being set to 21, no matter what protocol was
    being used. Removed that default.

- **CUMULUS-1176**

  - `@cumulus/move-granules` breaking change:
    Input to `move-granules` is now expected to be in the form of a granules object (i.e. `{ granules: [ { ... }, { ... } ] }`);
    For backwards compatibility with array-of-files outputs from processing steps, use the new `@cumulus/files-to-granules` task as an intermediate step.
    This task will perform the input translation. This change allows `move-granules` to be simpler and behave more predictably.
    `config.granuleIdExtraction` and `config.input_granules` are no longer needed/used by `move-granules`.
  - `@cumulus/post-to-cmr`: `config.granuleIdExtraction` is no longer needed/used by `post-to-cmr`.

- CUMULUS-1174
  - Better error message and stacktrace for S3KeyPairProvider error reporting.

### Fixed

- **CUMULUS-1218** Reconciliation report will now scan only completed granules.
- `@cumulus/api` files and granules were not getting indexed correctly because files indexing was failing in `db-indexer`
- `@cumulus/deployment` A bug in the Cloudformation template was preventing the API from being able to be launched in a VPC, updated the IAM template to give the permissions to be able to run the API in a VPC

### Deprecated

- `@cumulus/api/models/Granule.removeGranuleFromCmr`, instead use `@cumulus/api/models/Granule.removeGranuleFromCmrByGranule`
- `@cumulus/ingest/granule.validateChecksum`, instead use `@cumulus/ingest/granule.verifyFile`
- `@cumulus/common/aws.checksumS3Objects`, instead use `@cumulus/common/aws.calculateS3ObjectChecksum`
- `@cumulus/cmrjs`: `getGranuleId` and `getCmrFiles` are deprecated due to changes in input handling.

## [v1.11.3] - 2019-3-5

### Added

- **CUMULUS-1187** - Added `@cumulus/ingest/granule/duplicateHandlingType()` to determine how duplicate files should be handled in an ingest workflow

### Fixed

- **CUMULUS-1187** - workflows not respecting the duplicate handling value specified in the collection
- Removed refreshToken schema requirement for OAuth

## [v1.11.2] - 2019-2-15

### Added

- CUMULUS-1169
  - Added a `@cumulus/common/StepFunctions` module. It contains functions for querying the AWS
    StepFunctions API. These functions have the ability to retry when a ThrottlingException occurs.
  - Added `@cumulus/common/aws.retryOnThrottlingException()`, which will wrap a function in code to
    retry on ThrottlingExceptions.
  - Added `@cumulus/common/test-utils.throttleOnce()`, which will cause a function to return a
    ThrottlingException the first time it is called, then return its normal result after that.
- CUMULUS-1103 Compare the collection holdings in CMR with Cumulus' internal data store
- CUMULUS-1099 Add support for UMMG JSON metadata versions > 1.4.
  - If a version is found in the metadata object, that version is used for processing and publishing to CMR otherwise, version 1.4 is assumed.
- CUMULUS-678
  - Added support for UMMG json v1.4 metadata files.
    `reconcileCMRMetadata` added to `@cumulus/cmrjs` to update metadata record with new file locations.
    `@cumulus/common/errors` adds two new error types `CMRMetaFileNotFound` and `InvalidArgument`.
    `@cumulus/common/test-utils` adds new function `randomId` to create a random string with id to help in debugging.
    `@cumulus/common/BucketsConfig` adds a new helper class `BucketsConfig` for working with bucket stack configuration and bucket names.
    `@cumulus/common/aws` adds new function `s3PutObjectTagging` as a convenience for the aws [s3().putObjectTagging](https://docs.aws.amazon.com/AWSJavaScriptSDK/latest/AWS/S3.html#putObjectTagging-property) function.
    `@cumulus/cmrjs` Adds: - `isCMRFile` - Identify an echo10(xml) or UMMG(json) metadata file. - `metadataObjectFromCMRFile` Read and parse CMR XML file from s3. - `updateCMRMetadata` Modify a cmr metadata (xml/json) file with updated information. - `publish2CMR` Posts XML or UMMG CMR data to CMR service. - `reconcileCMRMetadata` Reconciles cmr metadata file after a file moves.
- Adds some ECS and other permissions to StepRole to enable running ECS tasks from a workflow
- Added Apache logs to cumulus api and distribution lambdas
- **CUMULUS-1119** - Added `@cumulus/integration-tests/api/EarthdataLogin.getEarthdataLoginRedirectResponse` helper for integration tests to handle login with Earthdata and to return response from redirect to Cumulus API
- **CUMULUS-673** Added `@cumulus/common/file/getFileChecksumFromStream` to get file checksum from a readable stream

### Fixed

- CUMULUS-1123
  - Cloudformation template overrides now work as expected

### Changed

- CUMULUS-1169
  - Deprecated the `@cumulus/common/step-functions` module.
  - Updated code that queries the StepFunctions API to use the retry-enabled functions from
    `@cumulus/common/StepFunctions`
- CUMULUS-1121
  - Schema validation is now strongly enforced when writing to the database.
    Additional properties are not allowed and will result in a validation error.
- CUMULUS-678
  `tasks/move-granules` simplified and refactored to use functionality from cmrjs.
  `ingest/granules.moveGranuleFiles` now just moves granule files and returns a list of the updated files. Updating metadata now handled by `@cumulus/cmrjs/reconcileCMRMetadata`.
  `move-granules.updateGranuleMetadata` refactored and bugs fixed in the case of a file matching multiple collection.files.regexps.
  `getCmrXmlFiles` simplified and now only returns an object with the cmrfilename and the granuleId.
  `@cumulus/test-processing` - test processing task updated to generate UMM-G metadata

- CUMULUS-1043

  - `@cumulus/api` now uses [express](http://expressjs.com/) as the API engine.
  - All `@cumulus/api` endpoints on ApiGateway are consolidated to a single endpoint the uses `{proxy+}` definition.
  - All files under `packages/api/endpoints` along with associated tests are updated to support express's request and response objects.
  - Replaced environment variables `internal`, `bucket` and `systemBucket` with `system_bucket`.
  - Update `@cumulus/integration-tests` to work with updated cumulus-api express endpoints

- `@cumulus/integration-tests` - `buildAndExecuteWorkflow` and `buildWorkflow` updated to take a `meta` param to allow for additional fields to be added to the workflow `meta`

- **CUMULUS-1049** Updated `Retrieve Execution Status API` in `@cumulus/api`: If the execution doesn't exist in Step Function API, Cumulus API returns the execution status information from the database.

- **CUMULUS-1119**
  - Renamed `DISTRIBUTION_URL` environment variable to `DISTRIBUTION_ENDPOINT`
  - Renamed `DEPLOYMENT_ENDPOINT` environment variable to `DISTRIBUTION_REDIRECT_ENDPOINT`
  - Renamed `API_ENDPOINT` environment variable to `TOKEN_REDIRECT_ENDPOINT`

### Removed

- Functions deprecated before 1.11.0:
  - @cumulus/api/models/base: static Manager.createTable() and static Manager.deleteTable()
  - @cumulus/ingest/aws/S3
  - @cumulus/ingest/aws/StepFunction.getExecution()
  - @cumulus/ingest/aws/StepFunction.pullEvent()
  - @cumulus/ingest/consumer.Consume
  - @cumulus/ingest/granule/Ingest.getBucket()

### Deprecated

`@cmrjs/ingestConcept`, instead use the CMR object methods. `@cmrjs/CMR.ingestGranule` or `@cmrjs/CMR.ingestCollection`
`@cmrjs/searchConcept`, instead use the CMR object methods. `@cmrjs/CMR.searchGranules` or `@cmrjs/CMR.searchCollections`
`@cmrjs/deleteConcept`, instead use the CMR object methods. `@cmrjs/CMR.deleteGranule` or `@cmrjs/CMR.deleteCollection`

## [v1.11.1] - 2018-12-18

**Please Note**

- Ensure your `app/config.yml` has a `clientId` specified in the `cmr` section. This will allow CMR to identify your requests for better support and metrics.
  - For an example, please see [the example config](https://github.com/nasa/cumulus/blob/1c7e2bf41b75da9f87004c4e40fbcf0f39f56794/example/app/config.yml#L128).

### Added

- Added a `/tokenDelete` endpoint in `@cumulus/api` to delete access token records

### Changed

- CUMULUS-678
  `@cumulus/ingest/crypto` moved and renamed to `@cumulus/common/key-pair-provider`
  `@cumulus/ingest/aws` function: `KMSDecryptionFailed` and class: `KMS` extracted and moved to `@cumulus/common` and `KMS` is exported as `KMSProvider` from `@cumulus/common/key-pair-provider`
  `@cumulus/ingest/granule` functions: `publish`, `getGranuleId`, `getXMLMetadataAsString`, `getMetadataBodyAndTags`, `parseXmlString`, `getCmrXMLFiles`, `postS3Object`, `contructOnlineAccessUrls`, `updateMetadata`, extracted and moved to `@cumulus/cmrjs`
  `getGranuleId`, `getCmrXMLFiles`, `publish`, `updateMetadata` removed from `@cumulus/ingest/granule` and added to `@cumulus/cmrjs`;
  `updateMetadata` renamed `updateCMRMetadata`.
  `@cumulus/ingest` test files renamed.
- **CUMULUS-1070**
  - Add `'Client-Id'` header to all `@cumulus/cmrjs` requests (made via `searchConcept`, `ingestConcept`, and `deleteConcept`).
  - Updated `cumulus/example/app/config.yml` entry for `cmr.clientId` to use stackName for easier CMR-side identification.

## [v1.11.0] - 2018-11-30

**Please Note**

- Redeploy IAM roles:
  - CUMULUS-817 includes a migration that requires reconfiguration/redeployment of IAM roles. Please see the [upgrade instructions](https://nasa.github.io/cumulus/docs/upgrade/1.11.0) for more information.
  - CUMULUS-977 includes a few new SNS-related permissions added to the IAM roles that will require redeployment of IAM roles.
- `cumulus-message-adapter` v1.0.13+ is required for `@cumulus/api` granule reingest API to work properly. The latest version should be downloaded automatically by kes.
- A `TOKEN_SECRET` value (preferably 256-bit for security) must be added to `.env` to securely sign JWTs used for authorization in `@cumulus/api`

### Changed

- **CUUMULUS-1000** - Distribution endpoint now persists logins, instead of
  redirecting to Earthdata Login on every request
- **CUMULUS-783 CUMULUS-790** - Updated `@cumulus/sync-granule` and `@cumulus/move-granules` tasks to always overwrite existing files for manually-triggered reingest.
- **CUMULUS-906** - Updated `@cumulus/api` granule reingest API to
  - add `reingestGranule: true` and `forceDuplicateOverwrite: true` to Cumulus message `cumulus_meta.cumulus_context` field to indicate that the workflow is a manually triggered re-ingest.
  - return warning message to operator when duplicateHandling is not `replace`
  - `cumulus-message-adapter` v1.0.13+ is required.
- **CUMULUS-793** - Updated the granule move PUT request in `@cumulus/api` to reject the move with a 409 status code if one or more of the files already exist at the destination location
- Updated `@cumulus/helloworld` to use S3 to store state for pass on retry tests
- Updated `@cumulus/ingest`:
  - [Required for MAAP] `http.js#list` will now find links with a trailing whitespace
  - Removed code from `granule.js` which looked for files in S3 using `{ Bucket: discoveredFile.bucket, Key: discoveredFile.name }`. This is obsolete since `@cumulus/ingest` uses a `file-staging` and `constructCollectionId()` directory prefixes by default.
- **CUMULUS-989**
  - Updated `@cumulus/api` to use [JWT (JSON Web Token)](https://jwt.io/introduction/) as the transport format for API authorization tokens and to use JWT verification in the request authorization
  - Updated `/token` endpoint in `@cumulus/api` to return tokens as JWTs
  - Added a `/refresh` endpoint in `@cumulus/api` to request new access tokens from the OAuth provider using the refresh token
  - Added `refreshAccessToken` to `@cumulus/api/lib/EarthdataLogin` to manage refresh token requests with the Earthdata OAuth provider

### Added

- **CUMULUS-1050**
  - Separated configuration flags for originalPayload/finalPayload cleanup such that they can be set to different retention times
- **CUMULUS-798**
  - Added daily Executions cleanup CloudWatch event that triggers cleanExecutions lambda
  - Added cleanExecutions lambda that removes finalPayload/originalPayload field entries for records older than configured timeout value (execution_payload_retention_period), with a default of 30 days
- **CUMULUS-815/816**
  - Added 'originalPayload' and 'finalPayload' fields to Executions table
  - Updated Execution model to populate originalPayload with the execution payload on record creation
  - Updated Execution model code to populate finalPayload field with the execution payload on execution completion
  - Execution API now exposes the above fields
- **CUMULUS-977**
  - Rename `kinesisConsumer` to `messageConsumer` as it handles both Kinesis streams and SNS topics as of this version.
  - Add `sns`-type rule support. These rules create a subscription between an SNS topic and the `messageConsumer`.
    When a message is received, `messageConsumer` is triggered and passes the SNS message (JSON format expected) in
    its entirety to the workflow in the `payload` field of the Cumulus message. For more information on sns-type rules,
    see the [documentation](https://nasa.github.io/cumulus/docs/data-cookbooks/setup#rules).
- **CUMULUS-975**
  - Add `KinesisInboundEventLogger` and `KinesisOutboundEventLogger` API lambdas. These lambdas
    are utilized to dump incoming and outgoing ingest workflow kinesis streams
    to cloudwatch for analytics in case of AWS/stream failure.
  - Update rules model to allow tracking of log_event ARNs related to
    Rule event logging. Kinesis rule types will now automatically log
    incoming events via a Kinesis event triggered lambda.
    CUMULUS-975-migration-4
  - Update migration code to require explicit migration names per run
  - Added migration_4 to migrate/update existing Kinesis rules to have a log event mapping
  - Added new IAM policy for migration lambda
- **CUMULUS-775**
  - Adds a instance metadata endpoint to the `@cumulus/api` package.
  - Adds a new convenience function `hostId` to the `@cumulus/cmrjs` to help build environment specific cmr urls.
  - Fixed `@cumulus/cmrjs.searchConcept` to search and return CMR results.
  - Modified `@cumulus/cmrjs.CMR.searchGranule` and `@cumulus/cmrjs.CMR.searchCollection` to include CMR's provider as a default parameter to searches.
- **CUMULUS-965**
  - Add `@cumulus/test-data.loadJSONTestData()`,
    `@cumulus/test-data.loadTestData()`, and
    `@cumulus/test-data.streamTestData()` to safely load test data. These
    functions should be used instead of using `require()` to load test data,
    which could lead to tests interfering with each other.
  - Add a `@cumulus/common/util/deprecate()` function to mark a piece of code as
    deprecated
- **CUMULUS-986**
  - Added `waitForTestExecutionStart` to `@cumulus/integration-tests`
- **CUMULUS-919**
  - In `@cumulus/deployment`, added support for NGAP permissions boundaries for IAM roles with `useNgapPermissionBoundary` flag in `iam/config.yml`. Defaults to false.

### Fixed

- Fixed a bug where FTP sockets were not closed after an error, keeping the Lambda function active until it timed out [CUMULUS-972]
- **CUMULUS-656**
  - The API will no longer allow the deletion of a provider if that provider is
    referenced by a rule
  - The API will no longer allow the deletion of a collection if that collection
    is referenced by a rule
- Fixed a bug where `@cumulus/sf-sns-report` was not pulling large messages from S3 correctly.

### Deprecated

- `@cumulus/ingest/aws/StepFunction.pullEvent()`. Use `@cumulus/common/aws.pullStepFunctionEvent()`.
- `@cumulus/ingest/consumer.Consume` due to unpredictable implementation. Use `@cumulus/ingest/consumer.Consumer`.
  Call `Consumer.consume()` instead of `Consume.read()`.

## [v1.10.4] - 2018-11-28

### Added

- **CUMULUS-1008**
  - New `config.yml` parameter for SQS consumers: `sqs_consumer_rate: (default 500)`, which is the maximum number of
    messages the consumer will attempt to process per execution. Currently this is only used by the sf-starter consumer,
    which runs every minute by default, making this a messages-per-minute upper bound. SQS does not guarantee the number
    of messages returned per call, so this is not a fixed rate of consumption, only attempted number of messages received.

### Deprecated

- `@cumulus/ingest/consumer.Consume` due to unpredictable implementation. Use `@cumulus/ingest/consumer.Consumer`.

### Changed

- Backported update of `packages/api` dependency `@mapbox/dyno` to `1.4.2` to mitigate `event-stream` vulnerability.

## [v1.10.3] - 2018-10-31

### Added

- **CUMULUS-817**
  - Added AWS Dead Letter Queues for lambdas that are scheduled asynchronously/such that failures show up only in cloudwatch logs.
- **CUMULUS-956**
  - Migrated developer documentation and data-cookbooks to Docusaurus
    - supports versioning of documentation
  - Added `docs/docs-how-to.md` to outline how to do things like add new docs or locally install for testing.
  - Deployment/CI scripts have been updated to work with the new format
- **CUMULUS-811**
  - Added new S3 functions to `@cumulus/common/aws`:
    - `aws.s3TagSetToQueryString`: converts S3 TagSet array to querystring (for use with upload()).
    - `aws.s3PutObject`: Returns promise of S3 `putObject`, which puts an object on S3
    - `aws.s3CopyObject`: Returns promise of S3 `copyObject`, which copies an object in S3 to a new S3 location
    - `aws.s3GetObjectTagging`: Returns promise of S3 `getObjectTagging`, which returns an object containing an S3 TagSet.
  - `@/cumulus/common/aws.s3PutObject` defaults to an explicit `ACL` of 'private' if not overridden.
  - `@/cumulus/common/aws.s3CopyObject` defaults to an explicit `TaggingDirective` of 'COPY' if not overridden.

### Deprecated

- **CUMULUS-811**
  - Deprecated `@cumulus/ingest/aws.S3`. Member functions of this class will now
    log warnings pointing to similar functionality in `@cumulus/common/aws`.

## [v1.10.2] - 2018-10-24

### Added

- **CUMULUS-965**
  - Added a `@cumulus/logger` package
- **CUMULUS-885**
  - Added 'human readable' version identifiers to Lambda Versioning lambda aliases
- **CUMULUS-705**
  - Note: Make sure to update the IAM stack when deploying this update.
  - Adds an AsyncOperations model and associated DynamoDB table to the
    `@cumulus/api` package
  - Adds an /asyncOperations endpoint to the `@cumulus/api` package, which can
    be used to fetch the status of an AsyncOperation.
  - Adds a /bulkDelete endpoint to the `@cumulus/api` package, which performs an
    asynchronous bulk-delete operation. This is a stub right now which is only
    intended to demonstration how AsyncOperations work.
  - Adds an AsyncOperation ECS task to the `@cumulus/api` package, which will
    fetch an Lambda function, run it in ECS, and then store the result to the
    AsyncOperations table in DynamoDB.
- **CUMULUS-851** - Added workflow lambda versioning feature to allow in-flight workflows to use lambda versions that were in place when a workflow was initiated

  - Updated Kes custom code to remove logic that used the CMA file key to determine template compilation logic. Instead, utilize a `customCompilation` template configuration flag to indicate a template should use Cumulus's kes customized methods instead of 'core'.
  - Added `useWorkflowLambdaVersions` configuration option to enable the lambdaVersioning feature set. **This option is set to true by default** and should be set to false to disable the feature.
  - Added uniqueIdentifier configuration key to S3 sourced lambdas to optionally support S3 lambda resource versioning within this scheme. This key must be unique for each modified version of the lambda package and must be updated in configuration each time the source changes.
  - Added a new nested stack template that will create a `LambdaVersions` stack that will take lambda parameters from the base template, generate lambda versions/aliases and return outputs with references to the most 'current' lambda alias reference, and updated 'core' template to utilize these outputs (if `useWorkflowLambdaVersions` is enabled).

- Created a `@cumulus/api/lib/OAuth2` interface, which is implemented by the
  `@cumulus/api/lib/EarthdataLogin` and `@cumulus/api/lib/GoogleOAuth2` classes.
  Endpoints that need to handle authentication will determine which class to use
  based on environment variables. This also greatly simplifies testing.
- Added `@cumulus/api/lib/assertions`, containing more complex AVA test assertions
- Added PublishGranule workflow to publish a granule to CMR without full reingest. (ingest-in-place capability)

- `@cumulus/integration-tests` new functionality:
  - `listCollections` to list collections from a provided data directory
  - `deleteCollection` to delete list of collections from a deployed stack
  - `cleanUpCollections` combines the above in one function.
  - `listProviders` to list providers from a provided data directory
  - `deleteProviders` to delete list of providers from a deployed stack
  - `cleanUpProviders` combines the above in one function.
  - `@cumulus/integrations-tests/api.js`: `deleteGranule` and `deletePdr` functions to make `DELETE` requests to Cumulus API
  - `rules` API functionality for posting and deleting a rule and listing all rules
  - `wait-for-deploy` lambda for use in the redeployment tests
- `@cumulus/ingest/granule.js`: `ingestFile` inserts new `duplicate_found: true` field in the file's record if a duplicate file already exists on S3.
- `@cumulus/api`: `/execution-status` endpoint requests and returns complete execution output if execution output is stored in S3 due to size.
- Added option to use environment variable to set CMR host in `@cumulus/cmrjs`.
- **CUMULUS-781** - Added integration tests for `@cumulus/sync-granule` when `duplicateHandling` is set to `replace` or `skip`
- **CUMULUS-791** - `@cumulus/move-granules`: `moveFileRequest` inserts new `duplicate_found: true` field in the file's record if a duplicate file already exists on S3. Updated output schema to document new `duplicate_found` field.

### Removed

- Removed `@cumulus/common/fake-earthdata-login-server`. Tests can now create a
  service stub based on `@cumulus/api/lib/OAuth2` if testing requires handling
  authentication.

### Changed

- **CUMULUS-940** - modified `@cumulus/common/aws` `receiveSQSMessages` to take a parameter object instead of positional parameters. All defaults remain the same, but now access to long polling is available through `options.waitTimeSeconds`.
- **CUMULUS-948** - Update lambda functions `CNMToCMA` and `CnmResponse` in the `cumulus-data-shared` bucket and point the default stack to them.
- **CUMULUS-782** - Updated `@cumulus/sync-granule` task and `Granule.ingestFile` in `@cumulus/ingest` to keep both old and new data when a destination file with different checksum already exists and `duplicateHandling` is `version`
- Updated the config schema in `@cumulus/move-granules` to include the `moveStagedFiles` param.
- **CUMULUS-778** - Updated config schema and documentation in `@cumulus/sync-granule` to include `duplicateHandling` parameter for specifying how duplicate filenames should be handled
- **CUMULUS-779** - Updated `@cumulus/sync-granule` to throw `DuplicateFile` error when destination files already exist and `duplicateHandling` is `error`
- **CUMULUS-780** - Updated `@cumulus/sync-granule` to use `error` as the default for `duplicateHandling` when it is not specified
- **CUMULUS-780** - Updated `@cumulus/api` to use `error` as the default value for `duplicateHandling` in the `Collection` model
- **CUMULUS-785** - Updated the config schema and documentation in `@cumulus/move-granules` to include `duplicateHandling` parameter for specifying how duplicate filenames should be handled
- **CUMULUS-786, CUMULUS-787** - Updated `@cumulus/move-granules` to throw `DuplicateFile` error when destination files already exist and `duplicateHandling` is `error` or not specified
- **CUMULUS-789** - Updated `@cumulus/move-granules` to keep both old and new data when a destination file with different checksum already exists and `duplicateHandling` is `version`

### Fixed

- `getGranuleId` in `@cumulus/ingest` bug: `getGranuleId` was constructing an error using `filename` which was undefined. The fix replaces `filename` with the `uri` argument.
- Fixes to `del` in `@cumulus/api/endpoints/granules.js` to not error/fail when not all files exist in S3 (e.g. delete granule which has only 2 of 3 files ingested).
- `@cumulus/deployment/lib/crypto.js` now checks for private key existence properly.

## [v1.10.1] - 2018-09-4

### Fixed

- Fixed cloudformation template errors in `@cumulus/deployment/`
  - Replaced references to Fn::Ref: with Ref:
  - Moved long form template references to a newline

## [v1.10.0] - 2018-08-31

### Removed

- Removed unused and broken code from `@cumulus/common`
  - Removed `@cumulus/common/test-helpers`
  - Removed `@cumulus/common/task`
  - Removed `@cumulus/common/message-source`
  - Removed the `getPossiblyRemote` function from `@cumulus/common/aws`
  - Removed the `startPromisedSfnExecution` function from `@cumulus/common/aws`
  - Removed the `getCurrentSfnTask` function from `@cumulus/common/aws`

### Changed

- **CUMULUS-839** - In `@cumulus/sync-granule`, 'collection' is now an optional config parameter

### Fixed

- **CUMULUS-859** Moved duplicate code in `@cumulus/move-granules` and `@cumulus/post-to-cmr` to `@cumulus/ingest`. Fixed imports making assumptions about directory structure.
- `@cumulus/ingest/consumer` correctly limits the number of messages being received and processed from SQS. Details:
  - **Background:** `@cumulus/api` includes a lambda `<stack-name>-sqs2sf` which processes messages from the `<stack-name>-startSF` SQS queue every minute. The `sqs2sf` lambda uses `@cumulus/ingest/consumer` to receive and process messages from SQS.
  - **Bug:** More than `messageLimit` number of messages were being consumed and processed from the `<stack-name>-startSF` SQS queue. Many step functions were being triggered simultaneously by the lambda `<stack-name>-sqs2sf` (which consumes every minute from the `startSF` queue) and resulting in step function failure with the error: `An error occurred (ThrottlingException) when calling the GetExecutionHistory`.
  - **Fix:** `@cumulus/ingest/consumer#processMessages` now processes messages until `timeLimit` has passed _OR_ once it receives up to `messageLimit` messages. `sqs2sf` is deployed with a [default `messageLimit` of 10](https://github.com/nasa/cumulus/blob/670000c8a821ff37ae162385f921c40956e293f7/packages/deployment/app/config.yml#L147).
  - **IMPORTANT NOTE:** `consumer` will actually process up to `messageLimit * 2 - 1` messages. This is because sometimes `receiveSQSMessages` will return less than `messageLimit` messages and thus the consumer will continue to make calls to `receiveSQSMessages`. For example, given a `messageLimit` of 10 and subsequent calls to `receiveSQSMessages` returns up to 9 messages, the loop will continue and a final call could return up to 10 messages.

## [v1.9.1] - 2018-08-22

**Please Note** To take advantage of the added granule tracking API functionality, updates are required for the message adapter and its libraries. You should be on the following versions:

- `cumulus-message-adapter` 1.0.9+
- `cumulus-message-adapter-js` 1.0.4+
- `cumulus-message-adapter-java` 1.2.7+
- `cumulus-message-adapter-python` 1.0.5+

### Added

- **CUMULUS-687** Added logs endpoint to search for logs from a specific workflow execution in `@cumulus/api`. Added integration test.
- **CUMULUS-836** - `@cumulus/deployment` supports a configurable docker storage driver for ECS. ECS can be configured with either `devicemapper` (the default storage driver for AWS ECS-optimized AMIs) or `overlay2` (the storage driver used by the NGAP 2.0 AMI). The storage driver can be configured in `app/config.yml` with `ecs.docker.storageDriver: overlay2 | devicemapper`. The default is `overlay2`.
  - To support this configuration, a [Handlebars](https://handlebarsjs.com/) helper `ifEquals` was added to `packages/deployment/lib/kes.js`.
- **CUMULUS-836** - `@cumulus/api` added IAM roles required by the NGAP 2.0 AMI. The NGAP 2.0 AMI runs a script `register_instances_with_ssm.py` which requires the ECS IAM role to include `ec2:DescribeInstances` and `ssm:GetParameter` permissions.

### Fixed

- **CUMULUS-836** - `@cumulus/deployment` uses `overlay2` driver by default and does not attempt to write `--storage-opt dm.basesize` to fix [this error](https://github.com/moby/moby/issues/37039).
- **CUMULUS-413** Kinesis processing now captures all errors.
  - Added kinesis fallback mechanism when errors occur during record processing.
  - Adds FallbackTopicArn to `@cumulus/api/lambdas.yml`
  - Adds fallbackConsumer lambda to `@cumulus/api`
  - Adds fallbackqueue option to lambda definitions capture lambda failures after three retries.
  - Adds kinesisFallback SNS topic to signal incoming errors from kinesis stream.
  - Adds kinesisFailureSQS to capture fully failed events from all retries.
- **CUMULUS-855** Adds integration test for kinesis' error path.
- **CUMULUS-686** Added workflow task name and version tracking via `@cumulus/api` executions endpoint under new `tasks` property, and under `workflow_tasks` in step input/output.
  - Depends on `cumulus-message-adapter` 1.0.9+, `cumulus-message-adapter-js` 1.0.4+, `cumulus-message-adapter-java` 1.2.7+ and `cumulus-message-adapter-python` 1.0.5+
- **CUMULUS-771**
  - Updated sync-granule to stream the remote file to s3
  - Added integration test for ingesting granules from ftp provider
  - Updated http/https integration tests for ingesting granules from http/https providers
- **CUMULUS-862** Updated `@cumulus/integration-tests` to handle remote lambda output
- **CUMULUS-856** Set the rule `state` to have default value `ENABLED`

### Changed

- In `@cumulus/deployment`, changed the example app config.yml to have additional IAM roles

## [v1.9.0] - 2018-08-06

**Please note** additional information and upgrade instructions [here](https://nasa.github.io/cumulus/docs/upgrade/1.9.0)

### Added

- **CUMULUS-712** - Added integration tests verifying expected behavior in workflows
- **GITC-776-2** - Add support for versioned collections

### Fixed

- **CUMULUS-832**
  - Fixed indentation in example config.yml in `@cumulus/deployment`
  - Fixed issue with new deployment using the default distribution endpoint in `@cumulus/deployment` and `@cumulus/api`

## [v1.8.1] - 2018-08-01

**Note** IAM roles should be re-deployed with this release.

- **Cumulus-726**
  - Added function to `@cumulus/integration-tests`: `sfnStep` includes `getStepInput` which returns the input to the schedule event of a given step function step.
  - Added IAM policy `@cumulus/deployment`: Lambda processing IAM role includes `kinesis::PutRecord` so step function lambdas can write to kinesis streams.
- **Cumulus Community Edition**
  - Added Google OAuth authentication token logic to `@cumulus/api`. Refactored token endpoint to use environment variable flag `OAUTH_PROVIDER` when determining with authentication method to use.
  - Added API Lambda memory configuration variable `api_lambda_memory` to `@cumulus/api` and `@cumulus/deployment`.

### Changed

- **Cumulus-726**
  - Changed function in `@cumulus/api`: `models/rules.js#addKinesisEventSource` was modified to call to `deleteKinesisEventSource` with all required parameters (rule's name, arn and type).
  - Changed function in `@cumulus/integration-tests`: `getStepOutput` can now be used to return output of failed steps. If users of this function want the output of a failed event, they can pass a third parameter `eventType` as `'failure'`. This function will work as always for steps which completed successfully.

### Removed

- **Cumulus-726**

  - Configuration change to `@cumulus/deployment`: Removed default auto scaling configuration for Granules and Files DynamoDB tables.

- **CUMULUS-688**
  - Add integration test for ExecutionStatus
  - Function addition to `@cumulus/integration-tests`: `api` includes `getExecutionStatus` which returns the execution status from the Cumulus API

## [v1.8.0] - 2018-07-23

### Added

- **CUMULUS-718** Adds integration test for Kinesis triggering a workflow.

- **GITC-776-3** Added more flexibility for rules. You can now edit all fields on the rule's record
  We may need to update the api documentation to reflect this.

- **CUMULUS-681** - Add ingest-in-place action to granules endpoint

  - new applyWorkflow action at PUT /granules/{granuleid} Applying a workflow starts an execution of the provided workflow and passes the granule record as payload.
    Parameter(s):
    - workflow - the workflow name

- **CUMULUS-685** - Add parent exeuction arn to the execution which is triggered from a parent step function

### Changed

- **CUMULUS-768** - Integration tests get S3 provider data from shared data folder

### Fixed

- **CUMULUS-746** - Move granule API correctly updates record in dynamo DB and cmr xml file
- **CUMULUS-766** - Populate database fileSize field from S3 if value not present in Ingest payload

## [v1.7.1] - 2018-07-27 - [BACKPORT]

### Fixed

- **CUMULUS-766** - Backport from 1.8.0 - Populate database fileSize field from S3 if value not present in Ingest payload

## [v1.7.0] - 2018-07-02

### Please note: [Upgrade Instructions](https://nasa.github.io/cumulus/docs/upgrade/1.7.0)

### Added

- **GITC-776-2** - Add support for versioned collections
- **CUMULUS-491** - Add granule reconciliation API endpoints.
- **CUMULUS-480** Add support for backup and recovery:
  - Add DynamoDB tables for granules, executions and pdrs
  - Add ability to write all records to S3
  - Add ability to download all DynamoDB records in form json files
  - Add ability to upload records to DynamoDB
  - Add migration scripts for copying granule, pdr and execution records from ElasticSearch to DynamoDB
  - Add IAM support for batchWrite on dynamoDB
-
- **CUMULUS-508** - `@cumulus/deployment` cloudformation template allows for lambdas and ECS clusters to have multiple AZ availability.
  - `@cumulus/deployment` also ensures docker uses `devicemapper` storage driver.
- **CUMULUS-755** - `@cumulus/deployment` Add DynamoDB autoscaling support.
  - Application developers can add autoscaling and override default values in their deployment's `app/config.yml` file using a `{TableName}Table:` key.

### Fixed

- **CUMULUS-747** - Delete granule API doesn't delete granule files in s3 and granule in elasticsearch
  - update the StreamSpecification DynamoDB tables to have StreamViewType: "NEW_AND_OLD_IMAGES"
  - delete granule files in s3
- **CUMULUS-398** - Fix not able to filter executions by workflow
- **CUMULUS-748** - Fix invalid lambda .zip files being validated/uploaded to AWS
- **CUMULUS-544** - Post to CMR task has UAT URL hard-coded
  - Made configurable: PostToCmr now requires CMR_ENVIRONMENT env to be set to 'SIT' or 'OPS' for those CMR environments. Default is UAT.

### Changed

- **GITC-776-4** - Changed Discover-pdrs to not rely on collection but use provider_path in config. It also has an optional filterPdrs regex configuration parameter

- **CUMULUS-710** - In the integration test suite, `getStepOutput` returns the output of the first successful step execution or last failed, if none exists

## [v1.6.0] - 2018-06-06

### Please note: [Upgrade Instructions](https://nasa.github.io/cumulus/docs/upgrade/1.6.0)

### Fixed

- **CUMULUS-602** - Format all logs sent to Elastic Search.
  - Extract cumulus log message and index it to Elastic Search.

### Added

- **CUMULUS-556** - add a mechanism for creating and running migration scripts on deployment.
- **CUMULUS-461** Support use of metadata date and other components in `url_path` property

### Changed

- **CUMULUS-477** Update bucket configuration to support multiple buckets of the same type:
  - Change the structure of the buckets to allow for more than one bucket of each type. The bucket structure is now:
    bucket-key:
    name: <bucket-name>
    type: <type> i.e. internal, public, etc.
  - Change IAM and app deployment configuration to support new bucket structure
  - Update tasks and workflows to support new bucket structure
  - Replace instances where buckets.internal is relied upon to either use the system bucket or a configured bucket
  - Move IAM template to the deployment package. NOTE: You now have to specify '--template node_modules/@cumulus/deployment/iam' in your IAM deployment
  - Add IAM cloudformation template support to filter buckets by type

## [v1.5.5] - 2018-05-30

### Added

- **CUMULUS-530** - PDR tracking through Queue-granules
  - Add optional `pdr` property to the sync-granule task's input config and output payload.
- **CUMULUS-548** - Create a Lambda task that generates EMS distribution reports
  - In order to supply EMS Distribution Reports, you must enable S3 Server
    Access Logging on any S3 buckets used for distribution. See [How Do I Enable Server Access Logging for an S3 Bucket?](https://docs.aws.amazon.com/AmazonS3/latest/user-guide/server-access-logging.html)
    The "Target bucket" setting should point at the Cumulus internal bucket.
    The "Target prefix" should be
    "<STACK_NAME>/ems-distribution/s3-server-access-logs/", where "STACK_NAME"
    is replaced with the name of your Cumulus stack.

### Fixed

- **CUMULUS-546 - Kinesis Consumer should catch and log invalid JSON**
  - Kinesis Consumer lambda catches and logs errors so that consumer doesn't get stuck in a loop re-processing bad json records.
- EMS report filenames are now based on their start time instead of the time
  instead of the time that the report was generated
- **CUMULUS-552 - Cumulus API returns different results for the same collection depending on query**
  - The collection, provider and rule records in elasticsearch are now replaced with records from dynamo db when the dynamo db records are updated.

### Added

- `@cumulus/deployment`'s default cloudformation template now configures storage for Docker to match the configured ECS Volume. The template defines Docker's devicemapper basesize (`dm.basesize`) using `ecs.volumeSize`. This addresses ECS default of limiting Docker containers to 10GB of storage ([Read more](https://aws.amazon.com/premiumsupport/knowledge-center/increase-default-ecs-docker-limit/)).

## [v1.5.4] - 2018-05-21

### Added

- **CUMULUS-535** - EMS Ingest, Archive, Archive Delete reports
  - Add lambda EmsReport to create daily EMS Ingest, Archive, Archive Delete reports
  - ems.provider property added to `@cumulus/deployment/app/config.yml`.
    To change the provider name, please add `ems: provider` property to `app/config.yml`.
- **CUMULUS-480** Use DynamoDB to store granules, pdrs and execution records
  - Activate PointInTime feature on DynamoDB tables
  - Increase test coverage on api package
  - Add ability to restore metadata records from json files to DynamoDB
- **CUMULUS-459** provide API endpoint for moving granules from one location on s3 to another

## [v1.5.3] - 2018-05-18

### Fixed

- **CUMULUS-557 - "Add dataType to DiscoverGranules output"**
  - Granules discovered by the DiscoverGranules task now include dataType
  - dataType is now a required property for granules used as input to the
    QueueGranules task
- **CUMULUS-550** Update deployment app/config.yml to force elasticsearch updates for deleted granules

## [v1.5.2] - 2018-05-15

### Fixed

- **CUMULUS-514 - "Unable to Delete the Granules"**
  - updated cmrjs.deleteConcept to return success if the record is not found
    in CMR.

### Added

- **CUMULUS-547** - The distribution API now includes an
  "earthdataLoginUsername" query parameter when it returns a signed S3 URL
- **CUMULUS-527 - "parse-pdr queues up all granules and ignores regex"**
  - Add an optional config property to the ParsePdr task called
    "granuleIdFilter". This property is a regular expression that is applied
    against the filename of the first file of each granule contained in the
    PDR. If the regular expression matches, then the granule is included in
    the output. Defaults to '.', which will match all granules in the PDR.
- File checksums in PDRs now support MD5
- Deployment support to subscribe to an SNS topic that already exists
- **CUMULUS-470, CUMULUS-471** In-region S3 Policy lambda added to API to update bucket policy for in-region access.
- **CUMULUS-533** Added fields to granule indexer to support EMS ingest and archive record creation
- **CUMULUS-534** Track deleted granules
  - added `deletedgranule` type to `cumulus` index.
  - **Important Note:** Force custom bootstrap to re-run by adding this to
    app/config.yml `es: elasticSearchMapping: 7`
- You can now deploy cumulus without ElasticSearch. Just add `es: null` to your `app/config.yml` file. This is only useful for debugging purposes. Cumulus still requires ElasticSearch to properly operate.
- `@cumulus/integration-tests` includes and exports the `addRules` function, which seeds rules into the DynamoDB table.
- Added capability to support EFS in cloud formation template. Also added
  optional capability to ssh to your instance and privileged lambda functions.
- Added support to force discovery of PDRs that have already been processed
  and filtering of selected data types
- `@cumulus/cmrjs` uses an environment variable `USER_IP_ADDRESS` or fallback
  IP address of `10.0.0.0` when a public IP address is not available. This
  supports lambda functions deployed into a VPC's private subnet, where no
  public IP address is available.

### Changed

- **CUMULUS-550** Custom bootstrap automatically adds new types to index on
  deployment

## [v1.5.1] - 2018-04-23

### Fixed

- add the missing dist folder to the hello-world task
- disable uglifyjs on the built version of the pdr-status-check (read: https://github.com/webpack-contrib/uglifyjs-webpack-plugin/issues/264)

## [v1.5.0] - 2018-04-23

### Changed

- Removed babel from all tasks and packages and increased minimum node requirements to version 8.10
- Lambda functions created by @cumulus/deployment will use node8.10 by default
- Moved [cumulus-integration-tests](https://github.com/nasa/cumulus-integration-tests) to the `example` folder CUMULUS-512
- Streamlined all packages dependencies (e.g. remove redundant dependencies and make sure versions are the same across packages)
- **CUMULUS-352:** Update Cumulus Elasticsearch indices to use [index aliases](https://www.elastic.co/guide/en/elasticsearch/reference/current/indices-aliases.html).
- **CUMULUS-519:** ECS tasks are no longer restarted after each CF deployment unless `ecs.restartTasksOnDeploy` is set to true
- **CUMULUS-298:** Updated log filterPattern to include all CloudWatch logs in ElasticSearch
- **CUMULUS-518:** Updates to the SyncGranule config schema
  - `granuleIdExtraction` is no longer a property
  - `process` is now an optional property
  - `provider_path` is no longer a property

### Fixed

- **CUMULUS-455 "Kes deployments using only an updated message adapter do not get automatically deployed"**
  - prepended the hash value of cumulus-message-adapter.zip file to the zip file name of lambda which uses message adapter.
  - the lambda function will be redeployed when message adapter or lambda function are updated
- Fixed a bug in the bootstrap lambda function where it stuck during update process
- Fixed a bug where the sf-sns-report task did not return the payload of the incoming message as the output of the task [CUMULUS-441]

### Added

- **CUMULUS-352:** Add reindex CLI to the API package.
- **CUMULUS-465:** Added mock http/ftp/sftp servers to the integration tests
- Added a `delete` method to the `@common/CollectionConfigStore` class
- **CUMULUS-467 "@cumulus/integration-tests or cumulus-integration-tests should seed provider and collection in deployed DynamoDB"**
  - `example` integration-tests populates providers and collections to database
  - `example` workflow messages are populated from workflow templates in s3, provider and collection information in database, and input payloads. Input templates are removed.
  - added `https` protocol to provider schema

## [v1.4.1] - 2018-04-11

### Fixed

- Sync-granule install

## [v1.4.0] - 2018-04-09

### Fixed

- **CUMULUS-392 "queue-granules not returning the sfn-execution-arns queued"**
  - updated queue-granules to return the sfn-execution-arns queued and pdr if exists.
  - added pdr to ingest message meta.pdr instead of payload, so the pdr information doesn't get lost in the ingest workflow, and ingested granule in elasticsearch has pdr name.
  - fixed sf-sns-report schema, remove the invalid part
  - fixed pdr-status-check schema, the failed execution contains arn and reason
- **CUMULUS-206** make sure homepage and repository urls exist in package.json files of tasks and packages

### Added

- Example folder with a cumulus deployment example

### Changed

- [CUMULUS-450](https://bugs.earthdata.nasa.gov/browse/CUMULUS-450) - Updated
  the config schema of the **queue-granules** task
  - The config no longer takes a "collection" property
  - The config now takes an "internalBucket" property
  - The config now takes a "stackName" property
- [CUMULUS-450](https://bugs.earthdata.nasa.gov/browse/CUMULUS-450) - Updated
  the config schema of the **parse-pdr** task
  - The config no longer takes a "collection" property
  - The "stack", "provider", and "bucket" config properties are now
    required
- **CUMULUS-469** Added a lambda to the API package to prototype creating an S3 bucket policy for direct, in-region S3 access for the prototype bucket

### Removed

- Removed the `findTmpTestDataDirectory()` function from
  `@cumulus/common/test-utils`

### Fixed

- [CUMULUS-450](https://bugs.earthdata.nasa.gov/browse/CUMULUS-450)
  - The **queue-granules** task now enqueues a **sync-granule** task with the
    correct collection config for that granule based on the granule's
    data-type. It had previously been using the collection config from the
    config of the **queue-granules** task, which was a problem if the granules
    being queued belonged to different data-types.
  - The **parse-pdr** task now handles the case where a PDR contains granules
    with different data types, and uses the correct granuleIdExtraction for
    each granule.

### Added

- **CUMULUS-448** Add code coverage checking using [nyc](https://github.com/istanbuljs/nyc).

## [v1.3.0] - 2018-03-29

### Deprecated

- discover-s3-granules is deprecated. The functionality is provided by the discover-granules task

### Fixed

- **CUMULUS-331:** Fix aws.downloadS3File to handle non-existent key
- Using test ftp provider for discover-granules testing [CUMULUS-427]
- **CUMULUS-304: "Add AWS API throttling to pdr-status-check task"** Added concurrency limit on SFN API calls. The default concurrency is 10 and is configurable through Lambda environment variable CONCURRENCY.
- **CUMULUS-414: "Schema validation not being performed on many tasks"** revised npm build scripts of tasks that use cumulus-message-adapter to place schema directories into dist directories.
- **CUMULUS-301:** Update all tests to use test-data package for testing data.
- **CUMULUS-271: "Empty response body from rules PUT endpoint"** Added the updated rule to response body.
- Increased memory allotment for `CustomBootstrap` lambda function. Resolves failed deployments where `CustomBootstrap` lambda function was failing with error `Process exited before completing request`. This was causing deployments to stall, fail to update and fail to rollback. This error is thrown when the lambda function tries to use more memory than it is allotted.
- Cumulus repository folders structure updated:
  - removed the `cumulus` folder altogether
  - moved `cumulus/tasks` to `tasks` folder at the root level
  - moved the tasks that are not converted to use CMA to `tasks/.not_CMA_compliant`
  - updated paths where necessary

### Added

- `@cumulus/integration-tests` - Added support for testing the output of an ECS activity as well as a Lambda function.

## [v1.2.0] - 2018-03-20

### Fixed

- Update vulnerable npm packages [CUMULUS-425]
- `@cumulus/api`: `kinesis-consumer.js` uses `sf-scheduler.js#schedule` instead of placing a message directly on the `startSF` SQS queue. This is a fix for [CUMULUS-359](https://bugs.earthdata.nasa.gov/browse/CUMULUS-359) because `sf-scheduler.js#schedule` looks up the provider and collection data in DynamoDB and adds it to the `meta` object of the enqueued message payload.
- `@cumulus/api`: `kinesis-consumer.js` catches and logs errors instead of doing an error callback. Before this change, `kinesis-consumer` was failing to process new records when an existing record caused an error because it would call back with an error and stop processing additional records. It keeps trying to process the record causing the error because it's "position" in the stream is unchanged. Catching and logging the errors is part 1 of the fix. Proposed part 2 is to enqueue the error and the message on a "dead-letter" queue so it can be processed later ([CUMULUS-413](https://bugs.earthdata.nasa.gov/browse/CUMULUS-413)).
- **CUMULUS-260: "PDR page on dashboard only shows zeros."** The PDR stats in LPDAAC are all 0s, even if the dashboard has been fixed to retrieve the correct fields. The current version of pdr-status-check has a few issues.
  - pdr is not included in the input/output schema. It's available from the input event. So the pdr status and stats are not updated when the ParsePdr workflow is complete. Adding the pdr to the input/output of the task will fix this.
  - pdr-status-check doesn't update pdr stats which prevent the real time pdr progress from showing up in the dashboard. To solve this, added lambda function sf-sns-report which is copied from @cumulus/api/lambdas/sf-sns-broadcast with modification, sf-sns-report can be used to report step function status anywhere inside a step function. So add step sf-sns-report after each pdr-status-check, we will get the PDR status progress at real time.
  - It's possible an execution is still in the queue and doesn't exist in sfn yet. Added code to handle 'ExecutionDoesNotExist' error when checking the execution status.
- Fixed `aws.cloudwatchevents()` typo in `packages/ingest/aws.js`. This typo was the root cause of the error: `Error: Could not process scheduled_ingest, Error: : aws.cloudwatchevents is not a constructor` seen when trying to update a rule.

### Removed

- `@cumulus/ingest/aws`: Remove queueWorkflowMessage which is no longer being used by `@cumulus/api`'s `kinesis-consumer.js`.

## [v1.1.4] - 2018-03-15

### Added

- added flag `useList` to parse-pdr [CUMULUS-404]

### Fixed

- Pass encrypted password to the ApiGranule Lambda function [CUMULUS-424]

## [v1.1.3] - 2018-03-14

### Fixed

- Changed @cumulus/deployment package install behavior. The build process will happen after installation

## [v1.1.2] - 2018-03-14

### Added

- added tools to @cumulus/integration-tests for local integration testing
- added end to end testing for discovering and parsing of PDRs
- `yarn e2e` command is available for end to end testing

### Fixed

- **CUMULUS-326: "Occasionally encounter "Too Many Requests" on deployment"** The api gateway calls will handle throttling errors
- **CUMULUS-175: "Dashboard providers not in sync with AWS providers."** The root cause of this bug - DynamoDB operations not showing up in Elasticsearch - was shared by collections and rules. The fix was to update providers', collections' and rules; POST, PUT and DELETE endpoints to operate on DynamoDB and using DynamoDB streams to update Elasticsearch. The following packages were made:
  - `@cumulus/deployment` deploys DynamoDB streams for the Collections, Providers and Rules tables as well as a new lambda function called `dbIndexer`. The `dbIndexer` lambda has an event source mapping which listens to each of the DynamoDB streams. The dbIndexer lambda receives events referencing operations on the DynamoDB table and updates the elasticsearch cluster accordingly.
  - The `@cumulus/api` endpoints for collections, providers and rules _only_ query DynamoDB, with the exception of LIST endpoints and the collections' GET endpoint.

### Updated

- Broke up `kes.override.js` of @cumulus/deployment to multiple modules and moved to a new location
- Expanded @cumulus/deployment test coverage
- all tasks were updated to use cumulus-message-adapter-js 1.0.1
- added build process to integration-tests package to babelify it before publication
- Update @cumulus/integration-tests lambda.js `getLambdaOutput` to return the entire lambda output. Previously `getLambdaOutput` returned only the payload.

## [v1.1.1] - 2018-03-08

### Removed

- Unused queue lambda in api/lambdas [CUMULUS-359]

### Fixed

- Kinesis message content is passed to the triggered workflow [CUMULUS-359]
- Kinesis message queues a workflow message and does not write to rules table [CUMULUS-359]

## [v1.1.0] - 2018-03-05

### Added

- Added a `jlog` function to `common/test-utils` to aid in test debugging
- Integration test package with command line tool [CUMULUS-200] by @laurenfrederick
- Test for FTP `useList` flag [CUMULUS-334] by @kkelly51

### Updated

- The `queue-pdrs` task now uses the [cumulus-message-adapter-js](https://github.com/nasa/cumulus-message-adapter-js)
  library
- Updated the `queue-pdrs` JSON schemas
- The test-utils schema validation functions now throw an error if validation
  fails
- The `queue-granules` task now uses the [cumulus-message-adapter-js](https://github.com/nasa/cumulus-message-adapter-js)
  library
- Updated the `queue-granules` JSON schemas

### Removed

- Removed the `getSfnExecutionByName` function from `common/aws`
- Removed the `getGranuleStatus` function from `common/aws`

## [v1.0.1] - 2018-02-27

### Added

- More tests for discover-pdrs, dicover-granules by @yjpa7145
- Schema validation utility for tests by @yjpa7145

### Changed

- Fix an FTP listing bug for servers that do not support STAT [CUMULUS-334] by @kkelly51

## [v1.0.0] - 2018-02-23

[unreleased]: https://github.com/nasa/cumulus/compare/v14.1.0...HEAD
[v14.1.0]: https://github.com/nasa/cumulus/compare/v14.0.0...v14.1.0
[v14.0.0]: https://github.com/nasa/cumulus/compare/v13.4.0...v14.0.0
[v13.4.0]: https://github.com/nasa/cumulus/compare/v13.3.2...v13.4.0
[v13.3.2]: https://github.com/nasa/cumulus/compare/v13.3.0...v13.3.2
[v13.3.0]: https://github.com/nasa/cumulus/compare/v13.2.1...v13.3.0
[v13.2.1]: https://github.com/nasa/cumulus/compare/v13.2.0...v13.2.1
[v13.2.0]: https://github.com/nasa/cumulus/compare/v13.1.0...v13.2.0
[v13.1.0]: https://github.com/nasa/cumulus/compare/v13.0.1...v13.1.0
[v13.0.1]: https://github.com/nasa/cumulus/compare/v13.0.0...v13.0.1
[v13.0.0]: https://github.com/nasa/cumulus/compare/v12.0.3...v13.0.0
[v12.0.3]: https://github.com/nasa/cumulus/compare/v12.0.2...v12.0.3
[v12.0.2]: https://github.com/nasa/cumulus/compare/v12.0.1...v12.0.2
[v12.0.1]: https://github.com/nasa/cumulus/compare/v12.0.0...v12.0.1
[v12.0.0]: https://github.com/nasa/cumulus/compare/v11.1.8...v12.0.0
[v11.1.8]: https://github.com/nasa/cumulus/compare/v11.1.7...v11.1.8
[v11.1.7]: https://github.com/nasa/cumulus/compare/v11.1.5...v11.1.7
[v11.1.5]: https://github.com/nasa/cumulus/compare/v11.1.4...v11.1.5
[v11.1.4]: https://github.com/nasa/cumulus/compare/v11.1.3...v11.1.4
[v11.1.3]: https://github.com/nasa/cumulus/compare/v11.1.2...v11.1.3
[v11.1.2]: https://github.com/nasa/cumulus/compare/v11.1.1...v11.1.2
[v11.1.1]: https://github.com/nasa/cumulus/compare/v11.1.0...v11.1.1
[v11.1.0]: https://github.com/nasa/cumulus/compare/v11.0.0...v11.1.0
[v11.0.0]: https://github.com/nasa/cumulus/compare/v10.1.3...v11.0.0
[v10.1.3]: https://github.com/nasa/cumulus/compare/v10.1.2...v10.1.3
[v10.1.2]: https://github.com/nasa/cumulus/compare/v10.1.1...v10.1.2
[v10.1.1]: https://github.com/nasa/cumulus/compare/v10.1.0...v10.1.1
[v10.1.0]: https://github.com/nasa/cumulus/compare/v10.0.1...v10.1.0
[v10.0.1]: https://github.com/nasa/cumulus/compare/v10.0.0...v10.0.1
[v10.0.0]: https://github.com/nasa/cumulus/compare/v9.9.0...v10.0.0
[v9.9.3]: https://github.com/nasa/cumulus/compare/v9.9.2...v9.9.3
[v9.9.2]: https://github.com/nasa/cumulus/compare/v9.9.1...v9.9.2
[v9.9.1]: https://github.com/nasa/cumulus/compare/v9.9.0...v9.9.1
[v9.9.0]: https://github.com/nasa/cumulus/compare/v9.8.0...v9.9.0
[v9.8.0]: https://github.com/nasa/cumulus/compare/v9.7.0...v9.8.0
[v9.7.1]: https://github.com/nasa/cumulus/compare/v9.7.0...v9.7.1
[v9.7.0]: https://github.com/nasa/cumulus/compare/v9.6.0...v9.7.0
[v9.6.0]: https://github.com/nasa/cumulus/compare/v9.5.0...v9.6.0
[v9.5.0]: https://github.com/nasa/cumulus/compare/v9.4.0...v9.5.0
[v9.4.1]: https://github.com/nasa/cumulus/compare/v9.3.0...v9.4.1
[v9.4.0]: https://github.com/nasa/cumulus/compare/v9.3.0...v9.4.0
[v9.3.0]: https://github.com/nasa/cumulus/compare/v9.2.2...v9.3.0
[v9.2.2]: https://github.com/nasa/cumulus/compare/v9.2.1...v9.2.2
[v9.2.1]: https://github.com/nasa/cumulus/compare/v9.2.0...v9.2.1
[v9.2.0]: https://github.com/nasa/cumulus/compare/v9.1.0...v9.2.0
[v9.1.0]: https://github.com/nasa/cumulus/compare/v9.0.1...v9.1.0
[v9.0.1]: https://github.com/nasa/cumulus/compare/v9.0.0...v9.0.1
[v9.0.0]: https://github.com/nasa/cumulus/compare/v8.1.0...v9.0.0
[v8.1.0]: https://github.com/nasa/cumulus/compare/v8.0.0...v8.1.0
[v8.0.0]: https://github.com/nasa/cumulus/compare/v7.2.0...v8.0.0
[v7.2.0]: https://github.com/nasa/cumulus/compare/v7.1.0...v7.2.0
[v7.1.0]: https://github.com/nasa/cumulus/compare/v7.0.0...v7.1.0
[v7.0.0]: https://github.com/nasa/cumulus/compare/v6.0.0...v7.0.0
[v6.0.0]: https://github.com/nasa/cumulus/compare/v5.0.1...v6.0.0
[v5.0.1]: https://github.com/nasa/cumulus/compare/v5.0.0...v5.0.1
[v5.0.0]: https://github.com/nasa/cumulus/compare/v4.0.0...v5.0.0
[v4.0.0]: https://github.com/nasa/cumulus/compare/v3.0.1...v4.0.0
[v3.0.1]: https://github.com/nasa/cumulus/compare/v3.0.0...v3.0.1
[v3.0.0]: https://github.com/nasa/cumulus/compare/v2.0.1...v3.0.0
[v2.0.7]: https://github.com/nasa/cumulus/compare/v2.0.6...v2.0.7
[v2.0.6]: https://github.com/nasa/cumulus/compare/v2.0.5...v2.0.6
[v2.0.5]: https://github.com/nasa/cumulus/compare/v2.0.4...v2.0.5
[v2.0.4]: https://github.com/nasa/cumulus/compare/v2.0.3...v2.0.4
[v2.0.3]: https://github.com/nasa/cumulus/compare/v2.0.2...v2.0.3
[v2.0.2]: https://github.com/nasa/cumulus/compare/v2.0.1...v2.0.2
[v2.0.1]: https://github.com/nasa/cumulus/compare/v1.24.0...v2.0.1
[v2.0.0]: https://github.com/nasa/cumulus/compare/v1.24.0...v2.0.0
[v1.24.0]: https://github.com/nasa/cumulus/compare/v1.23.2...v1.24.0
[v1.23.2]: https://github.com/nasa/cumulus/compare/v1.22.1...v1.23.2
[v1.22.1]: https://github.com/nasa/cumulus/compare/v1.21.0...v1.22.1
[v1.21.0]: https://github.com/nasa/cumulus/compare/v1.20.0...v1.21.0
[v1.20.0]: https://github.com/nasa/cumulus/compare/v1.19.0...v1.20.0
[v1.19.0]: https://github.com/nasa/cumulus/compare/v1.18.0...v1.19.0
[v1.18.0]: https://github.com/nasa/cumulus/compare/v1.17.0...v1.18.0
[v1.17.0]: https://github.com/nasa/cumulus/compare/v1.16.1...v1.17.0
[v1.16.1]: https://github.com/nasa/cumulus/compare/v1.16.0...v1.16.1
[v1.16.0]: https://github.com/nasa/cumulus/compare/v1.15.0...v1.16.0
[v1.15.0]: https://github.com/nasa/cumulus/compare/v1.14.5...v1.15.0
[v1.14.5]: https://github.com/nasa/cumulus/compare/v1.14.4...v1.14.5
[v1.14.4]: https://github.com/nasa/cumulus/compare/v1.14.3...v1.14.4
[v1.14.3]: https://github.com/nasa/cumulus/compare/v1.14.2...v1.14.3
[v1.14.2]: https://github.com/nasa/cumulus/compare/v1.14.1...v1.14.2
[v1.14.1]: https://github.com/nasa/cumulus/compare/v1.14.0...v1.14.1
[v1.14.0]: https://github.com/nasa/cumulus/compare/v1.13.5...v1.14.0
[v1.13.5]: https://github.com/nasa/cumulus/compare/v1.13.4...v1.13.5
[v1.13.4]: https://github.com/nasa/cumulus/compare/v1.13.3...v1.13.4
[v1.13.3]: https://github.com/nasa/cumulus/compare/v1.13.2...v1.13.3
[v1.13.2]: https://github.com/nasa/cumulus/compare/v1.13.1...v1.13.2
[v1.13.1]: https://github.com/nasa/cumulus/compare/v1.13.0...v1.13.1
[v1.13.0]: https://github.com/nasa/cumulus/compare/v1.12.1...v1.13.0
[v1.12.1]: https://github.com/nasa/cumulus/compare/v1.12.0...v1.12.1
[v1.12.0]: https://github.com/nasa/cumulus/compare/v1.11.3...v1.12.0
[v1.11.3]: https://github.com/nasa/cumulus/compare/v1.11.2...v1.11.3
[v1.11.2]: https://github.com/nasa/cumulus/compare/v1.11.1...v1.11.2
[v1.11.1]: https://github.com/nasa/cumulus/compare/v1.11.0...v1.11.1
[v1.11.0]: https://github.com/nasa/cumulus/compare/v1.10.4...v1.11.0
[v1.10.4]: https://github.com/nasa/cumulus/compare/v1.10.3...v1.10.4
[v1.10.3]: https://github.com/nasa/cumulus/compare/v1.10.2...v1.10.3
[v1.10.2]: https://github.com/nasa/cumulus/compare/v1.10.1...v1.10.2
[v1.10.1]: https://github.com/nasa/cumulus/compare/v1.10.0...v1.10.1
[v1.10.0]: https://github.com/nasa/cumulus/compare/v1.9.1...v1.10.0
[v1.9.1]: https://github.com/nasa/cumulus/compare/v1.9.0...v1.9.1
[v1.9.0]: https://github.com/nasa/cumulus/compare/v1.8.1...v1.9.0
[v1.8.1]: https://github.com/nasa/cumulus/compare/v1.8.0...v1.8.1
[v1.8.0]: https://github.com/nasa/cumulus/compare/v1.7.0...v1.8.0
[v1.7.0]: https://github.com/nasa/cumulus/compare/v1.6.0...v1.7.0
[v1.6.0]: https://github.com/nasa/cumulus/compare/v1.5.5...v1.6.0
[v1.5.5]: https://github.com/nasa/cumulus/compare/v1.5.4...v1.5.5
[v1.5.4]: https://github.com/nasa/cumulus/compare/v1.5.3...v1.5.4
[v1.5.3]: https://github.com/nasa/cumulus/compare/v1.5.2...v1.5.3
[v1.5.2]: https://github.com/nasa/cumulus/compare/v1.5.1...v1.5.2
[v1.5.1]: https://github.com/nasa/cumulus/compare/v1.5.0...v1.5.1
[v1.5.0]: https://github.com/nasa/cumulus/compare/v1.4.1...v1.5.0
[v1.4.1]: https://github.com/nasa/cumulus/compare/v1.4.0...v1.4.1
[v1.4.0]: https://github.com/nasa/cumulus/compare/v1.3.0...v1.4.0
[v1.3.0]: https://github.com/nasa/cumulus/compare/v1.2.0...v1.3.0
[v1.2.0]: https://github.com/nasa/cumulus/compare/v1.1.4...v1.2.0
[v1.1.4]: https://github.com/nasa/cumulus/compare/v1.1.3...v1.1.4
[v1.1.3]: https://github.com/nasa/cumulus/compare/v1.1.2...v1.1.3
[v1.1.2]: https://github.com/nasa/cumulus/compare/v1.1.1...v1.1.2
[v1.1.1]: https://github.com/nasa/cumulus/compare/v1.0.1...v1.1.1
[v1.1.0]: https://github.com/nasa/cumulus/compare/v1.0.1...v1.1.0
[v1.0.1]: https://github.com/nasa/cumulus/compare/v1.0.0...v1.0.1
[v1.0.0]: https://github.com/nasa/cumulus/compare/pre-v1-release...v1.0.0

[thin-egress-app]: <https://github.com/asfadmin/thin-egress-app> "Thin Egress App"<|MERGE_RESOLUTION|>--- conflicted
+++ resolved
@@ -6,7 +6,6 @@
 
 ## Unreleased
 
-<<<<<<< HEAD
 ### Breaking Changes
 
 - **CUMULUS-3147**
@@ -17,9 +16,8 @@
   - Updated Dockerfile of async operation docker image to build from node:16.19.0-buster
   - Published new tag [`44` of `cumuluss/async-operation` to Docker Hub](https://hub.docker.com/layers/cumuluss/async-operation/44/images/sha256-8d757276714153e4ab8c24a2b7b6b9ffee14cc78b482d9924e7093af88362b04?context=explore) which was built with node:16.19.0-buster.
   - Sets default async_operation_image version to 44.
-=======
+
 ## [v14.1.0] 2023-02-27
->>>>>>> 85ecd23d
 
 ### MIGRATION notes
 
