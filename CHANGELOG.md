# Changelog

All notable changes to this project will be documented in this file.

The format is based on [Keep a Changelog](http://keepachangelog.com/en/1.0.0/).

## [Unreleased]

### BREAKING CHANGES

- **CUMULUS-1969**
  - The `DiscoverPdrs` task now expects `provider_path` to be provided at
    `event.config.provider_path`, not `event.config.collection.provider_path`
  - `event.config.provider_path` is now a required parameter of the
    `DiscoverPdrs` task
  - `event.config.collection` is no longer a parameter to the `DiscoverPdrs`
    task
<<<<<<< HEAD
- **CUMULUS-1977**
  - Moved bulk granule deletion endpoint from `/bulkDelete` to `/granules/bulkDelete`
=======
  - Collections no longer support the `provider_path` property. The tasks that
    relied on that property are now referencing `config.meta.provider_path`.
    Workflows should be updated accordingly.
>>>>>>> ad26cf52

### Added

- **CUMULUS-1800**
  - Added task configuration setting named `syncChecksumFiles` to the
    SyncGranule task. This setting is `false` by default, but when set to
    `true`, all checksum files associated with data files that are downloaded
    will be downloaded as well.
- **CUMULUS-1952**
  - Updated HTTP(S) provider client to accept username/password for Basic authorization. This change adds support for Basic Authorization such as Earthdata login redirects to ingest (i.e. as implemented in SyncGranule), but not to discovery (i.e. as implemented in DiscoverGranules). Discovery still expects the provider's file system to be publicly accessible, but not the individual files and their contents.
  - **NOTE**: Using this in combination with the HTTP protocol may expose usernames and passwords to intermediary network entities. HTTPS is highly recommended.

### Changed

- **CUMULUS-1977**
  - `/granules/bulk` now returns a 202 status on a successful response instead of a 200 response

## [v1.23.2] 2020-05-22

### BREAKING CHANGES

- Updates to the Cumulus archive API:
  - All endpoints now return a `401` response instead of a `403` for any request where the JWT passed as a Bearer token is invalid.
  - POST `/refresh` and DELETE `/token/<token>` endpoints now return a `401` response for requests with expired tokens

- **CUMULUS-1894**
  - `@cumulus/ingest/granule.handleDuplicateFile()`
    - The `copyOptions` parameter has been removed
    - An `ACL` parameter has been added
  - `@cumulus/ingest/granule.renameS3FileWithTimestamp()`
    - Now returns `undefined`

- **CUMULUS-1896**
  Updated all Cumulus core lambdas to utilize the new message adapter streaming interface via [cumulus-message-adapter-js v1.2.0](https://github.com/nasa/cumulus-message-adapter-js/releases/tag/v1.2.0).   Users of this version of Cumulus (or later) must utilize version 1.3.0 or greater of the [cumulus-message-adapter](https://github.com/nasa/cumulus-message-adapter) to support core lambdas.

- **CUMULUS-1912**
  - `@cumulus/api` reconciliationReports list endpoint returns a list of reconciliationReport records instead of S3Uri.

- **CUMULUS-1969**
  - The `DiscoverGranules` task now expects `provider_path` to be provided at
    `event.config.provider_path`, not `event.config.collection.provider_path`
  - `config.provider_path` is now a required parameter of the `DiscoverGranules`
    task

### MIGRATION STEPS

- To take advantage of the new TTL-based access token expiration implemented in CUMULUS-1777 (see notes below) and clear out existing records in your access tokens table, do the following:
  1. Log out of any active dashboard sessions
  2. Use the AWS console or CLI to delete your `<prefix>-AccessTokensTable` DynamoDB table
  3. [Re-deploy your `data-persistence` module](https://nasa.github.io/cumulus/docs/deployment/upgrade-readme#update-data-persistence-resources), which should re-create the `<prefix>-AccessTokensTable` DynamoDB table
  4. Return to using the Cumulus API/dashboard as normal
- This release requires the Cumulus Message Adapter layer deployed with Cumulus Core to be at least 1.3.0, as the core lambdas have updated to [cumulus-message-adapter-js v1.2.0](https://github.com/nasa/cumulus-message-adapter-js/releases/tag/v1.2.0) and the new CMA interface.  As a result, users should:
  1. Follow the [Cumulus Message Adapter (CMA) deployment instructions](https://nasa.github.io/cumulus/docs/deployment/deployment-readme#deploy-the-cumulus-message-adapter-layer) and install a CMA layer version >=1.3.0
  2. If you are using any custom Node.js Lambdas in your workflows **and** the Cumulus CMA layer/`cumulus-message-adapter-js`, you must update your lambda to use [cumulus-message-adapter-js v1.2.0](https://github.com/nasa/cumulus-message-adapter-js/releases/tag/v1.2.0) and follow the migration instructions in the release notes. Prior versions of `cumulus-message-adapter-js` are not compatible with CMA >= 1.3.0.
- Migrate existing s3 reconciliation report records to database (CUMULUS-1911):
  - After update your `data persistence` module and Cumulus resources, run the command:

  ```bash
  ./node_modules/.bin/cumulus-api migrate --stack `<your-terraform-deployment-prefix>` --migrationVersion migration5
  ```

### Added

- Added a limit for concurrent Elasticsearch requests when doing an index from database operation
- Added the `es_request_concurrency` parameter to the archive and cumulus Terraform modules

- **CUMULUS-1995**
  - Added the `es_index_shards` parameter to the archive and cumulus Terraform modules to configure the number of shards for the ES index
    - If you have an existing ES index, you will need to [reindex](https://nasa.github.io/cumulus-api/#reindex) and then [change index](https://nasa.github.io/cumulus-api/#change-index) to take advantage of shard updates

- **CUMULUS-1894**
  - Added `@cumulus/aws-client/S3.moveObject()`

- **CUMULUS-1911**
  - Added ReconciliationReports table
  - Updated CreateReconciliationReport lambda to save Reconciliation Report records to database
  - Updated dbIndexer and IndexFromDatabase lambdas to index Reconciliation Report records to Elasticsearch
  - Added migration_5 to migrate existing s3 reconciliation report records to database and Elasticsearch
  - Updated `@cumulus/api` package, `tf-modules/archive` and `tf-modules/data-persistence` Terraform modules

- **CUMULUS-1916**
  - Added util function for seeding reconciliation reports when running API locally in dashboard

### Changed

- **CUMULUS-1777**
  - The `expirationTime` property is now a **required field** of the access tokens model.
  - Updated the `AccessTokens` table to set a [TTL](https://docs.aws.amazon.com/amazondynamodb/latest/developerguide/howitworks-ttl.html) on the `expirationTime` field in `tf-modules/data-persistence/dynamo.tf`. As a result, access token records in this table whose `expirationTime` has passed should be **automatically deleted by DynamoDB**.
  - Updated all code creating access token records in the Dynamo `AccessTokens` table to set the `expirationTime` field value in seconds from the epoch.
- **CUMULUS-1912**
  - Updated reconciliationReports endpoints to query against Elasticsearch, delete report from both database and s3
  - Added `@cumulus/api-client/reconciliationReports`
- **CUMULUS-1999**
  - Updated `@cumulus/common/util.deprecate()` so that only a single deprecation notice is printed for each name/version combination

### Fixed

- **CUMULUS-1894**
  - The `SyncGranule` task can now handle files larger than 5 GB
- **CUMULUS-1987**
  - `Remove granule from CMR` operation in `@cumulus/api` now passes token to CMR when fetching granule metadata, allowing removal of private granules
- **CUMULUS-1993**
  - For a given queue, the `sqs-message-consumer` Lambda will now only schedule workflows for rules matching the queue **and the collection information in each queue message (if any)**
    - The consumer also now only reads each queue message **once per Lambda invocation**, whereas previously each message was read **once per queue rule per Lambda invocation**
  - Fixed bug preventing the deletion of multiple SNS rules that share the same SNS topic

### Deprecated

- **CUMULUS-1894**
  - `@cumulus/ingest/granule.copyGranuleFile()`
  - `@cumulus/ingest/granule.moveGranuleFile()`

- **CUMULUS-1987** - Deprecated the following functions:
  - `@cumulus/cmrjs/getMetadata(cmrLink)` -> `@cumulus/cmr-client/CMR.getGranuleMetadata(cmrLink)`
  - `@cumulus/cmrjs/getFullMetadata(cmrLink)`

## [v1.22.1] 2020-05-04

**Note**: v1.22.0 was not released as a package due to npm/release concerns.  Users upgrading to 1.22.x should start with 1.22.1

### Added

- **CUMULUS-1894**
  - Added `@cumulus/aws-client/S3.multipartCopyObject()`
- **CUMULUS-408**
  - Added `certificateUri` field to provider schema. This optional field allows operators to specify an S3 uri to a CA bundle to use for HTTPS requests.
- **CUMULUS-1787**
  - Added `collections/active` endpoint for returning collections with active granules in `@cumulus/api`
- **CUMULUS-1799**
  - Added `@cumulus/common/stack.getBucketsConfigKey()` to return the S3 key for the buckets config object
  - Added `@cumulus/common/workflows.getWorkflowFileKey()` to return the S3 key for a workflow definition object
  - Added `@cumulus/common/workflows.getWorkflowsListKeyPrefix()` to return the S3 key prefix for objects containing workflow definitions
  - Added `@cumulus/message` package containing utilities for building and parsing Cumulus messages
- **CUMULUS-1850**
  - Added `@cumulus/aws-client/Kinesis.describeStream()` to get a Kinesis stream description
- **CUMULUS-1853**
  - Added `@cumulus/integration-tests/collections.createCollection()`
  - Added `@cumulus/integration-tests/executions.findExecutionArn()`
  - Added `@cumulus/integration-tests/executions.getExecutionWithStatus()`
  - Added `@cumulus/integration-tests/granules.getGranuleWithStatus()`
  - Added `@cumulus/integration-tests/providers.createProvider()`
  - Added `@cumulus/integration-tests/rules.createOneTimeRule()`

### Changed

- **CUMULUS-1682**
  - Moved all `@cumulus/ingest/parse-pdr` code into the `parse-pdr` task as it had become tightly coupled with that task's handler and was not used anywhere else. Unit tests also restored.
- **CUMULUS-1820**
  - Updated the Thin Egress App module used in `tf-modules/distribution/main.tf` to build 74. [See the release notes](https://github.com/asfadmin/thin-egress-app/releases/tag/tea-build.74).
- **CUMULUS-1852**
  - Updated POST endpoints for `/collections`, `/providers`, and `/rules` to log errors when returning a 500 response
  - Updated POST endpoint for `/collections`:
    - Return a 400 response when the `name` or `version` fields are missing
    - Return a 409 response if the collection already exists
    - Improved error messages to be more explicit
  - Updated POST endpoint for `/providers`:
    - Return a 400 response if the `host` field value is invalid
    - Return a 409 response if the provider already exists
  - Updated POST endpoint for `/rules`:
    - Return a 400 response if rule `name` is invalid
    - Return a 400 response if rule `type` is invalid
- **CUMULUS-1891**
  - Updated the following endpoints using async operations to return a 503 error if the ECS task  cannot be started and a 500 response for a non-specific error:
    - POST `/replays`
    - POST `/bulkDelete`
    - POST `/elasticsearch/index-from-database`
    - POST `/granules/bulk`

### Fixed

- **CUMULUS-408**
  - Fixed HTTPS discovery and ingest.

- **CUMULUS-1850**
  - Fixed a bug in Kinesis event processing where the message consumer would not properly filter available rules based on the collection information in the event and the Kinesis stream ARN

- **CUMULUS-1853**
  - Fixed a bug where attempting to create a rule containing a payload property
    would fail schema validation.

- **CUMULUS-1854**
  - Rule schema is validated before starting workflows or creating event source mappings

- **CUMULUS-1974**
  - Fixed @cumulus/api webpack config for missing underscore object due to underscore update

### Deprecated

- **CUMULUS-1799** - Deprecated the following code. For cases where the code was moved into another package, the new code location is noted:
  - `@cumulus/aws-client/StepFunctions.fromSfnExecutionName()`
  - `@cumulus/aws-client/StepFunctions.toSfnExecutionName()`
  - `@cumulus/aws-client/StepFunctions.getExecutionArn()` -> `@cumulus/message/Executions.buildExecutionArn()`
  - `@cumulus/aws-client/StepFunctions.getExecutionUrl()` -> `@cumulus/message/Executions.getExecutionUrlFromArn()`
  - `@cumulus/aws-client/StepFunctions.getStateMachineArn()` -> `@cumulus/message/Executions.getStateMachineArnFromExecutionArn()`
  - `@cumulus/aws-client/StepFunctions.pullStepFunctionEvent()` -> `@cumulus/message/StepFunctions.pullStepFunctionEvent()`
  - `@cumulus/common/bucketsConfigJsonObject()`
  - `@cumulus/common/CloudWatchLogger`
  - `@cumulus/common/collection-config-store/CollectionConfigStore` -> `@cumulus/collection-config-store`
  - `@cumulus/common/collection-config-store.constructCollectionId()` -> `@cumulus/message/Collections.constructCollectionId`
  - `@cumulus/common/concurrency.limit()`
  - `@cumulus/common/concurrency.mapTolerant()`
  - `@cumulus/common/concurrency.promiseUrl()`
  - `@cumulus/common/concurrency.toPromise()`
  - `@cumulus/common/concurrency.unless()`
  - `@cumulus/common/config.buildSchema()`
  - `@cumulus/common/config.parseConfig()`
  - `@cumulus/common/config.resolveResource()`
  - `@cumulus/common/config.resourceToArn()`
  - `@cumulus/common/FieldPattern`
  - `@cumulus/common/launchpad.getLaunchpadToken()` -> `@cumulus/launchpad-auth/index.getLaunchpadToken()`
  - `@cumulus/common/LaunchpadToken` -> `@cumulus/launchpad-auth/LaunchpadToken`
  - `@cumulus/common/launchpad.validateLaunchpadToken()` -> `@cumulus/launchpad-auth/index.validateLaunchpadToken()`
  - `@cumulus/common/message.buildCumulusMeta()` -> `@cumulus/message/Build.buildCumulusMeta()`
  - `@cumulus/common/message.buildQueueMessageFromTemplate()` -> `@cumulus/message/Build.buildQueueMessageFromTemplate()`
  - `@cumulus/common/message.getCollectionIdFromMessage()` -> `@cumulus/message/Collections.getCollectionIdFromMessage()`
  - `@cumulus/common/message.getMessageExecutionArn()` -> `@cumulus/message/Executions.getMessageExecutionArn()`
  - `@cumulus/common/message.getMessageExecutionName()` -> `@cumulus/message/Executions.getMessageExecutionName()`
  - `@cumulus/common/message.getMaximumExecutions()` -> `@cumulus/message/Queue.getMaximumExecutions()`
  - `@cumulus/common/message.getMessageFromTemplate()`
  - `@cumulus/common/message.getMessageStateMachineArn()` -> `@cumulus/message/Executions.getMessageStateMachineArn()`)
  - `@cumulus/common/message.getMessageGranules()` -> `@cumulus/message/Granules.getMessageGranules()`
  - `@cumulus/common/message.getQueueNameByUrl()` -> `@cumulus/message/Queue.getQueueNameByUrl()`
  - `@cumulus/common/message.getQueueName()` -> `@cumulus/message/Queue.getQueueName()`)
  - `@cumulus/common/message.hasQueueAndExecutionLimit()` -> `@cumulus/message/Queue.hasQueueAndExecutionLimit()`
  - `@cumulus/common/Semaphore`
  - `@cumulus/common/test-utils.throttleOnce()`
  - `@cumulus/common/workflows.getWorkflowArn()`
  - `@cumulus/common/workflows.getWorkflowFile()`
  - `@cumulus/common/workflows.getWorkflowList()`
  - `@cumulus/common/workflows.getWorkflowTemplate()`
  - `@cumulus/integration-tests/sfnStep/SfnStep.parseStepMessage()` -> `@cumulus/message/StepFunctions.parseStepMessage()`
- **CUMULUS-1858** - Deprecated the following functions.
  - `@cumulus/common/string.globalReplace()`
  - `@cumulus/common/string.isNonEmptyString()`
  - `@cumulus/common/string.isValidHostname()`
  - `@cumulus/common/string.match()`
  - `@cumulus/common/string.matches()`
  - `@cumulus/common/string.replace()`
  - `@cumulus/common/string.toLower()`
  - `@cumulus/common/string.toUpper()`

### Removed

- **CUMULUS-1799**: Deprecated code removals:
  - Removed from `@cumulus/common/aws`:
    - `pullStepFunctionEvent()`
  - Removed `@cumulus/common/sfnStep`
  - Removed `@cumulus/common/StepFunctions`

## [v1.21.0] 2020-03-30

### PLEASE NOTE

- **CUMULUS-1762**: the `messageConsumer` for `sns` and `kinesis`-type rules now fetches
  the collection information from the message. You should ensure that your rule's collection
  name and version match what is in the message for these ingest messages to be processed.
  If no matching rule is found, an error will be thrown and logged in the
  `messageConsumer` Lambda function's log group.

### Added

- **CUMULUS-1629**`
  - Updates discover-granules task to respect/utilize duplicateHandling configuration such that
    - skip:               Duplicates will be filtered from the granule list
    - error:              Duplicates encountered will result in step failure
    - replace, version:   Duplicates will be ignored and handled as normal.
  - Adds a new copy of the API lambda `PrivateApiLambda()` which is configured to not require authentication. This Lambda is not connected to an API gateway
  - Adds `@cumulus/api-client` with functions for use by workflow lambdas to call the API when needed

- **CUMULUS-1732**
  - Added Python task/activity workflow and integration test (`PythonReferenceSpec`) to test `cumulus-message-adapter-python`and `cumulus-process-py` integration.
- **CUMULUS-1795**
  - Added an IAM policy on the Cumulus EC2 creation to enable SSM when the `deploy_to_ngap` flag is true

### Changed

- **CUMULUS-1762**
  - the `messageConsumer` for `sns` and `kinesis`-type rules now fetches the collection
    information from the message.

### Deprecated

- **CUMULUS-1629**
  - Deprecate `granulesApi`, `rulesApi`, `emsApi`, `executionsAPI` from `@cumulus/integration-test/api` in favor of code moved to `@cumulus/api-client`

### Removed

- **CUMULUS-1799**: Deprecated code removals
  - Removed deprecated method `@cumulus/api/models/Granule.createGranulesFromSns()`
  - Removed deprecated method `@cumulus/api/models/Granule.removeGranuleFromCmr()`
  - Removed from `@cumulus/common/aws`:
    - `apigateway()`
    - `buildS3Uri()`
    - `calculateS3ObjectChecksum()`
    - `cf()`
    - `cloudwatch()`
    - `cloudwatchevents()`
    - `cloudwatchlogs()`
    - `createAndWaitForDynamoDbTable()`
    - `createQueue()`
    - `deleteSQSMessage()`
    - `describeCfStackResources()`
    - `downloadS3File()`
    - `downloadS3Files()`
    - `DynamoDbSearchQueue` class
    - `dynamodbstreams()`
    - `ec2()`
    - `ecs()`
    - `fileExists()`
    - `findResourceArn()`
    - `fromSfnExecutionName()`
    - `getFileBucketAndKey()`
    - `getJsonS3Object()`
    - `getQueueUrl()`
    - `getObjectSize()`
    - `getS3ObjectReadStream()`
    - `getSecretString()`
    - `getStateMachineArn()`
    - `headObject()`
    - `isThrottlingException()`
    - `kinesis()`
    - `lambda()`
    - `listS3Objects()`
    - `promiseS3Upload()`
    - `publishSnsMessage()`
    - `putJsonS3Object()`
    - `receiveSQSMessages()`
    - `s3CopyObject()`
    - `s3GetObjectTagging()`
    - `s3Join()`
    - `S3ListObjectsV2Queue` class
    - `s3TagSetToQueryString()`
    - `s3PutObjectTagging()`
    - `secretsManager()`
    - `sendSQSMessage()`
    - `sfn()`
    - `sns()`
    - `sqs()`
    - `sqsQueueExists()`
    - `toSfnExecutionName()`
    - `uploadS3FileStream()`
    - `uploadS3Files()`
    - `validateS3ObjectChecksum()`
  - Removed `@cumulus/common/CloudFormationGateway` class
  - Removed `@cumulus/common/concurrency/Mutex` class
  - Removed `@cumulus/common/errors`
  - Removed `@cumulus/common/sftp`
  - Removed `@cumulus/common/string.unicodeEscape`
  - Removed `@cumulus/cmrjs/cmr-utils.getGranuleId()`
  - Removed `@cumulus/cmrjs/cmr-utils.getCmrFiles()`
  - Removed `@cumulus/cmrjs/cmr/CMR` class
  - Removed `@cumulus/cmrjs/cmr/CMRSearchConceptQueue` class
  - Removed `@cumulus/cmrjs/utils.getHost()`
  - Removed `@cumulus/cmrjs/utils.getIp()`
  - Removed `@cumulus/cmrjs/utils.hostId()`
  - Removed `@cumulus/cmrjs/utils/ummVersion()`
  - Removed `@cumulus/cmrjs/utils.updateToken()`
  - Removed `@cumulus/cmrjs/utils.validateUMMG()`
  - Removed `@cumulus/ingest/aws.getEndpoint()`
  - Removed `@cumulus/ingest/aws.getExecutionUrl()`
  - Removed `@cumulus/ingest/aws/invoke()`
  - Removed `@cumulus/ingest/aws/CloudWatch` class
  - Removed `@cumulus/ingest/aws/ECS` class
  - Removed `@cumulus/ingest/aws/Events` class
  - Removed `@cumulus/ingest/aws/SQS` class
  - Removed `@cumulus/ingest/aws/StepFunction` class
  - Removed `@cumulus/ingest/util.normalizeProviderPath()`
  - Removed `@cumulus/integration-tests/index.listCollections()`
  - Removed `@cumulus/integration-tests/index.listProviders()`
  - Removed `@cumulus/integration-tests/index.rulesList()`
  - Removed `@cumulus/integration-tests/api/api.addCollectionApi()`

## [v1.20.0] 2020-03-12

### BREAKING CHANGES

- **CUMULUS-1714**
  - Changed the format of the message sent to the granule SNS Topic. Message includes the granule record under `record` and the type of event under `event`. Messages with `deleted` events will have the record that was deleted with a `deletedAt` timestamp. Options for `event` are `Create | Update | Delete`
- **CUMULUS-1769** - `deploy_to_ngap` is now a **required** variable for the `tf-modules/cumulus` module. **For those deploying to NGAP environments, this variable should always be set to `true`.**

### Notable changes

- **CUMULUS-1739** - You can now exclude Elasticsearch from your `tf-modules/data-persistence` deployment (via `include_elasticsearch = false`) and your `tf-modules/cumulus` module will still deploy successfully.

- **CUMULUS-1769** - If you set `deploy_to_ngap = true` for the `tf-modules/archive` Terraform module, **you can only deploy your archive API gateway as `PRIVATE`**, not `EDGE`.

### Added

- Added `@cumulus/aws-client/S3.getS3ObjectReadStreamAsync()` to deal with S3 eventual consistency issues by checking for the existence an S3 object with retries before getting a readable stream for that object.
- **CUMULUS-1769**
  - Added `deploy_to_ngap` boolean variable for the `tf-modules/cumulus` and `tf-modules/archive` Terraform modules. This variable is required. **For those deploying to NGAP environments, this variable should always be set to `true`.**
- **HYRAX-70**
  - Add the hyrax-metadata-update task

### Changed

- [`AccessToken.get()`](https://github.com/nasa/cumulus/blob/master/packages/api/models/access-tokens.js) now enforces [strongly consistent reads from DynamoDB](https://docs.aws.amazon.com/amazondynamodb/latest/developerguide/HowItWorks.ReadConsistency.html)
- **CUMULUS-1739**
  - Updated `tf-modules/data-persistence` to make Elasticsearch alarm resources and outputs conditional on the `include_elasticsearch` variable
  - Updated `@cumulus/aws-client/S3.getObjectSize` to include automatic retries for any failures from `S3.headObject`
- **CUMULUS-1784**
  - Updated `@cumulus/api/lib/DistributionEvent.remoteIP()` to parse the IP address in an S3 access log from the `A-sourceip` query parameter if present, otherwise fallback to the original parsing behavior.
- **CUMULUS-1768**
  - The `stats/summary` endpoint reports the distinct collections for the number of granules reported

### Fixed

- **CUMULUS-1739** - Fixed the `tf-modules/cumulus` and `tf-modules/archive` modules to make these Elasticsearch variables truly optional:
  - `elasticsearch_domain_arn`
  - `elasticsearch_hostname`
  - `elasticsearch_security_group_id`

- **CUMULUS-1768**
  - Fixed the `stats/` endpoint so that data is correctly filtered by timestamp and `processingTime` is calculated correctly.

- **CUMULUS-1769**
  - In the `tf-modules/archive` Terraform module, the `lifecycle` block ignoring changes to the `policy` of the archive API gateway is now only enforced if `deploy_to_ngap = true`. This fixes a bug where users deploying outside of NGAP could not update their API gateway's resource policy when going from `PRIVATE` to `EDGE`, preventing their API from being accessed publicly.

- **CUMULUS-1775**
  - Fix/update api endpoint to use updated google auth endpoints such that it will work with new accounts

### Removed

- **CUMULUS-1768**
  - Removed API endpoints `stats/histogram` and `stats/average`. All advanced stats needs should be acquired from Cloud Metrics or similarly configured ELK stack.

## [v1.19.0] 2020-02-28

### BREAKING CHANGES

- **CUMULUS-1736**
  - The `@cumulus/discover-granules` task now sets the `dataType` of discovered
    granules based on the `name` of the configured collection, not the
    `dataType`.
  - The config schema of the `@cumulus/discover-granules` task now requires that
    collections contain a `version`.
  - The `@cumulus/sync-granule` task will set the `dataType` and `version` of a
    granule based on the configured collection if those fields are not already
    set on the granule. Previously it was using the `dataType` field of the
    configured collection, then falling back to the `name` field of the
    collection. This update will just use the `name` field of the collection to
    set the `dataType` field of the granule.

- **CUMULUS-1446**
  - Update the `@cumulus/integration-tests/api/executions.getExecution()`
    function to parse the response and return the execution, rather than return
    the full API response.

- **CUMULUS-1672**
  - The `cumulus` Terraform module in previous releases set a
    `Deployment = var.prefix` tag on all resources that it managed. In this
    release, a `tags` input variable has been added to the `cumulus` Terraform
    module to allow resource tagging to be customized. No default tags will be
    applied to Cumulus-managed resources. To replicate the previous behavior,
    set `tags = { Deployment: var.prefix }` as an input variable for the
    `cumulus` Terraform module.

- **CUMULUS-1684 Migration Instructions**
  - In previous releases, a provider's username and password were encrypted
    using a custom encryption library. That has now been updated to use KMS.
    This release includes a Lambda function named
    `<prefix>-ProviderSecretsMigration`, which will re-encrypt existing
    provider credentials to use KMS. After this release has been deployed, you
    will need to manually invoke that Lambda function using either the AWS CLI
    or AWS Console. It should only need to be successfully run once.
  - Future releases of Cumulus will invoke a
    `<prefix>-VerifyProviderSecretsMigration` Lambda function as part of the
    deployment, which will cause the deployment to fail if the migration
    Lambda has not been run.

- **CUMULUS-1718**
  - The `@cumulus/sf-sns-report` task for reporting mid-workflow updates has been retired.
  This task was used as the `PdrStatusReport` task in our ParsePdr example workflow.
  If you have a ParsePdr or other workflow using this task, use `@cumulus/sf-sqs-report` instead.
  Trying to deploy the old task will result in an error as the cumulus module no longer exports `sf_sns_report_task`.
  - Migration instruction: In your workflow definition, for each step using the old task change:
  `"Resource": "${module.cumulus.sf_sns_report_task.task_arn}"`
  to
  `"Resource": "${module.cumulus.sf_sqs_report_task.task_arn}"`

- **CUMULUS-1755**
  - The `thin_egress_jwt_secret_name` variable for the `tf-modules/cumulus` Terraform module is now **required**. This variable is passed on to the Thin Egress App in `tf-modules/distribution/main.tf`, which uses the keys stored in the secret to sign JWTs. See the [Thin Egress App documentation on how to create a value for this secret](https://github.com/asfadmin/thin-egress-app#setting-up-the-jwt-cookie-secrets).

### Added

- **CUMULUS-1446**
  - Add `@cumulus/common/FileUtils.readJsonFile()` function
  - Add `@cumulus/common/FileUtils.readTextFile()` function
  - Add `@cumulus/integration-tests/api/collections.createCollection()` function
  - Add `@cumulus/integration-tests/api/collections.deleteCollection()` function
  - Add `@cumulus/integration-tests/api/collections.getCollection()` function
  - Add `@cumulus/integration-tests/api/providers.getProvider()` function
  - Add `@cumulus/integration-tests/index.getExecutionOutput()` function
  - Add `@cumulus/integration-tests/index.loadCollection()` function
  - Add `@cumulus/integration-tests/index.loadProvider()` function
  - Add `@cumulus/integration-tests/index.readJsonFilesFromDir()` function

- **CUMULUS-1672**
  - Add a `tags` input variable to the `archive` Terraform module
  - Add a `tags` input variable to the `cumulus` Terraform module
  - Add a `tags` input variable to the `cumulus_ecs_service` Terraform module
  - Add a `tags` input variable to the `data-persistence` Terraform module
  - Add a `tags` input variable to the `distribution` Terraform module
  - Add a `tags` input variable to the `ingest` Terraform module
  - Add a `tags` input variable to the `s3-replicator` Terraform module

- **CUMULUS-1707**
  - Enable logrotate on ECS cluster

- **CUMULUS-1684**
  - Add a `@cumulus/aws-client/KMS` library of KMS-related functions
  - Add `@cumulus/aws-client/S3.getTextObject()`
  - Add `@cumulus/sftp-client` package
  - Create `ProviderSecretsMigration` Lambda function
  - Create `VerifyProviderSecretsMigration` Lambda function

- **CUMULUS-1548**
  - Add ability to put default Cumulus logs in Metrics' ELK stack
  - Add ability to add custom logs to Metrics' ELK Stack

- **CUMULUS-1702**
  - When logs are sent to Metrics' ELK stack, the logs endpoints will return results from there

- **CUMULUS-1459**
  - Async Operations are indexed in Elasticsearch
  - To index any existing async operations you'll need to perform an index from
    database function.

- **CUMULUS-1717**
  - Add `@cumulus/aws-client/deleteAndWaitForDynamoDbTableNotExists`, which
    deletes a DynamoDB table and waits to ensure the table no longer exists
  - Added `publishGranules` Lambda to handle publishing granule messages to SNS when granule records are written to DynamoDB
  - Added `@cumulus/api/models/Granule.storeGranulesFromCumulusMessage` to store granules from a Cumulus message to DynamoDB

- **CUMULUS-1718**
  - Added `@cumulus/sf-sqs-report` task to allow mid-workflow reporting updates.
  - Added `stepfunction_event_reporter_queue_url` and `sf_sqs_report_task` outputs to the `cumulus` module.
  - Added `publishPdrs` Lambda to handle publishing PDR messages to SNS when PDR records are written to DynamoDB.
  - Added `@cumulus/api/models/Pdr.storePdrFromCumulusMessage` to store PDRs from a Cumulus message to DynamoDB.
  - Added `@cumulus/aws-client/parseSQSMessageBody` to parse an SQS message body string into an object.

- **Ability to set custom backend API url in the archive module**
  - Add `api_url` definition in `tf-modules/cumulus/archive.tf`
  - Add `archive_api_url` variable in `tf-modules/cumulus/variables.tf`

- **CUMULUS-1741**
  - Added an optional `elasticsearch_security_group_ids` variable to the
    `data-persistence` Terraform module to allow additional security groups to
    be assigned to the Elasticsearch Domain.

- **CUMULUS-1752**
  - Added `@cumulus/integration-tests/api/distribution.invokeTEADistributionLambda` to simulate a request to the [Thin Egress App](https://github.com/asfadmin/thin-egress-app) by invoking the Lambda and getting a response payload.
  - Added `@cumulus/integration-tests/api/distribution.getTEARequestHeaders` to generate necessary request headers for a request to the Thin Egress App
  - Added `@cumulus/integration-tests/api/distribution.getTEADistributionApiFileStream` to get a response stream for a file served by Thin Egress App
  - Added `@cumulus/integration-tests/api/distribution.getTEADistributionApiRedirect` to get a redirect response from the Thin Egress App

- **CUMULUS-1755**
  - Added `@cumulus/aws-client/CloudFormation.describeCfStack()` to describe a Cloudformation stack
  - Added `@cumulus/aws-client/CloudFormation.getCfStackParameterValues()` to get multiple parameter values for a Cloudformation stack

### Changed

- **CUMULUS-1725**
  - Moved the logic that updates the granule files cache Dynamo table into its
    own Lambda function called `granuleFilesCacheUpdater`.

- **CUMULUS-1736**
  - The `collections` model in the API package now determines the name of a
    collection based on the `name` property, rather than using `dataType` and
    then falling back to `name`.
  - The `@cumulus/integration-tests.loadCollection()` function no longer appends
    the postfix to the end of the collection's `dataType`.
  - The `@cumulus/integration-tests.addCollections()` function no longer appends
    the postfix to the end of the collection's `dataType`.

- **CUMULUS-1672**
  - Add a `retryOptions` parameter to the `@cumulus/aws-client/S3.headObject`
     function, which will retry if the object being queried does not exist.

- **CUMULUS-1446**
  - Mark the `@cumulus/integration-tests/api.addCollectionApi()` function as
    deprecated
  - Mark the `@cumulus/integration-tests/index.listCollections()` function as
    deprecated
  - Mark the `@cumulus/integration-tests/index.listProviders()` function as
    deprecated
  - Mark the `@cumulus/integration-tests/index.rulesList()` function as
    deprecated

- **CUMULUS-1672**
  - Previously, the `cumulus` module defaulted to setting a
    `Deployment = var.prefix` tag on all resources that it managed. In this
    release, the `cumulus` module will now accept a `tags` input variable that
    defines the tags to be assigned to all resources that it manages.
  - Previously, the `data-persistence` module defaulted to setting a
    `Deployment = var.prefix` tag on all resources that it managed. In this
    release, the `data-persistence` module will now accept a `tags` input
    variable that defines the tags to be assigned to all resources that it
    manages.
  - Previously, the `distribution` module defaulted to setting a
    `Deployment = var.prefix` tag on all resources that it managed. In this
    release, the `distribution` module will now accept a `tags` input variable
    that defines the tags to be assigned to all resources that it manages.
  - Previously, the `ingest` module defaulted to setting a
    `Deployment = var.prefix` tag on all resources that it managed. In this
    release, the `ingest` module will now accept a `tags` input variable that
    defines the tags to be assigned to all resources that it manages.
  - Previously, the `s3-replicator` module defaulted to setting a
    `Deployment = var.prefix` tag on all resources that it managed. In this
    release, the `s3-replicator` module will now accept a `tags` input variable
    that defines the tags to be assigned to all resources that it manages.

- **CUMULUS-1684**
  - Update the API package to encrypt provider credentials using KMS instead of
    using RSA keys stored in S3

- **CUMULUS-1717**
  - Changed name of `cwSfExecutionEventToDb` Lambda to `cwSfEventToDbRecords`
  - Updated `cwSfEventToDbRecords` to write granule records to DynamoDB from the incoming Cumulus message

- **CUMULUS-1718**
  - Renamed `cwSfEventToDbRecords` to `sfEventSqsToDbRecords` due to architecture change to being a consumer of an SQS queue of Step Function Cloudwatch events.
  - Updated `sfEventSqsToDbRecords` to write PDR records to DynamoDB from the incoming Cumulus message
  - Moved `data-cookbooks/sns.md` to `data-cookbooks/ingest-notifications.md` and updated it to reflect recent changes.

- **CUMULUS-1748**
  - (S)FTP discovery tasks now use the provider-path as-is instead of forcing it to a relative path.
  - Improved error handling to catch permission denied FTP errors better and log them properly. Workflows will still fail encountering this error and we intend to consider that approach in a future ticket.

- **CUMULUS-1752**
  - Moved class for parsing distribution events to its own file: `@cumulus/api/lib/DistributionEvent.js`
    - Updated `DistributionEvent` to properly parse S3 access logs generated by requests from the [Thin Egress App](https://github.com/asfadmin/thin-egress-app)

- **CUMULUS-1753** - Changes to `@cumulus/ingest/HttpProviderClient.js`:
  - Removed regex filter in `HttpProviderClient.list()` that was used to return only files with an extension between 1 and 4 characters long. `HttpProviderClient.list()` will now return all files linked from the HTTP provider host.

- **CUMULUS-1755**
  - Updated the Thin Egress App module used in `tf-modules/distribution/main.tf` to build 61. [See the release notes](https://github.com/asfadmin/thin-egress-app/releases/tag/tea-build.61).

- **CUMULUS-1757**
  - Update @cumulus/cmr-client CMRSearchConceptQueue to take optional cmrEnvironment parameter

### Deprecated

- **CUMULUS-1684**
  - Deprecate `@cumulus/common/key-pair-provider/S3KeyPairProvider`
  - Deprecate `@cumulus/common/key-pair-provider/S3KeyPairProvider.encrypt()`
  - Deprecate `@cumulus/common/key-pair-provider/S3KeyPairProvider.decrypt()`
  - Deprecate `@cumulus/common/kms/KMS`
  - Deprecate `@cumulus/common/kms/KMS.encrypt()`
  - Deprecate `@cumulus/common/kms/KMS.decrypt()`
  - Deprecate `@cumulus/common/sftp.Sftp`

- **CUMULUS-1717**
  - Deprecate `@cumulus/api/models/Granule.createGranulesFromSns`

- **CUMULUS-1718**
  - Deprecate `@cumulus/sf-sns-report`.
    - This task has been updated to always throw an error directing the user to use `@cumulus/sf-sqs-report` instead. This was done because there is no longer an SNS topic to which to publish, and no consumers to listen to it.

- **CUMULUS-1748**
  - Deprecate `@cumulus/ingest/util.normalizeProviderPath`

- **CUMULUS-1752**
  - Deprecate `@cumulus/integration-tests/api/distribution.getDistributionApiFileStream`
  - Deprecate `@cumulus/integration-tests/api/distribution.getDistributionApiRedirect`
  - Deprecate `@cumulus/integration-tests/api/distribution.invokeApiDistributionLambda`

### Removed

- **CUMULUS-1684**
  - Remove the deployment script that creates encryption keys and stores them to
    S3

- **CUMULUS-1768**
  - Removed API endpoints `stats/histogram` and `stats/average`. All advanced stats needs should be acquired from Cloud Metrics or similarly configured ELK stack.

### Fixed

- **Fix default values for urs_url in variables.tf files**
  - Remove trailing `/` from default `urs_url` values.

- **CUMULUS-1610** - Add the Elasticsearch security group to the EC2 security groups

- **CUMULUS-1740** - `cumulus_meta.workflow_start_time` is now set in Cumulus
  messages

- **CUMULUS-1753** - Fixed `@cumulus/ingest/HttpProviderClient.js` to properly handle HTTP providers with:
  - Multiple link tags (e.g. `<a>`) per line of source code
  - Link tags in uppercase or lowercase (e.g. `<A>`)
  - Links with filepaths in the link target (e.g. `<a href="/path/to/file.txt">`). These files will be returned from HTTP file discovery **as the file name only** (e.g. `file.txt`).

- **CUMULUS-1768**
  - Fix an issue in the stats endpoints in `@cumulus/api` to send back stats for the correct type

## [v1.18.0] 2020-02-03

### BREAKING CHANGES

- **CUMULUS-1686**

  - `ecs_cluster_instance_image_id` is now a _required_ variable of the `cumulus` module, instead of optional.

- **CUMULUS-1698**

  - Change variable `saml_launchpad_metadata_path` to `saml_launchpad_metadata_url` in the `tf-modules/cumulus` Terraform module.

- **CUMULUS-1703**
  - Remove the unused `forceDownload` option from the `sync-granule` tasks's config
  - Remove the `@cumulus/ingest/granule.Discover` class
  - Remove the `@cumulus/ingest/granule.Granule` class
  - Remove the `@cumulus/ingest/pdr.Discover` class
  - Remove the `@cumulus/ingest/pdr.Granule` class
  - Remove the `@cumulus/ingest/parse-pdr.parsePdr` function

### Added

- **CUMULUS-1040**

  - Added `@cumulus/aws-client` package to provide utilities for working with AWS services and the Node.js AWS SDK
  - Added `@cumulus/errors` package which exports error classes for use in Cumulus workflow code
  - Added `@cumulus/integration-tests/sfnStep` to provide utilities for parsing step function execution histories

- **CUMULUS-1102**

  - Adds functionality to the @cumulus/api package for better local testing.
    - Adds data seeding for @cumulus/api's localAPI.
      - seed functions allow adding collections, executions, granules, pdrs, providers, and rules to a Localstack Elasticsearch and DynamoDB via `addCollections`, `addExecutions`, `addGranules`, `addPdrs`, `addProviders`, and `addRules`.
    - Adds `eraseDataStack` function to local API server code allowing resetting of local datastack for testing (ES and DynamoDB).
    - Adds optional parameters to the @cumulus/api bin serve to allow for launching the api without destroying the current data.

- **CUMULUS-1697**

  - Added the `@cumulus/tf-inventory` package that provides command line utilities for managing Terraform resources in your AWS account

- **CUMULUS-1703**

  - Add `@cumulus/aws-client/S3.createBucket` function
  - Add `@cumulus/aws-client/S3.putFile` function
  - Add `@cumulus/common/string.isNonEmptyString` function
  - Add `@cumulus/ingest/FtpProviderClient` class
  - Add `@cumulus/ingest/HttpProviderClient` class
  - Add `@cumulus/ingest/S3ProviderClient` class
  - Add `@cumulus/ingest/SftpProviderClient` class
  - Add `@cumulus/ingest/providerClientUtils.buildProviderClient` function
  - Add `@cumulus/ingest/providerClientUtils.fetchTextFile` function

- **CUMULUS-1731**

  - Add new optional input variables to the Cumulus Terraform module to support TEA upgrade:
    - `thin_egress_cookie_domain` - Valid domain for Thin Egress App cookie
    - `thin_egress_domain_cert_arn` - Certificate Manager SSL Cert ARN for Thin
      Egress App if deployed outside NGAP/CloudFront
    - `thin_egress_download_role_in_region_arn` - ARN for reading of Thin Egress
      App data buckets for in-region requests
    - `thin_egress_jwt_algo` - Algorithm with which to encode the Thin Egress
      App JWT cookie
    - `thin_egress_jwt_secret_name` - Name of AWS secret where keys for the Thin
      Egress App JWT encode/decode are stored
    - `thin_egress_lambda_code_dependency_archive_key` - Thin Egress App - S3
      Key of packaged python modules for lambda dependency layer

- **CUMULUS-1733**
  - Add `discovery-filtering` operator doc to document previously undocumented functionality.

- **CUMULUS-1737**
  - Added the `cumulus-test-cleanup` module to run a nightly cleanup on resources left over from the integration tests run from the `example/spec` directory.

### Changed

- **CUMULUS-1102**

  - Updates `@cumulus/api/auth/testAuth` to use JWT instead of random tokens.
  - Updates the default AMI for the ecs_cluster_instance_image_id.

- **CUMULUS-1622**

  - Mutex class has been deprecated in `@cumulus/common/concurrency` and will be removed in a future release.

- **CUMULUS-1686**

  - Changed `ecs_cluster_instance_image_id` to be a required variable of the `cumulus` module and removed the default value.
    The default was not available across accounts and regions, nor outside of NGAP and therefore not particularly useful.

- **CUMULUS-1688**

  - Updated `@cumulus/aws.receiveSQSMessages` not to replace `message.Body` with a parsed object. This behavior was undocumented and confusing as received messages appeared to contradict AWS docs that state `message.Body` is always a string.
  - Replaced `sf_watcher` CloudWatch rule from `cloudwatch-events.tf` with an EventSourceMapping on `sqs2sf` mapped to the `start_sf` SQS queue (in `event-sources.tf`).
  - Updated `sqs2sf` with an EventSourceMapping handler and unit test.

- **CUMULUS-1698**

  - Change variable `saml_launchpad_metadata_path` to `saml_launchpad_metadata_url` in the `tf-modules/cumulus` Terraform module.
  - Updated `@cumulus/api/launchpadSaml` to download launchpad IDP metadata from configured location when the metadata in s3 is not valid, and to work with updated IDP metadata and SAML response.

- **CUMULUS-1731**
  - Upgrade the version of the Thin Egress App deployed by Cumulus to v48
    - Note: New variables available, see the 'Added' section of this changelog.

### Fixed

- **CUMULUS-1664**

  - Updated `dbIndexer` Lambda to remove hardcoded references to DynamoDB table names.

- **CUMULUS-1733**
  - Fixed granule discovery recursion algorithm used in S/FTP protocols.

### Removed

- **CUMULUS-1481**
  - removed `process` config and output from PostToCmr as it was not required by the task nor downstream steps, and should still be in the output message's `meta` regardless.

### Deprecated

- **CUMULUS-1040**
  - Deprecated the following code. For cases where the code was moved into another package, the new code location is noted:
    - `@cumulus/common/CloudFormationGateway` -> `@cumulus/aws-client/CloudFormationGateway`
    - `@cumulus/common/DynamoDb` -> `@cumulus/aws-client/DynamoDb`
    - `@cumulus/common/errors` -> `@cumulus/errors`
    - `@cumulus/common/StepFunctions` -> `@cumulus/aws-client/StepFunctions`
    - All of the exported functions in `@cumulus/commmon/aws` (moved into `@cumulus/aws-client`), except:
      - `@cumulus/common/aws/isThrottlingException` -> `@cumulus/errors/isThrottlingException`
      - `@cumulus/common/aws/improveStackTrace` (not deprecated)
      - `@cumulus/common/aws/retryOnThrottlingException` (not deprecated)
    - `@cumulus/common/sfnStep/SfnStep.parseStepMessage` -> `@cumulus/integration-tests/sfnStep/SfnStep.parseStepMessage`
    - `@cumulus/common/sfnStep/ActivityStep` -> `@cumulus/integration-tests/sfnStep/ActivityStep`
    - `@cumulus/common/sfnStep/LambdaStep` -> `@cumulus/integration-tests/sfnStep/LambdaStep`
    - `@cumulus/common/string/unicodeEscape` -> `@cumulus/aws-client/StepFunctions.unicodeEscape`
    - `@cumulus/common/util/setErrorStack` -> `@cumulus/aws-client/util/setErrorStack`
    - `@cumulus/ingest/aws/invoke` -> `@cumulus/aws-client/Lambda/invoke`
    - `@cumulus/ingest/aws/CloudWatch.bucketSize`
    - `@cumulus/ingest/aws/CloudWatch.cw`
    - `@cumulus/ingest/aws/ECS.ecs`
    - `@cumulus/ingest/aws/ECS`
    - `@cumulus/ingest/aws/Events.putEvent` -> `@cumulus/aws-client/CloudwatchEvents.putEvent`
    - `@cumulus/ingest/aws/Events.deleteEvent` -> `@cumulus/aws-client/CloudwatchEvents.deleteEvent`
    - `@cumulus/ingest/aws/Events.deleteTarget` -> `@cumulus/aws-client/CloudwatchEvents.deleteTarget`
    - `@cumulus/ingest/aws/Events.putTarget` -> `@cumulus/aws-client/CloudwatchEvents.putTarget`
    - `@cumulus/ingest/aws/SQS.attributes` -> `@cumulus/aws-client/SQS.getQueueAttributes`
    - `@cumulus/ingest/aws/SQS.deleteMessage` -> `@cumulus/aws-client/SQS.deleteSQSMessage`
    - `@cumulus/ingest/aws/SQS.deleteQueue` -> `@cumulus/aws-client/SQS.deleteQueue`
    - `@cumulus/ingest/aws/SQS.getUrl` -> `@cumulus/aws-client/SQS.getQueueUrlByName`
    - `@cumulus/ingest/aws/SQS.receiveMessage` -> `@cumulus/aws-client/SQS.receiveSQSMessages`
    - `@cumulus/ingest/aws/SQS.sendMessage` -> `@cumulus/aws-client/SQS.sendSQSMessage`
    - `@cumulus/ingest/aws/StepFunction.getExecutionStatus` -> `@cumulus/aws-client/StepFunction.getExecutionStatus`
    - `@cumulus/ingest/aws/StepFunction.getExecutionUrl` -> `@cumulus/aws-client/StepFunction.getExecutionUrl`

## [v1.17.0] - 2019-12-31

### BREAKING CHANGES

- **CUMULUS-1498**
  - The `@cumulus/cmrjs.publish2CMR` function expects that the value of its
    `creds.password` parameter is a plaintext password.
  - Rather than using an encrypted password from the `cmr_password` environment
    variable, the `@cumulus/cmrjs.updateCMRMetadata` function now looks for an
    environment variable called `cmr_password_secret_name` and fetches the CMR
    password from that secret in AWS Secrets Manager.
  - The `@cumulus/post-to-cmr` task now expects a
    `config.cmr.passwordSecretName` value, rather than `config.cmr.password`.
    The CMR password will be fetched from that secret in AWS Secrets Manager.

### Added

- **CUMULUS-630**

  - Added support for replaying Kinesis records on a stream into the Cumulus Kinesis workflow triggering mechanism: either all the records, or some time slice delimited by start and end timestamps.
  - Added `/replays` endpoint to the operator API for triggering replays.
  - Added `Replay Kinesis Messages` documentation to Operator Docs.
  - Added `manualConsumer` lambda function to consume a Kinesis stream. Used by the replay AsyncOperation.

- **CUMULUS-1687**
  - Added new API endpoint for listing async operations at `/asyncOperations`
  - All asyncOperations now include the fields `description` and `operationType`. `operationType` can be one of the following. [`Bulk Delete`, `Bulk Granules`, `ES Index`, `Kinesis Replay`]

### Changed

- **CUMULUS-1626**

  - Updates Cumulus to use node10/CMA 1.1.2 for all of its internal lambdas in prep for AWS node 8 EOL

- **CUMULUS-1498**
  - Remove the DynamoDB Users table. The list of OAuth users who are allowed to
    use the API is now stored in S3.
  - The CMR password and Launchpad passphrase are now stored in Secrets Manager

## [v1.16.1] - 2019-12-6

**Please note**:

- The `region` argument to the `cumulus` Terraform module has been removed. You may see a warning or error if you have that variable populated.
- Your workflow tasks should use the following versions of the CMA libraries to utilize new granule, parentArn, asyncOperationId, and stackName fields on the logs:
  - `cumulus-message-adapter-js` version 1.0.10+
  - `cumulus-message-adapter-python` version 1.1.1+
  - `cumulus-message-adapter-java` version 1.2.11+
- The `data-persistence` module no longer manages the creation of an Elasticsearch service-linked role for deploying Elasticsearch to a VPC. Follow the [deployment instructions on preparing your VPC](https://nasa.github.io/cumulus/docs/deployment/deployment-readme#vpc-subnets-and-security-group) for guidance on how to create the Elasticsearch service-linked role manually.
- There is now a `distribution_api_gateway_stage` variable for the `tf-modules/cumulus` Terraform module that will be used as the API gateway stage name used for the distribution API (Thin Egress App)
- Default value for the `urs_url` variable is now `https://uat.urs.earthdata.nasa.gov/` in the `tf-modules/cumulus` and `tf-modules/archive` Terraform modules. So deploying the `cumulus` module without a `urs_url` variable set will integrate your Cumulus deployment with the UAT URS environment.

### Added

- **CUMULUS-1563**

  - Added `custom_domain_name` variable to `tf-modules/data-persistence` module

- **CUMULUS-1654**
  - Added new helpers to `@cumulus/common/execution-history`:
    - `getStepExitedEvent()` returns the `TaskStateExited` event in a workflow execution history after the given step completion/failure event
    - `getTaskExitedEventOutput()` returns the output message for a `TaskStateExited` event in a workflow execution history

### Changed

- **CUMULUS-1578**

  - Updates SAML launchpad configuration to authorize via configured userGroup.
    [See the NASA specific documentation (protected)](https://wiki.earthdata.nasa.gov/display/CUMULUS/Cumulus+SAML+Launchpad+Integration)

- **CUMULUS-1579**

  - Elasticsearch list queries use `match` instead of `term`. `term` had been analyzing the terms and not supporting `-` in the field values.

- **CUMULUS-1619**

  - Adds 4 new keys to `@cumulus/logger` to display granules, parentArn, asyncOperationId, and stackName.
  - Depends on `cumulus-message-adapter-js` version 1.0.10+. Cumulus tasks updated to use this version.

- **CUMULUS-1654**

  - Changed `@cumulus/common/SfnStep.parseStepMessage()` to a static class method

- **CUMULUS-1641**
  - Added `meta.retries` and `meta.visibilityTimeout` properties to sqs-type rule. To create sqs-type rule, you're required to configure a dead-letter queue on your queue.
  - Added `sqsMessageRemover` lambda which removes the message from SQS queue upon successful workflow execution.
  - Updated `sqsMessageConsumer` lambda to not delete message from SQS queue, and to retry the SQS message for configured number of times.

### Removed

- Removed `create_service_linked_role` variable from `tf-modules/data-persistence` module.

- **CUMULUS-1321**
  - The `region` argument to the `cumulus` Terraform module has been removed

### Fixed

- **CUMULUS-1668** - Fixed a race condition where executions may not have been
  added to the database correctly
- **CUMULUS-1654** - Fixed issue with `publishReports` Lambda not including workflow execution error information for failed workflows with a single step
- Fixed `tf-modules/cumulus` module so that the `urs_url` variable is passed on to its invocation of the `tf-modules/archive` module

## [v1.16.0] - 2019-11-15

### Added

- **CUMULUS-1321**

  - A `deploy_distribution_s3_credentials_endpoint` variable has been added to
    the `cumulus` Terraform module. If true, the NGAP-backed S3 credentials
    endpoint will be added to the Thin Egress App's API. Default: true

- **CUMULUS-1544**

  - Updated the `/granules/bulk` endpoint to correctly query Elasticsearch when
    granule ids are not provided.

- **CUMULUS-1580**
  - Added `/granules/bulk` endpoint to `@cumulus/api` to perform bulk actions on granules given either a list of granule ids or an Elasticsearch query and the workflow to perform.

### Changed

- **CUMULUS-1561**

  - Fix the way that we are handling Terraform provider version requirements
  - Pass provider configs into child modules using the method that the
    [Terraform documentation](https://www.terraform.io/docs/configuration/modules.html#providers-within-modules)
    suggests
  - Remove the `region` input variable from the `s3_access_test` Terraform module
  - Remove the `aws_profile` and `aws_region` input variables from the
    `s3-replicator` Terraform module

- **CUMULUS-1639**
  - Because of
    [S3's Data Consistency Model](https://docs.aws.amazon.com/AmazonS3/latest/dev/Introduction.html#BasicsObjects),
    there may be situations where a GET operation for an object can temporarily
    return a `NoSuchKey` response even if that object _has_ been created. The
    `@cumulus/common/aws.getS3Object()` function has been updated to support
    retries if a `NoSuchKey` response is returned by S3. This behavior can be
    enabled by passing a `retryOptions` object to that function. Supported
    values for that object can be found here:
    <https://github.com/tim-kos/node-retry#retryoperationoptions>

### Removed

- **CUMULUS-1559**
  - `logToSharedDestination` has been migrated to the Terraform deployment as `log_api_gateway_to_cloudwatch` and will ONLY apply to egress lambdas.
    Due to the differences in the Terraform deployment model, we cannot support a global log subscription toggle for a configurable subset of lambdas.
    However, setting up your own log forwarding for a Lambda with Terraform is fairly simple, as you will only need to add SubscriptionFilters to your Terraform configuration, one per log group.
    See [the Terraform documentation](https://www.terraform.io/docs/providers/aws/r/cloudwatch_log_subscription_filter.html) for details on how to do this.
    An empty FilterPattern ("") will capture all logs in a group.

## [v1.15.0] - 2019-11-04

### BREAKING CHANGES

- **CUMULUS-1644** - When a workflow execution begins or ends, the workflow
  payload is parsed and any new or updated PDRs or granules referenced in that
  workflow are stored to the Cumulus archive. The defined interface says that a
  PDR in `payload.pdr` will be added to the archive, and any granules in
  `payload.granules` will also be added to the archive. In previous releases,
  PDRs found in `meta.pdr` and granules found in `meta.input_granules` were also
  added to the archive. This caused unexpected behavior and has been removed.
  Only PDRs from `payload.pdr` and granules from `payload.granules` will now be
  added to the Cumulus archive.

- **CUMULUS-1449** - Cumulus now uses a universal workflow template when
  starting a workflow that contains general information specific to the
  deployment, but not specific to the workflow. Workflow task configs must be
  defined using AWS step function parameters. As part of this change,
  `CumulusConfig` has been retired and task configs must now be defined under
  the `cma.task_config` key in the Parameters section of a step function
  definition.

  **Migration instructions**:

  NOTE: These instructions require the use of Cumulus Message Adapter v1.1.x+.
  Please ensure you are using a compatible version before attempting to migrate
  workflow configurations. When defining workflow steps, remove any
  `CumulusConfig` section, as shown below:

  ```yaml
  ParsePdr:
    CumulusConfig:
      provider: "{$.meta.provider}"
      bucket: "{$.meta.buckets.internal.name}"
      stack: "{$.meta.stack}"
  ```

  Instead, use AWS Parameters to pass `task_config` for the task directly into
  the Cumulus Message Adapter:

  ```yaml
  ParsePdr:
    Parameters:
      cma:
        event.$: "$"
        task_config:
          provider: "{$.meta.provider}"
          bucket: "{$.meta.buckets.internal.name}"
          stack: "{$.meta.stack}"
  ```

  In this example, the `cma` key is used to pass parameters to the message
  adapter. Using `task_config` in combination with `event.$: '$'` allows the
  message adapter to process `task_config` as the `config` passed to the Cumulus
  task. See `example/workflows/sips.yml` in the core repository for further
  examples of how to set the Parameters.

  Additionally, workflow configurations for the `QueueGranules` and `QueuePdrs`
  tasks need to be updated:

  - `queue-pdrs` config changes:
    - `parsePdrMessageTemplateUri` replaced with `parsePdrWorkflow`, which is
      the workflow name (i.e. top-level name in `config.yml`, e.g. 'ParsePdr').
    - `internalBucket` and `stackName` configs now required to look up
      configuration from the deployment. Brings the task config in line with
      that of `queue-granules`.
  - `queue-granules` config change: `ingestGranuleMessageTemplateUri` replaced
    with `ingestGranuleWorkflow`, which is the workflow name (e.g.
    'IngestGranule').

- **CUMULUS-1396** - **Workflow steps at the beginning and end of a workflow
  using the `SfSnsReport` Lambda have now been deprecated (e.g. `StartStatus`,
  `StopStatus`) and should be removed from your workflow definitions**. These
  steps were used for publishing ingest notifications and have been replaced by
  an implementation using Cloudwatch events for Step Functions to trigger a
  Lambda that publishes ingest notifications. For further detail on how ingest
  notifications are published, see the notes below on **CUMULUS-1394**. For
  examples of how to update your workflow definitions, see our
  [example workflow definitions](https://github.com/nasa/cumulus/blob/master/example/workflows/).

- **CUMULUS-1470**
  - Remove Cumulus-defined ECS service autoscaling, allowing integrators to
    better customize autoscaling to meet their needs. In order to use
    autoscaling with ECS services, appropriate
    `AWS::ApplicationAutoScaling::ScalableTarget`,
    `AWS::ApplicationAutoScaling::ScalingPolicy`, and `AWS::CloudWatch::Alarm`
    resources should be defined in a kes overrides file. See
    [this example](https://github.com/nasa/cumulus/blob/release-1.15.x/example/overrides/app/cloudformation.template.yml)
    for an example.
  - The following config parameters are no longer used:
    - ecs.services.\<NAME\>.minTasks
    - ecs.services.\<NAME\>.maxTasks
    - ecs.services.\<NAME\>.scaleInActivityScheduleTime
    - ecs.services.\<NAME\>.scaleInAdjustmentPercent
    - ecs.services.\<NAME\>.scaleOutActivityScheduleTime
    - ecs.services.\<NAME\>.scaleOutAdjustmentPercent
    - ecs.services.\<NAME\>.activityName

### Added

- **CUMULUS-1100**

  - Added 30-day retention properties to all log groups that were missing those policies.

- **CUMULUS-1396**

  - Added `@cumulus/common/sfnStep`:
    - `LambdaStep` - A class for retrieving and parsing input and output to Lambda steps in AWS Step Functions
    - `ActivityStep` - A class for retrieving and parsing input and output to ECS activity steps in AWS Step Functions

- **CUMULUS-1574**

  - Added `GET /token` endpoint for SAML authorization when cumulus is protected by Launchpad.
    This lets a user retieve a token by hand that can be presented to the API.

- **CUMULUS-1625**

  - Added `sf_start_rate` variable to the `ingest` Terraform module, equivalent to `sqs_consumer_rate` in the old model, but will not be automatically applied to custom queues as that was.

- **CUMULUS-1513**
  - Added `sqs`-type rule support in the Cumulus API `@cumulus/api`
  - Added `sqsMessageConsumer` lambda which processes messages from the SQS queues configured in the `sqs` rules.

### Changed

- **CUMULUS-1639**

  - Because of
    [S3's Data Consistency Model](https://docs.aws.amazon.com/AmazonS3/latest/dev/Introduction.html#BasicsObjects),
    there may be situations where a GET operation for an object can temporarily
    return a `NoSuchKey` response even if that object _has_ been created. The
    `@cumulus/common/aws.getS3Object()` function will now retry up to 10 times
    if a `NoSuchKey` response is returned by S3. This can behavior can be
    overridden by passing `{ retries: 0 }` as the `retryOptions` argument.

- **CUMULUS-1449**

  - `queue-pdrs` & `queue-granules` config changes. Details in breaking changes section.
  - Cumulus now uses a universal workflow template when starting workflow that contains general information specific to the deployment, but not specific to the workflow.
  - Changed the way workflow configs are defined, from `CumulusConfig` to a `task_config` AWS Parameter.

- **CUMULUS-1452**

  - Changed the default ECS docker storage drive to `devicemapper`

- **CUMULUS-1453**
  - Removed config schema for `@cumulus/sf-sns-report` task
  - Updated `@cumulus/sf-sns-report` to always assume that it is running as an intermediate step in a workflow, not as the first or last step

### Removed

- **CUMULUS-1449**
  - Retired `CumulusConfig` as part of step function definitions, as this is an artifact of the way Kes parses workflow definitions that was not possible to migrate to Terraform. Use AWS Parameters and the `task_config` key instead. See change note above.
  - Removed individual workflow templates.

### Fixed

- **CUMULUS-1620** - Fixed bug where `message_adapter_version` does not correctly inject the CMA

- **CUMULUS-1396** - Updated `@cumulus/common/StepFunctions.getExecutionHistory()` to recursively fetch execution history when `nextToken` is returned in response

- **CUMULUS-1571** - Updated `@cumulus/common/DynamoDb.get()` to throw any errors encountered when trying to get a record and the record does exist

- **CUMULUS-1452**
  - Updated the EC2 initialization scripts to use full volume size for docker storage
  - Changed the default ECS docker storage drive to `devicemapper`

## [v1.14.5] - 2019-12-30 - [BACKPORT]

### Updated

- **CUMULUS-1626**
  - Updates Cumulus to use node10/CMA 1.1.2 for all of its internal lambdas in prep for AWS node 8 EOL

## [v1.14.4] - 2019-10-28

### Fixed

- **CUMULUS-1632** - Pinned `aws-elasticsearch-connector` package in `@cumulus/api` to version `8.1.3`, since `8.2.0` includes breaking changes

## [v1.14.3] - 2019-10-18

### Fixed

- **CUMULUS-1620** - Fixed bug where `message_adapter_version` does not correctly inject the CMA

- **CUMULUS-1572** - A granule is now included in discovery results even when
  none of its files has a matching file type in the associated collection
  configuration. Previously, if all files for a granule were unmatched by a file
  type configuration, the granule was excluded from the discovery results.
  Further, added support for a `boolean` property
  `ignoreFilesConfigForDiscovery`, which controls how a granule's files are
  filtered at discovery time.

## [v1.14.2] - 2019-10-08

### BREAKING CHANGES

Your Cumulus Message Adapter version should be pinned to `v1.0.13` or lower in your `app/config.yml` using `message_adapter_version: v1.0.13` OR you should use the workflow migration steps below to work with CMA v1.1.1+.

- **CUMULUS-1394** - The implementation of the `SfSnsReport` Lambda requires additional environment variables for integration with the new ingest notification SNS topics. Therefore, **you must update the definition of `SfSnsReport` in your `lambdas.yml` like so**:

```yaml
SfSnsReport:
  handler: index.handler
  timeout: 300
  source: node_modules/@cumulus/sf-sns-report/dist
  tables:
    - ExecutionsTable
  envs:
    execution_sns_topic_arn:
      function: Ref
      value: reportExecutionsSns
    granule_sns_topic_arn:
      function: Ref
      value: reportGranulesSns
    pdr_sns_topic_arn:
      function: Ref
      value: reportPdrsSns
```

- **CUMULUS-1447** -
  The newest release of the Cumulus Message Adapter (v1.1.1) requires that parameterized configuration be used for remote message functionality. Once released, Kes will automatically bring in CMA v1.1.1 without additional configuration.

  **Migration instructions**
  Oversized messages are no longer written to S3 automatically. In order to utilize remote messaging functionality, configure a `ReplaceConfig` AWS Step Function parameter on your CMA task:

  ```yaml
  ParsePdr:
    Parameters:
      cma:
        event.$: "$"
        ReplaceConfig:
          FullMessage: true
  ```

  Accepted fields in `ReplaceConfig` include `MaxSize`, `FullMessage`, `Path` and `TargetPath`.
  See https://github.com/nasa/cumulus-message-adapter/blob/master/CONTRACT.md#remote-message-configuration for full details.

  As this change is backward compatible in Cumulus Core, users wishing to utilize the previous version of the CMA may opt to transition to using a CMA lambda layer, or set `message_adapter_version` in their configuration to a version prior to v1.1.0.

### PLEASE NOTE

- **CUMULUS-1394** - Ingest notifications are now provided via 3 separate SNS topics for executions, granules, and PDRs, instead of a single `sftracker` SNS topic. Whereas the `sftracker` SNS topic received a full Cumulus execution message, the new topics all receive generated records for the given object. The new topics are only published to if the given object exists for the current execution. For a given execution/granule/PDR, **two messages will be received by each topic**: one message indicating that ingest is running and another message indicating that ingest has completed or failed. The new SNS topics are:

  - `reportExecutions` - Receives 1 message per execution
  - `reportGranules` - Receives 1 message per granule in an execution
  - `reportPdrs` - Receives 1 message per PDR

### Added

- **CUMULUS-639**

  - Adds SAML JWT and launchpad token authentication to Cumulus API (configurable)
    - **NOTE** to authenticate with Launchpad ensure your launchpad user_id is in the `<prefix>-UsersTable`
    - when Cumulus configured to protect API via Launchpad:
      - New endpoints
        - `GET /saml/login` - starting point for SAML SSO creates the login request url and redirects to the SAML Identity Provider Service (IDP)
        - `POST /saml/auth` - SAML Assertion Consumer Service. POST receiver from SAML IDP. Validates response, logs the user in, and returnes a SAML-based JWT.
    - Disabled endpoints
      - `POST /refresh`
      - Changes authorization worklow:
      - `ensureAuthorized` now presumes the bearer token is a JWT and tries to validate. If the token is malformed, it attempts to validate the token against Launchpad. This allows users to bring their own token as described here https://wiki.earthdata.nasa.gov/display/CUMULUS/Cumulus+API+with+Launchpad+Authentication. But it also allows dashboard users to manually authenticate via Launchpad SAML to receive a Launchpad-based JWT.

- **CUMULUS-1394**
  - Added `Granule.generateGranuleRecord()` method to granules model to generate a granule database record from a Cumulus execution message
  - Added `Pdr.generatePdrRecord()` method to PDRs model to generate a granule database record from a Cumulus execution message
  - Added helpers to `@cumulus/common/message`:
    - `getMessageExecutionName()` - Get the execution name from a Cumulus execution message
    - `getMessageStateMachineArn()` - Get the state machine ARN from a Cumulus execution message
    - `getMessageExecutionArn()` - Get the execution ARN for a Cumulus execution message
    - `getMessageGranules()` - Get the granules from a Cumulus execution message, if any.
  - Added `@cumulus/common/cloudwatch-event/isFailedSfStatus()` to determine if a Step Function status from a Cloudwatch event is a failed status

### Changed

- **CUMULUS-1308**

  - HTTP PUT of a Collection, Provider, or Rule via the Cumulus API now
    performs full replacement of the existing object with the object supplied
    in the request payload. Previous behavior was to perform a modification
    (partial update) by merging the existing object with the (possibly partial)
    object in the payload, but this did not conform to the HTTP standard, which
    specifies PATCH as the means for modifications rather than replacements.

- **CUMULUS-1375**

  - Migrate Cumulus from deprecated Elasticsearch JS client to new, supported one in `@cumulus/api`

- **CUMULUS-1485** Update `@cumulus/cmr-client` to return error message from CMR for validation failures.

- **CUMULUS-1394**

  - Renamed `Execution.generateDocFromPayload()` to `Execution.generateRecord()` on executions model. The method generates an execution database record from a Cumulus execution message.

- **CUMULUS-1432**

  - `logs` endpoint takes the level parameter as a string and not a number
  - Elasticsearch term query generation no longer converts numbers to boolean

- **CUMULUS-1447**

  - Consolidated all remote message handling code into @common/aws
  - Update remote message code to handle updated CMA remote message flags
  - Update example SIPS workflows to utilize Parameterized CMA configuration

- **CUMULUS-1448** Refactor workflows that are mutating cumulus_meta to utilize meta field

- **CUMULUS-1451**

  - Elasticsearch cluster setting `auto_create_index` will be set to false. This had been causing issues in the bootstrap lambda on deploy.

- **CUMULUS-1456**
  - `@cumulus/api` endpoints default error handler uses `boom` package to format errors, which is consistent with other API endpoint errors.

### Fixed

- **CUMULUS-1432** `logs` endpoint filter correctly filters logs by level
- **CUMULUS-1484** `useMessageAdapter` now does not set CUMULUS_MESSAGE_ADAPTER_DIR when `true`

### Removed

- **CUMULUS-1394**
  - Removed `sfTracker` SNS topic. Replaced by three new SNS topics for granule, execution, and PDR ingest notifications.
  - Removed unused functions from `@cumulus/common/aws`:
    - `getGranuleS3Params()`
    - `setGranuleStatus()`

## [v1.14.1] - 2019-08-29

### Fixed

- **CUMULUS-1455**

  - CMR token links updated to point to CMR legacy services rather than echo

- **CUMULUS-1211**
  - Errors thrown during granule discovery are no longer swallowed and ignored.
    Rather, errors are propagated to allow for proper error-handling and
    meaningful messaging.

## [v1.14.0] - 2019-08-22

### PLEASE NOTE

- We have encountered transient lambda service errors in our integration testing. Please handle transient service errors following [these guidelines](https://docs.aws.amazon.com/step-functions/latest/dg/bp-lambda-serviceexception.html). The workflows in the `example/workflows` folder have been updated with retries configured for these errors.

- **CUMULUS-799** added additional IAM permissions to support reading CloudWatch and API Gateway, so **you will have to redeploy your IAM stack.**

- **CUMULUS-800** Several items:

  - **Delete existing API Gateway stages**: To allow enabling of API Gateway logging, Cumulus now creates and manages a Stage resource during deployment. Before upgrading Cumulus, it is necessary to delete the API Gateway stages on both the Backend API and the Distribution API. Instructions are included in the documenation under [Delete API Gateway Stages](https://nasa.github.io/cumulus/docs/additional-deployment-options/delete-api-gateway-stages).

  - **Set up account permissions for API Gateway to write to CloudWatch**: In a one time operation for your AWS account, to enable CloudWatch Logs for API Gateway, you must first grant the API Gateway permission to read and write logs to CloudWatch for your account. The `AmazonAPIGatewayPushToCloudWatchLogs` managed policy (with an ARN of `arn:aws:iam::aws:policy/service-role/AmazonAPIGatewayPushToCloudWatchLogs`) has all the required permissions. You can find a simple how to in the documentation under [Enable API Gateway Logging.](https://nasa.github.io/cumulus/docs/additional-deployment-options/enable-gateway-logging-permissions)

  - **Configure API Gateway to write logs to CloudWatch** To enable execution logging for the distribution API set `config.yaml` `apiConfigs.distribution.logApigatewayToCloudwatch` value to `true`. More information [Enable API Gateway Logs](https://nasa.github.io/cumulus/docs/additional-deployment-options/enable-api-logs)

  - **Configure CloudWatch log delivery**: It is possible to deliver CloudWatch API execution and access logs to a cross-account shared AWS::Logs::Destination. An operator does this by adding the key `logToSharedDestination` to the `config.yml` at the default level with a value of a writable log destination. More information in the documenation under [Configure CloudWatch Logs Delivery.](https://nasa.github.io/cumulus/docs/additional-deployment-options/configure-cloudwatch-logs-delivery)

  - **Additional Lambda Logging**: It is now possible to configure any lambda to deliver logs to a shared subscriptions by setting `logToSharedDestination` to the ARN of a writable location (either an AWS::Logs::Destination or a Kinesis Stream) on any lambda config. Documentation for [Lambda Log Subscriptions](https://nasa.github.io/cumulus/docs/additional-deployment-options/additional-lambda-logging)

  - **Configure S3 Server Access Logs**: If you are running Cumulus in an NGAP environment you may [configure S3 Server Access Logs](https://nasa.github.io/cumulus/docs/next/deployment/server_access_logging) to be delivered to a shared bucket where the Metrics Team will ingest the logs into their ELK stack. Contact the Metrics team for permission and location.

- **CUMULUS-1368** The Cumulus distribution API has been deprecated and is being replaced by ASF's Thin Egress App. By default, the distribution API will not deploy. Please follow [the instructions for deploying and configuring Thin Egress](https://nasa.github.io/cumulus/docs/deployment/thin_egress_app).

To instead continue to deploy and use the legacy Cumulus distribution app, add the following to your `config.yml`:

```yaml
deployDistributionApi: true
```

If you deploy with no distribution app your deployment will succeed but you may encounter errors in your workflows, particularly in the `MoveGranule` task.

- **CUMULUS-1418** Users who are packaging the CMA in their Lambdas outside of Cumulus may need to update their Lambda configuration. Please see `BREAKING CHANGES` below for details.

### Added

- **CUMULUS-642**
  - Adds Launchpad as an authentication option for the Cumulus API.
  - Updated deployment documentation and added [instructions to setup Cumulus API Launchpad authentication](https://wiki.earthdata.nasa.gov/display/CUMULUS/Cumulus+API+with+Launchpad+Authentication)
- **CUMULUS-1418**
  - Adds usage docs/testing of lambda layers (introduced in PR1125), updates Core example tasks to use the updated `cumulus-ecs-task` and a CMA layer instead of kes CMA injection.
  - Added Terraform module to publish CMA as layer to user account.
- **PR1125** - Adds `layers` config option to support deploying Lambdas with layers
- **PR1128** - Added `useXRay` config option to enable AWS X-Ray for Lambdas.
- **CUMULUS-1345**
  - Adds new variables to the app deployment under `cmr`.
  - `cmrEnvironment` values are `SIT`, `UAT`, or `OPS` with `UAT` as the default.
  - `cmrLimit` and `cmrPageSize` have been added as configurable options.
- **CUMULUS-1273**
  - Added lambda function EmsProductMetadataReport to generate EMS Product Metadata report
- **CUMULUS-1226**
  - Added API endpoint `elasticsearch/index-from-database` to index to an Elasticsearch index from the database for recovery purposes and `elasticsearch/indices-status` to check the status of Elasticsearch indices via the API.
- **CUMULUS-824**
  - Added new Collection parameter `reportToEms` to configure whether the collection is reported to EMS
- **CUMULUS-1357**
  - Added new BackendApi endpoint `ems` that generates EMS reports.
- **CUMULUS-1241**
  - Added information about queues with maximum execution limits defined to default workflow templates (`meta.queueExecutionLimits`)
- **CUMULUS-1311**
  - Added `@cumulus/common/message` with various message parsing/preparation helpers
- **CUMULUS-812**

  - Added support for limiting the number of concurrent executions started from a queue. [See the data cookbook](https://nasa.github.io/cumulus/docs/data-cookbooks/throttling-queued-executions) for more information.

- **CUMULUS-1337**

  - Adds `cumulus.stackName` value to the `instanceMetadata` endpoint.

- **CUMULUS-1368**

  - Added `cmrGranuleUrlType` to the `@cumulus/move-granules` task. This determines what kind of links go in the CMR files. The options are `distribution`, `s3`, or `none`, with the default being distribution. If there is no distribution API being used with Cumulus, you must set the value to `s3` or `none`.

- Added `packages/s3-replicator` Terraform module to allow same-region s3 replication to metrics bucket.

- **CUMULUS-1392**

  - Added `tf-modules/report-granules` Terraform module which processes granule ingest notifications received via SNS and stores granule data to a database. The module includes:
    - SNS topic for publishing granule ingest notifications
    - Lambda to process granule notifications and store data
    - IAM permissions for the Lambda
    - Subscription for the Lambda to the SNS topic

- **CUMULUS-1393**

  - Added `tf-modules/report-pdrs` Terraform module which processes PDR ingest notifications received via SNS and stores PDR data to a database. The module includes:
    - SNS topic for publishing PDR ingest notifications
    - Lambda to process PDR notifications and store data
    - IAM permissions for the Lambda
    - Subscription for the Lambda to the SNS topic
  - Added unit tests for `@cumulus/api/models/pdrs.createPdrFromSns()`

- **CUMULUS-1400**

  - Added `tf-modules/report-executions` Terraform module which processes workflow execution information received via SNS and stores it to a database. The module includes:
    - SNS topic for publishing execution data
    - Lambda to process and store execution data
    - IAM permissions for the Lambda
    - Subscription for the Lambda to the SNS topic
  - Added `@cumulus/common/sns-event` which contains helpers for SNS events:
    - `isSnsEvent()` returns true if event is from SNS
    - `getSnsEventMessage()` extracts and parses the message from an SNS event
    - `getSnsEventMessageObject()` extracts and parses message object from an SNS event
  - Added `@cumulus/common/cloudwatch-event` which contains helpers for Cloudwatch events:
    - `isSfExecutionEvent()` returns true if event is from Step Functions
    - `isTerminalSfStatus()` determines if a Step Function status from a Cloudwatch event is a terminal status
    - `getSfEventStatus()` gets the Step Function status from a Cloudwatch event
    - `getSfEventDetailValue()` extracts a Step Function event detail field from a Cloudwatch event
    - `getSfEventMessageObject()` extracts and parses Step Function detail object from a Cloudwatch event

- **CUMULUS-1429**

  - Added `tf-modules/data-persistence` Terraform module which includes resources for data persistence in Cumulus:
    - DynamoDB tables
    - Elasticsearch with optional support for VPC
    - Cloudwatch alarm for number of Elasticsearch nodes

- **CUMULUS-1379** CMR Launchpad Authentication
  - Added `launchpad` configuration to `@cumulus/deployment/app/config.yml`, and cloudformation templates, workflow message, lambda configuration, api endpoint configuration
  - Added `@cumulus/common/LaunchpadToken` and `@cumulus/common/launchpad` to provide methods to get token and validate token
  - Updated lambdas to use Launchpad token for CMR actions (ingest and delete granules)
  - Updated deployment documentation and added [instructions to setup CMR client for Launchpad authentication](https://wiki.earthdata.nasa.gov/display/CUMULUS/CMR+Launchpad+Authentication)

## Changed

- **CUMULUS-1232**

  - Added retries to update `@cumulus/cmr-client` `updateToken()`

- **CUMULUS-1245 CUMULUS-795**

  - Added additional `ems` configuration parameters for sending the ingest reports to EMS
  - Added functionality to send daily ingest reports to EMS

- **CUMULUS-1241**

  - Removed the concept of "priority levels" and added ability to define a number of maximum concurrent executions per SQS queue
  - Changed mapping of Cumulus message properties for the `sqs2sfThrottle` lambda:
    - Queue name is read from `cumulus_meta.queueName`
    - Maximum executions for the queue is read from `meta.queueExecutionLimits[queueName]`, where `queueName` is `cumulus_meta.queueName`
  - Changed `sfSemaphoreDown` lambda to only attempt decrementing semaphores when:
    - the message is for a completed/failed/aborted/timed out workflow AND
    - `cumulus_meta.queueName` exists on the Cumulus message AND
    - An entry for the queue name (`cumulus_meta.queueName`) exists in the the object `meta.queueExecutionLimits` on the Cumulus message

- **CUMULUS-1338**

  - Updated `sfSemaphoreDown` lambda to be triggered via AWS Step Function Cloudwatch events instead of subscription to `sfTracker` SNS topic

- **CUMULUS-1311**

  - Updated `@cumulus/queue-granules` to set `cumulus_meta.queueName` for queued execution messages
  - Updated `@cumulus/queue-pdrs` to set `cumulus_meta.queueName` for queued execution messages
  - Updated `sqs2sfThrottle` lambda to immediately decrement queue semaphore value if dispatching Step Function execution throws an error

- **CUMULUS-1362**

  - Granule `processingStartTime` and `processingEndTime` will be set to the execution start time and end time respectively when there is no sync granule or post to cmr task present in the workflow

- **CUMULUS-1400**
  - Deprecated `@cumulus/ingest/aws/getExecutionArn`. Use `@cumulus/common/aws/getExecutionArn` instead.

### Fixed

- **CUMULUS-1439**

  - Fix bug with rule.logEventArn deletion on Kinesis rule update and fix unit test to verify

- **CUMULUS-796**

  - Added production information (collection ShortName and Version, granuleId) to EMS distribution report
  - Added functionality to send daily distribution reports to EMS

- **CUMULUS-1319**

  - Fixed a bug where granule ingest times were not being stored to the database

- **CUMULUS-1356**

  - The `Collection` model's `delete` method now _removes_ the specified item
    from the collection config store that was inserted by the `create` method.
    Previously, this behavior was missing.

- **CUMULUS-1374**
  - Addressed audit concerns (https://www.npmjs.com/advisories/782) in api package

### BREAKING CHANGES

### Changed

- **CUMULUS-1418**
  - Adding a default `cmaDir` key to configuration will cause `CUMULUS_MESSAGE_ADAPTER_DIR` to be set by default to `/opt` for any Lambda not setting `useCma` to true, or explicitly setting the CMA environment variable. In lambdas that package the CMA independently of the Cumulus packaging. Lambdas manually packaging the CMA should have their Lambda configuration updated to set the CMA path, or alternately if not using the CMA as a Lambda layer in this deployment set `cmaDir` to `./cumulus-message-adapter`.

### Removed

- **CUMULUS-1337**

  - Removes the S3 Access Metrics package added in CUMULUS-799

- **PR1130**
  - Removed code deprecated since v1.11.1:
    - Removed `@cumulus/common/step-functions`. Use `@cumulus/common/StepFunctions` instead.
    - Removed `@cumulus/api/lib/testUtils.fakeFilesFactory`. Use `@cumulus/api/lib/testUtils.fakeFileFactory` instead.
    - Removed `@cumulus/cmrjs/cmr` functions: `searchConcept`, `ingestConcept`, `deleteConcept`. Use the functions in `@cumulus/cmr-client` instead.
    - Removed `@cumulus/ingest/aws.getExecutionHistory`. Use `@cumulus/common/StepFunctions.getExecutionHistory` instead.

## [v1.13.5] - 2019-08-29 - [BACKPORT]

### Fixed

- **CUMULUS-1455** - CMR token links updated to point to CMR legacy services rather than echo

## [v1.13.4] - 2019-07-29

- **CUMULUS-1411** - Fix deployment issue when using a template override

## [v1.13.3] - 2019-07-26

- **CUMULUS-1345** Full backport of CUMULUS-1345 features - Adds new variables to the app deployment under `cmr`.
  - `cmrEnvironment` values are `SIT`, `UAT`, or `OPS` with `UAT` as the default.
  - `cmrLimit` and `cmrPageSize` have been added as configurable options.

## [v1.13.2] - 2019-07-25

- Re-release of v1.13.1 to fix broken npm packages.

## [v1.13.1] - 2019-07-22

- **CUMULUS-1374** - Resolve audit compliance with lodash version for api package subdependency
- **CUMULUS-1412** - Resolve audit compliance with googleapi package
- **CUMULUS-1345** - Backported CMR environment setting in getUrl to address immediate user need. CMR_ENVIRONMENT can now be used to set the CMR environment to OPS/SIT

## [v1.13.0] - 2019-5-20

### PLEASE NOTE

**CUMULUS-802** added some additional IAM permissions to support ECS autoscaling, so **you will have to redeploy your IAM stack.**
As a result of the changes for **CUMULUS-1193**, **CUMULUS-1264**, and **CUMULUS-1310**, **you must delete your existing stacks (except IAM) before deploying this version of Cumulus.**
If running Cumulus within a VPC and extended downtime is acceptable, we recommend doing this at the end of the day to allow AWS backend resources and network interfaces to be cleaned up overnight.

### BREAKING CHANGES

- **CUMULUS-1228**

  - The default AMI used by ECS instances is now an NGAP-compliant AMI. This
    will be a breaking change for non-NGAP deployments. If you do not deploy to
    NGAP, you will need to find the AMI ID of the
    [most recent Amazon ECS-optimized AMI](https://docs.aws.amazon.com/AmazonECS/latest/developerguide/ecs-optimized_AMI.html),
    and set the `ecs.amiid` property in your config. Instructions for finding
    the most recent NGAP AMI can be found using
    [these instructions](https://wiki.earthdata.nasa.gov/display/ESKB/Select+an+NGAP+Created+AMI).

- **CUMULUS-1310**

  - Database resources (DynamoDB, ElasticSearch) have been moved to an independent `db` stack.
    Migrations for this version will need to be user-managed. (e.g. [elasticsearch](https://docs.aws.amazon.com/elasticsearch-service/latest/developerguide/es-version-migration.html#snapshot-based-migration) and [dynamoDB](https://docs.aws.amazon.com/datapipeline/latest/DeveloperGuide/dp-template-exports3toddb.html)).
    Order of stack deployment is `iam` -> `db` -> `app`.
  - All stacks can now be deployed using a single `config.yml` file, i.e.: `kes cf deploy --kes-folder app --template node_modules/@cumulus/deployment/[iam|db|app] [...]`
    Backwards-compatible. For development, please re-run `npm run bootstrap` to build new `kes` overrides.
    Deployment docs have been updated to show how to deploy a single-config Cumulus instance.
  - `params` have been moved: Nest `params` fields under `app`, `db` or `iam` to override all Parameters for a particular stack's cloudformation template. Backwards-compatible with multi-config setups.
  - `stackName` and `stackNameNoDash` have been retired. Use `prefix` and `prefixNoDash` instead.
  - The `iams` section in `app/config.yml` IAM roles has been deprecated as a user-facing parameter,
    _unless_ your IAM role ARNs do not match the convention shown in `@cumulus/deployment/app/config.yml`
  - The `vpc.securityGroup` will need to be set with a pre-existing security group ID to use Cumulus in a VPC. Must allow inbound HTTP(S) (Port 443).

- **CUMULUS-1212**

  - `@cumulus/post-to-cmr` will now fail if any granules being processed are missing a metadata file. You can set the new config option `skipMetaCheck` to `true` to pass post-to-cmr without a metadata file.

- **CUMULUS-1232**

  - `@cumulus/sync-granule` will no longer silently pass if no checksum data is provided. It will use input
    from the granule object to:
    - Verify checksum if `checksumType` and `checksumValue` are in the file record OR a checksum file is provided
      (throws `InvalidChecksum` on fail), else log warning that no checksum is available.
    - Then, verify synced S3 file size if `file.size` is in the file record (throws `UnexpectedFileSize` on fail),
      else log warning that no file size is available.
    - Pass the step.

- **CUMULUS-1264**

  - The Cloudformation templating and deployment configuration has been substantially refactored.
    - `CumulusApiDefault` nested stack resource has been renamed to `CumulusApiDistribution`
    - `CumulusApiV1` nested stack resource has been renamed to `CumulusApiBackend`
  - The `urs: true` config option for when defining your lambdas (e.g. in `lambdas.yml`) has been deprecated. There are two new options to replace it:
    - `urs_redirect: 'token'`: This will expose a `TOKEN_REDIRECT_ENDPOINT` environment variable to your lambda that references the `/token` endpoint on the Cumulus backend API
    - `urs_redirect: 'distribution'`: This will expose a `DISTRIBUTION_REDIRECT_ENDPOINT` environment variable to your lambda that references the `/redirect` endpoint on the Cumulus distribution API

- **CUMULUS-1193**

  - The elasticsearch instance is moved behind the VPC.
  - Your account will need an Elasticsearch Service Linked role. This is a one-time setup for the account. You can follow the instructions to use the AWS console or AWS CLI [here](https://docs.aws.amazon.com/IAM/latest/UserGuide/using-service-linked-roles.html) or use the following AWS CLI command: `aws iam create-service-linked-role --aws-service-name es.amazonaws.com`

- **CUMULUS-802**

  - ECS `maxInstances` must be greater than `minInstances`. If you use defaults, no change is required.

- **CUMULUS-1269**
  - Brought Cumulus data models in line with CNM JSON schema:
    - Renamed file object `fileType` field to `type`
    - Renamed file object `fileSize` field to `size`
    - Renamed file object `checksumValue` field to `checksum` where not already done.
    - Added `ancillary` and `linkage` type support to file objects.

### Added

- **CUMULUS-799**

  - Added an S3 Access Metrics package which will take S3 Server Access Logs and
    write access metrics to CloudWatch

- **CUMULUS-1242** - Added `sqs2sfThrottle` lambda. The lambda reads SQS messages for queued executions and uses semaphores to only start new executions if the maximum number of executions defined for the priority key (`cumulus_meta.priorityKey`) has not been reached. Any SQS messages that are read but not used to start executions remain in the queue.

- **CUMULUS-1240**

  - Added `sfSemaphoreDown` lambda. This lambda receives SNS messages and for each message it decrements the semaphore used to track the number of running executions if:
    - the message is for a completed/failed workflow AND
    - the message contains a level of priority (`cumulus_meta.priorityKey`)
  - Added `sfSemaphoreDown` lambda as a subscriber to the `sfTracker` SNS topic

- **CUMULUS-1265**

  - Added `apiConfigs` configuration option to configure API Gateway to be private
  - All internal lambdas configured to run inside the VPC by default
  - Removed references to `NoVpc` lambdas from documentation and `example` folder.

- **CUMULUS-802**
  - Adds autoscaling of ECS clusters
  - Adds autoscaling of ECS services that are handling StepFunction activities

## Changed

- Updated `@cumulus/ingest/http/httpMixin.list()` to trim trailing spaces on discovered filenames

- **CUMULUS-1310**

  - Database resources (DynamoDB, ElasticSearch) have been moved to an independent `db` stack.
    This will enable future updates to avoid affecting database resources or requiring migrations.
    Migrations for this version will need to be user-managed.
    (e.g. [elasticsearch](https://docs.aws.amazon.com/elasticsearch-service/latest/developerguide/es-version-migration.html#snapshot-based-migration) and [dynamoDB](https://docs.aws.amazon.com/datapipeline/latest/DeveloperGuide/dp-template-exports3toddb.html)).
    Order of stack deployment is `iam` -> `db` -> `app`.
  - All stacks can now be deployed using a single `config.yml` file, i.e.: `kes cf deploy --kes-folder app --template node_modules/@cumulus/deployment/[iam|db|app] [...]`
    Backwards-compatible. Please re-run `npm run bootstrap` to build new `kes` overrides.
    Deployment docs have been updated to show how to deploy a single-config Cumulus instance.
  - `params` fields should now be nested under the stack key (i.e. `app`, `db` or `iam`) to provide Parameters for a particular stack's cloudformation template,
    for use with single-config instances. Keys _must_ match the name of the deployment package folder (`app`, `db`, or `iam`).
    Backwards-compatible with multi-config setups.
  - `stackName` and `stackNameNoDash` have been retired as user-facing config parameters. Use `prefix` and `prefixNoDash` instead.
    This will be used to create stack names for all stacks in a single-config use case.
    `stackName` may still be used as an override in multi-config usage, although this is discouraged.
    Warning: overriding the `db` stack's `stackName` will require you to set `dbStackName` in your `app/config.yml`.
    This parameter is required to fetch outputs from the `db` stack to reference in the `app` stack.
  - The `iams` section in `app/config.yml` IAM roles has been retired as a user-facing parameter,
    _unless_ your IAM role ARNs do not match the convention shown in `@cumulus/deployment/app/config.yml`
    In that case, overriding `iams` in your own config is recommended.
  - `iam` and `db` `cloudformation.yml` file names will have respective prefixes (e.g `iam.cloudformation.yml`).
  - Cumulus will now only attempt to create reconciliation reports for buckets of the `private`, `public` and `protected` types.
  - Cumulus will no longer set up its own security group.
    To pass a pre-existing security group for in-VPC deployments as a parameter to the Cumulus template, populate `vpc.securityGroup` in `config.yml`.
    This security group must allow inbound HTTP(S) traffic (Port 443). SSH traffic (Port 22) must be permitted for SSH access to ECS instances.
  - Deployment docs have been updated with examples for the new deployment model.

- **CUMULUS-1236**

  - Moves access to public files behind the distribution endpoint. Authentication is not required, but direct http access has been disallowed.

- **CUMULUS-1223**

  - Adds unauthenticated access for public bucket files to the Distribution API. Public files should be requested the same way as protected files, but for public files a redirect to a self-signed S3 URL will happen without requiring authentication with Earthdata login.

- **CUMULUS-1232**

  - Unifies duplicate handling in `ingest/granule.handleDuplicateFile` for maintainability.
  - Changed `ingest/granule.ingestFile` and `move-granules/index.moveFileRequest` to use new function.
  - Moved file versioning code to `ingest/granule.moveGranuleFileWithVersioning`
  - `ingest/granule.verifyFile` now also tests `file.size` for verification if it is in the file record and throws
    `UnexpectedFileSize` error for file size not matching input.
  - `ingest/granule.verifyFile` logs warnings if checksum and/or file size are not available.

- **CUMULUS-1193**

  - Moved reindex CLI functionality to an API endpoint. See [API docs](https://nasa.github.io/cumulus-api/#elasticsearch-1)

- **CUMULUS-1207**
  - No longer disable lambda event source mappings when disabling a rule

### Fixed

- Updated Lerna publish script so that published Cumulus packages will pin their dependencies on other Cumulus packages to exact versions (e.g. `1.12.1` instead of `^1.12.1`)

- **CUMULUS-1203**

  - Fixes IAM template's use of intrinsic functions such that IAM template overrides now work with kes

- **CUMULUS-1268**
  - Deployment will not fail if there are no ES alarms or ECS services

## [v1.12.1] - 2019-4-8

## [v1.12.0] - 2019-4-4

Note: There was an issue publishing 1.12.0. Upgrade to 1.12.1.

### BREAKING CHANGES

- **CUMULUS-1139**

  - `granule.applyWorkflow` uses the new-style granule record as input to workflows.

- **CUMULUS-1171**

  - Fixed provider handling in the API to make it consistent between protocols.
    NOTE: This is a breaking change. When applying this upgrade, users will need to:
    1. Disable all workflow rules
    2. Update any `http` or `https` providers so that the host field only
       contains a valid hostname or IP address, and the port field contains the
       provider port.
    3. Perform the deployment
    4. Re-enable workflow rules

- **CUMULUS-1176**:

  - `@cumulus/move-granules` input expectations have changed. `@cumulus/files-to-granules` is a new intermediate task to perform input translation in the old style.
    See the Added and Changed sections of this release changelog for more information.

- **CUMULUS-670**

  - The behavior of ParsePDR and related code has changed in this release. PDRs with FILE_TYPEs that do not conform to the PDR ICD (+ TGZ) (https://cdn.earthdata.nasa.gov/conduit/upload/6376/ESDS-RFC-030v1.0.pdf) will fail to parse.

- **CUMULUS-1208**
  - The granule object input to `@cumulus/queue-granules` will now be added to ingest workflow messages **as is**. In practice, this means that if you are using `@cumulus/queue-granules` to trigger ingest workflows and your granule objects input have invalid properties, then your ingest workflows will fail due to schema validation errors.

### Added

- **CUMULUS-777**
  - Added new cookbook entry on configuring Cumulus to track ancillary files.
- **CUMULUS-1183**
  - Kes overrides will now abort with a warning if a workflow step is configured without a corresponding
    lambda configuration
- **CUMULUS-1223**

  - Adds convenience function `@cumulus/common/bucketsConfigJsonObject` for fetching stack's bucket configuration as an object.

- **CUMULUS-853**
  - Updated FakeProcessing example lambda to include option to generate fake browse
  - Added feature documentation for ancillary metadata export, a new cookbook entry describing a workflow with ancillary metadata generation(browse), and related task definition documentation
- **CUMULUS-805**
  - Added a CloudWatch alarm to check running ElasticSearch instances, and a CloudWatch dashboard to view the health of ElasticSearch
  - Specify `AWS_REGION` in `.env` to be used by deployment script
- **CUMULUS-803**
  - Added CloudWatch alarms to check running tasks of each ECS service, and add the alarms to CloudWatch dashboard
- **CUMULUS-670**
  - Added Ancillary Metadata Export feature (see https://nasa.github.io/cumulus/docs/features/ancillary_metadata for more information)
  - Added new Collection file parameter "fileType" that allows configuration of workflow granule file fileType
- **CUMULUS-1184** - Added kes logging output to ensure we always see the state machine reference before failures due to configuration
- **CUMULUS-1105** - Added a dashboard endpoint to serve the dashboard from an S3 bucket
- **CUMULUS-1199** - Moves `s3credentials` endpoint from the backend to the distribution API.
- **CUMULUS-666**
  - Added `@api/endpoints/s3credentials` to allow EarthData Login authorized users to retrieve temporary security credentials for same-region direct S3 access.
- **CUMULUS-671**
  - Added `@packages/integration-tests/api/distribution/getDistributionApiS3SignedUrl()` to return the S3 signed URL for a file protected by the distribution API
- **CUMULUS-672**
  - Added `cmrMetadataFormat` and `cmrConceptId` to output for individual granules from `@cumulus/post-to-cmr`. `cmrMetadataFormat` will be read from the `cmrMetadataFormat` generated for each granule in `@cumulus/cmrjs/publish2CMR()`
  - Added helpers to `@packages/integration-tests/api/distribution`:
    - `getDistributionApiFileStream()` returns a stream to download files protected by the distribution API
    - `getDistributionFileUrl()` constructs URLs for requesting files from the distribution API
- **CUMULUS-1185** `@cumulus/api/models/Granule.removeGranuleFromCmrByGranule` to replace `@cumulus/api/models/Granule.removeGranuleFromCmr` and use the Granule UR from the CMR metadata to remove the granule from CMR

- **CUMULUS-1101**

  - Added new `@cumulus/checksum` package. This package provides functions to calculate and validate checksums.
  - Added new checksumming functions to `@cumulus/common/aws`: `calculateS3ObjectChecksum` and `validateS3ObjectChecksum`, which depend on the `checksum` package.

- CUMULUS-1171

  - Added `@cumulus/common` API documentation to `packages/common/docs/API.md`
  - Added an `npm run build-docs` task to `@cumulus/common`
  - Added `@cumulus/common/string#isValidHostname()`
  - Added `@cumulus/common/string#match()`
  - Added `@cumulus/common/string#matches()`
  - Added `@cumulus/common/string#toLower()`
  - Added `@cumulus/common/string#toUpper()`
  - Added `@cumulus/common/URLUtils#buildURL()`
  - Added `@cumulus/common/util#isNil()`
  - Added `@cumulus/common/util#isNull()`
  - Added `@cumulus/common/util#isUndefined()`
  - Added `@cumulus/common/util#negate()`

- **CUMULUS-1176**

  - Added new `@cumulus/files-to-granules` task to handle converting file array output from `cumulus-process` tasks into granule objects.
    Allows simplification of `@cumulus/move-granules` and `@cumulus/post-to-cmr`, see Changed section for more details.

- CUMULUS-1151 Compare the granule holdings in CMR with Cumulus' internal data store
- CUMULUS-1152 Compare the granule file holdings in CMR with Cumulus' internal data store

### Changed

- **CUMULUS-1216** - Updated `@cumulus/ingest/granule/ingestFile` to download files to expected staging location.
- **CUMULUS-1208** - Updated `@cumulus/ingest/queue/enqueueGranuleIngestMessage()` to not transform granule object passed to it when building an ingest message
- **CUMULUS-1198** - `@cumulus/ingest` no longer enforces any expectations about whether `provider_path` contains a leading slash or not.
- **CUMULUS-1170**
  - Update scripts and docs to use `npm` instead of `yarn`
  - Use `package-lock.json` files to ensure matching versions of npm packages
  - Update CI builds to use `npm ci` instead of `npm install`
- **CUMULUS-670**
  - Updated ParsePDR task to read standard PDR types+ (+ tgz as an external customer requirement) and add a fileType to granule-files on Granule discovery
  - Updated ParsePDR to fail if unrecognized type is used
  - Updated all relevant task schemas to include granule->files->filetype as a string value
  - Updated tests/test fixtures to include the fileType in the step function/task inputs and output validations as needed
  - Updated MoveGranules task to handle incoming configuration with new "fileType" values and to add them as appropriate to the lambda output.
  - Updated DiscoverGranules step/related workflows to read new Collection file parameter fileType that will map a discovered file to a workflow fileType
  - Updated CNM parser to add the fileType to the defined granule file fileType on ingest and updated integration tests to verify/validate that behavior
  - Updated generateEcho10XMLString in cmr-utils.js to use a map/related library to ensure order as CMR requires ordering for their online resources.
  - Updated post-to-cmr task to appropriately export CNM filetypes to CMR in echo10/UMM exports
- **CUMULUS-1139** - Granules stored in the API contain a `files` property. That schema has been greatly
  simplified and now better matches the CNM format.
  - The `name` property has been renamed to `fileName`.
  - The `filepath` property has been renamed to `key`.
  - The `checksumValue` property has been renamed to `checksum`.
  - The `path` property has been removed.
  - The `url_path` property has been removed.
  - The `filename` property (which contained an `s3://` URL) has been removed, and the `bucket`
    and `key` properties should be used instead. Any requests sent to the API containing a `granule.files[].filename`
    property will be rejected, and any responses coming back from the API will not contain that
    `filename` property.
  - A `source` property has been added, which is a URL indicating the original source of the file.
  - `@cumulus/ingest/granule.moveGranuleFiles()` no longer includes a `filename` field in its
    output. The `bucket` and `key` fields should be used instead.
- **CUMULUS-672**

  - Changed `@cumulus/integration-tests/api/EarthdataLogin.getEarthdataLoginRedirectResponse` to `@cumulus/integration-tests/api/EarthdataLogin.getEarthdataAccessToken`. The new function returns an access response from Earthdata login, if successful.
  - `@cumulus/integration-tests/cmr/getOnlineResources` now accepts an object of options, including `cmrMetadataFormat`. Based on the `cmrMetadataFormat`, the function will correctly retrieve the online resources for each metadata format (ECHO10, UMM-G)

- **CUMULUS-1101**

  - Moved `@cumulus/common/file/getFileChecksumFromStream` into `@cumulus/checksum`, and renamed it to `generateChecksumFromStream`.
    This is a breaking change for users relying on `@cumulus/common/file/getFileChecksumFromStream`.
  - Refactored `@cumulus/ingest/Granule` to depend on new `common/aws` checksum functions and remove significantly present checksumming code.
    - Deprecated `@cumulus/ingest/granule.validateChecksum`. Replaced with `@cumulus/ingest/granule.verifyFile`.
    - Renamed `granule.getChecksumFromFile` to `granule.retrieveSuppliedFileChecksumInformation` to be more accurate.
  - Deprecated `@cumulus/common/aws.checksumS3Objects`. Use `@cumulus/common/aws.calculateS3ObjectChecksum` instead.

- CUMULUS-1171

  - Fixed provider handling in the API to make it consistent between protocols.
    Before this change, FTP providers were configured using the `host` and
    `port` properties. HTTP providers ignored `port` and `protocol`, and stored
    an entire URL in the `host` property. Updated the API to only accept valid
    hostnames or IP addresses in the `provider.host` field. Updated ingest code
    to properly build HTTP and HTTPS URLs from `provider.protocol`,
    `provider.host`, and `provider.port`.
  - The default provider port was being set to 21, no matter what protocol was
    being used. Removed that default.

- **CUMULUS-1176**

  - `@cumulus/move-granules` breaking change:
    Input to `move-granules` is now expected to be in the form of a granules object (i.e. `{ granules: [ { ... }, { ... } ] }`);
    For backwards compatibility with array-of-files outputs from processing steps, use the new `@cumulus/files-to-granules` task as an intermediate step.
    This task will perform the input translation. This change allows `move-granules` to be simpler and behave more predictably.
    `config.granuleIdExtraction` and `config.input_granules` are no longer needed/used by `move-granules`.
  - `@cumulus/post-to-cmr`: `config.granuleIdExtraction` is no longer needed/used by `post-to-cmr`.

- CUMULUS-1174
  - Better error message and stacktrace for S3KeyPairProvider error reporting.

### Fixed

- **CUMULUS-1218** Reconciliation report will now scan only completed granules.
- `@cumulus/api` files and granules were not getting indexed correctly because files indexing was failing in `db-indexer`
- `@cumulus/deployment` A bug in the Cloudformation template was preventing the API from being able to be launched in a VPC, updated the IAM template to give the permissions to be able to run the API in a VPC

### Deprecated

- `@cumulus/api/models/Granule.removeGranuleFromCmr`, instead use `@cumulus/api/models/Granule.removeGranuleFromCmrByGranule`
- `@cumulus/ingest/granule.validateChecksum`, instead use `@cumulus/ingest/granule.verifyFile`
- `@cumulus/common/aws.checksumS3Objects`, instead use `@cumulus/common/aws.calculateS3ObjectChecksum`
- `@cumulus/cmrjs`: `getGranuleId` and `getCmrFiles` are deprecated due to changes in input handling.

## [v1.11.3] - 2019-3-5

### Added

- **CUMULUS-1187** - Added `@cumulus/ingest/granule/duplicateHandlingType()` to determine how duplicate files should be handled in an ingest workflow

### Fixed

- **CUMULUS-1187** - workflows not respecting the duplicate handling value specified in the collection
- Removed refreshToken schema requirement for OAuth

## [v1.11.2] - 2019-2-15

### Added

- CUMULUS-1169
  - Added a `@cumulus/common/StepFunctions` module. It contains functions for querying the AWS
    StepFunctions API. These functions have the ability to retry when a ThrottlingException occurs.
  - Added `@cumulus/common/aws.retryOnThrottlingException()`, which will wrap a function in code to
    retry on ThrottlingExceptions.
  - Added `@cumulus/common/test-utils.throttleOnce()`, which will cause a function to return a
    ThrottlingException the first time it is called, then return its normal result after that.
- CUMULUS-1103 Compare the collection holdings in CMR with Cumulus' internal data store
- CUMULUS-1099 Add support for UMMG JSON metadata versions > 1.4.
  - If a version is found in the metadata object, that version is used for processing and publishing to CMR otherwise, version 1.4 is assumed.
- CUMULUS-678
  - Added support for UMMG json v1.4 metadata files.
    `reconcileCMRMetadata` added to `@cumulus/cmrjs` to update metadata record with new file locations.
    `@cumulus/common/errors` adds two new error types `CMRMetaFileNotFound` and `InvalidArgument`.
    `@cumulus/common/test-utils` adds new function `randomId` to create a random string with id to help in debugging.
    `@cumulus/common/BucketsConfig` adds a new helper class `BucketsConfig` for working with bucket stack configuration and bucket names.
    `@cumulus/common/aws` adds new function `s3PutObjectTagging` as a convenience for the aws [s3().putObjectTagging](https://docs.aws.amazon.com/AWSJavaScriptSDK/latest/AWS/S3.html#putObjectTagging-property) function.
    `@cumulus/cmrjs` Adds: - `isCMRFile` - Identify an echo10(xml) or UMMG(json) metadata file. - `metadataObjectFromCMRFile` Read and parse CMR XML file from s3. - `updateCMRMetadata` Modify a cmr metadata (xml/json) file with updated information. - `publish2CMR` Posts XML or UMMG CMR data to CMR service. - `reconcileCMRMetadata` Reconciles cmr metadata file after a file moves.
- Adds some ECS and other permissions to StepRole to enable running ECS tasks from a workflow
- Added Apache logs to cumulus api and distribution lambdas
- **CUMULUS-1119** - Added `@cumulus/integration-tests/api/EarthdataLogin.getEarthdataLoginRedirectResponse` helper for integration tests to handle login with Earthdata and to return response from redirect to Cumulus API
- **CUMULUS-673** Added `@cumulus/common/file/getFileChecksumFromStream` to get file checksum from a readable stream

### Fixed

- CUMULUS-1123
  - Cloudformation template overrides now work as expected

### Changed

- CUMULUS-1169
  - Deprecated the `@cumulus/common/step-functions` module.
  - Updated code that queries the StepFunctions API to use the retry-enabled functions from
    `@cumulus/common/StepFunctions`
- CUMULUS-1121
  - Schema validation is now strongly enforced when writing to the database.
    Additional properties are not allowed and will result in a validation error.
- CUMULUS-678
  `tasks/move-granules` simplified and refactored to use functionality from cmrjs.
  `ingest/granules.moveGranuleFiles` now just moves granule files and returns a list of the updated files. Updating metadata now handled by `@cumulus/cmrjs/reconcileCMRMetadata`.
  `move-granules.updateGranuleMetadata` refactored and bugs fixed in the case of a file matching multiple collection.files.regexps.
  `getCmrXmlFiles` simplified and now only returns an object with the cmrfilename and the granuleId.
  `@cumulus/test-processing` - test processing task updated to generate UMM-G metadata

- CUMULUS-1043

  - `@cumulus/api` now uses [express](http://expressjs.com/) as the API engine.
  - All `@cumulus/api` endpoints on ApiGateway are consolidated to a single endpoint the uses `{proxy+}` definition.
  - All files under `packages/api/endpoints` along with associated tests are updated to support express's request and response objects.
  - Replaced environment variables `internal`, `bucket` and `systemBucket` with `system_bucket`.
  - Update `@cumulus/integration-tests` to work with updated cumulus-api express endpoints

- `@cumulus/integration-tests` - `buildAndExecuteWorkflow` and `buildWorkflow` updated to take a `meta` param to allow for additional fields to be added to the workflow `meta`

- **CUMULUS-1049** Updated `Retrieve Execution Status API` in `@cumulus/api`: If the execution doesn't exist in Step Function API, Cumulus API returns the execution status information from the database.

- **CUMULUS-1119**
  - Renamed `DISTRIBUTION_URL` environment variable to `DISTRIBUTION_ENDPOINT`
  - Renamed `DEPLOYMENT_ENDPOINT` environment variable to `DISTRIBUTION_REDIRECT_ENDPOINT`
  - Renamed `API_ENDPOINT` environment variable to `TOKEN_REDIRECT_ENDPOINT`

### Removed

- Functions deprecated before 1.11.0:
  - @cumulus/api/models/base: static Manager.createTable() and static Manager.deleteTable()
  - @cumulus/ingest/aws/S3
  - @cumulus/ingest/aws/StepFunction.getExecution()
  - @cumulus/ingest/aws/StepFunction.pullEvent()
  - @cumulus/ingest/consumer.Consume
  - @cumulus/ingest/granule/Ingest.getBucket()

### Deprecated

`@cmrjs/ingestConcept`, instead use the CMR object methods. `@cmrjs/CMR.ingestGranule` or `@cmrjs/CMR.ingestCollection`
`@cmrjs/searchConcept`, instead use the CMR object methods. `@cmrjs/CMR.searchGranules` or `@cmrjs/CMR.searchCollections`
`@cmrjs/deleteConcept`, instead use the CMR object methods. `@cmrjs/CMR.deleteGranule` or `@cmrjs/CMR.deleteCollection`

## [v1.11.1] - 2018-12-18

**Please Note**

- Ensure your `app/config.yml` has a `clientId` specified in the `cmr` section. This will allow CMR to identify your requests for better support and metrics.
  - For an example, please see [the example config](https://github.com/nasa/cumulus/blob/1c7e2bf41b75da9f87004c4e40fbcf0f39f56794/example/app/config.yml#L128).

### Added

- Added a `/tokenDelete` endpoint in `@cumulus/api` to delete access token records

### Changed

- CUMULUS-678
  `@cumulus/ingest/crypto` moved and renamed to `@cumulus/common/key-pair-provider`
  `@cumulus/ingest/aws` function: `KMSDecryptionFailed` and class: `KMS` extracted and moved to `@cumulus/common` and `KMS` is exported as `KMSProvider` from `@cumulus/common/key-pair-provider`
  `@cumulus/ingest/granule` functions: `publish`, `getGranuleId`, `getXMLMetadataAsString`, `getMetadataBodyAndTags`, `parseXmlString`, `getCmrXMLFiles`, `postS3Object`, `contructOnlineAccessUrls`, `updateMetadata`, extracted and moved to `@cumulus/cmrjs`
  `getGranuleId`, `getCmrXMLFiles`, `publish`, `updateMetadata` removed from `@cumulus/ingest/granule` and added to `@cumulus/cmrjs`;
  `updateMetadata` renamed `updateCMRMetadata`.
  `@cumulus/ingest` test files renamed.
- **CUMULUS-1070**
  - Add `'Client-Id'` header to all `@cumulus/cmrjs` requests (made via `searchConcept`, `ingestConcept`, and `deleteConcept`).
  - Updated `cumulus/example/app/config.yml` entry for `cmr.clientId` to use stackName for easier CMR-side identification.

## [v1.11.0] - 2018-11-30

**Please Note**

- Redeploy IAM roles:
  - CUMULUS-817 includes a migration that requires reconfiguration/redeployment of IAM roles. Please see the [upgrade instructions](https://nasa.github.io/cumulus/docs/upgrade/1.11.0) for more information.
  - CUMULUS-977 includes a few new SNS-related permissions added to the IAM roles that will require redeployment of IAM roles.
- `cumulus-message-adapter` v1.0.13+ is required for `@cumulus/api` granule reingest API to work properly. The latest version should be downloaded automatically by kes.
- A `TOKEN_SECRET` value (preferably 256-bit for security) must be added to `.env` to securely sign JWTs used for authorization in `@cumulus/api`

### Changed

- **CUUMULUS-1000** - Distribution endpoint now persists logins, instead of
  redirecting to Earthdata Login on every request
- **CUMULUS-783 CUMULUS-790** - Updated `@cumulus/sync-granule` and `@cumulus/move-granules` tasks to always overwrite existing files for manually-triggered reingest.
- **CUMULUS-906** - Updated `@cumulus/api` granule reingest API to
  - add `reingestGranule: true` and `forceDuplicateOverwrite: true` to Cumulus message `cumulus_meta.cumulus_context` field to indicate that the workflow is a manually triggered re-ingest.
  - return warning message to operator when duplicateHandling is not `replace`
  - `cumulus-message-adapter` v1.0.13+ is required.
- **CUMULUS-793** - Updated the granule move PUT request in `@cumulus/api` to reject the move with a 409 status code if one or more of the files already exist at the destination location
- Updated `@cumulus/helloworld` to use S3 to store state for pass on retry tests
- Updated `@cumulus/ingest`:
  - [Required for MAAP] `http.js#list` will now find links with a trailing whitespace
  - Removed code from `granule.js` which looked for files in S3 using `{ Bucket: discoveredFile.bucket, Key: discoveredFile.name }`. This is obsolete since `@cumulus/ingest` uses a `file-staging` and `constructCollectionId()` directory prefixes by default.
- **CUMULUS-989**
  - Updated `@cumulus/api` to use [JWT (JSON Web Token)](https://jwt.io/introduction/) as the transport format for API authorization tokens and to use JWT verification in the request authorization
  - Updated `/token` endpoint in `@cumulus/api` to return tokens as JWTs
  - Added a `/refresh` endpoint in `@cumulus/api` to request new access tokens from the OAuth provider using the refresh token
  - Added `refreshAccessToken` to `@cumulus/api/lib/EarthdataLogin` to manage refresh token requests with the Earthdata OAuth provider

### Added

- **CUMULUS-1050**
  - Separated configuration flags for originalPayload/finalPayload cleanup such that they can be set to different retention times
- **CUMULUS-798**
  - Added daily Executions cleanup CloudWatch event that triggers cleanExecutions lambda
  - Added cleanExecutions lambda that removes finalPayload/originalPayload field entries for records older than configured timeout value (execution_payload_retention_period), with a default of 30 days
- **CUMULUS-815/816**
  - Added 'originalPayload' and 'finalPayload' fields to Executions table
  - Updated Execution model to populate originalPayload with the execution payload on record creation
  - Updated Execution model code to populate finalPayload field with the execution payload on execution completion
  - Execution API now exposes the above fields
- **CUMULUS-977**
  - Rename `kinesisConsumer` to `messageConsumer` as it handles both Kinesis streams and SNS topics as of this version.
  - Add `sns`-type rule support. These rules create a subscription between an SNS topic and the `messageConsumer`.
    When a message is received, `messageConsumer` is triggered and passes the SNS message (JSON format expected) in
    its entirety to the workflow in the `payload` field of the Cumulus message. For more information on sns-type rules,
    see the [documentation](https://nasa.github.io/cumulus/docs/data-cookbooks/setup#rules).
- **CUMULUS-975**
  - Add `KinesisInboundEventLogger` and `KinesisOutboundEventLogger` API lambdas. These lambdas
    are utilized to dump incoming and outgoing ingest workflow kinesis streams
    to cloudwatch for analytics in case of AWS/stream failure.
  - Update rules model to allow tracking of log_event ARNs related to
    Rule event logging. Kinesis rule types will now automatically log
    incoming events via a Kinesis event triggered lambda.
    CUMULUS-975-migration-4
  - Update migration code to require explicit migration names per run
  - Added migration_4 to migrate/update exisitng Kinesis rules to have a log event mapping
  - Added new IAM policy for migration lambda
- **CUMULUS-775**
  - Adds a instance metadata endpoint to the `@cumulus/api` package.
  - Adds a new convenience function `hostId` to the `@cumulus/cmrjs` to help build environment specific cmr urls.
  - Fixed `@cumulus/cmrjs.searchConcept` to search and return CMR results.
  - Modified `@cumulus/cmrjs.CMR.searchGranule` and `@cumulus/cmrjs.CMR.searchCollection` to include CMR's provider as a default parameter to searches.
- **CUMULUS-965**
  - Add `@cumulus/test-data.loadJSONTestData()`,
    `@cumulus/test-data.loadTestData()`, and
    `@cumulus/test-data.streamTestData()` to safely load test data. These
    functions should be used instead of using `require()` to load test data,
    which could lead to tests interferring with each other.
  - Add a `@cumulus/common/util/deprecate()` function to mark a piece of code as
    deprecated
- **CUMULUS-986**
  - Added `waitForTestExecutionStart` to `@cumulus/integration-tests`
- **CUMULUS-919**
  - In `@cumulus/deployment`, added support for NGAP permissions boundaries for IAM roles with `useNgapPermissionBoundary` flag in `iam/config.yml`. Defaults to false.

### Fixed

- Fixed a bug where FTP sockets were not closed after an error, keeping the Lambda function active until it timed out [CUMULUS-972]
- **CUMULUS-656**
  - The API will no longer allow the deletion of a provider if that provider is
    referenced by a rule
  - The API will no longer allow the deletion of a collection if that collection
    is referenced by a rule
- Fixed a bug where `@cumulus/sf-sns-report` was not pulling large messages from S3 correctly.

### Deprecated

- `@cumulus/ingest/aws/StepFunction.pullEvent()`. Use `@cumulus/common/aws.pullStepFunctionEvent()`.
- `@cumulus/ingest/consumer.Consume` due to unpredictable implementation. Use `@cumulus/ingest/consumer.Consumer`.
  Call `Consumer.consume()` instead of `Consume.read()`.

## [v1.10.4] - 2018-11-28

### Added

- **CUMULUS-1008**
  - New `config.yml` parameter for SQS consumers: `sqs_consumer_rate: (default 500)`, which is the maximum number of
    messages the consumer will attempt to process per execution. Currently this is only used by the sf-starter consumer,
    which runs every minute by default, making this a messages-per-minute upper bound. SQS does not guarantee the number
    of messages returned per call, so this is not a fixed rate of consumption, only attempted number of messages received.

### Deprecated

- `@cumulus/ingest/consumer.Consume` due to unpredictable implementation. Use `@cumulus/ingest/consumer.Consumer`.

### Changed

- Backported update of `packages/api` dependency `@mapbox/dyno` to `1.4.2` to mitigate `event-stream` vulnerability.

## [v1.10.3] - 2018-10-31

### Added

- **CUMULUS-817**
  - Added AWS Dead Letter Queues for lambdas that are scheduled asynchronously/such that failures show up only in cloudwatch logs.
- **CUMULUS-956**
  - Migrated developer documentation and data-cookbooks to Docusaurus
    - supports versioning of documentation
  - Added `docs/docs-how-to.md` to outline how to do things like add new docs or locally install for testing.
  - Deployment/CI scripts have been updated to work with the new format
- **CUMULUS-811**
  - Added new S3 functions to `@cumulus/common/aws`:
    - `aws.s3TagSetToQueryString`: converts S3 TagSet array to querystring (for use with upload()).
    - `aws.s3PutObject`: Returns promise of S3 `putObject`, which puts an object on S3
    - `aws.s3CopyObject`: Returns promise of S3 `copyObject`, which copies an object in S3 to a new S3 location
    - `aws.s3GetObjectTagging`: Returns promise of S3 `getObjectTagging`, which returns an object containing an S3 TagSet.
  - `@/cumulus/common/aws.s3PutObject` defaults to an explicit `ACL` of 'private' if not overridden.
  - `@/cumulus/common/aws.s3CopyObject` defaults to an explicit `TaggingDirective` of 'COPY' if not overridden.

### Deprecated

- **CUMULUS-811**
  - Deprecated `@cumulus/ingest/aws.S3`. Member functions of this class will now
    log warnings pointing to similar functionality in `@cumulus/common/aws`.

## [v1.10.2] - 2018-10-24

### Added

- **CUMULUS-965**
  - Added a `@cumulus/logger` package
- **CUMULUS-885**
  - Added 'human readable' version identifiers to Lambda Versioning lambda aliases
- **CUMULUS-705**
  - Note: Make sure to update the IAM stack when deploying this update.
  - Adds an AsyncOperations model and associated DynamoDB table to the
    `@cumulus/api` package
  - Adds an /asyncOperations endpoint to the `@cumulus/api` package, which can
    be used to fetch the status of an AsyncOperation.
  - Adds a /bulkDelete endpoint to the `@cumulus/api` package, which performs an
    asynchronous bulk-delete operation. This is a stub right now which is only
    intended to demonstration how AsyncOperations work.
  - Adds an AsyncOperation ECS task to the `@cumulus/api` package, which will
    fetch an Lambda function, run it in ECS, and then store the result to the
    AsyncOperations table in DynamoDB.
- **CUMULUS-851** - Added workflow lambda versioning feature to allow in-flight workflows to use lambda versions that were in place when a workflow was initiated

  - Updated Kes custom code to remove logic that used the CMA file key to determine template compilation logic. Instead, utilize a `customCompilation` template configuration flag to indicate a template should use Cumulus's kes customized methods instead of 'core'.
  - Added `useWorkflowLambdaVersions` configuration option to enable the lambdaVersioning feature set. **This option is set to true by default** and should be set to false to disable the feature.
  - Added uniqueIdentifier configuration key to S3 sourced lambdas to optionally support S3 lambda resource versioning within this scheme. This key must be unique for each modified version of the lambda package and must be updated in configuration each time the source changes.
  - Added a new nested stack template that will create a `LambdaVersions` stack that will take lambda parameters from the base template, generate lambda versions/aliases and return outputs with references to the most 'current' lambda alias reference, and updated 'core' template to utilize these outputs (if `useWorkflowLambdaVersions` is enabled).

- Created a `@cumulus/api/lib/OAuth2` interface, which is implemented by the
  `@cumulus/api/lib/EarthdataLogin` and `@cumulus/api/lib/GoogleOAuth2` classes.
  Endpoints that need to handle authentication will determine which class to use
  based on environment variables. This also greatly simplifies testing.
- Added `@cumulus/api/lib/assertions`, containing more complex AVA test assertions
- Added PublishGranule workflow to publish a granule to CMR without full reingest. (ingest-in-place capability)

- `@cumulus/integration-tests` new functionality:
  - `listCollections` to list collections from a provided data directory
  - `deleteCollection` to delete list of collections from a deployed stack
  - `cleanUpCollections` combines the above in one function.
  - `listProviders` to list providers from a provided data directory
  - `deleteProviders` to delete list of providers from a deployed stack
  - `cleanUpProviders` combines the above in one function.
  - `@cumulus/integrations-tests/api.js`: `deleteGranule` and `deletePdr` functions to make `DELETE` requests to Cumulus API
  - `rules` API functionality for posting and deleting a rule and listing all rules
  - `wait-for-deploy` lambda for use in the redeployment tests
- `@cumulus/ingest/granule.js`: `ingestFile` inserts new `duplicate_found: true` field in the file's record if a duplicate file already exists on S3.
- `@cumulus/api`: `/execution-status` endpoint requests and returns complete execution output if execution output is stored in S3 due to size.
- Added option to use environment variable to set CMR host in `@cumulus/cmrjs`.
- **CUMULUS-781** - Added integration tests for `@cumulus/sync-granule` when `duplicateHandling` is set to `replace` or `skip`
- **CUMULUS-791** - `@cumulus/move-granules`: `moveFileRequest` inserts new `duplicate_found: true` field in the file's record if a duplicate file already exists on S3. Updated output schema to document new `duplicate_found` field.

### Removed

- Removed `@cumulus/common/fake-earthdata-login-server`. Tests can now create a
  service stub based on `@cumulus/api/lib/OAuth2` if testing requires handling
  authentication.

### Changed

- **CUMULUS-940** - modified `@cumulus/common/aws` `receiveSQSMessages` to take a parameter object instead of positional parameters. All defaults remain the same, but now access to long polling is available through `options.waitTimeSeconds`.
- **CUMULUS-948** - Update lambda functions `CNMToCMA` and `CnmResponse` in the `cumulus-data-shared` bucket and point the default stack to them.
- **CUMULUS-782** - Updated `@cumulus/sync-granule` task and `Granule.ingestFile` in `@cumulus/ingest` to keep both old and new data when a destination file with different checksum already exists and `duplicateHandling` is `version`
- Updated the config schema in `@cumulus/move-granules` to include the `moveStagedFiles` param.
- **CUMULUS-778** - Updated config schema and documentation in `@cumulus/sync-granule` to include `duplicateHandling` parameter for specifying how duplicate filenames should be handled
- **CUMULUS-779** - Updated `@cumulus/sync-granule` to throw `DuplicateFile` error when destination files already exist and `duplicateHandling` is `error`
- **CUMULUS-780** - Updated `@cumulus/sync-granule` to use `error` as the default for `duplicateHandling` when it is not specified
- **CUMULUS-780** - Updated `@cumulus/api` to use `error` as the default value for `duplicateHandling` in the `Collection` model
- **CUMULUS-785** - Updated the config schema and documentation in `@cumulus/move-granules` to include `duplicateHandling` parameter for specifying how duplicate filenames should be handled
- **CUMULUS-786, CUMULUS-787** - Updated `@cumulus/move-granules` to throw `DuplicateFile` error when destination files already exist and `duplicateHandling` is `error` or not specified
- **CUMULUS-789** - Updated `@cumulus/move-granules` to keep both old and new data when a destination file with different checksum already exists and `duplicateHandling` is `version`

### Fixed

- `getGranuleId` in `@cumulus/ingest` bug: `getGranuleId` was constructing an error using `filename` which was undefined. The fix replaces `filename` with the `uri` argument.
- Fixes to `del` in `@cumulus/api/endpoints/granules.js` to not error/fail when not all files exist in S3 (e.g. delete granule which has only 2 of 3 files ingested).
- `@cumulus/deployment/lib/crypto.js` now checks for private key existence properly.

## [v1.10.1] - 2018-09-4

### Fixed

- Fixed cloudformation template errors in `@cumulus/deployment/`
  - Replaced references to Fn::Ref: with Ref:
  - Moved long form template references to a newline

## [v1.10.0] - 2018-08-31

### Removed

- Removed unused and broken code from `@cumulus/common`
  - Removed `@cumulus/common/test-helpers`
  - Removed `@cumulus/common/task`
  - Removed `@cumulus/common/message-source`
  - Removed the `getPossiblyRemote` function from `@cumulus/common/aws`
  - Removed the `startPromisedSfnExecution` function from `@cumulus/common/aws`
  - Removed the `getCurrentSfnTask` function from `@cumulus/common/aws`

### Changed

- **CUMULUS-839** - In `@cumulus/sync-granule`, 'collection' is now an optional config parameter

### Fixed

- **CUMULUS-859** Moved duplicate code in `@cumulus/move-granules` and `@cumulus/post-to-cmr` to `@cumulus/ingest`. Fixed imports making assumptions about directory structure.
- `@cumulus/ingest/consumer` correctly limits the number of messages being received and processed from SQS. Details:
  - **Background:** `@cumulus/api` includes a lambda `<stack-name>-sqs2sf` which processes messages from the `<stack-name>-startSF` SQS queue every minute. The `sqs2sf` lambda uses `@cumulus/ingest/consumer` to receive and process messages from SQS.
  - **Bug:** More than `messageLimit` number of messages were being consumed and processed from the `<stack-name>-startSF` SQS queue. Many step functions were being triggered simultaneously by the lambda `<stack-name>-sqs2sf` (which consumes every minute from the `startSF` queue) and resulting in step function failure with the error: `An error occurred (ThrottlingException) when calling the GetExecutionHistory`.
  - **Fix:** `@cumulus/ingest/consumer#processMessages` now processes messages until `timeLimit` has passed _OR_ once it receives up to `messageLimit` messages. `sqs2sf` is deployed with a [default `messageLimit` of 10](https://github.com/nasa/cumulus/blob/670000c8a821ff37ae162385f921c40956e293f7/packages/deployment/app/config.yml#L147).
  - **IMPORTANT NOTE:** `consumer` will actually process up to `messageLimit * 2 - 1` messages. This is because sometimes `receiveSQSMessages` will return less than `messageLimit` messages and thus the consumer will continue to make calls to `receiveSQSMessages`. For example, given a `messageLimit` of 10 and subsequent calls to `receiveSQSMessages` returns up to 9 messages, the loop will continue and a final call could return up to 10 messages.

## [v1.9.1] - 2018-08-22

**Please Note** To take advantage of the added granule tracking API functionality, updates are required for the message adapter and its libraries. You should be on the following versions:

- `cumulus-message-adapter` 1.0.9+
- `cumulus-message-adapter-js` 1.0.4+
- `cumulus-message-adapter-java` 1.2.7+
- `cumulus-message-adapter-python` 1.0.5+

### Added

- **CUMULUS-687** Added logs endpoint to search for logs from a specific workflow execution in `@cumulus/api`. Added integration test.
- **CUMULUS-836** - `@cumulus/deployment` supports a configurable docker storage driver for ECS. ECS can be configured with either `devicemapper` (the default storage driver for AWS ECS-optimized AMIs) or `overlay2` (the storage driver used by the NGAP 2.0 AMI). The storage driver can be configured in `app/config.yml` with `ecs.docker.storageDriver: overlay2 | devicemapper`. The default is `overlay2`.
  - To support this configuration, a [Handlebars](https://handlebarsjs.com/) helper `ifEquals` was added to `packages/deployment/lib/kes.js`.
- **CUMULUS-836** - `@cumulus/api` added IAM roles required by the NGAP 2.0 AMI. The NGAP 2.0 AMI runs a script `register_instances_with_ssm.py` which requires the ECS IAM role to include `ec2:DescribeInstances` and `ssm:GetParameter` permissions.

### Fixed

- **CUMULUS-836** - `@cumulus/deployment` uses `overlay2` driver by default and does not attempt to write `--storage-opt dm.basesize` to fix [this error](https://github.com/moby/moby/issues/37039).
- **CUMULUS-413** Kinesis processing now captures all errrors.
  - Added kinesis fallback mechanism when errors occur during record processing.
  - Adds FallbackTopicArn to `@cumulus/api/lambdas.yml`
  - Adds fallbackConsumer lambda to `@cumulus/api`
  - Adds fallbackqueue option to lambda definitions capture lambda failures after three retries.
  - Adds kinesisFallback SNS topic to signal incoming errors from kinesis stream.
  - Adds kinesisFailureSQS to capture fully failed events from all retries.
- **CUMULUS-855** Adds integration test for kinesis' error path.
- **CUMULUS-686** Added workflow task name and version tracking via `@cumulus/api` executions endpoint under new `tasks` property, and under `workflow_tasks` in step input/output.
  - Depends on `cumulus-message-adapter` 1.0.9+, `cumulus-message-adapter-js` 1.0.4+, `cumulus-message-adapter-java` 1.2.7+ and `cumulus-message-adapter-python` 1.0.5+
- **CUMULUS-771**
  - Updated sync-granule to stream the remote file to s3
  - Added integration test for ingesting granules from ftp provider
  - Updated http/https integration tests for ingesting granules from http/https providers
- **CUMULUS-862** Updated `@cumulus/integration-tests` to handle remote lambda output
- **CUMULUS-856** Set the rule `state` to have default value `ENABLED`

### Changed

- In `@cumulus/deployment`, changed the example app config.yml to have additional IAM roles

## [v1.9.0] - 2018-08-06

**Please note** additional information and upgrade instructions [here](https://nasa.github.io/cumulus/docs/upgrade/1.9.0)

### Added

- **CUMULUS-712** - Added integration tests verifying expected behavior in workflows
- **GITC-776-2** - Add support for versioned collections

### Fixed

- **CUMULUS-832**
  - Fixed indentation in example config.yml in `@cumulus/deployment`
  - Fixed issue with new deployment using the default distribution endpoint in `@cumulus/deployment` and `@cumulus/api`

## [v1.8.1] - 2018-08-01

**Note** IAM roles should be re-deployed with this release.

- **Cumulus-726**
  - Added function to `@cumulus/integration-tests`: `sfnStep` includes `getStepInput` which returns the input to the schedule event of a given step function step.
  - Added IAM policy `@cumulus/deployment`: Lambda processing IAM role includes `kinesis::PutRecord` so step function lambdas can write to kinesis streams.
- **Cumulus Community Edition**
  - Added Google OAuth authentication token logic to `@cumulus/api`. Refactored token endpoint to use environment variable flag `OAUTH_PROVIDER` when determining with authentication method to use.
  - Added API Lambda memory configuration variable `api_lambda_memory` to `@cumulus/api` and `@cumulus/deployment`.

### Changed

- **Cumulus-726**
  - Changed function in `@cumulus/api`: `models/rules.js#addKinesisEventSource` was modified to call to `deleteKinesisEventSource` with all required parameters (rule's name, arn and type).
  - Changed function in `@cumulus/integration-tests`: `getStepOutput` can now be used to return output of failed steps. If users of this function want the output of a failed event, they can pass a third parameter `eventType` as `'failure'`. This function will work as always for steps which completed successfully.

### Removed

- **Cumulus-726**

  - Configuration change to `@cumulus/deployment`: Removed default auto scaling configuration for Granules and Files DynamoDB tables.

- **CUMULUS-688**
  - Add integration test for ExecutionStatus
  - Function addition to `@cumulus/integration-tests`: `api` includes `getExecutionStatus` which returns the execution status from the Cumulus API

## [v1.8.0] - 2018-07-23

### Added

- **CUMULUS-718** Adds integration test for Kinesis triggering a workflow.

- **GITC-776-3** Added more flexibility for rules. You can now edit all fields on the rule's record
  We may need to update the api documentation to reflect this.

- **CUMULUS-681** - Add ingest-in-place action to granules endpoint

  - new applyWorkflow action at PUT /granules/{granuleid} Applying a workflow starts an execution of the provided workflow and passes the granule record as payload.
    Parameter(s):
    - workflow - the workflow name

- **CUMULUS-685** - Add parent exeuction arn to the execution which is triggered from a parent step function

### Changed

- **CUMULUS-768** - Integration tests get S3 provider data from shared data folder

### Fixed

- **CUMULUS-746** - Move granule API correctly updates record in dynamo DB and cmr xml file
- **CUMULUS-766** - Populate database fileSize field from S3 if value not present in Ingest payload

## [v1.7.1] - 2018-07-27 - [BACKPORT]

### Fixed

- **CUMULUS-766** - Backport from 1.8.0 - Populate database fileSize field from S3 if value not present in Ingest payload

## [v1.7.0] - 2018-07-02

### Please note: [Upgrade Instructions](https://nasa.github.io/cumulus/docs/upgrade/1.7.0)

### Added

- **GITC-776-2** - Add support for versioned collectons
- **CUMULUS-491** - Add granule reconciliation API endpoints.
- **CUMULUS-480** Add suport for backup and recovery:
  - Add DynamoDB tables for granules, executions and pdrs
  - Add ability to write all records to S3
  - Add ability to download all DynamoDB records in form json files
  - Add ability to upload records to DynamoDB
  - Add migration scripts for copying granule, pdr and execution records from ElasticSearch to DynamoDB
  - Add IAM support for batchWrite on dynamoDB
-
- **CUMULUS-508** - `@cumulus/deployment` cloudformation template allows for lambdas and ECS clusters to have multiple AZ availability.
  - `@cumulus/deployment` also ensures docker uses `devicemapper` storage driver.
- **CUMULUS-755** - `@cumulus/deployment` Add DynamoDB autoscaling support.
  - Application developers can add autoscaling and override default values in their deployment's `app/config.yml` file using a `{TableName}Table:` key.

### Fixed

- **CUMULUS-747** - Delete granule API doesn't delete granule files in s3 and granule in elasticsearch
  - update the StreamSpecification DynamoDB tables to have StreamViewType: "NEW_AND_OLD_IMAGES"
  - delete granule files in s3
- **CUMULUS-398** - Fix not able to filter executions by workflow
- **CUMULUS-748** - Fix invalid lambda .zip files being validated/uploaded to AWS
- **CUMULUS-544** - Post to CMR task has UAT URL hard-coded
  - Made configurable: PostToCmr now requires CMR_ENVIRONMENT env to be set to 'SIT' or 'OPS' for those CMR environments. Default is UAT.

### Changed

- **GITC-776-4** - Changed Discover-pdrs to not rely on collection but use provider_path in config. It also has an optional filterPdrs regex configuration parameter

- **CUMULUS-710** - In the integration test suite, `getStepOutput` returns the output of the first successful step execution or last failed, if none exists

## [v1.6.0] - 2018-06-06

### Please note: [Upgrade Instructions](https://nasa.github.io/cumulus/docs/upgrade/1.6.0)

### Fixed

- **CUMULUS-602** - Format all logs sent to Elastic Search.
  - Extract cumulus log message and index it to Elastic Search.

### Added

- **CUMULUS-556** - add a mechanism for creating and running migration scripts on deployment.
- **CUMULUS-461** Support use of metadata date and other components in `url_path` property

### Changed

- **CUMULUS-477** Update bucket configuration to support multiple buckets of the same type:
  - Change the structure of the buckets to allow for more than one bucket of each type. The bucket structure is now:
    bucket-key:
    name: <bucket-name>
    type: <type> i.e. internal, public, etc.
  - Change IAM and app deployment configuration to support new bucket structure
  - Update tasks and workflows to support new bucket structure
  - Replace instances where buckets.internal is relied upon to either use the system bucket or a configured bucket
  - Move IAM template to the deployment package. NOTE: You now have to specify '--template node_modules/@cumulus/deployment/iam' in your IAM deployment
  - Add IAM cloudformation template support to filter buckets by type

## [v1.5.5] - 2018-05-30

### Added

- **CUMULUS-530** - PDR tracking through Queue-granules
  - Add optional `pdr` property to the sync-granule task's input config and output payload.
- **CUMULUS-548** - Create a Lambda task that generates EMS distribution reports
  - In order to supply EMS Distribution Reports, you must enable S3 Server
    Access Logging on any S3 buckets used for distribution. See [How Do I Enable Server Access Logging for an S3 Bucket?](https://docs.aws.amazon.com/AmazonS3/latest/user-guide/server-access-logging.html)
    The "Target bucket" setting should point at the Cumulus internal bucket.
    The "Target prefix" should be
    "<STACK_NAME>/ems-distribution/s3-server-access-logs/", where "STACK_NAME"
    is replaced with the name of your Cumulus stack.

### Fixed

- **CUMULUS-546 - Kinesis Consumer should catch and log invalid JSON**
  - Kinesis Consumer lambda catches and logs errors so that consumer doesn't get stuck in a loop re-processing bad json records.
- EMS report filenames are now based on their start time instead of the time
  instead of the time that the report was generated
- **CUMULUS-552 - Cumulus API returns different results for the same collection depending on query**
  - The collection, provider and rule records in elasticsearch are now replaced with records from dynamo db when the dynamo db records are updated.

### Added

- `@cumulus/deployment`'s default cloudformation template now configures storage for Docker to match the configured ECS Volume. The template defines Docker's devicemapper basesize (`dm.basesize`) using `ecs.volumeSize`. This addresses ECS default of limiting Docker containers to 10GB of storage ([Read more](https://aws.amazon.com/premiumsupport/knowledge-center/increase-default-ecs-docker-limit/)).

## [v1.5.4] - 2018-05-21

### Added

- **CUMULUS-535** - EMS Ingest, Archive, Archive Delete reports
  - Add lambda EmsReport to create daily EMS Ingest, Archive, Archive Delete reports
  - ems.provider property added to `@cumulus/deployment/app/config.yml`.
    To change the provider name, please add `ems: provider` property to `app/config.yml`.
- **CUMULUS-480** Use DynamoDB to store granules, pdrs and execution records
  - Activate PointInTime feature on DynamoDB tables
  - Increase test coverage on api package
  - Add ability to restore metadata records from json files to DynamoDB
- **CUMULUS-459** provide API endpoint for moving granules from one location on s3 to another

## [v1.5.3] - 2018-05-18

### Fixed

- **CUMULUS-557 - "Add dataType to DiscoverGranules output"**
  - Granules discovered by the DiscoverGranules task now include dataType
  - dataType is now a required property for granules used as input to the
    QueueGranules task
- **CUMULUS-550** Update deployment app/config.yml to force elasticsearch updates for deleted granules

## [v1.5.2] - 2018-05-15

### Fixed

- **CUMULUS-514 - "Unable to Delete the Granules"**
  - updated cmrjs.deleteConcept to return success if the record is not found
    in CMR.

### Added

- **CUMULUS-547** - The distribution API now includes an
  "earthdataLoginUsername" query parameter when it returns a signed S3 URL
- **CUMULUS-527 - "parse-pdr queues up all granules and ignores regex"**
  - Add an optional config property to the ParsePdr task called
    "granuleIdFilter". This property is a regular expression that is applied
    against the filename of the first file of each granule contained in the
    PDR. If the regular expression matches, then the granule is included in
    the output. Defaults to '.', which will match all granules in the PDR.
- File checksums in PDRs now support MD5
- Deployment support to subscribe to an SNS topic that already exists
- **CUMULUS-470, CUMULUS-471** In-region S3 Policy lambda added to API to update bucket policy for in-region access.
- **CUMULUS-533** Added fields to granule indexer to support EMS ingest and archive record creation
- **CUMULUS-534** Track deleted granules
  - added `deletedgranule` type to `cumulus` index.
  - **Important Note:** Force custom bootstrap to re-run by adding this to
    app/config.yml `es: elasticSearchMapping: 7`
- You can now deploy cumulus without ElasticSearch. Just add `es: null` to your `app/config.yml` file. This is only useful for debugging purposes. Cumulus still requires ElasticSearch to properly operate.
- `@cumulus/integration-tests` includes and exports the `addRules` function, which seeds rules into the DynamoDB table.
- Added capability to support EFS in cloud formation template. Also added
  optional capability to ssh to your instance and privileged lambda functions.
- Added support to force discovery of PDRs that have already been processed
  and filtering of selected data types
- `@cumulus/cmrjs` uses an environment variable `USER_IP_ADDRESS` or fallback
  IP address of `10.0.0.0` when a public IP address is not available. This
  supports lambda functions deployed into a VPC's private subnet, where no
  public IP address is available.

### Changed

- **CUMULUS-550** Custom bootstrap automatically adds new types to index on
  deployment

## [v1.5.1] - 2018-04-23

### Fixed

- add the missing dist folder to the hello-world task
- disable uglifyjs on the built version of the pdr-status-check (read: https://github.com/webpack-contrib/uglifyjs-webpack-plugin/issues/264)

## [v1.5.0] - 2018-04-23

### Changed

- Removed babel from all tasks and packages and increased minimum node requirements to version 8.10
- Lambda functions created by @cumulus/deployment will use node8.10 by default
- Moved [cumulus-integration-tests](https://github.com/nasa/cumulus-integration-tests) to the `example` folder CUMULUS-512
- Streamlined all packages dependencies (e.g. remove redundant dependencies and make sure versions are the same across packages)
- **CUMULUS-352:** Update Cumulus Elasticsearch indices to use [index aliases](https://www.elastic.co/guide/en/elasticsearch/reference/current/indices-aliases.html).
- **CUMULUS-519:** ECS tasks are no longer restarted after each CF deployment unless `ecs.restartTasksOnDeploy` is set to true
- **CUMULUS-298:** Updated log filterPattern to include all CloudWatch logs in ElasticSearch
- **CUMULUS-518:** Updates to the SyncGranule config schema
  - `granuleIdExtraction` is no longer a property
  - `process` is now an optional property
  - `provider_path` is no longer a property

### Fixed

- **CUMULUS-455 "Kes deployments using only an updated message adapter do not get automatically deployed"**
  - prepended the hash value of cumulus-message-adapter.zip file to the zip file name of lambda which uses message adapter.
  - the lambda function will be redeployed when message adapter or lambda function are updated
- Fixed a bug in the bootstrap lambda function where it stuck during update process
- Fixed a bug where the sf-sns-report task did not return the payload of the incoming message as the output of the task [CUMULUS-441]

### Added

- **CUMULUS-352:** Add reindex CLI to the API package.
- **CUMULUS-465:** Added mock http/ftp/sftp servers to the integration tests
- Added a `delete` method to the `@common/CollectionConfigStore` class
- **CUMULUS-467 "@cumulus/integration-tests or cumulus-integration-tests should seed provider and collection in deployed DynamoDB"**
  - `example` integration-tests populates providers and collections to database
  - `example` workflow messages are populated from workflow templates in s3, provider and collection information in database, and input payloads. Input templates are removed.
  - added `https` protocol to provider schema

## [v1.4.1] - 2018-04-11

### Fixed

- Sync-granule install

## [v1.4.0] - 2018-04-09

### Fixed

- **CUMULUS-392 "queue-granules not returning the sfn-execution-arns queued"**
  - updated queue-granules to return the sfn-execution-arns queued and pdr if exists.
  - added pdr to ingest message meta.pdr instead of payload, so the pdr information doesn't get lost in the ingest workflow, and ingested granule in elasticsearch has pdr name.
  - fixed sf-sns-report schema, remove the invalid part
  - fixed pdr-status-check schema, the failed execution contains arn and reason
- **CUMULUS-206** make sure homepage and repository urls exist in package.json files of tasks and packages

### Added

- Example folder with a cumulus deployment example

### Changed

- [CUMULUS-450](https://bugs.earthdata.nasa.gov/browse/CUMULUS-450) - Updated
  the config schema of the **queue-granules** task
  - The config no longer takes a "collection" property
  - The config now takes an "internalBucket" property
  - The config now takes a "stackName" property
- [CUMULUS-450](https://bugs.earthdata.nasa.gov/browse/CUMULUS-450) - Updated
  the config schema of the **parse-pdr** task
  - The config no longer takes a "collection" property
  - The "stack", "provider", and "bucket" config properties are now
    required
- **CUMULUS-469** Added a lambda to the API package to prototype creating an S3 bucket policy for direct, in-region S3 access for the prototype bucket

### Removed

- Removed the `findTmpTestDataDirectory()` function from
  `@cumulus/common/test-utils`

### Fixed

- [CUMULUS-450](https://bugs.earthdata.nasa.gov/browse/CUMULUS-450)
  - The **queue-granules** task now enqueues a **sync-granule** task with the
    correct collection config for that granule based on the granule's
    data-type. It had previously been using the collection config from the
    config of the **queue-granules** task, which was a problem if the granules
    being queued belonged to different data-types.
  - The **parse-pdr** task now handles the case where a PDR contains granules
    with different data types, and uses the correct granuleIdExtraction for
    each granule.

### Added

- **CUMULUS-448** Add code coverage checking using [nyc](https://github.com/istanbuljs/nyc).

## [v1.3.0] - 2018-03-29

### Deprecated

- discover-s3-granules is deprecated. The functionality is provided by the discover-granules task

### Fixed

- **CUMULUS-331:** Fix aws.downloadS3File to handle non-existent key
- Using test ftp provider for discover-granules testing [CUMULUS-427]
- **CUMULUS-304: "Add AWS API throttling to pdr-status-check task"** Added concurrency limit on SFN API calls. The default concurrency is 10 and is configurable through Lambda environment variable CONCURRENCY.
- **CUMULUS-414: "Schema validation not being performed on many tasks"** revised npm build scripts of tasks that use cumulus-message-adapter to place schema directories into dist directories.
- **CUMULUS-301:** Update all tests to use test-data package for testing data.
- **CUMULUS-271: "Empty response body from rules PUT endpoint"** Added the updated rule to response body.
- Increased memory allotment for `CustomBootstrap` lambda function. Resolves failed deployments where `CustomBootstrap` lambda function was failing with error `Process exited before completing request`. This was causing deployments to stall, fail to update and fail to rollback. This error is thrown when the lambda function tries to use more memory than it is allotted.
- Cumulus repository folders structure updated:
  - removed the `cumulus` folder altogether
  - moved `cumulus/tasks` to `tasks` folder at the root level
  - moved the tasks that are not converted to use CMA to `tasks/.not_CMA_compliant`
  - updated paths where necessary

### Added

- `@cumulus/integration-tests` - Added support for testing the output of an ECS activity as well as a Lambda function.

## [v1.2.0] - 2018-03-20

### Fixed

- Update vulnerable npm packages [CUMULUS-425]
- `@cumulus/api`: `kinesis-consumer.js` uses `sf-scheduler.js#schedule` instead of placing a message directly on the `startSF` SQS queue. This is a fix for [CUMULUS-359](https://bugs.earthdata.nasa.gov/browse/CUMULUS-359) because `sf-scheduler.js#schedule` looks up the provider and collection data in DynamoDB and adds it to the `meta` object of the enqueued message payload.
- `@cumulus/api`: `kinesis-consumer.js` catches and logs errors instead of doing an error callback. Before this change, `kinesis-consumer` was failing to process new records when an existing record caused an error because it would call back with an error and stop processing additional records. It keeps trying to process the record causing the error because it's "position" in the stream is unchanged. Catching and logging the errors is part 1 of the fix. Proposed part 2 is to enqueue the error and the message on a "dead-letter" queue so it can be processed later ([CUMULUS-413](https://bugs.earthdata.nasa.gov/browse/CUMULUS-413)).
- **CUMULUS-260: "PDR page on dashboard only shows zeros."** The PDR stats in LPDAAC are all 0s, even if the dashboard has been fixed to retrieve the correct fields. The current version of pdr-status-check has a few issues.
  - pdr is not included in the input/output schema. It's available from the input event. So the pdr status and stats are not updated when the ParsePdr workflow is complete. Adding the pdr to the input/output of the task will fix this.
  - pdr-status-check doesn't update pdr stats which prevent the real time pdr progress from showing up in the dashboard. To solve this, added lambda function sf-sns-report which is copied from @cumulus/api/lambdas/sf-sns-broadcast with modification, sf-sns-report can be used to report step function status anywhere inside a step function. So add step sf-sns-report after each pdr-status-check, we will get the PDR status progress at real time.
  - It's possible an execution is still in the queue and doesn't exist in sfn yet. Added code to handle 'ExecutionDoesNotExist' error when checking the execution status.
- Fixed `aws.cloudwatchevents()` typo in `packages/ingest/aws.js`. This typo was the root cause of the error: `Error: Could not process scheduled_ingest, Error: : aws.cloudwatchevents is not a constructor` seen when trying to update a rule.

### Removed

- `@cumulus/ingest/aws`: Remove queueWorkflowMessage which is no longer being used by `@cumulus/api`'s `kinesis-consumer.js`.

## [v1.1.4] - 2018-03-15

### Added

- added flag `useList` to parse-pdr [CUMULUS-404]

### Fixed

- Pass encrypted password to the ApiGranule Lambda function [CUMULUS-424]

## [v1.1.3] - 2018-03-14

### Fixed

- Changed @cumulus/deployment package install behavior. The build process will happen after installation

## [v1.1.2] - 2018-03-14

### Added

- added tools to @cumulus/integration-tests for local integration testing
- added end to end testing for discovering and parsing of PDRs
- `yarn e2e` command is available for end to end testing

### Fixed

- **CUMULUS-326: "Occasionally encounter "Too Many Requests" on deployment"** The api gateway calls will handle throttling errors
- **CUMULUS-175: "Dashboard providers not in sync with AWS providers."** The root cause of this bug - DynamoDB operations not showing up in Elasticsearch - was shared by collections and rules. The fix was to update providers', collections' and rules; POST, PUT and DELETE endpoints to operate on DynamoDB and using DynamoDB streams to update Elasticsearch. The following packages were made:
  - `@cumulus/deployment` deploys DynamoDB streams for the Collections, Providers and Rules tables as well as a new lambda function called `dbIndexer`. The `dbIndexer` lambda has an event source mapping which listens to each of the DynamoDB streams. The dbIndexer lambda receives events referencing operations on the DynamoDB table and updates the elasticsearch cluster accordingly.
  - The `@cumulus/api` endpoints for collections, providers and rules _only_ query DynamoDB, with the exception of LIST endpoints and the collections' GET endpoint.

### Updated

- Broke up `kes.override.js` of @cumulus/deployment to multiple modules and moved to a new location
- Expanded @cumulus/deployment test coverage
- all tasks were updated to use cumulus-message-adapter-js 1.0.1
- added build process to integration-tests package to babelify it before publication
- Update @cumulus/integration-tests lambda.js `getLambdaOutput` to return the entire lambda output. Previously `getLambdaOutput` returned only the payload.

## [v1.1.1] - 2018-03-08

### Removed

- Unused queue lambda in api/lambdas [CUMULUS-359]

### Fixed

- Kinesis message content is passed to the triggered workflow [CUMULUS-359]
- Kinesis message queues a workflow message and does not write to rules table [CUMULUS-359]

## [v1.1.0] - 2018-03-05

### Added

- Added a `jlog` function to `common/test-utils` to aid in test debugging
- Integration test package with command line tool [CUMULUS-200] by @laurenfrederick
- Test for FTP `useList` flag [CUMULUS-334] by @kkelly51

### Updated

- The `queue-pdrs` task now uses the [cumulus-message-adapter-js](https://github.com/nasa/cumulus-message-adapter-js)
  library
- Updated the `queue-pdrs` JSON schemas
- The test-utils schema validation functions now throw an error if validation
  fails
- The `queue-granules` task now uses the [cumulus-message-adapter-js](https://github.com/nasa/cumulus-message-adapter-js)
  library
- Updated the `queue-granules` JSON schemas

### Removed

- Removed the `getSfnExecutionByName` function from `common/aws`
- Removed the `getGranuleStatus` function from `common/aws`

## [v1.0.1] - 2018-02-27

### Added

- More tests for discover-pdrs, dicover-granules by @yjpa7145
- Schema validation utility for tests by @yjpa7145

### Changed

- Fix an FTP listing bug for servers that do not support STAT [CUMULUS-334] by @kkelly51

## [v1.0.0] - 2018-02-23

[unreleased]: https://github.com/nasa/cumulus/compare/v1.23.2...HEAD
[v1.23.2]: https://github.com/nasa/cumulus/compare/v1.22.1...v1.23.2
[v1.22.1]: https://github.com/nasa/cumulus/compare/v1.21.0...v1.22.1
[v1.21.0]: https://github.com/nasa/cumulus/compare/v1.20.0...v1.21.0
[v1.20.0]: https://github.com/nasa/cumulus/compare/v1.19.0...v1.20.0
[v1.19.0]: https://github.com/nasa/cumulus/compare/v1.18.0...v1.19.0
[v1.18.0]: https://github.com/nasa/cumulus/compare/v1.17.0...v1.18.0
[v1.17.0]: https://github.com/nasa/cumulus/compare/v1.16.1...v1.17.0
[v1.16.1]: https://github.com/nasa/cumulus/compare/v1.16.0...v1.16.1
[v1.16.0]: https://github.com/nasa/cumulus/compare/v1.15.0...v1.16.0
[v1.15.0]: https://github.com/nasa/cumulus/compare/v1.14.5...v1.15.0
[v1.14.5]: https://github.com/nasa/cumulus/compare/v1.14.4...v1.14.5
[v1.14.4]: https://github.com/nasa/cumulus/compare/v1.14.3...v1.14.4
[v1.14.3]: https://github.com/nasa/cumulus/compare/v1.14.2...v1.14.3
[v1.14.2]: https://github.com/nasa/cumulus/compare/v1.14.1...v1.14.2
[v1.14.1]: https://github.com/nasa/cumulus/compare/v1.14.0...v1.14.1
[v1.14.0]: https://github.com/nasa/cumulus/compare/v1.13.5...v1.14.0
[v1.13.5]: https://github.com/nasa/cumulus/compare/v1.13.4...v1.13.5
[v1.13.4]: https://github.com/nasa/cumulus/compare/v1.13.3...v1.13.4
[v1.13.3]: https://github.com/nasa/cumulus/compare/v1.13.2...v1.13.3
[v1.13.2]: https://github.com/nasa/cumulus/compare/v1.13.1...v1.13.2
[v1.13.1]: https://github.com/nasa/cumulus/compare/v1.13.0...v1.13.1
[v1.13.0]: https://github.com/nasa/cumulus/compare/v1.12.1...v1.13.0
[v1.12.1]: https://github.com/nasa/cumulus/compare/v1.12.0...v1.12.1
[v1.12.0]: https://github.com/nasa/cumulus/compare/v1.11.3...v1.12.0
[v1.11.3]: https://github.com/nasa/cumulus/compare/v1.11.2...v1.11.3
[v1.11.2]: https://github.com/nasa/cumulus/compare/v1.11.1...v1.11.2
[v1.11.1]: https://github.com/nasa/cumulus/compare/v1.11.0...v1.11.1
[v1.11.0]: https://github.com/nasa/cumulus/compare/v1.10.4...v1.11.0
[v1.10.4]: https://github.com/nasa/cumulus/compare/v1.10.3...v1.10.4
[v1.10.3]: https://github.com/nasa/cumulus/compare/v1.10.2...v1.10.3
[v1.10.2]: https://github.com/nasa/cumulus/compare/v1.10.1...v1.10.2
[v1.10.1]: https://github.com/nasa/cumulus/compare/v1.10.0...v1.10.1
[v1.10.0]: https://github.com/nasa/cumulus/compare/v1.9.1...v1.10.0
[v1.9.1]: https://github.com/nasa/cumulus/compare/v1.9.0...v1.9.1
[v1.9.0]: https://github.com/nasa/cumulus/compare/v1.8.1...v1.9.0
[v1.8.1]: https://github.com/nasa/cumulus/compare/v1.8.0...v1.8.1
[v1.8.0]: https://github.com/nasa/cumulus/compare/v1.7.0...v1.8.0
[v1.7.0]: https://github.com/nasa/cumulus/compare/v1.6.0...v1.7.0
[v1.6.0]: https://github.com/nasa/cumulus/compare/v1.5.5...v1.6.0
[v1.5.5]: https://github.com/nasa/cumulus/compare/v1.5.4...v1.5.5
[v1.5.4]: https://github.com/nasa/cumulus/compare/v1.5.3...v1.5.4
[v1.5.3]: https://github.com/nasa/cumulus/compare/v1.5.2...v1.5.3
[v1.5.2]: https://github.com/nasa/cumulus/compare/v1.5.1...v1.5.2
[v1.5.1]: https://github.com/nasa/cumulus/compare/v1.5.0...v1.5.1
[v1.5.0]: https://github.com/nasa/cumulus/compare/v1.4.1...v1.5.0
[v1.4.1]: https://github.com/nasa/cumulus/compare/v1.4.0...v1.4.1
[v1.4.0]: https://github.com/nasa/cumulus/compare/v1.3.0...v1.4.0
[v1.3.0]: https://github.com/nasa/cumulus/compare/v1.2.0...v1.3.0
[v1.2.0]: https://github.com/nasa/cumulus/compare/v1.1.4...v1.2.0
[v1.1.4]: https://github.com/nasa/cumulus/compare/v1.1.3...v1.1.4
[v1.1.3]: https://github.com/nasa/cumulus/compare/v1.1.2...v1.1.3
[v1.1.2]: https://github.com/nasa/cumulus/compare/v1.1.1...v1.1.2
[v1.1.1]: https://github.com/nasa/cumulus/compare/v1.0.1...v1.1.1
[v1.1.0]: https://github.com/nasa/cumulus/compare/v1.0.1...v1.1.0
[v1.0.1]: https://github.com/nasa/cumulus/compare/v1.0.0...v1.0.1
[v1.0.0]: https://github.com/nasa/cumulus/compare/pre-v1-release...v1.0.0<|MERGE_RESOLUTION|>--- conflicted
+++ resolved
@@ -15,14 +15,11 @@
     `DiscoverPdrs` task
   - `event.config.collection` is no longer a parameter to the `DiscoverPdrs`
     task
-<<<<<<< HEAD
 - **CUMULUS-1977**
   - Moved bulk granule deletion endpoint from `/bulkDelete` to `/granules/bulkDelete`
-=======
-  - Collections no longer support the `provider_path` property. The tasks that
-    relied on that property are now referencing `config.meta.provider_path`.
-    Workflows should be updated accordingly.
->>>>>>> ad26cf52
+- Collections no longer support the `provider_path` property. The tasks that
+  relied on that property are now referencing `config.meta.provider_path`.
+  Workflows should be updated accordingly.
 
 ### Added
 
