--- conflicted
+++ resolved
@@ -40,7 +40,8 @@
 terraform values and it will also update the database cluster to use the new configuration.
 
 ### Changed
-
+- *CUMULUS-2891**
+  - Updated ECS code to aws sdk v3
 - **CUMULUS-2895**
   - Updated KMS code to aws sdk v3
 - **CUMULUS-2888**
@@ -53,16 +54,10 @@
 ## Release TBD
 
 ### Changed
-<<<<<<< HEAD
-- *CUMULUS-2891**
-  - Updated ECS code to aws sdk v3
-- *CUMULUS-2899**
-=======
 
 - **CUMULUS-2887**
   - Updated CloudFormation code to aws sdk v3
 - **CUMULUS-2899**
->>>>>>> a02cfafd
   - Updated SNS code to aws sdk v3
 - **CUMULUS_3499**
   - Update AWS-SDK dependency pin to "2.1490" to prevent SQS issue.  Dependency
