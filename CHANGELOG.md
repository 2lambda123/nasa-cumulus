# Changelog

All notable changes to this project will be documented in this file.

The format is based on [Keep a Changelog](http://keepachangelog.com/en/1.0.0/).

## Unreleased

### Added

### Changed

- **CUMULUS-2885**
  - Updated `@cumulus/aws-client` to use new AWS SDK v3 packages for S3 requests:
    - `@aws-sdk/client-s3`
    - `@aws-sdk/lib-storage`
    - `@aws-sdk/s3-request-presigner`
  - Updated code for compatibility with updated `@cumulus/aws-client` and AWS SDK v3 S3 packages:
    - `@cumulus/api`
    - `@cumulus/async-operations`
    - `@cumulus/cmrjs`
    - `@cumulus/common`
    - `@cumulus/collection-config-store`
    - `@cumulus/ingest`
    - `@cumulus/launchpad-auth`
    - `@cumulus/sftp-client`
    - `@cumulus/tf-inventory`
    - `lambdas/data-migration2`
    - `tasks/add-missing-file-checksums`
    - `tasks/hyrax-metadata-updates`
    - `tasks/lzards-backup`
    - `tasks/sync-granule`
- **CUMULUS-2920**
  - Update npm version for Core build to 8.6
- **CUMULUS-2922**
  - Added `@cumulus/example-lib` package to example project to allow unit tests `example/script/lib` dependency.
  - Updates Mutex unit test to address changes made in [#2902](https://github.com/nasa/cumulus/pull/2902/files)
- **CUMULUS-2924**
  - Update acquireTimeoutMillis to 400 seconds for the db-provision-lambda module to address potential timeout issues on RDS database start
- **CUMULUS-2925**
  - Updates CI to utilize `audit-ci` v6.2.0
  - Updates CI to utilize a on-container filesystem when building Core in 'uncached' mode
  - Updates CI to selectively bootstrap Core modules in the cleanup job phase

## [v11.1.0] 2022-04-07

### MIGRATION NOTES

- 11.1.0 is an amendment release and supersedes 11.0.0. However, follow the migration steps for 11.0.0.

- **CUMULUS-2905**
  - Updates migration script with new `migrateAndOverwrite` and
    `migrateOnlyFiles` options.

### Added

- **CUMULUS-2860**
  - Added an optional configuration parameter `skipMetadataValidation` to `hyrax-metadata-updates` task
- **CUMULUS-2870**
  - Added `last_modified_date` as output to all tasks in Terraform `ingest` module.
- **CUMULUS-NONE**
  - Added documentation on choosing and configuring RDS at `deployment/choosing_configuring_rds`.

### Changed

- **CUMULUS-2703**
  - Updated `ORCA Backup` reconciliation report to report `cumulusFilesCount` and `orcaFilesCount`
- **CUMULUS-2849**
  - Updated `@cumulus/aws-client` to use new AWS SDK v3 packages for DynamoDB requests:
    - `@aws-sdk/client-dynamodb`
    - `@aws-sdk/lib-dynamodb`
    - `@aws-sdk/util-dynamodb`
  - Updated code for compatibility with AWS SDK v3 Dynamo packages
    - `@cumulus/api`
    - `@cumulus/errors`
    - `@cumulus/tf-inventory`
    - `lambdas/data-migration2`
    - `packages/api/ecs/async-operation`
- **CUMULUS-2864**
  - Updated `@cumulus/cmr-client/ingestUMMGranule` and `@cumulus/cmr-client/ingestConcept`
    functions to not perform separate validation request
<<<<<<< HEAD
- **CUMULUS-2886**
  - Updated `@cumulus/aws-client` to use new AWS SDK v3 packages for API Gateway requests:
    - `@aws-sdk/client-apigatewayv2`
=======
- **CUMULUS-2870**
  - Updated `hello_world_service` module to pass in `lastModified` parameter in command list to trigger a Terraform state change when the `hello_world_task` is modified.

### Fixed

- **CUMULUS-2849**
  - Fixed AWS service client memoization logic in `@cumulus/aws-client`
>>>>>>> 2c324e98

## [v11.0.0] 2022-03-24 [STABLE]

### v9.9->v11.0 MIGRATION NOTES

Release v11.0 is a maintenance release series, replacing v9.9.   If you are
upgrading to or past v11 from v9.9.x to this release, please pay attention to the following
migration notes from prior releases:

#### Migration steps

##### **After deploying the `data-persistence` module, but before deploying the main `cumulus` module**

- Due to a bug in the PUT `/rules/<name>` endpoint, the rule records in PostgreSQL may be
out of sync with records in DynamoDB. In order to bring the records into sync, re-run the
[previously deployed `data-migration1` Lambda](https://nasa.github.io/cumulus/docs/upgrade-notes/upgrade-rds#3-deploy-and-run-data-migration1) with a payload of
`{"forceRulesMigration": true}`:

```shell
aws lambda invoke --function-name $PREFIX-data-migration1 \
  --payload $(echo '{"forceRulesMigration": true}' | base64) $OUTFILE
```

##### As part of the `cumulus` deployment

- Please read the [documentation on the updates to the granule files schema for our Cumulus workflow tasks and how to upgrade your deployment for compatibility](https://nasa.github.io/cumulus/docs/upgrade-notes/update-task-file-schemas).
- (Optional) Update the `task-config` for all workflows that use the `sync-granule` task to include `workflowStartTime` set to
`{$.cumulus_meta.workflow_start_time}`. See [here](https://github.com/nasa/cumulus/blob/master/example/cumulus-tf/sync_granule_workflow.asl.json#L9) for an example.

##### After the `cumulus` deployment

As part of the work on the RDS Phase 2 feature, it was decided to re-add the
granule file `type` property on the file table (detailed reasoning
https://wiki.earthdata.nasa.gov/pages/viewpage.action?pageId=219186829).  This
change was implemented as part of CUMULUS-2672/CUMULUS-2673, however granule
records ingested prior to v11 will *not* have the file.type property stored in the
PostGreSQL database, and on installation of v11 API calls to get granule.files
will not return this value. We anticipate most users are impacted by this issue.

Users that are impacted by these changes should re-run the granule migration
lambda to *only* migrate granule file records:

```shell
PAYLOAD=$(echo '{"migrationsList": ["granules"], "granuleMigrationParams": {"migrateOnlyFiles": "true"}}' | base64)
aws lambda invoke --function-name $PREFIX-postgres-migration-async-operation \
--payload $PAYLOAD $OUTFILE
```

You should note that this will *only* move files for granule records in
PostgreSQL.  **If you have not completed the phase 1 data migration or
have granule records in dynamo that are not in PostgreSQL, the migration will
report failure for both the DynamoDB granule and all the associated files and the file
records will not be updated**.

If you prefer to do a full granule and file migration, you may instead
opt to run the migration with the `migrateAndOverwrite` option instead, this will re-run a
full granule/files migration and overwrite all values in the PostgreSQL database from
what is in DynamoDB for both granules and associated files:

```shell
PAYLOAD=$(echo '{"migrationsList": ["granules"], "granuleMigrationParams": {"migrateAndOverwrite": "true"}}' | base64)
aws lambda invoke --function-name $PREFIX-postgres-migration-async-operation \
--payload $PAYLOAD $OUTFILE
```

*Please note*: Since this data migration is copying all of your granule data
from DynamoDB to PostgreSQL, it can take multiple hours (or even days) to run,
depending on how much data you have and how much parallelism you configure the
migration to use. In general, the more parallelism you configure the migration
to use, the faster it will go, but the higher load it will put on your
PostgreSQL database. Excessive database load can cause database outages and
result in data loss/recovery scenarios. Thus, the parallelism settings for the
migration are intentionally set by default to conservative values but are
configurable.      If this impacts only some of your data products you may want
to consider using other `granuleMigrationParams`.

Please see [the second data migration
docs](https://nasa.github.io/cumulus/docs/upgrade-notes/upgrade-rds#5-run-the-second-data-migration)
for more on this tool if you are unfamiliar with the various options.

### Notable changes

- **CUMULUS-2703**
  - `ORCA Backup` is now a supported `reportType` for the `POST /reconciliationReports` endpoint

### Added

- **CUMULUS-2311** - RDS Migration Epic Phase 2
  - **CUMULUS-2208**
    - Added `@cumulus/message/utils.parseException` to parse exception objects
    - Added helpers to `@cumulus/message/Granules`:
      - `getGranuleProductVolume`
      - `getGranuleTimeToPreprocess`
      - `getGranuleTimeToArchive`
      - `generateGranuleApiRecord`
    - Added `@cumulus/message/PDRs/generatePdrApiRecordFromMessage` to generate PDR from Cumulus workflow message
    - Added helpers to `@cumulus/es-client/indexer`:
      - `deleteAsyncOperation` to delete async operation records from Elasticsearch
      - `updateAsyncOperation` to update an async operation record in Elasticsearch
    - Added granules `PUT` endpoint to Cumulus API for updating a granule.
    Requests to this endpoint should be submitted **without an `action`**
    attribute in the request body.
    - Added `@cumulus/api-client/granules.updateGranule` to update granule via the API
  - **CUMULUS-2303**
    - Add translatePostgresProviderToApiProvider method to `@cumulus/db/translate/providers`
  - **CUMULUS-2306**
    - Updated API execution GET endpoint to read individual execution records
      from PostgreSQL database instead of DynamoDB
    - Updated API execution-status endpoint to read execution records from
      PostgreSQL database instead of DynamoDB
  - **CUMULUS-2302**
    - Added translatePostgresCollectionToApiCollection method to
      `@cumulus/db/translate/collections`
    - Added `searchWithUpdatedAtRange` method to
      `@cumulus/db/models/collections`
  - **CUMULUS-2301**
    - Created API asyncOperations POST endpoint to create async operations.
  - **CUMULUS-2307**
    - Updated API PDR GET endpoint to read individual PDR records from
      PostgreSQL database instead of DynamoDB
    - Added `deletePdr` to `@cumulus/api-client/pdrs`
  - **CUMULUS-2782**
    - Update API granules endpoint `move` action to update granules in the index
      and utilize postgres as the authoritative datastore
  - **CUMULUS-2769**
    - Update collection PUT endpoint to require existance of postgresql record
      and to ignore lack of dynamoDbRecord on update
  - **CUMULUS-2767**
    - Update provider PUT endpoint to require existence of PostgreSQL record
      and to ignore lack of DynamoDB record on update
  - **CUMULUS-2759**
    - Updates collection/provider/rules/granules creation (post) endpoints to
      primarily check for existence/collision in PostgreSQL database instead of DynamoDB
  - **CUMULUS-2714**
    - Added `@cumulus/db/base.deleteExcluding` method to allow for deletion of a
      record set with an exclusion list of cumulus_ids
  - **CUMULUS-2317**
    - Added `@cumulus/db/getFilesAndGranuleInfoQuery()` to build a query for searching file
    records in PostgreSQL and return specified granule information for each file
    - Added `@cumulus/db/QuerySearchClient` library to handle sequentially fetching and paging
    through results for an arbitrary PostgreSQL query
    - Added `insert` method to all `@cumulus/db` models to handle inserting multiple records into
    the database at once
    - Added `@cumulus/db/translatePostgresGranuleResultToApiGranule` helper to
    translate custom PostgreSQL granule result to API granule
  - **CUMULUS-2672**
    - Added migration to add `type` text column to Postgres database `files` table
  - **CUMULUS-2634**
    - Added new functions for upserting data to Elasticsearch:
      - `@cumulus/es-client/indexer.upsertExecution` to upsert an execution
      - `@cumulus/es-client/indexer.upsertPdr` to upsert a PDR
      - `@cumulus/es-client/indexer.upsertGranule` to upsert a granule
  - **CUMULUS-2510**
    - Added `execution_sns_topic_arn` environment variable to
      `sf_event_sqs_to_db_records` lambda TF definition.
    - Added to `sf_event_sqs_to_db_records_lambda` IAM policy to include
      permissions for SNS publish for `report_executions_topic`
    - Added `collection_sns_topic_arn` environment variable to
      `PrivateApiLambda` and `ApiEndpoints` lambdas.
    - Added `updateCollection` to `@cumulus/api-client`.
    - Added to `ecs_cluster` IAM policy to include permissions for SNS publish
      for `report_executions_sns_topic_arn`, `report_pdrs_sns_topic_arn`,
      `report_granules_sns_topic_arn`
    - Added variables for report topic ARNs to `process_dead_letter_archive.tf`
    - Added variable for granule report topic ARN to `bulk_operation.tf`
    - Added `pdr_sns_topic_arn` environment variable to
      `sf_event_sqs_to_db_records` lambda TF definition.
    - Added the new function `publishSnsMessageByDataType` in `@cumulus/api` to
      publish SNS messages to the report topics to PDRs, Collections, and
      Executions.
    - Added the following functions in `publishSnsMessageUtils` to handle
      publishing SNS messages for specific data and event types:
      - `publishCollectionUpdateSnsMessage`
      - `publishCollectionCreateSnsMessage`
      - `publishCollectionDeleteSnsMessage`
      - `publishGranuleUpdateSnsMessage`
      - `publishGranuleDeleteSnsMessage`
      - `publishGranuleCreateSnsMessage`
      - `publishExecutionSnsMessage`
      - `publishPdrSnsMessage`
      - `publishGranuleSnsMessageByEventType`
    - Added to `ecs_cluster` IAM policy to include permissions for SNS publish
      for `report_executions_topic` and `report_pdrs_topic`.
  - **CUMULUS-2315**
    - Added `paginateByCumulusId` to `@cumulus/db` `BasePgModel` to allow for paginated
      full-table select queries in support of elasticsearch indexing.
    - Added `getMaxCumulusId` to `@cumulus/db` `BasePgModel` to allow all
      derived table classes to support querying the current max `cumulus_id`.
  - **CUMULUS-2673**
    - Added `ES_HOST` environment variable to `postgres-migration-async-operation`
    Lambda using value of `elasticsearch_hostname` Terraform variable.
    - Added `elasticsearch_security_group_id` to security groups for
      `postgres-migration-async-operation` lambda.
    - Added permission for `DynamoDb:DeleteItem` to
      `postgres-migration-async-operation` lambda.
  - **CUMULUS-2778**
    - Updated default value of `async_operation_image` in
      `tf-modules/cumulus/variables.tf` to `cumuluss/async-operation:41`
    - Added `ES_HOST` environment variable to async operation ECS task
      definition to ensure that async operation tasks write to the correct
      Elasticsearch domain
- **CUMULUS-2642**
  - Reduces the reconcilation report's default maxResponseSize that returns
     the full report rather than an s3 signed url. Reports very close to the
     previous limits were failing to download, so the limit has been lowered to
     ensure all files are handled properly.
- **CUMULUS-2703**
  - Added `@cumulus/api/lambdas/reports/orca-backup-reconciliation-report` to create
    `ORCA Backup` reconciliation report

### Removed

- **CUMULUS-2311** - RDS Migration Epic Phase 2
  - **CUMULUS-2208**
    - Removed trigger for `dbIndexer` Lambda for DynamoDB tables:
      - `<prefix>-AsyncOperationsTable`
      - `<prefix>-CollectionsTable`
      - `<prefix>-ExecutionsTable`
      - `<prefix>-GranulesTable`
      - `<prefix>-PdrsTable`
      - `<prefix>-ProvidersTable`
      - `<prefix>-RulesTable`
  - **CUMULUS-2782**
    - Remove deprecated `@ingest/granule.moveGranuleFiles`
  - **CUMULUS-2770**
    - Removed `waitForModelStatus` from `example/spec/helpers/apiUtils` integration test helpers
  - **CUMULUS-2510**
    - Removed `stream_enabled` and `stream_view_type` from `executions_table` TF
      definition.
    - Removed `aws_lambda_event_source_mapping` TF definition on executions
      DynamoDB table.
    - Removed `stream_enabled` and `stream_view_type` from `collections_table`
      TF definition.
    - Removed `aws_lambda_event_source_mapping` TF definition on collections
      DynamoDB table.
    - Removed lambda `publish_collections` TF resource.
    - Removed `aws_lambda_event_source_mapping` TF definition on granules
    - Removed `stream_enabled` and `stream_view_type` from `pdrs_table` TF
      definition.
    - Removed `aws_lambda_event_source_mapping` TF definition on PDRs
      DynamoDB table.
  - **CUMULUS-2694**
    - Removed `@cumulus/api/models/granules.storeGranulesFromCumulusMessage()` method
  - **CUMULUS-2662**
    - Removed call to `addToLocalES` in POST `/granules` endpoint since it is
      redundant.
    - Removed call to `addToLocalES` in POST and PUT `/executions` endpoints
      since it is redundant.
    - Removed function `addToLocalES` from `es-client` package since it is no
      longer used.
  - **CUMULUS-2771**
    - Removed `_updateGranuleStatus` to update granule to "running" from `@cumulus/api/lib/ingest.reingestGranule`
    and `@cumulus/api/lib/ingest.applyWorkflow`

### Changed

- CVE-2022-2477
  - Update node-forge to 1.3.0 in `@cumulus/common` to address CVE-2022-2477
- **CUMULUS-2311** - RDS Migration Epic Phase 2
  - **CUMULUS_2641**
    - Update API granule schema to set productVolume as a string value
    - Update `@cumulus/message` package to set productVolume as string
      (calculated with `file.size` as a `BigInt`) to match API schema
    - Update `@cumulus/db` granule translation to translate `granule` objects to
      match the updated API schema
  - **CUMULUS-2714**
    - Updated
      - @cumulus/api/lib.writeRecords.writeGranulesFromMessage
      - @cumulus/api/lib.writeRecords.writeGranuleFromApi
      - @cumulus/api/lib.writeRecords.createGranuleFromApi
      - @cumulus/api/lib.writeRecords.updateGranuleFromApi
    - These methods now remove postgres file records that aren't contained in
        the write/update action if such file records exist.  This update
        maintains consistency with the writes to elasticsearch/dynamodb.
  - **CUMULUS-2672**
    - Updated `data-migration2` lambda to migrate Dynamo `granule.files[].type`
      instead of dropping it.
    - Updated `@cumlus/db` `translateApiFiletoPostgresFile` to retain `type`
    - Updated `@cumulus/db` `translatePostgresFileToApiFile` to retain `type`
    - Updated `@cumulus/types.api.file` to add `type` to the typing.
  - **CUMULUS-2315**
    - Update `index-from-database` lambda/ECS task and elasticsearch endpoint to read
      from PostgreSQL database
    - Update `index-from-database` endpoint to add the following configuration
      tuning parameters:
      - postgresResultPageSize -- The number of records to read from each
        postgres table per request.   Default is 1000.
      - postgresConnectionPoolSize -- The max number of connections to allow the
        index function to make to the database.  Default is 10.
      - esRequestConcurrency -- The maximium number of concurrent record
        translation/ES record update requests.   Default is 10.
  - **CUMULUS-2308**
    - Update `/granules/<granule_id>` GET endpoint to return PostgreSQL Granules instead of DynamoDB Granules
    - Update `/granules/<granule_id>` PUT endpoint to use PostgreSQL Granule as source rather than DynamoDB Granule
    - Update `unpublishGranule` (used in /granules PUT) to use PostgreSQL Granule as source rather than DynamoDB Granule
    - Update integration tests to use `waitForApiStatus` instead of `waitForModelStatus`
    - Update Granule ingest to update the Postgres Granule status as well as the DynamoDB Granule status
  - **CUMULUS-2302**
    - Update API collection GET endpoint to read individual provider records from
      PostgreSQL database instead of DynamoDB
    - Update sf-scheduler lambda to utilize API endpoint to get provider record
      from database via Private API lambda
    - Update API granule `reingest` endpoint to read collection from PostgreSQL
      database instead of DynamoDB
    - Update internal-reconciliation report to base report Collection comparison
      on PostgreSQL instead of DynamoDB
    - Moved createGranuleAndFiles `@cumulus/api` unit helper from `./lib` to
      `.test/helpers`
  - **CUMULUS-2208**
    - Moved all `@cumulus/api/es/*` code to new `@cumulus/es-client` package
    - Updated logic for collections API POST/PUT/DELETE to create/update/delete
      records directly in Elasticsearch in parallel with updates to
      DynamoDb/PostgreSQL
    - Updated logic for rules API POST/PUT/DELETE to create/update/delete
      records directly in Elasticsearch in parallel with updates to
      DynamoDb/PostgreSQL
    - Updated logic for providers API POST/PUT/DELETE to create/update/delete
      records directly in  Elasticsearch in parallel with updates to
      DynamoDb/PostgreSQL
    - Updated logic for PDRs API DELETE to delete records directly in
      Elasticsearch in parallel with deletes to DynamoDB/PostgreSQL
    - Updated logic for executions API DELETE to delete records directly in
      Elasticsearch in parallel with deletes to DynamoDB/PostgreSQL
    - Updated logic for granules API DELETE to delete records directly in
      Elasticsearch in parallel with deletes to DynamoDB/PostgreSQL
    - `sfEventSqsToDbRecords` Lambda now writes following data directly to
      Elasticsearch in parallel with writes to DynamoDB/PostgreSQL:
      - executions
      - PDRs
      - granules
    - All async operations are now written directly to Elasticsearch in parallel
      with DynamoDB/PostgreSQL
    - Updated logic for async operation API DELETE to delete records directly in
      Elasticsearch in parallel with deletes to DynamoDB/PostgreSQL
    - Moved:
      - `packages/api/lib/granules.getGranuleProductVolume` ->
      `@cumulus/message/Granules.getGranuleProductVolume`
      - `packages/api/lib/granules.getGranuleTimeToPreprocess`
      -> `@cumulus/message/Granules.getGranuleTimeToPreprocess`
      - `packages/api/lib/granules.getGranuleTimeToArchive` ->
      `@cumulus/message/Granules.getGranuleTimeToArchive`
      - `packages/api/models/Granule.generateGranuleRecord`
      -> `@cumulus/message/Granules.generateGranuleApiRecord`
  - **CUMULUS-2306**
    - Updated API local serve (`api/bin/serve.js`) setup code to add cleanup/executions
    related records
    - Updated @cumulus/db/models/granules-executions to add a delete method in
      support of local cleanup
    - Add spec/helpers/apiUtils/waitForApiStatus integration helper to retry API
      record retrievals on status in lieu of using `waitForModelStatus`
  - **CUMULUS-2303**
    - Update API provider GET endpoint to read individual provider records from
      PostgreSQL database instead of DynamoDB
    - Update sf-scheduler lambda to utilize API endpoint to get provider record
      from database via Private API lambda
  - **CUMULUS-2301**
    - Updated `getAsyncOperation` to read from PostgreSQL database instead of
      DynamoDB.
    - Added `translatePostgresAsyncOperationToApiAsyncOperation` function in
      `@cumulus/db/translate/async-operation`.
    - Updated `translateApiAsyncOperationToPostgresAsyncOperation` function to
      ensure that `output` is properly translated to an object for the
      PostgreSQL record for the following cases of `output` on the incoming API
      record:
      - `record.output` is a JSON stringified object
      - `record.output` is a JSON stringified array
      - `record.output` is a JSON stringified string
      - `record.output` is a string
  - **CUMULUS-2317**
    - Changed reconciliation reports to read file records from PostgreSQL instead of DynamoDB
  - **CUMULUS-2304**
    - Updated API rule GET endpoint to read individual rule records from
      PostgreSQL database instead of DynamoDB
    - Updated internal consumer lambdas for SNS, SQS and Kinesis to read
      rules from PostgreSQL.
  - **CUMULUS-2634**
    - Changed `sfEventSqsToDbRecords` Lambda to use new upsert helpers for executions, granules, and PDRs
    to ensure out-of-order writes are handled correctly when writing to Elasticsearch
  - **CUMULUS-2510**
    - Updated `@cumulus/api/lib/writeRecords/write-execution` to publish SNS
      messages after a successful write to Postgres, DynamoDB, and ES.
    - Updated functions `create` and `upsert` in the `db` model for Executions
      to return an array of objects containing all columns of the created or
      updated records.
    - Updated `@cumulus/api/endpoints/collections` to publish an SNS message
      after a successful collection delete, update (PUT), create (POST).
    - Updated functions `create` and `upsert` in the `db` model for Collections
      to return an array of objects containing all columns for the created or
      updated records.
    - Updated functions `create` and `upsert` in the `db` model for Granules
      to return an array of objects containing all columns for the created or
      updated records.
    - Updated `@cumulus/api/lib/writeRecords/write-granules` to publish SNS
      messages after a successful write to Postgres, DynamoDB, and ES.
    - Updated `@cumulus/api/lib/writeRecords/write-pdr` to publish SNS
      messages after a successful write to Postgres, DynamoDB, and ES.
  - **CUMULUS-2733**
    - Updated `_writeGranuleFiles` function creates an aggregate error which
      contains the workflow error, if any, as well as any error that may occur
      from writing granule files.
  - **CUMULUS-2674**
    - Updated `DELETE` endpoints for the following data types to check that record exists in
      PostgreSQL or Elasticsearch before proceeding with deletion:
      - `provider`
      - `async operations`
      - `collections`
      - `granules`
      - `executions`
      - `PDRs`
      - `rules`
  - **CUMULUS-2294**
    - Updated architecture and deployment documentation to reference RDS
  - **CUMULUS-2642**
    - Inventory and Granule Not Found Reconciliation Reports now compare
      Databse against S3 in on direction only, from Database to S3
      Objects. This means that only files in the database are compared against
      objects found on S3 and the filesInCumulus.onlyInS3 report key will
      always be empty. This significantly decreases the report output size and
      aligns with a users expectations.
    - Updates getFilesAndGranuleInfoQuery to take additional optional
      parameters `collectionIds`, `granuleIds`, and `providers` to allow
      targeting/filtering of the results.

  - **CUMULUS-2694**
    - Updated database write logic in `sfEventSqsToDbRccords` to log message if Cumulus
    workflow message is from pre-RDS deployment but still attempt parallel writing to DynamoDB
    and PostgreSQL
    - Updated database write logic in `sfEventSqsToDbRccords` to throw error if requirements to write execution to PostgreSQL cannot be met
  - **CUMULUS-2660**
    - Updated POST `/executions` endpoint to publish SNS message of created record to executions SNS topic
  - **CUMULUS-2661**
    - Updated PUT `/executions/<arn>` endpoint to publish SNS message of updated record to executions SNS topic
  - **CUMULUS-2765**
    - Updated `updateGranuleStatusToQueued` in `write-granules` to write to
      Elasticsearch and publish SNS message to granules topic.
  - **CUMULUS-2774**
    - Updated `constructGranuleSnsMessage` and `constructCollectionSnsMessage`
      to throw error if `eventType` is invalid or undefined.
  - **CUMULUS-2776**
    - Updated `getTableIndexDetails` in `db-indexer` to use correct
      `deleteFnName` for reconciliation reports.
  - **CUMULUS-2780**
    - Updated bulk granule reingest operation to read granules from PostgreSQL instead of DynamoDB.
  - **CUMULUS-2778**
    - Updated default value of `async_operation_image` in `tf-modules/cumulus/variables.tf` to `cumuluss/async-operation:38`
  - **CUMULUS-2854**
    - Updated rules model to decouple `createRuleTrigger` from `create`.
    - Updated rules POST endpoint to call `rulesModel.createRuleTrigger` directly to create rule trigger.
    - Updated rules PUT endpoints to call `rulesModel.createRuleTrigger` if update fails and reversion needs to occur.

### Fixed

- **CUMULUS-2311** - RDS Migration Epic Phase 2
  - **CUMULUS-2810**
    - Updated @cumulus/db/translate/translatePostgresProviderToApiProvider to
      correctly return provider password and updated tests to prevent
      reintroduction.
  - **CUMULUS-2778**
    - Fixed async operation docker image to correctly update record status in
    Elasticsearch
  - Updated localAPI to set additional env variable, and fixed `GET /executions/status` response
  - **CUMULUS-2877**
    - Ensure database records receive a timestamp when writing granules.

## [v10.1.2] 2022-03-11

### Added

- **CUMULUS-2859**
  - Update `postgres-db-migration` lambda timeout to default 900 seconds
  - Add `db_migration_lambda_timeout` variable to `data-persistence` module to
    allow this timeout to be user configurable
- **CUMULUS-2868**
  - Added `iam:PassRole` permission to `step_policy` in `tf-modules/ingest/iam.tf`

## [v10.1.1] 2022-03-04

### Migration steps

- Due to a bug in the PUT `/rules/<name>` endpoint, the rule records in PostgreSQL may be
out of sync with records in DynamoDB. In order to bring the records into sync, re-run the
[previously deployed `data-migration1` Lambda](https://nasa.github.io/cumulus/docs/upgrade-notes/upgrade-rds#3-deploy-and-run-data-migration1) with a payload of
`{"forceRulesMigration": true}`:

```shell
aws lambda invoke --function-name $PREFIX-data-migration1 \
  --payload $(echo '{"forceRulesMigration": true}' | base64) $OUTFILE
```

### Added

- **CUMULUS-2841**
  - Add integration test to validate PDR node provider that requires password
    credentials succeeds on ingest

- **CUMULUS-2846**
  - Added `@cumulus/db/translate/rule.translateApiRuleToPostgresRuleRaw` to translate API rule to PostgreSQL rules and
  **keep undefined fields**

### Changed

- **CUMULUS-NONE**
  - Adds logging to ecs/async-operation Docker conatiner that launches async
    tasks on ECS. Sets default async_operation_image_version to 39.

- **CUMULUS-2845**
  - Updated rules model to decouple `createRuleTrigger` from `create`.
  - Updated rules POST endpoint to call `rulesModel.createRuleTrigger` directly to create rule trigger.
  - Updated rules PUT endpoints to call `rulesModel.createRuleTrigger` if update fails and reversion needs to occur.
- **CUMULUS-2846**
  - Updated version of `localstack/localstack` used in local unit testing to `0.11.5`

### Fixed

- Upgraded lodash to version 4.17.21 to fix vulnerability
- **CUMULUS-2845**
  - Fixed bug in POST `/rules` endpoint causing rule records to be created
  inconsistently in DynamoDB and PostgreSQL
- **CUMULUS-2846**
  - Fixed logic for `PUT /rules/<name>` endpoint causing rules to be saved
  inconsistently between DynamoDB and PostgreSQL
- **CUMULUS-2854**
  - Fixed queue granules behavior where the task was not accounting for granules that
  *already* had createdAt set. Workflows downstream in this scenario should no longer
  fail to write their granules due to order-of-db-writes constraints in the database
  update logic.

## [v10.1.0] 2022-02-23

### Added

- **CUMULUS-2775**
  - Added a configurable parameter group for the RDS serverless database cluster deployed by `tf-modules/rds-cluster-tf`. The allowed parameters for the parameter group can be found in the AWS documentation of [allowed parameters for an Aurora PostgreSQL cluster](https://docs.aws.amazon.com/AmazonRDS/latest/AuroraUserGuide/AuroraPostgreSQL.Reference.ParameterGroups.html). By default, the following parameters are specified:
    - `shared_preload_libraries`: `pg_stat_statements,auto_explain`
    - `log_min_duration_statement`: `250`
    - `auto_explain.log_min_duration`: `250`
- **CUMULUS-2781**
  - Add api_config secret to hold API/Private API lambda configuration values
- **CUMULUS-2840**
  - Added an index on `granule_cumulus_id` to the RDS files table.

### Changed

- **CUMULUS-2492**
  - Modify collectionId logic to accomodate trailing underscores in collection short names. e.g. `shortName____`
- **CUMULUS-2847**
  - Move DyanmoDb table name into API keystore and initialize only on lambda cold start
- **CUMULUS-2833**
  - Updates provider model schema titles to display on the dashboard.
- **CUMULUS-2837**
  - Update process-s3-dead-letter-archive to unpack SQS events in addition to
    Cumulus Messages
  - Update process-s3-dead-letter-archive to look up execution status using
    getCumulusMessageFromExecutionEvent (common method with sfEventSqsToDbRecords)
  - Move methods in api/lib/cwSfExecutionEventUtils to
    @cumulus/message/StepFunctions
- **CUMULUS-2775**
  - Changed the `timeout_action` to `ForceApplyCapacityChange` by default for the RDS serverless database cluster `tf-modules/rds-cluster-tf`
- **CUMULUS-2781**
  - Update API lambda to utilize api_config secret for initial environment variables

### Fixed

- **CUMULUS-2853**
  - Move OAUTH_PROVIDER to lambda env variables to address regression in CUMULUS-2781
  - Add logging output to api app router
- Added Cloudwatch permissions to `<prefix>-steprole` in `tf-modules/ingest/iam.tf` to address the
`Error: error creating Step Function State Machine (xxx): AccessDeniedException: 'arn:aws:iam::XXX:role/xxx-steprole' is not authorized to create managed-rule`
error in non-NGAP accounts:
  - `events:PutTargets`
  - `events:PutRule`
  - `events:DescribeRule`

## [v10.0.1] 2022-02-03

### Fixed

- Fixed IAM permissions issue with `<prefix>-postgres-migration-async-operation` Lambda
which prevented it from running a Fargate task for data migration.

## [v10.0.0] 2022-02-01

### Migration steps

- Please read the [documentation on the updates to the granule files schema for our Cumulus workflow tasks and how to upgrade your deployment for compatibility](https://nasa.github.io/cumulus/docs/upgrade-notes/update-task-file-schemas).
- (Optional) Update the `task-config` for all workflows that use the `sync-granule` task to include `workflowStartTime` set to
`{$.cumulus_meta.workflow_start_time}`. See [here](https://github.com/nasa/cumulus/blob/master/example/cumulus-tf/sync_granule_workflow.asl.json#L9) for an example.

### BREAKING CHANGES

- **NDCUM-624**
  - Functions in @cumulus/cmrjs renamed for consistency with `isCMRFilename` and `isCMRFile`
    - `isECHO10File` -> `isECHO10Filename`
    - `isUMMGFile` -> `isUMMGFilename`
    - `isISOFile` -> `isCMRISOFilename`
- **CUMULUS-2388**
  - In order to standardize task messaging formats, please note the updated input, output and config schemas for the following Cumulus workflow tasks:
    - add-missing-file-checksums
    - files-to-granules
    - hyrax-metadata-updates
    - lzards-backup
    - move-granules
    - post-to-cmr
    - sync-granule
    - update-cmr-access-constraints
    - update-granules-cmr-metadata-file-links
  The primary focus of the schema updates was to standardize the format of granules, and
  particularly their files data. The granule `files` object now matches the file schema in the
  Cumulus database and thus also matches the `files` object produced by the API with use cases like
  `applyWorkflow`. This includes removal of `name` and `filename` in favor of `bucket` and `key`,
  removal of certain properties such as `etag` and `duplicate_found` and outputting them as
  separate objects stored in `meta`.
  - Checksum values calculated by `@cumulus/checksum` are now converted to string to standardize
  checksum formatting across the Cumulus library.

### Notable changes

- **CUMULUS-2718**
  - The `sync-granule` task has been updated to support an optional configuration parameter `workflowStartTime`. The output payload of `sync-granule` now includes a `createdAt` time for each granule which is set to the
  provided `workflowStartTime` or falls back to `Date.now()` if not provided. Workflows using
  `sync-granule` may be updated to include this parameter with the value of `{$.cumulus_meta.workflow_start_time}` in the `task_config`.
- Updated version of `@cumulus/cumulus-message-adapter-js` from `2.0.3` to `2.0.4` for
all Cumulus workflow tasks
- **CUMULUS-2783**
  - A bug in the ECS cluster autoscaling configuration has been
resolved. ECS clusters should now correctly autoscale by adding new cluster
instances according to the [policy configuration](https://github.com/nasa/cumulus/blob/master/tf-modules/cumulus/ecs_cluster.tf).
  - Async operations that are started by these endpoints will be run as ECS tasks
  with a launch type of Fargate, not EC2:
    - `POST /deadLetterArchive/recoverCumulusMessages`
    - `POST /elasticsearch/index-from-database`
    - `POST /granules/bulk`
    - `POST /granules/bulkDelete`
    - `POST /granules/bulkReingest`
    - `POST /migrationCounts`
    - `POST /reconciliationReports`
    - `POST /replays`
    - `POST /replays/sqs`

### Added

- Upgraded version of dependencies on `knex` package from `0.95.11` to `0.95.15`
- Added Terraform data sources to `example/cumulus-tf` module to retrieve default VPC and subnets in NGAP accounts
  - Added `vpc_tag_name` variable which defines the tags used to look up a VPC. Defaults to VPC tag name used in NGAP accounts
  - Added `subnets_tag_name` variable which defines the tags used to look up VPC subnets. Defaults to a subnet tag name used in NGAP accounts
- Added Terraform data sources to `example/data-persistence-tf` module to retrieve default VPC and subnets in NGAP accounts
  - Added `vpc_tag_name` variable which defines the tags used to look up a VPC. Defaults to VPC tag name used in NGAP accounts
  - Added `subnets_tag_name` variable which defines the tags used to look up VPC subnets. Defaults to a subnet tag name used in NGAP accounts
- Added Terraform data sources to `example/rds-cluster-tf` module to retrieve default VPC and subnets in NGAP accounts
  - Added `vpc_tag_name` variable which defines the tags used to look up a VPC. Defaults to VPC tag name used in NGAP accounts
  - Added `subnets_tag_name` variable which defines the tags used to look up VPC subnets. Defaults to tag names used in subnets in for NGAP accounts
- **CUMULUS-2299**
  - Added support for SHA checksum types with hyphens (e.g. `SHA-256` vs `SHA256`) to tasks that calculate checksums.
- **CUMULUS-2439**
  - Added CMR search client setting to the CreateReconciliationReport lambda function.
  - Added `cmr_search_client_config` tfvars to the archive and cumulus terraform modules.
  - Updated CreateReconciliationReport lambda to search CMR collections with CMRSearchConceptQueue.
- **CUMULUS-2441**
  - Added support for 'PROD' CMR environment.
- **CUMULUS-2456**
  - Updated api lambdas to query ORCA Private API
  - Updated example/cumulus-tf/orca.tf to the ORCA release v4.0.0-Beta3
- **CUMULUS-2638**
  - Adds documentation to clarify bucket config object use.
- **CUMULUS-2684**
  - Added optional collection level parameter `s3MultipartChunksizeMb` to collection's `meta` field
  - Updated `move-granules` task to take in an optional config parameter s3MultipartChunksizeMb
- **CUMULUS-2747**
  - Updated data management type doc to include additional fields for provider configurations
- **CUMULUS-2773**
  - Added a document to the workflow-tasks docs describing deployment, configuration and usage of the LZARDS backup task.

### Changed

- Made `vpc_id` variable optional for `example/cumulus-tf` module
- Made `vpc_id` and `subnet_ids` variables optional for `example/data-persistence-tf` module
- Made `vpc_id` and `subnets` variables optional for `example/rds-cluster-tf` module
- Changes audit script to handle integration test failure when `USE\_CACHED\_BOOTSTRAP` is disabled.
- Increases wait time for CMR to return online resources in integration tests
- **CUMULUS-1823**
  - Updates to Cumulus rule/provider schemas to improve field titles and descriptions.
- **CUMULUS-2638**
  - Transparent to users, remove typescript type `BucketType`.
- **CUMULUS-2718**
  - Updated config for SyncGranules to support optional `workflowStartTime`
  - Updated SyncGranules to provide `createdAt` on output based on `workflowStartTime` if provided,
  falling back to `Date.now()` if not provided.
  - Updated `task_config` of SyncGranule in example workflows
- **CUMULUS-2735**
  - Updated reconciliation reports to write formatted JSON to S3 to improve readability for
    large reports
  - Updated TEA version from 102 to 121 to address TEA deployment issue with the max size of
    a policy role being exceeded
- **CUMULUS-2743**
  - Updated bamboo Dockerfile to upgrade pip as part of the image creation process
- **CUMULUS-2744**
  - GET executions/status returns associated granules for executions retrieved from the Step Function API
- **CUMULUS-2751**
  - Upgraded all Cumulus (node.js) workflow tasks to use
    `@cumulus/cumulus-message-adapter-js` version `2.0.3`, which includes an
    update cma-js to better expose CMA stderr stream output on lambda timeouts
    as well as minor logging enhancements.
- **CUMULUS-2752**
  - Add new mappings for execution records to prevent dynamic field expansion from exceeding
  Elasticsearch field limits
    - Nested objects under `finalPayload.*` will not dynamically add new fields to mapping
    - Nested objects under `originalPayload.*` will not dynamically add new fields to mapping
    - Nested keys under `tasks` will not dynamically add new fields to mapping
- **CUMULUS-2753**
  - Updated example/cumulus-tf/orca.tf to the latest ORCA release v4.0.0-Beta2 which is compatible with granule.files file schema
  - Updated /orca/recovery to call new lambdas request_status_for_granule and request_status_for_job.
  - Updated orca integration test
- [**PR #2569**](https://github.com/nasa/cumulus/pull/2569)
  - Fixed `TypeError` thrown by `@cumulus/cmrjs/cmr-utils.getGranuleTemporalInfo` when
    a granule's associated UMM-G JSON metadata file does not contain a `ProviderDates`
    element that has a `Type` of either `"Update"` or `"Insert"`.  If neither are
    present, the granule's last update date falls back to the `"Create"` type
    provider date, or `undefined`, if none is present.
- **CUMULUS-2775**
  - Changed `@cumulus/api-client/invokeApi()` to accept a single accepted status code or an array
  of accepted status codes via `expectedStatusCodes`
- [**PR #2611**](https://github.com/nasa/cumulus/pull/2611)
  - Changed `@cumulus/launchpad-auth/LaunchpadToken.requestToken` and `validateToken`
    to use the HTTPS request option `https.pfx` instead of the deprecated `pfx` option
    for providing the certificate.
- **CUMULUS-2836**
  - Updates `cmr-utils/getGranuleTemporalInfo` to search for a SingleDateTime
    element, when beginningDateTime value is not
    found in the metadata file.  The granule's temporal information is
    returned so that both beginningDateTime and endingDateTime are set to the
    discovered singleDateTimeValue.
- **CUMULUS-2756**
  - Updated `_writeGranule()` in `write-granules.js` to catch failed granule writes due to schema validation, log the failure and then attempt to set the status of the granule to `failed` if it already exists to prevent a failure from allowing the granule to get "stuck" in a non-failed status.

### Fixed

- **CUMULUS-2775**
  - Updated `@cumulus/api-client` to not log an error for 201 response from `updateGranule`
- **CUMULUS-2783**
  - Added missing lower bound on scale out policy for ECS cluster to ensure that
  the cluster will autoscale correctly.
- **CUMULUS-2835**
  - Updated `hyrax-metadata-updates` task to support reading the DatasetId from ECHO10 XML, and the EntryTitle from UMM-G JSON; these are both valid alternatives to the shortname and version ID.

## [v9.9.3] 2021-02-17 [BACKPORT]

**Please note** changes in 9.9.3 may not yet be released in future versions, as
this is a backport and patch release on the 9.9.x series of releases. Updates that
are included in the future will have a corresponding CHANGELOG entry in future
releases.

- **CUMULUS-2853**
  - Move OAUTH_PROVIDER to lambda env variables to address regression in 9.9.2/CUMULUS-2275
  - Add logging output to api app router

## [v9.9.2] 2021-02-10 [BACKPORT]

**Please note** changes in 9.9.2 may not yet be released in future versions, as
this is a backport and patch release on the 9.9.x series of releases. Updates that
are included in the future will have a corresponding CHANGELOG entry in future
releases.### Added

- **CUMULUS-2775**
  - Added a configurable parameter group for the RDS serverless database cluster deployed by `tf-modules/rds-cluster-tf`. The allowed parameters for the parameter group can be found in the AWS documentation of [allowed parameters for an Aurora PostgreSQL cluster](https://docs.aws.amazon.com/AmazonRDS/latest/AuroraUserGuide/AuroraPostgreSQL.Reference.ParameterGroups.html). By default, the following parameters are specified:
    - `shared_preload_libraries`: `pg_stat_statements,auto_explain`
    - `log_min_duration_statement`: `250`
    - `auto_explain.log_min_duration`: `250`
- **CUMULUS-2840**
  - Added an index on `granule_cumulus_id` to the RDS files table.

### Changed

- **CUMULUS-2847**
  - Move DyanmoDb table name into API keystore and initialize only on lambda cold start
- **CUMULUS-2781**
  - Add api_config secret to hold API/Private API lambda configuration values
- **CUMULUS-2775**
  - Changed the `timeout_action` to `ForceApplyCapacityChange` by default for the RDS serverless database cluster `tf-modules/rds-cluster-tf`

## [v9.9.1] 2021-02-10 [BACKPORT]

**Please note** changes in 9.9.1 may not yet be released in future versions, as
this is a backport and patch release on the 9.9.x series of releases. Updates that
are included in the future will have a corresponding CHANGELOG entry in future
releases.

### Fixed

- **CUMULUS-2775**
  - Updated `@cumulus/api-client` to not log an error for 201 response from `updateGranule`

### Changed

- Updated version of `@cumulus/cumulus-message-adapter-js` from `2.0.3` to `2.0.4` for
all Cumulus workflow tasks
- **CUMULUS-2775**
  - Changed `@cumulus/api-client/invokeApi()` to accept a single accepted status code or an array
  of accepted status codes via `expectedStatusCodes`
- **CUMULUS-2837**
  - Update process-s3-dead-letter-archive to unpack SQS events in addition to
    Cumulus Messages
  - Update process-s3-dead-letter-archive to look up execution status using
    getCumulusMessageFromExecutionEvent (common method with sfEventSqsToDbRecords)
  - Move methods in api/lib/cwSfExecutionEventUtils to
    @cumulus/message/StepFunctions

## [v9.9.0] 2021-11-03

### Added

- **NDCUM-624**: Add support for ISO metadata files for the `MoveGranules` step
  - Add function `isISOFile` to check if a given file object is an ISO file
  - `granuleToCmrFileObject` and `granulesToCmrFileObjects` now take a
    `filterFunc` argument
    - `filterFunc`'s default value is `isCMRFile`, so the previous behavior is
      maintained if no value is given for this argument
    - `MoveGranules` passes a custom filter function to
      `granulesToCmrFileObjects` to check for `isISOFile` in addition to
      `isCMRFile`, so that metadata from `.iso.xml` files can be used in the
      `urlPathTemplate`
- [**PR #2535**](https://github.com/nasa/cumulus/pull/2535)
  - NSIDC and other cumulus users had desire for returning formatted dates for
    the 'url_path' date extraction utilities. Added 'dateFormat' function as
    an option for extracting and formating the entire date. See
    docs/workflow/workflow-configuration-how-to.md for more information.
- [**PR #2548**](https://github.com/nasa/cumulus/pull/2548)
  - Updated webpack configuration for html-loader v2
- **CUMULUS-2640**
  - Added Elasticsearch client scroll setting to the CreateReconciliationReport lambda function.
  - Added `elasticsearch_client_config` tfvars to the archive and cumulus terraform modules.
- **CUMULUS-2683**
  - Added `default_s3_multipart_chunksize_mb` setting to the `move-granules` lambda function.
  - Added `default_s3_multipart_chunksize_mb` tfvars to the cumulus and ingest terraform modules.
  - Added optional parameter `chunkSize` to `@cumulus/aws-client/S3.moveObject` and
    `@cumulus/aws-client/S3.multipartCopyObject` to set the chunk size of the S3 multipart uploads.
  - Renamed optional parameter `maxChunkSize` to `chunkSize` in
    `@cumulus/aws-client/lib/S3MultipartUploads.createMultipartChunks`.

### Changed

- Upgraded all Cumulus workflow tasks to use `@cumulus/cumulus-message-adapter-js` version `2.0.1`
- **CUMULUS-2725**
  - Updated providers endpoint to return encrypted password
  - Updated providers model to try decrypting credentials before encryption to allow for better handling of updating providers
- **CUMULUS-2734**
  - Updated `@cumulus/api/launchpadSaml.launchpadPublicCertificate` to correctly retrieve
    certificate from launchpad IdP metadata with and without namespace prefix.

## [v9.8.0] 2021-10-19

### Notable changes

- Published new tag [`36` of `cumuluss/async-operation` to Docker Hub](https://hub.docker.com/layers/cumuluss/async-operation/35/images/sha256-cf777a6ef5081cd90a0f9302d45243b6c0a568e6d977c0ee2ccc5a90b12d45d0?context=explore) for compatibility with
upgrades to `knex` package and to address security vulnerabilities.

### Added

- Added `@cumulus/db/createRejectableTransaction()` to handle creating a Knex transaction that **will throw an error** if the transaction rolls back. [As of Knex 0.95+, promise rejection on transaction rollback is no longer the default behavior](https://github.com/knex/knex/blob/master/UPGRADING.md#upgrading-to-version-0950).

- **CUMULUS-2639**
  - Increases logging on reconciliation reports.

- **CUMULUS-2670**
  - Updated `lambda_timeouts` string map variable for `cumulus` module to accept a
  `update_granules_cmr_metadata_file_links_task_timeout` property
- **CUMULUS-2598**
  - Add unit and integration tests to describe queued granules as ignored when
    duplicate handling is 'skip'

### Changed

- Updated `knex` version from 0.23.11 to 0.95.11 to address security vulnerabilities
- Updated default version of async operations Docker image to `cumuluss/async-operation:36`
- **CUMULUS-2590**
  - Granule applyWorkflow, Reingest actions and Bulk operation now update granule status to `queued` when scheduling the granule.
- **CUMULUS-2643**
  - relocates system file `buckets.json` out of the
    `s3://internal-bucket/workflows` directory into
    `s3://internal-bucket/buckets`.


## [v9.7.1] 2021-12-08 [Backport]

Please note changes in 9.7.0 may not yet be released in future versions, as this is a backport and patch release on the 9.7.x series of releases. Updates that are included in the future will have a corresponding CHANGELOG entry in future releases.
Fixed

- **CUMULUS-2751**
  - Update all tasks to update to use cumulus-message-adapter-js version 2.0.4

## [v9.7.0] 2021-10-01

### Notable Changes

- **CUMULUS-2583**
  - The `queue-granules` task now updates granule status to `queued` when a granule is queued. In order to prevent issues with the private API endpoint and Lambda API request and concurrency limits, this functionality runs with limited concurrency, which may increase the task's overall runtime when large numbers of granules are being queued. If you are facing Lambda timeout errors with this task, we recommend converting your `queue-granules` task to an ECS activity. This concurrency is configurable via the task config's `concurrency` value.
- **CUMULUS-2676**
  - The `discover-granules` task has been updated to limit concurrency on checks to identify and skip already ingested granules in order to prevent issues with the private API endpoint and Lambda API request and concurrency limits. This may increase the task's overall runtime when large numbers of granules are discovered. If you are facing Lambda timeout errors with this task, we recommend converting your `discover-granules` task to an ECS activity. This concurrency is configurable via the task config's `concurrency` value.
- Updated memory of `<prefix>-sfEventSqsToDbRecords` Lambda to 1024MB

### Added

- **CUMULUS-2000**
  - Updated `@cumulus/queue-granules` to respect a new config parameter: `preferredQueueBatchSize`. Queue-granules will respect this batchsize as best as it can to batch granules into workflow payloads. As workflows generally rely on information such as collection and provider expected to be shared across all granules in a workflow, queue-granules will break batches up by collection, as well as provider if there is a `provider` field on the granule. This may result in batches that are smaller than the preferred size, but never larger ones. The default value is 1, which preserves current behavior of queueing 1 granule per workflow.
- **CUMULUS-2630**
  - Adds a new workflow `DiscoverGranulesToThrottledQueue` that discovers and writes
    granules to a throttled background queue.  This allows discovery and ingest
    of larger numbers of granules without running into limits with lambda
    concurrency.

### Changed

- **CUMULUS-2720**
  - Updated Core CI scripts to validate CHANGELOG diffs as part of the lint process
- **CUMULUS-2695**
  - Updates the example/cumulus-tf deployment to change
    `archive_api_reserved_concurrency` from 8 to 5 to use fewer reserved lambda
    functions. If you see throttling errors on the `<stack>-apiEndpoints` you
    should increase this value.
  - Updates cumulus-tf/cumulus/variables.tf to change
    `archive_api_reserved_concurrency` from 8 to 15 to prevent throttling on
    the dashboard for default deployments.
- **CUMULUS-2584**
  - Updates `api/endpoints/execution-status.js` `get` method to include associated granules, as
    an array, for the provided execution.
  - Added `getExecutionArnsByGranuleCumulusId` returning a list of executionArns sorted by most recent first,
    for an input Granule Cumulus ID in support of the move of `translatePostgresGranuleToApiGranule` from RDS-Phase2
    feature branch
  - Added `getApiExecutionCumulusIds` returning cumulus IDs for a given list of executions
- **CUMULUS-NONE**
  - Downgrades elasticsearch version in testing container to 5.3 to match AWS version.
  - Update serve.js -> `eraseDynamoTables()`. Changed the call `Promise.all()` to `Promise.allSettled()` to ensure all dynamo records (provider records in particular) are deleted prior to reseeding.

### Fixed

- **CUMULUS-2583**
  - Fixed a race condition where granules set as “queued” were not able to be set as “running” or “completed”

## [v9.6.0] 2021-09-20

### Added

- **CUMULUS-2576**
  - Adds `PUT /granules` API endpoint to update a granule
  - Adds helper `updateGranule` to `@cumulus/api-client/granules`
- **CUMULUS-2606**
  - Adds `POST /granules/{granuleId}/executions` API endpoint to associate an execution with a granule
  - Adds helper `associateExecutionWithGranule` to `@cumulus/api-client/granules`
- **CUMULUS-2583**
  - Adds `queued` as option for granule's `status` field

### Changed

- Moved `ssh2` package from `@cumulus/common` to `@cumulus/sftp-client` and
  upgraded package from `^0.8.7` to `^1.0.0` to address security vulnerability
  issue in previous version.
- **CUMULUS-2583**
  - `QueueGranules` task now updates granule status to `queued` once it is added to the queue.

- **CUMULUS-2617**
  - Use the `Authorization` header for CMR Launchpad authentication instead of the deprecated `Echo-Token` header.

### Fixed

- Added missing permission for `<prefix>_ecs_cluster_instance_role` IAM role (used when running ECS services/tasks)
to allow `kms:Decrypt` on the KMS key used to encrypt provider credentials. Adding this permission fixes the `sync-granule` task when run as an ECS activity in a Step Function, which previously failed trying to decrypt credentials for providers.

- **CUMULUS-2576**
  - Adds default value to granule's timestamp when updating a granule via API.

## [v9.5.0] 2021-09-07

### BREAKING CHANGES

- Removed `logs` record type from mappings from Elasticsearch. This change **should not have**
any adverse impact on existing deployments, even those which still contain `logs` records,
but technically it is a breaking change to the Elasticsearch mappings.
- Changed `@cumulus/api-client/asyncOperations.getAsyncOperation` to return parsed JSON body
of response and not the raw API endpoint response

### Added

- **CUMULUS-2670**
  - Updated core `cumulus` module to take lambda_timeouts string map variable that allows timeouts of ingest tasks to be configurable. Allowed properties for the mapping include:
  - discover_granules_task_timeout
  - discover_pdrs_task_timeout
  - hyrax_metadata_update_tasks_timeout
  - lzards_backup_task_timeout
  - move_granules_task_timeout
  - parse_pdr_task_timeout
  - pdr_status_check_task_timeout
  - post_to_cmr_task_timeout
  - queue_granules_task_timeout
  - queue_pdrs_task_timeout
  - queue_workflow_task_timeout
  - sync_granule_task_timeout
- **CUMULUS-2575**
  - Adds `POST /granules` API endpoint to create a granule
  - Adds helper `createGranule` to `@cumulus/api-client`
- **CUMULUS-2577**
  - Adds `POST /executions` endpoint to create an execution
- **CUMULUS-2578**
  - Adds `PUT /executions` endpoint to update an execution
- **CUMULUS-2592**
  - Adds logging when messages fail to be added to queue
- **CUMULUS-2644**
  - Pulled `delete` method for `granules-executions.ts` implemented as part of CUMULUS-2306
  from the RDS-Phase-2 feature branch in support of CUMULUS-2644.
  - Pulled `erasePostgresTables` method in `serve.js` implemented as part of CUMULUS-2644,
  and CUMULUS-2306 from the RDS-Phase-2 feature branch in support of CUMULUS-2644
  - Added `resetPostgresDb` method to support resetting between integration test suite runs

### Changed

- Updated `processDeadLetterArchive` Lambda to return an object where
`processingSucceededKeys` is an array of the S3 keys for successfully
processed objects and `processingFailedKeys` is an array of S3 keys
for objects that could not be processed
- Updated async operations to handle writing records to the databases
when output of the operation is `undefined`

- **CUMULUS-2644**
  - Moved `migration` directory from the `db-migration-lambda` to the `db` package and
  updated unit test references to migrationDir to be pulled from `@cumulus/db`
  - Updated `@cumulus/api/bin/serveUtils` to write records to PostgreSQL tables

- **CUMULUS-2575**
  - Updates model/granule to allow a granule created from API to not require an
    execution to be associated with it. This is a backwards compatible change
    that will not affect granules created in the normal way.
  - Updates `@cumulus/db/src/model/granules` functions `get` and `exists` to
    enforce parameter checking so that requests include either (granule\_id
    and collection\_cumulus\_id) or (cumulus\_id) to prevent incorrect results.
  - `@cumulus/message/src/Collections.deconstructCollectionId` has been
    modified to throw a descriptive error if the input `collectionId` is
    undefined rather than `TypeError: Cannot read property 'split' of
    undefined`. This function has also been updated to throw descriptive errors
    if an incorrectly formatted collectionId is input.

## [v9.4.1] 2022-02-14 [BACKPORT]

**Please note** changes in 9.4.1 may not yet be released in future versions, as
this is a backport and patch release on the 9.4.x series of releases. Updates that
are included in the future will have a corresponding CHANGELOG entry in future
releases.

- **CUMULUS-2847**
  - Update dynamo configuration to read from S3 instead of System Manager
    Parameter Store
  - Move api configuration initialization outside the lambda handler to
    eliminate unneded S3 calls/require config on cold-start only
  - Moved `ssh2` package from `@cumulus/common` to `@cumulus/sftp-client` and
    upgraded package from `^0.8.7` to `^1.0.0` to address security vulnerability
    issue in previous version.
  - Fixed hyrax task package.json dev dependency
  - Update CNM lambda dependencies for Core tasks
    - cumulus-cnm-response-task: 1.4.4
    - cumulus-cnm-to-granule: 1.5.4
  - Whitelist ssh2 re: https://github.com/advisories/GHSA-652h-xwhf-q4h6

## [v9.4.0] 2021-08-16

### Notable changes

- `@cumulus/sync-granule` task should now properly handle
syncing files from HTTP/HTTPS providers where basic auth is
required and involves a redirect to a different host (e.g.
downloading files protected by Earthdata Login)

### Added

- **CUMULUS-2591**
  - Adds `failedExecutionStepName` to failed execution's jsonb error records.
    This is the name of the Step Function step for the last failed event in the
    execution's event history.
- **CUMULUS-2548**
  - Added `allowed_redirects` field to PostgreSQL `providers` table
  - Added `allowedRedirects` field to DynamoDB `<prefix>-providers` table
  - Added `@cumulus/aws-client/S3.streamS3Upload` to handle uploading the contents
  of a readable stream to S3 and returning a promise
- **CUMULUS-2373**
  - Added `replaySqsMessages` lambda to replay archived incoming SQS
    messages from S3.
  - Added `/replays/sqs` endpoint to trigger an async operation for
    the `replaySqsMessages` lambda.
  - Added unit tests and integration tests for new endpoint and lambda.
  - Added `getS3PrefixForArchivedMessage` to `ingest/sqs` package to get prefix
    for an archived message.
  - Added new `async_operation` type `SQS Replay`.
- **CUMULUS-2460**
  - Adds `POST` /executions/workflows-by-granules for retrieving workflow names common to a set of granules
  - Adds `workflowsByGranules` to `@cumulus/api-client/executions`
- **CUMULUS-2635**
  - Added helper functions:
    - `@cumulus/db/translate/file/translateApiPdrToPostgresPdr`

### Fixed

- **CUMULUS-2548**
  - Fixed `@cumulus/ingest/HttpProviderClient.sync` to
properly handle basic auth when redirecting to a different
host and/or host with a different port
- **CUMULUS-2626**
  - Update [PDR migration](https://github.com/nasa/cumulus/blob/master/lambdas/data-migration2/src/pdrs.ts) to correctly find Executions by a Dynamo PDR's `execution` field
- **CUMULUS-2635**
  - Update `data-migration2` to migrate PDRs before migrating granules.
  - Update `data-migration2` unit tests testing granules migration to reference
    PDR records to better model the DB schema.
  - Update `migratePdrRecord` to use `translateApiPdrToPostgresPdr` function.

### Changed

- **CUMULUS-2373**
  - Updated `getS3KeyForArchivedMessage` in `ingest/sqs` to store SQS messages
    by `queueName`.
- **CUMULUS-2630**
  - Updates the example/cumulus-tf deployment to change
    `archive_api_reserved_concurrency` from 2 to 8 to prevent throttling with
    the dashboard.

## [v9.3.0] 2021-07-26

### BREAKING CHANGES

- All API requests made by `@cumulus/api-client` will now throw an error if the status code
does not match the expected response (200 for most requests and 202 for a few requests that
trigger async operations). Previously the helpers in this package would return the response
regardless of the status code, so you may need to update any code using helpers from this
package to catch or to otherwise handle errors that you may encounter.
- The Cumulus API Lambda function has now been configured with reserved concurrency to ensure
availability in a high-concurrency environment. However, this also caps max concurrency which
may result in throttling errors if trying to reach the Cumulus API multiple times in a short
period. Reserved concurrency can be configured with the `archive_api_reserved_concurrency`
terraform variable on the Cumulus module and increased if you are seeing throttling errors.
The default reserved concurrency value is 8.

### Notable changes

- `cmr_custom_host` variable for `cumulus` module can now be used to configure Cumulus to
  integrate with a custom CMR host name and protocol (e.g.
  `http://custom-cmr-host.com`). Note that you **must** include a protocol
  (`http://` or `https://)  if specifying a value for this variable.
- The cumulus module configuration value`rds_connetion_heartbeat` and it's
  behavior has been replaced by a more robust database connection 'retry'
  solution.   Users can remove this value from their configuration, regardless
  of value.  See the `Changed` section notes on CUMULUS-2528 for more details.

### Added

- Added user doc describing new features related to the Cumulus dead letter archive.
- **CUMULUS-2327**
  - Added reserved concurrency setting to the Cumulus API lambda function.
  - Added relevant tfvars to the archive and cumulus terraform modules.
- **CUMULUS-2460**
  - Adds `POST` /executions/search-by-granules for retrieving executions from a list of granules or granule query
  - Adds `searchExecutionsByGranules` to `@cumulus/api-client/executions`
- **CUMULUS-2475**
  - Adds `GET` endpoint to distribution API
- **CUMULUS-2463**
  - `PUT /granules` reingest action allows a user to override the default execution
    to use by providing an optional `workflowName` or `executionArn` parameter on
    the request body.
  - `PUT /granules/bulkReingest` action allows a user to override the default
    execution/workflow combination to reingest with by providing an optional
    `workflowName` on the request body.
- Adds `workflowName` and `executionArn` params to @cumulus/api-client/reingestGranules
- **CUMULUS-2476**
  - Adds handler for authenticated `HEAD` Distribution requests replicating current behavior of TEA
- **CUMULUS-2478**
  - Implemented [bucket map](https://github.com/asfadmin/thin-egress-app#bucket-mapping).
  - Implemented /locate endpoint
  - Cumulus distribution API checks the file request against bucket map:
    - retrieves the bucket and key from file path
    - determines if the file request is public based on the bucket map rather than the bucket type
    - (EDL only) restricts download from PRIVATE_BUCKETS to users who belong to certain EDL User Groups
    - bucket prefix and object prefix are supported
  - Add 'Bearer token' support as an authorization method
- **CUMULUS-2486**
  - Implemented support for custom headers
  - Added 'Bearer token' support as an authorization method
- **CUMULUS-2487**
  - Added integration test for cumulus distribution API
- **CUMULUS-2569**
  - Created bucket map cache for cumulus distribution API
- **CUMULUS-2568**
  - Add `deletePdr`/PDR deletion functionality to `@cumulus/api-client/pdrs`
  - Add `removeCollectionAndAllDependencies` to integration test helpers
  - Added `example/spec/apiUtils.waitForApiStatus` to wait for a
  record to be returned by the API with a specific value for
  `status`
  - Added `example/spec/discoverUtils.uploadS3GranuleDataForDiscovery` to upload granule data fixtures
  to S3 with a randomized granule ID for `discover-granules` based
  integration tests
  - Added `example/spec/Collections.removeCollectionAndAllDependencies` to remove a collection and
  all dependent objects (e.g. PDRs, granules, executions) from the
  database via the API
  - Added helpers to `@cumulus/api-client`:
    - `pdrs.deletePdr` - Delete a PDR via the API
    - `replays.postKinesisReplays` - Submit a POST request to the `/replays` endpoint for replaying Kinesis messages

- `@cumulus/api-client/granules.getGranuleResponse` to return the raw endpoint response from the GET `/granules/<granuleId>` endpoint

### Changed

- Moved functions from `@cumulus/integration-tests` to `example/spec/helpers/workflowUtils`:
  - `startWorkflowExecution`
  - `startWorkflow`
  - `executeWorkflow`
  - `buildWorkflow`
  - `testWorkflow`
  - `buildAndExecuteWorkflow`
  - `buildAndStartWorkflow`
- `example/spec/helpers/workflowUtils.executeWorkflow` now uses
`waitForApiStatus` to ensure that the execution is `completed` or
`failed` before resolving
- `example/spec/helpers/testUtils.updateAndUploadTestFileToBucket`
now accepts an object of parameters rather than positional
arguments
- Removed PDR from the `payload` in the input payload test fixture for reconciliation report integration tests
- The following integration tests for PDR-based workflows were
updated to use randomized granule IDs:
  - `example/spec/parallel/ingest/ingestFromPdrSpec.js`
  - `example/spec/parallel/ingest/ingestFromPdrWithChildWorkflowMetaSpec.js`
  - `example/spec/parallel/ingest/ingestFromPdrWithExecutionNamePrefixSpec.js`
  - `example/spec/parallel/ingest/ingestPdrWithNodeNameSpec.js`
- Updated the `@cumulus/api-client/CumulusApiClientError` error class to include new properties that can be accessed directly on
the error object:
  - `statusCode` - The HTTP status code of the API response
  - `apiMessage` - The message from the API response
- Added `params.pRetryOptions` parameter to
`@cumulus/api-client/granules.deleteGranule` to control the retry
behavior
- Updated `cmr_custom_host` variable to accept a full protocol and host name
(e.g. `http://cmr-custom-host.com`), whereas it previously only accepted a host name
- **CUMULUS-2482**
  - Switches the default distribution app in the `example/cumulus-tf` deployment to the new Cumulus Distribution
  - TEA is still available by following instructions in `example/README.md`
- **CUMULUS-2463**
  - Increases the duration of allowed backoff times for a successful test from
    0.5 sec to 1 sec.
- **CUMULUS-2528**
  - Removed `rds_connection_heartbeat` as a configuration option from all
    Cumulus terraform modules
  - Removed `dbHeartBeat` as an environmental switch from
    `@cumulus/db.getKnexClient` in favor of more comprehensive general db
    connect retry solution
  - Added new `rds_connection_timing_configuration` string map to allow for
    configuration and tuning of Core's internal database retry/connection
    timeout behaviors.  These values map to connection pool configuration
    values for tarn (https://github.com/vincit/tarn.js/) which Core's database
    module / knex(https://www.npmjs.com/package/knex) use for this purpose:
    - acquireTimeoutMillis
    - createRetryIntervalMillis
    - createTimeoutMillis
    - idleTimeoutMillis
    - reapIntervalMillis
      Connection errors will result in a log line prepended with 'knex failed on
      attempted connection error' and sent from '@cumulus/db/connection'
  - Updated `@cumulus/db` and all terraform mdules to set default retry
    configuration values for the database module to cover existing database
    heartbeat connection failures as well as all other knex/tarn connection
    creation failures.

### Fixed

- Fixed bug where `cmr_custom_host` variable was not properly forwarded into `archive`, `ingest`, and `sqs-message-remover` modules from `cumulus` module
- Fixed bug where `parse-pdr` set a granule's provider to the entire provider record when a `NODE_NAME`
  is present. Expected behavior consistent with other tasks is to set the provider name in that field.
- **CUMULUS-2568**
  - Update reconciliation report integration test to have better cleanup/failure behavior
  - Fixed `@cumulus/api-client/pdrs.getPdr` to request correct endpoint for returning a PDR from the API
- **CUMULUS-2620**
  - Fixed a bug where a granule could be removed from CMR but still be set as
  `published: true` and with a CMR link in the Dynamo/PostgreSQL databases. Now,
  the CMR deletion and the Dynamo/PostgreSQL record updates will all succeed or fail
  together, preventing the database records from being out of sync with CMR.
  - Fixed `@cumulus/api-client/pdrs.getPdr` to request correct
  endpoint for returning a PDR from the API

## [v9.2.2] 2021-08-06 - [BACKPORT]

**Please note** changes in 9.2.2 may not yet be released in future versions, as
this is a backport and patch release on the 9.2.x series of releases. Updates that
are included in the future will have a corresponding CHANGELOG entry in future
releases.

### Added

- **CUMULUS-2635**
  - Added helper functions:
    - `@cumulus/db/translate/file/translateApiPdrToPostgresPdr`

### Fixed

- **CUMULUS-2635**
  - Update `data-migration2` to migrate PDRs before migrating granules.
  - Update `data-migration2` unit tests testing granules migration to reference
    PDR records to better model the DB schema.
  - Update `migratePdrRecord` to use `translateApiPdrToPostgresPdr` function.

## [v9.2.1] 2021-07-29 - [BACKPORT]

### Fixed

- **CUMULUS-2626**
  - Update [PDR migration](https://github.com/nasa/cumulus/blob/master/lambdas/data-migration2/src/pdrs.ts) to correctly find Executions by a Dynamo PDR's `execution` field

## [v9.2.0] 2021-06-22

### Added

- **CUMULUS-2475**
  - Adds `GET` endpoint to distribution API
- **CUMULUS-2476**
  - Adds handler for authenticated `HEAD` Distribution requests replicating current behavior of TEA

### Changed

- **CUMULUS-2482**
  - Switches the default distribution app in the `example/cumulus-tf` deployment to the new Cumulus Distribution
  - TEA is still available by following instructions in `example/README.md`

### Fixed

- **CUMULUS-2520**
  - Fixed error that prevented `/elasticsearch/index-from-database` from starting.
- **CUMULUS-2558**
  - Fixed issue where executions original_payload would not be retained on successful execution

## [v9.1.0] 2021-06-03

### BREAKING CHANGES

- @cumulus/api-client/granules.getGranule now returns the granule record from the GET /granules/<granuleId> endpoint, not the raw endpoint response
- **CUMULUS-2434**
  - To use the updated `update-granules-cmr-metadata-file-links` task, the
    granule  UMM-G metadata should have version 1.6.2 or later, since CMR s3
    link type 'GET DATA VIA DIRECT ACCESS' is not valid until UMM-G version
    [1.6.2](https://cdn.earthdata.nasa.gov/umm/granule/v1.6.2/umm-g-json-schema.json)
- **CUMULUS-2488**
  - Removed all EMS reporting including lambdas, endpoints, params, etc as all
    reporting is now handled through Cloud Metrics
- **CUMULUS-2472**
  - Moved existing `EarthdataLoginClient` to
    `@cumulus/oauth-client/EarthdataLoginClient` and updated all references in
    Cumulus Core.
  - Rename `EarthdataLoginClient` property from `earthdataLoginUrl` to
    `loginUrl for consistency with new OAuth clients. See example in
    [oauth-client
    README](https://github.com/nasa/cumulus/blob/master/packages/oauth-client/README.md)

### Added

- **HYRAX-439** - Corrected README.md according to a new Hyrax URL format.
- **CUMULUS-2354**
  - Adds configuration options to allow `/s3credentials` endpoint to distribute
    same-region read-only tokens based on a user's CMR ACLs.
  - Configures the example deployment to enable this feature.
- **CUMULUS-2442**
  - Adds option to generate cloudfront URL to lzards-backup task. This will require a few new task config options that have been documented in the [task README](https://github.com/nasa/cumulus/blob/master/tasks/lzards-backup/README.md).
- **CUMULUS-2470**
  - Added `/s3credentials` endpoint for distribution API
- **CUMULUS-2471**
  - Add `/s3credentialsREADME` endpoint to distribution API
- **CUMULUS-2473**
  - Updated `tf-modules/cumulus_distribution` module to take earthdata or cognito credentials
  - Configured `example/cumulus-tf/cumulus_distribution.tf` to use CSDAP credentials
- **CUMULUS-2474**
  - Add `S3ObjectStore` to `aws-client`. This class allows for interaction with the S3 object store.
  - Add `object-store` package which contains abstracted object store functions for working with various cloud providers
- **CUMULUS-2477**
  - Added `/`, `/login` and `/logout` endpoints to cumulus distribution api
- **CUMULUS-2479**
  - Adds /version endpoint to distribution API
- **CUMULUS-2497**
  - Created `isISOFile()` to check if a CMR file is a CMR ISO file.
- **CUMULUS-2371**
  - Added helpers to `@cumulus/ingest/sqs`:
    - `archiveSqsMessageToS3` - archives an incoming SQS message to S3
    - `deleteArchivedMessageFromS3` - deletes a processed SQS message from S3
  - Added call to `archiveSqsMessageToS3` to `sqs-message-consumer` which
    archives all incoming SQS messages to S3.
  - Added call to `deleteArchivedMessageFrom` to `sqs-message-remover` which
    deletes archived SQS message from S3 once it has been processed.

### Changed

- **[PR2224](https://github.com/nasa/cumulus/pull/2244)**
- **CUMULUS-2208**
  - Moved all `@cumulus/api/es/*` code to new `@cumulus/es-client` package
- Changed timeout on `sfEventSqsToDbRecords` Lambda to 60 seconds to match
  timeout for Knex library to acquire database connections
- **CUMULUS-2517**
  - Updated postgres-migration-count-tool default concurrency to '1'
- **CUMULUS-2489**
  - Updated docs for Terraform references in FAQs, glossary, and in Deployment sections
- **CUMULUS-2434**
  - Updated `@cumulus/cmrjs` `updateCMRMetadata` and related functions to add
    both HTTPS URLS and S3 URIs to CMR metadata.
  - Updated `update-granules-cmr-metadata-file-links` task to add both HTTPS
    URLs and S3 URIs to the OnlineAccessURLs field of CMR metadata. The task
    configuration parameter `cmrGranuleUrlType` now has default value `both`.
  - To use the updated `update-granules-cmr-metadata-file-links` task, the
    granule UMM-G metadata should have version 1.6.2 or later, since CMR s3 link
    type 'GET DATA VIA DIRECT ACCESS' is not valid until UMM-G version
    [1.6.2](https://cdn.earthdata.nasa.gov/umm/granule/v1.6.2/umm-g-json-schema.json)
- **CUMULUS-2472**
  - Renamed `@cumulus/earthdata-login-client` to more generic
    `@cumulus/oauth-client` as a parent  class for new OAuth clients.
  - Added `@cumulus/oauth-client/CognitoClient` to interface with AWS cognito login service.
- **CUMULUS-2497**
  - Changed the `@cumulus/cmrjs` package:
    - Updated `@cumulus/cmrjs/cmr-utils.getGranuleTemporalInfo()` so it now
      returns temporal info for CMR ISO 19115 SMAP XML files.
    - Updated `@cumulus/cmrjs/cmr-utils.isCmrFilename()` to include
      `isISOFile()`.
- **CUMULUS-2532**
  - Changed integration tests to use `api-client/granules` functions as opposed to granulesApi from `@cumulus/integration-tests`.

### Fixed

- **CUMULUS-2519**
  - Update @cumulus/integration-tests.buildWorkflow to fail if provider/collection API response is not successful
- **CUMULUS-2518**
  - Update sf-event-sqs-to-db-records to not throw if a collection is not
    defined on a payload that has no granules/an empty granule payload object
- **CUMULUS-2512**
  - Updated ingest package S3 provider client to take additional parameter
    `remoteAltBucket` on `download` method to allow for per-file override of
    provider bucket for checksum
  - Updated @cumulus/ingest.fetchTextFile's signature to be parameterized and
    added `remoteAltBucket`to allow for an override of the passed in provider
    bucket for the source file
  - Update "eslint-plugin-import" to be pinned to 2.22.1
- **CUMULUS-2520**
  - Fixed error that prevented `/elasticsearch/index-from-database` from starting.
- **CUMULUS-2532**
  - Fixed integration tests to have granule deletion occur before provider and
    collection deletion in test cleanup.
- **[2231](https://github.com/nasa/cumulus/issues/2231)**
  - Fixes broken relative path links in `docs/README.md`

### Removed

- **CUMULUS-2502**
  - Removed outdated documentation regarding Kibana index patterns for metrics.

## [v9.0.1] 2021-05-07

### Migration Steps

Please review the migration steps for 9.0.0 as this release is only a patch to
correct a failure in our build script and push out corrected release artifacts. The previous migration steps still apply.

### Changed

- Corrected `@cumulus/db` configuration to correctly build package.

## [v9.0.0] 2021-05-03

### Migration steps

- This release of Cumulus enables integration with a PostgreSQL database for archiving Cumulus data. There are several upgrade steps involved, **some of which need to be done before redeploying Cumulus**. See the [documentation on upgrading to the RDS release](https://nasa.github.io/cumulus/docs/upgrade-notes/upgrade-rds).

### BREAKING CHANGES

- **CUMULUS-2185** - RDS Migration Epic
  - **CUMULUS-2191**
    - Removed the following from the `@cumulus/api/models.asyncOperation` class in
      favor of the added `@cumulus/async-operations` module:
      - `start`
      - `startAsyncOperations`
  - **CUMULUS-2187**
    - The `async-operations` endpoint will now omit `output` instead of
      returning `none` when the operation did not return output.
  - **CUMULUS-2309**
    - Removed `@cumulus/api/models/granule.unpublishAndDeleteGranule` in favor
      of `@cumulus/api/lib/granule-remove-from-cmr.unpublishGranule` and
      `@cumulus/api/lib/granule-delete.deleteGranuleAndFiles`.
  - **CUMULUS-2385**
    - Updated `sf-event-sqs-to-db-records` to write a granule's files to
      PostgreSQL only after the workflow has exited the `Running` status.
      Please note that any workflow that uses `sf_sqs_report_task` for
      mid-workflow updates will be impacted.
    - Changed PostgreSQL `file` schema and TypeScript type definition to require
      `bucket` and `key` fields.
    - Updated granule/file write logic to mark a granule's status as "failed"
  - **CUMULUS-2455**
    - API `move granule` endpoint now moves granule files on a per-file basis
    - API `move granule` endpoint on granule file move failure will retain the
      file at it's original location, but continue to move any other granule
      files.
    - Removed the `move` method from the `@cumulus/api/models.granule` class.
      logic is now handled in `@cumulus/api/endpoints/granules` and is
      accessible via the Core API.

### Added

- **CUMULUS-2185** - RDS Migration Epic
  - **CUMULUS-2130**
    - Added postgres-migration-count-tool lambda/ECS task to allow for
      evaluation of database state
    - Added /migrationCounts api endpoint that allows running of the
      postgres-migration-count-tool as an asyncOperation
  - **CUMULUS-2394**
    - Updated PDR and Granule writes to check the step function
      workflow_start_time against the createdAt field for each record to ensure
      old records do not overwrite newer ones for legacy Dynamo and PostgreSQL
      writes
  - **CUMULUS-2188**
    - Added `data-migration2` Lambda to be run after `data-migration1`
    - Added logic to `data-migration2` Lambda for migrating execution records
      from DynamoDB to PostgreSQL
  - **CUMULUS-2191**
    - Added `@cumulus/async-operations` to core packages, exposing
      `startAsyncOperation` which will handle starting an async operation and
      adding an entry to both PostgreSQL and DynamoDb
  - **CUMULUS-2127**
    - Add schema migration for `collections` table
  - **CUMULUS-2129**
    - Added logic to `data-migration1` Lambda for migrating collection records
      from Dynamo to PostgreSQL
  - **CUMULUS-2157**
    - Add schema migration for `providers` table
    - Added logic to `data-migration1` Lambda for migrating provider records
      from Dynamo to PostgreSQL
  - **CUMULUS-2187**
    - Added logic to `data-migration1` Lambda for migrating async operation
      records from Dynamo to PostgreSQL
  - **CUMULUS-2198**
    - Added logic to `data-migration1` Lambda for migrating rule records from
      DynamoDB to PostgreSQL
  - **CUMULUS-2182**
    - Add schema migration for PDRs table
  - **CUMULUS-2230**
    - Add schema migration for `rules` table
  - **CUMULUS-2183**
    - Add schema migration for `asyncOperations` table
  - **CUMULUS-2184**
    - Add schema migration for `executions` table
  - **CUMULUS-2257**
    - Updated PostgreSQL table and column names to snake_case
    - Added `translateApiAsyncOperationToPostgresAsyncOperation` function to `@cumulus/db`
  - **CUMULUS-2186**
    - Added logic to `data-migration2` Lambda for migrating PDR records from
      DynamoDB to PostgreSQL
  - **CUMULUS-2235**
    - Added initial ingest load spec test/utility
  - **CUMULUS-2167**
    - Added logic to `data-migration2` Lambda for migrating Granule records from
      DynamoDB to PostgreSQL and parse Granule records to store File records in
      RDS.
  - **CUMULUS-2367**
    - Added `granules_executions` table to PostgreSQL schema to allow for a
      many-to-many relationship between granules and executions
      - The table refers to granule and execution records using foreign keys
        defined with ON CASCADE DELETE, which means that any time a granule or
        execution record is deleted, all of the records in the
        `granules_executions` table referring to that record will also be
        deleted.
    - Added `upsertGranuleWithExecutionJoinRecord` helper to `@cumulus/db` to
      allow for upserting a granule record and its corresponding
      `granules_execution` record
  - **CUMULUS-2128**
    - Added helper functions:
      - `@cumulus/db/translate/file/translateApiFiletoPostgresFile`
      - `@cumulus/db/translate/file/translateApiGranuletoPostgresGranule`
      - `@cumulus/message/Providers/getMessageProvider`
  - **CUMULUS-2190**
    - Added helper functions:
      - `@cumulus/message/Executions/getMessageExecutionOriginalPayload`
      - `@cumulus/message/Executions/getMessageExecutionFinalPayload`
      - `@cumulus/message/workflows/getMessageWorkflowTasks`
      - `@cumulus/message/workflows/getMessageWorkflowStartTime`
      - `@cumulus/message/workflows/getMessageWorkflowStopTime`
      - `@cumulus/message/workflows/getMessageWorkflowName`
  - **CUMULUS-2192**
    - Added helper functions:
      - `@cumulus/message/PDRs/getMessagePdrRunningExecutions`
      - `@cumulus/message/PDRs/getMessagePdrCompletedExecutions`
      - `@cumulus/message/PDRs/getMessagePdrFailedExecutions`
      - `@cumulus/message/PDRs/getMessagePdrStats`
      - `@cumulus/message/PDRs/getPdrPercentCompletion`
      - `@cumulus/message/workflows/getWorkflowDuration`
  - **CUMULUS-2199**
    - Added `translateApiRuleToPostgresRule` to `@cumulus/db` to translate API
      Rule to conform to Postgres Rule definition.
  - **CUMUlUS-2128**
    - Added "upsert" logic to the `sfEventSqsToDbRecords` Lambda for granule and
      file writes to the core PostgreSQL database
  - **CUMULUS-2199**
    - Updated Rules endpoint to write rules to core PostgreSQL database in
      addition to DynamoDB and to delete rules from the PostgreSQL database in
      addition to DynamoDB.
    - Updated `create` in Rules Model to take in optional `createdAt` parameter
      which sets the value of createdAt if not specified during function call.
  - **CUMULUS-2189**
    - Updated Provider endpoint logic to write providers in parallel to Core
      PostgreSQL database
    - Update integration tests to utilize API calls instead of direct
      api/model/Provider calls
  - **CUMULUS-2191**
    - Updated cumuluss/async-operation task to write async-operations to the
      PostgreSQL database.
  - **CUMULUS-2228**
    - Added logic to the `sfEventSqsToDbRecords` Lambda to write execution, PDR,
      and granule records to the core PostgreSQL database in parallel with
      writes to DynamoDB
  - **CUMUlUS-2190**
    - Added "upsert" logic to the `sfEventSqsToDbRecords` Lambda for PDR writes
      to the core PostgreSQL database
  - **CUMUlUS-2192**
    - Added "upsert" logic to the `sfEventSqsToDbRecords` Lambda for execution
      writes to the core PostgreSQL database
  - **CUMULUS-2187**
    - The `async-operations` endpoint will now omit `output` instead of
      returning `none` when the operation did not return output.
  - **CUMULUS-2167**
    - Change PostgreSQL schema definition for `files` to remove `filename` and
      `name` and only support `file_name`.
    - Change PostgreSQL schema definition for `files` to remove `size` to only
      support `file_size`.
    - Change `PostgresFile` to remove duplicate fields `filename` and `name` and
      rename `size` to `file_size`.
  - **CUMULUS-2266**
    - Change `sf-event-sqs-to-db-records` behavior to discard and not throw an
      error on an out-of-order/delayed message so as not to have it be sent to
      the DLQ.
  - **CUMULUS-2305**
    - Changed `DELETE /pdrs/{pdrname}` API behavior to also delete record from
      PostgreSQL database.
  - **CUMULUS-2309**
    - Changed `DELETE /granules/{granuleName}` API behavior to also delete
      record from PostgreSQL database.
    - Changed `Bulk operation BULK_GRANULE_DELETE` API behavior to also delete
      records from PostgreSQL database.
  - **CUMULUS-2367**
    - Updated `granule_cumulus_id` foreign key to granule in PostgreSQL `files`
      table to use a CASCADE delete, so records in the files table are
      automatically deleted by the database when the corresponding granule is
      deleted.
  - **CUMULUS-2407**
    - Updated data-migration1 and data-migration2 Lambdas to use UPSERT instead
      of UPDATE when migrating dynamoDB records to PostgreSQL.
    - Changed data-migration1 and data-migration2 logic to only update already
      migrated records if the incoming record update has a newer timestamp
  - **CUMULUS-2329**
    - Add `write-db-dlq-records-to-s3` lambda.
    - Add terraform config to automatically write db records DLQ messages to an
      s3 archive on the system bucket.
    - Add unit tests and a component spec test for the above.
  - **CUMULUS-2380**
    - Add `process-dead-letter-archive` lambda to pick up and process dead letters in the S3 system bucket dead letter archive.
    - Add `/deadLetterArchive/recoverCumulusMessages` endpoint to trigger an async operation to leverage this capability on demand.
    - Add unit tests and integration test for all of the above.
  - **CUMULUS-2406**
    - Updated parallel write logic to ensure that updatedAt/updated_at
      timestamps are the same in Dynamo/PG on record write for the following
      data types:
      - async operations
      - granules
      - executions
      - PDRs
  - **CUMULUS-2446**
    - Remove schema validation check against DynamoDB table for collections when
      migrating records from DynamoDB to core PostgreSQL database.
  - **CUMULUS-2447**
    - Changed `translateApiAsyncOperationToPostgresAsyncOperation` to call
      `JSON.stringify` and then `JSON.parse` on output.
  - **CUMULUS-2313**
    - Added `postgres-migration-async-operation` lambda to start an ECS task to
      run a the `data-migration2` lambda.
    - Updated `async_operations` table to include `Data Migration 2` as a new
      `operation_type`.
    - Updated `cumulus-tf/variables.tf` to include `optional_dynamo_tables` that
      will be merged with `dynamo_tables`.
  - **CUMULUS-2451**
    - Added summary type file `packages/db/src/types/summary.ts` with
      `MigrationSummary` and `DataMigration1` and `DataMigration2` types.
    - Updated `data-migration1` and `data-migration2` lambdas to return
      `MigrationSummary` objects.
    - Added logging for every batch of 100 records processed for executions,
      granules and files, and PDRs.
    - Removed `RecordAlreadyMigrated` logs in `data-migration1` and
      `data-migration2`
  - **CUMULUS-2452**
    - Added support for only migrating certain granules by specifying the
      `granuleSearchParams.granuleId` or `granuleSearchParams.collectionId`
      properties in the payload for the
      `<prefix>-postgres-migration-async-operation` Lambda
    - Added support for only running certain migrations for data-migration2 by
      specifying the `migrationsList` property in the payload for the
      `<prefix>-postgres-migration-async-operation` Lambda
  - **CUMULUS-2453**
    - Created `storeErrors` function which stores errors in system bucket.
    - Updated `executions` and `granulesAndFiles` data migrations to call `storeErrors` to store migration errors.
    - Added `system_bucket` variable to `data-migration2`.
  - **CUMULUS-2455**
    - Move granules API endpoint records move updates for migrated granule files
      if writing any of the granule files fails.
  - **CUMULUS-2468**
    - Added support for doing [DynamoDB parallel scanning](https://docs.aws.amazon.com/amazondynamodb/latest/developerguide/Scan.html#Scan.ParallelScan) for `executions` and `granules` migrations to improve performance. The behavior of the parallel scanning and writes can be controlled via the following properties on the event input to the `<prefix>-postgres-migration-async-operation` Lambda:
      - `granuleMigrationParams.parallelScanSegments`: How many segments to divide your granules DynamoDB table into for parallel scanning
      - `granuleMigrationParams.parallelScanLimit`: The maximum number of granule records to evaluate for each parallel scanning segment of the DynamoDB table
      - `granuleMigrationParams.writeConcurrency`: The maximum number of concurrent granule/file writes to perform to the PostgreSQL database across all DynamoDB segments
      - `executionMigrationParams.parallelScanSegments`: How many segments to divide your executions DynamoDB table into for parallel scanning
      - `executionMigrationParams.parallelScanLimit`: The maximum number of execution records to evaluate for each parallel scanning segment of the DynamoDB table
      - `executionMigrationParams.writeConcurrency`: The maximum number of concurrent execution writes to perform to the PostgreSQL database across all DynamoDB segments
  - **CUMULUS-2468** - Added `@cumulus/aws-client/DynamoDb.parallelScan` helper to perform [parallel scanning on DynamoDb tables](https://docs.aws.amazon.com/amazondynamodb/latest/developerguide/Scan.html#Scan.ParallelScan)
  - **CUMULUS-2507**
    - Updated granule record write logic to set granule status to `failed` in both Postgres and DynamoDB if any/all of its files fail to write to the database.

### Deprecated

- **CUMULUS-2185** - RDS Migration Epic
  - **CUMULUS-2455**
    - `@cumulus/ingest/moveGranuleFiles`

## [v8.1.2] 2021-07-29

**Please note** changes in 8.1.2 may not yet be released in future versions, as this
is a backport/patch release on the 8.x series of releases.  Updates that are
included in the future will have a corresponding CHANGELOG entry in future releases.

### Notable changes

- `cmr_custom_host` variable for `cumulus` module can now be used to configure Cumulus to
integrate with a custom CMR host name and protocol (e.g. `http://custom-cmr-host.com`). Note
that you **must** include a protocol (`http://` or `https://`) if specifying a value for this
variable.
- `@cumulus/sync-granule` task should now properly handle
syncing files from HTTP/HTTPS providers where basic auth is
required and involves a redirect to a different host (e.g.
downloading files protected by Earthdata Login)

### Added

- **CUMULUS-2548**
  - Added `allowed_redirects` field to PostgreSQL `providers` table
  - Added `allowedRedirects` field to DynamoDB `<prefix>-providers` table
  - Added `@cumulus/aws-client/S3.streamS3Upload` to handle uploading the contents
  of a readable stream to S3 and returning a promise

### Changed

- Updated `cmr_custom_host` variable to accept a full protocol and host name
(e.g. `http://cmr-custom-host.com`), whereas it previously only accepted a host name

### Fixed

- Fixed bug where `cmr_custom_host` variable was not properly forwarded into `archive`, `ingest`, and `sqs-message-remover` modules from `cumulus` module
- **CUMULUS-2548**
  - Fixed `@cumulus/ingest/HttpProviderClient.sync` to
properly handle basic auth when redirecting to a different
host and/or host with a different port

## [v8.1.1] 2021-04-30 -- Patch Release

**Please note** changes in 8.1.1 may not yet be released in future versions, as this
is a backport/patch release on the 8.x series of releases.  Updates that are
included in the future will have a corresponding CHANGELOG entry in future releases.

### Added

- **CUMULUS-2497**
  - Created `isISOFile()` to check if a CMR file is a CMR ISO file.

### Fixed

- **CUMULUS-2512**
  - Updated ingest package S3 provider client to take additional parameter
    `remoteAltBucket` on `download` method to allow for per-file override of
    provider bucket for checksum
  - Updated @cumulus/ingest.fetchTextFile's signature to be parameterized and
    added `remoteAltBucket`to allow for an override of the passed in provider
    bucket for the source file
  - Update "eslint-plugin-import" to be pinned to 2.22.1

### Changed

- **CUMULUS-2497**
  - Changed the `@cumulus/cmrjs` package:
    - Updated `@cumulus/cmrjs/cmr-utils.getGranuleTemporalInfo()` so it now
      returns temporal info for CMR ISO 19115 SMAP XML files.
    - Updated `@cumulus/cmrjs/cmr-utils.isCmrFilename()` to include
      `isISOFile()`.

- **[2216](https://github.com/nasa/cumulus/issues/2216)**
  - Removed "node-forge", "xml-crypto" from audit whitelist, added "underscore"

## [v8.1.0] 2021-04-29

### Added

- **CUMULUS-2348**
  - The `@cumulus/api` `/granules` and `/granules/{granuleId}` endpoints now take `getRecoveryStatus` parameter
  to include recoveryStatus in result granule(s)
  - The `@cumulus/api-client.granules.getGranule` function takes a `query` parameter which can be used to
  request additional granule information.
  - Published `@cumulus/api@7.2.1-alpha.0` for dashboard testing
- **CUMULUS-2469**
  - Added `tf-modules/cumulus_distribution` module to standup a skeleton
    distribution api

## [v8.0.0] 2021-04-08

### BREAKING CHANGES

- **CUMULUS-2428**
  - Changed `/granules/bulk` to use `queueUrl` property instead of a `queueName` property for setting the queue to use for scheduling bulk granule workflows

### Notable changes

- Bulk granule operations endpoint now supports setting a custom queue for scheduling workflows via the `queueUrl` property in the request body. If provided, this value should be the full URL for an SQS queue.

### Added

- **CUMULUS-2374**
  - Add cookbok entry for queueing PostToCmr step
  - Add example workflow to go with cookbook
- **CUMULUS-2421**
  - Added **experimental** `ecs_include_docker_cleanup_cronjob` boolean variable to the Cumulus module to enable cron job to clean up docker root storage blocks in ECS cluster template for non-`device-mapper` storage drivers. Default value is `false`. This fulfills a specific user support request. This feature is otherwise untested and will remain so until we can iterate with a better, more general-purpose solution. Use of this feature is **NOT** recommended unless you are certain you need it.

- **CUMULUS-1808**
  - Add additional error messaging in `deleteSnsTrigger` to give users more context about where to look to resolve ResourceNotFound error when disabling or deleting a rule.

### Fixed

- **CUMULUS-2281**
  - Changed discover-granules task to write discovered granules directly to
    logger, instead of via environment variable. This fixes a problem where a
    large number of found granules prevents this lambda from running as an
    activity with an E2BIG error.

## [v7.2.0] 2021-03-23

### Added

- **CUMULUS-2346**
  - Added orca API endpoint to `@cumulus/api` to get recovery status
  - Add `CopyToGlacier` step to [example IngestAndPublishGranuleWithOrca workflow](https://github.com/nasa/cumulus/blob/master/example/cumulus-tf/ingest_and_publish_granule_with_orca_workflow.tf)

### Changed

- **HYRAX-357**
  - Format of NGAP OPeNDAP URL changed and by default now is referring to concept id and optionally can include short name and version of collection.
  - `addShortnameAndVersionIdToConceptId` field has been added to the config inputs of the `hyrax-metadata-updates` task

## [v7.1.0] 2021-03-12

### Notable changes

- `sync-granule` task will now properly handle syncing 0 byte files to S3
- SQS/Kinesis rules now support scheduling workflows to a custom queue via the `rule.queueUrl` property. If provided, this value should be the full URL for an SQS queue.

### Added

- `tf-modules/cumulus` module now supports a `cmr_custom_host` variable that can
  be used to set to an arbitrary  host for making CMR requests (e.g.
  `https://custom-cmr-host.com`).
- Added `buckets` variable to `tf-modules/archive`
- **CUMULUS-2345**
  - Deploy ORCA with Cumulus, see `example/cumulus-tf/orca.tf` and `example/cumulus-tf/terraform.tfvars.example`
  - Add `CopyToGlacier` step to [example IngestAndPublishGranule workflow](https://github.com/nasa/cumulus/blob/master/example/cumulus-tf/ingest_and_publish_granule_workflow.asl.json)
- **CUMULUS-2424**
  - Added `childWorkflowMeta` to `queue-pdrs` config. An object passed to this config value will be merged into a child workflow message's `meta` object. For an example of how this can be used, see `example/cumulus-tf/discover_and_queue_pdrs_with_child_workflow_meta_workflow.asl.json`.
- **CUMULUS-2427**
  - Added support for using a custom queue with SQS and Kinesis rules. Whatever queue URL is set on the `rule.queueUrl` property will be used to schedule workflows for that rule. This change allows SQS/Kinesis rules to use [any throttled queues defined for a deployment](https://nasa.github.io/cumulus/docs/data-cookbooks/throttling-queued-executions).

### Fixed

- **CUMULUS-2394**
  - Updated PDR and Granule writes to check the step function `workflow_start_time` against
      the `createdAt` field  for each record to ensure old records do not
      overwrite newer ones

### Changed

- `<prefix>-lambda-api-gateway` IAM role used by API Gateway Lambda now
  supports accessing all buckets defined in your `buckets` variable except
  "internal" buckets
- Updated the default scroll duration used in ESScrollSearch and part of the
  reconciliation report functions as a result of testing and seeing timeouts
  at its current value of 2min.
- **CUMULUS-2355**
  - Added logic to disable `/s3Credentials` endpoint based upon value for
    environment variable `DISABLE_S3_CREDENTIALS`. If set to "true", the
    endpoint will not dispense S3 credentials and instead return a message
    indicating that the endpoint has been disabled.
- **CUMULUS-2397**
  - Updated `/elasticsearch` endpoint's `reindex` function to prevent
    reindexing when source and destination indices are the same.
- **CUMULUS-2420**
  - Updated test function `waitForAsyncOperationStatus` to take a retryObject
    and use exponential backoff.  Increased the total test duration for both
    AsycOperation specs and the ReconciliationReports tests.
  - Updated the default scroll duration used in ESScrollSearch and part of the
    reconciliation report functions as a result of testing and seeing timeouts
    at its current value of 2min.
- **CUMULUS-2427**
  - Removed `queueUrl` from the parameters object for `@cumulus/message/Build.buildQueueMessageFromTemplate`
  - Removed `queueUrl` from the parameters object for `@cumulus/message/Build.buildCumulusMeta`

### Fixed

- Fixed issue in `@cumulus/ingest/S3ProviderClient.sync()` preventing 0 byte files from being synced to S3.

### Removed

- Removed variables from `tf-modules/archive`:
  - `private_buckets`
  - `protected_buckets`
  - `public_buckets`

## [v7.0.0] 2021-02-22

### BREAKING CHANGES

- **CUMULUS-2362** - Endpoints for the logs (/logs) will now throw an error unless Metrics is set up

### Added

- **CUMULUS-2345**
  - Deploy ORCA with Cumulus, see `example/cumulus-tf/orca.tf` and `example/cumulus-tf/terraform.tfvars.example`
  - Add `CopyToGlacier` step to [example IngestAndPublishGranule workflow](https://github.com/nasa/cumulus/blob/master/example/cumulus-tf/ingest_and_publish_granule_workflow.asl.json)
- **CUMULUS-2376**
  - Added `cmrRevisionId` as an optional parameter to `post-to-cmr` that will be used when publishing metadata to CMR.
- **CUMULUS-2412**
  - Adds function `getCollectionsByShortNameAndVersion` to @cumulus/cmrjs that performs a compound query to CMR to retrieve collection information on a list of collections. This replaces a series of calls to the CMR for each collection with a single call on the `/collections` endpoint and should improve performance when CMR return times are increased.

### Changed

- **CUMULUS-2362**
  - Logs endpoints only work with Metrics set up
- **CUMULUS-2376**
  - Updated `publishUMMGJSON2CMR` to take in an optional `revisionId` parameter.
  - Updated `publishUMMGJSON2CMR` to throw an error if optional `revisionId` does not match resulting revision ID.
  - Updated `publishECHO10XML2CMR` to take in an optional `revisionId` parameter.
  - Updated `publishECHO10XML2CMR` to throw an error if optional `revisionId` does not match resulting revision ID.
  - Updated `publish2CMR` to take in optional `cmrRevisionId`.
  - Updated `getWriteHeaders` to take in an optional CMR Revision ID.
  - Updated `ingestGranule` to take in an optional CMR Revision ID to pass to `getWriteHeaders`.
  - Updated `ingestUMMGranule` to take in an optional CMR Revision ID to pass to `getWriteHeaders`.
- **CUMULUS-2350**
  - Updates the examples on the `/s3credentialsREADME`, to include Python and
    JavaScript code demonstrating how to refrsh  the s3credential for
    programatic access.
- **CUMULUS-2383**
  - PostToCMR task will return CMRInternalError when a `500` status is returned from CMR

## [v6.0.0] 2021-02-16

### MIGRATION NOTES

- **CUMULUS-2255** - Cumulus has upgraded its supported version of Terraform
  from **0.12.12** to **0.13.6**. Please see the [instructions to upgrade your
  deployments](https://github.com/nasa/cumulus/blob/master/docs/upgrade-notes/upgrading-tf-version-0.13.6.md).

- **CUMULUS-2350**
  - If the  `/s3credentialsREADME`, does not appear to be working after
    deployment, [manual redeployment](https://docs.aws.amazon.com/apigateway/latest/developerguide/how-to-deploy-api-with-console.html)
    of the API-gateway stage may be necessary to finish the deployment.

### BREAKING CHANGES

- **CUMULUS-2255** - Cumulus has upgraded its supported version of Terraform from **0.12.12** to **0.13.6**.

### Added

- **CUMULUS-2291**
  - Add provider filter to Granule Inventory Report
- **CUMULUS-2300**
  - Added `childWorkflowMeta` to `queue-granules` config. Object passed to this
    value will be merged into a child workflow message's  `meta` object. For an
    example of how this can be used, see
    `example/cumulus-tf/discover_granules_workflow.asl.json`.
- **CUMULUS-2350**
  - Adds an unprotected endpoint, `/s3credentialsREADME`, to the
    s3-credentials-endpoint that displays  information on how to use the
    `/s3credentials` endpoint
- **CUMULUS-2368**
  - Add QueueWorkflow task
- **CUMULUS-2391**
  - Add reportToEms to collections.files file schema
- **CUMULUS-2395**
  - Add Core module parameter `ecs_custom_sg_ids` to Cumulus module to allow for
    custom security group mappings
- **CUMULUS-2402**
  - Officially expose `sftp()` for use in `@cumulus/sftp-client`

### Changed

- **CUMULUS-2323**
  - The sync granules task when used with the s3 provider now uses the
    `source_bucket` key in `granule.files` objects.  If incoming payloads using
    this task have a `source_bucket` value for a file using the s3 provider, the
    task will attempt to sync from the bucket defined in the file's
    `source_bucket` key instead of the `provider`.
    - Updated `S3ProviderClient.sync` to allow for an optional bucket parameter
      in support of the changed behavior.
  - Removed `addBucketToFile` and related code from sync-granules task

- **CUMULUS-2255**
  - Updated Terraform deployment code syntax for compatibility with version 0.13.6
- **CUMULUS-2321**
  - Updated API endpoint GET `/reconciliationReports/{name}` to return the
    pre-signe s3 URL in addition to report data

### Fixed

- Updated `hyrax-metadata-updates` task so the opendap url has Type 'USE SERVICE API'

- **CUMULUS-2310**
  - Use valid filename for reconciliation report
- **CUMULUS-2351**
  - Inventory report no longer includes the File/Granule relation object in the
    okCountByGranules key of a report.  The information is only included when a
    'Granule Not Found' report is run.

### Removed

- **CUMULUS-2364**
  - Remove the internal Cumulus logging lambda (log2elasticsearch)

## [v5.0.1] 2021-01-27

### Changed

- **CUMULUS-2344**
  - Elasticsearch API now allows you to reindex to an index that already exists
  - If using the Change Index operation and the new index doesn't exist, it will be created
  - Regarding instructions for CUMULUS-2020, you can now do a change index
    operation before a reindex operation. This will
    ensure that new data will end up in the new index while Elasticsearch is reindexing.

- **CUMULUS-2351**
  - Inventory report no longer includes the File/Granule relation object in the okCountByGranules key of a report. The information is only included when a 'Granule Not Found' report is run.

### Removed

- **CUMULUS-2367**
  - Removed `execution_cumulus_id` column from granules RDS schema and data type

## [v5.0.0] 2021-01-12

### BREAKING CHANGES

- **CUMULUS-2020**
  - Elasticsearch data mappings have been updated to improve search and the API
    has been update to reflect those changes. See Migration notes on how to
    update the Elasticsearch mappings.

### Migration notes

- **CUMULUS-2020**
  - Elasticsearch data mappings have been updated to improve search. For
    example, case insensitive searching will now work (e.g. 'MOD' and 'mod' will
    return the same granule results). To use the improved Elasticsearch queries,
    [reindex](https://nasa.github.io/cumulus-api/#reindex) to create a new index
    with the correct types. Then perform a [change
    index](https://nasa.github.io/cumulus-api/#change-index) operation to use
    the new index.
- **CUMULUS-2258**
  - Because the `egress_lambda_log_group` and
    `egress_lambda_log_subscription_filter` resource were removed from the
    `cumulus` module, new definitions for these resources must be added to
    `cumulus-tf/main.tf`. For reference on how to define these resources, see
    [`example/cumulus-tf/thin_egress_app.tf`](https://github.com/nasa/cumulus/blob/master/example/cumulus-tf/thin_egress_app.tf).
  - The `tea_stack_name` variable being passed into the `cumulus` module should be removed
- **CUMULUS-2344**
  - Regarding instructions for CUMULUS-2020, you can now do a change index operation before a reindex operation. This will
    ensure that new data will end up in the new index while Elasticsearch is reindexing.

### BREAKING CHANGES

- **CUMULUS-2020**
  - Elasticsearch data mappings have been updated to improve search and the API has been updated to reflect those changes. See Migration notes on how to update the Elasticsearch mappings.

### Added

- **CUMULUS-2318**
  - Added`async_operation_image` as `cumulus` module variable to allow for override of the async_operation container image.  Users can optionally specify a non-default docker image for use with Core async operations.
- **CUMULUS-2219**
  - Added `lzards-backup` Core task to facilitate making LZARDS backup requests in Cumulus ingest workflows
- **CUMULUS-2092**
  - Add documentation for Granule Not Found Reports
- **HYRAX-320**
  - `@cumulus/hyrax-metadata-updates`Add component URI encoding for entry title id and granule ur to allow for values with special characters in them. For example, EntryTitleId 'Sentinel-6A MF/Jason-CS L2 Advanced Microwave Radiometer (AMR-C) NRT Geophysical Parameters' Now, URLs generated from such values will be encoded correctly and parsable by HyraxInTheCloud
- **CUMULUS-1370**
  - Add documentation for Getting Started section including FAQs
- **CUMULUS-2092**
  - Add documentation for Granule Not Found Reports
- **CUMULUS-2219**
  - Added `lzards-backup` Core task to facilitate making LZARDS backup requests in Cumulus ingest workflows
- **CUMULUS-2280**
  - In local api, retry to create tables if they fail to ensure localstack has had time to start fully.
- **CUMULUS-2290**
  - Add `queryFields` to granule schema, and this allows workflow tasks to add queryable data to granule record. For reference on how to add data to `queryFields` field, see [`example/cumulus-tf/kinesis_trigger_test_workflow.tf`](https://github.com/nasa/cumulus/blob/master/example/cumulus-tf/kinesis_trigger_test_workflow.tf).
- **CUMULUS-2318**
  - Added`async_operation_image` as `cumulus` module variable to allow for override of the async_operation container image.  Users can optionally specify a non-default docker image for use with Core async operations.

### Changed

- **CUMULUS-2020**
  - Updated Elasticsearch mappings to support case-insensitive search
- **CUMULUS-2124**
  - cumulus-rds-tf terraform module now takes engine_version as an input variable.
- **CUMULUS-2279**
  - Changed the formatting of granule CMR links: instead of a link to the `/search/granules.json` endpoint, now it is a direct link to `/search/concepts/conceptid.format`
- **CUMULUS-2296**
  - Improved PDR spec compliance of `parse-pdr` by updating `@cumulus/pvl` to parse fields in a manner more consistent with the PDR ICD, with respect to numbers and dates. Anything not matching the ICD expectations, or incompatible with Javascript parsing, will be parsed as a string instead.
- **CUMULUS-2344**
  - Elasticsearch API now allows you to reindex to an index that already exists
  - If using the Change Index operation and the new index doesn't exist, it will be created

### Removed

- **CUMULUS-2258**
  - Removed `tea_stack_name` variable from `tf-modules/distribution/variables.tf` and `tf-modules/cumulus/variables.tf`
  - Removed `egress_lambda_log_group` and `egress_lambda_log_subscription_filter` resources from `tf-modules/distribution/main.tf`

## [v4.0.0] 2020-11-20

### Migration notes

- Update the name of your `cumulus_message_adapter_lambda_layer_arn` variable for the `cumulus` module to `cumulus_message_adapter_lambda_layer_version_arn`. The value of the variable should remain the same (a layer version ARN of a Lambda layer for the [`cumulus-message-adapter`](https://github.com/nasa/cumulus-message-adapter/).
- **CUMULUS-2138** - Update all workflows using the `MoveGranules` step to add `UpdateGranulesCmrMetadataFileLinksStep`that runs after it. See the example [`IngestAndPublishWorkflow`](https://github.com/nasa/cumulus/blob/master/example/cumulus-tf/ingest_and_publish_granule_workflow.asl.json) for reference.
- **CUMULUS-2251**
  - Because it has been removed from the `cumulus` module, a new resource definition for `egress_api_gateway_log_subscription_filter` must be added to `cumulus-tf/main.tf`. For reference on how to define this resource, see [`example/cumulus-tf/main.tf`](https://github.com/nasa/cumulus/blob/master/example/cumulus-tf/main.tf).

### Added

- **CUMULUS-2248**
  - Updates Integration Tests README to point to new fake provider template.
- **CUMULUS-2239**
  - Add resource declaration to create a VPC endpoint in tea-map-cache module if `deploy_to_ngap` is false.
- **CUMULUS-2063**
  - Adds a new, optional query parameter to the `/collections[&getMMT=true]` and `/collections/active[&getMMT=true]` endpoints. When a user provides a value of `true` for `getMMT` in the query parameters, the endpoint will search CMR and update each collection's results with new key `MMTLink` containing a link to the MMT (Metadata Management Tool) if a CMR collection id is found.
- **CUMULUS-2170**
  - Adds ability to filter granule inventory reports
- **CUMULUS-2211**
  - Adds `granules/bulkReingest` endpoint to `@cumulus/api`
- **CUMULUS-2251**
  - Adds `log_api_gateway_to_cloudwatch` variable to `example/cumulus-tf/variables.tf`.
  - Adds `log_api_gateway_to_cloudwatch` variable to `thin_egress_app` module definition.

### Changed

- **CUMULUS-2216**
  - `/collection` and `/collection/active` endpoints now return collections without granule aggregate statistics by default. The original behavior is preserved and can be found by including a query param of `includeStats=true` on the request to the endpoint.
  - The `es/collections` Collection class takes a new parameter includeStats. It no longer appends granule aggregate statistics to the returned results by default. One must set the new parameter to any non-false value.
- **CUMULUS-2201**
  - Update `dbIndexer` lambda to process requests in serial
  - Fixes ingestPdrWithNodeNameSpec parsePdr provider error
- **CUMULUS-2251**
  - Moves Egress Api Gateway Log Group Filter from `tf-modules/distribution/main.tf` to `example/cumulus-tf/main.tf`

### Fixed

- **CUMULUS-2251**
  - This fixes a deployment error caused by depending on the `thin_egress_app` module output for a resource count.

### Removed

- **CUMULUS-2251**
  - Removes `tea_api_egress_log_group` variable from `tf-modules/distribution/variables.tf` and `tf-modules/cumulus/variables.tf`.

### BREAKING CHANGES

- **CUMULUS-2138** - CMR metadata update behavior has been removed from the `move-granules` task into a
new `update-granules-cmr-metadata-file-links` task.
- **CUMULUS-2216**
  - `/collection` and `/collection/active` endpoints now return collections without granule aggregate statistics by default. The original behavior is preserved and can be found by including a query param of `includeStats=true` on the request to the endpoint.  This is likely to affect the dashboard only but included here for the change of behavior.
- **[1956](https://github.com/nasa/cumulus/issues/1956)**
  - Update the name of the `cumulus_message_adapter_lambda_layer_arn` output from the `cumulus-message-adapter` module to `cumulus_message_adapter_lambda_layer_version_arn`. The output value has changed from being the ARN of the Lambda layer **without a version** to the ARN of the Lambda layer **with a version**.
  - Update the variable name in the `cumulus` and `ingest` modules from `cumulus_message_adapter_lambda_layer_arn` to `cumulus_message_adapter_lambda_layer_version_arn`

## [v3.0.1] 2020-10-21

- **CUMULUS-2203**
  - Update Core tasks to use
    [cumulus-message-adapter-js](https://github.com/nasa/cumulus-message-adapter-js)
    v2.0.0 to resolve memory leak/lambda ENOMEM constant failure issue.   This
    issue caused lambdas to slowly use all memory in the run environment and
    prevented AWS from halting/restarting warmed instances when task code was
    throwing consistent errors under load.

- **CUMULUS-2232**
  - Updated versions for `ajv`, `lodash`, `googleapis`, `archiver`, and
    `@cumulus/aws-client` to remediate vulnerabilities found in SNYK scan.

### Fixed

- **CUMULUS-2233**
  - Fixes /s3credentials bug where the expiration time on the cookie was set to a time that is always expired, so authentication was never being recognized as complete by the API. Consequently, the user would end up in a redirect loop and requests to /s3credentials would never complete successfully. The bug was caused by the fact that the code setting the expiration time for the cookie was expecting a time value in milliseconds, but was receiving the expirationTime from the EarthdataLoginClient in seconds. This bug has been fixed by converting seconds into milliseconds. Unit tests were added to test that the expiration time has been converted to milliseconds and checking that the cookie's expiration time is greater than the current time.

## [v3.0.0] 2020-10-7

### MIGRATION STEPS

- **CUMULUS-2099**
  - All references to `meta.queues` in workflow configuration must be replaced with references to queue URLs from Terraform resources. See the updated [data cookbooks](https://nasa.github.io/cumulus/docs/data-cookbooks/about-cookbooks) or example [Discover Granules workflow configuration](https://github.com/nasa/cumulus/blob/master/example/cumulus-tf/discover_granules_workflow.asl.json).
  - The steps for configuring queued execution throttling have changed. See the [updated documentation](https://nasa.github.io/cumulus/docs/data-cookbooks/throttling-queued-executions).
  - In addition to the configuration for execution throttling, the internal mechanism for tracking executions by queue has changed. As a result, you should **disable any rules or workflows scheduling executions via a throttled queue** before upgrading. Otherwise, you may be at risk of having **twice as many executions** as are configured for the queue while the updated tracking is deployed. You can re-enable these rules/workflows once the upgrade is complete.

- **CUMULUS-2111**
  - **Before you re-deploy your `cumulus-tf` module**, note that the [`thin-egress-app`][thin-egress-app] is no longer deployed by default as part of the `cumulus` module, so you must add the TEA module to your deployment and manually modify your Terraform state **to avoid losing your API gateway and impacting any Cloudfront endpoints pointing to those gateways**. If you don't care about losing your API gateway and impacting Cloudfront endpoints, you can ignore the instructions for manually modifying state.

    1. Add the [`thin-egress-app`][thin-egress-app] module to your `cumulus-tf` deployment as shown in the [Cumulus example deployment](https://github.com/nasa/cumulus/tree/master/example/cumulus-tf/main.tf).

         - Note that the values for `tea_stack_name` variable to the `cumulus` module and the `stack_name` variable to the `thin_egress_app` module **must match**
         - Also, if you are specifying the `stage_name` variable to the `thin_egress_app` module, **the value of the `tea_api_gateway_stage` variable to the `cumulus` module must match it**

    2. **If you want to preserve your existing `thin-egress-app` API gateway and avoid having to update your Cloudfront endpoint for distribution, then you must follow these instructions**: <https://nasa.github.io/cumulus/docs/upgrade-notes/migrate_tea_standalone>. Otherwise, you can re-deploy as usual.

  - If you provide your own custom bucket map to TEA as a standalone module, **you must ensure that your custom bucket map includes mappings for the `protected` and `public` buckets specified in your `cumulus-tf/terraform.tfvars`, otherwise Cumulus may not be able to determine the correct distribution URL for ingested files and you may encounter errors**

- **CUMULUS-2197**
  - EMS resources are now optional, and `ems_deploy` is set to `false` by default, which will delete your EMS resources.
  - If you would like to keep any deployed EMS resources, add the `ems_deploy` variable set to `true` in your `cumulus-tf/terraform.tfvars`

### BREAKING CHANGES

- **CUMULUS-2200**
  - Changes return from 303 redirect to 200 success for `Granule Inventory`'s
    `/reconciliationReport` returns.  The user (dashboard) must read the value
    of `url` from the return to get the s3SignedURL and then download the report.
- **CUMULUS-2099**
  - `meta.queues` has been removed from Cumulus core workflow messages.
  - `@cumulus/sf-sqs-report` workflow task no longer reads the reporting queue URL from `input.meta.queues.reporting` on the incoming event. Instead, it requires that the queue URL be set as the `reporting_queue_url` environment variable on the deployed Lambda.
- **CUMULUS-2111**
  - The deployment of the `thin-egress-app` module has be removed from `tf-modules/distribution`, which is a part of the `tf-modules/cumulus` module. Thus, the `thin-egress-app` module is no longer deployed for you by default. See the migration steps for details about how to add deployment for the `thin-egress-app`.
- **CUMULUS-2141**
  - The `parse-pdr` task has been updated to respect the `NODE_NAME` property in
    a PDR's `FILE_GROUP`. If a `NODE_NAME` is present, the task will query the
    Cumulus API for a provider with that host. If a provider is found, the
    output granule from the task will contain a `provider` property containing
    that provider. If `NODE_NAME` is set but a provider with that host cannot be
    found in the API, or if multiple providers are found with that same host,
    the task will fail.
  - The `queue-granules` task has been updated to expect an optional
    `granule.provider` property on each granule. If present, the granule will be
    enqueued using that provider. If not present, the task's `config.provider`
    will be used instead.
- **CUMULUS-2197**
  - EMS resources are now optional and will not be deployed by default. See migration steps for information
    about how to deploy EMS resources.

#### CODE CHANGES

- The `@cumulus/api-client.providers.getProviders` function now takes a
  `queryStringParameters` parameter which can be used to filter the providers
  which are returned
- The `@cumulus/aws-client/S3.getS3ObjectReadStreamAsync` function has been
  removed. It read the entire S3 object into memory before returning a read
  stream, which could cause Lambdas to run out of memory. Use
  `@cumulus/aws-client/S3.getObjectReadStream` instead.
- The `@cumulus/ingest/util.lookupMimeType` function now returns `undefined`
  rather than `null` if the mime type could not be found.
- The `@cumulus/ingest/lock.removeLock` function now returns `undefined`
- The `@cumulus/ingest/granule.generateMoveFileParams` function now returns
  `source: undefined` and `target :undefined` on the response object if either could not be
  determined. Previously, `null` had been returned.
- The `@cumulus/ingest/recursion.recursion` function must now be imported using
  `const { recursion } = require('@cumulus/ingest/recursion');`
- The `@cumulus/ingest/granule.getRenamedS3File` function has been renamed to
  `listVersionedObjects`
- `@cumulus/common.http` has been removed
- `@cumulus/common/http.download` has been removed

### Added

- **CUMULUS-1855**
  - Fixed SyncGranule task to return an empty granules list when given an empty
    (or absent) granules list on input, rather than throwing an exception
- **CUMULUS-1955**
  - Added `@cumulus/aws-client/S3.getObject` to get an AWS S3 object
  - Added `@cumulus/aws-client/S3.waitForObject` to get an AWS S3 object,
    retrying, if necessary
- **CUMULUS-1961**
  - Adds `startTimestamp` and `endTimestamp` parameters to endpoint
    `reconcilationReports`.  Setting these values will filter the returned
    report to cumulus data that falls within the timestamps. It also causes the
    report to be one directional, meaning cumulus is only reconciled with CMR,
    but not the other direction. The Granules will be filtered by their
    `updatedAt` values. Collections are filtered by the updatedAt time of their
    granules, i.e. Collections with granules that are updatedAt a time between
    the time parameters will be returned in the reconciliation reports.
  - Adds `startTimestamp` and `endTimestamp` parameters to create-reconciliation-reports
    lambda function. If either of these params is passed in with a value that can be
    converted to a date object, the inter-platform comparison between Cumulus and CMR will
    be one way.  That is, collections, granules, and files will be filtered by time for
    those found in Cumulus and only those compared to the CMR holdings. For the moment
    there is not enough information to change the internal consistency check, and S3 vs
    Cumulus comparisons are unchanged by the timestamps.
- **CUMULUS-1962**
  - Adds `location` as parameter to `/reconciliationReports` endpoint. Options are `S3`
    resulting in a S3 vs. Cumulus database search or `CMR` resulting in CMR vs. Cumulus database search.
- **CUMULUS-1963**
  - Adds `granuleId` as input parameter to `/reconcilationReports`
    endpoint. Limits inputs parameters to either `collectionId` or `granuleId`
    and will fail to create the report if both are provided.  Adding granuleId
    will find collections in Cumulus by granuleId and compare those one way
    with those in CMR.
  - `/reconciliationReports` now validates any input json before starting the
    async operation and the lambda handler no longer validates input
    parameters.
- **CUMULUS-1964**
  - Reports can now be filtered on provider
- **CUMULUS-1965**
  - Adds `collectionId` parameter to the `/reconcilationReports`
    endpoint. Setting this value will limit the scope of the reconcilation
    report to only the input collectionId when comparing Cumulus and
    CMR. `collectionId` is provided an array of strings e.g. `[shortname___version, shortname2___version2]`
- **CUMULUS-2107**
  - Added a new task, `update-cmr-access-constraints`, that will set access constraints in CMR Metadata.
    Currently supports UMMG-JSON and Echo10XML, where it will configure `AccessConstraints` and
    `RestrictionFlag/RestrictionComment`, respectively.
  - Added an operator doc on how to configure and run the access constraint update workflow, which will update the metadata using the new task, and then publish the updated metadata to CMR.
  - Added an operator doc on bulk operations.
- **CUMULUS-2111**
  - Added variables to `cumulus` module:
    - `tea_api_egress_log_group`
    - `tea_external_api_endpoint`
    - `tea_internal_api_endpoint`
    - `tea_rest_api_id`
    - `tea_rest_api_root_resource_id`
    - `tea_stack_name`
  - Added variables to `distribution` module:
    - `tea_api_egress_log_group`
    - `tea_external_api_endpoint`
    - `tea_internal_api_endpoint`
    - `tea_rest_api_id`
    - `tea_rest_api_root_resource_id`
    - `tea_stack_name`
- **CUMULUS-2112**
  - Added `@cumulus/api/lambdas/internal-reconciliation-report`, so create-reconciliation-report
    lambda can create `Internal` reconciliation report
- **CUMULUS-2116**
  - Added `@cumulus/api/models/granule.unpublishAndDeleteGranule` which
  unpublishes a granule from CMR and deletes it from Cumulus, but does not
  update the record to `published: false` before deletion
- **CUMULUS-2113**
  - Added Granule not found report to reports endpoint
  - Update reports to return breakdown by Granule of files both in DynamoDB and S3
- **CUMULUS-2123**
  - Added `cumulus-rds-tf` DB cluster module to `tf-modules` that adds a
    serverless RDS Aurora/PostgreSQL database cluster to meet the PostgreSQL
    requirements for future releases.
  - Updated the default Cumulus module to take the following new required variables:
    - rds_user_access_secret_arn:
      AWS Secrets Manager secret ARN containing a JSON string of DB credentials
      (containing at least host, password, port as keys)
    - rds_security_group:
      RDS Security Group that provides connection access to the RDS cluster
  - Updated API lambdas and default ECS cluster to add them to the
    `rds_security_group` for database access
- **CUMULUS-2126**
  - The collections endpoint now writes to the RDS database
- **CUMULUS-2127**
  - Added migration to create collections relation for RDS database
- **CUMULUS-2129**
  - Added `data-migration1` Terraform module and Lambda to migrate data from Dynamo to RDS
    - Added support to Lambda for migrating collections data from Dynamo to RDS
- **CUMULUS-2155**
  - Added `rds_connection_heartbeat` to `cumulus` and `data-migration` tf
    modules.  If set to true, this diagnostic variable instructs Core's database
    code to fire off a connection 'heartbeat' query and log the timing/results
    for diagnostic purposes, and retry certain connection timeouts once.
    This option is disabled by default
- **CUMULUS-2156**
  - Support array inputs parameters for `Internal` reconciliation report
- **CUMULUS-2157**
  - Added support to `data-migration1` Lambda for migrating providers data from Dynamo to RDS
    - The migration process for providers will convert any credentials that are stored unencrypted or encrypted with an S3 keypair provider to be encrypted with a KMS key instead
- **CUMULUS-2161**
  - Rules now support an `executionNamePrefix` property. If set, any executions
    triggered as a result of that rule will use that prefix in the name of the
    execution.
  - The `QueueGranules` task now supports an `executionNamePrefix` property. Any
    executions queued by that task will use that prefix in the name of the
    execution. See the
    [example workflow](./example/cumulus-tf/discover_granules_with_execution_name_prefix_workflow.asl.json)
    for usage.
  - The `QueuePdrs` task now supports an `executionNamePrefix` config property.
    Any executions queued by that task will use that prefix in the name of the
    execution. See the
    [example workflow](./example/cumulus-tf/discover_and_queue_pdrs_with_execution_name_prefix_workflow.asl.json)
    for usage.
- **CUMULUS-2162**
  - Adds new report type to `/reconciliationReport` endpoint.  The new report
    is `Granule Inventory`. This report is a CSV file of all the granules in
    the Cumulus DB. This report will eventually replace the existing
    `granules-csv` endpoint which has been deprecated.
- **CUMULUS-2197**
  - Added `ems_deploy` variable to the `cumulus` module. This is set to false by default, except
    for our example deployment, where it is needed for integration tests.

### Changed

- Upgraded version of [TEA](https://github.com/asfadmin/thin-egress-app/) deployed with Cumulus to build 88.
- **CUMULUS-2107**
  - Updated the `applyWorkflow` functionality on the granules endpoint to take a `meta` property to pass into the workflow message.
  - Updated the `BULK_GRANULE` functionality on the granules endpoint to support the above `applyWorkflow` change.
- **CUMULUS-2111**
  - Changed `distribution_api_gateway_stage` variable for `cumulus` module to `tea_api_gateway_stage`
  - Changed `api_gateway_stage` variable for `distribution` module to `tea_api_gateway_stage`
- **CUMULUS-2224**
  - Updated `/reconciliationReport`'s file reconciliation to include `"EXTENDED METADATA"` as a valid CMR relatedUrls Type.

### Fixed

- **CUMULUS-2168**
  - Fixed issue where large number of documents (generally logs) in the
    `cumulus` elasticsearch index results in the collection granule stats
    queries failing for the collections list api endpoint
- **CUMULUS-1955**
  - Due to AWS's eventual consistency model, it was possible for PostToCMR to
    publish an earlier version of a CMR metadata file, rather than the latest
    version created in a workflow.  This fix guarantees that the latest version
    is published, as expected.
- **CUMULUS-1961**
  - Fixed `activeCollections` query only returning 10 results
- **CUMULUS-2201**
  - Fix Reconciliation Report integration test failures by waiting for collections appear
    in es list and ingesting a fake granule xml file to CMR
- **CUMULUS-2015**
  - Reduced concurrency of `QueueGranules` task. That task now has a
    `config.concurrency` option that defaults to `3`.
- **CUMULUS-2116**
  - Fixed a race condition with bulk granule delete causing deleted granules to still appear in Elasticsearch. Granules removed via bulk delete should now be removed from Elasticsearch.
- **CUMULUS-2163**
  - Remove the `public-read` ACL from the `move-granules` task
- **CUMULUS-2164**
  - Fix issue where `cumulus` index is recreated and attached to an alias if it has been previously deleted
- **CUMULUS-2195**
  - Fixed issue with redirect from `/token` not working when using a Cloudfront endpoint to access the Cumulus API with Launchpad authentication enabled. The redirect should now work properly whether you are using a plain API gateway URL or a Cloudfront endpoint pointing at an API gateway URL.
- **CUMULUS-2200**
  - Fixed issue where __in and __not queries were stripping spaces from values

### Deprecated

- **CUMULUS-1955**
  - `@cumulus/aws-client/S3.getS3Object()`
  - `@cumulus/message/Queue.getQueueNameByUrl()`
  - `@cumulus/message/Queue.getQueueName()`
- **CUMULUS-2162**
  - `@cumulus/api/endpoints/granules-csv/list()`

### Removed

- **CUMULUS-2111**
  - Removed `distribution_url` and `distribution_redirect_uri` outputs from the `cumulus` module
  - Removed variables from the `cumulus` module:
    - `distribution_url`
    - `log_api_gateway_to_cloudwatch`
    - `thin_egress_cookie_domain`
    - `thin_egress_domain_cert_arn`
    - `thin_egress_download_role_in_region_arn`
    - `thin_egress_jwt_algo`
    - `thin_egress_jwt_secret_name`
    - `thin_egress_lambda_code_dependency_archive_key`
    - `thin_egress_stack_name`
  - Removed outputs from the `distribution` module:
    - `distribution_url`
    - `internal_tea_api`
    - `rest_api_id`
    - `thin_egress_app_redirect_uri`
  - Removed variables from the `distribution` module:
    - `bucket_map_key`
    - `distribution_url`
    - `log_api_gateway_to_cloudwatch`
    - `thin_egress_cookie_domain`
    - `thin_egress_domain_cert_arn`
    - `thin_egress_download_role_in_region_arn`
    - `thin_egress_jwt_algo`
    - `thin_egress_jwt_secret_name`
    - `thin_egress_lambda_code_dependency_archive_key`
- **CUMULUS-2157**
  - Removed `providerSecretsMigration` and `verifyProviderSecretsMigration` lambdas
- Removed deprecated `@cumulus/sf-sns-report` task
- Removed code:
  - `@cumulus/aws-client/S3.calculateS3ObjectChecksum`
  - `@cumulus/aws-client/S3.getS3ObjectReadStream`
  - `@cumulus/cmrjs.getFullMetadata`
  - `@cumulus/cmrjs.getMetadata`
  - `@cumulus/common/util.isNil`
  - `@cumulus/common/util.isNull`
  - `@cumulus/common/util.isUndefined`
  - `@cumulus/common/util.lookupMimeType`
  - `@cumulus/common/util.mkdtempSync`
  - `@cumulus/common/util.negate`
  - `@cumulus/common/util.noop`
  - `@cumulus/common/util.omit`
  - `@cumulus/common/util.renameProperty`
  - `@cumulus/common/util.sleep`
  - `@cumulus/common/util.thread`
  - `@cumulus/ingest/granule.copyGranuleFile`
  - `@cumulus/ingest/granule.moveGranuleFile`
  - `@cumulus/integration-tests/api/rules.deleteRule`
  - `@cumulus/integration-tests/api/rules.getRule`
  - `@cumulus/integration-tests/api/rules.listRules`
  - `@cumulus/integration-tests/api/rules.postRule`
  - `@cumulus/integration-tests/api/rules.rerunRule`
  - `@cumulus/integration-tests/api/rules.updateRule`
  - `@cumulus/integration-tests/sfnStep.parseStepMessage`
  - `@cumulus/message/Queue.getQueueName`
  - `@cumulus/message/Queue.getQueueNameByUrl`

## v2.0.2+ Backport releases

Release v2.0.1 was the last release on the 2.0.x release series.

Changes after this version on the 2.0.x release series are limited
security/requested feature patches and will not be ported forward to future
releases unless there is a corresponding CHANGELOG entry.

For up-to-date CHANGELOG for the maintenance release branch see
[CHANGELOG.md](https://github.com/nasa/cumulus/blob/release-2.0.x/CHANGELOG.md)
from the 2.0.x branch.

For the most recent release information for the maintenance branch please see
the [release page](https://github.com/nasa/cumulus/releases)

## [v2.0.7] 2020-10-1 - [BACKPORT]

### Fixed

- CVE-2020-7720
  - Updated common `node-forge` dependency to 0.10.0 to address CVE finding

### [v2.0.6] 2020-09-25 - [BACKPORT]

### Fixed

- **CUMULUS-2168**
  - Fixed issue where large number of documents (generally logs) in the
    `cumulus` elasticsearch index results in the collection granule stats
    queries failing for the collections list api endpoint

### [v2.0.5] 2020-09-15 - [BACKPORT]

#### Added

- Added `thin_egress_stack_name` variable to `cumulus` and `distribution` Terraform modules to allow overriding the default Cloudformation stack name used for the `thin-egress-app`. **Please note that if you change/set this value for an existing deployment, it will destroy and re-create your API gateway for the `thin-egress-app`.**

#### Fixed

- Fix collection list queries. Removed fixes to collection stats, which break queries for a large number of granules.

### [v2.0.4] 2020-09-08 - [BACKPORT]

#### Changed

- Upgraded version of [TEA](https://github.com/asfadmin/thin-egress-app/) deployed with Cumulus to build 88.

### [v2.0.3] 2020-09-02 - [BACKPORT]

#### Fixed

- **CUMULUS-1961**
  - Fixed `activeCollections` query only returning 10 results

- **CUMULUS-2039**
  - Fix issue causing SyncGranules task to run out of memory on large granules

#### CODE CHANGES

- The `@cumulus/aws-client/S3.getS3ObjectReadStreamAsync` function has been
  removed. It read the entire S3 object into memory before returning a read
  stream, which could cause Lambdas to run out of memory. Use
  `@cumulus/aws-client/S3.getObjectReadStream` instead.

### [v2.0.2] 2020-08-17 - [BACKPORT]

#### CODE CHANGES

- The `@cumulus/ingest/util.lookupMimeType` function now returns `undefined`
  rather than `null` if the mime type could not be found.
- The `@cumulus/ingest/lock.removeLock` function now returns `undefined`

#### Added

- **CUMULUS-2116**
  - Added `@cumulus/api/models/granule.unpublishAndDeleteGranule` which
  unpublishes a granule from CMR and deletes it from Cumulus, but does not
  update the record to `published: false` before deletion

### Fixed

- **CUMULUS-2116**
  - Fixed a race condition with bulk granule delete causing deleted granules to still appear in Elasticsearch. Granules removed via bulk delete should now be removed from Elasticsearch.

## [v2.0.1] 2020-07-28

### Added

- **CUMULUS-1886**
  - Added `multiple sort keys` support to `@cumulus/api`
- **CUMULUS-2099**
  - `@cumulus/message/Queue.getQueueUrl` to get the queue URL specified in a Cumulus workflow message, if any.

### Fixed

- **[PR 1790](https://github.com/nasa/cumulus/pull/1790)**
  - Fixed bug with request headers in `@cumulus/launchpad-auth` causing Launchpad token requests to fail

## [v2.0.0] 2020-07-23

### BREAKING CHANGES

- Changes to the `@cumulus/api-client` package
  - The `CumulusApiClientError` class must now be imported using
    `const { CumulusApiClientError } = require('@cumulus/api-client/CumulusApiClientError')`
- The `@cumulus/sftp-client/SftpClient` class must now be imported using
  `const { SftpClient } = require('@cumulus/sftp-client');`
- Instances of `@cumulus/ingest/SftpProviderClient` no longer implicitly connect
  when `download`, `list`, or `sync` are called. You must call `connect` on the
  provider client before issuing one of those calls. Failure to do so will
  result in a "Client not connected" exception being thrown.
- Instances of `@cumulus/ingest/SftpProviderClient` no longer implicitly
  disconnect from the SFTP server when `list` is called.
- Instances of `@cumulus/sftp-client/SftpClient` must now be explicitly closed
  by calling `.end()`
- Instances of `@cumulus/sftp-client/SftpClient` no longer implicitly connect to
  the server when `download`, `unlink`, `syncToS3`, `syncFromS3`, and `list` are
  called. You must explicitly call `connect` before calling one of those
  methods.
- Changes to the `@cumulus/common` package
  - `cloudwatch-event.getSfEventMessageObject()` now returns `undefined` if the
    message could not be found or could not be parsed. It previously returned
    `null`.
  - `S3KeyPairProvider.decrypt()` now throws an exception if the bucket
    containing the key cannot be determined.
  - `S3KeyPairProvider.decrypt()` now throws an exception if the stack cannot be
    determined.
  - `S3KeyPairProvider.encrypt()` now throws an exception if the bucket
    containing the key cannot be determined.
  - `S3KeyPairProvider.encrypt()` now throws an exception if the stack cannot be
    determined.
  - `sns-event.getSnsEventMessageObject()` now returns `undefined` if it could
    not be parsed. It previously returned `null`.
  - The `aws` module has been removed.
  - The `BucketsConfig.buckets` property is now read-only and private
  - The `test-utils.validateConfig()` function now resolves to `undefined`
    rather than `true`.
  - The `test-utils.validateInput()` function now resolves to `undefined` rather
    than `true`.
  - The `test-utils.validateOutput()` function now resolves to `undefined`
    rather than `true`.
  - The static `S3KeyPairProvider.retrieveKey()` function has been removed.
- Changes to the `@cumulus/cmrjs` package
  - `@cumulus/cmrjs.constructOnlineAccessUrl()` and
    `@cumulus/cmrjs/cmr-utils.constructOnlineAccessUrl()` previously took a
    `buckets` parameter, which was an instance of
    `@cumulus/common/BucketsConfig`. They now take a `bucketTypes` parameter,
    which is a simple object mapping bucket names to bucket types. Example:
    `{ 'private-1': 'private', 'public-1': 'public' }`
  - `@cumulus/cmrjs.reconcileCMRMetadata()` and
    `@cumulus/cmrjs/cmr-utils.reconcileCMRMetadata()` now take a **required**
    `bucketTypes` parameter, which is a simple object mapping bucket names to
    bucket types. Example: `{ 'private-1': 'private', 'public-1': 'public' }`
  - `@cumulus/cmrjs.updateCMRMetadata()` and
    `@cumulus/cmrjs/cmr-utils.updateCMRMetadata()` previously took an optional
    `inBuckets` parameter, which was an instance of
    `@cumulus/common/BucketsConfig`. They now take a **required** `bucketTypes`
    parameter, which is a simple object mapping bucket names to bucket types.
    Example: `{ 'private-1': 'private', 'public-1': 'public' }`
- The minimum supported version of all published Cumulus packages is now Node
  12.18.0
  - Tasks using the `cumuluss/cumulus-ecs-task` Docker image must be updated to
    `cumuluss/cumulus-ecs-task:1.7.0`. This can be done by updating the `image`
    property of any tasks defined using the `cumulus_ecs_service` Terraform
    module.
- Changes to `@cumulus/aws-client/S3`
  - The signature of the `getObjectSize` function has changed. It now takes a
    params object with three properties:
    - **s3**: an instance of an AWS.S3 object
    - **bucket**
    - **key**
  - The `getObjectSize` function will no longer retry if the object does not
    exist
- **CUMULUS-1861**
  - `@cumulus/message/Collections.getCollectionIdFromMessage` now throws a
    `CumulusMessageError` if `collectionName` and `collectionVersion` are missing
    from `meta.collection`.   Previously this method would return
    `'undefined___undefined'` instead
  - `@cumulus/integration-tests/addCollections` now returns an array of collections that
    were added rather than the count of added collections
- **CUMULUS-1930**
  - The `@cumulus/common/util.uuid()` function has been removed
- **CUMULUS-1955**
  - `@cumulus/aws-client/S3.multipartCopyObject` now returns an object with the
    AWS `etag` of the destination object
  - `@cumulus/ingest/S3ProviderClient.list` now sets a file object's `path`
    property to `undefined` instead of `null` when the file is at the top level
    of its bucket
  - The `sync` methods of the following classes in the `@cumulus/ingest` package
    now return an object with the AWS `s3uri` and `etag` of the destination file
    (they previously returned only a string representing the S3 URI)
    - `FtpProviderClient`
    - `HttpProviderClient`
    - `S3ProviderClient`
    - `SftpProviderClient`
- **CUMULUS-1958**
  - The following methods exported from `@cumulus/cmr-js/cmr-utils` were made
    async, and added distributionBucketMap as a parameter:
    - constructOnlineAccessUrl
    - generateFileUrl
    - reconcileCMRMetadata
    - updateCMRMetadata
- **CUMULUS-1969**
  - The `DiscoverPdrs` task now expects `provider_path` to be provided at
    `event.config.provider_path`, not `event.config.collection.provider_path`
  - `event.config.provider_path` is now a required parameter of the
    `DiscoverPdrs` task
  - `event.config.collection` is no longer a parameter to the `DiscoverPdrs`
    task
  - Collections no longer support the `provider_path` property. The tasks that
    relied on that property are now referencing `config.meta.provider_path`.
    Workflows should be updated accordingly.
- **CUMULUS-1977**
  - Moved bulk granule deletion endpoint from `/bulkDelete` to
    `/granules/bulkDelete`
- **CUMULUS-1991**
  - Updated CMR metadata generation to use "Download file.hdf" (where `file.hdf` is the filename of the given resource) as the resource description instead of "File to download"
  - CMR metadata updates now respect changes to resource descriptions (previously only changes to resource URLs were respected)

### MIGRATION STEPS

- Due to an issue with the AWS API Gateway and how the Thin Egress App Cloudformation template applies updates, you may need to redeploy your
  `thin-egress-app-EgressGateway` manually as a one time migration step.    If your deployment fails with an
  error similar to:

  ```bash
  Error: Lambda function (<stack>-tf-TeaCache) returned error: ({"errorType":"HTTPError","errorMessage":"Response code 404 (Not Found)"})
  ```

  Then follow the [AWS
  instructions](https://docs.aws.amazon.com/apigateway/latest/developerguide/how-to-deploy-api-with-console.html)
  to `Redeploy a REST API to a stage` for your egress API and re-run `terraform
  apply`.

### Added

- **CUMULUS-2081**
  - Add Integrator Guide section for onboarding
  - Add helpful tips documentation

- **CUMULUS-1902**
  - Add Common Use Cases section under Operator Docs

- **CUMULUS-2058**
  - Added `lambda_processing_role_name` as an output from the `cumulus` module
    to provide the processing role name
- **CUMULUS-1417**
  - Added a `checksumFor` property to collection `files` config. Set this
    property on a checksum file's definition matching the `regex` of the target
    file. More details in the ['Data Cookbooks
    Setup'](https://nasa.github.io/cumulus/docs/next/data-cookbooks/setup)
    documentation.
  - Added `checksumFor` validation to collections model.
- **CUMULUS-1956**
  - Added `@cumulus/earthata-login-client` package
  - The `/s3credentials` endpoint that is deployed as part of distribution now
    supports authentication using tokens created by a different application. If
    a request contains the `EDL-ClientId` and `EDL-Token` headers,
    authentication will be handled using that token rather than attempting to
    use OAuth.
  - `@cumulus/earthata-login-client.getTokenUsername()` now accepts an
    `xRequestId` argument, which will be included as the `X-Request-Id` header
    when calling Earthdata Login.
  - If the `s3Credentials` endpoint is invoked with an EDL token and an
    `X-Request-Id` header, that `X-Request-Id` header will be forwarded to
    Earthata Login.
- **CUMULUS-1957**
  - If EDL token authentication is being used, and the `EDL-Client-Name` header
    is set, `@the-client-name` will be appended to the end of the Earthdata
    Login username that is used as the `RoleSessionName` of the temporary IAM
    credentials. This value will show up in the AWS S3 server access logs.
- **CUMULUS-1958**
  - Add the ability for users to specify a `bucket_map_key` to the `cumulus`
    terraform module as an override for the default .yaml values that are passed
    to TEA by Core.    Using this option *requires* that each configured
    Cumulus 'distribution' bucket (e.g. public/protected buckets) have a single
    TEA mapping.  Multiple maps per bucket are not supported.
  - Updated Generating a distribution URL, the MoveGranules task and all CMR
    reconciliation functionality to utilize the TEA bucket map override.
  - Updated deploy process to utilize a bootstrap 'tea-map-cache' lambda that
    will, after deployment of Cumulus Core's TEA instance, query TEA for all
    protected/public buckets and generate a mapping configuration used
    internally by Core.  This object is also exposed as an output of the Cumulus
    module as `distribution_bucket_map`.
- **CUMULUS-1961**
  - Replaces DynamoDB for Elasticsearch for reconciliationReportForCumulusCMR
    comparisons between Cumulus and CMR.
- **CUMULUS-1970**
  - Created the `add-missing-file-checksums` workflow task
  - Added `@cumulus/aws-client/S3.calculateObjectHash()` function
  - Added `@cumulus/aws-client/S3.getObjectReadStream()` function
- **CUMULUS-1887**
  - Add additional fields to the granule CSV download file
- **CUMULUS-2019**
  - Add `infix` search to es query builder `@cumulus/api/es/es/queries` to
    support partial matching of the keywords

### Changed

- **CUMULUS-2032**
  - Updated @cumulus/ingest/HttpProviderClient to utilize a configuration key
    `httpListTimeout` to set the default timeout for discovery HTTP/HTTPS
    requests, and updates the default for the provider to 5 minutes (300 seconds).
  - Updated the DiscoverGranules and DiscoverPDRs tasks to utilize the updated
    configuration value if set via workflow config, and updates the default for
    these tasks to 5 minutes (300 seconds).

- **CUMULUS-176**
  - The API will now respond with a 400 status code when a request body contains
    invalid JSON. It had previously returned a 500 status code.
- **CUMULUS-1861**
  - Updates Rule objects to no longer require a collection.
  - Changes the DLQ behavior for `sfEventSqsToDbRecords` and
    `sfEventSqsToDbRecordsInputQueue`. Previously failure to write a database
    record would result in lambda success, and an error log in the CloudWatch
    logs.   The lambda has been updated to manually add a record to
    the `sfEventSqsToDbRecordsDeadLetterQueue` if the granule, execution, *or*
    pdr record fails to write, in addition to the previous error logging.
- **CUMULUS-1956**
  - The `/s3credentials` endpoint that is deployed as part of distribution now
    supports authentication using tokens created by a different application. If
    a request contains the `EDL-ClientId` and `EDL-Token` headers,
    authentication will be handled using that token rather than attempting to
    use OAuth.
- **CUMULUS-1977**
  - API endpoint POST `/granules/bulk` now returns a 202 status on a successful
    response instead of a 200 response
  - API endpoint DELETE `/granules/<granule-id>` now returns a 404 status if the
    granule record was already deleted
  - `@cumulus/api/models/Granule.update()` now returns the updated granule
    record
  - Implemented POST `/granules/bulkDelete` API endpoint to support deleting
    granules specified by ID or returned by the provided query in the request
    body. If the request is successful, the endpoint returns the async operation
    ID that has been started to remove the granules.
    - To use a query in the request body, your deployment must be
      [configured to access the Elasticsearch host for ESDIS metrics](https://nasa.github.io/cumulus/docs/additional-deployment-options/cloudwatch-logs-delivery#esdis-metrics)
      in your environment
  - Added `@cumulus/api/models/Granule.getRecord()` method to return raw record
    from DynamoDB
  - Added `@cumulus/api/models/Granule.delete()` method which handles deleting
    the granule record from DynamoDB and the granule files from S3
- **CUMULUS-1982**
  - The `globalConnectionLimit` property of providers is now optional and
    defaults to "unlimited"
- **CUMULUS-1997**
  - Added optional `launchpad` configuration to `@cumulus/hyrax-metadata-updates` task config schema.
- **CUMULUS-1991**
  - `@cumulus/cmrjs/src/cmr-utils/constructOnlineAccessUrls()` now throws an error if `cmrGranuleUrlType = "distribution"` and no distribution endpoint argument is provided
- **CUMULUS-2011**
  - Reconciliation reports are now generated within an AsyncOperation
- **CUMULUS-2016**
  - Upgrade TEA to version 79

### Fixed

- **CUMULUS-1991**
  - Added missing `DISTRIBUTION_ENDPOINT` environment variable for API lambdas. This environment variable is required for API requests to move granules.

- **CUMULUS-1961**
  - Fixed granules and executions query params not getting sent to API in granule list operation in `@cumulus/api-client`

### Deprecated

- `@cumulus/aws-client/S3.calculateS3ObjectChecksum()`
- `@cumulus/aws-client/S3.getS3ObjectReadStream()`
- `@cumulus/common/log.convertLogLevel()`
- `@cumulus/collection-config-store`
- `@cumulus/common/util.sleep()`

- **CUMULUS-1930**
  - `@cumulus/common/log.convertLogLevel()`
  - `@cumulus/common/util.isNull()`
  - `@cumulus/common/util.isUndefined()`
  - `@cumulus/common/util.negate()`
  - `@cumulus/common/util.noop()`
  - `@cumulus/common/util.isNil()`
  - `@cumulus/common/util.renameProperty()`
  - `@cumulus/common/util.lookupMimeType()`
  - `@cumulus/common/util.thread()`
  - `@cumulus/common/util.mkdtempSync()`

### Removed

- The deprecated `@cumulus/common.bucketsConfigJsonObject` function has been
  removed
- The deprecated `@cumulus/common.CollectionConfigStore` class has been removed
- The deprecated `@cumulus/common.concurrency` module has been removed
- The deprecated `@cumulus/common.constructCollectionId` function has been
  removed
- The deprecated `@cumulus/common.launchpad` module has been removed
- The deprecated `@cumulus/common.LaunchpadToken` class has been removed
- The deprecated `@cumulus/common.Semaphore` class has been removed
- The deprecated `@cumulus/common.stringUtils` module has been removed
- The deprecated `@cumulus/common/aws.cloudwatchlogs` function has been removed
- The deprecated `@cumulus/common/aws.deleteS3Files` function has been removed
- The deprecated `@cumulus/common/aws.deleteS3Object` function has been removed
- The deprecated `@cumulus/common/aws.dynamodb` function has been removed
- The deprecated `@cumulus/common/aws.dynamodbDocClient` function has been
  removed
- The deprecated `@cumulus/common/aws.getExecutionArn` function has been removed
- The deprecated `@cumulus/common/aws.headObject` function has been removed
- The deprecated `@cumulus/common/aws.listS3ObjectsV2` function has been removed
- The deprecated `@cumulus/common/aws.parseS3Uri` function has been removed
- The deprecated `@cumulus/common/aws.promiseS3Upload` function has been removed
- The deprecated `@cumulus/common/aws.recursivelyDeleteS3Bucket` function has
  been removed
- The deprecated `@cumulus/common/aws.s3CopyObject` function has been removed
- The deprecated `@cumulus/common/aws.s3ObjectExists` function has been removed
- The deprecated `@cumulus/common/aws.s3PutObject` function has been removed
- The deprecated `@cumulus/common/bucketsConfigJsonObject` function has been
  removed
- The deprecated `@cumulus/common/CloudWatchLogger` class has been removed
- The deprecated `@cumulus/common/collection-config-store.CollectionConfigStore`
  class has been removed
- The deprecated `@cumulus/common/collection-config-store.constructCollectionId`
  function has been removed
- The deprecated `@cumulus/common/concurrency.limit` function has been removed
- The deprecated `@cumulus/common/concurrency.mapTolerant` function has been
  removed
- The deprecated `@cumulus/common/concurrency.promiseUrl` function has been
  removed
- The deprecated `@cumulus/common/concurrency.toPromise` function has been
  removed
- The deprecated `@cumulus/common/concurrency.unless` function has been removed
- The deprecated `@cumulus/common/config.parseConfig` function has been removed
- The deprecated `@cumulus/common/config.resolveResource` function has been
  removed
- The deprecated `@cumulus/common/DynamoDb.get` function has been removed
- The deprecated `@cumulus/common/DynamoDb.scan` function has been removed
- The deprecated `@cumulus/common/FieldPattern` class has been removed
- The deprecated `@cumulus/common/launchpad.getLaunchpadToken` function has been
  removed
- The deprecated `@cumulus/common/launchpad.validateLaunchpadToken` function has
  been removed
- The deprecated `@cumulus/common/LaunchpadToken` class has been removed
- The deprecated `@cumulus/common/message.buildCumulusMeta` function has been
  removed
- The deprecated `@cumulus/common/message.buildQueueMessageFromTemplate`
  function has been removed
- The deprecated `@cumulus/common/message.getCollectionIdFromMessage` function
  has been removed
- The deprecated `@cumulus/common/message.getMaximumExecutions` function has
  been removed
- The deprecated `@cumulus/common/message.getMessageExecutionArn` function has
  been removed
- The deprecated `@cumulus/common/message.getMessageExecutionName` function has
  been removed
- The deprecated `@cumulus/common/message.getMessageFromTemplate` function has
  been removed
- The deprecated `@cumulus/common/message.getMessageGranules` function has been
  removed
- The deprecated `@cumulus/common/message.getMessageStateMachineArn` function
  has been removed
- The deprecated `@cumulus/common/message.getQueueName` function has been
  removed
- The deprecated `@cumulus/common/message.getQueueNameByUrl` function has been
  removed
- The deprecated `@cumulus/common/message.hasQueueAndExecutionLimit` function
  has been removed
- The deprecated `@cumulus/common/Semaphore` class has been removed
- The deprecated `@cumulus/common/string.globalReplace` function has been removed
- The deprecated `@cumulus/common/string.isNonEmptyString` function has been
  removed
- The deprecated `@cumulus/common/string.isValidHostname` function has been
  removed
- The deprecated `@cumulus/common/string.match` function has been removed
- The deprecated `@cumulus/common/string.matches` function has been removed
- The deprecated `@cumulus/common/string.replace` function has been removed
- The deprecated `@cumulus/common/string.toLower` function has been removed
- The deprecated `@cumulus/common/string.toUpper` function has been removed
- The deprecated `@cumulus/common/testUtils.getLocalstackEndpoint` function has been removed
- The deprecated `@cumulus/common/util.setErrorStack` function has been removed
- The `@cumulus/common/util.uuid` function has been removed
- The deprecated `@cumulus/common/workflows.getWorkflowArn` function has been
  removed
- The deprecated `@cumulus/common/workflows.getWorkflowFile` function has been
  removed
- The deprecated `@cumulus/common/workflows.getWorkflowList` function has been
  removed
- The deprecated `@cumulus/common/workflows.getWorkflowTemplate` function has
  been removed
- `@cumulus/aws-client/StepFunctions.toSfnExecutionName()`
- `@cumulus/aws-client/StepFunctions.fromSfnExecutionName()`
- `@cumulus/aws-client/StepFunctions.getExecutionArn()`
- `@cumulus/aws-client/StepFunctions.getExecutionUrl()`
- `@cumulus/aws-client/StepFunctions.getStateMachineArn()`
- `@cumulus/aws-client/StepFunctions.pullStepFunctionEvent()`
- `@cumulus/common/test-utils/throttleOnce()`
- `@cumulus/integration-tests/api/distribution.invokeApiDistributionLambda()`
- `@cumulus/integration-tests/api/distribution.getDistributionApiRedirect()`
- `@cumulus/integration-tests/api/distribution.getDistributionApiFileStream()`

## [v1.24.0] 2020-06-03

### BREAKING CHANGES

- **CUMULUS-1969**
  - The `DiscoverPdrs` task now expects `provider_path` to be provided at
    `event.config.provider_path`, not `event.config.collection.provider_path`
  - `event.config.provider_path` is now a required parameter of the
    `DiscoverPdrs` task
  - `event.config.collection` is no longer a parameter to the `DiscoverPdrs`
    task
  - Collections no longer support the `provider_path` property. The tasks that
    relied on that property are now referencing `config.meta.provider_path`.
    Workflows should be updated accordingly.

- **CUMULUS-1997**
  - `@cumulus/cmr-client/CMRSearchConceptQueue` parameters have been changed to take a `cmrSettings` object containing clientId, provider, and auth information. This can be generated using `@cumulus/cmrjs/cmr-utils/getCmrSettings`. The `cmrEnvironment` variable has been removed.

### Added

- **CUMULUS-1800**
  - Added task configuration setting named `syncChecksumFiles` to the
    SyncGranule task. This setting is `false` by default, but when set to
    `true`, all checksum files associated with data files that are downloaded
    will be downloaded as well.
- **CUMULUS-1952**
  - Updated HTTP(S) provider client to accept username/password for Basic authorization. This change adds support for Basic Authorization such as Earthdata login redirects to ingest (i.e. as implemented in SyncGranule), but not to discovery (i.e. as implemented in DiscoverGranules). Discovery still expects the provider's file system to be publicly accessible, but not the individual files and their contents.
  - **NOTE**: Using this in combination with the HTTP protocol may expose usernames and passwords to intermediary network entities. HTTPS is highly recommended.
- **CUMULUS-1997**
  - Added optional `launchpad` configuration to `@cumulus/hyrax-metadata-updates` task config schema.

### Fixed

- **CUMULUS-1997**
  - Updated all CMR operations to use configured authentication scheme
- **CUMULUS-2010**
  - Updated `@cumulus/api/launchpadSaml` to support multiple userGroup attributes from the SAML response

## [v1.23.2] 2020-05-22

### BREAKING CHANGES

- Updates to the Cumulus archive API:
  - All endpoints now return a `401` response instead of a `403` for any request where the JWT passed as a Bearer token is invalid.
  - POST `/refresh` and DELETE `/token/<token>` endpoints now return a `401` response for requests with expired tokens

- **CUMULUS-1894**
  - `@cumulus/ingest/granule.handleDuplicateFile()`
    - The `copyOptions` parameter has been removed
    - An `ACL` parameter has been added
  - `@cumulus/ingest/granule.renameS3FileWithTimestamp()`
    - Now returns `undefined`

- **CUMULUS-1896**
  Updated all Cumulus core lambdas to utilize the new message adapter streaming interface via [cumulus-message-adapter-js v1.2.0](https://github.com/nasa/cumulus-message-adapter-js/releases/tag/v1.2.0).   Users of this version of Cumulus (or later) must utilize version 1.3.0 or greater of the [cumulus-message-adapter](https://github.com/nasa/cumulus-message-adapter) to support core lambdas.

- **CUMULUS-1912**
  - `@cumulus/api` reconciliationReports list endpoint returns a list of reconciliationReport records instead of S3Uri.

- **CUMULUS-1969**
  - The `DiscoverGranules` task now expects `provider_path` to be provided at
    `event.config.provider_path`, not `event.config.collection.provider_path`
  - `config.provider_path` is now a required parameter of the `DiscoverGranules`
    task

### MIGRATION STEPS

- To take advantage of the new TTL-based access token expiration implemented in CUMULUS-1777 (see notes below) and clear out existing records in your access tokens table, do the following:
  1. Log out of any active dashboard sessions
  2. Use the AWS console or CLI to delete your `<prefix>-AccessTokensTable` DynamoDB table
  3. [Re-deploy your `data-persistence` module](https://nasa.github.io/cumulus/docs/deployment/upgrade-readme#update-data-persistence-resources), which should re-create the `<prefix>-AccessTokensTable` DynamoDB table
  4. Return to using the Cumulus API/dashboard as normal
- This release requires the Cumulus Message Adapter layer deployed with Cumulus Core to be at least 1.3.0, as the core lambdas have updated to [cumulus-message-adapter-js v1.2.0](https://github.com/nasa/cumulus-message-adapter-js/releases/tag/v1.2.0) and the new CMA interface.  As a result, users should:
  1. Follow the [Cumulus Message Adapter (CMA) deployment instructions](https://nasa.github.io/cumulus/docs/deployment/deployment-readme#deploy-the-cumulus-message-adapter-layer) and install a CMA layer version >=1.3.0
  2. If you are using any custom Node.js Lambdas in your workflows **and** the Cumulus CMA layer/`cumulus-message-adapter-js`, you must update your lambda to use [cumulus-message-adapter-js v1.2.0](https://github.com/nasa/cumulus-message-adapter-js/releases/tag/v1.2.0) and follow the migration instructions in the release notes. Prior versions of `cumulus-message-adapter-js` are not compatible with CMA >= 1.3.0.
- Migrate existing s3 reconciliation report records to database (CUMULUS-1911):
  - After update your `data persistence` module and Cumulus resources, run the command:

  ```bash
  ./node_modules/.bin/cumulus-api migrate --stack `<your-terraform-deployment-prefix>` --migrationVersion migration5
  ```

### Added

- Added a limit for concurrent Elasticsearch requests when doing an index from database operation
- Added the `es_request_concurrency` parameter to the archive and cumulus Terraform modules

- **CUMULUS-1995**
  - Added the `es_index_shards` parameter to the archive and cumulus Terraform modules to configure the number of shards for the ES index
    - If you have an existing ES index, you will need to [reindex](https://nasa.github.io/cumulus-api/#reindex) and then [change index](https://nasa.github.io/cumulus-api/#change-index) to take advantage of shard updates

- **CUMULUS-1894**
  - Added `@cumulus/aws-client/S3.moveObject()`

- **CUMULUS-1911**
  - Added ReconciliationReports table
  - Updated CreateReconciliationReport lambda to save Reconciliation Report records to database
  - Updated dbIndexer and IndexFromDatabase lambdas to index Reconciliation Report records to Elasticsearch
  - Added migration_5 to migrate existing s3 reconciliation report records to database and Elasticsearch
  - Updated `@cumulus/api` package, `tf-modules/archive` and `tf-modules/data-persistence` Terraform modules

- **CUMULUS-1916**
  - Added util function for seeding reconciliation reports when running API locally in dashboard

### Changed

- **CUMULUS-1777**
  - The `expirationTime` property is now a **required field** of the access tokens model.
  - Updated the `AccessTokens` table to set a [TTL](https://docs.aws.amazon.com/amazondynamodb/latest/developerguide/howitworks-ttl.html) on the `expirationTime` field in `tf-modules/data-persistence/dynamo.tf`. As a result, access token records in this table whose `expirationTime` has passed should be **automatically deleted by DynamoDB**.
  - Updated all code creating access token records in the Dynamo `AccessTokens` table to set the `expirationTime` field value in seconds from the epoch.
- **CUMULUS-1912**
  - Updated reconciliationReports endpoints to query against Elasticsearch, delete report from both database and s3
  - Added `@cumulus/api-client/reconciliationReports`
- **CUMULUS-1999**
  - Updated `@cumulus/common/util.deprecate()` so that only a single deprecation notice is printed for each name/version combination

### Fixed

- **CUMULUS-1894**
  - The `SyncGranule` task can now handle files larger than 5 GB
- **CUMULUS-1987**
  - `Remove granule from CMR` operation in `@cumulus/api` now passes token to CMR when fetching granule metadata, allowing removal of private granules
- **CUMULUS-1993**
  - For a given queue, the `sqs-message-consumer` Lambda will now only schedule workflows for rules matching the queue **and the collection information in each queue message (if any)**
    - The consumer also now only reads each queue message **once per Lambda invocation**, whereas previously each message was read **once per queue rule per Lambda invocation**
  - Fixed bug preventing the deletion of multiple SNS rules that share the same SNS topic

### Deprecated

- **CUMULUS-1894**
  - `@cumulus/ingest/granule.copyGranuleFile()`
  - `@cumulus/ingest/granule.moveGranuleFile()`

- **CUMULUS-1987** - Deprecated the following functions:
  - `@cumulus/cmrjs/getMetadata(cmrLink)` -> `@cumulus/cmr-client/CMR.getGranuleMetadata(cmrLink)`
  - `@cumulus/cmrjs/getFullMetadata(cmrLink)`

## [v1.22.1] 2020-05-04

**Note**: v1.22.0 was not released as a package due to npm/release concerns.  Users upgrading to 1.22.x should start with 1.22.1

### Added

- **CUMULUS-1894**
  - Added `@cumulus/aws-client/S3.multipartCopyObject()`
- **CUMULUS-408**
  - Added `certificateUri` field to provider schema. This optional field allows operators to specify an S3 uri to a CA bundle to use for HTTPS requests.
- **CUMULUS-1787**
  - Added `collections/active` endpoint for returning collections with active granules in `@cumulus/api`
- **CUMULUS-1799**
  - Added `@cumulus/common/stack.getBucketsConfigKey()` to return the S3 key for the buckets config object
  - Added `@cumulus/common/workflows.getWorkflowFileKey()` to return the S3 key for a workflow definition object
  - Added `@cumulus/common/workflows.getWorkflowsListKeyPrefix()` to return the S3 key prefix for objects containing workflow definitions
  - Added `@cumulus/message` package containing utilities for building and parsing Cumulus messages
- **CUMULUS-1850**
  - Added `@cumulus/aws-client/Kinesis.describeStream()` to get a Kinesis stream description
- **CUMULUS-1853**
  - Added `@cumulus/integration-tests/collections.createCollection()`
  - Added `@cumulus/integration-tests/executions.findExecutionArn()`
  - Added `@cumulus/integration-tests/executions.getExecutionWithStatus()`
  - Added `@cumulus/integration-tests/granules.getGranuleWithStatus()`
  - Added `@cumulus/integration-tests/providers.createProvider()`
  - Added `@cumulus/integration-tests/rules.createOneTimeRule()`

### Changed

- **CUMULUS-1682**
  - Moved all `@cumulus/ingest/parse-pdr` code into the `parse-pdr` task as it had become tightly coupled with that task's handler and was not used anywhere else. Unit tests also restored.
- **CUMULUS-1820**
  - Updated the Thin Egress App module used in `tf-modules/distribution/main.tf` to build 74. [See the release notes](https://github.com/asfadmin/thin-egress-app/releases/tag/tea-build.74).
- **CUMULUS-1852**
  - Updated POST endpoints for `/collections`, `/providers`, and `/rules` to log errors when returning a 500 response
  - Updated POST endpoint for `/collections`:
    - Return a 400 response when the `name` or `version` fields are missing
    - Return a 409 response if the collection already exists
    - Improved error messages to be more explicit
  - Updated POST endpoint for `/providers`:
    - Return a 400 response if the `host` field value is invalid
    - Return a 409 response if the provider already exists
  - Updated POST endpoint for `/rules`:
    - Return a 400 response if rule `name` is invalid
    - Return a 400 response if rule `type` is invalid
- **CUMULUS-1891**
  - Updated the following endpoints using async operations to return a 503 error if the ECS task  cannot be started and a 500 response for a non-specific error:
    - POST `/replays`
    - POST `/bulkDelete`
    - POST `/elasticsearch/index-from-database`
    - POST `/granules/bulk`

### Fixed

- **CUMULUS-408**
  - Fixed HTTPS discovery and ingest.

- **CUMULUS-1850**
  - Fixed a bug in Kinesis event processing where the message consumer would not properly filter available rules based on the collection information in the event and the Kinesis stream ARN

- **CUMULUS-1853**
  - Fixed a bug where attempting to create a rule containing a payload property
    would fail schema validation.

- **CUMULUS-1854**
  - Rule schema is validated before starting workflows or creating event source mappings

- **CUMULUS-1974**
  - Fixed @cumulus/api webpack config for missing underscore object due to underscore update

- **CUMULUS-2210**
  - Fixed `cmr_oauth_provider` variable not being propagated to reconciliation reports

### Deprecated

- **CUMULUS-1799** - Deprecated the following code. For cases where the code was moved into another package, the new code location is noted:
  - `@cumulus/aws-client/StepFunctions.fromSfnExecutionName()`
  - `@cumulus/aws-client/StepFunctions.toSfnExecutionName()`
  - `@cumulus/aws-client/StepFunctions.getExecutionArn()` -> `@cumulus/message/Executions.buildExecutionArn()`
  - `@cumulus/aws-client/StepFunctions.getExecutionUrl()` -> `@cumulus/message/Executions.getExecutionUrlFromArn()`
  - `@cumulus/aws-client/StepFunctions.getStateMachineArn()` -> `@cumulus/message/Executions.getStateMachineArnFromExecutionArn()`
  - `@cumulus/aws-client/StepFunctions.pullStepFunctionEvent()` -> `@cumulus/message/StepFunctions.pullStepFunctionEvent()`
  - `@cumulus/common/bucketsConfigJsonObject()`
  - `@cumulus/common/CloudWatchLogger`
  - `@cumulus/common/collection-config-store/CollectionConfigStore` -> `@cumulus/collection-config-store`
  - `@cumulus/common/collection-config-store.constructCollectionId()` -> `@cumulus/message/Collections.constructCollectionId`
  - `@cumulus/common/concurrency.limit()`
  - `@cumulus/common/concurrency.mapTolerant()`
  - `@cumulus/common/concurrency.promiseUrl()`
  - `@cumulus/common/concurrency.toPromise()`
  - `@cumulus/common/concurrency.unless()`
  - `@cumulus/common/config.buildSchema()`
  - `@cumulus/common/config.parseConfig()`
  - `@cumulus/common/config.resolveResource()`
  - `@cumulus/common/config.resourceToArn()`
  - `@cumulus/common/FieldPattern`
  - `@cumulus/common/launchpad.getLaunchpadToken()` -> `@cumulus/launchpad-auth/index.getLaunchpadToken()`
  - `@cumulus/common/LaunchpadToken` -> `@cumulus/launchpad-auth/LaunchpadToken`
  - `@cumulus/common/launchpad.validateLaunchpadToken()` -> `@cumulus/launchpad-auth/index.validateLaunchpadToken()`
  - `@cumulus/common/message.buildCumulusMeta()` -> `@cumulus/message/Build.buildCumulusMeta()`
  - `@cumulus/common/message.buildQueueMessageFromTemplate()` -> `@cumulus/message/Build.buildQueueMessageFromTemplate()`
  - `@cumulus/common/message.getCollectionIdFromMessage()` -> `@cumulus/message/Collections.getCollectionIdFromMessage()`
  - `@cumulus/common/message.getMessageExecutionArn()` -> `@cumulus/message/Executions.getMessageExecutionArn()`
  - `@cumulus/common/message.getMessageExecutionName()` -> `@cumulus/message/Executions.getMessageExecutionName()`
  - `@cumulus/common/message.getMaximumExecutions()` -> `@cumulus/message/Queue.getMaximumExecutions()`
  - `@cumulus/common/message.getMessageFromTemplate()`
  - `@cumulus/common/message.getMessageStateMachineArn()` -> `@cumulus/message/Executions.getMessageStateMachineArn()`)
  - `@cumulus/common/message.getMessageGranules()` -> `@cumulus/message/Granules.getMessageGranules()`
  - `@cumulus/common/message.getQueueNameByUrl()` -> `@cumulus/message/Queue.getQueueNameByUrl()`
  - `@cumulus/common/message.getQueueName()` -> `@cumulus/message/Queue.getQueueName()`)
  - `@cumulus/common/message.hasQueueAndExecutionLimit()` -> `@cumulus/message/Queue.hasQueueAndExecutionLimit()`
  - `@cumulus/common/Semaphore`
  - `@cumulus/common/test-utils.throttleOnce()`
  - `@cumulus/common/workflows.getWorkflowArn()`
  - `@cumulus/common/workflows.getWorkflowFile()`
  - `@cumulus/common/workflows.getWorkflowList()`
  - `@cumulus/common/workflows.getWorkflowTemplate()`
  - `@cumulus/integration-tests/sfnStep/SfnStep.parseStepMessage()` -> `@cumulus/message/StepFunctions.parseStepMessage()`
- **CUMULUS-1858** - Deprecated the following functions.
  - `@cumulus/common/string.globalReplace()`
  - `@cumulus/common/string.isNonEmptyString()`
  - `@cumulus/common/string.isValidHostname()`
  - `@cumulus/common/string.match()`
  - `@cumulus/common/string.matches()`
  - `@cumulus/common/string.replace()`
  - `@cumulus/common/string.toLower()`
  - `@cumulus/common/string.toUpper()`

### Removed

- **CUMULUS-1799**: Deprecated code removals:
  - Removed from `@cumulus/common/aws`:
    - `pullStepFunctionEvent()`
  - Removed `@cumulus/common/sfnStep`
  - Removed `@cumulus/common/StepFunctions`

## [v1.21.0] 2020-03-30

### PLEASE NOTE

- **CUMULUS-1762**: the `messageConsumer` for `sns` and `kinesis`-type rules now fetches
  the collection information from the message. You should ensure that your rule's collection
  name and version match what is in the message for these ingest messages to be processed.
  If no matching rule is found, an error will be thrown and logged in the
  `messageConsumer` Lambda function's log group.

### Added

- **CUMULUS-1629**`
  - Updates discover-granules task to respect/utilize duplicateHandling configuration such that
    - skip:               Duplicates will be filtered from the granule list
    - error:              Duplicates encountered will result in step failure
    - replace, version:   Duplicates will be ignored and handled as normal.
  - Adds a new copy of the API lambda `PrivateApiLambda()` which is configured to not require authentication. This Lambda is not connected to an API gateway
  - Adds `@cumulus/api-client` with functions for use by workflow lambdas to call the API when needed

- **CUMULUS-1732**
  - Added Python task/activity workflow and integration test (`PythonReferenceSpec`) to test `cumulus-message-adapter-python`and `cumulus-process-py` integration.
- **CUMULUS-1795**
  - Added an IAM policy on the Cumulus EC2 creation to enable SSM when the `deploy_to_ngap` flag is true

### Changed

- **CUMULUS-1762**
  - the `messageConsumer` for `sns` and `kinesis`-type rules now fetches the collection
    information from the message.

### Deprecated

- **CUMULUS-1629**
  - Deprecate `granulesApi`, `rulesApi`, `emsApi`, `executionsAPI` from `@cumulus/integration-test/api` in favor of code moved to `@cumulus/api-client`

### Removed

- **CUMULUS-1799**: Deprecated code removals
  - Removed deprecated method `@cumulus/api/models/Granule.createGranulesFromSns()`
  - Removed deprecated method `@cumulus/api/models/Granule.removeGranuleFromCmr()`
  - Removed from `@cumulus/common/aws`:
    - `apigateway()`
    - `buildS3Uri()`
    - `calculateS3ObjectChecksum()`
    - `cf()`
    - `cloudwatch()`
    - `cloudwatchevents()`
    - `cloudwatchlogs()`
    - `createAndWaitForDynamoDbTable()`
    - `createQueue()`
    - `deleteSQSMessage()`
    - `describeCfStackResources()`
    - `downloadS3File()`
    - `downloadS3Files()`
    - `DynamoDbSearchQueue` class
    - `dynamodbstreams()`
    - `ec2()`
    - `ecs()`
    - `fileExists()`
    - `findResourceArn()`
    - `fromSfnExecutionName()`
    - `getFileBucketAndKey()`
    - `getJsonS3Object()`
    - `getQueueUrl()`
    - `getObjectSize()`
    - `getS3ObjectReadStream()`
    - `getSecretString()`
    - `getStateMachineArn()`
    - `headObject()`
    - `isThrottlingException()`
    - `kinesis()`
    - `lambda()`
    - `listS3Objects()`
    - `promiseS3Upload()`
    - `publishSnsMessage()`
    - `putJsonS3Object()`
    - `receiveSQSMessages()`
    - `s3CopyObject()`
    - `s3GetObjectTagging()`
    - `s3Join()`
    - `S3ListObjectsV2Queue` class
    - `s3TagSetToQueryString()`
    - `s3PutObjectTagging()`
    - `secretsManager()`
    - `sendSQSMessage()`
    - `sfn()`
    - `sns()`
    - `sqs()`
    - `sqsQueueExists()`
    - `toSfnExecutionName()`
    - `uploadS3FileStream()`
    - `uploadS3Files()`
    - `validateS3ObjectChecksum()`
  - Removed `@cumulus/common/CloudFormationGateway` class
  - Removed `@cumulus/common/concurrency/Mutex` class
  - Removed `@cumulus/common/errors`
  - Removed `@cumulus/common/sftp`
  - Removed `@cumulus/common/string.unicodeEscape`
  - Removed `@cumulus/cmrjs/cmr-utils.getGranuleId()`
  - Removed `@cumulus/cmrjs/cmr-utils.getCmrFiles()`
  - Removed `@cumulus/cmrjs/cmr/CMR` class
  - Removed `@cumulus/cmrjs/cmr/CMRSearchConceptQueue` class
  - Removed `@cumulus/cmrjs/utils.getHost()`
  - Removed `@cumulus/cmrjs/utils.getIp()`
  - Removed `@cumulus/cmrjs/utils.hostId()`
  - Removed `@cumulus/cmrjs/utils/ummVersion()`
  - Removed `@cumulus/cmrjs/utils.updateToken()`
  - Removed `@cumulus/cmrjs/utils.validateUMMG()`
  - Removed `@cumulus/ingest/aws.getEndpoint()`
  - Removed `@cumulus/ingest/aws.getExecutionUrl()`
  - Removed `@cumulus/ingest/aws/invoke()`
  - Removed `@cumulus/ingest/aws/CloudWatch` class
  - Removed `@cumulus/ingest/aws/ECS` class
  - Removed `@cumulus/ingest/aws/Events` class
  - Removed `@cumulus/ingest/aws/SQS` class
  - Removed `@cumulus/ingest/aws/StepFunction` class
  - Removed `@cumulus/ingest/util.normalizeProviderPath()`
  - Removed `@cumulus/integration-tests/index.listCollections()`
  - Removed `@cumulus/integration-tests/index.listProviders()`
  - Removed `@cumulus/integration-tests/index.rulesList()`
  - Removed `@cumulus/integration-tests/api/api.addCollectionApi()`

## [v1.20.0] 2020-03-12

### BREAKING CHANGES

- **CUMULUS-1714**
  - Changed the format of the message sent to the granule SNS Topic. Message includes the granule record under `record` and the type of event under `event`. Messages with `deleted` events will have the record that was deleted with a `deletedAt` timestamp. Options for `event` are `Create | Update | Delete`
- **CUMULUS-1769** - `deploy_to_ngap` is now a **required** variable for the `tf-modules/cumulus` module. **For those deploying to NGAP environments, this variable should always be set to `true`.**

### Notable changes

- **CUMULUS-1739** - You can now exclude Elasticsearch from your `tf-modules/data-persistence` deployment (via `include_elasticsearch = false`) and your `tf-modules/cumulus` module will still deploy successfully.

- **CUMULUS-1769** - If you set `deploy_to_ngap = true` for the `tf-modules/archive` Terraform module, **you can only deploy your archive API gateway as `PRIVATE`**, not `EDGE`.

### Added

- Added `@cumulus/aws-client/S3.getS3ObjectReadStreamAsync()` to deal with S3 eventual consistency issues by checking for the existence an S3 object with retries before getting a readable stream for that object.
- **CUMULUS-1769**
  - Added `deploy_to_ngap` boolean variable for the `tf-modules/cumulus` and `tf-modules/archive` Terraform modules. This variable is required. **For those deploying to NGAP environments, this variable should always be set to `true`.**
- **HYRAX-70**
  - Add the hyrax-metadata-update task

### Changed

- [`AccessToken.get()`](https://github.com/nasa/cumulus/blob/master/packages/api/models/access-tokens.js) now enforces [strongly consistent reads from DynamoDB](https://docs.aws.amazon.com/amazondynamodb/latest/developerguide/HowItWorks.ReadConsistency.html)
- **CUMULUS-1739**
  - Updated `tf-modules/data-persistence` to make Elasticsearch alarm resources and outputs conditional on the `include_elasticsearch` variable
  - Updated `@cumulus/aws-client/S3.getObjectSize` to include automatic retries for any failures from `S3.headObject`
- **CUMULUS-1784**
  - Updated `@cumulus/api/lib/DistributionEvent.remoteIP()` to parse the IP address in an S3 access log from the `A-sourceip` query parameter if present, otherwise fallback to the original parsing behavior.
- **CUMULUS-1768**
  - The `stats/summary` endpoint reports the distinct collections for the number of granules reported

### Fixed

- **CUMULUS-1739** - Fixed the `tf-modules/cumulus` and `tf-modules/archive` modules to make these Elasticsearch variables truly optional:
  - `elasticsearch_domain_arn`
  - `elasticsearch_hostname`
  - `elasticsearch_security_group_id`

- **CUMULUS-1768**
  - Fixed the `stats/` endpoint so that data is correctly filtered by timestamp and `processingTime` is calculated correctly.

- **CUMULUS-1769**
  - In the `tf-modules/archive` Terraform module, the `lifecycle` block ignoring changes to the `policy` of the archive API gateway is now only enforced if `deploy_to_ngap = true`. This fixes a bug where users deploying outside of NGAP could not update their API gateway's resource policy when going from `PRIVATE` to `EDGE`, preventing their API from being accessed publicly.

- **CUMULUS-1775**
  - Fix/update api endpoint to use updated google auth endpoints such that it will work with new accounts

### Removed

- **CUMULUS-1768**
  - Removed API endpoints `stats/histogram` and `stats/average`. All advanced stats needs should be acquired from Cloud Metrics or similarly configured ELK stack.

## [v1.19.0] 2020-02-28

### BREAKING CHANGES

- **CUMULUS-1736**
  - The `@cumulus/discover-granules` task now sets the `dataType` of discovered
    granules based on the `name` of the configured collection, not the
    `dataType`.
  - The config schema of the `@cumulus/discover-granules` task now requires that
    collections contain a `version`.
  - The `@cumulus/sync-granule` task will set the `dataType` and `version` of a
    granule based on the configured collection if those fields are not already
    set on the granule. Previously it was using the `dataType` field of the
    configured collection, then falling back to the `name` field of the
    collection. This update will just use the `name` field of the collection to
    set the `dataType` field of the granule.

- **CUMULUS-1446**
  - Update the `@cumulus/integration-tests/api/executions.getExecution()`
    function to parse the response and return the execution, rather than return
    the full API response.

- **CUMULUS-1672**
  - The `cumulus` Terraform module in previous releases set a
    `Deployment = var.prefix` tag on all resources that it managed. In this
    release, a `tags` input variable has been added to the `cumulus` Terraform
    module to allow resource tagging to be customized. No default tags will be
    applied to Cumulus-managed resources. To replicate the previous behavior,
    set `tags = { Deployment: var.prefix }` as an input variable for the
    `cumulus` Terraform module.

- **CUMULUS-1684 Migration Instructions**
  - In previous releases, a provider's username and password were encrypted
    using a custom encryption library. That has now been updated to use KMS.
    This release includes a Lambda function named
    `<prefix>-ProviderSecretsMigration`, which will re-encrypt existing
    provider credentials to use KMS. After this release has been deployed, you
    will need to manually invoke that Lambda function using either the AWS CLI
    or AWS Console. It should only need to be successfully run once.
  - Future releases of Cumulus will invoke a
    `<prefix>-VerifyProviderSecretsMigration` Lambda function as part of the
    deployment, which will cause the deployment to fail if the migration
    Lambda has not been run.

- **CUMULUS-1718**
  - The `@cumulus/sf-sns-report` task for reporting mid-workflow updates has been retired.
  This task was used as the `PdrStatusReport` task in our ParsePdr example workflow.
  If you have a ParsePdr or other workflow using this task, use `@cumulus/sf-sqs-report` instead.
  Trying to deploy the old task will result in an error as the cumulus module no longer exports `sf_sns_report_task`.
  - Migration instruction: In your workflow definition, for each step using the old task change:
  `"Resource": "${module.cumulus.sf_sns_report_task.task_arn}"`
  to
  `"Resource": "${module.cumulus.sf_sqs_report_task.task_arn}"`

- **CUMULUS-1755**
  - The `thin_egress_jwt_secret_name` variable for the `tf-modules/cumulus` Terraform module is now **required**. This variable is passed on to the Thin Egress App in `tf-modules/distribution/main.tf`, which uses the keys stored in the secret to sign JWTs. See the [Thin Egress App documentation on how to create a value for this secret](https://github.com/asfadmin/thin-egress-app#setting-up-the-jwt-cookie-secrets).

### Added

- **CUMULUS-1446**
  - Add `@cumulus/common/FileUtils.readJsonFile()` function
  - Add `@cumulus/common/FileUtils.readTextFile()` function
  - Add `@cumulus/integration-tests/api/collections.createCollection()` function
  - Add `@cumulus/integration-tests/api/collections.deleteCollection()` function
  - Add `@cumulus/integration-tests/api/collections.getCollection()` function
  - Add `@cumulus/integration-tests/api/providers.getProvider()` function
  - Add `@cumulus/integration-tests/index.getExecutionOutput()` function
  - Add `@cumulus/integration-tests/index.loadCollection()` function
  - Add `@cumulus/integration-tests/index.loadProvider()` function
  - Add `@cumulus/integration-tests/index.readJsonFilesFromDir()` function

- **CUMULUS-1672**
  - Add a `tags` input variable to the `archive` Terraform module
  - Add a `tags` input variable to the `cumulus` Terraform module
  - Add a `tags` input variable to the `cumulus_ecs_service` Terraform module
  - Add a `tags` input variable to the `data-persistence` Terraform module
  - Add a `tags` input variable to the `distribution` Terraform module
  - Add a `tags` input variable to the `ingest` Terraform module
  - Add a `tags` input variable to the `s3-replicator` Terraform module

- **CUMULUS-1707**
  - Enable logrotate on ECS cluster

- **CUMULUS-1684**
  - Add a `@cumulus/aws-client/KMS` library of KMS-related functions
  - Add `@cumulus/aws-client/S3.getTextObject()`
  - Add `@cumulus/sftp-client` package
  - Create `ProviderSecretsMigration` Lambda function
  - Create `VerifyProviderSecretsMigration` Lambda function

- **CUMULUS-1548**
  - Add ability to put default Cumulus logs in Metrics' ELK stack
  - Add ability to add custom logs to Metrics' ELK Stack

- **CUMULUS-1702**
  - When logs are sent to Metrics' ELK stack, the logs endpoints will return results from there

- **CUMULUS-1459**
  - Async Operations are indexed in Elasticsearch
  - To index any existing async operations you'll need to perform an index from
    database function.

- **CUMULUS-1717**
  - Add `@cumulus/aws-client/deleteAndWaitForDynamoDbTableNotExists`, which
    deletes a DynamoDB table and waits to ensure the table no longer exists
  - Added `publishGranules` Lambda to handle publishing granule messages to SNS when granule records are written to DynamoDB
  - Added `@cumulus/api/models/Granule.storeGranulesFromCumulusMessage` to store granules from a Cumulus message to DynamoDB

- **CUMULUS-1718**
  - Added `@cumulus/sf-sqs-report` task to allow mid-workflow reporting updates.
  - Added `stepfunction_event_reporter_queue_url` and `sf_sqs_report_task` outputs to the `cumulus` module.
  - Added `publishPdrs` Lambda to handle publishing PDR messages to SNS when PDR records are written to DynamoDB.
  - Added `@cumulus/api/models/Pdr.storePdrFromCumulusMessage` to store PDRs from a Cumulus message to DynamoDB.
  - Added `@cumulus/aws-client/parseSQSMessageBody` to parse an SQS message body string into an object.

- **Ability to set custom backend API url in the archive module**
  - Add `api_url` definition in `tf-modules/cumulus/archive.tf`
  - Add `archive_api_url` variable in `tf-modules/cumulus/variables.tf`

- **CUMULUS-1741**
  - Added an optional `elasticsearch_security_group_ids` variable to the
    `data-persistence` Terraform module to allow additional security groups to
    be assigned to the Elasticsearch Domain.

- **CUMULUS-1752**
  - Added `@cumulus/integration-tests/api/distribution.invokeTEADistributionLambda` to simulate a request to the [Thin Egress App](https://github.com/asfadmin/thin-egress-app) by invoking the Lambda and getting a response payload.
  - Added `@cumulus/integration-tests/api/distribution.getTEARequestHeaders` to generate necessary request headers for a request to the Thin Egress App
  - Added `@cumulus/integration-tests/api/distribution.getTEADistributionApiFileStream` to get a response stream for a file served by Thin Egress App
  - Added `@cumulus/integration-tests/api/distribution.getTEADistributionApiRedirect` to get a redirect response from the Thin Egress App

- **CUMULUS-1755**
  - Added `@cumulus/aws-client/CloudFormation.describeCfStack()` to describe a Cloudformation stack
  - Added `@cumulus/aws-client/CloudFormation.getCfStackParameterValues()` to get multiple parameter values for a Cloudformation stack

### Changed

- **CUMULUS-1725**
  - Moved the logic that updates the granule files cache Dynamo table into its
    own Lambda function called `granuleFilesCacheUpdater`.

- **CUMULUS-1736**
  - The `collections` model in the API package now determines the name of a
    collection based on the `name` property, rather than using `dataType` and
    then falling back to `name`.
  - The `@cumulus/integration-tests.loadCollection()` function no longer appends
    the postfix to the end of the collection's `dataType`.
  - The `@cumulus/integration-tests.addCollections()` function no longer appends
    the postfix to the end of the collection's `dataType`.

- **CUMULUS-1672**
  - Add a `retryOptions` parameter to the `@cumulus/aws-client/S3.headObject`
     function, which will retry if the object being queried does not exist.

- **CUMULUS-1446**
  - Mark the `@cumulus/integration-tests/api.addCollectionApi()` function as
    deprecated
  - Mark the `@cumulus/integration-tests/index.listCollections()` function as
    deprecated
  - Mark the `@cumulus/integration-tests/index.listProviders()` function as
    deprecated
  - Mark the `@cumulus/integration-tests/index.rulesList()` function as
    deprecated

- **CUMULUS-1672**
  - Previously, the `cumulus` module defaulted to setting a
    `Deployment = var.prefix` tag on all resources that it managed. In this
    release, the `cumulus` module will now accept a `tags` input variable that
    defines the tags to be assigned to all resources that it manages.
  - Previously, the `data-persistence` module defaulted to setting a
    `Deployment = var.prefix` tag on all resources that it managed. In this
    release, the `data-persistence` module will now accept a `tags` input
    variable that defines the tags to be assigned to all resources that it
    manages.
  - Previously, the `distribution` module defaulted to setting a
    `Deployment = var.prefix` tag on all resources that it managed. In this
    release, the `distribution` module will now accept a `tags` input variable
    that defines the tags to be assigned to all resources that it manages.
  - Previously, the `ingest` module defaulted to setting a
    `Deployment = var.prefix` tag on all resources that it managed. In this
    release, the `ingest` module will now accept a `tags` input variable that
    defines the tags to be assigned to all resources that it manages.
  - Previously, the `s3-replicator` module defaulted to setting a
    `Deployment = var.prefix` tag on all resources that it managed. In this
    release, the `s3-replicator` module will now accept a `tags` input variable
    that defines the tags to be assigned to all resources that it manages.

- **CUMULUS-1684**
  - Update the API package to encrypt provider credentials using KMS instead of
    using RSA keys stored in S3

- **CUMULUS-1717**
  - Changed name of `cwSfExecutionEventToDb` Lambda to `cwSfEventToDbRecords`
  - Updated `cwSfEventToDbRecords` to write granule records to DynamoDB from the incoming Cumulus message

- **CUMULUS-1718**
  - Renamed `cwSfEventToDbRecords` to `sfEventSqsToDbRecords` due to architecture change to being a consumer of an SQS queue of Step Function Cloudwatch events.
  - Updated `sfEventSqsToDbRecords` to write PDR records to DynamoDB from the incoming Cumulus message
  - Moved `data-cookbooks/sns.md` to `data-cookbooks/ingest-notifications.md` and updated it to reflect recent changes.

- **CUMULUS-1748**
  - (S)FTP discovery tasks now use the provider-path as-is instead of forcing it to a relative path.
  - Improved error handling to catch permission denied FTP errors better and log them properly. Workflows will still fail encountering this error and we intend to consider that approach in a future ticket.

- **CUMULUS-1752**
  - Moved class for parsing distribution events to its own file: `@cumulus/api/lib/DistributionEvent.js`
    - Updated `DistributionEvent` to properly parse S3 access logs generated by requests from the [Thin Egress App](https://github.com/asfadmin/thin-egress-app)

- **CUMULUS-1753** - Changes to `@cumulus/ingest/HttpProviderClient.js`:
  - Removed regex filter in `HttpProviderClient.list()` that was used to return only files with an extension between 1 and 4 characters long. `HttpProviderClient.list()` will now return all files linked from the HTTP provider host.

- **CUMULUS-1755**
  - Updated the Thin Egress App module used in `tf-modules/distribution/main.tf` to build 61. [See the release notes](https://github.com/asfadmin/thin-egress-app/releases/tag/tea-build.61).

- **CUMULUS-1757**
  - Update @cumulus/cmr-client CMRSearchConceptQueue to take optional cmrEnvironment parameter

### Deprecated

- **CUMULUS-1684**
  - Deprecate `@cumulus/common/key-pair-provider/S3KeyPairProvider`
  - Deprecate `@cumulus/common/key-pair-provider/S3KeyPairProvider.encrypt()`
  - Deprecate `@cumulus/common/key-pair-provider/S3KeyPairProvider.decrypt()`
  - Deprecate `@cumulus/common/kms/KMS`
  - Deprecate `@cumulus/common/kms/KMS.encrypt()`
  - Deprecate `@cumulus/common/kms/KMS.decrypt()`
  - Deprecate `@cumulus/common/sftp.Sftp`

- **CUMULUS-1717**
  - Deprecate `@cumulus/api/models/Granule.createGranulesFromSns`

- **CUMULUS-1718**
  - Deprecate `@cumulus/sf-sns-report`.
    - This task has been updated to always throw an error directing the user to use `@cumulus/sf-sqs-report` instead. This was done because there is no longer an SNS topic to which to publish, and no consumers to listen to it.

- **CUMULUS-1748**
  - Deprecate `@cumulus/ingest/util.normalizeProviderPath`

- **CUMULUS-1752**
  - Deprecate `@cumulus/integration-tests/api/distribution.getDistributionApiFileStream`
  - Deprecate `@cumulus/integration-tests/api/distribution.getDistributionApiRedirect`
  - Deprecate `@cumulus/integration-tests/api/distribution.invokeApiDistributionLambda`

### Removed

- **CUMULUS-1684**
  - Remove the deployment script that creates encryption keys and stores them to
    S3

- **CUMULUS-1768**
  - Removed API endpoints `stats/histogram` and `stats/average`. All advanced stats needs should be acquired from Cloud Metrics or similarly configured ELK stack.

### Fixed

- **Fix default values for urs_url in variables.tf files**
  - Remove trailing `/` from default `urs_url` values.

- **CUMULUS-1610** - Add the Elasticsearch security group to the EC2 security groups

- **CUMULUS-1740** - `cumulus_meta.workflow_start_time` is now set in Cumulus
  messages

- **CUMULUS-1753** - Fixed `@cumulus/ingest/HttpProviderClient.js` to properly handle HTTP providers with:
  - Multiple link tags (e.g. `<a>`) per line of source code
  - Link tags in uppercase or lowercase (e.g. `<A>`)
  - Links with filepaths in the link target (e.g. `<a href="/path/to/file.txt">`). These files will be returned from HTTP file discovery **as the file name only** (e.g. `file.txt`).

- **CUMULUS-1768**
  - Fix an issue in the stats endpoints in `@cumulus/api` to send back stats for the correct type

## [v1.18.0] 2020-02-03

### BREAKING CHANGES

- **CUMULUS-1686**

  - `ecs_cluster_instance_image_id` is now a _required_ variable of the `cumulus` module, instead of optional.

- **CUMULUS-1698**

  - Change variable `saml_launchpad_metadata_path` to `saml_launchpad_metadata_url` in the `tf-modules/cumulus` Terraform module.

- **CUMULUS-1703**
  - Remove the unused `forceDownload` option from the `sync-granule` tasks's config
  - Remove the `@cumulus/ingest/granule.Discover` class
  - Remove the `@cumulus/ingest/granule.Granule` class
  - Remove the `@cumulus/ingest/pdr.Discover` class
  - Remove the `@cumulus/ingest/pdr.Granule` class
  - Remove the `@cumulus/ingest/parse-pdr.parsePdr` function

### Added

- **CUMULUS-1040**

  - Added `@cumulus/aws-client` package to provide utilities for working with AWS services and the Node.js AWS SDK
  - Added `@cumulus/errors` package which exports error classes for use in Cumulus workflow code
  - Added `@cumulus/integration-tests/sfnStep` to provide utilities for parsing step function execution histories

- **CUMULUS-1102**

  - Adds functionality to the @cumulus/api package for better local testing.
    - Adds data seeding for @cumulus/api's localAPI.
      - seed functions allow adding collections, executions, granules, pdrs, providers, and rules to a Localstack Elasticsearch and DynamoDB via `addCollections`, `addExecutions`, `addGranules`, `addPdrs`, `addProviders`, and `addRules`.
    - Adds `eraseDataStack` function to local API server code allowing resetting of local datastack for testing (ES and DynamoDB).
    - Adds optional parameters to the @cumulus/api bin serve to allow for launching the api without destroying the current data.

- **CUMULUS-1697**

  - Added the `@cumulus/tf-inventory` package that provides command line utilities for managing Terraform resources in your AWS account

- **CUMULUS-1703**

  - Add `@cumulus/aws-client/S3.createBucket` function
  - Add `@cumulus/aws-client/S3.putFile` function
  - Add `@cumulus/common/string.isNonEmptyString` function
  - Add `@cumulus/ingest/FtpProviderClient` class
  - Add `@cumulus/ingest/HttpProviderClient` class
  - Add `@cumulus/ingest/S3ProviderClient` class
  - Add `@cumulus/ingest/SftpProviderClient` class
  - Add `@cumulus/ingest/providerClientUtils.buildProviderClient` function
  - Add `@cumulus/ingest/providerClientUtils.fetchTextFile` function

- **CUMULUS-1731**

  - Add new optional input variables to the Cumulus Terraform module to support TEA upgrade:
    - `thin_egress_cookie_domain` - Valid domain for Thin Egress App cookie
    - `thin_egress_domain_cert_arn` - Certificate Manager SSL Cert ARN for Thin
      Egress App if deployed outside NGAP/CloudFront
    - `thin_egress_download_role_in_region_arn` - ARN for reading of Thin Egress
      App data buckets for in-region requests
    - `thin_egress_jwt_algo` - Algorithm with which to encode the Thin Egress
      App JWT cookie
    - `thin_egress_jwt_secret_name` - Name of AWS secret where keys for the Thin
      Egress App JWT encode/decode are stored
    - `thin_egress_lambda_code_dependency_archive_key` - Thin Egress App - S3
      Key of packaged python modules for lambda dependency layer

- **CUMULUS-1733**
  - Add `discovery-filtering` operator doc to document previously undocumented functionality.

- **CUMULUS-1737**
  - Added the `cumulus-test-cleanup` module to run a nightly cleanup on resources left over from the integration tests run from the `example/spec` directory.

### Changed

- **CUMULUS-1102**

  - Updates `@cumulus/api/auth/testAuth` to use JWT instead of random tokens.
  - Updates the default AMI for the ecs_cluster_instance_image_id.

- **CUMULUS-1622**

  - Mutex class has been deprecated in `@cumulus/common/concurrency` and will be removed in a future release.

- **CUMULUS-1686**

  - Changed `ecs_cluster_instance_image_id` to be a required variable of the `cumulus` module and removed the default value.
    The default was not available across accounts and regions, nor outside of NGAP and therefore not particularly useful.

- **CUMULUS-1688**

  - Updated `@cumulus/aws.receiveSQSMessages` not to replace `message.Body` with a parsed object. This behavior was undocumented and confusing as received messages appeared to contradict AWS docs that state `message.Body` is always a string.
  - Replaced `sf_watcher` CloudWatch rule from `cloudwatch-events.tf` with an EventSourceMapping on `sqs2sf` mapped to the `start_sf` SQS queue (in `event-sources.tf`).
  - Updated `sqs2sf` with an EventSourceMapping handler and unit test.

- **CUMULUS-1698**

  - Change variable `saml_launchpad_metadata_path` to `saml_launchpad_metadata_url` in the `tf-modules/cumulus` Terraform module.
  - Updated `@cumulus/api/launchpadSaml` to download launchpad IDP metadata from configured location when the metadata in s3 is not valid, and to work with updated IDP metadata and SAML response.

- **CUMULUS-1731**
  - Upgrade the version of the Thin Egress App deployed by Cumulus to v48
    - Note: New variables available, see the 'Added' section of this changelog.

### Fixed

- **CUMULUS-1664**

  - Updated `dbIndexer` Lambda to remove hardcoded references to DynamoDB table names.

- **CUMULUS-1733**
  - Fixed granule discovery recursion algorithm used in S/FTP protocols.

### Removed

- **CUMULUS-1481**
  - removed `process` config and output from PostToCmr as it was not required by the task nor downstream steps, and should still be in the output message's `meta` regardless.

### Deprecated

- **CUMULUS-1040**
  - Deprecated the following code. For cases where the code was moved into another package, the new code location is noted:
    - `@cumulus/common/CloudFormationGateway` -> `@cumulus/aws-client/CloudFormationGateway`
    - `@cumulus/common/DynamoDb` -> `@cumulus/aws-client/DynamoDb`
    - `@cumulus/common/errors` -> `@cumulus/errors`
    - `@cumulus/common/StepFunctions` -> `@cumulus/aws-client/StepFunctions`
    - All of the exported functions in `@cumulus/commmon/aws` (moved into `@cumulus/aws-client`), except:
      - `@cumulus/common/aws/isThrottlingException` -> `@cumulus/errors/isThrottlingException`
      - `@cumulus/common/aws/improveStackTrace` (not deprecated)
      - `@cumulus/common/aws/retryOnThrottlingException` (not deprecated)
    - `@cumulus/common/sfnStep/SfnStep.parseStepMessage` -> `@cumulus/integration-tests/sfnStep/SfnStep.parseStepMessage`
    - `@cumulus/common/sfnStep/ActivityStep` -> `@cumulus/integration-tests/sfnStep/ActivityStep`
    - `@cumulus/common/sfnStep/LambdaStep` -> `@cumulus/integration-tests/sfnStep/LambdaStep`
    - `@cumulus/common/string/unicodeEscape` -> `@cumulus/aws-client/StepFunctions.unicodeEscape`
    - `@cumulus/common/util/setErrorStack` -> `@cumulus/aws-client/util/setErrorStack`
    - `@cumulus/ingest/aws/invoke` -> `@cumulus/aws-client/Lambda/invoke`
    - `@cumulus/ingest/aws/CloudWatch.bucketSize`
    - `@cumulus/ingest/aws/CloudWatch.cw`
    - `@cumulus/ingest/aws/ECS.ecs`
    - `@cumulus/ingest/aws/ECS`
    - `@cumulus/ingest/aws/Events.putEvent` -> `@cumulus/aws-client/CloudwatchEvents.putEvent`
    - `@cumulus/ingest/aws/Events.deleteEvent` -> `@cumulus/aws-client/CloudwatchEvents.deleteEvent`
    - `@cumulus/ingest/aws/Events.deleteTarget` -> `@cumulus/aws-client/CloudwatchEvents.deleteTarget`
    - `@cumulus/ingest/aws/Events.putTarget` -> `@cumulus/aws-client/CloudwatchEvents.putTarget`
    - `@cumulus/ingest/aws/SQS.attributes` -> `@cumulus/aws-client/SQS.getQueueAttributes`
    - `@cumulus/ingest/aws/SQS.deleteMessage` -> `@cumulus/aws-client/SQS.deleteSQSMessage`
    - `@cumulus/ingest/aws/SQS.deleteQueue` -> `@cumulus/aws-client/SQS.deleteQueue`
    - `@cumulus/ingest/aws/SQS.getUrl` -> `@cumulus/aws-client/SQS.getQueueUrlByName`
    - `@cumulus/ingest/aws/SQS.receiveMessage` -> `@cumulus/aws-client/SQS.receiveSQSMessages`
    - `@cumulus/ingest/aws/SQS.sendMessage` -> `@cumulus/aws-client/SQS.sendSQSMessage`
    - `@cumulus/ingest/aws/StepFunction.getExecutionStatus` -> `@cumulus/aws-client/StepFunction.getExecutionStatus`
    - `@cumulus/ingest/aws/StepFunction.getExecutionUrl` -> `@cumulus/aws-client/StepFunction.getExecutionUrl`

## [v1.17.0] - 2019-12-31

### BREAKING CHANGES

- **CUMULUS-1498**
  - The `@cumulus/cmrjs.publish2CMR` function expects that the value of its
    `creds.password` parameter is a plaintext password.
  - Rather than using an encrypted password from the `cmr_password` environment
    variable, the `@cumulus/cmrjs.updateCMRMetadata` function now looks for an
    environment variable called `cmr_password_secret_name` and fetches the CMR
    password from that secret in AWS Secrets Manager.
  - The `@cumulus/post-to-cmr` task now expects a
    `config.cmr.passwordSecretName` value, rather than `config.cmr.password`.
    The CMR password will be fetched from that secret in AWS Secrets Manager.

### Added

- **CUMULUS-630**

  - Added support for replaying Kinesis records on a stream into the Cumulus Kinesis workflow triggering mechanism: either all the records, or some time slice delimited by start and end timestamps.
  - Added `/replays` endpoint to the operator API for triggering replays.
  - Added `Replay Kinesis Messages` documentation to Operator Docs.
  - Added `manualConsumer` lambda function to consume a Kinesis stream. Used by the replay AsyncOperation.

- **CUMULUS-1687**
  - Added new API endpoint for listing async operations at `/asyncOperations`
  - All asyncOperations now include the fields `description` and `operationType`. `operationType` can be one of the following. [`Bulk Delete`, `Bulk Granules`, `ES Index`, `Kinesis Replay`]

### Changed

- **CUMULUS-1626**

  - Updates Cumulus to use node10/CMA 1.1.2 for all of its internal lambdas in prep for AWS node 8 EOL

- **CUMULUS-1498**
  - Remove the DynamoDB Users table. The list of OAuth users who are allowed to
    use the API is now stored in S3.
  - The CMR password and Launchpad passphrase are now stored in Secrets Manager

## [v1.16.1] - 2019-12-6

**Please note**:

- The `region` argument to the `cumulus` Terraform module has been removed. You may see a warning or error if you have that variable populated.
- Your workflow tasks should use the following versions of the CMA libraries to utilize new granule, parentArn, asyncOperationId, and stackName fields on the logs:
  - `cumulus-message-adapter-js` version 1.0.10+
  - `cumulus-message-adapter-python` version 1.1.1+
  - `cumulus-message-adapter-java` version 1.2.11+
- The `data-persistence` module no longer manages the creation of an Elasticsearch service-linked role for deploying Elasticsearch to a VPC. Follow the [deployment instructions on preparing your VPC](https://nasa.github.io/cumulus/docs/deployment/deployment-readme#vpc-subnets-and-security-group) for guidance on how to create the Elasticsearch service-linked role manually.
- There is now a `distribution_api_gateway_stage` variable for the `tf-modules/cumulus` Terraform module that will be used as the API gateway stage name used for the distribution API (Thin Egress App)
- Default value for the `urs_url` variable is now `https://uat.urs.earthdata.nasa.gov/` in the `tf-modules/cumulus` and `tf-modules/archive` Terraform modules. So deploying the `cumulus` module without a `urs_url` variable set will integrate your Cumulus deployment with the UAT URS environment.

### Added

- **CUMULUS-1563**

  - Added `custom_domain_name` variable to `tf-modules/data-persistence` module

- **CUMULUS-1654**
  - Added new helpers to `@cumulus/common/execution-history`:
    - `getStepExitedEvent()` returns the `TaskStateExited` event in a workflow execution history after the given step completion/failure event
    - `getTaskExitedEventOutput()` returns the output message for a `TaskStateExited` event in a workflow execution history

### Changed

- **CUMULUS-1578**

  - Updates SAML launchpad configuration to authorize via configured userGroup.
    [See the NASA specific documentation (protected)](https://wiki.earthdata.nasa.gov/display/CUMULUS/Cumulus+SAML+Launchpad+Integration)

- **CUMULUS-1579**

  - Elasticsearch list queries use `match` instead of `term`. `term` had been analyzing the terms and not supporting `-` in the field values.

- **CUMULUS-1619**

  - Adds 4 new keys to `@cumulus/logger` to display granules, parentArn, asyncOperationId, and stackName.
  - Depends on `cumulus-message-adapter-js` version 1.0.10+. Cumulus tasks updated to use this version.

- **CUMULUS-1654**

  - Changed `@cumulus/common/SfnStep.parseStepMessage()` to a static class method

- **CUMULUS-1641**
  - Added `meta.retries` and `meta.visibilityTimeout` properties to sqs-type rule. To create sqs-type rule, you're required to configure a dead-letter queue on your queue.
  - Added `sqsMessageRemover` lambda which removes the message from SQS queue upon successful workflow execution.
  - Updated `sqsMessageConsumer` lambda to not delete message from SQS queue, and to retry the SQS message for configured number of times.

### Removed

- Removed `create_service_linked_role` variable from `tf-modules/data-persistence` module.

- **CUMULUS-1321**
  - The `region` argument to the `cumulus` Terraform module has been removed

### Fixed

- **CUMULUS-1668** - Fixed a race condition where executions may not have been
  added to the database correctly
- **CUMULUS-1654** - Fixed issue with `publishReports` Lambda not including workflow execution error information for failed workflows with a single step
- Fixed `tf-modules/cumulus` module so that the `urs_url` variable is passed on to its invocation of the `tf-modules/archive` module

## [v1.16.0] - 2019-11-15

### Added

- **CUMULUS-1321**

  - A `deploy_distribution_s3_credentials_endpoint` variable has been added to
    the `cumulus` Terraform module. If true, the NGAP-backed S3 credentials
    endpoint will be added to the Thin Egress App's API. Default: true

- **CUMULUS-1544**

  - Updated the `/granules/bulk` endpoint to correctly query Elasticsearch when
    granule ids are not provided.

- **CUMULUS-1580**
  - Added `/granules/bulk` endpoint to `@cumulus/api` to perform bulk actions on granules given either a list of granule ids or an Elasticsearch query and the workflow to perform.

### Changed

- **CUMULUS-1561**

  - Fix the way that we are handling Terraform provider version requirements
  - Pass provider configs into child modules using the method that the
    [Terraform documentation](https://www.terraform.io/docs/configuration/modules.html#providers-within-modules)
    suggests
  - Remove the `region` input variable from the `s3_access_test` Terraform module
  - Remove the `aws_profile` and `aws_region` input variables from the
    `s3-replicator` Terraform module

- **CUMULUS-1639**
  - Because of
    [S3's Data Consistency Model](https://docs.aws.amazon.com/AmazonS3/latest/dev/Introduction.html#BasicsObjects),
    there may be situations where a GET operation for an object can temporarily
    return a `NoSuchKey` response even if that object _has_ been created. The
    `@cumulus/common/aws.getS3Object()` function has been updated to support
    retries if a `NoSuchKey` response is returned by S3. This behavior can be
    enabled by passing a `retryOptions` object to that function. Supported
    values for that object can be found here:
    <https://github.com/tim-kos/node-retry#retryoperationoptions>

### Removed

- **CUMULUS-1559**
  - `logToSharedDestination` has been migrated to the Terraform deployment as `log_api_gateway_to_cloudwatch` and will ONLY apply to egress lambdas.
    Due to the differences in the Terraform deployment model, we cannot support a global log subscription toggle for a configurable subset of lambdas.
    However, setting up your own log forwarding for a Lambda with Terraform is fairly simple, as you will only need to add SubscriptionFilters to your Terraform configuration, one per log group.
    See [the Terraform documentation](https://www.terraform.io/docs/providers/aws/r/cloudwatch_log_subscription_filter.html) for details on how to do this.
    An empty FilterPattern ("") will capture all logs in a group.

## [v1.15.0] - 2019-11-04

### BREAKING CHANGES

- **CUMULUS-1644** - When a workflow execution begins or ends, the workflow
  payload is parsed and any new or updated PDRs or granules referenced in that
  workflow are stored to the Cumulus archive. The defined interface says that a
  PDR in `payload.pdr` will be added to the archive, and any granules in
  `payload.granules` will also be added to the archive. In previous releases,
  PDRs found in `meta.pdr` and granules found in `meta.input_granules` were also
  added to the archive. This caused unexpected behavior and has been removed.
  Only PDRs from `payload.pdr` and granules from `payload.granules` will now be
  added to the Cumulus archive.

- **CUMULUS-1449** - Cumulus now uses a universal workflow template when
  starting a workflow that contains general information specific to the
  deployment, but not specific to the workflow. Workflow task configs must be
  defined using AWS step function parameters. As part of this change,
  `CumulusConfig` has been retired and task configs must now be defined under
  the `cma.task_config` key in the Parameters section of a step function
  definition.

  **Migration instructions**:

  NOTE: These instructions require the use of Cumulus Message Adapter v1.1.x+.
  Please ensure you are using a compatible version before attempting to migrate
  workflow configurations. When defining workflow steps, remove any
  `CumulusConfig` section, as shown below:

  ```yaml
  ParsePdr:
    CumulusConfig:
      provider: "{$.meta.provider}"
      bucket: "{$.meta.buckets.internal.name}"
      stack: "{$.meta.stack}"
  ```

  Instead, use AWS Parameters to pass `task_config` for the task directly into
  the Cumulus Message Adapter:

  ```yaml
  ParsePdr:
    Parameters:
      cma:
        event.$: "$"
        task_config:
          provider: "{$.meta.provider}"
          bucket: "{$.meta.buckets.internal.name}"
          stack: "{$.meta.stack}"
  ```

  In this example, the `cma` key is used to pass parameters to the message
  adapter. Using `task_config` in combination with `event.$: '$'` allows the
  message adapter to process `task_config` as the `config` passed to the Cumulus
  task. See `example/workflows/sips.yml` in the core repository for further
  examples of how to set the Parameters.

  Additionally, workflow configurations for the `QueueGranules` and `QueuePdrs`
  tasks need to be updated:

  - `queue-pdrs` config changes:
    - `parsePdrMessageTemplateUri` replaced with `parsePdrWorkflow`, which is
      the workflow name (i.e. top-level name in `config.yml`, e.g. 'ParsePdr').
    - `internalBucket` and `stackName` configs now required to look up
      configuration from the deployment. Brings the task config in line with
      that of `queue-granules`.
  - `queue-granules` config change: `ingestGranuleMessageTemplateUri` replaced
    with `ingestGranuleWorkflow`, which is the workflow name (e.g.
    'IngestGranule').

- **CUMULUS-1396** - **Workflow steps at the beginning and end of a workflow
  using the `SfSnsReport` Lambda have now been deprecated (e.g. `StartStatus`,
  `StopStatus`) and should be removed from your workflow definitions**. These
  steps were used for publishing ingest notifications and have been replaced by
  an implementation using Cloudwatch events for Step Functions to trigger a
  Lambda that publishes ingest notifications. For further detail on how ingest
  notifications are published, see the notes below on **CUMULUS-1394**. For
  examples of how to update your workflow definitions, see our
  [example workflow definitions](https://github.com/nasa/cumulus/blob/master/example/workflows/).

- **CUMULUS-1470**
  - Remove Cumulus-defined ECS service autoscaling, allowing integrators to
    better customize autoscaling to meet their needs. In order to use
    autoscaling with ECS services, appropriate
    `AWS::ApplicationAutoScaling::ScalableTarget`,
    `AWS::ApplicationAutoScaling::ScalingPolicy`, and `AWS::CloudWatch::Alarm`
    resources should be defined in a kes overrides file. See
    [this example](https://github.com/nasa/cumulus/blob/release-1.15.x/example/overrides/app/cloudformation.template.yml)
    for an example.
  - The following config parameters are no longer used:
    - ecs.services.\<NAME\>.minTasks
    - ecs.services.\<NAME\>.maxTasks
    - ecs.services.\<NAME\>.scaleInActivityScheduleTime
    - ecs.services.\<NAME\>.scaleInAdjustmentPercent
    - ecs.services.\<NAME\>.scaleOutActivityScheduleTime
    - ecs.services.\<NAME\>.scaleOutAdjustmentPercent
    - ecs.services.\<NAME\>.activityName

### Added

- **CUMULUS-1100**

  - Added 30-day retention properties to all log groups that were missing those policies.

- **CUMULUS-1396**

  - Added `@cumulus/common/sfnStep`:
    - `LambdaStep` - A class for retrieving and parsing input and output to Lambda steps in AWS Step Functions
    - `ActivityStep` - A class for retrieving and parsing input and output to ECS activity steps in AWS Step Functions

- **CUMULUS-1574**

  - Added `GET /token` endpoint for SAML authorization when cumulus is protected by Launchpad.
    This lets a user retrieve a token by hand that can be presented to the API.

- **CUMULUS-1625**

  - Added `sf_start_rate` variable to the `ingest` Terraform module, equivalent to `sqs_consumer_rate` in the old model, but will not be automatically applied to custom queues as that was.

- **CUMULUS-1513**
  - Added `sqs`-type rule support in the Cumulus API `@cumulus/api`
  - Added `sqsMessageConsumer` lambda which processes messages from the SQS queues configured in the `sqs` rules.

### Changed

- **CUMULUS-1639**

  - Because of
    [S3's Data Consistency Model](https://docs.aws.amazon.com/AmazonS3/latest/dev/Introduction.html#BasicsObjects),
    there may be situations where a GET operation for an object can temporarily
    return a `NoSuchKey` response even if that object _has_ been created. The
    `@cumulus/common/aws.getS3Object()` function will now retry up to 10 times
    if a `NoSuchKey` response is returned by S3. This can behavior can be
    overridden by passing `{ retries: 0 }` as the `retryOptions` argument.

- **CUMULUS-1449**

  - `queue-pdrs` & `queue-granules` config changes. Details in breaking changes section.
  - Cumulus now uses a universal workflow template when starting workflow that contains general information specific to the deployment, but not specific to the workflow.
  - Changed the way workflow configs are defined, from `CumulusConfig` to a `task_config` AWS Parameter.

- **CUMULUS-1452**

  - Changed the default ECS docker storage drive to `devicemapper`

- **CUMULUS-1453**
  - Removed config schema for `@cumulus/sf-sns-report` task
  - Updated `@cumulus/sf-sns-report` to always assume that it is running as an intermediate step in a workflow, not as the first or last step

### Removed

- **CUMULUS-1449**
  - Retired `CumulusConfig` as part of step function definitions, as this is an artifact of the way Kes parses workflow definitions that was not possible to migrate to Terraform. Use AWS Parameters and the `task_config` key instead. See change note above.
  - Removed individual workflow templates.

### Fixed

- **CUMULUS-1620** - Fixed bug where `message_adapter_version` does not correctly inject the CMA

- **CUMULUS-1396** - Updated `@cumulus/common/StepFunctions.getExecutionHistory()` to recursively fetch execution history when `nextToken` is returned in response

- **CUMULUS-1571** - Updated `@cumulus/common/DynamoDb.get()` to throw any errors encountered when trying to get a record and the record does exist

- **CUMULUS-1452**
  - Updated the EC2 initialization scripts to use full volume size for docker storage
  - Changed the default ECS docker storage drive to `devicemapper`

## [v1.14.5] - 2019-12-30 - [BACKPORT]

### Updated

- **CUMULUS-1626**
  - Updates Cumulus to use node10/CMA 1.1.2 for all of its internal lambdas in prep for AWS node 8 EOL

## [v1.14.4] - 2019-10-28

### Fixed

- **CUMULUS-1632** - Pinned `aws-elasticsearch-connector` package in `@cumulus/api` to version `8.1.3`, since `8.2.0` includes breaking changes

## [v1.14.3] - 2019-10-18

### Fixed

- **CUMULUS-1620** - Fixed bug where `message_adapter_version` does not correctly inject the CMA

- **CUMULUS-1572** - A granule is now included in discovery results even when
  none of its files has a matching file type in the associated collection
  configuration. Previously, if all files for a granule were unmatched by a file
  type configuration, the granule was excluded from the discovery results.
  Further, added support for a `boolean` property
  `ignoreFilesConfigForDiscovery`, which controls how a granule's files are
  filtered at discovery time.

## [v1.14.2] - 2019-10-08

### BREAKING CHANGES

Your Cumulus Message Adapter version should be pinned to `v1.0.13` or lower in your `app/config.yml` using `message_adapter_version: v1.0.13` OR you should use the workflow migration steps below to work with CMA v1.1.1+.

- **CUMULUS-1394** - The implementation of the `SfSnsReport` Lambda requires additional environment variables for integration with the new ingest notification SNS topics. Therefore, **you must update the definition of `SfSnsReport` in your `lambdas.yml` like so**:

```yaml
SfSnsReport:
  handler: index.handler
  timeout: 300
  source: node_modules/@cumulus/sf-sns-report/dist
  tables:
    - ExecutionsTable
  envs:
    execution_sns_topic_arn:
      function: Ref
      value: reportExecutionsSns
    granule_sns_topic_arn:
      function: Ref
      value: reportGranulesSns
    pdr_sns_topic_arn:
      function: Ref
      value: reportPdrsSns
```

- **CUMULUS-1447** -
  The newest release of the Cumulus Message Adapter (v1.1.1) requires that parameterized configuration be used for remote message functionality. Once released, Kes will automatically bring in CMA v1.1.1 without additional configuration.

  **Migration instructions**
  Oversized messages are no longer written to S3 automatically. In order to utilize remote messaging functionality, configure a `ReplaceConfig` AWS Step Function parameter on your CMA task:

  ```yaml
  ParsePdr:
    Parameters:
      cma:
        event.$: "$"
        ReplaceConfig:
          FullMessage: true
  ```

  Accepted fields in `ReplaceConfig` include `MaxSize`, `FullMessage`, `Path` and `TargetPath`.
  See https://github.com/nasa/cumulus-message-adapter/blob/master/CONTRACT.md#remote-message-configuration for full details.

  As this change is backward compatible in Cumulus Core, users wishing to utilize the previous version of the CMA may opt to transition to using a CMA lambda layer, or set `message_adapter_version` in their configuration to a version prior to v1.1.0.

### PLEASE NOTE

- **CUMULUS-1394** - Ingest notifications are now provided via 3 separate SNS topics for executions, granules, and PDRs, instead of a single `sftracker` SNS topic. Whereas the `sftracker` SNS topic received a full Cumulus execution message, the new topics all receive generated records for the given object. The new topics are only published to if the given object exists for the current execution. For a given execution/granule/PDR, **two messages will be received by each topic**: one message indicating that ingest is running and another message indicating that ingest has completed or failed. The new SNS topics are:

  - `reportExecutions` - Receives 1 message per execution
  - `reportGranules` - Receives 1 message per granule in an execution
  - `reportPdrs` - Receives 1 message per PDR

### Added

- **CUMULUS-639**

  - Adds SAML JWT and launchpad token authentication to Cumulus API (configurable)
    - **NOTE** to authenticate with Launchpad ensure your launchpad user_id is in the `<prefix>-UsersTable`
    - when Cumulus configured to protect API via Launchpad:
      - New endpoints
        - `GET /saml/login` - starting point for SAML SSO creates the login request url and redirects to the SAML Identity Provider Service (IDP)
        - `POST /saml/auth` - SAML Assertion Consumer Service. POST receiver from SAML IDP. Validates response, logs the user in, and returns a SAML-based JWT.
    - Disabled endpoints
      - `POST /refresh`
      - Changes authorization worklow:
      - `ensureAuthorized` now presumes the bearer token is a JWT and tries to validate. If the token is malformed, it attempts to validate the token against Launchpad. This allows users to bring their own token as described here https://wiki.earthdata.nasa.gov/display/CUMULUS/Cumulus+API+with+Launchpad+Authentication. But it also allows dashboard users to manually authenticate via Launchpad SAML to receive a Launchpad-based JWT.

- **CUMULUS-1394**
  - Added `Granule.generateGranuleRecord()` method to granules model to generate a granule database record from a Cumulus execution message
  - Added `Pdr.generatePdrRecord()` method to PDRs model to generate a granule database record from a Cumulus execution message
  - Added helpers to `@cumulus/common/message`:
    - `getMessageExecutionName()` - Get the execution name from a Cumulus execution message
    - `getMessageStateMachineArn()` - Get the state machine ARN from a Cumulus execution message
    - `getMessageExecutionArn()` - Get the execution ARN for a Cumulus execution message
    - `getMessageGranules()` - Get the granules from a Cumulus execution message, if any.
  - Added `@cumulus/common/cloudwatch-event/isFailedSfStatus()` to determine if a Step Function status from a Cloudwatch event is a failed status

### Changed

- **CUMULUS-1308**

  - HTTP PUT of a Collection, Provider, or Rule via the Cumulus API now
    performs full replacement of the existing object with the object supplied
    in the request payload. Previous behavior was to perform a modification
    (partial update) by merging the existing object with the (possibly partial)
    object in the payload, but this did not conform to the HTTP standard, which
    specifies PATCH as the means for modifications rather than replacements.

- **CUMULUS-1375**

  - Migrate Cumulus from deprecated Elasticsearch JS client to new, supported one in `@cumulus/api`

- **CUMULUS-1485** Update `@cumulus/cmr-client` to return error message from CMR for validation failures.

- **CUMULUS-1394**

  - Renamed `Execution.generateDocFromPayload()` to `Execution.generateRecord()` on executions model. The method generates an execution database record from a Cumulus execution message.

- **CUMULUS-1432**

  - `logs` endpoint takes the level parameter as a string and not a number
  - Elasticsearch term query generation no longer converts numbers to boolean

- **CUMULUS-1447**

  - Consolidated all remote message handling code into @common/aws
  - Update remote message code to handle updated CMA remote message flags
  - Update example SIPS workflows to utilize Parameterized CMA configuration

- **CUMULUS-1448** Refactor workflows that are mutating cumulus_meta to utilize meta field

- **CUMULUS-1451**

  - Elasticsearch cluster setting `auto_create_index` will be set to false. This had been causing issues in the bootstrap lambda on deploy.

- **CUMULUS-1456**
  - `@cumulus/api` endpoints default error handler uses `boom` package to format errors, which is consistent with other API endpoint errors.

### Fixed

- **CUMULUS-1432** `logs` endpoint filter correctly filters logs by level
- **CUMULUS-1484** `useMessageAdapter` now does not set CUMULUS_MESSAGE_ADAPTER_DIR when `true`

### Removed

- **CUMULUS-1394**
  - Removed `sfTracker` SNS topic. Replaced by three new SNS topics for granule, execution, and PDR ingest notifications.
  - Removed unused functions from `@cumulus/common/aws`:
    - `getGranuleS3Params()`
    - `setGranuleStatus()`

## [v1.14.1] - 2019-08-29

### Fixed

- **CUMULUS-1455**

  - CMR token links updated to point to CMR legacy services rather than echo

- **CUMULUS-1211**
  - Errors thrown during granule discovery are no longer swallowed and ignored.
    Rather, errors are propagated to allow for proper error-handling and
    meaningful messaging.

## [v1.14.0] - 2019-08-22

### PLEASE NOTE

- We have encountered transient lambda service errors in our integration testing. Please handle transient service errors following [these guidelines](https://docs.aws.amazon.com/step-functions/latest/dg/bp-lambda-serviceexception.html). The workflows in the `example/workflows` folder have been updated with retries configured for these errors.

- **CUMULUS-799** added additional IAM permissions to support reading CloudWatch and API Gateway, so **you will have to redeploy your IAM stack.**

- **CUMULUS-800** Several items:

  - **Delete existing API Gateway stages**: To allow enabling of API Gateway logging, Cumulus now creates and manages a Stage resource during deployment. Before upgrading Cumulus, it is necessary to delete the API Gateway stages on both the Backend API and the Distribution API. Instructions are included in the documentation under [Delete API Gateway Stages](https://nasa.github.io/cumulus/docs/additional-deployment-options/delete-api-gateway-stages).

  - **Set up account permissions for API Gateway to write to CloudWatch**: In a one time operation for your AWS account, to enable CloudWatch Logs for API Gateway, you must first grant the API Gateway permission to read and write logs to CloudWatch for your account. The `AmazonAPIGatewayPushToCloudWatchLogs` managed policy (with an ARN of `arn:aws:iam::aws:policy/service-role/AmazonAPIGatewayPushToCloudWatchLogs`) has all the required permissions. You can find a simple how to in the documentation under [Enable API Gateway Logging.](https://nasa.github.io/cumulus/docs/additional-deployment-options/enable-gateway-logging-permissions)

  - **Configure API Gateway to write logs to CloudWatch** To enable execution logging for the distribution API set `config.yaml` `apiConfigs.distribution.logApigatewayToCloudwatch` value to `true`. More information [Enable API Gateway Logs](https://nasa.github.io/cumulus/docs/additional-deployment-options/enable-api-logs)

  - **Configure CloudWatch log delivery**: It is possible to deliver CloudWatch API execution and access logs to a cross-account shared AWS::Logs::Destination. An operator does this by adding the key `logToSharedDestination` to the `config.yml` at the default level with a value of a writable log destination. More information in the documentation under [Configure CloudWatch Logs Delivery.](https://nasa.github.io/cumulus/docs/additional-deployment-options/configure-cloudwatch-logs-delivery)

  - **Additional Lambda Logging**: It is now possible to configure any lambda to deliver logs to a shared subscriptions by setting `logToSharedDestination` to the ARN of a writable location (either an AWS::Logs::Destination or a Kinesis Stream) on any lambda config. Documentation for [Lambda Log Subscriptions](https://nasa.github.io/cumulus/docs/additional-deployment-options/additional-lambda-logging)

  - **Configure S3 Server Access Logs**: If you are running Cumulus in an NGAP environment you may [configure S3 Server Access Logs](https://nasa.github.io/cumulus/docs/next/deployment/server_access_logging) to be delivered to a shared bucket where the Metrics Team will ingest the logs into their ELK stack. Contact the Metrics team for permission and location.

- **CUMULUS-1368** The Cumulus distribution API has been deprecated and is being replaced by ASF's Thin Egress App. By default, the distribution API will not deploy. Please follow [the instructions for deploying and configuring Thin Egress](https://nasa.github.io/cumulus/docs/deployment/thin_egress_app).

To instead continue to deploy and use the legacy Cumulus distribution app, add the following to your `config.yml`:

```yaml
deployDistributionApi: true
```

If you deploy with no distribution app your deployment will succeed but you may encounter errors in your workflows, particularly in the `MoveGranule` task.

- **CUMULUS-1418** Users who are packaging the CMA in their Lambdas outside of Cumulus may need to update their Lambda configuration. Please see `BREAKING CHANGES` below for details.

### Added

- **CUMULUS-642**
  - Adds Launchpad as an authentication option for the Cumulus API.
  - Updated deployment documentation and added [instructions to setup Cumulus API Launchpad authentication](https://wiki.earthdata.nasa.gov/display/CUMULUS/Cumulus+API+with+Launchpad+Authentication)
- **CUMULUS-1418**
  - Adds usage docs/testing of lambda layers (introduced in PR1125), updates Core example tasks to use the updated `cumulus-ecs-task` and a CMA layer instead of kes CMA injection.
  - Added Terraform module to publish CMA as layer to user account.
- **PR1125** - Adds `layers` config option to support deploying Lambdas with layers
- **PR1128** - Added `useXRay` config option to enable AWS X-Ray for Lambdas.
- **CUMULUS-1345**
  - Adds new variables to the app deployment under `cmr`.
  - `cmrEnvironment` values are `SIT`, `UAT`, or `OPS` with `UAT` as the default.
  - `cmrLimit` and `cmrPageSize` have been added as configurable options.
- **CUMULUS-1273**
  - Added lambda function EmsProductMetadataReport to generate EMS Product Metadata report
- **CUMULUS-1226**
  - Added API endpoint `elasticsearch/index-from-database` to index to an Elasticsearch index from the database for recovery purposes and `elasticsearch/indices-status` to check the status of Elasticsearch indices via the API.
- **CUMULUS-824**
  - Added new Collection parameter `reportToEms` to configure whether the collection is reported to EMS
- **CUMULUS-1357**
  - Added new BackendApi endpoint `ems` that generates EMS reports.
- **CUMULUS-1241**
  - Added information about queues with maximum execution limits defined to default workflow templates (`meta.queueExecutionLimits`)
- **CUMULUS-1311**
  - Added `@cumulus/common/message` with various message parsing/preparation helpers
- **CUMULUS-812**

  - Added support for limiting the number of concurrent executions started from a queue. [See the data cookbook](https://nasa.github.io/cumulus/docs/data-cookbooks/throttling-queued-executions) for more information.

- **CUMULUS-1337**

  - Adds `cumulus.stackName` value to the `instanceMetadata` endpoint.

- **CUMULUS-1368**

  - Added `cmrGranuleUrlType` to the `@cumulus/move-granules` task. This determines what kind of links go in the CMR files. The options are `distribution`, `s3`, or `none`, with the default being distribution. If there is no distribution API being used with Cumulus, you must set the value to `s3` or `none`.

- Added `packages/s3-replicator` Terraform module to allow same-region s3 replication to metrics bucket.

- **CUMULUS-1392**

  - Added `tf-modules/report-granules` Terraform module which processes granule ingest notifications received via SNS and stores granule data to a database. The module includes:
    - SNS topic for publishing granule ingest notifications
    - Lambda to process granule notifications and store data
    - IAM permissions for the Lambda
    - Subscription for the Lambda to the SNS topic

- **CUMULUS-1393**

  - Added `tf-modules/report-pdrs` Terraform module which processes PDR ingest notifications received via SNS and stores PDR data to a database. The module includes:
    - SNS topic for publishing PDR ingest notifications
    - Lambda to process PDR notifications and store data
    - IAM permissions for the Lambda
    - Subscription for the Lambda to the SNS topic
  - Added unit tests for `@cumulus/api/models/pdrs.createPdrFromSns()`

- **CUMULUS-1400**

  - Added `tf-modules/report-executions` Terraform module which processes workflow execution information received via SNS and stores it to a database. The module includes:
    - SNS topic for publishing execution data
    - Lambda to process and store execution data
    - IAM permissions for the Lambda
    - Subscription for the Lambda to the SNS topic
  - Added `@cumulus/common/sns-event` which contains helpers for SNS events:
    - `isSnsEvent()` returns true if event is from SNS
    - `getSnsEventMessage()` extracts and parses the message from an SNS event
    - `getSnsEventMessageObject()` extracts and parses message object from an SNS event
  - Added `@cumulus/common/cloudwatch-event` which contains helpers for Cloudwatch events:
    - `isSfExecutionEvent()` returns true if event is from Step Functions
    - `isTerminalSfStatus()` determines if a Step Function status from a Cloudwatch event is a terminal status
    - `getSfEventStatus()` gets the Step Function status from a Cloudwatch event
    - `getSfEventDetailValue()` extracts a Step Function event detail field from a Cloudwatch event
    - `getSfEventMessageObject()` extracts and parses Step Function detail object from a Cloudwatch event

- **CUMULUS-1429**

  - Added `tf-modules/data-persistence` Terraform module which includes resources for data persistence in Cumulus:
    - DynamoDB tables
    - Elasticsearch with optional support for VPC
    - Cloudwatch alarm for number of Elasticsearch nodes

- **CUMULUS-1379** CMR Launchpad Authentication
  - Added `launchpad` configuration to `@cumulus/deployment/app/config.yml`, and cloudformation templates, workflow message, lambda configuration, api endpoint configuration
  - Added `@cumulus/common/LaunchpadToken` and `@cumulus/common/launchpad` to provide methods to get token and validate token
  - Updated lambdas to use Launchpad token for CMR actions (ingest and delete granules)
  - Updated deployment documentation and added [instructions to setup CMR client for Launchpad authentication](https://wiki.earthdata.nasa.gov/display/CUMULUS/CMR+Launchpad+Authentication)

## Changed

- **CUMULUS-1232**

  - Added retries to update `@cumulus/cmr-client` `updateToken()`

- **CUMULUS-1245 CUMULUS-795**

  - Added additional `ems` configuration parameters for sending the ingest reports to EMS
  - Added functionality to send daily ingest reports to EMS

- **CUMULUS-1241**

  - Removed the concept of "priority levels" and added ability to define a number of maximum concurrent executions per SQS queue
  - Changed mapping of Cumulus message properties for the `sqs2sfThrottle` lambda:
    - Queue name is read from `cumulus_meta.queueName`
    - Maximum executions for the queue is read from `meta.queueExecutionLimits[queueName]`, where `queueName` is `cumulus_meta.queueName`
  - Changed `sfSemaphoreDown` lambda to only attempt decrementing semaphores when:
    - the message is for a completed/failed/aborted/timed out workflow AND
    - `cumulus_meta.queueName` exists on the Cumulus message AND
    - An entry for the queue name (`cumulus_meta.queueName`) exists in the the object `meta.queueExecutionLimits` on the Cumulus message

- **CUMULUS-1338**

  - Updated `sfSemaphoreDown` lambda to be triggered via AWS Step Function Cloudwatch events instead of subscription to `sfTracker` SNS topic

- **CUMULUS-1311**

  - Updated `@cumulus/queue-granules` to set `cumulus_meta.queueName` for queued execution messages
  - Updated `@cumulus/queue-pdrs` to set `cumulus_meta.queueName` for queued execution messages
  - Updated `sqs2sfThrottle` lambda to immediately decrement queue semaphore value if dispatching Step Function execution throws an error

- **CUMULUS-1362**

  - Granule `processingStartTime` and `processingEndTime` will be set to the execution start time and end time respectively when there is no sync granule or post to cmr task present in the workflow

- **CUMULUS-1400**
  - Deprecated `@cumulus/ingest/aws/getExecutionArn`. Use `@cumulus/common/aws/getExecutionArn` instead.

### Fixed

- **CUMULUS-1439**

  - Fix bug with rule.logEventArn deletion on Kinesis rule update and fix unit test to verify

- **CUMULUS-796**

  - Added production information (collection ShortName and Version, granuleId) to EMS distribution report
  - Added functionality to send daily distribution reports to EMS

- **CUMULUS-1319**

  - Fixed a bug where granule ingest times were not being stored to the database

- **CUMULUS-1356**

  - The `Collection` model's `delete` method now _removes_ the specified item
    from the collection config store that was inserted by the `create` method.
    Previously, this behavior was missing.

- **CUMULUS-1374**
  - Addressed audit concerns (https://www.npmjs.com/advisories/782) in api package

### BREAKING CHANGES

### Changed

- **CUMULUS-1418**
  - Adding a default `cmaDir` key to configuration will cause `CUMULUS_MESSAGE_ADAPTER_DIR` to be set by default to `/opt` for any Lambda not setting `useCma` to true, or explicitly setting the CMA environment variable. In lambdas that package the CMA independently of the Cumulus packaging. Lambdas manually packaging the CMA should have their Lambda configuration updated to set the CMA path, or alternately if not using the CMA as a Lambda layer in this deployment set `cmaDir` to `./cumulus-message-adapter`.

### Removed

- **CUMULUS-1337**

  - Removes the S3 Access Metrics package added in CUMULUS-799

- **PR1130**
  - Removed code deprecated since v1.11.1:
    - Removed `@cumulus/common/step-functions`. Use `@cumulus/common/StepFunctions` instead.
    - Removed `@cumulus/api/lib/testUtils.fakeFilesFactory`. Use `@cumulus/api/lib/testUtils.fakeFileFactory` instead.
    - Removed `@cumulus/cmrjs/cmr` functions: `searchConcept`, `ingestConcept`, `deleteConcept`. Use the functions in `@cumulus/cmr-client` instead.
    - Removed `@cumulus/ingest/aws.getExecutionHistory`. Use `@cumulus/common/StepFunctions.getExecutionHistory` instead.

## [v1.13.5] - 2019-08-29 - [BACKPORT]

### Fixed

- **CUMULUS-1455** - CMR token links updated to point to CMR legacy services rather than echo

## [v1.13.4] - 2019-07-29

- **CUMULUS-1411** - Fix deployment issue when using a template override

## [v1.13.3] - 2019-07-26

- **CUMULUS-1345** Full backport of CUMULUS-1345 features - Adds new variables to the app deployment under `cmr`.
  - `cmrEnvironment` values are `SIT`, `UAT`, or `OPS` with `UAT` as the default.
  - `cmrLimit` and `cmrPageSize` have been added as configurable options.

## [v1.13.2] - 2019-07-25

- Re-release of v1.13.1 to fix broken npm packages.

## [v1.13.1] - 2019-07-22

- **CUMULUS-1374** - Resolve audit compliance with lodash version for api package subdependency
- **CUMULUS-1412** - Resolve audit compliance with googleapi package
- **CUMULUS-1345** - Backported CMR environment setting in getUrl to address immediate user need. CMR_ENVIRONMENT can now be used to set the CMR environment to OPS/SIT

## [v1.13.0] - 2019-5-20

### PLEASE NOTE

**CUMULUS-802** added some additional IAM permissions to support ECS autoscaling, so **you will have to redeploy your IAM stack.**
As a result of the changes for **CUMULUS-1193**, **CUMULUS-1264**, and **CUMULUS-1310**, **you must delete your existing stacks (except IAM) before deploying this version of Cumulus.**
If running Cumulus within a VPC and extended downtime is acceptable, we recommend doing this at the end of the day to allow AWS backend resources and network interfaces to be cleaned up overnight.

### BREAKING CHANGES

- **CUMULUS-1228**

  - The default AMI used by ECS instances is now an NGAP-compliant AMI. This
    will be a breaking change for non-NGAP deployments. If you do not deploy to
    NGAP, you will need to find the AMI ID of the
    [most recent Amazon ECS-optimized AMI](https://docs.aws.amazon.com/AmazonECS/latest/developerguide/ecs-optimized_AMI.html),
    and set the `ecs.amiid` property in your config. Instructions for finding
    the most recent NGAP AMI can be found using
    [these instructions](https://wiki.earthdata.nasa.gov/display/ESKB/Select+an+NGAP+Created+AMI).

- **CUMULUS-1310**

  - Database resources (DynamoDB, ElasticSearch) have been moved to an independent `db` stack.
    Migrations for this version will need to be user-managed. (e.g. [elasticsearch](https://docs.aws.amazon.com/elasticsearch-service/latest/developerguide/es-version-migration.html#snapshot-based-migration) and [dynamoDB](https://docs.aws.amazon.com/datapipeline/latest/DeveloperGuide/dp-template-exports3toddb.html)).
    Order of stack deployment is `iam` -> `db` -> `app`.
  - All stacks can now be deployed using a single `config.yml` file, i.e.: `kes cf deploy --kes-folder app --template node_modules/@cumulus/deployment/[iam|db|app] [...]`
    Backwards-compatible. For development, please re-run `npm run bootstrap` to build new `kes` overrides.
    Deployment docs have been updated to show how to deploy a single-config Cumulus instance.
  - `params` have been moved: Nest `params` fields under `app`, `db` or `iam` to override all Parameters for a particular stack's cloudformation template. Backwards-compatible with multi-config setups.
  - `stackName` and `stackNameNoDash` have been retired. Use `prefix` and `prefixNoDash` instead.
  - The `iams` section in `app/config.yml` IAM roles has been deprecated as a user-facing parameter,
    _unless_ your IAM role ARNs do not match the convention shown in `@cumulus/deployment/app/config.yml`
  - The `vpc.securityGroup` will need to be set with a pre-existing security group ID to use Cumulus in a VPC. Must allow inbound HTTP(S) (Port 443).

- **CUMULUS-1212**

  - `@cumulus/post-to-cmr` will now fail if any granules being processed are missing a metadata file. You can set the new config option `skipMetaCheck` to `true` to pass post-to-cmr without a metadata file.

- **CUMULUS-1232**

  - `@cumulus/sync-granule` will no longer silently pass if no checksum data is provided. It will use input
    from the granule object to:
    - Verify checksum if `checksumType` and `checksumValue` are in the file record OR a checksum file is provided
      (throws `InvalidChecksum` on fail), else log warning that no checksum is available.
    - Then, verify synced S3 file size if `file.size` is in the file record (throws `UnexpectedFileSize` on fail),
      else log warning that no file size is available.
    - Pass the step.

- **CUMULUS-1264**

  - The Cloudformation templating and deployment configuration has been substantially refactored.
    - `CumulusApiDefault` nested stack resource has been renamed to `CumulusApiDistribution`
    - `CumulusApiV1` nested stack resource has been renamed to `CumulusApiBackend`
  - The `urs: true` config option for when defining your lambdas (e.g. in `lambdas.yml`) has been deprecated. There are two new options to replace it:
    - `urs_redirect: 'token'`: This will expose a `TOKEN_REDIRECT_ENDPOINT` environment variable to your lambda that references the `/token` endpoint on the Cumulus backend API
    - `urs_redirect: 'distribution'`: This will expose a `DISTRIBUTION_REDIRECT_ENDPOINT` environment variable to your lambda that references the `/redirect` endpoint on the Cumulus distribution API

- **CUMULUS-1193**

  - The elasticsearch instance is moved behind the VPC.
  - Your account will need an Elasticsearch Service Linked role. This is a one-time setup for the account. You can follow the instructions to use the AWS console or AWS CLI [here](https://docs.aws.amazon.com/IAM/latest/UserGuide/using-service-linked-roles.html) or use the following AWS CLI command: `aws iam create-service-linked-role --aws-service-name es.amazonaws.com`

- **CUMULUS-802**

  - ECS `maxInstances` must be greater than `minInstances`. If you use defaults, no change is required.

- **CUMULUS-1269**
  - Brought Cumulus data models in line with CNM JSON schema:
    - Renamed file object `fileType` field to `type`
    - Renamed file object `fileSize` field to `size`
    - Renamed file object `checksumValue` field to `checksum` where not already done.
    - Added `ancillary` and `linkage` type support to file objects.

### Added

- **CUMULUS-799**

  - Added an S3 Access Metrics package which will take S3 Server Access Logs and
    write access metrics to CloudWatch

- **CUMULUS-1242** - Added `sqs2sfThrottle` lambda. The lambda reads SQS messages for queued executions and uses semaphores to only start new executions if the maximum number of executions defined for the priority key (`cumulus_meta.priorityKey`) has not been reached. Any SQS messages that are read but not used to start executions remain in the queue.

- **CUMULUS-1240**

  - Added `sfSemaphoreDown` lambda. This lambda receives SNS messages and for each message it decrements the semaphore used to track the number of running executions if:
    - the message is for a completed/failed workflow AND
    - the message contains a level of priority (`cumulus_meta.priorityKey`)
  - Added `sfSemaphoreDown` lambda as a subscriber to the `sfTracker` SNS topic

- **CUMULUS-1265**

  - Added `apiConfigs` configuration option to configure API Gateway to be private
  - All internal lambdas configured to run inside the VPC by default
  - Removed references to `NoVpc` lambdas from documentation and `example` folder.

- **CUMULUS-802**
  - Adds autoscaling of ECS clusters
  - Adds autoscaling of ECS services that are handling StepFunction activities

## Changed

- Updated `@cumulus/ingest/http/httpMixin.list()` to trim trailing spaces on discovered filenames

- **CUMULUS-1310**

  - Database resources (DynamoDB, ElasticSearch) have been moved to an independent `db` stack.
    This will enable future updates to avoid affecting database resources or requiring migrations.
    Migrations for this version will need to be user-managed.
    (e.g. [elasticsearch](https://docs.aws.amazon.com/elasticsearch-service/latest/developerguide/es-version-migration.html#snapshot-based-migration) and [dynamoDB](https://docs.aws.amazon.com/datapipeline/latest/DeveloperGuide/dp-template-exports3toddb.html)).
    Order of stack deployment is `iam` -> `db` -> `app`.
  - All stacks can now be deployed using a single `config.yml` file, i.e.: `kes cf deploy --kes-folder app --template node_modules/@cumulus/deployment/[iam|db|app] [...]`
    Backwards-compatible. Please re-run `npm run bootstrap` to build new `kes` overrides.
    Deployment docs have been updated to show how to deploy a single-config Cumulus instance.
  - `params` fields should now be nested under the stack key (i.e. `app`, `db` or `iam`) to provide Parameters for a particular stack's cloudformation template,
    for use with single-config instances. Keys _must_ match the name of the deployment package folder (`app`, `db`, or `iam`).
    Backwards-compatible with multi-config setups.
  - `stackName` and `stackNameNoDash` have been retired as user-facing config parameters. Use `prefix` and `prefixNoDash` instead.
    This will be used to create stack names for all stacks in a single-config use case.
    `stackName` may still be used as an override in multi-config usage, although this is discouraged.
    Warning: overriding the `db` stack's `stackName` will require you to set `dbStackName` in your `app/config.yml`.
    This parameter is required to fetch outputs from the `db` stack to reference in the `app` stack.
  - The `iams` section in `app/config.yml` IAM roles has been retired as a user-facing parameter,
    _unless_ your IAM role ARNs do not match the convention shown in `@cumulus/deployment/app/config.yml`
    In that case, overriding `iams` in your own config is recommended.
  - `iam` and `db` `cloudformation.yml` file names will have respective prefixes (e.g `iam.cloudformation.yml`).
  - Cumulus will now only attempt to create reconciliation reports for buckets of the `private`, `public` and `protected` types.
  - Cumulus will no longer set up its own security group.
    To pass a pre-existing security group for in-VPC deployments as a parameter to the Cumulus template, populate `vpc.securityGroup` in `config.yml`.
    This security group must allow inbound HTTP(S) traffic (Port 443). SSH traffic (Port 22) must be permitted for SSH access to ECS instances.
  - Deployment docs have been updated with examples for the new deployment model.

- **CUMULUS-1236**

  - Moves access to public files behind the distribution endpoint. Authentication is not required, but direct http access has been disallowed.

- **CUMULUS-1223**

  - Adds unauthenticated access for public bucket files to the Distribution API. Public files should be requested the same way as protected files, but for public files a redirect to a self-signed S3 URL will happen without requiring authentication with Earthdata login.

- **CUMULUS-1232**

  - Unifies duplicate handling in `ingest/granule.handleDuplicateFile` for maintainability.
  - Changed `ingest/granule.ingestFile` and `move-granules/index.moveFileRequest` to use new function.
  - Moved file versioning code to `ingest/granule.moveGranuleFileWithVersioning`
  - `ingest/granule.verifyFile` now also tests `file.size` for verification if it is in the file record and throws
    `UnexpectedFileSize` error for file size not matching input.
  - `ingest/granule.verifyFile` logs warnings if checksum and/or file size are not available.

- **CUMULUS-1193**

  - Moved reindex CLI functionality to an API endpoint. See [API docs](https://nasa.github.io/cumulus-api/#elasticsearch-1)

- **CUMULUS-1207**
  - No longer disable lambda event source mappings when disabling a rule

### Fixed

- Updated Lerna publish script so that published Cumulus packages will pin their dependencies on other Cumulus packages to exact versions (e.g. `1.12.1` instead of `^1.12.1`)

- **CUMULUS-1203**

  - Fixes IAM template's use of intrinsic functions such that IAM template overrides now work with kes

- **CUMULUS-1268**
  - Deployment will not fail if there are no ES alarms or ECS services

## [v1.12.1] - 2019-4-8

## [v1.12.0] - 2019-4-4

Note: There was an issue publishing 1.12.0. Upgrade to 1.12.1.

### BREAKING CHANGES

- **CUMULUS-1139**

  - `granule.applyWorkflow` uses the new-style granule record as input to workflows.

- **CUMULUS-1171**

  - Fixed provider handling in the API to make it consistent between protocols.
    NOTE: This is a breaking change. When applying this upgrade, users will need to:
    1. Disable all workflow rules
    2. Update any `http` or `https` providers so that the host field only
       contains a valid hostname or IP address, and the port field contains the
       provider port.
    3. Perform the deployment
    4. Re-enable workflow rules

- **CUMULUS-1176**:

  - `@cumulus/move-granules` input expectations have changed. `@cumulus/files-to-granules` is a new intermediate task to perform input translation in the old style.
    See the Added and Changed sections of this release changelog for more information.

- **CUMULUS-670**

  - The behavior of ParsePDR and related code has changed in this release. PDRs with FILE_TYPEs that do not conform to the PDR ICD (+ TGZ) (https://cdn.earthdata.nasa.gov/conduit/upload/6376/ESDS-RFC-030v1.0.pdf) will fail to parse.

- **CUMULUS-1208**
  - The granule object input to `@cumulus/queue-granules` will now be added to ingest workflow messages **as is**. In practice, this means that if you are using `@cumulus/queue-granules` to trigger ingest workflows and your granule objects input have invalid properties, then your ingest workflows will fail due to schema validation errors.

### Added

- **CUMULUS-777**
  - Added new cookbook entry on configuring Cumulus to track ancillary files.
- **CUMULUS-1183**
  - Kes overrides will now abort with a warning if a workflow step is configured without a corresponding
    lambda configuration
- **CUMULUS-1223**

  - Adds convenience function `@cumulus/common/bucketsConfigJsonObject` for fetching stack's bucket configuration as an object.

- **CUMULUS-853**
  - Updated FakeProcessing example lambda to include option to generate fake browse
  - Added feature documentation for ancillary metadata export, a new cookbook entry describing a workflow with ancillary metadata generation(browse), and related task definition documentation
- **CUMULUS-805**
  - Added a CloudWatch alarm to check running ElasticSearch instances, and a CloudWatch dashboard to view the health of ElasticSearch
  - Specify `AWS_REGION` in `.env` to be used by deployment script
- **CUMULUS-803**
  - Added CloudWatch alarms to check running tasks of each ECS service, and add the alarms to CloudWatch dashboard
- **CUMULUS-670**
  - Added Ancillary Metadata Export feature (see https://nasa.github.io/cumulus/docs/features/ancillary_metadata for more information)
  - Added new Collection file parameter "fileType" that allows configuration of workflow granule file fileType
- **CUMULUS-1184** - Added kes logging output to ensure we always see the state machine reference before failures due to configuration
- **CUMULUS-1105** - Added a dashboard endpoint to serve the dashboard from an S3 bucket
- **CUMULUS-1199** - Moves `s3credentials` endpoint from the backend to the distribution API.
- **CUMULUS-666**
  - Added `@api/endpoints/s3credentials` to allow EarthData Login authorized users to retrieve temporary security credentials for same-region direct S3 access.
- **CUMULUS-671**
  - Added `@packages/integration-tests/api/distribution/getDistributionApiS3SignedUrl()` to return the S3 signed URL for a file protected by the distribution API
- **CUMULUS-672**
  - Added `cmrMetadataFormat` and `cmrConceptId` to output for individual granules from `@cumulus/post-to-cmr`. `cmrMetadataFormat` will be read from the `cmrMetadataFormat` generated for each granule in `@cumulus/cmrjs/publish2CMR()`
  - Added helpers to `@packages/integration-tests/api/distribution`:
    - `getDistributionApiFileStream()` returns a stream to download files protected by the distribution API
    - `getDistributionFileUrl()` constructs URLs for requesting files from the distribution API
- **CUMULUS-1185** `@cumulus/api/models/Granule.removeGranuleFromCmrByGranule` to replace `@cumulus/api/models/Granule.removeGranuleFromCmr` and use the Granule UR from the CMR metadata to remove the granule from CMR

- **CUMULUS-1101**

  - Added new `@cumulus/checksum` package. This package provides functions to calculate and validate checksums.
  - Added new checksumming functions to `@cumulus/common/aws`: `calculateS3ObjectChecksum` and `validateS3ObjectChecksum`, which depend on the `checksum` package.

- CUMULUS-1171

  - Added `@cumulus/common` API documentation to `packages/common/docs/API.md`
  - Added an `npm run build-docs` task to `@cumulus/common`
  - Added `@cumulus/common/string#isValidHostname()`
  - Added `@cumulus/common/string#match()`
  - Added `@cumulus/common/string#matches()`
  - Added `@cumulus/common/string#toLower()`
  - Added `@cumulus/common/string#toUpper()`
  - Added `@cumulus/common/URLUtils#buildURL()`
  - Added `@cumulus/common/util#isNil()`
  - Added `@cumulus/common/util#isNull()`
  - Added `@cumulus/common/util#isUndefined()`
  - Added `@cumulus/common/util#negate()`

- **CUMULUS-1176**

  - Added new `@cumulus/files-to-granules` task to handle converting file array output from `cumulus-process` tasks into granule objects.
    Allows simplification of `@cumulus/move-granules` and `@cumulus/post-to-cmr`, see Changed section for more details.

- CUMULUS-1151 Compare the granule holdings in CMR with Cumulus' internal data store
- CUMULUS-1152 Compare the granule file holdings in CMR with Cumulus' internal data store

### Changed

- **CUMULUS-1216** - Updated `@cumulus/ingest/granule/ingestFile` to download files to expected staging location.
- **CUMULUS-1208** - Updated `@cumulus/ingest/queue/enqueueGranuleIngestMessage()` to not transform granule object passed to it when building an ingest message
- **CUMULUS-1198** - `@cumulus/ingest` no longer enforces any expectations about whether `provider_path` contains a leading slash or not.
- **CUMULUS-1170**
  - Update scripts and docs to use `npm` instead of `yarn`
  - Use `package-lock.json` files to ensure matching versions of npm packages
  - Update CI builds to use `npm ci` instead of `npm install`
- **CUMULUS-670**
  - Updated ParsePDR task to read standard PDR types+ (+ tgz as an external customer requirement) and add a fileType to granule-files on Granule discovery
  - Updated ParsePDR to fail if unrecognized type is used
  - Updated all relevant task schemas to include granule->files->filetype as a string value
  - Updated tests/test fixtures to include the fileType in the step function/task inputs and output validations as needed
  - Updated MoveGranules task to handle incoming configuration with new "fileType" values and to add them as appropriate to the lambda output.
  - Updated DiscoverGranules step/related workflows to read new Collection file parameter fileType that will map a discovered file to a workflow fileType
  - Updated CNM parser to add the fileType to the defined granule file fileType on ingest and updated integration tests to verify/validate that behavior
  - Updated generateEcho10XMLString in cmr-utils.js to use a map/related library to ensure order as CMR requires ordering for their online resources.
  - Updated post-to-cmr task to appropriately export CNM filetypes to CMR in echo10/UMM exports
- **CUMULUS-1139** - Granules stored in the API contain a `files` property. That schema has been greatly
  simplified and now better matches the CNM format.
  - The `name` property has been renamed to `fileName`.
  - The `filepath` property has been renamed to `key`.
  - The `checksumValue` property has been renamed to `checksum`.
  - The `path` property has been removed.
  - The `url_path` property has been removed.
  - The `filename` property (which contained an `s3://` URL) has been removed, and the `bucket`
    and `key` properties should be used instead. Any requests sent to the API containing a `granule.files[].filename`
    property will be rejected, and any responses coming back from the API will not contain that
    `filename` property.
  - A `source` property has been added, which is a URL indicating the original source of the file.
  - `@cumulus/ingest/granule.moveGranuleFiles()` no longer includes a `filename` field in its
    output. The `bucket` and `key` fields should be used instead.
- **CUMULUS-672**

  - Changed `@cumulus/integration-tests/api/EarthdataLogin.getEarthdataLoginRedirectResponse` to `@cumulus/integration-tests/api/EarthdataLogin.getEarthdataAccessToken`. The new function returns an access response from Earthdata login, if successful.
  - `@cumulus/integration-tests/cmr/getOnlineResources` now accepts an object of options, including `cmrMetadataFormat`. Based on the `cmrMetadataFormat`, the function will correctly retrieve the online resources for each metadata format (ECHO10, UMM-G)

- **CUMULUS-1101**

  - Moved `@cumulus/common/file/getFileChecksumFromStream` into `@cumulus/checksum`, and renamed it to `generateChecksumFromStream`.
    This is a breaking change for users relying on `@cumulus/common/file/getFileChecksumFromStream`.
  - Refactored `@cumulus/ingest/Granule` to depend on new `common/aws` checksum functions and remove significantly present checksumming code.
    - Deprecated `@cumulus/ingest/granule.validateChecksum`. Replaced with `@cumulus/ingest/granule.verifyFile`.
    - Renamed `granule.getChecksumFromFile` to `granule.retrieveSuppliedFileChecksumInformation` to be more accurate.
  - Deprecated `@cumulus/common/aws.checksumS3Objects`. Use `@cumulus/common/aws.calculateS3ObjectChecksum` instead.

- CUMULUS-1171

  - Fixed provider handling in the API to make it consistent between protocols.
    Before this change, FTP providers were configured using the `host` and
    `port` properties. HTTP providers ignored `port` and `protocol`, and stored
    an entire URL in the `host` property. Updated the API to only accept valid
    hostnames or IP addresses in the `provider.host` field. Updated ingest code
    to properly build HTTP and HTTPS URLs from `provider.protocol`,
    `provider.host`, and `provider.port`.
  - The default provider port was being set to 21, no matter what protocol was
    being used. Removed that default.

- **CUMULUS-1176**

  - `@cumulus/move-granules` breaking change:
    Input to `move-granules` is now expected to be in the form of a granules object (i.e. `{ granules: [ { ... }, { ... } ] }`);
    For backwards compatibility with array-of-files outputs from processing steps, use the new `@cumulus/files-to-granules` task as an intermediate step.
    This task will perform the input translation. This change allows `move-granules` to be simpler and behave more predictably.
    `config.granuleIdExtraction` and `config.input_granules` are no longer needed/used by `move-granules`.
  - `@cumulus/post-to-cmr`: `config.granuleIdExtraction` is no longer needed/used by `post-to-cmr`.

- CUMULUS-1174
  - Better error message and stacktrace for S3KeyPairProvider error reporting.

### Fixed

- **CUMULUS-1218** Reconciliation report will now scan only completed granules.
- `@cumulus/api` files and granules were not getting indexed correctly because files indexing was failing in `db-indexer`
- `@cumulus/deployment` A bug in the Cloudformation template was preventing the API from being able to be launched in a VPC, updated the IAM template to give the permissions to be able to run the API in a VPC

### Deprecated

- `@cumulus/api/models/Granule.removeGranuleFromCmr`, instead use `@cumulus/api/models/Granule.removeGranuleFromCmrByGranule`
- `@cumulus/ingest/granule.validateChecksum`, instead use `@cumulus/ingest/granule.verifyFile`
- `@cumulus/common/aws.checksumS3Objects`, instead use `@cumulus/common/aws.calculateS3ObjectChecksum`
- `@cumulus/cmrjs`: `getGranuleId` and `getCmrFiles` are deprecated due to changes in input handling.

## [v1.11.3] - 2019-3-5

### Added

- **CUMULUS-1187** - Added `@cumulus/ingest/granule/duplicateHandlingType()` to determine how duplicate files should be handled in an ingest workflow

### Fixed

- **CUMULUS-1187** - workflows not respecting the duplicate handling value specified in the collection
- Removed refreshToken schema requirement for OAuth

## [v1.11.2] - 2019-2-15

### Added

- CUMULUS-1169
  - Added a `@cumulus/common/StepFunctions` module. It contains functions for querying the AWS
    StepFunctions API. These functions have the ability to retry when a ThrottlingException occurs.
  - Added `@cumulus/common/aws.retryOnThrottlingException()`, which will wrap a function in code to
    retry on ThrottlingExceptions.
  - Added `@cumulus/common/test-utils.throttleOnce()`, which will cause a function to return a
    ThrottlingException the first time it is called, then return its normal result after that.
- CUMULUS-1103 Compare the collection holdings in CMR with Cumulus' internal data store
- CUMULUS-1099 Add support for UMMG JSON metadata versions > 1.4.
  - If a version is found in the metadata object, that version is used for processing and publishing to CMR otherwise, version 1.4 is assumed.
- CUMULUS-678
  - Added support for UMMG json v1.4 metadata files.
    `reconcileCMRMetadata` added to `@cumulus/cmrjs` to update metadata record with new file locations.
    `@cumulus/common/errors` adds two new error types `CMRMetaFileNotFound` and `InvalidArgument`.
    `@cumulus/common/test-utils` adds new function `randomId` to create a random string with id to help in debugging.
    `@cumulus/common/BucketsConfig` adds a new helper class `BucketsConfig` for working with bucket stack configuration and bucket names.
    `@cumulus/common/aws` adds new function `s3PutObjectTagging` as a convenience for the aws [s3().putObjectTagging](https://docs.aws.amazon.com/AWSJavaScriptSDK/latest/AWS/S3.html#putObjectTagging-property) function.
    `@cumulus/cmrjs` Adds: - `isCMRFile` - Identify an echo10(xml) or UMMG(json) metadata file. - `metadataObjectFromCMRFile` Read and parse CMR XML file from s3. - `updateCMRMetadata` Modify a cmr metadata (xml/json) file with updated information. - `publish2CMR` Posts XML or UMMG CMR data to CMR service. - `reconcileCMRMetadata` Reconciles cmr metadata file after a file moves.
- Adds some ECS and other permissions to StepRole to enable running ECS tasks from a workflow
- Added Apache logs to cumulus api and distribution lambdas
- **CUMULUS-1119** - Added `@cumulus/integration-tests/api/EarthdataLogin.getEarthdataLoginRedirectResponse` helper for integration tests to handle login with Earthdata and to return response from redirect to Cumulus API
- **CUMULUS-673** Added `@cumulus/common/file/getFileChecksumFromStream` to get file checksum from a readable stream

### Fixed

- CUMULUS-1123
  - Cloudformation template overrides now work as expected

### Changed

- CUMULUS-1169
  - Deprecated the `@cumulus/common/step-functions` module.
  - Updated code that queries the StepFunctions API to use the retry-enabled functions from
    `@cumulus/common/StepFunctions`
- CUMULUS-1121
  - Schema validation is now strongly enforced when writing to the database.
    Additional properties are not allowed and will result in a validation error.
- CUMULUS-678
  `tasks/move-granules` simplified and refactored to use functionality from cmrjs.
  `ingest/granules.moveGranuleFiles` now just moves granule files and returns a list of the updated files. Updating metadata now handled by `@cumulus/cmrjs/reconcileCMRMetadata`.
  `move-granules.updateGranuleMetadata` refactored and bugs fixed in the case of a file matching multiple collection.files.regexps.
  `getCmrXmlFiles` simplified and now only returns an object with the cmrfilename and the granuleId.
  `@cumulus/test-processing` - test processing task updated to generate UMM-G metadata

- CUMULUS-1043

  - `@cumulus/api` now uses [express](http://expressjs.com/) as the API engine.
  - All `@cumulus/api` endpoints on ApiGateway are consolidated to a single endpoint the uses `{proxy+}` definition.
  - All files under `packages/api/endpoints` along with associated tests are updated to support express's request and response objects.
  - Replaced environment variables `internal`, `bucket` and `systemBucket` with `system_bucket`.
  - Update `@cumulus/integration-tests` to work with updated cumulus-api express endpoints

- `@cumulus/integration-tests` - `buildAndExecuteWorkflow` and `buildWorkflow` updated to take a `meta` param to allow for additional fields to be added to the workflow `meta`

- **CUMULUS-1049** Updated `Retrieve Execution Status API` in `@cumulus/api`: If the execution doesn't exist in Step Function API, Cumulus API returns the execution status information from the database.

- **CUMULUS-1119**
  - Renamed `DISTRIBUTION_URL` environment variable to `DISTRIBUTION_ENDPOINT`
  - Renamed `DEPLOYMENT_ENDPOINT` environment variable to `DISTRIBUTION_REDIRECT_ENDPOINT`
  - Renamed `API_ENDPOINT` environment variable to `TOKEN_REDIRECT_ENDPOINT`

### Removed

- Functions deprecated before 1.11.0:
  - @cumulus/api/models/base: static Manager.createTable() and static Manager.deleteTable()
  - @cumulus/ingest/aws/S3
  - @cumulus/ingest/aws/StepFunction.getExecution()
  - @cumulus/ingest/aws/StepFunction.pullEvent()
  - @cumulus/ingest/consumer.Consume
  - @cumulus/ingest/granule/Ingest.getBucket()

### Deprecated

`@cmrjs/ingestConcept`, instead use the CMR object methods. `@cmrjs/CMR.ingestGranule` or `@cmrjs/CMR.ingestCollection`
`@cmrjs/searchConcept`, instead use the CMR object methods. `@cmrjs/CMR.searchGranules` or `@cmrjs/CMR.searchCollections`
`@cmrjs/deleteConcept`, instead use the CMR object methods. `@cmrjs/CMR.deleteGranule` or `@cmrjs/CMR.deleteCollection`

## [v1.11.1] - 2018-12-18

**Please Note**

- Ensure your `app/config.yml` has a `clientId` specified in the `cmr` section. This will allow CMR to identify your requests for better support and metrics.
  - For an example, please see [the example config](https://github.com/nasa/cumulus/blob/1c7e2bf41b75da9f87004c4e40fbcf0f39f56794/example/app/config.yml#L128).

### Added

- Added a `/tokenDelete` endpoint in `@cumulus/api` to delete access token records

### Changed

- CUMULUS-678
  `@cumulus/ingest/crypto` moved and renamed to `@cumulus/common/key-pair-provider`
  `@cumulus/ingest/aws` function: `KMSDecryptionFailed` and class: `KMS` extracted and moved to `@cumulus/common` and `KMS` is exported as `KMSProvider` from `@cumulus/common/key-pair-provider`
  `@cumulus/ingest/granule` functions: `publish`, `getGranuleId`, `getXMLMetadataAsString`, `getMetadataBodyAndTags`, `parseXmlString`, `getCmrXMLFiles`, `postS3Object`, `contructOnlineAccessUrls`, `updateMetadata`, extracted and moved to `@cumulus/cmrjs`
  `getGranuleId`, `getCmrXMLFiles`, `publish`, `updateMetadata` removed from `@cumulus/ingest/granule` and added to `@cumulus/cmrjs`;
  `updateMetadata` renamed `updateCMRMetadata`.
  `@cumulus/ingest` test files renamed.
- **CUMULUS-1070**
  - Add `'Client-Id'` header to all `@cumulus/cmrjs` requests (made via `searchConcept`, `ingestConcept`, and `deleteConcept`).
  - Updated `cumulus/example/app/config.yml` entry for `cmr.clientId` to use stackName for easier CMR-side identification.

## [v1.11.0] - 2018-11-30

**Please Note**

- Redeploy IAM roles:
  - CUMULUS-817 includes a migration that requires reconfiguration/redeployment of IAM roles. Please see the [upgrade instructions](https://nasa.github.io/cumulus/docs/upgrade/1.11.0) for more information.
  - CUMULUS-977 includes a few new SNS-related permissions added to the IAM roles that will require redeployment of IAM roles.
- `cumulus-message-adapter` v1.0.13+ is required for `@cumulus/api` granule reingest API to work properly. The latest version should be downloaded automatically by kes.
- A `TOKEN_SECRET` value (preferably 256-bit for security) must be added to `.env` to securely sign JWTs used for authorization in `@cumulus/api`

### Changed

- **CUUMULUS-1000** - Distribution endpoint now persists logins, instead of
  redirecting to Earthdata Login on every request
- **CUMULUS-783 CUMULUS-790** - Updated `@cumulus/sync-granule` and `@cumulus/move-granules` tasks to always overwrite existing files for manually-triggered reingest.
- **CUMULUS-906** - Updated `@cumulus/api` granule reingest API to
  - add `reingestGranule: true` and `forceDuplicateOverwrite: true` to Cumulus message `cumulus_meta.cumulus_context` field to indicate that the workflow is a manually triggered re-ingest.
  - return warning message to operator when duplicateHandling is not `replace`
  - `cumulus-message-adapter` v1.0.13+ is required.
- **CUMULUS-793** - Updated the granule move PUT request in `@cumulus/api` to reject the move with a 409 status code if one or more of the files already exist at the destination location
- Updated `@cumulus/helloworld` to use S3 to store state for pass on retry tests
- Updated `@cumulus/ingest`:
  - [Required for MAAP] `http.js#list` will now find links with a trailing whitespace
  - Removed code from `granule.js` which looked for files in S3 using `{ Bucket: discoveredFile.bucket, Key: discoveredFile.name }`. This is obsolete since `@cumulus/ingest` uses a `file-staging` and `constructCollectionId()` directory prefixes by default.
- **CUMULUS-989**
  - Updated `@cumulus/api` to use [JWT (JSON Web Token)](https://jwt.io/introduction/) as the transport format for API authorization tokens and to use JWT verification in the request authorization
  - Updated `/token` endpoint in `@cumulus/api` to return tokens as JWTs
  - Added a `/refresh` endpoint in `@cumulus/api` to request new access tokens from the OAuth provider using the refresh token
  - Added `refreshAccessToken` to `@cumulus/api/lib/EarthdataLogin` to manage refresh token requests with the Earthdata OAuth provider

### Added

- **CUMULUS-1050**
  - Separated configuration flags for originalPayload/finalPayload cleanup such that they can be set to different retention times
- **CUMULUS-798**
  - Added daily Executions cleanup CloudWatch event that triggers cleanExecutions lambda
  - Added cleanExecutions lambda that removes finalPayload/originalPayload field entries for records older than configured timeout value (execution_payload_retention_period), with a default of 30 days
- **CUMULUS-815/816**
  - Added 'originalPayload' and 'finalPayload' fields to Executions table
  - Updated Execution model to populate originalPayload with the execution payload on record creation
  - Updated Execution model code to populate finalPayload field with the execution payload on execution completion
  - Execution API now exposes the above fields
- **CUMULUS-977**
  - Rename `kinesisConsumer` to `messageConsumer` as it handles both Kinesis streams and SNS topics as of this version.
  - Add `sns`-type rule support. These rules create a subscription between an SNS topic and the `messageConsumer`.
    When a message is received, `messageConsumer` is triggered and passes the SNS message (JSON format expected) in
    its entirety to the workflow in the `payload` field of the Cumulus message. For more information on sns-type rules,
    see the [documentation](https://nasa.github.io/cumulus/docs/data-cookbooks/setup#rules).
- **CUMULUS-975**
  - Add `KinesisInboundEventLogger` and `KinesisOutboundEventLogger` API lambdas. These lambdas
    are utilized to dump incoming and outgoing ingest workflow kinesis streams
    to cloudwatch for analytics in case of AWS/stream failure.
  - Update rules model to allow tracking of log_event ARNs related to
    Rule event logging. Kinesis rule types will now automatically log
    incoming events via a Kinesis event triggered lambda.
    CUMULUS-975-migration-4
  - Update migration code to require explicit migration names per run
  - Added migration_4 to migrate/update existing Kinesis rules to have a log event mapping
  - Added new IAM policy for migration lambda
- **CUMULUS-775**
  - Adds a instance metadata endpoint to the `@cumulus/api` package.
  - Adds a new convenience function `hostId` to the `@cumulus/cmrjs` to help build environment specific cmr urls.
  - Fixed `@cumulus/cmrjs.searchConcept` to search and return CMR results.
  - Modified `@cumulus/cmrjs.CMR.searchGranule` and `@cumulus/cmrjs.CMR.searchCollection` to include CMR's provider as a default parameter to searches.
- **CUMULUS-965**
  - Add `@cumulus/test-data.loadJSONTestData()`,
    `@cumulus/test-data.loadTestData()`, and
    `@cumulus/test-data.streamTestData()` to safely load test data. These
    functions should be used instead of using `require()` to load test data,
    which could lead to tests interfering with each other.
  - Add a `@cumulus/common/util/deprecate()` function to mark a piece of code as
    deprecated
- **CUMULUS-986**
  - Added `waitForTestExecutionStart` to `@cumulus/integration-tests`
- **CUMULUS-919**
  - In `@cumulus/deployment`, added support for NGAP permissions boundaries for IAM roles with `useNgapPermissionBoundary` flag in `iam/config.yml`. Defaults to false.

### Fixed

- Fixed a bug where FTP sockets were not closed after an error, keeping the Lambda function active until it timed out [CUMULUS-972]
- **CUMULUS-656**
  - The API will no longer allow the deletion of a provider if that provider is
    referenced by a rule
  - The API will no longer allow the deletion of a collection if that collection
    is referenced by a rule
- Fixed a bug where `@cumulus/sf-sns-report` was not pulling large messages from S3 correctly.

### Deprecated

- `@cumulus/ingest/aws/StepFunction.pullEvent()`. Use `@cumulus/common/aws.pullStepFunctionEvent()`.
- `@cumulus/ingest/consumer.Consume` due to unpredictable implementation. Use `@cumulus/ingest/consumer.Consumer`.
  Call `Consumer.consume()` instead of `Consume.read()`.

## [v1.10.4] - 2018-11-28

### Added

- **CUMULUS-1008**
  - New `config.yml` parameter for SQS consumers: `sqs_consumer_rate: (default 500)`, which is the maximum number of
    messages the consumer will attempt to process per execution. Currently this is only used by the sf-starter consumer,
    which runs every minute by default, making this a messages-per-minute upper bound. SQS does not guarantee the number
    of messages returned per call, so this is not a fixed rate of consumption, only attempted number of messages received.

### Deprecated

- `@cumulus/ingest/consumer.Consume` due to unpredictable implementation. Use `@cumulus/ingest/consumer.Consumer`.

### Changed

- Backported update of `packages/api` dependency `@mapbox/dyno` to `1.4.2` to mitigate `event-stream` vulnerability.

## [v1.10.3] - 2018-10-31

### Added

- **CUMULUS-817**
  - Added AWS Dead Letter Queues for lambdas that are scheduled asynchronously/such that failures show up only in cloudwatch logs.
- **CUMULUS-956**
  - Migrated developer documentation and data-cookbooks to Docusaurus
    - supports versioning of documentation
  - Added `docs/docs-how-to.md` to outline how to do things like add new docs or locally install for testing.
  - Deployment/CI scripts have been updated to work with the new format
- **CUMULUS-811**
  - Added new S3 functions to `@cumulus/common/aws`:
    - `aws.s3TagSetToQueryString`: converts S3 TagSet array to querystring (for use with upload()).
    - `aws.s3PutObject`: Returns promise of S3 `putObject`, which puts an object on S3
    - `aws.s3CopyObject`: Returns promise of S3 `copyObject`, which copies an object in S3 to a new S3 location
    - `aws.s3GetObjectTagging`: Returns promise of S3 `getObjectTagging`, which returns an object containing an S3 TagSet.
  - `@/cumulus/common/aws.s3PutObject` defaults to an explicit `ACL` of 'private' if not overridden.
  - `@/cumulus/common/aws.s3CopyObject` defaults to an explicit `TaggingDirective` of 'COPY' if not overridden.

### Deprecated

- **CUMULUS-811**
  - Deprecated `@cumulus/ingest/aws.S3`. Member functions of this class will now
    log warnings pointing to similar functionality in `@cumulus/common/aws`.

## [v1.10.2] - 2018-10-24

### Added

- **CUMULUS-965**
  - Added a `@cumulus/logger` package
- **CUMULUS-885**
  - Added 'human readable' version identifiers to Lambda Versioning lambda aliases
- **CUMULUS-705**
  - Note: Make sure to update the IAM stack when deploying this update.
  - Adds an AsyncOperations model and associated DynamoDB table to the
    `@cumulus/api` package
  - Adds an /asyncOperations endpoint to the `@cumulus/api` package, which can
    be used to fetch the status of an AsyncOperation.
  - Adds a /bulkDelete endpoint to the `@cumulus/api` package, which performs an
    asynchronous bulk-delete operation. This is a stub right now which is only
    intended to demonstration how AsyncOperations work.
  - Adds an AsyncOperation ECS task to the `@cumulus/api` package, which will
    fetch an Lambda function, run it in ECS, and then store the result to the
    AsyncOperations table in DynamoDB.
- **CUMULUS-851** - Added workflow lambda versioning feature to allow in-flight workflows to use lambda versions that were in place when a workflow was initiated

  - Updated Kes custom code to remove logic that used the CMA file key to determine template compilation logic. Instead, utilize a `customCompilation` template configuration flag to indicate a template should use Cumulus's kes customized methods instead of 'core'.
  - Added `useWorkflowLambdaVersions` configuration option to enable the lambdaVersioning feature set. **This option is set to true by default** and should be set to false to disable the feature.
  - Added uniqueIdentifier configuration key to S3 sourced lambdas to optionally support S3 lambda resource versioning within this scheme. This key must be unique for each modified version of the lambda package and must be updated in configuration each time the source changes.
  - Added a new nested stack template that will create a `LambdaVersions` stack that will take lambda parameters from the base template, generate lambda versions/aliases and return outputs with references to the most 'current' lambda alias reference, and updated 'core' template to utilize these outputs (if `useWorkflowLambdaVersions` is enabled).

- Created a `@cumulus/api/lib/OAuth2` interface, which is implemented by the
  `@cumulus/api/lib/EarthdataLogin` and `@cumulus/api/lib/GoogleOAuth2` classes.
  Endpoints that need to handle authentication will determine which class to use
  based on environment variables. This also greatly simplifies testing.
- Added `@cumulus/api/lib/assertions`, containing more complex AVA test assertions
- Added PublishGranule workflow to publish a granule to CMR without full reingest. (ingest-in-place capability)

- `@cumulus/integration-tests` new functionality:
  - `listCollections` to list collections from a provided data directory
  - `deleteCollection` to delete list of collections from a deployed stack
  - `cleanUpCollections` combines the above in one function.
  - `listProviders` to list providers from a provided data directory
  - `deleteProviders` to delete list of providers from a deployed stack
  - `cleanUpProviders` combines the above in one function.
  - `@cumulus/integrations-tests/api.js`: `deleteGranule` and `deletePdr` functions to make `DELETE` requests to Cumulus API
  - `rules` API functionality for posting and deleting a rule and listing all rules
  - `wait-for-deploy` lambda for use in the redeployment tests
- `@cumulus/ingest/granule.js`: `ingestFile` inserts new `duplicate_found: true` field in the file's record if a duplicate file already exists on S3.
- `@cumulus/api`: `/execution-status` endpoint requests and returns complete execution output if execution output is stored in S3 due to size.
- Added option to use environment variable to set CMR host in `@cumulus/cmrjs`.
- **CUMULUS-781** - Added integration tests for `@cumulus/sync-granule` when `duplicateHandling` is set to `replace` or `skip`
- **CUMULUS-791** - `@cumulus/move-granules`: `moveFileRequest` inserts new `duplicate_found: true` field in the file's record if a duplicate file already exists on S3. Updated output schema to document new `duplicate_found` field.

### Removed

- Removed `@cumulus/common/fake-earthdata-login-server`. Tests can now create a
  service stub based on `@cumulus/api/lib/OAuth2` if testing requires handling
  authentication.

### Changed

- **CUMULUS-940** - modified `@cumulus/common/aws` `receiveSQSMessages` to take a parameter object instead of positional parameters. All defaults remain the same, but now access to long polling is available through `options.waitTimeSeconds`.
- **CUMULUS-948** - Update lambda functions `CNMToCMA` and `CnmResponse` in the `cumulus-data-shared` bucket and point the default stack to them.
- **CUMULUS-782** - Updated `@cumulus/sync-granule` task and `Granule.ingestFile` in `@cumulus/ingest` to keep both old and new data when a destination file with different checksum already exists and `duplicateHandling` is `version`
- Updated the config schema in `@cumulus/move-granules` to include the `moveStagedFiles` param.
- **CUMULUS-778** - Updated config schema and documentation in `@cumulus/sync-granule` to include `duplicateHandling` parameter for specifying how duplicate filenames should be handled
- **CUMULUS-779** - Updated `@cumulus/sync-granule` to throw `DuplicateFile` error when destination files already exist and `duplicateHandling` is `error`
- **CUMULUS-780** - Updated `@cumulus/sync-granule` to use `error` as the default for `duplicateHandling` when it is not specified
- **CUMULUS-780** - Updated `@cumulus/api` to use `error` as the default value for `duplicateHandling` in the `Collection` model
- **CUMULUS-785** - Updated the config schema and documentation in `@cumulus/move-granules` to include `duplicateHandling` parameter for specifying how duplicate filenames should be handled
- **CUMULUS-786, CUMULUS-787** - Updated `@cumulus/move-granules` to throw `DuplicateFile` error when destination files already exist and `duplicateHandling` is `error` or not specified
- **CUMULUS-789** - Updated `@cumulus/move-granules` to keep both old and new data when a destination file with different checksum already exists and `duplicateHandling` is `version`

### Fixed

- `getGranuleId` in `@cumulus/ingest` bug: `getGranuleId` was constructing an error using `filename` which was undefined. The fix replaces `filename` with the `uri` argument.
- Fixes to `del` in `@cumulus/api/endpoints/granules.js` to not error/fail when not all files exist in S3 (e.g. delete granule which has only 2 of 3 files ingested).
- `@cumulus/deployment/lib/crypto.js` now checks for private key existence properly.

## [v1.10.1] - 2018-09-4

### Fixed

- Fixed cloudformation template errors in `@cumulus/deployment/`
  - Replaced references to Fn::Ref: with Ref:
  - Moved long form template references to a newline

## [v1.10.0] - 2018-08-31

### Removed

- Removed unused and broken code from `@cumulus/common`
  - Removed `@cumulus/common/test-helpers`
  - Removed `@cumulus/common/task`
  - Removed `@cumulus/common/message-source`
  - Removed the `getPossiblyRemote` function from `@cumulus/common/aws`
  - Removed the `startPromisedSfnExecution` function from `@cumulus/common/aws`
  - Removed the `getCurrentSfnTask` function from `@cumulus/common/aws`

### Changed

- **CUMULUS-839** - In `@cumulus/sync-granule`, 'collection' is now an optional config parameter

### Fixed

- **CUMULUS-859** Moved duplicate code in `@cumulus/move-granules` and `@cumulus/post-to-cmr` to `@cumulus/ingest`. Fixed imports making assumptions about directory structure.
- `@cumulus/ingest/consumer` correctly limits the number of messages being received and processed from SQS. Details:
  - **Background:** `@cumulus/api` includes a lambda `<stack-name>-sqs2sf` which processes messages from the `<stack-name>-startSF` SQS queue every minute. The `sqs2sf` lambda uses `@cumulus/ingest/consumer` to receive and process messages from SQS.
  - **Bug:** More than `messageLimit` number of messages were being consumed and processed from the `<stack-name>-startSF` SQS queue. Many step functions were being triggered simultaneously by the lambda `<stack-name>-sqs2sf` (which consumes every minute from the `startSF` queue) and resulting in step function failure with the error: `An error occurred (ThrottlingException) when calling the GetExecutionHistory`.
  - **Fix:** `@cumulus/ingest/consumer#processMessages` now processes messages until `timeLimit` has passed _OR_ once it receives up to `messageLimit` messages. `sqs2sf` is deployed with a [default `messageLimit` of 10](https://github.com/nasa/cumulus/blob/670000c8a821ff37ae162385f921c40956e293f7/packages/deployment/app/config.yml#L147).
  - **IMPORTANT NOTE:** `consumer` will actually process up to `messageLimit * 2 - 1` messages. This is because sometimes `receiveSQSMessages` will return less than `messageLimit` messages and thus the consumer will continue to make calls to `receiveSQSMessages`. For example, given a `messageLimit` of 10 and subsequent calls to `receiveSQSMessages` returns up to 9 messages, the loop will continue and a final call could return up to 10 messages.

## [v1.9.1] - 2018-08-22

**Please Note** To take advantage of the added granule tracking API functionality, updates are required for the message adapter and its libraries. You should be on the following versions:

- `cumulus-message-adapter` 1.0.9+
- `cumulus-message-adapter-js` 1.0.4+
- `cumulus-message-adapter-java` 1.2.7+
- `cumulus-message-adapter-python` 1.0.5+

### Added

- **CUMULUS-687** Added logs endpoint to search for logs from a specific workflow execution in `@cumulus/api`. Added integration test.
- **CUMULUS-836** - `@cumulus/deployment` supports a configurable docker storage driver for ECS. ECS can be configured with either `devicemapper` (the default storage driver for AWS ECS-optimized AMIs) or `overlay2` (the storage driver used by the NGAP 2.0 AMI). The storage driver can be configured in `app/config.yml` with `ecs.docker.storageDriver: overlay2 | devicemapper`. The default is `overlay2`.
  - To support this configuration, a [Handlebars](https://handlebarsjs.com/) helper `ifEquals` was added to `packages/deployment/lib/kes.js`.
- **CUMULUS-836** - `@cumulus/api` added IAM roles required by the NGAP 2.0 AMI. The NGAP 2.0 AMI runs a script `register_instances_with_ssm.py` which requires the ECS IAM role to include `ec2:DescribeInstances` and `ssm:GetParameter` permissions.

### Fixed

- **CUMULUS-836** - `@cumulus/deployment` uses `overlay2` driver by default and does not attempt to write `--storage-opt dm.basesize` to fix [this error](https://github.com/moby/moby/issues/37039).
- **CUMULUS-413** Kinesis processing now captures all errors.
  - Added kinesis fallback mechanism when errors occur during record processing.
  - Adds FallbackTopicArn to `@cumulus/api/lambdas.yml`
  - Adds fallbackConsumer lambda to `@cumulus/api`
  - Adds fallbackqueue option to lambda definitions capture lambda failures after three retries.
  - Adds kinesisFallback SNS topic to signal incoming errors from kinesis stream.
  - Adds kinesisFailureSQS to capture fully failed events from all retries.
- **CUMULUS-855** Adds integration test for kinesis' error path.
- **CUMULUS-686** Added workflow task name and version tracking via `@cumulus/api` executions endpoint under new `tasks` property, and under `workflow_tasks` in step input/output.
  - Depends on `cumulus-message-adapter` 1.0.9+, `cumulus-message-adapter-js` 1.0.4+, `cumulus-message-adapter-java` 1.2.7+ and `cumulus-message-adapter-python` 1.0.5+
- **CUMULUS-771**
  - Updated sync-granule to stream the remote file to s3
  - Added integration test for ingesting granules from ftp provider
  - Updated http/https integration tests for ingesting granules from http/https providers
- **CUMULUS-862** Updated `@cumulus/integration-tests` to handle remote lambda output
- **CUMULUS-856** Set the rule `state` to have default value `ENABLED`

### Changed

- In `@cumulus/deployment`, changed the example app config.yml to have additional IAM roles

## [v1.9.0] - 2018-08-06

**Please note** additional information and upgrade instructions [here](https://nasa.github.io/cumulus/docs/upgrade/1.9.0)

### Added

- **CUMULUS-712** - Added integration tests verifying expected behavior in workflows
- **GITC-776-2** - Add support for versioned collections

### Fixed

- **CUMULUS-832**
  - Fixed indentation in example config.yml in `@cumulus/deployment`
  - Fixed issue with new deployment using the default distribution endpoint in `@cumulus/deployment` and `@cumulus/api`

## [v1.8.1] - 2018-08-01

**Note** IAM roles should be re-deployed with this release.

- **Cumulus-726**
  - Added function to `@cumulus/integration-tests`: `sfnStep` includes `getStepInput` which returns the input to the schedule event of a given step function step.
  - Added IAM policy `@cumulus/deployment`: Lambda processing IAM role includes `kinesis::PutRecord` so step function lambdas can write to kinesis streams.
- **Cumulus Community Edition**
  - Added Google OAuth authentication token logic to `@cumulus/api`. Refactored token endpoint to use environment variable flag `OAUTH_PROVIDER` when determining with authentication method to use.
  - Added API Lambda memory configuration variable `api_lambda_memory` to `@cumulus/api` and `@cumulus/deployment`.

### Changed

- **Cumulus-726**
  - Changed function in `@cumulus/api`: `models/rules.js#addKinesisEventSource` was modified to call to `deleteKinesisEventSource` with all required parameters (rule's name, arn and type).
  - Changed function in `@cumulus/integration-tests`: `getStepOutput` can now be used to return output of failed steps. If users of this function want the output of a failed event, they can pass a third parameter `eventType` as `'failure'`. This function will work as always for steps which completed successfully.

### Removed

- **Cumulus-726**

  - Configuration change to `@cumulus/deployment`: Removed default auto scaling configuration for Granules and Files DynamoDB tables.

- **CUMULUS-688**
  - Add integration test for ExecutionStatus
  - Function addition to `@cumulus/integration-tests`: `api` includes `getExecutionStatus` which returns the execution status from the Cumulus API

## [v1.8.0] - 2018-07-23

### Added

- **CUMULUS-718** Adds integration test for Kinesis triggering a workflow.

- **GITC-776-3** Added more flexibility for rules. You can now edit all fields on the rule's record
  We may need to update the api documentation to reflect this.

- **CUMULUS-681** - Add ingest-in-place action to granules endpoint

  - new applyWorkflow action at PUT /granules/{granuleid} Applying a workflow starts an execution of the provided workflow and passes the granule record as payload.
    Parameter(s):
    - workflow - the workflow name

- **CUMULUS-685** - Add parent exeuction arn to the execution which is triggered from a parent step function

### Changed

- **CUMULUS-768** - Integration tests get S3 provider data from shared data folder

### Fixed

- **CUMULUS-746** - Move granule API correctly updates record in dynamo DB and cmr xml file
- **CUMULUS-766** - Populate database fileSize field from S3 if value not present in Ingest payload

## [v1.7.1] - 2018-07-27 - [BACKPORT]

### Fixed

- **CUMULUS-766** - Backport from 1.8.0 - Populate database fileSize field from S3 if value not present in Ingest payload

## [v1.7.0] - 2018-07-02

### Please note: [Upgrade Instructions](https://nasa.github.io/cumulus/docs/upgrade/1.7.0)

### Added

- **GITC-776-2** - Add support for versioned collections
- **CUMULUS-491** - Add granule reconciliation API endpoints.
- **CUMULUS-480** Add support for backup and recovery:
  - Add DynamoDB tables for granules, executions and pdrs
  - Add ability to write all records to S3
  - Add ability to download all DynamoDB records in form json files
  - Add ability to upload records to DynamoDB
  - Add migration scripts for copying granule, pdr and execution records from ElasticSearch to DynamoDB
  - Add IAM support for batchWrite on dynamoDB
-
- **CUMULUS-508** - `@cumulus/deployment` cloudformation template allows for lambdas and ECS clusters to have multiple AZ availability.
  - `@cumulus/deployment` also ensures docker uses `devicemapper` storage driver.
- **CUMULUS-755** - `@cumulus/deployment` Add DynamoDB autoscaling support.
  - Application developers can add autoscaling and override default values in their deployment's `app/config.yml` file using a `{TableName}Table:` key.

### Fixed

- **CUMULUS-747** - Delete granule API doesn't delete granule files in s3 and granule in elasticsearch
  - update the StreamSpecification DynamoDB tables to have StreamViewType: "NEW_AND_OLD_IMAGES"
  - delete granule files in s3
- **CUMULUS-398** - Fix not able to filter executions by workflow
- **CUMULUS-748** - Fix invalid lambda .zip files being validated/uploaded to AWS
- **CUMULUS-544** - Post to CMR task has UAT URL hard-coded
  - Made configurable: PostToCmr now requires CMR_ENVIRONMENT env to be set to 'SIT' or 'OPS' for those CMR environments. Default is UAT.

### Changed

- **GITC-776-4** - Changed Discover-pdrs to not rely on collection but use provider_path in config. It also has an optional filterPdrs regex configuration parameter

- **CUMULUS-710** - In the integration test suite, `getStepOutput` returns the output of the first successful step execution or last failed, if none exists

## [v1.6.0] - 2018-06-06

### Please note: [Upgrade Instructions](https://nasa.github.io/cumulus/docs/upgrade/1.6.0)

### Fixed

- **CUMULUS-602** - Format all logs sent to Elastic Search.
  - Extract cumulus log message and index it to Elastic Search.

### Added

- **CUMULUS-556** - add a mechanism for creating and running migration scripts on deployment.
- **CUMULUS-461** Support use of metadata date and other components in `url_path` property

### Changed

- **CUMULUS-477** Update bucket configuration to support multiple buckets of the same type:
  - Change the structure of the buckets to allow for more than one bucket of each type. The bucket structure is now:
    bucket-key:
    name: <bucket-name>
    type: <type> i.e. internal, public, etc.
  - Change IAM and app deployment configuration to support new bucket structure
  - Update tasks and workflows to support new bucket structure
  - Replace instances where buckets.internal is relied upon to either use the system bucket or a configured bucket
  - Move IAM template to the deployment package. NOTE: You now have to specify '--template node_modules/@cumulus/deployment/iam' in your IAM deployment
  - Add IAM cloudformation template support to filter buckets by type

## [v1.5.5] - 2018-05-30

### Added

- **CUMULUS-530** - PDR tracking through Queue-granules
  - Add optional `pdr` property to the sync-granule task's input config and output payload.
- **CUMULUS-548** - Create a Lambda task that generates EMS distribution reports
  - In order to supply EMS Distribution Reports, you must enable S3 Server
    Access Logging on any S3 buckets used for distribution. See [How Do I Enable Server Access Logging for an S3 Bucket?](https://docs.aws.amazon.com/AmazonS3/latest/user-guide/server-access-logging.html)
    The "Target bucket" setting should point at the Cumulus internal bucket.
    The "Target prefix" should be
    "<STACK_NAME>/ems-distribution/s3-server-access-logs/", where "STACK_NAME"
    is replaced with the name of your Cumulus stack.

### Fixed

- **CUMULUS-546 - Kinesis Consumer should catch and log invalid JSON**
  - Kinesis Consumer lambda catches and logs errors so that consumer doesn't get stuck in a loop re-processing bad json records.
- EMS report filenames are now based on their start time instead of the time
  instead of the time that the report was generated
- **CUMULUS-552 - Cumulus API returns different results for the same collection depending on query**
  - The collection, provider and rule records in elasticsearch are now replaced with records from dynamo db when the dynamo db records are updated.

### Added

- `@cumulus/deployment`'s default cloudformation template now configures storage for Docker to match the configured ECS Volume. The template defines Docker's devicemapper basesize (`dm.basesize`) using `ecs.volumeSize`. This addresses ECS default of limiting Docker containers to 10GB of storage ([Read more](https://aws.amazon.com/premiumsupport/knowledge-center/increase-default-ecs-docker-limit/)).

## [v1.5.4] - 2018-05-21

### Added

- **CUMULUS-535** - EMS Ingest, Archive, Archive Delete reports
  - Add lambda EmsReport to create daily EMS Ingest, Archive, Archive Delete reports
  - ems.provider property added to `@cumulus/deployment/app/config.yml`.
    To change the provider name, please add `ems: provider` property to `app/config.yml`.
- **CUMULUS-480** Use DynamoDB to store granules, pdrs and execution records
  - Activate PointInTime feature on DynamoDB tables
  - Increase test coverage on api package
  - Add ability to restore metadata records from json files to DynamoDB
- **CUMULUS-459** provide API endpoint for moving granules from one location on s3 to another

## [v1.5.3] - 2018-05-18

### Fixed

- **CUMULUS-557 - "Add dataType to DiscoverGranules output"**
  - Granules discovered by the DiscoverGranules task now include dataType
  - dataType is now a required property for granules used as input to the
    QueueGranules task
- **CUMULUS-550** Update deployment app/config.yml to force elasticsearch updates for deleted granules

## [v1.5.2] - 2018-05-15

### Fixed

- **CUMULUS-514 - "Unable to Delete the Granules"**
  - updated cmrjs.deleteConcept to return success if the record is not found
    in CMR.

### Added

- **CUMULUS-547** - The distribution API now includes an
  "earthdataLoginUsername" query parameter when it returns a signed S3 URL
- **CUMULUS-527 - "parse-pdr queues up all granules and ignores regex"**
  - Add an optional config property to the ParsePdr task called
    "granuleIdFilter". This property is a regular expression that is applied
    against the filename of the first file of each granule contained in the
    PDR. If the regular expression matches, then the granule is included in
    the output. Defaults to '.', which will match all granules in the PDR.
- File checksums in PDRs now support MD5
- Deployment support to subscribe to an SNS topic that already exists
- **CUMULUS-470, CUMULUS-471** In-region S3 Policy lambda added to API to update bucket policy for in-region access.
- **CUMULUS-533** Added fields to granule indexer to support EMS ingest and archive record creation
- **CUMULUS-534** Track deleted granules
  - added `deletedgranule` type to `cumulus` index.
  - **Important Note:** Force custom bootstrap to re-run by adding this to
    app/config.yml `es: elasticSearchMapping: 7`
- You can now deploy cumulus without ElasticSearch. Just add `es: null` to your `app/config.yml` file. This is only useful for debugging purposes. Cumulus still requires ElasticSearch to properly operate.
- `@cumulus/integration-tests` includes and exports the `addRules` function, which seeds rules into the DynamoDB table.
- Added capability to support EFS in cloud formation template. Also added
  optional capability to ssh to your instance and privileged lambda functions.
- Added support to force discovery of PDRs that have already been processed
  and filtering of selected data types
- `@cumulus/cmrjs` uses an environment variable `USER_IP_ADDRESS` or fallback
  IP address of `10.0.0.0` when a public IP address is not available. This
  supports lambda functions deployed into a VPC's private subnet, where no
  public IP address is available.

### Changed

- **CUMULUS-550** Custom bootstrap automatically adds new types to index on
  deployment

## [v1.5.1] - 2018-04-23

### Fixed

- add the missing dist folder to the hello-world task
- disable uglifyjs on the built version of the pdr-status-check (read: https://github.com/webpack-contrib/uglifyjs-webpack-plugin/issues/264)

## [v1.5.0] - 2018-04-23

### Changed

- Removed babel from all tasks and packages and increased minimum node requirements to version 8.10
- Lambda functions created by @cumulus/deployment will use node8.10 by default
- Moved [cumulus-integration-tests](https://github.com/nasa/cumulus-integration-tests) to the `example` folder CUMULUS-512
- Streamlined all packages dependencies (e.g. remove redundant dependencies and make sure versions are the same across packages)
- **CUMULUS-352:** Update Cumulus Elasticsearch indices to use [index aliases](https://www.elastic.co/guide/en/elasticsearch/reference/current/indices-aliases.html).
- **CUMULUS-519:** ECS tasks are no longer restarted after each CF deployment unless `ecs.restartTasksOnDeploy` is set to true
- **CUMULUS-298:** Updated log filterPattern to include all CloudWatch logs in ElasticSearch
- **CUMULUS-518:** Updates to the SyncGranule config schema
  - `granuleIdExtraction` is no longer a property
  - `process` is now an optional property
  - `provider_path` is no longer a property

### Fixed

- **CUMULUS-455 "Kes deployments using only an updated message adapter do not get automatically deployed"**
  - prepended the hash value of cumulus-message-adapter.zip file to the zip file name of lambda which uses message adapter.
  - the lambda function will be redeployed when message adapter or lambda function are updated
- Fixed a bug in the bootstrap lambda function where it stuck during update process
- Fixed a bug where the sf-sns-report task did not return the payload of the incoming message as the output of the task [CUMULUS-441]

### Added

- **CUMULUS-352:** Add reindex CLI to the API package.
- **CUMULUS-465:** Added mock http/ftp/sftp servers to the integration tests
- Added a `delete` method to the `@common/CollectionConfigStore` class
- **CUMULUS-467 "@cumulus/integration-tests or cumulus-integration-tests should seed provider and collection in deployed DynamoDB"**
  - `example` integration-tests populates providers and collections to database
  - `example` workflow messages are populated from workflow templates in s3, provider and collection information in database, and input payloads. Input templates are removed.
  - added `https` protocol to provider schema

## [v1.4.1] - 2018-04-11

### Fixed

- Sync-granule install

## [v1.4.0] - 2018-04-09

### Fixed

- **CUMULUS-392 "queue-granules not returning the sfn-execution-arns queued"**
  - updated queue-granules to return the sfn-execution-arns queued and pdr if exists.
  - added pdr to ingest message meta.pdr instead of payload, so the pdr information doesn't get lost in the ingest workflow, and ingested granule in elasticsearch has pdr name.
  - fixed sf-sns-report schema, remove the invalid part
  - fixed pdr-status-check schema, the failed execution contains arn and reason
- **CUMULUS-206** make sure homepage and repository urls exist in package.json files of tasks and packages

### Added

- Example folder with a cumulus deployment example

### Changed

- [CUMULUS-450](https://bugs.earthdata.nasa.gov/browse/CUMULUS-450) - Updated
  the config schema of the **queue-granules** task
  - The config no longer takes a "collection" property
  - The config now takes an "internalBucket" property
  - The config now takes a "stackName" property
- [CUMULUS-450](https://bugs.earthdata.nasa.gov/browse/CUMULUS-450) - Updated
  the config schema of the **parse-pdr** task
  - The config no longer takes a "collection" property
  - The "stack", "provider", and "bucket" config properties are now
    required
- **CUMULUS-469** Added a lambda to the API package to prototype creating an S3 bucket policy for direct, in-region S3 access for the prototype bucket

### Removed

- Removed the `findTmpTestDataDirectory()` function from
  `@cumulus/common/test-utils`

### Fixed

- [CUMULUS-450](https://bugs.earthdata.nasa.gov/browse/CUMULUS-450)
  - The **queue-granules** task now enqueues a **sync-granule** task with the
    correct collection config for that granule based on the granule's
    data-type. It had previously been using the collection config from the
    config of the **queue-granules** task, which was a problem if the granules
    being queued belonged to different data-types.
  - The **parse-pdr** task now handles the case where a PDR contains granules
    with different data types, and uses the correct granuleIdExtraction for
    each granule.

### Added

- **CUMULUS-448** Add code coverage checking using [nyc](https://github.com/istanbuljs/nyc).

## [v1.3.0] - 2018-03-29

### Deprecated

- discover-s3-granules is deprecated. The functionality is provided by the discover-granules task

### Fixed

- **CUMULUS-331:** Fix aws.downloadS3File to handle non-existent key
- Using test ftp provider for discover-granules testing [CUMULUS-427]
- **CUMULUS-304: "Add AWS API throttling to pdr-status-check task"** Added concurrency limit on SFN API calls. The default concurrency is 10 and is configurable through Lambda environment variable CONCURRENCY.
- **CUMULUS-414: "Schema validation not being performed on many tasks"** revised npm build scripts of tasks that use cumulus-message-adapter to place schema directories into dist directories.
- **CUMULUS-301:** Update all tests to use test-data package for testing data.
- **CUMULUS-271: "Empty response body from rules PUT endpoint"** Added the updated rule to response body.
- Increased memory allotment for `CustomBootstrap` lambda function. Resolves failed deployments where `CustomBootstrap` lambda function was failing with error `Process exited before completing request`. This was causing deployments to stall, fail to update and fail to rollback. This error is thrown when the lambda function tries to use more memory than it is allotted.
- Cumulus repository folders structure updated:
  - removed the `cumulus` folder altogether
  - moved `cumulus/tasks` to `tasks` folder at the root level
  - moved the tasks that are not converted to use CMA to `tasks/.not_CMA_compliant`
  - updated paths where necessary

### Added

- `@cumulus/integration-tests` - Added support for testing the output of an ECS activity as well as a Lambda function.

## [v1.2.0] - 2018-03-20

### Fixed

- Update vulnerable npm packages [CUMULUS-425]
- `@cumulus/api`: `kinesis-consumer.js` uses `sf-scheduler.js#schedule` instead of placing a message directly on the `startSF` SQS queue. This is a fix for [CUMULUS-359](https://bugs.earthdata.nasa.gov/browse/CUMULUS-359) because `sf-scheduler.js#schedule` looks up the provider and collection data in DynamoDB and adds it to the `meta` object of the enqueued message payload.
- `@cumulus/api`: `kinesis-consumer.js` catches and logs errors instead of doing an error callback. Before this change, `kinesis-consumer` was failing to process new records when an existing record caused an error because it would call back with an error and stop processing additional records. It keeps trying to process the record causing the error because it's "position" in the stream is unchanged. Catching and logging the errors is part 1 of the fix. Proposed part 2 is to enqueue the error and the message on a "dead-letter" queue so it can be processed later ([CUMULUS-413](https://bugs.earthdata.nasa.gov/browse/CUMULUS-413)).
- **CUMULUS-260: "PDR page on dashboard only shows zeros."** The PDR stats in LPDAAC are all 0s, even if the dashboard has been fixed to retrieve the correct fields. The current version of pdr-status-check has a few issues.
  - pdr is not included in the input/output schema. It's available from the input event. So the pdr status and stats are not updated when the ParsePdr workflow is complete. Adding the pdr to the input/output of the task will fix this.
  - pdr-status-check doesn't update pdr stats which prevent the real time pdr progress from showing up in the dashboard. To solve this, added lambda function sf-sns-report which is copied from @cumulus/api/lambdas/sf-sns-broadcast with modification, sf-sns-report can be used to report step function status anywhere inside a step function. So add step sf-sns-report after each pdr-status-check, we will get the PDR status progress at real time.
  - It's possible an execution is still in the queue and doesn't exist in sfn yet. Added code to handle 'ExecutionDoesNotExist' error when checking the execution status.
- Fixed `aws.cloudwatchevents()` typo in `packages/ingest/aws.js`. This typo was the root cause of the error: `Error: Could not process scheduled_ingest, Error: : aws.cloudwatchevents is not a constructor` seen when trying to update a rule.

### Removed

- `@cumulus/ingest/aws`: Remove queueWorkflowMessage which is no longer being used by `@cumulus/api`'s `kinesis-consumer.js`.

## [v1.1.4] - 2018-03-15

### Added

- added flag `useList` to parse-pdr [CUMULUS-404]

### Fixed

- Pass encrypted password to the ApiGranule Lambda function [CUMULUS-424]

## [v1.1.3] - 2018-03-14

### Fixed

- Changed @cumulus/deployment package install behavior. The build process will happen after installation

## [v1.1.2] - 2018-03-14

### Added

- added tools to @cumulus/integration-tests for local integration testing
- added end to end testing for discovering and parsing of PDRs
- `yarn e2e` command is available for end to end testing

### Fixed

- **CUMULUS-326: "Occasionally encounter "Too Many Requests" on deployment"** The api gateway calls will handle throttling errors
- **CUMULUS-175: "Dashboard providers not in sync with AWS providers."** The root cause of this bug - DynamoDB operations not showing up in Elasticsearch - was shared by collections and rules. The fix was to update providers', collections' and rules; POST, PUT and DELETE endpoints to operate on DynamoDB and using DynamoDB streams to update Elasticsearch. The following packages were made:
  - `@cumulus/deployment` deploys DynamoDB streams for the Collections, Providers and Rules tables as well as a new lambda function called `dbIndexer`. The `dbIndexer` lambda has an event source mapping which listens to each of the DynamoDB streams. The dbIndexer lambda receives events referencing operations on the DynamoDB table and updates the elasticsearch cluster accordingly.
  - The `@cumulus/api` endpoints for collections, providers and rules _only_ query DynamoDB, with the exception of LIST endpoints and the collections' GET endpoint.

### Updated

- Broke up `kes.override.js` of @cumulus/deployment to multiple modules and moved to a new location
- Expanded @cumulus/deployment test coverage
- all tasks were updated to use cumulus-message-adapter-js 1.0.1
- added build process to integration-tests package to babelify it before publication
- Update @cumulus/integration-tests lambda.js `getLambdaOutput` to return the entire lambda output. Previously `getLambdaOutput` returned only the payload.

## [v1.1.1] - 2018-03-08

### Removed

- Unused queue lambda in api/lambdas [CUMULUS-359]

### Fixed

- Kinesis message content is passed to the triggered workflow [CUMULUS-359]
- Kinesis message queues a workflow message and does not write to rules table [CUMULUS-359]

## [v1.1.0] - 2018-03-05

### Added

- Added a `jlog` function to `common/test-utils` to aid in test debugging
- Integration test package with command line tool [CUMULUS-200] by @laurenfrederick
- Test for FTP `useList` flag [CUMULUS-334] by @kkelly51

### Updated

- The `queue-pdrs` task now uses the [cumulus-message-adapter-js](https://github.com/nasa/cumulus-message-adapter-js)
  library
- Updated the `queue-pdrs` JSON schemas
- The test-utils schema validation functions now throw an error if validation
  fails
- The `queue-granules` task now uses the [cumulus-message-adapter-js](https://github.com/nasa/cumulus-message-adapter-js)
  library
- Updated the `queue-granules` JSON schemas

### Removed

- Removed the `getSfnExecutionByName` function from `common/aws`
- Removed the `getGranuleStatus` function from `common/aws`

## [v1.0.1] - 2018-02-27

### Added

- More tests for discover-pdrs, dicover-granules by @yjpa7145
- Schema validation utility for tests by @yjpa7145

### Changed

- Fix an FTP listing bug for servers that do not support STAT [CUMULUS-334] by @kkelly51

## [v1.0.0] - 2018-02-23

[unreleased]: https://github.com/nasa/cumulus/compare/v11.1.0...HEAD
[v11.1.0]: https://github.com/nasa/cumulus/compare/v11.0.0...v11.1.0
[v11.0.0]: https://github.com/nasa/cumulus/compare/v10.1.2...v11.0.0
[v10.1.2]: https://github.com/nasa/cumulus/compare/v10.1.1...v10.1.2
[v10.1.1]: https://github.com/nasa/cumulus/compare/v10.1.0...v10.1.1
[v10.1.0]: https://github.com/nasa/cumulus/compare/v10.0.1...v10.1.0
[v10.0.1]: https://github.com/nasa/cumulus/compare/v10.0.0...v10.0.1
[v10.0.0]: https://github.com/nasa/cumulus/compare/v9.9.0...v10.0.0
[v9.9.3]: https://github.com/nasa/cumulus/compare/v9.9.2...v9.9.3
[v9.9.2]: https://github.com/nasa/cumulus/compare/v9.9.1...v9.9.2
[v9.9.1]: https://github.com/nasa/cumulus/compare/v9.9.0...v9.9.1
[v9.9.0]: https://github.com/nasa/cumulus/compare/v9.8.0...v9.9.0
[v9.8.0]: https://github.com/nasa/cumulus/compare/v9.7.0...v9.8.0
[v9.7.1]: https://github.com/nasa/cumulus/compare/v9.7.0...v9.7.1
[v9.7.0]: https://github.com/nasa/cumulus/compare/v9.6.0...v9.7.0
[v9.6.0]: https://github.com/nasa/cumulus/compare/v9.5.0...v9.6.0
[v9.5.0]: https://github.com/nasa/cumulus/compare/v9.4.0...v9.5.0
[v9.4.1]: https://github.com/nasa/cumulus/compare/v9.3.0...v9.4.1
[v9.4.0]: https://github.com/nasa/cumulus/compare/v9.3.0...v9.4.0
[v9.3.0]: https://github.com/nasa/cumulus/compare/v9.2.2...v9.3.0
[v9.2.2]: https://github.com/nasa/cumulus/compare/v9.2.1...v9.2.2
[v9.2.1]: https://github.com/nasa/cumulus/compare/v9.2.0...v9.2.1
[v9.2.0]: https://github.com/nasa/cumulus/compare/v9.1.0...v9.2.0
[v9.1.0]: https://github.com/nasa/cumulus/compare/v9.0.1...v9.1.0
[v9.0.1]: https://github.com/nasa/cumulus/compare/v9.0.0...v9.0.1
[v9.0.0]: https://github.com/nasa/cumulus/compare/v8.1.0...v9.0.0
[v8.1.0]: https://github.com/nasa/cumulus/compare/v8.0.0...v8.1.0
[v8.0.0]: https://github.com/nasa/cumulus/compare/v7.2.0...v8.0.0
[v7.2.0]: https://github.com/nasa/cumulus/compare/v7.1.0...v7.2.0
[v7.1.0]: https://github.com/nasa/cumulus/compare/v7.0.0...v7.1.0
[v7.0.0]: https://github.com/nasa/cumulus/compare/v6.0.0...v7.0.0
[v6.0.0]: https://github.com/nasa/cumulus/compare/v5.0.1...v6.0.0
[v5.0.1]: https://github.com/nasa/cumulus/compare/v5.0.0...v5.0.1
[v5.0.0]: https://github.com/nasa/cumulus/compare/v4.0.0...v5.0.0
[v4.0.0]: https://github.com/nasa/cumulus/compare/v3.0.1...v4.0.0
[v3.0.1]: https://github.com/nasa/cumulus/compare/v3.0.0...v3.0.1
[v3.0.0]: https://github.com/nasa/cumulus/compare/v2.0.1...v3.0.0
[v2.0.7]: https://github.com/nasa/cumulus/compare/v2.0.6...v2.0.7
[v2.0.6]: https://github.com/nasa/cumulus/compare/v2.0.5...v2.0.6
[v2.0.5]: https://github.com/nasa/cumulus/compare/v2.0.4...v2.0.5
[v2.0.4]: https://github.com/nasa/cumulus/compare/v2.0.3...v2.0.4
[v2.0.3]: https://github.com/nasa/cumulus/compare/v2.0.2...v2.0.3
[v2.0.2]: https://github.com/nasa/cumulus/compare/v2.0.1...v2.0.2
[v2.0.1]: https://github.com/nasa/cumulus/compare/v1.24.0...v2.0.1
[v2.0.0]: https://github.com/nasa/cumulus/compare/v1.24.0...v2.0.0
[v1.24.0]: https://github.com/nasa/cumulus/compare/v1.23.2...v1.24.0
[v1.23.2]: https://github.com/nasa/cumulus/compare/v1.22.1...v1.23.2
[v1.22.1]: https://github.com/nasa/cumulus/compare/v1.21.0...v1.22.1
[v1.21.0]: https://github.com/nasa/cumulus/compare/v1.20.0...v1.21.0
[v1.20.0]: https://github.com/nasa/cumulus/compare/v1.19.0...v1.20.0
[v1.19.0]: https://github.com/nasa/cumulus/compare/v1.18.0...v1.19.0
[v1.18.0]: https://github.com/nasa/cumulus/compare/v1.17.0...v1.18.0
[v1.17.0]: https://github.com/nasa/cumulus/compare/v1.16.1...v1.17.0
[v1.16.1]: https://github.com/nasa/cumulus/compare/v1.16.0...v1.16.1
[v1.16.0]: https://github.com/nasa/cumulus/compare/v1.15.0...v1.16.0
[v1.15.0]: https://github.com/nasa/cumulus/compare/v1.14.5...v1.15.0
[v1.14.5]: https://github.com/nasa/cumulus/compare/v1.14.4...v1.14.5
[v1.14.4]: https://github.com/nasa/cumulus/compare/v1.14.3...v1.14.4
[v1.14.3]: https://github.com/nasa/cumulus/compare/v1.14.2...v1.14.3
[v1.14.2]: https://github.com/nasa/cumulus/compare/v1.14.1...v1.14.2
[v1.14.1]: https://github.com/nasa/cumulus/compare/v1.14.0...v1.14.1
[v1.14.0]: https://github.com/nasa/cumulus/compare/v1.13.5...v1.14.0
[v1.13.5]: https://github.com/nasa/cumulus/compare/v1.13.4...v1.13.5
[v1.13.4]: https://github.com/nasa/cumulus/compare/v1.13.3...v1.13.4
[v1.13.3]: https://github.com/nasa/cumulus/compare/v1.13.2...v1.13.3
[v1.13.2]: https://github.com/nasa/cumulus/compare/v1.13.1...v1.13.2
[v1.13.1]: https://github.com/nasa/cumulus/compare/v1.13.0...v1.13.1
[v1.13.0]: https://github.com/nasa/cumulus/compare/v1.12.1...v1.13.0
[v1.12.1]: https://github.com/nasa/cumulus/compare/v1.12.0...v1.12.1
[v1.12.0]: https://github.com/nasa/cumulus/compare/v1.11.3...v1.12.0
[v1.11.3]: https://github.com/nasa/cumulus/compare/v1.11.2...v1.11.3
[v1.11.2]: https://github.com/nasa/cumulus/compare/v1.11.1...v1.11.2
[v1.11.1]: https://github.com/nasa/cumulus/compare/v1.11.0...v1.11.1
[v1.11.0]: https://github.com/nasa/cumulus/compare/v1.10.4...v1.11.0
[v1.10.4]: https://github.com/nasa/cumulus/compare/v1.10.3...v1.10.4
[v1.10.3]: https://github.com/nasa/cumulus/compare/v1.10.2...v1.10.3
[v1.10.2]: https://github.com/nasa/cumulus/compare/v1.10.1...v1.10.2
[v1.10.1]: https://github.com/nasa/cumulus/compare/v1.10.0...v1.10.1
[v1.10.0]: https://github.com/nasa/cumulus/compare/v1.9.1...v1.10.0
[v1.9.1]: https://github.com/nasa/cumulus/compare/v1.9.0...v1.9.1
[v1.9.0]: https://github.com/nasa/cumulus/compare/v1.8.1...v1.9.0
[v1.8.1]: https://github.com/nasa/cumulus/compare/v1.8.0...v1.8.1
[v1.8.0]: https://github.com/nasa/cumulus/compare/v1.7.0...v1.8.0
[v1.7.0]: https://github.com/nasa/cumulus/compare/v1.6.0...v1.7.0
[v1.6.0]: https://github.com/nasa/cumulus/compare/v1.5.5...v1.6.0
[v1.5.5]: https://github.com/nasa/cumulus/compare/v1.5.4...v1.5.5
[v1.5.4]: https://github.com/nasa/cumulus/compare/v1.5.3...v1.5.4
[v1.5.3]: https://github.com/nasa/cumulus/compare/v1.5.2...v1.5.3
[v1.5.2]: https://github.com/nasa/cumulus/compare/v1.5.1...v1.5.2
[v1.5.1]: https://github.com/nasa/cumulus/compare/v1.5.0...v1.5.1
[v1.5.0]: https://github.com/nasa/cumulus/compare/v1.4.1...v1.5.0
[v1.4.1]: https://github.com/nasa/cumulus/compare/v1.4.0...v1.4.1
[v1.4.0]: https://github.com/nasa/cumulus/compare/v1.3.0...v1.4.0
[v1.3.0]: https://github.com/nasa/cumulus/compare/v1.2.0...v1.3.0
[v1.2.0]: https://github.com/nasa/cumulus/compare/v1.1.4...v1.2.0
[v1.1.4]: https://github.com/nasa/cumulus/compare/v1.1.3...v1.1.4
[v1.1.3]: https://github.com/nasa/cumulus/compare/v1.1.2...v1.1.3
[v1.1.2]: https://github.com/nasa/cumulus/compare/v1.1.1...v1.1.2
[v1.1.1]: https://github.com/nasa/cumulus/compare/v1.0.1...v1.1.1
[v1.1.0]: https://github.com/nasa/cumulus/compare/v1.0.1...v1.1.0
[v1.0.1]: https://github.com/nasa/cumulus/compare/v1.0.0...v1.0.1
[v1.0.0]: https://github.com/nasa/cumulus/compare/pre-v1-release...v1.0.0

[thin-egress-app]: <https://github.com/asfadmin/thin-egress-app> "Thin Egress App"<|MERGE_RESOLUTION|>--- conflicted
+++ resolved
@@ -30,6 +30,9 @@
     - `tasks/hyrax-metadata-updates`
     - `tasks/lzards-backup`
     - `tasks/sync-granule`
+- **CUMULUS-2886**
+  - Updated `@cumulus/aws-client` to use new AWS SDK v3 packages for API Gateway requests:
+    - `@aws-sdk/client-apigatewayv2`
 - **CUMULUS-2920**
   - Update npm version for Core build to 8.6
 - **CUMULUS-2922**
@@ -41,6 +44,7 @@
   - Updates CI to utilize `audit-ci` v6.2.0
   - Updates CI to utilize a on-container filesystem when building Core in 'uncached' mode
   - Updates CI to selectively bootstrap Core modules in the cleanup job phase
+
 
 ## [v11.1.0] 2022-04-07
 
@@ -79,11 +83,6 @@
 - **CUMULUS-2864**
   - Updated `@cumulus/cmr-client/ingestUMMGranule` and `@cumulus/cmr-client/ingestConcept`
     functions to not perform separate validation request
-<<<<<<< HEAD
-- **CUMULUS-2886**
-  - Updated `@cumulus/aws-client` to use new AWS SDK v3 packages for API Gateway requests:
-    - `@aws-sdk/client-apigatewayv2`
-=======
 - **CUMULUS-2870**
   - Updated `hello_world_service` module to pass in `lastModified` parameter in command list to trigger a Terraform state change when the `hello_world_task` is modified.
 
@@ -91,7 +90,6 @@
 
 - **CUMULUS-2849**
   - Fixed AWS service client memoization logic in `@cumulus/aws-client`
->>>>>>> 2c324e98
 
 ## [v11.0.0] 2022-03-24 [STABLE]
 
