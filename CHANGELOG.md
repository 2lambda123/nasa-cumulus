--- conflicted
+++ resolved
@@ -83,13 +83,10 @@
   - **CUMULUS-2792**
     - Remove API Granule model and all related test code
     - Remove granule-csv endpoint
-<<<<<<< HEAD
+  - **CUMULUS-2821**
+    - Remove DynamoDB logic from `sfEventSqsToDbRecords` lambda
   - **CUMULUS-2856**
     - Update API/Message write logic to handle nulls as deletion in execution PUT/message write logic
-=======
-  - **CUMULUS-2821**
-    - Remove DynamoDB logic from `sfEventSqsToDbRecords` lambda
->>>>>>> 60a58c75
 
 ### Added
 
