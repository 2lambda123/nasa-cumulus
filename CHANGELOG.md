# Changelog
All notable changes to this project will be documented in this file.

The format is based on [Keep a Changelog](http://keepachangelog.com/en/1.0.0/)
and this project adheres to [Semantic Versioning](http://semver.org/spec/v2.0.0.html).

## [Unreleased]

### Added

- Added PublishGranule workflow to publish a granule to CMR without full reingest. (ingest-in-place capability)
- Added option to use environment variable to set CMR host in `@cumulus/cmrjs`.

### Fixed

<<<<<<< HEAD
- Updated the config schema in `@cumulus/move-granules` to include the `moveStagedFiles` param.

=======
- `getGranuleId` in `@cumulus/ingest` bug: `getGranuleId` was constructing an error using `filename` which was undefined. The fix replaces `filename` with the `uri` argument.
>>>>>>> 585034c5

## [v1.10.1] - 2018-09-4

### Fixed

- Fixed cloudformation template errors in `@cumulus/deployment/`
  - Replaced references to Fn::Ref: with Ref:
  - Moved long form template references to a newline

## [v1.10.0] - 2018-08-31

### Removed

- Removed unused and broken code from `@cumulus/common`
  - Removed `@cumulus/common/test-helpers`
  - Removed `@cumulus/common/task`
  - Removed `@cumulus/common/message-source`
  - Removed the `getPossiblyRemote` function from `@cumulus/common/aws`
  - Removed the `startPromisedSfnExecution` function from `@cumulus/common/aws`
  - Removed the `getCurrentSfnTask` function from `@cumulus/common/aws`

### Changed

- **CUMULUS-839** - In `@cumulus/sync-granule`, 'collection' is now an optional config parameter

### Fixed

- **CUMULUS-859** Moved duplicate code in `@cumulus/move-granules` and `@cumulus/post-to-cmr` to `@cumulus/ingest`. Fixed imports making assumptions about directory structure.
- `@cumulus/ingest/consumer` correctly limits the number of messages being received and processed from SQS. Details:
  - **Background:** `@cumulus/api` includes a lambda `<stack-name>-sqs2sf` which processes messages from the `<stack-name>-startSF` SQS queue every minute. The `sqs2sf` lambda uses `@cumulus/ingest/consumer` to receive and process messages from SQS.
  - **Bug:** More than `messageLimit` number of messages were being consumed and processed from the `<stack-name>-startSF` SQS queue. Many step functions were being triggered simultaneously by the lambda `<stack-name>-sqs2sf` (which consumes every minute from the `startSF` queue) and resulting in step function failure with the error: `An error occurred (ThrottlingException) when calling the GetExecutionHistory`.
  - **Fix:** `@cumulus/ingest/consumer#processMessages` now processes messages until `timeLimit` has passed _OR_ once it receives up to `messageLimit` messages. `sqs2sf` is deployed with a [default `messageLimit` of 10](https://github.com/nasa/cumulus/blob/670000c8a821ff37ae162385f921c40956e293f7/packages/deployment/app/config.yml#L147).
  - **IMPORTANT NOTE:** `consumer` will actually process up to `messageLimit * 2 - 1` messages. This is because sometimes `receiveSQSMessages` will return less than `messageLimit` messages and thus the consumer will continue to make calls to `receiveSQSMessages`. For example, given a `messageLimit` of 10 and subsequent calls to `receiveSQSMessages` returns up to 9 messages, the loop will continue and a final call could return up to 10 messages.


## [v1.9.1] - 2018-08-22

**Please Note** To take advantage of the added granule tracking API functionality, updates are required for the message adapter and its libraries. You should be on the following versions:
- `cumulus-message-adapter` 1.0.9+
- `cumulus-message-adapter-js` 1.0.4+
- `cumulus-message-adapter-java` 1.2.7+
- `cumulus-message-adapter-python` 1.0.5+

### Added

- **CUMULUS-687** Added logs endpoint to search for logs from a specific workflow execution in `@cumulus/api`. Added integration test.
- **CUMULUS-836** - `@cumulus/deployment` supports a configurable docker storage driver for ECS. ECS can be configured with either `devicemapper` (the default storage driver for AWS ECS-optimized AMIs) or `overlay2` (the storage driver used by the NGAP 2.0 AMI). The storage driver can be configured in `app/config.yml` with `ecs.docker.storageDriver: overlay2 | devicemapper`. The default is `overlay2`.
  - To support this configuration, a [Handlebars](https://handlebarsjs.com/) helper `ifEquals` was added to `packages/deployment/lib/kes.js`.
- **CUMULUS-836** - `@cumulus/api` added IAM roles required by the NGAP 2.0 AMI. The NGAP 2.0 AMI runs a script `register_instances_with_ssm.py` which requires the ECS IAM role to include `ec2:DescribeInstances` and `ssm:GetParameter` permissions.

### Fixed
- **CUMULUS-836** - `@cumulus/deployment` uses `overlay2` driver by default and does not attempt to write `--storage-opt dm.basesize` to fix [this error](https://github.com/moby/moby/issues/37039).
- **CUMULUS-413** Kinesis processing now captures all errrors.
  - Added kinesis fallback mechanism when errors occur during record processing.
  - Adds FallbackTopicArn to `@cumulus/api/lambdas.yml`
  - Adds fallbackConsumer lambda to `@cumulus/api`
  - Adds fallbackqueue option to lambda definitions capture lambda failures after three retries.
  - Adds kinesisFallback SNS topic to signal incoming errors from kinesis stream.
  - Adds kinesisFailureSQS to capture fully failed events from all retries.
- **CUMULUS-855** Adds integration test for kinesis' error path.
- **CUMULUS-686** Added workflow task name and version tracking via `@cumulus/api` executions endpoint under new `tasks` property, and under `workflow_tasks` in step input/output.
  - Depends on `cumulus-message-adapter` 1.0.9+, `cumulus-message-adapter-js` 1.0.4+, `cumulus-message-adapter-java` 1.2.7+ and `cumulus-message-adapter-python` 1.0.5+
- **CUMULUS-771**
  - Updated sync-granule to stream the remote file to s3
  - Added integration test for ingesting granules from ftp provider
  - Updated http/https integration tests for ingesting granules from http/https providers
- **CUMULUS-862** Updated `@cumulus/integration-tests` to handle remote lambda output
- **CUMULUS-856** Set the rule `state` to have default value `ENABLED`

### Changed

- In `@cumulus/deployment`, changed the example app config.yml to have additional IAM roles


## [v1.9.0] - 2018-08-06

**Please note** additional information and upgrade instructions [here](https://nasa.github.io/cumulus/upgrade/1.9.0.html)

### Added
- **CUMULUS-712** - Added integration tests verifying expected behavior in workflows
- **GITC-776-2** - Add support for versioned collections

### Fixed
- **CUMULUS-832**
  - Fixed indentation in example config.yml in `@cumulus/deployment`
  - Fixed issue with new deployment using the default distribution endpoint in `@cumulus/deployment` and `@cumulus/api`

## [v1.8.1] - 2018-08-01

**Note** IAM roles should be re-deployed with this release.

- **Cumulus-726**
  - Added function to `@cumulus/integration-tests`: `sfnStep` includes `getStepInput` which returns the input to the schedule event of a given step function step.
  - Added IAM policy `@cumulus/deployment`: Lambda processing IAM role includes `kinesis::PutRecord` so step function lambdas can write to kinesis streams.
- **Cumulus Community Edition**
  - Added Google OAuth authentication token logic to `@cumulus/api`. Refactored token endpoint to use environment variable flag `OAUTH_PROVIDER` when determining with authentication method to use.
  - Added API Lambda memory configuration variable `api_lambda_memory` to `@cumulus/api` and `@cumulus/deployment`.

### Changed

- **Cumulus-726**
  - Changed function in `@cumulus/api`: `models/rules.js#addKinesisEventSource` was modified to call to `deleteKinesisEventSource` with all required parameters (rule's name, arn and type).
  - Changed function in `@cumulus/integration-tests`: `getStepOutput` can now be used to return output of failed steps. If users of this function want the output of a failed event, they can pass a third parameter `eventType` as `'failure'`. This function will work as always for steps which completed successfully.

### Removed

- **Cumulus-726**
  - Configuration change to `@cumulus/deployment`: Removed default auto scaling configuration for Granules and Files DynamoDB tables.

- **CUMULUS-688**
  - Add integration test for ExecutionStatus
  - Function addition to `@cumulus/integration-tests`: `api` includes `getExecutionStatus` which returns the execution status from the Cumulus API

## [v1.8.0] - 2018-07-23

### Added

- **CUMULUS-718** Adds integration test for Kinesis triggering a workflow.

- **GITC-776-3** Added more flexibility for rules.  You can now edit all fields on the rule's record
We may need to update the api documentation to reflect this.

- **CUMULUS-681** - Add ingest-in-place action to granules endpoint
    - new applyWorkflow action at PUT /granules/{granuleid} Applying a workflow starts an execution of the provided workflow and passes the granule record as payload.
      Parameter(s):
        - workflow - the workflow name

- **CUMULUS-685** - Add parent exeuction arn to the execution which is triggered from a parent step function

### Changed
- **CUMULUS-768** - Integration tests get S3 provider data from shared data folder

### Fixed
- **CUMULUS-746** - Move granule API correctly updates record in dynamo DB and cmr xml file
- **CUMULUS-766** - Populate database fileSize field from S3 if value not present in Ingest payload

## [v1.7.1] - 2018-07-27

### Fixed
- **CUMULUS-766** - Backport from 1.8.0 - Populate database fileSize field from S3 if value not present in Ingest payload

## [v1.7.0] - 2018-07-02

### Please note: [Upgrade Instructions](https://nasa.github.io/cumulus/upgrade/1.7.0.html)

### Added
- **GITC-776-2** - Add support for versioned collectons
- **CUMULUS-491** - Add granule reconciliation API endpoints.
- **CUMULUS-480** Add suport for backup and recovery:
  - Add DynamoDB tables for granules, executions and pdrs
  - Add ability to write all records to S3
  - Add ability to download all DynamoDB records in form json files
  - Add ability to upload records to DynamoDB
  - Add migration scripts for copying granule, pdr and execution records from ElasticSearch to DynamoDB
  - Add IAM support for batchWrite on dynamoDB
-
- **CUMULUS-508** - `@cumulus/deployment` cloudformation template allows for lambdas and ECS clusters to have multiple AZ availability.
    - `@cumulus/deployment` also ensures docker uses `devicemapper` storage driver.
- **CUMULUS-755** - `@cumulus/deployment` Add DynamoDB autoscaling support.
    - Application developers can add autoscaling and override default values in their deployment's `app/config.yml` file using a `{TableName}Table:` key.

### Fixed
- **CUMULUS-747** - Delete granule API doesn't delete granule files in s3 and granule in elasticsearch
    - update the StreamSpecification DynamoDB tables to have StreamViewType: "NEW_AND_OLD_IMAGES"
    - delete granule files in s3
- **CUMULUS-398** - Fix not able to filter executions bu workflow
- **CUMULUS-748** - Fix invalid lambda .zip files being validated/uploaded to AWS
- **CUMULUS-544** - Post to CMR task has UAT URL hard-coded
  - Made configurable: PostToCmr now requires CMR_ENVIRONMENT env to be set to 'SIT' or 'OPS' for those CMR environments. Default is UAT.

### Changed
- **GITC-776-4** - Changed Discover-pdrs to not rely on collection but use provider_path in config. It also has an optional filterPdrs regex configuration parameter

- **CUMULUS-710** - In the integration test suite, `getStepOutput` returns the output of the first successful step execution or last failed, if none exists

## [v1.6.0] - 2018-06-06

### Please note: [Upgrade Instructions](https://nasa.github.io/cumulus/upgrade/1.6.0.html)

### Fixed
- **CUMULUS-602** - Format all logs sent to Elastic Search.
  - Extract cumulus log message and index it to Elastic Search.

### Added
- **CUMULUS-556** - add a mechanism for creating and running migration scripts on deployment.
- **CUMULUS-461** Support use of metadata date and other components in `url_path` property

### Changed
- **CUMULUS-477** Update bucket configuration to support multiple buckets of the same type:
  - Change the structure of the buckets to allow for  more than one bucket of each type. The bucket structure is now:
    bucket-key:
      name: <bucket-name>
      type: <type> i.e. internal, public, etc.
  - Change IAM and app deployment configuration to support new bucket structure
  - Update tasks and workflows to support new bucket structure
  - Replace instances where buckets.internal is relied upon to either use the system bucket or a configured bucket
  - Move IAM template to the deployment package. NOTE: You now have to specify '--template node_modules/@cumulus/deployment/iam' in your IAM deployment
  - Add IAM cloudformation template support to filter buckets by type

## [v1.5.5] - 2018-05-30

### Added
- **CUMULUS-530** - PDR tracking through Queue-granules
  - Add optional `pdr` property to the sync-granule task's input config and output payload.
- **CUMULUS-548** - Create a Lambda task that generates EMS distribution reports
  - In order to supply EMS Distribution Reports, you must enable S3 Server
    Access Logging on any S3 buckets used for distribution. See [How Do I Enable Server Access Logging for an S3 Bucket?](https://docs.aws.amazon.com/AmazonS3/latest/user-guide/server-access-logging.html)
    The "Target bucket" setting should point at the Cumulus internal bucket.
    The "Target prefix" should be
    "<STACK_NAME>/ems-distribution/s3-server-access-logs/", where "STACK_NAME"
    is replaced with the name of your Cumulus stack.

### Fixed
- **CUMULUS-546 - Kinesis Consumer should catch and log invalid JSON**
  - Kinesis Consumer lambda catches and logs errors so that consumer doesn't get stuck in a loop re-processing bad json records.
- EMS report filenames are now based on their start time instead of the time
  instead of the time that the report was generated
- **CUMULUS-552 - Cumulus API returns different results for the same collection depending on query**
  - The collection, provider and rule records in elasticsearch are now replaced with records from dynamo db when the dynamo db records are updated.

### Added
- `@cumulus/deployment`'s default cloudformation template now configures storage for Docker to match the configured ECS Volume. The template defines Docker's devicemapper basesize (`dm.basesize`) using `ecs.volumeSize`. This is addresses ECS default of limiting Docker containers to 10GB of storage ([Read more](https://aws.amazon.com/premiumsupport/knowledge-center/increase-default-ecs-docker-limit/)).

## [v1.5.4] - 2018-05-21

### Added
- **CUMULUS-535** - EMS Ingest, Archive, Archive Delete reports
  - Add lambda EmsReport to create daily EMS Ingest, Archive, Archive Delete reports
  - ems.provider property added to `@cumulus/deployment/app/config.yml`.
    To change the provider name, please add `ems: provider` property to `app/config.yml`.
- **CUMULUS-480** Use DynamoDB to store granules, pdrs and execution records
  - Activate PointInTime feature on DynamoDB tables
  - Increase test coverage on api package
  - Add ability to restore metadata records from json files to DynamoDB
- **CUMULUS-459** provide API endpoint for moving granules from one location on s3 to another

## [v1.5.3] - 2018-05-18

### Fixed
- **CUMULUS-557 - "Add dataType to DiscoverGranules output"**
  - Granules discovered by the DiscoverGranules task now include dataType
  - dataType is now a required property for granules used as input to the
    QueueGranules task
- **CUMULUS-550** Update deployment app/config.yml to force elasticsearch updates for deleted granules

## [v1.5.2] - 2018-05-15

### Fixed
- **CUMULUS-514 - "Unable to Delete the Granules"**
  - updated cmrjs.deleteConcept to return success if the record is not found
    in CMR.

### Added
- **CUMULUS-547** - The distribution API now includes an
  "earthdataLoginUsername" query parameter when it returns a signed S3 URL
- **CUMULUS-527 - "parse-pdr queues up all granules and ignores regex"**
  - Add an optional config property to the ParsePdr task called
    "granuleIdFilter". This property is a regular expression that is applied
    against the filename of the first file of each granule contained in the
    PDR. If the regular expression matches, then the granule is included in
    the output. Defaults to '.', which will match all granules in the PDR.
- File checksums in PDRs now support MD5
- Deployment support to subscribe to an SNS topic that already exists
- **CUMULUS-470, CUMULUS-471** In-region S3 Policy lambda added to API to update bucket policy for in-region access.
- **CUMULUS-533** Added fields to granule indexer to support EMS ingest and archive record creation
- **CUMULUS-534** Track deleted granules
  - added `deletedgranule` type to `cumulus` index.
  - **Important Note:** Force custom bootstrap to re-run by adding this to
    app/config.yml `es: elasticSearchMapping: 7`
- You can now deploy cumulus without ElasticSearch. Just add `es: null` to your `app/config.yml` file. This is only useful for debugging purposes. Cumulus still requires ElasticSearch to properly operate.
- `@cumulus/integration-tests` includes and exports the `addRules` function, which seeds rules into the DynamoDB table.
- Added capability to support EFS in cloud formation template. Also added
  optional capability to ssh to your instance and privileged lambda functions.
- Added support to force discovery of PDRs that have already been processed
  and filtering of selected data types
- `@cumulus/cmrjs` uses an environment variable `USER_IP_ADDRESS` or fallback
  IP address of `10.0.0.0` when a public IP address is not available. This
  supports lambda functions deployed into a VPC's private subnet, where no
  public IP address is available.

### Changed
- **CUMULUS-550** Custom bootstrap automatically adds new types to index on
  deployment

## [v1.5.1] - 2018-04-23
### Fixed
- add the missing dist folder to the hello-world task
- disable uglifyjs on the built version of the pdr-status-check (read: https://github.com/webpack-contrib/uglifyjs-webpack-plugin/issues/264)

## [v1.5.0] - 2018-04-23
### Changed
- Removed babel from all tasks and packages and increased minimum node requirements to version 8.10
- Lambda functions created by @cumulus/deployment will use node8.10 by default
- Moved [cumulus-integration-tests](https://github.com/nasa/cumulus-integration-tests) to the `example` folder CUMULUS-512
- Streamlined all packages dependencies (e.g. remove redundant dependencies and make sure versions are the same across packages)
- **CUMULUS-352:** Update Cumulus Elasticsearch indices to use [index aliases](https://www.elastic.co/guide/en/elasticsearch/reference/current/indices-aliases.html).
- **CUMULUS-519:** ECS tasks are no longer restarted after each CF deployment unless `ecs.restartTasksOnDeploy` is set to true
- **CUMULUS-298:** Updated log filterPattern to include all CloudWatch logs in ElasticSearch
- **CUMULUS-518:** Updates to the SyncGranule config schema
  - `granuleIdExtraction` is no longer a property
  - `process` is now an optional property
  - `provider_path` is no longer a property

### Fixed
- **CUMULUS-455 "Kes deployments using only an updated message adapter do not get automatically deployed"**
  - prepended the hash value of cumulus-message-adapter.zip file to the zip file name of lambda which uses message adapter.
  - the lambda function will be redeployed when message adapter or lambda function are updated
- Fixed a bug in the bootstrap lambda function where it stuck during update process
- Fixed a bug where the sf-sns-report task did not return the payload of the incoming message as the output of the task [CUMULUS-441]

### Added
- **CUMULUS-352:** Add reindex CLI to the API package.
- **CUMULUS-465:** Added mock http/ftp/sftp servers to the integration tests
- Added a `delete` method to the `@common/CollectionConfigStore` class
- **CUMULUS-467 "@cumulus/integration-tests or cumulus-integration-tests should seed provider and collection in deployed DynamoDB"**
  - `example` integration-tests populates providers and collections to database
  - `example` workflow messages are populated from workflow templates in s3, provider and collection information in database, and input payloads.  Input templates are removed.
  - added `https` protocol to provider schema

## [v1.4.1] - 2018-04-11

### Fixed
- Sync-granule install

## [v1.4.0] - 2018-04-09

### Fixed
- **CUMULUS-392 "queue-granules not returning the sfn-execution-arns queued"**
  - updated queue-granules to return the sfn-execution-arns queued and pdr if exists.
  - added pdr to ingest message meta.pdr instead of payload, so the pdr information doesn't get lost in the ingest workflow, and ingested granule in elasticsearch has pdr name.
  - fixed sf-sns-report schema, remove the invalid part
  - fixed pdr-status-check schema, the failed execution contains arn and reason
- **CUMULUS-206** make sure homepage and repository urls exist in package.json files of tasks and packages

### Added
- Example folder with a cumulus deployment example

### Changed
- [CUMULUS-450](https://bugs.earthdata.nasa.gov/browse/CUMULUS-450) - Updated
  the config schema of the **queue-granules** task
  - The config no longer takes a "collection" property
  - The config now takes an "internalBucket" property
  - The config now takes a "stackName" property
- [CUMULUS-450](https://bugs.earthdata.nasa.gov/browse/CUMULUS-450) - Updated
  the config schema of the **parse-pdr** task
  - The config no longer takes a "collection" property
  - The "stack", "provider", and "bucket" config properties are now
    required
- **CUMULUS-469** Added a lambda to the API package to prototype creating an S3 bucket policy for direct, in-region S3 access for the prototype bucket

### Removed
- Removed the `findTmpTestDataDirectory()` function from
  `@cumulus/common/test-utils`

### Fixed
- [CUMULUS-450](https://bugs.earthdata.nasa.gov/browse/CUMULUS-450)
  - The **queue-granules** task now enqueues a **sync-granule** task with the
    correct collection config for that granule based on the granule's
    data-type. It had previously been using the collection config from the
    config of the **queue-granules** task, which was a problem if the granules
    being queued belonged to different data-types.
  - The **parse-pdr** task now handles the case where a PDR contains granules
    with different data types, and uses the correct granuleIdExtraction for
    each granule.

### Added
- **CUMULUS-448** Add code coverage checking using [nyc](https://github.com/istanbuljs/nyc).

## [v1.3.0] - 2018-03-29

### Deprecated
- discover-s3-granules is deprecated. The functionality is provided by the discover-granules task
### Fixed
- **CUMULUS-331:** Fix aws.downloadS3File to handle non-existent key
- Using test ftp provider for discover-granules testing [CUMULUS-427]
- **CUMULUS-304: "Add AWS API throttling to pdr-status-check task"** Added concurrency limit on SFN API calls.  The default concurrency is 10 and is configurable through Lambda environment variable CONCURRENCY.
- **CUMULUS-414: "Schema validation not being performed on many tasks"** revised npm build scripts of tasks that use cumulus-message-adapter to place schema directories into dist directories.
- **CUMULUS-301:** Update all tests to use test-data package for testing data.
- **CUMULUS-271: "Empty response body from rules PUT endpoint"** Added the updated rule to response body.
- Increased memory allotment for `CustomBootstrap` lambda function. Resolves failed deployments where `CustomBootstrap` lambda function was failing with error `Process exited before completing request`. This was causing deployments to stall, fail to update and fail to rollback. This error is thrown when the lambda function tries to use more memory than it is allotted.
- Cumulus repository folders structure updated:
  - removed the `cumulus` folder altogether
  - moved `cumulus/tasks` to `tasks` folder at the root level
  - moved the tasks that are not converted to use CMA to `tasks/.not_CMA_compliant`
  - updated paths where necessary

### Added
- `@cumulus/integration-tests` - Added support for testing the output of an ECS activity as well as a Lambda function.

## [v1.2.0] - 2018-03-20

### Fixed
- Update vulnerable npm packages [CUMULUS-425]
- `@cumulus/api`: `kinesis-consumer.js` uses `sf-scheduler.js#schedule` instead of placing a message directly on the `startSF` SQS queue. This is a fix for [CUMULUS-359](https://bugs.earthdata.nasa.gov/browse/CUMULUS-359) because `sf-scheduler.js#schedule` looks up the provider and collection data in DynamoDB and adds it to the `meta` object of the enqueued message payload.
- `@cumulus/api`: `kinesis-consumer.js` catches and logs errors instead of doing an error callback. Before this change, `kinesis-consumer` was failing to process new records when an existing record caused an error because it would call back with an error and stop processing additional records. It keeps trying to process the record causing the error because it's "position" in the stream is unchanged. Catching and logging the errors is part 1 of the fix. Proposed part 2 is to enqueue the error and the message on a "dead-letter" queue so it can be processed later ([CUMULUS-413](https://bugs.earthdata.nasa.gov/browse/CUMULUS-413)).
- **CUMULUS-260: "PDR page on dashboard only shows zeros."** The PDR stats in LPDAAC are all 0s, even if the dashboard has been fixed to retrieve the correct fields.  The current version of pdr-status-check has a few issues.
  - pdr is not included in the input/output schema.  It's available from the input event.  So the pdr status and stats are not updated when the ParsePdr workflow is complete.  Adding the pdr to the input/output of the task will fix this.
  - pdr-status-check doesn't update pdr stats which prevent the real time pdr progress from showing up in the dashboard. To solve this, added lambda function sf-sns-report which is copied from @cumulus/api/lambdas/sf-sns-broadcast with modification, sf-sns-report can be used to report step function status anywhere inside a step function.  So add step sf-sns-report after each pdr-status-check, we will get the PDR status progress at real time.
  - It's possible an execution is still in the queue and doesn't exist in sfn yet.  Added code to handle 'ExecutionDoesNotExist' error when checking the execution status.
- Fixed `aws.cloudwatchevents()` typo in `packages/ingest/aws.js`. This typo was the root cause of the error: `Error: Could not process scheduled_ingest, Error: : aws.cloudwatchevents is not a constructor` seen when trying to update a rule.


### Removed

- `@cumulus/ingest/aws`: Remove queueWorkflowMessage which is no longer being used by `@cumulus/api`'s `kinesis-consumer.js`.

## [v1.1.4] - 2018-03-15

### Added
- added flag `useList` to parse-pdr [CUMULUS-404]

### Fixed

- Pass encrypted password to the ApiGranule Lambda function [CUMULUS-424]


## [v1.1.3] - 2018-03-14
### Fixed
- Changed @cumulus/deployment package install behavior. The build process will happen after installation

## [v1.1.2] - 2018-03-14

### Added
- added tools to @cumulus/integration-tests for local integration testing
- added end to end testing for discovering and parsing of PDRs
- `yarn e2e` command is available for end to end testing
### Fixed

- **CUMULUS-326: "Occasionally encounter "Too Many Requests" on deployment"** The api gateway calls will handle throttling errors
- **CUMULUS-175: "Dashboard providers not in sync with AWS providers."** The root cause of this bug - DynamoDB operations not showing up in Elasticsearch - was shared by collections and rules. The fix was to update providers', collections' and rules; POST, PUT and DELETE endpoints to operate on DynamoDB and using DynamoDB streams to update Elasticsearch. The following packages were made:
  - `@cumulus/deployment` deploys DynamoDB streams for the Collections, Providers and Rules tables as well as a new lambda function called `dbIndexer`. The `dbIndexer` lambda has an event source mapping which listens to each of the DynamoDB streams. The dbIndexer lambda receives events referencing operations on the DynamoDB table and updates the elasticsearch cluster accordingly.
  - The `@cumulus/api` endpoints for collections, providers and rules _only_ query DynamoDB, with the exception of LIST endpoints and the collections' GET endpoint.

### Updated
- Broke up `kes.override.js` of @cumulus/deployment to multiple modules and moved to a new location
- Expanded @cumulus/deployment test coverage
- all tasks were updated to use cumulus-message-adapter-js 1.0.1
- added build process to integration-tests package to babelify it before publication
- Update @cumulus/integration-tests lambda.js `getLambdaOutput` to return the entire lambda output. Previously `getLambdaOutput` returned only the payload.

## [v1.1.1] - 2018-03-08

### Removed
- Unused queue lambda in api/lambdas [CUMULUS-359]

### Fixed
- Kinesis message content is passed to the triggered workflow [CUMULUS-359]
- Kinesis message queues a workflow message and does not write to rules table [CUMULUS-359]

## [v1.1.0] - 2018-03-05

### Added

- Added a `jlog` function to `common/test-utils` to aid in test debugging
- Integration test package with command line tool [CUMULUS-200] by @laurenfrederick
- Test for FTP `useList` flag [CUMULUS-334] by @kkelly51

### Updated
- The `queue-pdrs` task now uses the [cumulus-message-adapter-js](https://github.com/nasa/cumulus-message-adapter-js)
  library
- Updated the `queue-pdrs` JSON schemas
- The test-utils schema validation functions now throw an error if validation
  fails
- The `queue-granules` task now uses the [cumulus-message-adapter-js](https://github.com/nasa/cumulus-message-adapter-js)
  library
- Updated the `queue-granules` JSON schemas

### Removed
- Removed the `getSfnExecutionByName` function from `common/aws`
- Removed the `getGranuleStatus` function from `common/aws`

## [v1.0.1] - 2018-02-27

### Added
- More tests for discover-pdrs, dicover-granules by @yjpa7145
- Schema validation utility for tests by @yjpa7145

### Changed
- Fix an FTP listing bug for servers that do not support STAT [CUMULUS-334] by @kkelly51

## [v1.0.0] - 2018-02-23

[Unreleased]: https://github.com/nasa/cumulus/compare/v1.10.1...HEAD
[v1.10.1]: https://github.com/nasa/cumulus/compare/v1.10.0...v1.10.1
[v1.10.0]: https://github.com/nasa/cumulus/compare/v1.9.1...v1.10.0
[v1.9.1]: https://github.com/nasa/cumulus/compare/v1.9.0...v1.9.1
[v1.9.0]: https://github.com/nasa/cumulus/compare/v1.8.1...v1.9.0
[v1.8.1]: https://github.com/nasa/cumulus/compare/v1.8.0...v1.8.1
[v1.8.0]: https://github.com/nasa/cumulus/compare/v1.7.0...v1.8.0
[v1.7.0]: https://github.com/nasa/cumulus/compare/v1.6.0...v1.7.0
[v1.6.0]: https://github.com/nasa/cumulus/compare/v1.5.5...v1.6.0
[v1.5.5]: https://github.com/nasa/cumulus/compare/v1.5.4...v1.5.5
[v1.5.4]: https://github.com/nasa/cumulus/compare/v1.5.3...v1.5.4
[v1.5.3]: https://github.com/nasa/cumulus/compare/v1.5.2...v1.5.3
[v1.5.2]: https://github.com/nasa/cumulus/compare/v1.5.1...v1.5.2
[v1.5.1]: https://github.com/nasa/cumulus/compare/v1.5.0...v1.5.1
[v1.5.0]: https://github.com/nasa/cumulus/compare/v1.4.1...v1.5.0
[v1.4.1]: https://github.com/nasa/cumulus/compare/v1.4.0...v1.4.1
[v1.4.0]: https://github.com/nasa/cumulus/compare/v1.3.0...v1.4.0
[v1.3.0]: https://github.com/nasa/cumulus/compare/v1.2.0...v1.3.0
[v1.2.0]: https://github.com/nasa/cumulus/compare/v1.1.4...v1.2.0
[v1.1.4]: https://github.com/nasa/cumulus/compare/v1.1.3...v1.1.4
[v1.1.3]: https://github.com/nasa/cumulus/compare/v1.1.2...v1.1.3
[v1.1.2]: https://github.com/nasa/cumulus/compare/v1.1.1...v1.1.2
[v1.1.1]: https://github.com/nasa/cumulus/compare/v1.0.1...v1.1.1
[v1.1.0]: https://github.com/nasa/cumulus/compare/v1.0.1...v1.1.0
[v1.0.1]: https://github.com/nasa/cumulus/compare/v1.0.0...v1.0.1
[v1.0.0]: https://github.com/nasa/cumulus/compare/pre-v1-release...v1.0.0<|MERGE_RESOLUTION|>--- conflicted
+++ resolved
@@ -13,12 +13,8 @@
 
 ### Fixed
 
-<<<<<<< HEAD
 - Updated the config schema in `@cumulus/move-granules` to include the `moveStagedFiles` param.
-
-=======
 - `getGranuleId` in `@cumulus/ingest` bug: `getGranuleId` was constructing an error using `filename` which was undefined. The fix replaces `filename` with the `uri` argument.
->>>>>>> 585034c5
 
 ## [v1.10.1] - 2018-09-4
 
